use std::{collections::HashMap, ops::Deref};

use api_models::{self, enums as api_enums, payments};
use common_utils::{
    errors::CustomResult,
    ext_traits::{ByteSliceExt, Encode},
    pii::{self, Email},
    request::RequestContent,
};
use data_models::mandates::AcceptanceType;
use error_stack::ResultExt;
use masking::{ExposeInterface, ExposeOptionInterface, PeekInterface, Secret};
use serde::{Deserialize, Serialize};
use serde_json::Value;
use time::PrimitiveDateTime;
use url::Url;

use crate::{
    collect_missing_value_keys,
    connector::utils::{
        self as connector_util, ApplePay, ApplePayDecrypt, BankRedirectBillingData,
        PaymentsPreProcessingData, RouterData,
    },
    consts,
    core::errors,
    services,
    types::{
        self, api, domain,
        storage::enums,
        transformers::{ForeignFrom, ForeignTryFrom},
    },
    unimplemented_payment_method,
    utils::OptionExt,
};

pub mod auth_headers {
    pub const STRIPE_API_VERSION: &str = "stripe-version";
    pub const STRIPE_VERSION: &str = "2022-11-15";
}

pub struct StripeAuthType {
    pub(super) api_key: Secret<String>,
}

impl TryFrom<&types::ConnectorAuthType> for StripeAuthType {
    type Error = error_stack::Report<errors::ConnectorError>;
    fn try_from(item: &types::ConnectorAuthType) -> Result<Self, Self::Error> {
        if let types::ConnectorAuthType::HeaderKey { api_key } = item {
            Ok(Self {
                api_key: api_key.to_owned(),
            })
        } else {
            Err(errors::ConnectorError::FailedToObtainAuthType.into())
        }
    }
}

#[derive(Debug, Default, Eq, PartialEq, Serialize)]
#[serde(rename_all = "lowercase")]
pub enum StripeCaptureMethod {
    Manual,
    #[default]
    Automatic,
}

impl From<Option<enums::CaptureMethod>> for StripeCaptureMethod {
    fn from(item: Option<enums::CaptureMethod>) -> Self {
        match item {
            Some(p) => match p {
                enums::CaptureMethod::ManualMultiple => Self::Manual,
                enums::CaptureMethod::Manual => Self::Manual,
                enums::CaptureMethod::Automatic => Self::Automatic,
                enums::CaptureMethod::Scheduled => Self::Manual,
            },
            None => Self::Automatic,
        }
    }
}

#[derive(Debug, Default, Eq, PartialEq, Serialize)]
#[serde(rename_all = "lowercase")]
pub enum Auth3ds {
    #[default]
    Automatic,
    Any,
}

#[derive(Debug, Eq, PartialEq, Serialize)]
#[serde(
    rename_all = "snake_case",
    tag = "mandate_data[customer_acceptance][type]"
)]
pub enum StripeMandateType {
    Online {
        #[serde(rename = "mandate_data[customer_acceptance][online][ip_address]")]
        ip_address: Secret<String, pii::IpAddress>,
        #[serde(rename = "mandate_data[customer_acceptance][online][user_agent]")]
        user_agent: String,
    },
    Offline,
}

#[derive(Debug, Eq, PartialEq, Serialize)]
pub struct StripeMandateRequest {
    #[serde(flatten)]
    mandate_type: StripeMandateType,
}

#[derive(Debug, Eq, PartialEq, Serialize)]
#[serde(rename_all = "snake_case")]
pub enum ExpandableObjects {
    LatestCharge,
    Customer,
    LatestAttempt,
}

#[derive(Debug, Eq, PartialEq, Serialize)]
pub struct PaymentIntentRequest {
    pub amount: i64, //amount in cents, hence passed as integer
    pub currency: String,
    pub statement_descriptor_suffix: Option<String>,
    pub statement_descriptor: Option<String>,
    #[serde(flatten)]
    pub meta_data: HashMap<String, String>,
    pub return_url: String,
    pub confirm: bool,
    pub payment_method: Option<String>,
    pub customer: Option<Secret<String>>,
    #[serde(flatten)]
    pub setup_mandate_details: Option<StripeMandateRequest>,
    pub description: Option<String>,
    #[serde(flatten)]
    pub shipping: Option<StripeShippingAddress>,
    #[serde(flatten)]
    pub billing: StripeBillingAddress,
    #[serde(flatten)]
    pub payment_data: Option<StripePaymentMethodData>,
    pub capture_method: StripeCaptureMethod,
    #[serde(flatten)]
    pub payment_method_options: Option<StripePaymentMethodOptions>, // For mandate txns using network_txns_id, needs to be validated
    pub setup_future_usage: Option<enums::FutureUsage>,
    pub off_session: Option<bool>,
    #[serde(rename = "payment_method_types[0]")]
    pub payment_method_types: Option<StripePaymentMethodType>,
    #[serde(rename = "expand[0]")]
    pub expand: Option<ExpandableObjects>,
}

// Field rename is required only in case of serialization as it is passed in the request to the connector.
// Deserialization is happening only in case of webhooks, where fields name should be used as defined in the struct.
// Whenever adding new fields, Please ensure it doesn't break the webhook flow
#[derive(Clone, Debug, Default, Eq, PartialEq, Serialize, Deserialize)]
pub struct StripeMetadata {
    // merchant_reference_id
    #[serde(rename(serialize = "metadata[order_id]"))]
    pub order_id: Option<String>,
    // to check whether the order_id is refund_id or payment_id
    // before deployment, order id is set to payment_id in refunds but now it is set as refund_id
    // it is set as string instead of bool because stripe pass it as string even if we set it as bool
    #[serde(rename(serialize = "metadata[is_refund_id_as_reference]"))]
    pub is_refund_id_as_reference: Option<String>,
}

#[derive(Debug, Eq, PartialEq, Serialize)]
pub struct SetupIntentRequest {
    pub confirm: bool,
    pub usage: Option<enums::FutureUsage>,
    pub customer: Option<Secret<String>>,
    pub off_session: Option<bool>,
    pub return_url: Option<String>,
    #[serde(flatten)]
    pub payment_data: StripePaymentMethodData,
    pub payment_method_options: Option<StripePaymentMethodOptions>, // For mandate txns using network_txns_id, needs to be validated
    #[serde(flatten)]
    pub meta_data: Option<HashMap<String, String>>,
    #[serde(rename = "payment_method_types[0]")]
    pub payment_method_types: Option<StripePaymentMethodType>,
    #[serde(rename = "expand[0]")]
    pub expand: Option<ExpandableObjects>,
}

#[derive(Debug, Eq, PartialEq, Serialize)]
pub struct StripeCardData {
    #[serde(rename = "payment_method_data[type]")]
    pub payment_method_data_type: StripePaymentMethodType,
    #[serde(rename = "payment_method_data[card][number]")]
    pub payment_method_data_card_number: cards::CardNumber,
    #[serde(rename = "payment_method_data[card][exp_month]")]
    pub payment_method_data_card_exp_month: Secret<String>,
    #[serde(rename = "payment_method_data[card][exp_year]")]
    pub payment_method_data_card_exp_year: Secret<String>,
    #[serde(rename = "payment_method_data[card][cvc]")]
    pub payment_method_data_card_cvc: Option<Secret<String>>,
    #[serde(rename = "payment_method_options[card][request_three_d_secure]")]
    pub payment_method_auth_type: Option<Auth3ds>,
}
#[derive(Debug, Eq, PartialEq, Serialize)]
pub struct StripePayLaterData {
    #[serde(rename = "payment_method_data[type]")]
    pub payment_method_data_type: StripePaymentMethodType,
}

#[derive(Debug, Eq, PartialEq, Serialize)]
pub struct TokenRequest {
    #[serde(flatten)]
    pub token_data: StripePaymentMethodData,
}

#[derive(Debug, Eq, PartialEq, Deserialize, Serialize)]
pub struct StripeTokenResponse {
    pub id: Secret<String>,
    pub object: String,
}

#[derive(Debug, Eq, PartialEq, Serialize)]
pub struct CustomerRequest {
    pub description: Option<String>,
    pub email: Option<Email>,
    pub phone: Option<Secret<String>>,
    pub name: Option<Secret<String>>,
    pub source: Option<Secret<String>>,
}

#[derive(Debug, Eq, PartialEq, Deserialize, Serialize)]
pub struct StripeCustomerResponse {
    pub id: String,
    pub description: Option<String>,
    pub email: Option<Email>,
    pub phone: Option<Secret<String>>,
    pub name: Option<Secret<String>>,
}

#[derive(Debug, Eq, PartialEq, Serialize)]
pub struct ChargesRequest {
    pub amount: String,
    pub currency: String,
    pub customer: Secret<String>,
    pub source: Secret<String>,
    #[serde(flatten)]
    pub meta_data: Option<HashMap<String, String>>,
}

#[derive(Clone, Debug, Default, Eq, PartialEq, Deserialize, Serialize)]
pub struct ChargesResponse {
    pub id: String,
    pub amount: u64,
    pub amount_captured: u64,
    pub currency: String,
    pub status: StripePaymentStatus,
    pub source: StripeSourceResponse,
    pub failure_code: Option<String>,
    pub failure_message: Option<String>,
}

#[derive(Debug, Eq, PartialEq, Serialize)]
#[serde(untagged)]
pub enum StripeBankName {
    Eps {
        #[serde(rename = "payment_method_data[eps][bank]")]
        bank_name: Option<StripeBankNames>,
    },
    Ideal {
        #[serde(rename = "payment_method_data[ideal][bank]")]
        ideal_bank_name: Option<StripeBankNames>,
    },
    Przelewy24 {
        #[serde(rename = "payment_method_data[p24][bank]")]
        bank_name: Option<StripeBankNames>,
    },
}

#[derive(Debug, Eq, PartialEq, Serialize)]
#[serde(untagged)]
pub enum BankSpecificData {
    Sofort {
        #[serde(rename = "payment_method_options[sofort][preferred_language]")]
        preferred_language: String,
        #[serde(rename = "payment_method_data[sofort][country]")]
        country: api_enums::CountryAlpha2,
    },
}

#[derive(Debug, Eq, PartialEq, Serialize)]
#[serde(untagged)]
pub enum StripeBankRedirectData {
    StripeGiropay(Box<StripeGiropay>),
    StripeIdeal(Box<StripeIdeal>),
    StripeSofort(Box<StripeSofort>),
    StripeBancontactCard(Box<StripeBancontactCard>),
    StripePrezelewy24(Box<StripePrezelewy24>),
    StripeEps(Box<StripeEps>),
    StripeBlik(Box<StripeBlik>),
    StripeOnlineBankingFpx(Box<StripeOnlineBankingFpx>),
}

#[derive(Debug, Eq, PartialEq, Serialize)]
pub struct StripeGiropay {
    #[serde(rename = "payment_method_data[type]")]
    pub payment_method_data_type: StripePaymentMethodType,
}

#[derive(Debug, Eq, PartialEq, Serialize)]
pub struct StripeIdeal {
    #[serde(rename = "payment_method_data[type]")]
    pub payment_method_data_type: StripePaymentMethodType,
    #[serde(rename = "payment_method_data[ideal][bank]")]
    ideal_bank_name: Option<StripeBankNames>,
}

#[derive(Debug, Eq, PartialEq, Serialize)]
pub struct StripeSofort {
    #[serde(rename = "payment_method_data[type]")]
    pub payment_method_data_type: StripePaymentMethodType,
    #[serde(rename = "payment_method_options[sofort][preferred_language]")]
    preferred_language: Option<String>,
    #[serde(rename = "payment_method_data[sofort][country]")]
    country: api_enums::CountryAlpha2,
}

#[derive(Debug, Eq, PartialEq, Serialize)]
pub struct StripeBancontactCard {
    #[serde(rename = "payment_method_data[type]")]
    pub payment_method_data_type: StripePaymentMethodType,
}

#[derive(Debug, Eq, PartialEq, Serialize)]
pub struct StripePrezelewy24 {
    #[serde(rename = "payment_method_data[type]")]
    pub payment_method_data_type: StripePaymentMethodType,
    #[serde(rename = "payment_method_data[p24][bank]")]
    bank_name: Option<StripeBankNames>,
}

#[derive(Debug, Eq, PartialEq, Serialize)]
pub struct StripeEps {
    #[serde(rename = "payment_method_data[type]")]
    pub payment_method_data_type: StripePaymentMethodType,
    #[serde(rename = "payment_method_data[eps][bank]")]
    bank_name: Option<StripeBankNames>,
}

#[derive(Debug, Eq, PartialEq, Serialize)]
pub struct StripeBlik {
    #[serde(rename = "payment_method_data[type]")]
    pub payment_method_data_type: StripePaymentMethodType,
    #[serde(rename = "payment_method_options[blik][code]")]
    pub code: Secret<String>,
}

#[derive(Debug, Eq, PartialEq, Serialize)]
pub struct StripeOnlineBankingFpx {
    #[serde(rename = "payment_method_data[type]")]
    pub payment_method_data_type: StripePaymentMethodType,
}

#[derive(Debug, Eq, PartialEq, Serialize)]
pub struct AchTransferData {
    #[serde(rename = "owner[email]")]
    pub email: Email,
}

#[derive(Debug, Eq, PartialEq, Serialize)]
pub struct MultibancoTransferData {
    #[serde(rename = "owner[email]")]
    pub email: Email,
}

#[derive(Debug, Eq, PartialEq, Serialize)]
pub struct BacsBankTransferData {
    #[serde(rename = "payment_method_data[type]")]
    pub payment_method_data_type: StripePaymentMethodType,
    #[serde(rename = "payment_method_options[customer_balance][bank_transfer][type]")]
    pub bank_transfer_type: BankTransferType,
    #[serde(rename = "payment_method_options[customer_balance][funding_type]")]
    pub balance_funding_type: BankTransferType,
    #[serde(rename = "payment_method_types[0]")]
    pub payment_method_type: StripePaymentMethodType,
}

#[derive(Debug, Eq, PartialEq, Serialize)]
pub struct SepaBankTransferData {
    #[serde(rename = "payment_method_data[type]")]
    pub payment_method_data_type: StripePaymentMethodType,
    #[serde(rename = "payment_method_options[customer_balance][bank_transfer][type]")]
    pub bank_transfer_type: BankTransferType,
    #[serde(rename = "payment_method_options[customer_balance][funding_type]")]
    pub balance_funding_type: BankTransferType,
    #[serde(rename = "payment_method_types[0]")]
    pub payment_method_type: StripePaymentMethodType,
    #[serde(
        rename = "payment_method_options[customer_balance][bank_transfer][eu_bank_transfer][country]"
    )]
    pub country: api_models::enums::CountryAlpha2,
}

#[derive(Debug, Eq, PartialEq, Serialize)]
#[serde(untagged)]
pub enum StripeCreditTransferSourceRequest {
    AchBankTansfer(AchCreditTransferSourceRequest),
    MultibancoBankTansfer(MultibancoCreditTransferSourceRequest),
}

#[derive(Debug, Eq, PartialEq, Serialize)]
pub struct AchCreditTransferSourceRequest {
    #[serde(rename = "type")]
    pub transfer_type: StripeCreditTransferTypes,
    #[serde(flatten)]
    pub payment_method_data: AchTransferData,
    pub currency: enums::Currency,
}

#[derive(Debug, Eq, PartialEq, Serialize)]
pub struct MultibancoCreditTransferSourceRequest {
    #[serde(rename = "type")]
    pub transfer_type: StripeCreditTransferTypes,
    #[serde(flatten)]
    pub payment_method_data: MultibancoTransferData,
    pub currency: enums::Currency,
    pub amount: Option<i64>,
    #[serde(rename = "redirect[return_url]")]
    pub return_url: Option<String>,
}

// Remove untagged when Deserialize is added
#[derive(Debug, Eq, PartialEq, Serialize)]
#[serde(untagged)]
pub enum StripePaymentMethodData {
    Card(StripeCardData),
    PayLater(StripePayLaterData),
    Wallet(StripeWallet),
    BankRedirect(StripeBankRedirectData),
    BankDebit(StripeBankDebitData),
    BankTransfer(StripeBankTransferData),
}

#[derive(Debug, Eq, PartialEq, Serialize)]
#[serde(tag = "payment_method_data[type]")]
pub enum BankDebitData {
    #[serde(rename = "us_bank_account")]
    Ach {
        #[serde(rename = "payment_method_data[us_bank_account][account_holder_type]")]
        account_holder_type: String,
        #[serde(rename = "payment_method_data[us_bank_account][account_number]")]
        account_number: Secret<String>,
        #[serde(rename = "payment_method_data[us_bank_account][routing_number]")]
        routing_number: Secret<String>,
    },
    #[serde(rename = "sepa_debit")]
    Sepa {
        #[serde(rename = "payment_method_data[sepa_debit][iban]")]
        iban: Secret<String>,
    },
    #[serde(rename = "au_becs_debit")]
    Becs {
        #[serde(rename = "payment_method_data[au_becs_debit][account_number]")]
        account_number: Secret<String>,
        #[serde(rename = "payment_method_data[au_becs_debit][bsb_number]")]
        bsb_number: Secret<String>,
    },
    #[serde(rename = "bacs_debit")]
    Bacs {
        #[serde(rename = "payment_method_data[bacs_debit][account_number]")]
        account_number: Secret<String>,
        #[serde(rename = "payment_method_data[bacs_debit][sort_code]")]
        sort_code: Secret<String>,
    },
}

#[derive(Debug, Eq, PartialEq, Serialize)]
pub struct StripeBankDebitData {
    #[serde(flatten)]
    pub bank_specific_data: BankDebitData,
}

#[derive(Debug, Eq, PartialEq, Serialize)]
pub struct BankTransferData {
    pub email: Email,
}

#[derive(Debug, Eq, PartialEq, Serialize)]
#[serde(untagged)]
pub enum StripeBankTransferData {
    AchBankTransfer(Box<AchTransferData>),
    SepaBankTransfer(Box<SepaBankTransferData>),
    BacsBankTransfers(Box<BacsBankTransferData>),
    MultibancoBankTransfers(Box<MultibancoTransferData>),
}

#[derive(Debug, Eq, PartialEq, Serialize)]
#[serde(untagged)]
pub enum StripeWallet {
    ApplepayToken(StripeApplePay),
    GooglepayToken(GooglePayToken),
    ApplepayPayment(ApplepayPayment),
    WechatpayPayment(WechatpayPayment),
    AlipayPayment(AlipayPayment),
    Cashapp(CashappPayment),
    ApplePayPredecryptToken(Box<StripeApplePayPredecrypt>),
}

#[derive(Debug, Eq, PartialEq, Serialize)]
pub struct StripeApplePayPredecrypt {
    #[serde(rename = "card[number]")]
    number: Secret<String>,
    #[serde(rename = "card[exp_year]")]
    exp_year: Secret<String>,
    #[serde(rename = "card[exp_month]")]
    exp_month: Secret<String>,
    #[serde(rename = "card[cryptogram]")]
    cryptogram: Secret<String>,
    #[serde(rename = "card[eci]")]
    eci: Option<String>,
    #[serde(rename = "card[tokenization_method]")]
    tokenization_method: String,
}

#[derive(Debug, Eq, PartialEq, Serialize)]
pub struct StripeApplePay {
    pub pk_token: Secret<String>,
    pub pk_token_instrument_name: String,
    pub pk_token_payment_network: String,
    pub pk_token_transaction_id: Secret<String>,
}

#[derive(Debug, Eq, PartialEq, Serialize)]
pub struct GooglePayToken {
    #[serde(rename = "payment_method_data[type]")]
    pub payment_type: StripePaymentMethodType,
    #[serde(rename = "payment_method_data[card][token]")]
    pub token: Secret<String>,
}

#[derive(Debug, Eq, PartialEq, Serialize)]
pub struct ApplepayPayment {
    #[serde(rename = "payment_method_data[card][token]")]
    pub token: Secret<String>,
    #[serde(rename = "payment_method_data[type]")]
    pub payment_method_types: StripePaymentMethodType,
}

#[derive(Debug, Eq, PartialEq, Serialize)]
pub struct AlipayPayment {
    #[serde(rename = "payment_method_data[type]")]
    pub payment_method_data_type: StripePaymentMethodType,
}

#[derive(Debug, Eq, PartialEq, Serialize)]
pub struct CashappPayment {
    #[serde(rename = "payment_method_data[type]")]
    pub payment_method_data_type: StripePaymentMethodType,
}

#[derive(Debug, Eq, PartialEq, Serialize)]
pub struct WechatpayPayment {
    #[serde(rename = "payment_method_data[type]")]
    pub payment_method_data_type: StripePaymentMethodType,
    #[serde(rename = "payment_method_options[wechat_pay][client]")]
    pub client: WechatClient,
}

#[derive(Debug, Eq, PartialEq, Serialize, Clone, Copy)]
#[serde(rename_all = "snake_case")]
pub enum WechatClient {
    Web,
}

#[derive(Debug, Eq, PartialEq, Serialize)]
pub struct GooglepayPayment {
    #[serde(rename = "payment_method_data[card][token]")]
    pub token: Secret<String>,
    #[serde(rename = "payment_method_data[type]")]
    pub payment_method_types: StripePaymentMethodType,
}

// All supported payment_method_types in stripe
// This enum goes in payment_method_types[] field in stripe request body
// https://stripe.com/docs/api/payment_intents/create#create_payment_intent-payment_method_types
#[derive(Eq, PartialEq, Serialize, Clone, Debug, Copy)]
#[serde(rename_all = "snake_case")]
pub enum StripePaymentMethodType {
    Affirm,
    AfterpayClearpay,
    Alipay,
    #[serde(rename = "au_becs_debit")]
    Becs,
    #[serde(rename = "bacs_debit")]
    Bacs,
    Bancontact,
    Blik,
    Card,
    CustomerBalance,
    Eps,
    Giropay,
    Ideal,
    Klarna,
    #[serde(rename = "p24")]
    Przelewy24,
    #[serde(rename = "sepa_debit")]
    Sepa,
    Sofort,
    #[serde(rename = "us_bank_account")]
    Ach,
    #[serde(rename = "wechat_pay")]
    Wechatpay,
    #[serde(rename = "cashapp")]
    Cashapp,
}

#[derive(Debug, Eq, PartialEq, Serialize)]
#[serde(rename_all = "snake_case")]
#[allow(dead_code)]
pub enum StripeCreditTransferTypes {
    AchCreditTransfer,
    Multibanco,
    Blik,
}

impl TryFrom<enums::PaymentMethodType> for StripePaymentMethodType {
    type Error = error_stack::Report<errors::ConnectorError>;
    fn try_from(value: enums::PaymentMethodType) -> Result<Self, Self::Error> {
        match value {
            enums::PaymentMethodType::Credit => Ok(Self::Card),
            enums::PaymentMethodType::Debit => Ok(Self::Card),
            enums::PaymentMethodType::Klarna => Ok(Self::Klarna),
            enums::PaymentMethodType::Affirm => Ok(Self::Affirm),
            enums::PaymentMethodType::AfterpayClearpay => Ok(Self::AfterpayClearpay),
            enums::PaymentMethodType::Eps => Ok(Self::Eps),
            enums::PaymentMethodType::Giropay => Ok(Self::Giropay),
            enums::PaymentMethodType::Ideal => Ok(Self::Ideal),
            enums::PaymentMethodType::Sofort => Ok(Self::Sofort),
            enums::PaymentMethodType::ApplePay => Ok(Self::Card),
            enums::PaymentMethodType::Ach => Ok(Self::Ach),
            enums::PaymentMethodType::Sepa => Ok(Self::Sepa),
            enums::PaymentMethodType::Becs => Ok(Self::Becs),
            enums::PaymentMethodType::Bacs => Ok(Self::Bacs),
            enums::PaymentMethodType::BancontactCard => Ok(Self::Bancontact),
            enums::PaymentMethodType::WeChatPay => Ok(Self::Wechatpay),
            enums::PaymentMethodType::Blik => Ok(Self::Blik),
            enums::PaymentMethodType::AliPay => Ok(Self::Alipay),
            enums::PaymentMethodType::Przelewy24 => Ok(Self::Przelewy24),
            enums::PaymentMethodType::Boleto
            | enums::PaymentMethodType::CardRedirect
            | enums::PaymentMethodType::CryptoCurrency
            | enums::PaymentMethodType::GooglePay
            | enums::PaymentMethodType::Multibanco
            | enums::PaymentMethodType::OnlineBankingFpx
            | enums::PaymentMethodType::Paypal
            | enums::PaymentMethodType::Pix
            | enums::PaymentMethodType::UpiCollect
            | enums::PaymentMethodType::Cashapp
            | enums::PaymentMethodType::Oxxo => Err(errors::ConnectorError::NotImplemented(
                connector_util::get_unimplemented_payment_method_error_message("stripe"),
            )
            .into()),
            enums::PaymentMethodType::AliPayHk
            | enums::PaymentMethodType::Atome
            | enums::PaymentMethodType::Bizum
            | enums::PaymentMethodType::Alma
            | enums::PaymentMethodType::ClassicReward
            | enums::PaymentMethodType::Dana
            | enums::PaymentMethodType::Efecty
            | enums::PaymentMethodType::Evoucher
            | enums::PaymentMethodType::GoPay
            | enums::PaymentMethodType::Gcash
            | enums::PaymentMethodType::Interac
            | enums::PaymentMethodType::KakaoPay
            | enums::PaymentMethodType::MbWay
            | enums::PaymentMethodType::MobilePay
            | enums::PaymentMethodType::Momo
            | enums::PaymentMethodType::MomoAtm
            | enums::PaymentMethodType::OnlineBankingThailand
            | enums::PaymentMethodType::OnlineBankingCzechRepublic
            | enums::PaymentMethodType::OnlineBankingFinland
            | enums::PaymentMethodType::OnlineBankingPoland
            | enums::PaymentMethodType::OnlineBankingSlovakia
            | enums::PaymentMethodType::OpenBankingUk
            | enums::PaymentMethodType::PagoEfectivo
            | enums::PaymentMethodType::PayBright
            | enums::PaymentMethodType::Pse
            | enums::PaymentMethodType::RedCompra
            | enums::PaymentMethodType::RedPagos
            | enums::PaymentMethodType::SamsungPay
            | enums::PaymentMethodType::Swish
            | enums::PaymentMethodType::TouchNGo
            | enums::PaymentMethodType::Trustly
            | enums::PaymentMethodType::Twint
            | enums::PaymentMethodType::Vipps
            | enums::PaymentMethodType::Alfamart
            | enums::PaymentMethodType::BcaBankTransfer
            | enums::PaymentMethodType::BniVa
            | enums::PaymentMethodType::CimbVa
            | enums::PaymentMethodType::BriVa
            | enums::PaymentMethodType::DanamonVa
            | enums::PaymentMethodType::Indomaret
            | enums::PaymentMethodType::MandiriVa
            | enums::PaymentMethodType::PermataBankTransfer
            | enums::PaymentMethodType::PaySafeCard
            | enums::PaymentMethodType::Givex
            | enums::PaymentMethodType::Benefit
            | enums::PaymentMethodType::Knet
            | enums::PaymentMethodType::SevenEleven
            | enums::PaymentMethodType::Lawson
            | enums::PaymentMethodType::MiniStop
            | enums::PaymentMethodType::FamilyMart
            | enums::PaymentMethodType::Seicomart
            | enums::PaymentMethodType::PayEasy
            | enums::PaymentMethodType::Walley => Err(errors::ConnectorError::NotImplemented(
                connector_util::get_unimplemented_payment_method_error_message("stripe"),
            )
            .into()),
        }
    }
}

#[derive(Debug, Eq, PartialEq, Serialize, Clone)]
#[serde(rename_all = "snake_case")]
pub enum BankTransferType {
    GbBankTransfer,
    EuBankTransfer,
    #[serde(rename = "bank_transfer")]
    BankTransfers,
}

#[derive(Debug, Eq, PartialEq, Serialize, Clone)]
#[serde(rename_all = "snake_case")]
pub enum StripeBankNames {
    AbnAmro,
    ArzteUndApothekerBank,
    AsnBank,
    AustrianAnadiBankAg,
    BankAustria,
    BankhausCarlSpangler,
    BankhausSchelhammerUndSchatteraAg,
    BawagPskAg,
    BksBankAg,
    BrullKallmusBankAg,
    BtvVierLanderBank,
    Bunq,
    CapitalBankGraweGruppeAg,
    CitiHandlowy,
    Dolomitenbank,
    EasybankAg,
    ErsteBankUndSparkassen,
    Handelsbanken,
    HypoAlpeadriabankInternationalAg,
    HypoNoeLbFurNiederosterreichUWien,
    HypoOberosterreichSalzburgSteiermark,
    HypoTirolBankAg,
    HypoVorarlbergBankAg,
    HypoBankBurgenlandAktiengesellschaft,
    Ing,
    Knab,
    MarchfelderBank,
    OberbankAg,
    RaiffeisenBankengruppeOsterreich,
    SchoellerbankAg,
    SpardaBankWien,
    VolksbankGruppe,
    VolkskreditbankAg,
    VrBankBraunau,
    Moneyou,
    Rabobank,
    Regiobank,
    Revolut,
    SnsBank,
    TriodosBank,
    VanLanschot,
    PlusBank,
    EtransferPocztowy24,
    BankiSpbdzielcze,
    BankNowyBfgSa,
    GetinBank,
    Blik,
    NoblePay,
    #[serde(rename = "ideabank")]
    IdeaBank,
    #[serde(rename = "envelobank")]
    EnveloBank,
    NestPrzelew,
    MbankMtransfer,
    Inteligo,
    PbacZIpko,
    BnpParibas,
    BankPekaoSa,
    VolkswagenBank,
    AliorBank,
    Boz,
}

// This is used only for Disputes
impl From<WebhookEventStatus> for api_models::webhooks::IncomingWebhookEvent {
    fn from(value: WebhookEventStatus) -> Self {
        match value {
            WebhookEventStatus::WarningNeedsResponse => Self::DisputeOpened,
            WebhookEventStatus::WarningClosed => Self::DisputeCancelled,
            WebhookEventStatus::WarningUnderReview => Self::DisputeChallenged,
            WebhookEventStatus::Won => Self::DisputeWon,
            WebhookEventStatus::Lost => Self::DisputeLost,
            WebhookEventStatus::NeedsResponse
            | WebhookEventStatus::UnderReview
            | WebhookEventStatus::ChargeRefunded
            | WebhookEventStatus::Succeeded
            | WebhookEventStatus::RequiresPaymentMethod
            | WebhookEventStatus::RequiresConfirmation
            | WebhookEventStatus::RequiresAction
            | WebhookEventStatus::Processing
            | WebhookEventStatus::RequiresCapture
            | WebhookEventStatus::Canceled
            | WebhookEventStatus::Chargeable
            | WebhookEventStatus::Failed
            | WebhookEventStatus::Unknown => Self::EventNotSupported,
        }
    }
}

impl TryFrom<&api_models::enums::BankNames> for StripeBankNames {
    type Error = errors::ConnectorError;
    fn try_from(bank: &api_models::enums::BankNames) -> Result<Self, Self::Error> {
        Ok(match bank {
            api_models::enums::BankNames::AbnAmro => Self::AbnAmro,
            api_models::enums::BankNames::ArzteUndApothekerBank => Self::ArzteUndApothekerBank,
            api_models::enums::BankNames::AsnBank => Self::AsnBank,
            api_models::enums::BankNames::AustrianAnadiBankAg => Self::AustrianAnadiBankAg,
            api_models::enums::BankNames::BankAustria => Self::BankAustria,
            api_models::enums::BankNames::BankhausCarlSpangler => Self::BankhausCarlSpangler,
            api_models::enums::BankNames::BankhausSchelhammerUndSchatteraAg => {
                Self::BankhausSchelhammerUndSchatteraAg
            }
            api_models::enums::BankNames::BawagPskAg => Self::BawagPskAg,
            api_models::enums::BankNames::BksBankAg => Self::BksBankAg,
            api_models::enums::BankNames::BrullKallmusBankAg => Self::BrullKallmusBankAg,
            api_models::enums::BankNames::BtvVierLanderBank => Self::BtvVierLanderBank,
            api_models::enums::BankNames::Bunq => Self::Bunq,
            api_models::enums::BankNames::CapitalBankGraweGruppeAg => {
                Self::CapitalBankGraweGruppeAg
            }
            api_models::enums::BankNames::Citi => Self::CitiHandlowy,
            api_models::enums::BankNames::Dolomitenbank => Self::Dolomitenbank,
            api_models::enums::BankNames::EasybankAg => Self::EasybankAg,
            api_models::enums::BankNames::ErsteBankUndSparkassen => Self::ErsteBankUndSparkassen,
            api_models::enums::BankNames::Handelsbanken => Self::Handelsbanken,
            api_models::enums::BankNames::HypoAlpeadriabankInternationalAg => {
                Self::HypoAlpeadriabankInternationalAg
            }

            api_models::enums::BankNames::HypoNoeLbFurNiederosterreichUWien => {
                Self::HypoNoeLbFurNiederosterreichUWien
            }
            api_models::enums::BankNames::HypoOberosterreichSalzburgSteiermark => {
                Self::HypoOberosterreichSalzburgSteiermark
            }
            api_models::enums::BankNames::HypoTirolBankAg => Self::HypoTirolBankAg,
            api_models::enums::BankNames::HypoVorarlbergBankAg => Self::HypoVorarlbergBankAg,
            api_models::enums::BankNames::HypoBankBurgenlandAktiengesellschaft => {
                Self::HypoBankBurgenlandAktiengesellschaft
            }
            api_models::enums::BankNames::Ing => Self::Ing,
            api_models::enums::BankNames::Knab => Self::Knab,
            api_models::enums::BankNames::MarchfelderBank => Self::MarchfelderBank,
            api_models::enums::BankNames::OberbankAg => Self::OberbankAg,
            api_models::enums::BankNames::RaiffeisenBankengruppeOsterreich => {
                Self::RaiffeisenBankengruppeOsterreich
            }
            api_models::enums::BankNames::Rabobank => Self::Rabobank,
            api_models::enums::BankNames::Regiobank => Self::Regiobank,
            api_models::enums::BankNames::Revolut => Self::Revolut,
            api_models::enums::BankNames::SnsBank => Self::SnsBank,
            api_models::enums::BankNames::TriodosBank => Self::TriodosBank,
            api_models::enums::BankNames::VanLanschot => Self::VanLanschot,
            api_models::enums::BankNames::Moneyou => Self::Moneyou,
            api_models::enums::BankNames::SchoellerbankAg => Self::SchoellerbankAg,
            api_models::enums::BankNames::SpardaBankWien => Self::SpardaBankWien,
            api_models::enums::BankNames::VolksbankGruppe => Self::VolksbankGruppe,
            api_models::enums::BankNames::VolkskreditbankAg => Self::VolkskreditbankAg,
            api_models::enums::BankNames::VrBankBraunau => Self::VrBankBraunau,
            api_models::enums::BankNames::PlusBank => Self::PlusBank,
            api_models::enums::BankNames::EtransferPocztowy24 => Self::EtransferPocztowy24,
            api_models::enums::BankNames::BankiSpbdzielcze => Self::BankiSpbdzielcze,
            api_models::enums::BankNames::BankNowyBfgSa => Self::BankNowyBfgSa,
            api_models::enums::BankNames::GetinBank => Self::GetinBank,
            api_models::enums::BankNames::Blik => Self::Blik,
            api_models::enums::BankNames::NoblePay => Self::NoblePay,
            api_models::enums::BankNames::IdeaBank => Self::IdeaBank,
            api_models::enums::BankNames::EnveloBank => Self::EnveloBank,
            api_models::enums::BankNames::NestPrzelew => Self::NestPrzelew,
            api_models::enums::BankNames::MbankMtransfer => Self::MbankMtransfer,
            api_models::enums::BankNames::Inteligo => Self::Inteligo,
            api_models::enums::BankNames::PbacZIpko => Self::PbacZIpko,
            api_models::enums::BankNames::BnpParibas => Self::BnpParibas,
            api_models::enums::BankNames::BankPekaoSa => Self::BankPekaoSa,
            api_models::enums::BankNames::VolkswagenBank => Self::VolkswagenBank,
            api_models::enums::BankNames::AliorBank => Self::AliorBank,
            api_models::enums::BankNames::Boz => Self::Boz,

            _ => Err(errors::ConnectorError::NotImplemented(
                connector_util::get_unimplemented_payment_method_error_message("stripe"),
            ))?,
        })
    }
}

fn validate_shipping_address_against_payment_method(
    shipping_address: &Option<StripeShippingAddress>,
    payment_method: Option<&StripePaymentMethodType>,
) -> Result<(), error_stack::Report<errors::ConnectorError>> {
    match payment_method {
        Some(StripePaymentMethodType::AfterpayClearpay) => match shipping_address {
            Some(address) => {
                let missing_fields = collect_missing_value_keys!(
                    ("shipping.address.line1", address.line1),
                    ("shipping.address.country", address.country),
                    ("shipping.address.zip", address.zip)
                );

                if !missing_fields.is_empty() {
                    return Err(errors::ConnectorError::MissingRequiredFields {
                        field_names: missing_fields,
                    }
                    .into());
                }
                Ok(())
            }
            None => Err(errors::ConnectorError::MissingRequiredField {
                field_name: "shipping.address",
            }
            .into()),
        },
        _ => Ok(()),
    }
}

impl TryFrom<&api_models::payments::PayLaterData> for StripePaymentMethodType {
    type Error = errors::ConnectorError;
    fn try_from(pay_later_data: &api_models::payments::PayLaterData) -> Result<Self, Self::Error> {
        match pay_later_data {
            api_models::payments::PayLaterData::KlarnaRedirect { .. } => Ok(Self::Klarna),
            api_models::payments::PayLaterData::AffirmRedirect {} => Ok(Self::Affirm),
            api_models::payments::PayLaterData::AfterpayClearpayRedirect { .. } => {
                Ok(Self::AfterpayClearpay)
            }

            payments::PayLaterData::KlarnaSdk { .. }
            | payments::PayLaterData::PayBrightRedirect {}
            | payments::PayLaterData::WalleyRedirect {}
            | payments::PayLaterData::AlmaRedirect {}
            | payments::PayLaterData::AtomeRedirect {} => {
                Err(errors::ConnectorError::NotImplemented(
                    connector_util::get_unimplemented_payment_method_error_message("stripe"),
                ))
            }
        }
    }
}

impl TryFrom<&payments::BankRedirectData> for StripePaymentMethodType {
    type Error = errors::ConnectorError;
    fn try_from(bank_redirect_data: &payments::BankRedirectData) -> Result<Self, Self::Error> {
        match bank_redirect_data {
            payments::BankRedirectData::Giropay { .. } => Ok(Self::Giropay),
            payments::BankRedirectData::Ideal { .. } => Ok(Self::Ideal),
            payments::BankRedirectData::Sofort { .. } => Ok(Self::Sofort),
            payments::BankRedirectData::BancontactCard { .. } => Ok(Self::Bancontact),
            payments::BankRedirectData::Przelewy24 { .. } => Ok(Self::Przelewy24),
            payments::BankRedirectData::Eps { .. } => Ok(Self::Eps),
            payments::BankRedirectData::Blik { .. } => Ok(Self::Blik),
            payments::BankRedirectData::OnlineBankingFpx { .. } => {
                Err(errors::ConnectorError::NotImplemented(
                    connector_util::get_unimplemented_payment_method_error_message("stripe"),
                ))
            }
            payments::BankRedirectData::Bizum {}
            | payments::BankRedirectData::Interac { .. }
            | payments::BankRedirectData::OnlineBankingCzechRepublic { .. }
            | payments::BankRedirectData::OnlineBankingFinland { .. }
            | payments::BankRedirectData::OnlineBankingPoland { .. }
            | payments::BankRedirectData::OnlineBankingSlovakia { .. }
            | payments::BankRedirectData::OnlineBankingThailand { .. }
            | payments::BankRedirectData::OpenBankingUk { .. }
            | payments::BankRedirectData::Trustly { .. } => {
                Err(errors::ConnectorError::NotImplemented(
                    connector_util::get_unimplemented_payment_method_error_message("stripe"),
                ))
            }
        }
    }
}

impl ForeignTryFrom<&domain::WalletData> for Option<StripePaymentMethodType> {
    type Error = errors::ConnectorError;
    fn foreign_try_from(wallet_data: &domain::WalletData) -> Result<Self, Self::Error> {
        match wallet_data {
            domain::WalletData::AliPayRedirect(_) => Ok(Some(StripePaymentMethodType::Alipay)),
            domain::WalletData::ApplePay(_) => Ok(None),
            domain::WalletData::GooglePay(_) => Ok(Some(StripePaymentMethodType::Card)),
            domain::WalletData::WeChatPayQr(_) => Ok(Some(StripePaymentMethodType::Wechatpay)),
            domain::WalletData::CashappQr(_) => Ok(Some(StripePaymentMethodType::Cashapp)),
            domain::WalletData::MobilePayRedirect(_) => {
                Err(errors::ConnectorError::NotImplemented(
                    connector_util::get_unimplemented_payment_method_error_message("stripe"),
                ))
            }
            domain::WalletData::PaypalRedirect(_)
            | domain::WalletData::AliPayQr(_)
            | domain::WalletData::AliPayHkRedirect(_)
            | domain::WalletData::MomoRedirect(_)
            | domain::WalletData::KakaoPayRedirect(_)
            | domain::WalletData::GoPayRedirect(_)
            | domain::WalletData::GcashRedirect(_)
            | domain::WalletData::ApplePayRedirect(_)
            | domain::WalletData::ApplePayThirdPartySdk(_)
            | domain::WalletData::DanaRedirect {}
            | domain::WalletData::GooglePayRedirect(_)
            | domain::WalletData::GooglePayThirdPartySdk(_)
            | domain::WalletData::MbWayRedirect(_)
            | domain::WalletData::PaypalSdk(_)
            | domain::WalletData::SamsungPay(_)
            | domain::WalletData::TwintRedirect {}
            | domain::WalletData::VippsRedirect {}
            | domain::WalletData::TouchNGoRedirect(_)
            | domain::WalletData::SwishQr(_)
            | domain::WalletData::WeChatPayRedirect(_) => {
                Err(errors::ConnectorError::NotImplemented(
                    connector_util::get_unimplemented_payment_method_error_message("stripe"),
                ))
            }
        }
    }
}

impl From<&payments::BankDebitData> for StripePaymentMethodType {
    fn from(bank_debit_data: &payments::BankDebitData) -> Self {
        match bank_debit_data {
            payments::BankDebitData::AchBankDebit { .. } => Self::Ach,
            payments::BankDebitData::SepaBankDebit { .. } => Self::Sepa,
            payments::BankDebitData::BecsBankDebit { .. } => Self::Becs,
            payments::BankDebitData::BacsBankDebit { .. } => Self::Bacs,
        }
    }
}

impl TryFrom<(&api_models::payments::PayLaterData, StripePaymentMethodType)>
    for StripeBillingAddress
{
    type Error = errors::ConnectorError;

    fn try_from(
        (pay_later_data, pm_type): (&api_models::payments::PayLaterData, StripePaymentMethodType),
    ) -> Result<Self, Self::Error> {
        match (pay_later_data, pm_type) {
            (
                payments::PayLaterData::KlarnaRedirect {
                    billing_email,
                    billing_country,
                },
                StripePaymentMethodType::Klarna,
            ) => Ok(Self {
                email: Some(billing_email.to_owned()),
                country: Some(billing_country.to_owned()),
                ..Self::default()
            }),
            (payments::PayLaterData::AffirmRedirect {}, StripePaymentMethodType::Affirm) => {
                Ok(Self::default())
            }
            (
                payments::PayLaterData::AfterpayClearpayRedirect {
                    billing_email,
                    billing_name,
                },
                StripePaymentMethodType::AfterpayClearpay,
            ) => Ok(Self {
                email: Some(billing_email.to_owned()),
                name: Some(billing_name.to_owned()),
                ..Self::default()
            }),
            _ => Err(errors::ConnectorError::MismatchedPaymentData),
        }
    }
}

impl From<&payments::BankDebitBilling> for StripeBillingAddress {
    fn from(item: &payments::BankDebitBilling) -> Self {
        Self {
            email: Some(item.email.to_owned()),
            country: item
                .address
                .as_ref()
                .and_then(|address| address.country.to_owned()),
            name: Some(item.name.to_owned()),
            city: item
                .address
                .as_ref()
                .and_then(|address| address.city.to_owned()),
            address_line1: item
                .address
                .as_ref()
                .and_then(|address| address.line1.to_owned()),
            address_line2: item
                .address
                .as_ref()
                .and_then(|address| address.line2.to_owned()),
            zip_code: item
                .address
                .as_ref()
                .and_then(|address| address.zip.to_owned()),
            state: None,
            phone: None,
        }
    }
}

impl TryFrom<(&payments::BankRedirectData, Option<bool>)> for StripeBillingAddress {
    type Error = error_stack::Report<errors::ConnectorError>;

    fn try_from(
        (bank_redirection_data, is_customer_initiated_mandate_payment): (
            &payments::BankRedirectData,
            Option<bool>,
        ),
    ) -> Result<Self, Self::Error> {
        match bank_redirection_data {
            payments::BankRedirectData::Eps {
                billing_details, ..
            } => Ok({
                let billing_data = billing_details.clone().ok_or(
                    errors::ConnectorError::MissingRequiredField {
                        field_name: "billing_details",
                    },
                )?;
                Self {
                    name: Some(connector_util::BankRedirectBillingData::get_billing_name(
                        &billing_data,
                    )?),
                    ..Self::default()
                }
            }),
            payments::BankRedirectData::Giropay {
                billing_details, ..
            } => Ok(Self {
                name: Some(
                    billing_details
                        .clone()
                        .ok_or(errors::ConnectorError::MissingRequiredField {
                            field_name: "giropay.billing_details",
                        })?
                        .get_billing_name()?,
                ),
                ..Self::default()
            }),
            payments::BankRedirectData::Ideal {
                billing_details, ..
            } => Ok(get_stripe_sepa_dd_mandate_billing_details(
                billing_details,
                is_customer_initiated_mandate_payment,
            )?),
            payments::BankRedirectData::Przelewy24 {
                billing_details, ..
            } => Ok(Self {
                email: billing_details.email.clone(),
                ..Self::default()
            }),
            payments::BankRedirectData::BancontactCard {
                billing_details, ..
            } => {
                let billing_details = billing_details.as_ref().ok_or(
                    errors::ConnectorError::MissingRequiredField {
                        field_name: "billing_details",
                    },
                )?;
                Ok(Self {
                    name: Some(
                        billing_details
                            .billing_name
                            .as_ref()
                            .ok_or(errors::ConnectorError::MissingRequiredField {
                                field_name: "billing_details.billing_name",
                            })?
                            .to_owned(),
                    ),
                    email: Some(
                        billing_details
                            .email
                            .as_ref()
                            .ok_or(errors::ConnectorError::MissingRequiredField {
                                field_name: "billing_details.email",
                            })?
                            .to_owned(),
                    ),
                    ..Self::default()
                })
            }
            payments::BankRedirectData::Sofort {
                billing_details, ..
            } => Ok(get_stripe_sepa_dd_mandate_billing_details(
                billing_details,
                is_customer_initiated_mandate_payment,
            )?),

            payments::BankRedirectData::Bizum {}
            | payments::BankRedirectData::Blik { .. }
            | payments::BankRedirectData::Interac { .. }
            | payments::BankRedirectData::OnlineBankingCzechRepublic { .. }
            | payments::BankRedirectData::OnlineBankingFinland { .. }
            | payments::BankRedirectData::OnlineBankingPoland { .. }
            | payments::BankRedirectData::OnlineBankingSlovakia { .. }
            | payments::BankRedirectData::Trustly { .. }
            | payments::BankRedirectData::OnlineBankingFpx { .. }
            | payments::BankRedirectData::OnlineBankingThailand { .. }
            | payments::BankRedirectData::OpenBankingUk { .. } => Ok(Self::default()),
        }
    }
}

fn get_bank_debit_data(
    bank_debit_data: &payments::BankDebitData,
) -> (StripePaymentMethodType, BankDebitData, StripeBillingAddress) {
    match bank_debit_data {
        payments::BankDebitData::AchBankDebit {
            billing_details,
            account_number,
            routing_number,
            ..
        } => {
            let ach_data = BankDebitData::Ach {
                account_holder_type: "individual".to_string(),
                account_number: account_number.to_owned(),
                routing_number: routing_number.to_owned(),
            };

            let billing_data = StripeBillingAddress::from(billing_details);
            (StripePaymentMethodType::Ach, ach_data, billing_data)
        }
        payments::BankDebitData::SepaBankDebit {
            billing_details,
            iban,
            ..
        } => {
            let sepa_data = BankDebitData::Sepa {
                iban: iban.to_owned(),
            };

            let billing_data = StripeBillingAddress::from(billing_details);
            (StripePaymentMethodType::Sepa, sepa_data, billing_data)
        }
        payments::BankDebitData::BecsBankDebit {
            billing_details,
            account_number,
            bsb_number,
            ..
        } => {
            let becs_data = BankDebitData::Becs {
                account_number: account_number.to_owned(),
                bsb_number: bsb_number.to_owned(),
            };

            let billing_data = StripeBillingAddress::from(billing_details);
            (StripePaymentMethodType::Becs, becs_data, billing_data)
        }
        payments::BankDebitData::BacsBankDebit {
            billing_details,
            account_number,
            sort_code,
            ..
        } => {
            let bacs_data = BankDebitData::Bacs {
                account_number: account_number.to_owned(),
                sort_code: Secret::new(sort_code.clone().expose().replace('-', "")),
            };

            let billing_data = StripeBillingAddress::from(billing_details);
            (StripePaymentMethodType::Bacs, bacs_data, billing_data)
        }
    }
}

fn create_stripe_payment_method(
    payment_method_data: &domain::PaymentMethodData,
    auth_type: enums::AuthenticationType,
    payment_method_token: Option<types::PaymentMethodToken>,
    is_customer_initiated_mandate_payment: Option<bool>,
    billing_address: StripeBillingAddress,
) -> Result<
    (
        StripePaymentMethodData,
        Option<StripePaymentMethodType>,
        StripeBillingAddress,
    ),
    error_stack::Report<errors::ConnectorError>,
> {
    match payment_method_data {
        domain::PaymentMethodData::Card(card_details) => {
            let payment_method_auth_type = match auth_type {
                enums::AuthenticationType::ThreeDs => Auth3ds::Any,
                enums::AuthenticationType::NoThreeDs => Auth3ds::Automatic,
            };
            Ok((
                StripePaymentMethodData::try_from((card_details, payment_method_auth_type))?,
                Some(StripePaymentMethodType::Card),
                billing_address,
            ))
        }
        domain::PaymentMethodData::PayLater(pay_later_data) => {
            let stripe_pm_type = StripePaymentMethodType::try_from(pay_later_data)?;
            let billing_address = StripeBillingAddress::try_from((pay_later_data, stripe_pm_type))?;
            Ok((
                StripePaymentMethodData::PayLater(StripePayLaterData {
                    payment_method_data_type: stripe_pm_type,
                }),
                Some(stripe_pm_type),
                billing_address,
            ))
        }
        domain::PaymentMethodData::BankRedirect(bank_redirect_data) => {
            let billing_address = StripeBillingAddress::try_from((
                bank_redirect_data,
                is_customer_initiated_mandate_payment,
            ))?;
            let pm_type = StripePaymentMethodType::try_from(bank_redirect_data)?;
            let bank_redirect_data = StripePaymentMethodData::try_from(bank_redirect_data)?;

            Ok((bank_redirect_data, Some(pm_type), billing_address))
        }
        domain::PaymentMethodData::Wallet(wallet_data) => {
            let pm_type = ForeignTryFrom::foreign_try_from(wallet_data)?;
            let wallet_specific_data =
                StripePaymentMethodData::try_from((wallet_data, payment_method_token))?;
            Ok((
                wallet_specific_data,
                pm_type,
                StripeBillingAddress::default(),
            ))
        }
        domain::PaymentMethodData::BankDebit(bank_debit_data) => {
            let (pm_type, bank_debit_data, billing_address) = get_bank_debit_data(bank_debit_data);

            let pm_data = StripePaymentMethodData::BankDebit(StripeBankDebitData {
                bank_specific_data: bank_debit_data,
            });

            Ok((pm_data, Some(pm_type), billing_address))
        }
        domain::PaymentMethodData::BankTransfer(bank_transfer_data) => {
            match bank_transfer_data.deref() {
                payments::BankTransferData::AchBankTransfer { billing_details } => Ok((
                    StripePaymentMethodData::BankTransfer(StripeBankTransferData::AchBankTransfer(
                        Box::new(AchTransferData {
                            email: billing_details.email.to_owned(),
                        }),
                    )),
                    None,
                    StripeBillingAddress::default(),
                )),
                payments::BankTransferData::MultibancoBankTransfer { billing_details } => Ok((
                    StripePaymentMethodData::BankTransfer(
                        StripeBankTransferData::MultibancoBankTransfers(Box::new(
                            MultibancoTransferData {
                                email: billing_details.email.to_owned(),
                            },
                        )),
                    ),
                    None,
                    StripeBillingAddress::default(),
                )),
                payments::BankTransferData::SepaBankTransfer {
                    billing_details,
                    country,
                } => {
                    let billing_details = StripeBillingAddress {
                        email: Some(billing_details.email.clone()),
                        name: Some(billing_details.name.clone()),
                        ..Default::default()
                    };
                    Ok((
                        StripePaymentMethodData::BankTransfer(
                            StripeBankTransferData::SepaBankTransfer(Box::new(
                                SepaBankTransferData {
                                    payment_method_data_type:
                                        StripePaymentMethodType::CustomerBalance,
                                    bank_transfer_type: BankTransferType::EuBankTransfer,
                                    balance_funding_type: BankTransferType::BankTransfers,
                                    payment_method_type: StripePaymentMethodType::CustomerBalance,
                                    country: country.to_owned(),
                                },
                            )),
                        ),
                        Some(StripePaymentMethodType::CustomerBalance),
                        billing_details,
                    ))
                }
                payments::BankTransferData::BacsBankTransfer { billing_details } => {
                    let billing_details = StripeBillingAddress {
                        email: Some(billing_details.email.clone()),
                        name: Some(billing_details.name.clone()),
                        ..Default::default()
                    };
                    Ok((
                        StripePaymentMethodData::BankTransfer(
                            StripeBankTransferData::BacsBankTransfers(Box::new(
                                BacsBankTransferData {
                                    payment_method_data_type:
                                        StripePaymentMethodType::CustomerBalance,
                                    bank_transfer_type: BankTransferType::GbBankTransfer,
                                    balance_funding_type: BankTransferType::BankTransfers,
                                    payment_method_type: StripePaymentMethodType::CustomerBalance,
                                },
                            )),
                        ),
                        Some(StripePaymentMethodType::CustomerBalance),
                        billing_details,
                    ))
                }
                payments::BankTransferData::Pix {} => Err(errors::ConnectorError::NotImplemented(
                    connector_util::get_unimplemented_payment_method_error_message("stripe"),
                )
                .into()),
                payments::BankTransferData::Pse {}
                | payments::BankTransferData::PermataBankTransfer { .. }
                | payments::BankTransferData::BcaBankTransfer { .. }
                | payments::BankTransferData::BniVaBankTransfer { .. }
                | payments::BankTransferData::BriVaBankTransfer { .. }
                | payments::BankTransferData::CimbVaBankTransfer { .. }
                | payments::BankTransferData::DanamonVaBankTransfer { .. }
                | payments::BankTransferData::MandiriVaBankTransfer { .. } => {
                    Err(errors::ConnectorError::NotImplemented(
                        connector_util::get_unimplemented_payment_method_error_message("stripe"),
                    )
                    .into())
                }
            }
        }
        domain::PaymentMethodData::Crypto(_) => Err(errors::ConnectorError::NotImplemented(
            connector_util::get_unimplemented_payment_method_error_message("stripe"),
        )
        .into()),

        domain::PaymentMethodData::GiftCard(giftcard_data) => match giftcard_data.deref() {
            payments::GiftCardData::Givex(_) | payments::GiftCardData::PaySafeCard {} => {
                Err(errors::ConnectorError::NotImplemented(
                    connector_util::get_unimplemented_payment_method_error_message("stripe"),
                )
                .into())
            }
        },
        domain::PaymentMethodData::CardRedirect(cardredirect_data) => match cardredirect_data {
            domain::CardRedirectData::Knet {}
            | domain::CardRedirectData::Benefit {}
            | domain::CardRedirectData::MomoAtm {}
            | domain::CardRedirectData::CardRedirect {} => {
                Err(errors::ConnectorError::NotImplemented(
                    connector_util::get_unimplemented_payment_method_error_message("stripe"),
                )
                .into())
            }
        },
        domain::PaymentMethodData::Reward => Err(errors::ConnectorError::NotImplemented(
            connector_util::get_unimplemented_payment_method_error_message("stripe"),
        )
        .into()),

        domain::PaymentMethodData::Voucher(voucher_data) => match voucher_data {
            payments::VoucherData::Boleto(_) | payments::VoucherData::Oxxo => {
                Err(errors::ConnectorError::NotImplemented(
                    connector_util::get_unimplemented_payment_method_error_message("stripe"),
                )
                .into())
            }
            payments::VoucherData::Alfamart(_)
            | payments::VoucherData::Efecty
            | payments::VoucherData::PagoEfectivo
            | payments::VoucherData::RedCompra
            | payments::VoucherData::RedPagos
            | payments::VoucherData::Indomaret(_)
            | payments::VoucherData::SevenEleven(_)
            | payments::VoucherData::Lawson(_)
            | payments::VoucherData::MiniStop(_)
            | payments::VoucherData::FamilyMart(_)
            | payments::VoucherData::Seicomart(_)
            | payments::VoucherData::PayEasy(_) => Err(errors::ConnectorError::NotImplemented(
                connector_util::get_unimplemented_payment_method_error_message("stripe"),
            )
            .into()),
        },

        domain::PaymentMethodData::Upi(_)
        | domain::PaymentMethodData::MandatePayment
        | domain::PaymentMethodData::CardToken(_) => Err(errors::ConnectorError::NotImplemented(
            connector_util::get_unimplemented_payment_method_error_message("stripe"),
        )
        .into()),
    }
}

impl TryFrom<(&domain::Card, Auth3ds)> for StripePaymentMethodData {
    type Error = errors::ConnectorError;
    fn try_from(
        (card, payment_method_auth_type): (&domain::Card, Auth3ds),
    ) -> Result<Self, Self::Error> {
        Ok(Self::Card(StripeCardData {
            payment_method_data_type: StripePaymentMethodType::Card,
            payment_method_data_card_number: card.card_number.clone(),
            payment_method_data_card_exp_month: card.card_exp_month.clone(),
            payment_method_data_card_exp_year: card.card_exp_year.clone(),
            payment_method_data_card_cvc: Some(card.card_cvc.clone()),
            payment_method_auth_type: Some(payment_method_auth_type),
        }))
    }
}

impl TryFrom<(&domain::WalletData, Option<types::PaymentMethodToken>)> for StripePaymentMethodData {
    type Error = error_stack::Report<errors::ConnectorError>;
    fn try_from(
        (wallet_data, payment_method_token): (
            &domain::WalletData,
            Option<types::PaymentMethodToken>,
        ),
    ) -> Result<Self, Self::Error> {
        match wallet_data {
            domain::WalletData::ApplePay(applepay_data) => {
                let mut apple_pay_decrypt_data =
                    if let Some(types::PaymentMethodToken::ApplePayDecrypt(decrypt_data)) =
                        payment_method_token
                    {
                        let expiry_year_4_digit = decrypt_data.get_four_digit_expiry_year()?;
                        let exp_month = decrypt_data.get_expiry_month()?;

                        Some(Self::Wallet(StripeWallet::ApplePayPredecryptToken(
                            Box::new(StripeApplePayPredecrypt {
                                number: decrypt_data.clone().application_primary_account_number,
                                exp_year: expiry_year_4_digit,
                                exp_month,
                                eci: decrypt_data.payment_data.eci_indicator,
                                cryptogram: decrypt_data.payment_data.online_payment_cryptogram,
                                tokenization_method: "apple_pay".to_string(),
                            }),
                        )))
                    } else {
                        None
                    };

                if apple_pay_decrypt_data.is_none() {
                    apple_pay_decrypt_data =
                        Some(Self::Wallet(StripeWallet::ApplepayToken(StripeApplePay {
                            pk_token: applepay_data.get_applepay_decoded_payment_data()?,
                            pk_token_instrument_name: applepay_data
                                .payment_method
                                .pm_type
                                .to_owned(),
                            pk_token_payment_network: applepay_data
                                .payment_method
                                .network
                                .to_owned(),
                            pk_token_transaction_id: Secret::new(
                                applepay_data.transaction_identifier.to_owned(),
                            ),
                        })));
                };
                let pmd = apple_pay_decrypt_data
                    .ok_or(errors::ConnectorError::MissingApplePayTokenData)?;
                Ok(pmd)
            }
            domain::WalletData::WeChatPayQr(_) => Ok(Self::Wallet(StripeWallet::WechatpayPayment(
                WechatpayPayment {
                    client: WechatClient::Web,
                    payment_method_data_type: StripePaymentMethodType::Wechatpay,
                },
            ))),
            domain::WalletData::AliPayRedirect(_) => {
                Ok(Self::Wallet(StripeWallet::AlipayPayment(AlipayPayment {
                    payment_method_data_type: StripePaymentMethodType::Alipay,
                })))
            }
            domain::WalletData::CashappQr(_) => {
                Ok(Self::Wallet(StripeWallet::Cashapp(CashappPayment {
                    payment_method_data_type: StripePaymentMethodType::Cashapp,
                })))
            }
            domain::WalletData::GooglePay(gpay_data) => Ok(Self::try_from(gpay_data)?),
            domain::WalletData::PaypalRedirect(_) | domain::WalletData::MobilePayRedirect(_) => {
                Err(errors::ConnectorError::NotImplemented(
                    connector_util::get_unimplemented_payment_method_error_message("stripe"),
                )
                .into())
            }
            domain::WalletData::AliPayQr(_)
            | domain::WalletData::AliPayHkRedirect(_)
            | domain::WalletData::MomoRedirect(_)
            | domain::WalletData::KakaoPayRedirect(_)
            | domain::WalletData::GoPayRedirect(_)
            | domain::WalletData::GcashRedirect(_)
            | domain::WalletData::ApplePayRedirect(_)
            | domain::WalletData::ApplePayThirdPartySdk(_)
            | domain::WalletData::DanaRedirect {}
            | domain::WalletData::GooglePayRedirect(_)
            | domain::WalletData::GooglePayThirdPartySdk(_)
            | domain::WalletData::MbWayRedirect(_)
            | domain::WalletData::PaypalSdk(_)
            | domain::WalletData::SamsungPay(_)
            | domain::WalletData::TwintRedirect {}
            | domain::WalletData::VippsRedirect {}
            | domain::WalletData::TouchNGoRedirect(_)
            | domain::WalletData::SwishQr(_)
            | domain::WalletData::WeChatPayRedirect(_) => {
                Err(errors::ConnectorError::NotImplemented(
                    connector_util::get_unimplemented_payment_method_error_message("stripe"),
                )
                .into())
            }
        }
    }
}

impl TryFrom<&payments::BankRedirectData> for StripePaymentMethodData {
    type Error = error_stack::Report<errors::ConnectorError>;
    fn try_from(bank_redirect_data: &payments::BankRedirectData) -> Result<Self, Self::Error> {
        let payment_method_data_type = StripePaymentMethodType::try_from(bank_redirect_data)?;
        match bank_redirect_data {
            payments::BankRedirectData::BancontactCard { .. } => Ok(Self::BankRedirect(
                StripeBankRedirectData::StripeBancontactCard(Box::new(StripeBancontactCard {
                    payment_method_data_type,
                })),
            )),
            payments::BankRedirectData::Blik { blik_code } => Ok(Self::BankRedirect(
                StripeBankRedirectData::StripeBlik(Box::new(StripeBlik {
                    payment_method_data_type,
                    code: Secret::new(blik_code.clone().ok_or(
                        errors::ConnectorError::MissingRequiredField {
                            field_name: "blik_code",
                        },
                    )?),
                })),
            )),
            payments::BankRedirectData::Eps { bank_name, .. } => Ok(Self::BankRedirect(
                StripeBankRedirectData::StripeEps(Box::new(StripeEps {
                    payment_method_data_type,
                    bank_name: bank_name
                        .map(|bank_name| StripeBankNames::try_from(&bank_name))
                        .transpose()?,
                })),
            )),
            payments::BankRedirectData::Giropay { .. } => Ok(Self::BankRedirect(
                StripeBankRedirectData::StripeGiropay(Box::new(StripeGiropay {
                    payment_method_data_type,
                })),
            )),
            payments::BankRedirectData::Ideal { bank_name, .. } => {
                let bank_name = bank_name
                    .map(|bank_name| StripeBankNames::try_from(&bank_name))
                    .transpose()?;
                Ok(Self::BankRedirect(StripeBankRedirectData::StripeIdeal(
                    Box::new(StripeIdeal {
                        payment_method_data_type,
                        ideal_bank_name: bank_name,
                    }),
                )))
            }
            payments::BankRedirectData::Przelewy24 { bank_name, .. } => {
                let bank_name = bank_name
                    .map(|bank_name| StripeBankNames::try_from(&bank_name))
                    .transpose()?;
                Ok(Self::BankRedirect(
                    StripeBankRedirectData::StripePrezelewy24(Box::new(StripePrezelewy24 {
                        payment_method_data_type,
                        bank_name,
                    })),
                ))
            }
            payments::BankRedirectData::Sofort {
                country,
                preferred_language,
                ..
            } => Ok(Self::BankRedirect(StripeBankRedirectData::StripeSofort(
                Box::new(StripeSofort {
                    payment_method_data_type,
                    country: country.ok_or(errors::ConnectorError::MissingRequiredField {
                        field_name: "sofort.country",
                    })?,
                    preferred_language: preferred_language.clone(),
                }),
            ))),
            payments::BankRedirectData::OnlineBankingFpx { .. } => {
                Err(errors::ConnectorError::NotImplemented(
                    connector_util::get_unimplemented_payment_method_error_message("stripe"),
                )
                .into())
            }
            payments::BankRedirectData::Bizum {}
            | payments::BankRedirectData::Interac { .. }
            | payments::BankRedirectData::OnlineBankingCzechRepublic { .. }
            | payments::BankRedirectData::OnlineBankingFinland { .. }
            | payments::BankRedirectData::OnlineBankingPoland { .. }
            | payments::BankRedirectData::OnlineBankingSlovakia { .. }
            | payments::BankRedirectData::OnlineBankingThailand { .. }
            | payments::BankRedirectData::OpenBankingUk { .. }
            | payments::BankRedirectData::Trustly { .. } => {
                Err(errors::ConnectorError::NotImplemented(
                    connector_util::get_unimplemented_payment_method_error_message("stripe"),
                )
                .into())
            }
        }
    }
}

impl TryFrom<&domain::GooglePayWalletData> for StripePaymentMethodData {
    type Error = error_stack::Report<errors::ConnectorError>;
    fn try_from(gpay_data: &domain::GooglePayWalletData) -> Result<Self, Self::Error> {
        Ok(Self::Wallet(StripeWallet::GooglepayToken(GooglePayToken {
            token: Secret::new(
                gpay_data
                    .tokenization_data
                    .token
                    .as_bytes()
                    .parse_struct::<StripeGpayToken>("StripeGpayToken")
                    .change_context(errors::ConnectorError::InvalidWalletToken {
                        wallet_name: "Google Pay".to_string(),
                    })?
                    .id,
            ),
            payment_type: StripePaymentMethodType::Card,
        })))
    }
}

impl TryFrom<&types::PaymentsAuthorizeRouterData> for PaymentIntentRequest {
    type Error = error_stack::Report<errors::ConnectorError>;
    fn try_from(item: &types::PaymentsAuthorizeRouterData) -> Result<Self, Self::Error> {
        let order_id = item.connector_request_reference_id.clone();

        let shipping_address = match item.get_optional_shipping() {
            Some(shipping_details) => {
                let shipping_address = shipping_details.address.as_ref();
                Some(StripeShippingAddress {
                    city: shipping_address.and_then(|a| a.city.clone()),
                    country: shipping_address.and_then(|a| a.country),
                    line1: shipping_address.and_then(|a| a.line1.clone()),
                    line2: shipping_address.and_then(|a| a.line2.clone()),
                    zip: shipping_address.and_then(|a| a.zip.clone()),
                    state: shipping_address.and_then(|a| a.state.clone()),
                    name: shipping_address
                        .and_then(|a| {
                            a.first_name.as_ref().map(|first_name| {
                                format!(
                                    "{} {}",
                                    first_name.clone().expose(),
                                    a.last_name.clone().expose_option().unwrap_or_default()
                                )
                                .into()
                            })
                        })
                        .ok_or(errors::ConnectorError::MissingRequiredField {
                            field_name: "shipping_address.first_name",
                        })?,
                    phone: shipping_details.phone.as_ref().map(|p| {
                        format!(
                            "{}{}",
                            p.country_code.clone().unwrap_or_default(),
                            p.number.clone().expose_option().unwrap_or_default()
                        )
                        .into()
                    }),
                })
            }
            None => None,
        };

        let billing_address = match item.get_optional_billing() {
            Some(billing_details) => {
                let billing_address = billing_details.address.as_ref();
                StripeBillingAddress {
                    city: billing_address.and_then(|a| a.city.clone()),
                    country: billing_address.and_then(|a| a.country),
                    address_line1: billing_address.and_then(|a| a.line1.clone()),
                    address_line2: billing_address.and_then(|a| a.line2.clone()),
                    zip_code: billing_address.and_then(|a| a.zip.clone()),
                    state: billing_address.and_then(|a| a.state.clone()),
                    name: billing_address.and_then(|a| {
                        a.first_name.as_ref().map(|first_name| {
                            format!(
                                "{} {}",
                                first_name.clone().expose(),
                                a.last_name.clone().expose_option().unwrap_or_default()
                            )
                            .into()
                        })
                    }),
                    email: billing_details.email.clone(),
                    phone: billing_details.phone.as_ref().map(|p| {
                        format!(
                            "{}{}",
                            p.country_code.clone().unwrap_or_default(),
                            p.number.clone().expose_option().unwrap_or_default()
                        )
                        .into()
                    }),
                }
            }
            None => StripeBillingAddress::default(),
        };
        let mut payment_method_options = None;

        let (mut payment_data, payment_method, billing_address, payment_method_types) = {
            match item
                .request
                .mandate_id
                .clone()
                .and_then(|mandate_ids| mandate_ids.mandate_reference_id)
            {
                Some(api_models::payments::MandateReferenceId::ConnectorMandateId(
                    connector_mandate_ids,
                )) => (
                    None,
                    connector_mandate_ids.connector_mandate_id,
                    StripeBillingAddress::default(),
                    get_payment_method_type_for_saved_payment_method_payment(item)?,
                ),
                Some(api_models::payments::MandateReferenceId::NetworkMandateId(
                    network_transaction_id,
                )) => {
                    payment_method_options = Some(StripePaymentMethodOptions::Card {
                        mandate_options: None,
                        network_transaction_id: None,
                        mit_exemption: Some(MitExemption {
                            network_transaction_id: Secret::new(network_transaction_id),
                        }),
                    });
<<<<<<< HEAD

                    let payment_data = match item.request.payment_method_data {
                        payments::PaymentMethodData::Card(ref card) => {
                            StripePaymentMethodData::Card(StripeCardData {
                                payment_method_data_type: StripePaymentMethodType::Card,
                                payment_method_data_card_number: card.card_number.clone(),
                                payment_method_data_card_exp_month: card.card_exp_month.clone(),
                                payment_method_data_card_exp_year: card.card_exp_year.clone(),
                                payment_method_data_card_cvc: None,
                                payment_method_auth_type: None,
                            })
                        }
                        payments::PaymentMethodData::CardRedirect(_)
                        | payments::PaymentMethodData::Wallet(_)
                        | payments::PaymentMethodData::PayLater(_)
                        | payments::PaymentMethodData::BankRedirect(_)
                        | payments::PaymentMethodData::BankDebit(_)
                        | payments::PaymentMethodData::BankTransfer(_)
                        | payments::PaymentMethodData::Crypto(_)
                        | payments::PaymentMethodData::MandatePayment
                        | payments::PaymentMethodData::Reward
                        | payments::PaymentMethodData::Upi(_)
                        | payments::PaymentMethodData::Voucher(_)
                        | payments::PaymentMethodData::GiftCard(_)
                        | api::PaymentMethodData::CardToken(_) => {
                            Err(errors::ConnectorError::NotSupported {
                                message: "Network tokenization for payment method".to_string(),
                                connector: "Stripe",
                            })?
                        }
                    };

                    (
                        Some(payment_data),
                        None,
                        None,
                        StripeBillingAddress::default(),
                        None,
                    )
=======
                    (None, None, StripeBillingAddress::default(), None)
>>>>>>> 1d2dd9c2
                }
                _ => {
                    let (payment_method_data, payment_method_type, billing_address) =
                        create_stripe_payment_method(
                            &item.request.payment_method_data,
                            item.auth_type,
                            item.payment_method_token.clone(),
                            Some(connector_util::PaymentsAuthorizeRequestData::is_customer_initiated_mandate_payment(
                                &item.request,
                            )),
                            billing_address
                        )?;

                    validate_shipping_address_against_payment_method(
                        &shipping_address,
                        payment_method_type.as_ref(),
                    )?;

                    (
                        Some(payment_method_data),
                        None,
                        billing_address,
                        payment_method_type,
                    )
                }
            }
        };

        payment_data = match item.request.payment_method_data {
            domain::PaymentMethodData::Wallet(domain::WalletData::ApplePay(_)) => {
                let payment_method_token = item
                    .payment_method_token
                    .to_owned()
                    .get_required_value("payment_token")
                    .change_context(errors::ConnectorError::InvalidWalletToken {
                        wallet_name: "Apple Pay".to_string(),
                    })?;

                let payment_method_token = match payment_method_token {
                    types::PaymentMethodToken::Token(payment_method_token) => payment_method_token,
                    types::PaymentMethodToken::ApplePayDecrypt(_) => Err(
                        unimplemented_payment_method!("Apple Pay", "Simplified", "Stripe"),
                    )?,
                };
                Some(StripePaymentMethodData::Wallet(
                    StripeWallet::ApplepayPayment(ApplepayPayment {
                        token: Secret::new(payment_method_token),
                        payment_method_types: StripePaymentMethodType::Card,
                    }),
                ))
            }
            _ => payment_data,
        };

        let setup_mandate_details = item
            .request
            .setup_mandate_details
            .as_ref()
            .and_then(|mandate_details| {
                mandate_details
                    .customer_acceptance
                    .as_ref()
                    .map(|customer_acceptance| {
                        Ok::<_, error_stack::Report<errors::ConnectorError>>(
                            match customer_acceptance.acceptance_type {
                                AcceptanceType::Online => {
                                    let online_mandate = customer_acceptance
                                        .online
                                        .clone()
                                        .get_required_value("online")
                                        .change_context(
                                            errors::ConnectorError::MissingRequiredField {
                                                field_name: "online",
                                            },
                                        )?;
                                    StripeMandateRequest {
                                        mandate_type: StripeMandateType::Online {
                                            ip_address: online_mandate
                                                .ip_address
                                                .get_required_value("ip_address")
                                                .change_context(
                                                    errors::ConnectorError::MissingRequiredField {
                                                        field_name: "ip_address",
                                                    },
                                                )?,
                                            user_agent: online_mandate.user_agent,
                                        },
                                    }
                                }
                                AcceptanceType::Offline => StripeMandateRequest {
                                    mandate_type: StripeMandateType::Offline,
                                },
                            },
                        )
                    })
            })
            .transpose()?
            .or_else(|| {
                //stripe requires us to send mandate_data while making recurring payment through saved bank debit
                if payment_method.is_some() {
                    //check if payment is done through saved payment method
                    match &payment_method_types {
                        //check if payment method is bank debit
                        Some(
                            StripePaymentMethodType::Ach
                            | StripePaymentMethodType::Sepa
                            | StripePaymentMethodType::Becs
                            | StripePaymentMethodType::Bacs,
                        ) => Some(StripeMandateRequest {
                            mandate_type: StripeMandateType::Offline,
                        }),
                        _ => None,
                    }
                } else {
                    None
                }
            });

        let meta_data = get_transaction_metadata(item.request.metadata.clone(), order_id);

        Ok(Self {
            amount: item.request.amount, //hopefully we don't loose some cents here
            currency: item.request.currency.to_string(), //we need to copy the value and not transfer ownership
            statement_descriptor_suffix: item.request.statement_descriptor_suffix.clone(),
            statement_descriptor: item.request.statement_descriptor.clone(),
            meta_data,
            return_url: item
                .request
                .router_return_url
                .clone()
                .unwrap_or_else(|| "https://juspay.in/".to_string()),
            confirm: true, // Stripe requires confirm to be true if return URL is present
            description: item.description.clone(),
            shipping: shipping_address,
            billing: billing_address,
            capture_method: StripeCaptureMethod::from(item.request.capture_method),
            payment_data,
            payment_method_options,
            payment_method,
            customer: item.connector_customer.to_owned().map(Secret::new),
            setup_mandate_details,
            off_session: item.request.off_session,
            setup_future_usage: item.request.setup_future_usage,
            payment_method_types,
            expand: Some(ExpandableObjects::LatestCharge),
        })
    }
}

fn get_payment_method_type_for_saved_payment_method_payment(
    item: &types::PaymentsAuthorizeRouterData,
) -> Result<Option<StripePaymentMethodType>, error_stack::Report<errors::ConnectorError>> {
    if item.payment_method == api_enums::PaymentMethod::Card {
        Ok(Some(StripePaymentMethodType::Card)) //stripe takes ["Card"] as default
    } else {
        let stripe_payment_method_type = match item.recurring_mandate_payment_data.clone() {
            Some(recurring_payment_method_data) => {
                match recurring_payment_method_data.payment_method_type {
                    Some(payment_method_type) => {
                        StripePaymentMethodType::try_from(payment_method_type)
                    }
                    None => Err(errors::ConnectorError::MissingRequiredField {
                        field_name: "payment_method_type",
                    }
                    .into()),
                }
            }
            None => Err(errors::ConnectorError::MissingRequiredField {
                field_name: "recurring_mandate_payment_data",
            }
            .into()),
        }?;
        match stripe_payment_method_type {
            //Stripe converts Ideal, Bancontact & Sofort Bank redirect methods to Sepa direct debit and attaches to the customer for future usage
            StripePaymentMethodType::Ideal
            | StripePaymentMethodType::Bancontact
            | StripePaymentMethodType::Sofort => Ok(Some(StripePaymentMethodType::Sepa)),
            _ => Ok(Some(stripe_payment_method_type)),
        }
    }
}

impl TryFrom<&types::SetupMandateRouterData> for SetupIntentRequest {
    type Error = error_stack::Report<errors::ConnectorError>;
    fn try_from(item: &types::SetupMandateRouterData) -> Result<Self, Self::Error> {
        //Only cards supported for mandates
        let pm_type = StripePaymentMethodType::Card;
        let payment_data = StripePaymentMethodData::try_from((
            item.request.payment_method_data.clone(),
            item.auth_type,
            pm_type,
        ))?;

        let meta_data = Some(get_transaction_metadata(
            item.request.metadata.clone(),
            item.connector_request_reference_id.clone(),
        ));

        Ok(Self {
            confirm: true,
            payment_data,
            return_url: item.request.router_return_url.clone(),
            off_session: item.request.off_session,
            usage: item.request.setup_future_usage,
            payment_method_options: None,
            customer: item.connector_customer.to_owned().map(Secret::new),
            meta_data,
            payment_method_types: Some(pm_type),
            expand: Some(ExpandableObjects::LatestAttempt),
        })
    }
}

impl TryFrom<&types::TokenizationRouterData> for TokenRequest {
    type Error = error_stack::Report<errors::ConnectorError>;
    fn try_from(item: &types::TokenizationRouterData) -> Result<Self, Self::Error> {
        let payment_data = create_stripe_payment_method(
            &item.request.payment_method_data,
            item.auth_type,
            item.payment_method_token.clone(),
            None,
            StripeBillingAddress::default(),
        )?;
        Ok(Self {
            token_data: payment_data.0,
        })
    }
}

impl TryFrom<&types::ConnectorCustomerRouterData> for CustomerRequest {
    type Error = error_stack::Report<errors::ConnectorError>;
    fn try_from(item: &types::ConnectorCustomerRouterData) -> Result<Self, Self::Error> {
        Ok(Self {
            description: item.request.description.to_owned(),
            email: item.request.email.to_owned(),
            phone: item.request.phone.to_owned(),
            name: item.request.name.to_owned(),
            source: item.request.preprocessing_id.to_owned().map(Secret::new),
        })
    }
}

#[derive(Clone, Default, Debug, Eq, PartialEq, Deserialize, Serialize)]
#[serde(rename_all = "snake_case")]
pub enum StripePaymentStatus {
    Succeeded,
    Failed,
    #[default]
    Processing,
    #[serde(rename = "requires_action")]
    RequiresCustomerAction,
    #[serde(rename = "requires_payment_method")]
    RequiresPaymentMethod,
    RequiresConfirmation,
    Canceled,
    RequiresCapture,
    Chargeable,
    Consumed,
    Pending,
}

impl From<StripePaymentStatus> for enums::AttemptStatus {
    fn from(item: StripePaymentStatus) -> Self {
        match item {
            StripePaymentStatus::Succeeded => Self::Charged,
            StripePaymentStatus::Failed => Self::Failure,
            StripePaymentStatus::Processing => Self::Authorizing,
            StripePaymentStatus::RequiresCustomerAction => Self::AuthenticationPending,
            // Make the payment attempt status as failed
            StripePaymentStatus::RequiresPaymentMethod => Self::Failure,
            StripePaymentStatus::RequiresConfirmation => Self::ConfirmationAwaited,
            StripePaymentStatus::Canceled => Self::Voided,
            StripePaymentStatus::RequiresCapture => Self::Authorized,
            StripePaymentStatus::Chargeable => Self::Authorizing,
            StripePaymentStatus::Consumed => Self::Authorizing,
            StripePaymentStatus::Pending => Self::Pending,
        }
    }
}

#[derive(Debug, Default, Eq, PartialEq, Deserialize, Serialize)]
pub struct PaymentIntentResponse {
    pub id: String,
    pub object: String,
    pub amount: i64,
    pub amount_received: Option<i64>,
    pub amount_capturable: Option<i64>,
    pub currency: String,
    pub status: StripePaymentStatus,
    pub client_secret: Option<Secret<String>>,
    pub created: i32,
    pub customer: Option<Secret<String>>,
    pub payment_method: Option<Secret<String>>,
    pub description: Option<String>,
    pub statement_descriptor: Option<String>,
    pub statement_descriptor_suffix: Option<String>,
    pub metadata: StripeMetadata,
    pub next_action: Option<StripeNextActionResponse>,
    pub payment_method_options: Option<StripePaymentMethodOptions>,
    pub last_payment_error: Option<ErrorDetails>,
    pub latest_attempt: Option<LatestAttempt>, //need a merchant to test this
    pub latest_charge: Option<StripeChargeEnum>,
}

#[derive(Clone, Debug, Default, Eq, PartialEq, Deserialize, Serialize)]
pub struct StripeSourceResponse {
    pub id: String,
    #[serde(skip_serializing_if = "Option::is_none")]
    pub ach_credit_transfer: Option<AchCreditTransferResponse>,
    #[serde(skip_serializing_if = "Option::is_none")]
    pub multibanco: Option<MultibancoCreditTansferResponse>,
    pub receiver: AchReceiverDetails,
    pub status: StripePaymentStatus,
}

#[derive(Clone, Debug, Default, Eq, PartialEq, Deserialize, Serialize)]
pub struct AchCreditTransferResponse {
    pub account_number: Secret<String>,
    pub bank_name: Secret<String>,
    pub routing_number: Secret<String>,
    pub swift_code: Secret<String>,
}

#[derive(Clone, Debug, Default, Eq, PartialEq, Deserialize, Serialize)]
pub struct MultibancoCreditTansferResponse {
    pub reference: Secret<String>,
    pub entity: Secret<String>,
}

#[derive(Clone, Debug, Default, Eq, PartialEq, Deserialize, Serialize)]
pub struct AchReceiverDetails {
    pub amount_received: i64,
    pub amount_charged: i64,
}

#[serde_with::skip_serializing_none]
#[derive(Clone, Debug, Default, Eq, PartialEq, Deserialize, Serialize)]
pub struct SepaAndBacsBankTransferInstructions {
    pub bacs_bank_instructions: Option<BacsFinancialDetails>,
    pub sepa_bank_instructions: Option<SepaFinancialDetails>,
    pub receiver: SepaAndBacsReceiver,
}

#[serde_with::skip_serializing_none]
#[derive(Clone, Debug, Serialize)]
pub struct QrCodeNextInstructions {
    pub image_data_url: Url,
    pub display_to_timestamp: Option<i64>,
}

#[derive(Clone, Debug, Default, Eq, PartialEq, Deserialize, Serialize)]
pub struct SepaAndBacsReceiver {
    pub amount_received: i64,
    pub amount_remaining: i64,
}

#[derive(Debug, Default, Eq, PartialEq, Deserialize)]
pub struct PaymentSyncResponse {
    #[serde(flatten)]
    pub intent_fields: PaymentIntentResponse,
    pub last_payment_error: Option<ErrorDetails>,
}

impl Deref for PaymentSyncResponse {
    type Target = PaymentIntentResponse;

    fn deref(&self) -> &Self::Target {
        &self.intent_fields
    }
}

#[derive(Deserialize, Debug, Serialize)]
pub struct PaymentIntentSyncResponse {
    #[serde(flatten)]
    payment_intent_fields: PaymentIntentResponse,
    pub latest_charge: Option<StripeChargeEnum>,
}

#[derive(Debug, Eq, PartialEq, Deserialize, Clone, Serialize)]
#[serde(untagged)]
pub enum StripeChargeEnum {
    ChargeId(String),
    ChargeObject(StripeCharge),
}

#[derive(Deserialize, Clone, Debug, PartialEq, Eq, Serialize)]
pub struct StripeCharge {
    pub id: String,
    pub payment_method_details: Option<StripePaymentMethodDetailsResponse>,
}

#[derive(Deserialize, Clone, Debug, PartialEq, Eq, Serialize)]
pub struct StripeBankRedirectDetails {
    #[serde(rename = "generated_sepa_debit")]
    attached_payment_method: Option<Secret<String>>,
}

impl Deref for PaymentIntentSyncResponse {
    type Target = PaymentIntentResponse;

    fn deref(&self) -> &Self::Target {
        &self.payment_intent_fields
    }
}

#[derive(Deserialize, Clone, Debug, PartialEq, Eq, Serialize)]
pub struct StripeAdditionalCardDetails {
    checks: Option<Value>,
    three_d_secure: Option<Value>,
    network_transaction_id: Option<String>,
}

#[derive(Deserialize, Clone, Debug, PartialEq, Eq, Serialize)]
#[serde(rename_all = "snake_case", tag = "type")]
pub enum StripePaymentMethodDetailsResponse {
    //only ideal, sofort and bancontact is supported by stripe for recurring payment in bank redirect
    Ideal {
        ideal: StripeBankRedirectDetails,
    },
    Sofort {
        sofort: StripeBankRedirectDetails,
    },
    Bancontact {
        bancontact: StripeBankRedirectDetails,
    },

    //other payment method types supported by stripe. To avoid deserialization error.
    Blik,
    Eps,
    Fpx,
    Giropay,
    #[serde(rename = "p24")]
    Przelewy24,
    Card {
        card: StripeAdditionalCardDetails,
    },
    Klarna,
    Affirm,
    AfterpayClearpay,
    ApplePay,
    #[serde(rename = "us_bank_account")]
    Ach,
    #[serde(rename = "sepa_debit")]
    Sepa,
    #[serde(rename = "au_becs_debit")]
    Becs,
    #[serde(rename = "bacs_debit")]
    Bacs,
    #[serde(rename = "wechat_pay")]
    Wechatpay,
    Alipay,
    CustomerBalance,
}

pub struct AdditionalPaymentMethodDetails {
    pub payment_checks: Option<Value>,
    pub authentication_details: Option<Value>,
}

impl From<AdditionalPaymentMethodDetails> for types::AdditionalPaymentMethodConnectorResponse {
    fn from(item: AdditionalPaymentMethodDetails) -> Self {
        Self::Card {
            authentication_data: item.authentication_details,
            payment_checks: item.payment_checks,
        }
    }
}

impl StripePaymentMethodDetailsResponse {
    pub fn get_additional_payment_method_data(&self) -> Option<AdditionalPaymentMethodDetails> {
        match self {
            Self::Card { card } => Some(AdditionalPaymentMethodDetails {
                payment_checks: card.checks.clone(),
                authentication_details: card.three_d_secure.clone(),
            }),
            Self::Ideal { .. }
            | Self::Sofort { .. }
            | Self::Bancontact { .. }
            | Self::Blik
            | Self::Eps
            | Self::Fpx
            | Self::Giropay
            | Self::Przelewy24
            | Self::Klarna
            | Self::Affirm
            | Self::AfterpayClearpay
            | Self::ApplePay
            | Self::Ach
            | Self::Sepa
            | Self::Becs
            | Self::Bacs
            | Self::Wechatpay
            | Self::Alipay
            | Self::CustomerBalance => None,
        }
    }
}

#[derive(Deserialize)]
pub struct SetupIntentSyncResponse {
    #[serde(flatten)]
    setup_intent_fields: SetupIntentResponse,
}

impl Deref for SetupIntentSyncResponse {
    type Target = SetupIntentResponse;

    fn deref(&self) -> &Self::Target {
        &self.setup_intent_fields
    }
}

impl From<SetupIntentSyncResponse> for PaymentIntentSyncResponse {
    fn from(value: SetupIntentSyncResponse) -> Self {
        Self {
            payment_intent_fields: value.setup_intent_fields.into(),
            latest_charge: None,
        }
    }
}

impl From<SetupIntentResponse> for PaymentIntentResponse {
    fn from(value: SetupIntentResponse) -> Self {
        Self {
            id: value.id,
            object: value.object,
            status: value.status,
            client_secret: Some(value.client_secret),
            customer: value.customer,
            description: None,
            statement_descriptor: value.statement_descriptor,
            statement_descriptor_suffix: value.statement_descriptor_suffix,
            metadata: value.metadata,
            next_action: value.next_action,
            payment_method_options: value.payment_method_options,
            last_payment_error: value.last_setup_error,
            ..Default::default()
        }
    }
}

#[derive(Clone, Debug, Default, Eq, PartialEq, Deserialize, Serialize)]
pub struct SetupIntentResponse {
    pub id: String,
    pub object: String,
    pub status: StripePaymentStatus, // Change to SetupStatus
    pub client_secret: Secret<String>,
    pub customer: Option<Secret<String>>,
    pub payment_method: Option<String>,
    pub statement_descriptor: Option<String>,
    pub statement_descriptor_suffix: Option<String>,
    pub metadata: StripeMetadata,
    pub next_action: Option<StripeNextActionResponse>,
    pub payment_method_options: Option<StripePaymentMethodOptions>,
    pub latest_attempt: Option<LatestAttempt>,
    pub last_setup_error: Option<ErrorDetails>,
}

fn extract_payment_method_connector_response_from_latest_charge(
    stripe_charge_enum: &StripeChargeEnum,
) -> Option<types::ConnectorResponseData> {
    if let StripeChargeEnum::ChargeObject(charge_object) = stripe_charge_enum {
        charge_object
            .payment_method_details
            .as_ref()
            .and_then(StripePaymentMethodDetailsResponse::get_additional_payment_method_data)
    } else {
        None
    }
    .map(types::AdditionalPaymentMethodConnectorResponse::from)
    .map(types::ConnectorResponseData::with_additional_payment_method_data)
}

fn extract_payment_method_connector_response_from_latest_attempt(
    stripe_latest_attempt: &LatestAttempt,
) -> Option<types::ConnectorResponseData> {
    if let LatestAttempt::PaymentIntentAttempt(intent_attempt) = stripe_latest_attempt {
        intent_attempt
            .payment_method_details
            .as_ref()
            .and_then(StripePaymentMethodDetailsResponse::get_additional_payment_method_data)
    } else {
        None
    }
    .map(types::AdditionalPaymentMethodConnectorResponse::from)
    .map(types::ConnectorResponseData::with_additional_payment_method_data)
}

impl<F, T>
    TryFrom<types::ResponseRouterData<F, PaymentIntentResponse, T, types::PaymentsResponseData>>
    for types::RouterData<F, T, types::PaymentsResponseData>
{
    type Error = error_stack::Report<errors::ConnectorError>;
    fn try_from(
        item: types::ResponseRouterData<F, PaymentIntentResponse, T, types::PaymentsResponseData>,
    ) -> Result<Self, Self::Error> {
        let redirect_data = item.response.next_action.clone();
        let redirection_data = redirect_data
            .and_then(|redirection_data| redirection_data.get_url())
            .map(|redirection_url| {
                services::RedirectForm::from((redirection_url, services::Method::Get))
            });

        let mandate_reference = item.response.payment_method.map(|payment_method_id| {
            // Implemented Save and re-use payment information for recurring charges
            // For more info: https://docs.stripe.com/recurring-payments#accept-recurring-payments
            // For backward compatibility payment_method_id & connector_mandate_id is being populated with the same value
            let connector_mandate_id = Some(payment_method_id.clone().expose());
            let payment_method_id = Some(payment_method_id.expose());
            types::MandateReference {
                connector_mandate_id,
                payment_method_id,
            }
        });

        //Note: we might have to call retrieve_setup_intent to get the network_transaction_id in case its not sent in PaymentIntentResponse
        // Or we identify the mandate txns before hand and always call SetupIntent in case of mandate payment call
        let network_txn_id = Option::foreign_from(item.response.latest_attempt);

        let connector_metadata =
            get_connector_metadata(item.response.next_action.as_ref(), item.response.amount)?;

        let status = enums::AttemptStatus::from(item.response.status);

        let response = if connector_util::is_payment_failure(status) {
            types::PaymentsResponseData::try_from((
                &item.response.last_payment_error,
                item.http_code,
                item.response.id.clone(),
            ))
        } else {
            Ok(types::PaymentsResponseData::TransactionResponse {
                resource_id: types::ResponseId::ConnectorTransactionId(item.response.id.clone()),
                redirection_data,
                mandate_reference,
                connector_metadata,
                network_txn_id,
                connector_response_reference_id: Some(item.response.id),
                incremental_authorization_allowed: None,
            })
        };

        let connector_response_data = item
            .response
            .latest_charge
            .as_ref()
            .and_then(extract_payment_method_connector_response_from_latest_charge);

        Ok(Self {
            status,
            // client_secret: Some(item.response.client_secret.clone().as_str()),
            // description: item.response.description.map(|x| x.as_str()),
            // statement_descriptor_suffix: item.response.statement_descriptor_suffix.map(|x| x.as_str()),
            // three_ds_form,
            response,
            amount_captured: item.response.amount_received,
            connector_response: connector_response_data,
            ..item.data
        })
    }
}

pub fn get_connector_metadata(
    next_action: Option<&StripeNextActionResponse>,
    amount: i64,
) -> CustomResult<Option<Value>, errors::ConnectorError> {
    let next_action_response = next_action
        .and_then(|next_action_response| match next_action_response {
            StripeNextActionResponse::DisplayBankTransferInstructions(response) => {
                let bank_instructions = response.financial_addresses.first();
                let (sepa_bank_instructions, bacs_bank_instructions) =
                    bank_instructions.map_or((None, None), |financial_address| {
                        (
                            financial_address.iban.to_owned(),
                            financial_address.sort_code.to_owned(),
                        )
                    });

                let bank_transfer_instructions = SepaAndBacsBankTransferInstructions {
                    sepa_bank_instructions,
                    bacs_bank_instructions,
                    receiver: SepaAndBacsReceiver {
                        amount_received: amount - response.amount_remaining,
                        amount_remaining: response.amount_remaining,
                    },
                };

                Some(bank_transfer_instructions.encode_to_value())
            }
            StripeNextActionResponse::WechatPayDisplayQrCode(response) => {
                let wechat_pay_instructions = QrCodeNextInstructions {
                    image_data_url: response.image_data_url.to_owned(),
                    display_to_timestamp: None,
                };

                Some(wechat_pay_instructions.encode_to_value())
            }
            StripeNextActionResponse::CashappHandleRedirectOrDisplayQrCode(response) => {
                let cashapp_qr_instructions: QrCodeNextInstructions = QrCodeNextInstructions {
                    image_data_url: response.qr_code.image_url_png.to_owned(),
                    display_to_timestamp: response.qr_code.expires_at.to_owned(),
                };
                Some(cashapp_qr_instructions.encode_to_value())
            }
            _ => None,
        })
        .transpose()
        .change_context(errors::ConnectorError::ResponseHandlingFailed)?;
    Ok(next_action_response)
}

impl<F, T>
    TryFrom<types::ResponseRouterData<F, PaymentIntentSyncResponse, T, types::PaymentsResponseData>>
    for types::RouterData<F, T, types::PaymentsResponseData>
{
    type Error = error_stack::Report<errors::ConnectorError>;
    fn try_from(
        item: types::ResponseRouterData<
            F,
            PaymentIntentSyncResponse,
            T,
            types::PaymentsResponseData,
        >,
    ) -> Result<Self, Self::Error> {
        let redirect_data = item.response.next_action.clone();
        let redirection_data = redirect_data
            .and_then(|redirection_data| redirection_data.get_url())
            .map(|redirection_url| {
                services::RedirectForm::from((redirection_url, services::Method::Get))
            });

        let mandate_reference = item
            .response
            .payment_method
            .clone()
            .map(|payment_method_id| {
                // Implemented Save and re-use payment information for recurring charges
                // For more info: https://docs.stripe.com/recurring-payments#accept-recurring-payments
                // For backward compatibility payment_method_id & connector_mandate_id is being populated with the same value
                let connector_mandate_id = Some(payment_method_id.clone().expose());
                let payment_method_id = match item.response.latest_charge.clone() {
                    Some(StripeChargeEnum::ChargeObject(charge)) => {
                        match charge.payment_method_details {
                            Some(StripePaymentMethodDetailsResponse::Bancontact { bancontact }) => {
                                bancontact
                                    .attached_payment_method
                                    .map(|attached_payment_method| attached_payment_method.expose())
                                    .unwrap_or(payment_method_id.expose())
                            }
                            Some(StripePaymentMethodDetailsResponse::Ideal { ideal }) => ideal
                                .attached_payment_method
                                .map(|attached_payment_method| attached_payment_method.expose())
                                .unwrap_or(payment_method_id.expose()),
                            Some(StripePaymentMethodDetailsResponse::Sofort { sofort }) => sofort
                                .attached_payment_method
                                .map(|attached_payment_method| attached_payment_method.expose())
                                .unwrap_or(payment_method_id.expose()),
                            Some(StripePaymentMethodDetailsResponse::Blik)
                            | Some(StripePaymentMethodDetailsResponse::Eps)
                            | Some(StripePaymentMethodDetailsResponse::Fpx)
                            | Some(StripePaymentMethodDetailsResponse::Giropay)
                            | Some(StripePaymentMethodDetailsResponse::Przelewy24)
                            | Some(StripePaymentMethodDetailsResponse::Card { .. })
                            | Some(StripePaymentMethodDetailsResponse::Klarna)
                            | Some(StripePaymentMethodDetailsResponse::Affirm)
                            | Some(StripePaymentMethodDetailsResponse::AfterpayClearpay)
                            | Some(StripePaymentMethodDetailsResponse::ApplePay)
                            | Some(StripePaymentMethodDetailsResponse::Ach)
                            | Some(StripePaymentMethodDetailsResponse::Sepa)
                            | Some(StripePaymentMethodDetailsResponse::Becs)
                            | Some(StripePaymentMethodDetailsResponse::Bacs)
                            | Some(StripePaymentMethodDetailsResponse::Wechatpay)
                            | Some(StripePaymentMethodDetailsResponse::Alipay)
                            | Some(StripePaymentMethodDetailsResponse::CustomerBalance)
                            | None => payment_method_id.expose(),
                        }
                    }
                    Some(StripeChargeEnum::ChargeId(_)) | None => payment_method_id.expose(),
                };
                types::MandateReference {
                    connector_mandate_id,
                    payment_method_id: Some(payment_method_id),
                }
            });

        let connector_metadata =
            get_connector_metadata(item.response.next_action.as_ref(), item.response.amount)?;

        let status = enums::AttemptStatus::from(item.response.status.to_owned());

        let connector_response_data = item
            .response
            .latest_charge
            .as_ref()
            .and_then(extract_payment_method_connector_response_from_latest_charge);

        let response = if connector_util::is_payment_failure(status) {
            types::PaymentsResponseData::try_from((
                &item.response.payment_intent_fields.last_payment_error,
                item.http_code,
                item.response.id.clone(),
            ))
        } else {
            Ok(types::PaymentsResponseData::TransactionResponse {
                resource_id: types::ResponseId::ConnectorTransactionId(item.response.id.clone()),
                redirection_data,
                mandate_reference,
                connector_metadata,
                network_txn_id: None,
                connector_response_reference_id: Some(item.response.id.clone()),
                incremental_authorization_allowed: None,
            })
        };

        Ok(Self {
            status: enums::AttemptStatus::from(item.response.status.to_owned()),
            response,
            amount_captured: item.response.amount_received,
            connector_response: connector_response_data,
            ..item.data
        })
    }
}

impl<F, T>
    TryFrom<types::ResponseRouterData<F, SetupIntentResponse, T, types::PaymentsResponseData>>
    for types::RouterData<F, T, types::PaymentsResponseData>
{
    type Error = error_stack::Report<errors::ConnectorError>;
    fn try_from(
        item: types::ResponseRouterData<F, SetupIntentResponse, T, types::PaymentsResponseData>,
    ) -> Result<Self, Self::Error> {
        let redirect_data = item.response.next_action.clone();
        let redirection_data = redirect_data
            .and_then(|redirection_data| redirection_data.get_url())
            .map(|redirection_url| {
                services::RedirectForm::from((redirection_url, services::Method::Get))
            });

        let mandate_reference = item.response.payment_method.map(|payment_method_id| {
            // Implemented Save and re-use payment information for recurring charges
            // For more info: https://docs.stripe.com/recurring-payments#accept-recurring-payments
            // For backward compatibility payment_method_id & connector_mandate_id is being populated with the same value
            let connector_mandate_id = Some(payment_method_id.clone());
            let payment_method_id = Some(payment_method_id);
            types::MandateReference {
                connector_mandate_id,
                payment_method_id,
            }
        });
        let status = enums::AttemptStatus::from(item.response.status);
        let connector_response_data = item
            .response
            .latest_attempt
            .as_ref()
            .and_then(extract_payment_method_connector_response_from_latest_attempt);

        let response = if connector_util::is_payment_failure(status) {
            types::PaymentsResponseData::try_from((
                &item.response.last_setup_error,
                item.http_code,
                item.response.id.clone(),
            ))
        } else {
            let network_transaction_id = match item.response.latest_attempt {
                Some(LatestAttempt::PaymentIntentAttempt(attempt)) => attempt
                    .payment_method_details
                    .and_then(|payment_method_details| match payment_method_details {
                        StripePaymentMethodDetailsResponse::Card { card } => {
                            card.network_transaction_id
                        }
                        _ => None,
                    }),
                _ => None,
            };

            Ok(types::PaymentsResponseData::TransactionResponse {
                resource_id: types::ResponseId::ConnectorTransactionId(item.response.id.clone()),
                redirection_data,
                mandate_reference,
                connector_metadata: None,
                network_txn_id: network_transaction_id,
                connector_response_reference_id: Some(item.response.id),
                incremental_authorization_allowed: None,
            })
        };

        Ok(Self {
            status,
            response,
            connector_response: connector_response_data,
            ..item.data
        })
    }
}

impl ForeignFrom<Option<LatestAttempt>> for Option<String> {
    fn foreign_from(latest_attempt: Option<LatestAttempt>) -> Self {
        match latest_attempt {
            Some(LatestAttempt::PaymentIntentAttempt(attempt)) => attempt
                .payment_method_options
                .and_then(|payment_method_options| match payment_method_options {
                    StripePaymentMethodOptions::Card {
                        network_transaction_id,
                        ..
                    } => network_transaction_id.map(|network_id| network_id.expose()),
                    _ => None,
                }),
            _ => None,
        }
    }
}

#[derive(Clone, Debug, Eq, PartialEq, Deserialize, Serialize)]
#[serde(rename_all = "snake_case", remote = "Self")]
pub enum StripeNextActionResponse {
    CashappHandleRedirectOrDisplayQrCode(StripeCashappQrResponse),
    RedirectToUrl(StripeRedirectToUrlResponse),
    AlipayHandleRedirect(StripeRedirectToUrlResponse),
    VerifyWithMicrodeposits(StripeVerifyWithMicroDepositsResponse),
    WechatPayDisplayQrCode(WechatPayRedirectToQr),
    DisplayBankTransferInstructions(StripeBankTransferDetails),
    NoNextActionBody,
}

impl StripeNextActionResponse {
    fn get_url(&self) -> Option<Url> {
        match self {
            Self::RedirectToUrl(redirect_to_url) | Self::AlipayHandleRedirect(redirect_to_url) => {
                Some(redirect_to_url.url.to_owned())
            }
            Self::WechatPayDisplayQrCode(_) => None,
            Self::VerifyWithMicrodeposits(verify_with_microdeposits) => {
                Some(verify_with_microdeposits.hosted_verification_url.to_owned())
            }
            Self::CashappHandleRedirectOrDisplayQrCode(_) => None,
            Self::DisplayBankTransferInstructions(_) => None,
            Self::NoNextActionBody => None,
        }
    }
}

// This impl is required because Stripe's response is of the below format, which is externally
// tagged, but also with an extra 'type' field specifying the enum variant name:
// "next_action": {
//   "redirect_to_url": { "return_url": "...", "url": "..." },
//   "type": "redirect_to_url"
// },
// Reference: https://github.com/serde-rs/serde/issues/1343#issuecomment-409698470
impl<'de> Deserialize<'de> for StripeNextActionResponse {
    fn deserialize<D: serde::Deserializer<'de>>(deserializer: D) -> Result<Self, D::Error> {
        #[derive(Deserialize)]
        struct Wrapper {
            #[serde(rename = "type")]
            _ignore: String,
            #[serde(flatten, with = "StripeNextActionResponse")]
            inner: StripeNextActionResponse,
        }

        // There is some exception in the stripe next action, it usually sends :
        // "next_action": {
        //   "redirect_to_url": { "return_url": "...", "url": "..." },
        //   "type": "redirect_to_url"
        // },
        // But there is a case where it only sends the type and not other field named as it's type
        let stripe_next_action_response =
            Wrapper::deserialize(deserializer).map_or(Self::NoNextActionBody, |w| w.inner);

        Ok(stripe_next_action_response)
    }
}

impl Serialize for StripeNextActionResponse {
    fn serialize<S>(&self, serializer: S) -> Result<S::Ok, S::Error>
    where
        S: serde::Serializer,
    {
        match *self {
            Self::CashappHandleRedirectOrDisplayQrCode(ref i) => {
                serde::Serialize::serialize(i, serializer)
            }
            Self::RedirectToUrl(ref i) => serde::Serialize::serialize(i, serializer),
            Self::AlipayHandleRedirect(ref i) => serde::Serialize::serialize(i, serializer),
            Self::VerifyWithMicrodeposits(ref i) => serde::Serialize::serialize(i, serializer),
            Self::WechatPayDisplayQrCode(ref i) => serde::Serialize::serialize(i, serializer),
            Self::DisplayBankTransferInstructions(ref i) => {
                serde::Serialize::serialize(i, serializer)
            }
            Self::NoNextActionBody => serde::Serialize::serialize("NoNextActionBody", serializer),
        }
    }
}

#[derive(Clone, Debug, Eq, PartialEq, Deserialize, Serialize)]
pub struct StripeRedirectToUrlResponse {
    return_url: String,
    url: Url,
}

#[derive(Clone, Debug, Eq, PartialEq, Deserialize, Serialize)]
pub struct WechatPayRedirectToQr {
    // This data contains url, it should be converted to QR code.
    // Note: The url in this data is not redirection url
    data: Url,
    // This is the image source, this image_data_url can directly be used by sdk to show the QR code
    image_data_url: Url,
}

#[derive(Clone, Debug, Eq, PartialEq, Deserialize, Serialize)]
pub struct StripeVerifyWithMicroDepositsResponse {
    hosted_verification_url: Url,
}

#[derive(Clone, Debug, Eq, PartialEq, Deserialize, Serialize)]
pub struct StripeBankTransferDetails {
    pub amount_remaining: i64,
    pub currency: String,
    pub financial_addresses: Vec<StripeFinancialInformation>,
    pub hosted_instructions_url: Option<String>,
    pub reference: Option<String>,
    #[serde(rename = "type")]
    pub bank_transfer_type: Option<String>,
}

#[derive(Clone, Debug, Eq, PartialEq, Deserialize, Serialize)]
pub struct StripeCashappQrResponse {
    pub mobile_auth_url: Url,
    pub qr_code: QrCodeResponse,
    pub hosted_instructions_url: Url,
}

#[derive(Clone, Debug, Eq, PartialEq, Deserialize, Serialize)]
pub struct QrCodeResponse {
    pub expires_at: Option<i64>,
    pub image_url_png: Url,
    pub image_url_svg: Url,
}

#[derive(Clone, Debug, Eq, PartialEq, Deserialize, Serialize)]
pub struct StripeFinancialInformation {
    pub iban: Option<SepaFinancialDetails>,
    pub sort_code: Option<BacsFinancialDetails>,
    pub supported_networks: Vec<String>,
    #[serde(rename = "type")]
    pub financial_info_type: String,
}

#[derive(Clone, Debug, Eq, PartialEq, Deserialize, Serialize)]
pub struct SepaFinancialDetails {
    pub account_holder_name: Secret<String>,
    pub bic: Secret<String>,
    pub country: Secret<String>,
    pub iban: Secret<String>,
}

#[derive(Clone, Debug, Eq, PartialEq, Deserialize, Serialize)]
pub struct BacsFinancialDetails {
    pub account_holder_name: Secret<String>,
    pub account_number: Secret<String>,
    pub sort_code: Secret<String>,
}

// REFUND :
// Type definition for Stripe RefundRequest

#[derive(Debug, Serialize)]
pub struct RefundRequest {
    pub amount: Option<i64>, //amount in cents, hence passed as integer
    pub payment_intent: String,
    #[serde(flatten)]
    pub meta_data: StripeMetadata,
}

impl<F> TryFrom<&types::RefundsRouterData<F>> for RefundRequest {
    type Error = error_stack::Report<errors::ConnectorError>;
    fn try_from(item: &types::RefundsRouterData<F>) -> Result<Self, Self::Error> {
        let amount = item.request.refund_amount;
        let payment_intent = item.request.connector_transaction_id.clone();
        Ok(Self {
            amount: Some(amount),
            payment_intent,
            meta_data: StripeMetadata {
                order_id: Some(item.request.refund_id.clone()),
                is_refund_id_as_reference: Some("true".to_string()),
            },
        })
    }
}

// Type definition for Stripe Refund Response

#[derive(Default, Debug, Serialize, Deserialize, Clone)]
#[serde(rename_all = "snake_case")]
pub enum RefundStatus {
    Succeeded,
    Failed,
    #[default]
    Pending,
    RequiresAction,
}

impl From<RefundStatus> for enums::RefundStatus {
    fn from(item: RefundStatus) -> Self {
        match item {
            self::RefundStatus::Succeeded => Self::Success,
            self::RefundStatus::Failed => Self::Failure,
            self::RefundStatus::Pending => Self::Pending,
            self::RefundStatus::RequiresAction => Self::ManualReview,
        }
    }
}

#[derive(Default, Debug, Clone, Serialize, Deserialize)]
pub struct RefundResponse {
    pub id: String,
    pub object: String,
    pub amount: i64,
    pub currency: String,
    pub metadata: StripeMetadata,
    pub payment_intent: String,
    pub status: RefundStatus,
    pub failure_reason: Option<String>,
}

impl TryFrom<types::RefundsResponseRouterData<api::Execute, RefundResponse>>
    for types::RefundsRouterData<api::Execute>
{
    type Error = error_stack::Report<errors::ConnectorError>;
    fn try_from(
        item: types::RefundsResponseRouterData<api::Execute, RefundResponse>,
    ) -> Result<Self, Self::Error> {
        let refund_status = enums::RefundStatus::from(item.response.status);
        let response = if connector_util::is_refund_failure(refund_status) {
            Err(types::ErrorResponse {
                code: consts::NO_ERROR_CODE.to_string(),
                message: item
                    .response
                    .failure_reason
                    .clone()
                    .unwrap_or_else(|| consts::NO_ERROR_MESSAGE.to_string()),
                reason: item.response.failure_reason,
                status_code: item.http_code,
                attempt_status: None,
                connector_transaction_id: Some(item.response.id),
            })
        } else {
            Ok(types::RefundsResponseData {
                connector_refund_id: item.response.id,
                refund_status,
            })
        };

        Ok(Self {
            response,
            ..item.data
        })
    }
}

impl TryFrom<types::RefundsResponseRouterData<api::RSync, RefundResponse>>
    for types::RefundsRouterData<api::RSync>
{
    type Error = error_stack::Report<errors::ConnectorError>;
    fn try_from(
        item: types::RefundsResponseRouterData<api::RSync, RefundResponse>,
    ) -> Result<Self, Self::Error> {
        let refund_status = enums::RefundStatus::from(item.response.status);
        let response = if connector_util::is_refund_failure(refund_status) {
            Err(types::ErrorResponse {
                code: consts::NO_ERROR_CODE.to_string(),
                message: item
                    .response
                    .failure_reason
                    .clone()
                    .unwrap_or_else(|| consts::NO_ERROR_MESSAGE.to_string()),
                reason: item.response.failure_reason,
                status_code: item.http_code,
                attempt_status: None,
                connector_transaction_id: Some(item.response.id),
            })
        } else {
            Ok(types::RefundsResponseData {
                connector_refund_id: item.response.id,
                refund_status,
            })
        };

        Ok(Self {
            response,
            ..item.data
        })
    }
}

#[derive(Clone, Debug, Default, Eq, PartialEq, Deserialize, Serialize)]
pub struct ErrorDetails {
    pub code: Option<String>,
    #[serde(rename = "type")]
    pub error_type: Option<String>,
    pub message: Option<String>,
    pub param: Option<String>,
    pub decline_code: Option<String>,
    pub payment_intent: Option<PaymentIntentErrorResponse>,
}

#[derive(Clone, Debug, Default, Eq, PartialEq, Deserialize, Serialize)]
pub struct PaymentIntentErrorResponse {
    pub id: String,
}

#[derive(Debug, Default, Eq, PartialEq, Deserialize, Serialize)]
pub struct ErrorResponse {
    pub error: ErrorDetails,
}

#[derive(Debug, Default, Eq, PartialEq, Serialize)]
pub struct StripeShippingAddress {
    #[serde(rename = "shipping[address][city]")]
    pub city: Option<String>,
    #[serde(rename = "shipping[address][country]")]
    pub country: Option<api_enums::CountryAlpha2>,
    #[serde(rename = "shipping[address][line1]")]
    pub line1: Option<Secret<String>>,
    #[serde(rename = "shipping[address][line2]")]
    pub line2: Option<Secret<String>>,
    #[serde(rename = "shipping[address][postal_code]")]
    pub zip: Option<Secret<String>>,
    #[serde(rename = "shipping[address][state]")]
    pub state: Option<Secret<String>>,
    #[serde(rename = "shipping[name]")]
    pub name: Secret<String>,
    #[serde(rename = "shipping[phone]")]
    pub phone: Option<Secret<String>>,
}

#[derive(Debug, Default, Eq, PartialEq, Serialize)]
pub struct StripeBillingAddress {
    #[serde(rename = "payment_method_data[billing_details][email]")]
    pub email: Option<Email>,
    #[serde(rename = "payment_method_data[billing_details][address][country]")]
    pub country: Option<api_enums::CountryAlpha2>,
    #[serde(rename = "payment_method_data[billing_details][name]")]
    pub name: Option<Secret<String>>,
    #[serde(rename = "payment_method_data[billing_details][address][city]")]
    pub city: Option<String>,
    #[serde(rename = "payment_method_data[billing_details][address][line1]")]
    pub address_line1: Option<Secret<String>>,
    #[serde(rename = "payment_method_data[billing_details][address][line2]")]
    pub address_line2: Option<Secret<String>>,
    #[serde(rename = "payment_method_data[billing_details][address][postal_code]")]
    pub zip_code: Option<Secret<String>>,
    #[serde(rename = "payment_method_data[billing_details][address][state]")]
    pub state: Option<Secret<String>>,
    #[serde(rename = "payment_method_data[billing_details][phone]")]
    pub phone: Option<Secret<String>>,
}

#[derive(Debug, Clone, serde::Deserialize, Eq, PartialEq)]
pub struct StripeRedirectResponse {
    pub payment_intent: Option<String>,
    pub payment_intent_client_secret: Option<Secret<String>>,
    pub source_redirect_slug: Option<String>,
    pub redirect_status: Option<StripePaymentStatus>,
    pub source_type: Option<Secret<String>>,
}

#[derive(Debug, Serialize)]
pub struct CancelRequest {
    cancellation_reason: Option<String>,
}

impl TryFrom<&types::PaymentsCancelRouterData> for CancelRequest {
    type Error = error_stack::Report<errors::ConnectorError>;
    fn try_from(item: &types::PaymentsCancelRouterData) -> Result<Self, Self::Error> {
        Ok(Self {
            cancellation_reason: item.request.cancellation_reason.clone(),
        })
    }
}

#[derive(Serialize, Deserialize, Debug, Clone, Eq, PartialEq)]
#[non_exhaustive]
#[serde(rename_all = "snake_case")]
#[serde(untagged)]
pub enum StripePaymentMethodOptions {
    Card {
        #[serde(flatten)]
        mandate_options: Option<StripeMandateOptions>,
        #[serde(rename = "payment_method_options[card][network_transaction_id]")]
        network_transaction_id: Option<Secret<String>>,
        #[serde(flatten)]
        mit_exemption: Option<MitExemption>, // To be used for MIT mandate txns
    },
    Klarna {},
    Affirm {},
    AfterpayClearpay {},
    Eps {},
    Giropay {},
    Ideal {},
    Sofort {},
    #[serde(rename = "us_bank_account")]
    Ach {},
    #[serde(rename = "sepa_debit")]
    Sepa {},
    #[serde(rename = "au_becs_debit")]
    Becs {},
    #[serde(rename = "bacs_debit")]
    Bacs {},
    Bancontact {},
    WechatPay {},
    Alipay {},
    #[serde(rename = "p24")]
    Przelewy24 {},
    CustomerBalance {},
    Multibanco {},
    Blik {},
    Cashapp {},
}

#[derive(Clone, Debug, Default, Eq, PartialEq, Serialize, Deserialize)]
pub struct MitExemption {
    #[serde(rename = "payment_method_options[card][mit_exemption][network_transaction_id]")]
    pub network_transaction_id: Secret<String>,
}

#[derive(Clone, Debug, Eq, PartialEq, Deserialize, Serialize)]
#[serde(untagged)]
pub enum LatestAttempt {
    PaymentIntentAttempt(LatestPaymentAttempt),
    SetupAttempt(String),
}
#[derive(Clone, Debug, Default, Eq, PartialEq, Deserialize, Serialize)]
pub struct LatestPaymentAttempt {
    pub payment_method_options: Option<StripePaymentMethodOptions>,
    pub payment_method_details: Option<StripePaymentMethodDetailsResponse>,
}

// #[derive(Deserialize, Debug, Clone, Eq, PartialEq)]
// pub struct Card
#[derive(serde::Serialize, serde::Deserialize, Clone, Debug, Default, Eq, PartialEq)]
pub struct StripeMandateOptions {
    #[serde(rename = "payment_method_options[card][mandate_options]")]
    reference: Secret<String>, // Extendable, But only important field to be captured
}
/// Represents the capture request body for stripe connector.
#[derive(Debug, Serialize, Clone, Copy)]
pub struct CaptureRequest {
    /// If amount_to_capture is None stripe captures the amount in the payment intent.
    amount_to_capture: Option<i64>,
}

impl TryFrom<&types::PaymentsCaptureRouterData> for CaptureRequest {
    type Error = error_stack::Report<errors::ConnectorError>;
    fn try_from(item: &types::PaymentsCaptureRouterData) -> Result<Self, Self::Error> {
        Ok(Self {
            amount_to_capture: Some(item.request.amount_to_capture),
        })
    }
}

impl TryFrom<&types::PaymentsPreProcessingRouterData> for StripeCreditTransferSourceRequest {
    type Error = error_stack::Report<errors::ConnectorError>;
    fn try_from(item: &types::PaymentsPreProcessingRouterData) -> Result<Self, Self::Error> {
        let currency = item.request.get_currency()?;

        match &item.request.payment_method_data {
            Some(domain::PaymentMethodData::BankTransfer(bank_transfer_data)) => {
                match **bank_transfer_data {
                    payments::BankTransferData::MultibancoBankTransfer { .. } => Ok(
                        Self::MultibancoBankTansfer(MultibancoCreditTransferSourceRequest {
                            transfer_type: StripeCreditTransferTypes::Multibanco,
                            currency,
                            payment_method_data: MultibancoTransferData {
                                email: item.request.get_email()?,
                            },
                            amount: Some(item.request.get_amount()?),
                            return_url: Some(item.get_return_url()?),
                        }),
                    ),
                    payments::BankTransferData::AchBankTransfer { .. } => {
                        Ok(Self::AchBankTansfer(AchCreditTransferSourceRequest {
                            transfer_type: StripeCreditTransferTypes::AchCreditTransfer,
                            payment_method_data: AchTransferData {
                                email: item.request.get_email()?,
                            },
                            currency,
                        }))
                    }
                    payments::BankTransferData::SepaBankTransfer { .. }
                    | payments::BankTransferData::BacsBankTransfer { .. }
                    | payments::BankTransferData::PermataBankTransfer { .. }
                    | payments::BankTransferData::BcaBankTransfer { .. }
                    | payments::BankTransferData::BniVaBankTransfer { .. }
                    | payments::BankTransferData::BriVaBankTransfer { .. }
                    | payments::BankTransferData::CimbVaBankTransfer { .. }
                    | payments::BankTransferData::DanamonVaBankTransfer { .. }
                    | payments::BankTransferData::MandiriVaBankTransfer { .. }
                    | payments::BankTransferData::Pix { .. }
                    | payments::BankTransferData::Pse { .. } => {
                        Err(errors::ConnectorError::NotImplemented(
                            connector_util::get_unimplemented_payment_method_error_message(
                                "stripe",
                            ),
                        )
                        .into())
                    }
                }
            }
            Some(domain::PaymentMethodData::Card(..))
            | Some(domain::PaymentMethodData::Wallet(..))
            | Some(domain::PaymentMethodData::BankDebit(..))
            | Some(domain::PaymentMethodData::BankRedirect(..))
            | Some(domain::PaymentMethodData::PayLater(..))
            | Some(domain::PaymentMethodData::Crypto(..))
            | Some(domain::PaymentMethodData::Reward)
            | Some(domain::PaymentMethodData::MandatePayment)
            | Some(domain::PaymentMethodData::Upi(..))
            | Some(domain::PaymentMethodData::GiftCard(..))
            | Some(domain::PaymentMethodData::CardRedirect(..))
            | Some(domain::PaymentMethodData::Voucher(..))
            | Some(domain::PaymentMethodData::CardToken(..))
            | None => Err(errors::ConnectorError::NotImplemented(
                connector_util::get_unimplemented_payment_method_error_message("stripe"),
            )
            .into()),
        }
    }
}

impl<F, T>
    TryFrom<types::ResponseRouterData<F, StripeSourceResponse, T, types::PaymentsResponseData>>
    for types::RouterData<F, T, types::PaymentsResponseData>
{
    type Error = error_stack::Report<errors::ConnectorError>;
    fn try_from(
        item: types::ResponseRouterData<F, StripeSourceResponse, T, types::PaymentsResponseData>,
    ) -> Result<Self, Self::Error> {
        let connector_source_response = item.response.to_owned();
        let connector_metadata = connector_source_response
            .encode_to_value()
            .change_context(errors::ConnectorError::ResponseHandlingFailed)?;
        // We get pending as the status from stripe, but hyperswitch should give it as requires_customer_action as
        // customer has to make payment to the virtual account number given in the source response
        let status = match connector_source_response.status.clone().into() {
            diesel_models::enums::AttemptStatus::Pending => {
                diesel_models::enums::AttemptStatus::AuthenticationPending
            }
            _ => connector_source_response.status.into(),
        };
        Ok(Self {
            response: Ok(types::PaymentsResponseData::PreProcessingResponse {
                pre_processing_id: types::PreprocessingResponseId::PreProcessingId(
                    item.response.id,
                ),
                connector_metadata: Some(connector_metadata),
                session_token: None,
                connector_response_reference_id: None,
            }),
            status,
            ..item.data
        })
    }
}

impl TryFrom<&types::PaymentsAuthorizeRouterData> for ChargesRequest {
    type Error = error_stack::Report<errors::ConnectorError>;

    fn try_from(value: &types::PaymentsAuthorizeRouterData) -> Result<Self, Self::Error> {
        {
            let order_id = value.connector_request_reference_id.clone();
            let meta_data = Some(get_transaction_metadata(
                value.request.metadata.clone(),
                order_id,
            ));
            Ok(Self {
                amount: value.request.amount.to_string(),
                currency: value.request.currency.to_string(),
                customer: Secret::new(value.get_connector_customer_id()?),
                source: Secret::new(value.get_preprocessing_id()?),
                meta_data,
            })
        }
    }
}

impl<F, T> TryFrom<types::ResponseRouterData<F, ChargesResponse, T, types::PaymentsResponseData>>
    for types::RouterData<F, T, types::PaymentsResponseData>
{
    type Error = error_stack::Report<errors::ConnectorError>;
    fn try_from(
        item: types::ResponseRouterData<F, ChargesResponse, T, types::PaymentsResponseData>,
    ) -> Result<Self, Self::Error> {
        let connector_source_response = item.response.to_owned();
        let connector_metadata = connector_source_response
            .source
            .encode_to_value()
            .change_context(errors::ConnectorError::ResponseHandlingFailed)?;
        let status = enums::AttemptStatus::from(item.response.status);
        let response = if connector_util::is_payment_failure(status) {
            Err(types::ErrorResponse {
                code: item
                    .response
                    .failure_code
                    .unwrap_or_else(|| crate::consts::NO_ERROR_CODE.to_string()),
                message: item
                    .response
                    .failure_message
                    .clone()
                    .unwrap_or_else(|| crate::consts::NO_ERROR_MESSAGE.to_string()),
                reason: item.response.failure_message,
                status_code: item.http_code,
                attempt_status: Some(status),
                connector_transaction_id: Some(item.response.id),
            })
        } else {
            Ok(types::PaymentsResponseData::TransactionResponse {
                resource_id: types::ResponseId::ConnectorTransactionId(item.response.id.clone()),
                redirection_data: None,
                mandate_reference: None,
                connector_metadata: Some(connector_metadata),
                network_txn_id: None,
                connector_response_reference_id: Some(item.response.id),
                incremental_authorization_allowed: None,
            })
        };

        Ok(Self {
            status,
            response,
            ..item.data
        })
    }
}

impl<F, T>
    TryFrom<types::ResponseRouterData<F, StripeTokenResponse, T, types::PaymentsResponseData>>
    for types::RouterData<F, T, types::PaymentsResponseData>
{
    type Error = error_stack::Report<errors::ConnectorError>;
    fn try_from(
        item: types::ResponseRouterData<F, StripeTokenResponse, T, types::PaymentsResponseData>,
    ) -> Result<Self, Self::Error> {
        Ok(Self {
            response: Ok(types::PaymentsResponseData::TokenizationResponse {
                token: item.response.id.expose(),
            }),
            ..item.data
        })
    }
}

impl<F, T>
    TryFrom<types::ResponseRouterData<F, StripeCustomerResponse, T, types::PaymentsResponseData>>
    for types::RouterData<F, T, types::PaymentsResponseData>
{
    type Error = error_stack::Report<errors::ConnectorError>;
    fn try_from(
        item: types::ResponseRouterData<F, StripeCustomerResponse, T, types::PaymentsResponseData>,
    ) -> Result<Self, Self::Error> {
        Ok(Self {
            response: Ok(types::PaymentsResponseData::ConnectorCustomerResponse {
                connector_customer_id: item.response.id,
            }),
            ..item.data
        })
    }
}

// #[cfg(test)]
// mod test_stripe_transformers {
//     use super::*;

//     #[test]
//     fn verify_transform_from_router_to_stripe_req() {
//         let router_req = PaymentsRequest {
//             amount: 100.0,
//             currency: "USD".to_string(),
//             ..Default::default()
//         };

//         let stripe_req = PaymentIntentRequest::from(router_req);

//         //metadata is generated everytime. So use the transformed struct to copy uuid

//         let stripe_req_expected = PaymentIntentRequest {
//             amount: 10000,
//             currency: "USD".to_string(),
//             statement_descriptor_suffix: None,
//             metadata_order_id: "Auto generate Order ID".to_string(),
//             metadata_txn_id: "Fetch from Merchant Account_Auto generate Order ID_1".to_string(),
//             metadata_txn_uuid: stripe_req.metadata_txn_uuid.clone(),
//             return_url: "Fetch Url from Merchant Account".to_string(),
//             confirm: false,
//             payment_method_types: "card".to_string(),
//             payment_method_data_type: "card".to_string(),
//             payment_method_data_card_number: None,
//             payment_method_data_card_exp_month: None,
//             payment_method_data_card_exp_year: None,
//             payment_method_data_card_cvc: None,
//             description: None,
//         };
//         assert_eq!(stripe_req_expected, stripe_req);
//     }
// }

#[derive(Debug, Deserialize)]
pub struct WebhookEventDataResource {
    pub object: Value,
}

#[derive(Debug, Deserialize)]
pub struct WebhookEventObjectResource {
    pub data: WebhookEventDataResource,
}

#[derive(Debug, Deserialize)]
pub struct WebhookEvent {
    #[serde(rename = "type")]
    pub event_type: WebhookEventType,
    #[serde(rename = "data")]
    pub event_data: WebhookEventData,
}

#[derive(Debug, Deserialize)]
pub struct WebhookEventTypeBody {
    #[serde(rename = "type")]
    pub event_type: WebhookEventType,
    #[serde(rename = "data")]
    pub event_data: WebhookStatusData,
}

#[derive(Debug, Deserialize)]
pub struct WebhookEventData {
    #[serde(rename = "object")]
    pub event_object: WebhookEventObjectData,
}

#[derive(Debug, Deserialize)]
pub struct WebhookStatusData {
    #[serde(rename = "object")]
    pub event_object: WebhookStatusObjectData,
}

#[derive(Debug, Deserialize)]
pub struct WebhookStatusObjectData {
    pub status: Option<WebhookEventStatus>,
    pub payment_method_details: Option<WebhookPaymentMethodDetails>,
}

#[derive(Debug, Deserialize)]
#[serde(rename_all = "snake_case")]
pub enum WebhookPaymentMethodType {
    AchCreditTransfer,
    MultibancoBankTransfers,
    #[serde(other)]
    Unknown,
}

#[derive(Debug, Deserialize)]
pub struct WebhookPaymentMethodDetails {
    #[serde(rename = "type")]
    pub payment_method: WebhookPaymentMethodType,
}

#[derive(Debug, Clone, Deserialize)]
pub struct WebhookEventObjectData {
    pub id: String,
    pub object: WebhookEventObjectType,
    pub amount: Option<i32>,
    pub currency: String,
    pub payment_intent: Option<String>,
    pub reason: Option<String>,
    #[serde(with = "common_utils::custom_serde::timestamp")]
    pub created: PrimitiveDateTime,
    pub evidence_details: Option<EvidenceDetails>,
    pub status: Option<WebhookEventStatus>,
    pub metadata: Option<StripeMetadata>,
}

#[derive(Debug, Clone, Deserialize, strum::Display)]
#[serde(rename_all = "snake_case")]
pub enum WebhookEventObjectType {
    PaymentIntent,
    Dispute,
    Charge,
    Source,
    Refund,
}

#[derive(Debug, Deserialize)]
pub enum WebhookEventType {
    #[serde(rename = "payment_intent.payment_failed")]
    PaymentIntentFailed,
    #[serde(rename = "payment_intent.succeeded")]
    PaymentIntentSucceed,
    #[serde(rename = "charge.dispute.created")]
    DisputeCreated,
    #[serde(rename = "charge.dispute.closed")]
    DisputeClosed,
    #[serde(rename = "charge.dispute.updated")]
    DisputeUpdated,
    #[serde(rename = "charge.dispute.funds_reinstated")]
    ChargeDisputeFundsReinstated,
    #[serde(rename = "charge.dispute.funds_withdrawn")]
    ChargeDisputeFundsWithdrawn,
    #[serde(rename = "charge.expired")]
    ChargeExpired,
    #[serde(rename = "charge.failed")]
    ChargeFailed,
    #[serde(rename = "charge.pending")]
    ChargePending,
    #[serde(rename = "charge.captured")]
    ChargeCaptured,
    #[serde(rename = "charge.refund.updated")]
    ChargeRefundUpdated,
    #[serde(rename = "charge.succeeded")]
    ChargeSucceeded,
    #[serde(rename = "charge.updated")]
    ChargeUpdated,
    #[serde(rename = "charge.refunded")]
    ChargeRefunded,
    #[serde(rename = "payment_intent.canceled")]
    PaymentIntentCanceled,
    #[serde(rename = "payment_intent.created")]
    PaymentIntentCreated,
    #[serde(rename = "payment_intent.processing")]
    PaymentIntentProcessing,
    #[serde(rename = "payment_intent.requires_action")]
    PaymentIntentRequiresAction,
    #[serde(rename = "payment_intent.amount_capturable_updated")]
    PaymentIntentAmountCapturableUpdated,
    #[serde(rename = "source.chargeable")]
    SourceChargeable,
    #[serde(rename = "source.transaction.created")]
    SourceTransactionCreated,
    #[serde(rename = "payment_intent.partially_funded")]
    PaymentIntentPartiallyFunded,
    #[serde(other)]
    Unknown,
}

#[derive(Debug, Clone, Serialize, strum::Display, Deserialize, PartialEq)]
#[serde(rename_all = "snake_case")]
pub enum WebhookEventStatus {
    WarningNeedsResponse,
    WarningClosed,
    WarningUnderReview,
    Won,
    Lost,
    NeedsResponse,
    UnderReview,
    ChargeRefunded,
    Succeeded,
    RequiresPaymentMethod,
    RequiresConfirmation,
    RequiresAction,
    Processing,
    RequiresCapture,
    Canceled,
    Chargeable,
    Failed,
    #[serde(other)]
    Unknown,
}

#[derive(Debug, Clone, Deserialize, PartialEq)]
pub struct EvidenceDetails {
    #[serde(with = "common_utils::custom_serde::timestamp")]
    pub due_by: PrimitiveDateTime,
}

impl
    TryFrom<(
        domain::PaymentMethodData,
        enums::AuthenticationType,
        StripePaymentMethodType,
    )> for StripePaymentMethodData
{
    type Error = error_stack::Report<errors::ConnectorError>;
    fn try_from(
        (pm_data, auth_type, pm_type): (
            domain::PaymentMethodData,
            enums::AuthenticationType,
            StripePaymentMethodType,
        ),
    ) -> Result<Self, Self::Error> {
        match pm_data {
            domain::PaymentMethodData::Card(ref ccard) => {
                let payment_method_auth_type = match auth_type {
                    enums::AuthenticationType::ThreeDs => Auth3ds::Any,
                    enums::AuthenticationType::NoThreeDs => Auth3ds::Automatic,
                };
                Ok(Self::try_from((ccard, payment_method_auth_type))?)
            }
            domain::PaymentMethodData::PayLater(_) => Ok(Self::PayLater(StripePayLaterData {
                payment_method_data_type: pm_type,
            })),
            domain::PaymentMethodData::BankRedirect(ref bank_redirect_data) => {
                Ok(Self::try_from(bank_redirect_data)?)
            }
            domain::PaymentMethodData::Wallet(ref wallet_data) => {
                Ok(Self::try_from((wallet_data, None))?)
            }
            domain::PaymentMethodData::BankDebit(bank_debit_data) => {
                let (_pm_type, bank_data, _) = get_bank_debit_data(&bank_debit_data);

                Ok(Self::BankDebit(StripeBankDebitData {
                    bank_specific_data: bank_data,
                }))
            }
            domain::PaymentMethodData::BankTransfer(bank_transfer_data) => match bank_transfer_data
                .deref()
            {
                payments::BankTransferData::AchBankTransfer { billing_details } => {
                    Ok(Self::BankTransfer(StripeBankTransferData::AchBankTransfer(
                        Box::new(AchTransferData {
                            email: billing_details.email.to_owned(),
                        }),
                    )))
                }
                payments::BankTransferData::MultibancoBankTransfer { billing_details } => Ok(
                    Self::BankTransfer(StripeBankTransferData::MultibancoBankTransfers(Box::new(
                        MultibancoTransferData {
                            email: billing_details.email.to_owned(),
                        },
                    ))),
                ),
                payments::BankTransferData::SepaBankTransfer { country, .. } => {
                    Ok(Self::BankTransfer(
                        StripeBankTransferData::SepaBankTransfer(Box::new(SepaBankTransferData {
                            payment_method_data_type: StripePaymentMethodType::CustomerBalance,
                            bank_transfer_type: BankTransferType::EuBankTransfer,
                            balance_funding_type: BankTransferType::BankTransfers,
                            payment_method_type: StripePaymentMethodType::CustomerBalance,
                            country: country.to_owned(),
                        })),
                    ))
                }
                payments::BankTransferData::BacsBankTransfer { .. } => Ok(Self::BankTransfer(
                    StripeBankTransferData::BacsBankTransfers(Box::new(BacsBankTransferData {
                        payment_method_data_type: StripePaymentMethodType::CustomerBalance,
                        bank_transfer_type: BankTransferType::GbBankTransfer,
                        balance_funding_type: BankTransferType::BankTransfers,
                        payment_method_type: StripePaymentMethodType::CustomerBalance,
                    })),
                )),
                payments::BankTransferData::Pix {}
                | payments::BankTransferData::Pse {}
                | payments::BankTransferData::PermataBankTransfer { .. }
                | payments::BankTransferData::BcaBankTransfer { .. }
                | payments::BankTransferData::BniVaBankTransfer { .. }
                | payments::BankTransferData::BriVaBankTransfer { .. }
                | payments::BankTransferData::CimbVaBankTransfer { .. }
                | payments::BankTransferData::DanamonVaBankTransfer { .. }
                | payments::BankTransferData::MandiriVaBankTransfer { .. } => {
                    Err(errors::ConnectorError::NotImplemented(
                        connector_util::get_unimplemented_payment_method_error_message("stripe"),
                    )
                    .into())
                }
            },
            domain::PaymentMethodData::MandatePayment
            | domain::PaymentMethodData::Crypto(_)
            | domain::PaymentMethodData::Reward
            | domain::PaymentMethodData::GiftCard(_)
            | domain::PaymentMethodData::Upi(_)
            | domain::PaymentMethodData::CardRedirect(_)
            | domain::PaymentMethodData::Voucher(_)
            | domain::PaymentMethodData::CardToken(_) => {
                Err(errors::ConnectorError::NotImplemented(
                    connector_util::get_unimplemented_payment_method_error_message("stripe"),
                ))?
            }
        }
    }
}

#[derive(Debug, Deserialize)]
pub struct StripeGpayToken {
    pub id: String,
}

pub fn get_bank_transfer_request_data(
    req: &types::PaymentsAuthorizeRouterData,
    bank_transfer_data: &api_models::payments::BankTransferData,
) -> CustomResult<RequestContent, errors::ConnectorError> {
    match bank_transfer_data {
        api_models::payments::BankTransferData::AchBankTransfer { .. }
        | api_models::payments::BankTransferData::MultibancoBankTransfer { .. } => {
            let req = ChargesRequest::try_from(req)?;
            Ok(RequestContent::FormUrlEncoded(Box::new(req)))
        }
        _ => {
            let req = PaymentIntentRequest::try_from(req)?;
            Ok(RequestContent::FormUrlEncoded(Box::new(req)))
        }
    }
}

pub fn construct_file_upload_request(
    file_upload_router_data: types::UploadFileRouterData,
) -> CustomResult<reqwest::multipart::Form, errors::ConnectorError> {
    let request = file_upload_router_data.request;
    let mut multipart = reqwest::multipart::Form::new();
    multipart = multipart.text("purpose", "dispute_evidence");
    let file_data = reqwest::multipart::Part::bytes(request.file)
        .file_name(request.file_key)
        .mime_str(request.file_type.as_ref())
        .map_err(|_| errors::ConnectorError::RequestEncodingFailed)?;
    multipart = multipart.part("file", file_data);
    Ok(multipart)
}

#[derive(Debug, Deserialize, Serialize)]
pub struct FileUploadResponse {
    #[serde(rename = "id")]
    pub file_id: String,
}

#[derive(Debug, Serialize)]
pub struct Evidence {
    #[serde(rename = "evidence[access_activity_log]")]
    pub access_activity_log: Option<String>,
    #[serde(rename = "evidence[billing_address]")]
    pub billing_address: Option<Secret<String>>,
    #[serde(rename = "evidence[cancellation_policy]")]
    pub cancellation_policy: Option<String>,
    #[serde(rename = "evidence[cancellation_policy_disclosure]")]
    pub cancellation_policy_disclosure: Option<String>,
    #[serde(rename = "evidence[cancellation_rebuttal]")]
    pub cancellation_rebuttal: Option<String>,
    #[serde(rename = "evidence[customer_communication]")]
    pub customer_communication: Option<String>,
    #[serde(rename = "evidence[customer_email_address]")]
    pub customer_email_address: Option<Secret<String, pii::EmailStrategy>>,
    #[serde(rename = "evidence[customer_name]")]
    pub customer_name: Option<Secret<String>>,
    #[serde(rename = "evidence[customer_purchase_ip]")]
    pub customer_purchase_ip: Option<Secret<String, pii::IpAddress>>,
    #[serde(rename = "evidence[customer_signature]")]
    pub customer_signature: Option<Secret<String>>,
    #[serde(rename = "evidence[product_description]")]
    pub product_description: Option<String>,
    #[serde(rename = "evidence[receipt]")]
    pub receipt: Option<Secret<String>>,
    #[serde(rename = "evidence[refund_policy]")]
    pub refund_policy: Option<String>,
    #[serde(rename = "evidence[refund_policy_disclosure]")]
    pub refund_policy_disclosure: Option<String>,
    #[serde(rename = "evidence[refund_refusal_explanation]")]
    pub refund_refusal_explanation: Option<String>,
    #[serde(rename = "evidence[service_date]")]
    pub service_date: Option<String>,
    #[serde(rename = "evidence[service_documentation]")]
    pub service_documentation: Option<String>,
    #[serde(rename = "evidence[shipping_address]")]
    pub shipping_address: Option<Secret<String>>,
    #[serde(rename = "evidence[shipping_carrier]")]
    pub shipping_carrier: Option<String>,
    #[serde(rename = "evidence[shipping_date]")]
    pub shipping_date: Option<String>,
    #[serde(rename = "evidence[shipping_documentation]")]
    pub shipping_documentation: Option<Secret<String>>,
    #[serde(rename = "evidence[shipping_tracking_number]")]
    pub shipping_tracking_number: Option<Secret<String>>,
    #[serde(rename = "evidence[uncategorized_file]")]
    pub uncategorized_file: Option<String>,
    #[serde(rename = "evidence[uncategorized_text]")]
    pub uncategorized_text: Option<String>,
    pub submit: bool,
}

// Mandates for bank redirects - ideal and sofort happens through sepa direct debit in stripe
fn get_stripe_sepa_dd_mandate_billing_details(
    billing_details: &Option<payments::BankRedirectBilling>,
    is_customer_initiated_mandate_payment: Option<bool>,
) -> Result<StripeBillingAddress, errors::ConnectorError> {
    let billing_name = billing_details
        .clone()
        .and_then(|billing_data| billing_data.billing_name.clone());

    let billing_email = billing_details
        .clone()
        .and_then(|billing_data| billing_data.email.clone());
    match is_customer_initiated_mandate_payment {
        Some(true) => Ok(StripeBillingAddress {
            name: Some(
                billing_name.ok_or(errors::ConnectorError::MissingRequiredField {
                    field_name: "billing_name",
                })?,
            ),

            email: Some(
                billing_email.ok_or(errors::ConnectorError::MissingRequiredField {
                    field_name: "billing_email",
                })?,
            ),
            ..StripeBillingAddress::default()
        }),
        Some(false) | None => Ok(StripeBillingAddress {
            name: billing_name,
            email: billing_email,
            ..StripeBillingAddress::default()
        }),
    }
}

impl TryFrom<&types::SubmitEvidenceRouterData> for Evidence {
    type Error = error_stack::Report<errors::ConnectorError>;
    fn try_from(item: &types::SubmitEvidenceRouterData) -> Result<Self, Self::Error> {
        let submit_evidence_request_data = item.request.clone();
        Ok(Self {
            access_activity_log: submit_evidence_request_data.access_activity_log,
            billing_address: submit_evidence_request_data
                .billing_address
                .map(Secret::new),
            cancellation_policy: submit_evidence_request_data.cancellation_policy_provider_file_id,
            cancellation_policy_disclosure: submit_evidence_request_data
                .cancellation_policy_disclosure,
            cancellation_rebuttal: submit_evidence_request_data.cancellation_rebuttal,
            customer_communication: submit_evidence_request_data
                .customer_communication_provider_file_id,
            customer_email_address: submit_evidence_request_data
                .customer_email_address
                .map(Secret::new),
            customer_name: submit_evidence_request_data.customer_name.map(Secret::new),
            customer_purchase_ip: submit_evidence_request_data
                .customer_purchase_ip
                .map(Secret::new),
            customer_signature: submit_evidence_request_data
                .customer_signature_provider_file_id
                .map(Secret::new),
            product_description: submit_evidence_request_data.product_description,
            receipt: submit_evidence_request_data
                .receipt_provider_file_id
                .map(Secret::new),
            refund_policy: submit_evidence_request_data.refund_policy_provider_file_id,
            refund_policy_disclosure: submit_evidence_request_data.refund_policy_disclosure,
            refund_refusal_explanation: submit_evidence_request_data.refund_refusal_explanation,
            service_date: submit_evidence_request_data.service_date,
            service_documentation: submit_evidence_request_data
                .service_documentation_provider_file_id,
            shipping_address: submit_evidence_request_data
                .shipping_address
                .map(Secret::new),
            shipping_carrier: submit_evidence_request_data.shipping_carrier,
            shipping_date: submit_evidence_request_data.shipping_date,
            shipping_documentation: submit_evidence_request_data
                .shipping_documentation_provider_file_id
                .map(Secret::new),
            shipping_tracking_number: submit_evidence_request_data
                .shipping_tracking_number
                .map(Secret::new),
            uncategorized_file: submit_evidence_request_data.uncategorized_file_provider_file_id,
            uncategorized_text: submit_evidence_request_data.uncategorized_text,
            submit: true,
        })
    }
}

#[derive(Debug, Deserialize, Serialize)]
pub struct DisputeObj {
    #[serde(rename = "id")]
    pub dispute_id: String,
    pub status: String,
}

fn get_transaction_metadata(
    merchant_metadata: Option<Secret<Value>>,
    order_id: String,
) -> HashMap<String, String> {
    let mut meta_data = HashMap::from([("metadata[order_id]".to_string(), order_id)]);
    let mut request_hash_map = HashMap::new();

    if let Some(metadata) = merchant_metadata {
        let hashmap: HashMap<String, Value> =
            serde_json::from_str(&metadata.peek().to_string()).unwrap_or(HashMap::new());

        for (key, value) in hashmap {
            request_hash_map.insert(format!("metadata[{}]", key), value.to_string());
        }

        meta_data.extend(request_hash_map)
    };
    meta_data
}

impl TryFrom<(&Option<ErrorDetails>, u16, String)> for types::PaymentsResponseData {
    type Error = types::ErrorResponse;
    fn try_from(
        (response, http_code, response_id): (&Option<ErrorDetails>, u16, String),
    ) -> Result<Self, Self::Error> {
        let (code, error_message) = match response {
            Some(error_details) => (
                error_details
                    .code
                    .to_owned()
                    .unwrap_or_else(|| consts::NO_ERROR_CODE.to_string()),
                error_details
                    .message
                    .to_owned()
                    .unwrap_or_else(|| consts::NO_ERROR_MESSAGE.to_string()),
            ),
            None => (
                consts::NO_ERROR_CODE.to_string(),
                consts::NO_ERROR_MESSAGE.to_string(),
            ),
        };

        Err(types::ErrorResponse {
            code,
            message: error_message.clone(),
            reason: response.clone().and_then(|res| {
                res.decline_code
                    .clone()
                    .map(|decline_code| {
                        format!(
                            "message - {}, decline_code - {}",
                            error_message, decline_code
                        )
                    })
                    .or(Some(error_message.clone()))
            }),
            status_code: http_code,
            attempt_status: None,
            connector_transaction_id: Some(response_id),
        })
    }
}

#[cfg(test)]
mod test_validate_shipping_address_against_payment_method {
    #![allow(clippy::unwrap_used)]
    use api_models::enums::CountryAlpha2;
    use masking::Secret;

    use crate::{
        connector::stripe::transformers::{
            validate_shipping_address_against_payment_method, StripePaymentMethodType,
            StripeShippingAddress,
        },
        core::errors,
    };

    #[test]
    fn should_return_ok() {
        // Arrange
        let stripe_shipping_address = create_stripe_shipping_address(
            "name".to_string(),
            Some("line1".to_string()),
            Some(CountryAlpha2::AD),
            Some("zip".to_string()),
        );

        let payment_method = &StripePaymentMethodType::AfterpayClearpay;

        //Act
        let result = validate_shipping_address_against_payment_method(
            &Some(stripe_shipping_address),
            Some(payment_method),
        );

        // Assert
        assert!(result.is_ok());
    }

    #[test]
    fn should_return_err_for_empty_line1() {
        // Arrange
        let stripe_shipping_address = create_stripe_shipping_address(
            "name".to_string(),
            None,
            Some(CountryAlpha2::AD),
            Some("zip".to_string()),
        );

        let payment_method = &StripePaymentMethodType::AfterpayClearpay;

        //Act
        let result = validate_shipping_address_against_payment_method(
            &Some(stripe_shipping_address),
            Some(payment_method),
        );

        // Assert
        assert!(result.is_err());
        let missing_fields = get_missing_fields(result.unwrap_err().current_context()).to_owned();
        assert_eq!(missing_fields.len(), 1);
        assert_eq!(*missing_fields.first().unwrap(), "shipping.address.line1");
    }

    #[test]
    fn should_return_err_for_empty_country() {
        // Arrange
        let stripe_shipping_address = create_stripe_shipping_address(
            "name".to_string(),
            Some("line1".to_string()),
            None,
            Some("zip".to_string()),
        );

        let payment_method = &StripePaymentMethodType::AfterpayClearpay;

        //Act
        let result = validate_shipping_address_against_payment_method(
            &Some(stripe_shipping_address),
            Some(payment_method),
        );

        // Assert
        assert!(result.is_err());
        let missing_fields = get_missing_fields(result.unwrap_err().current_context()).to_owned();
        assert_eq!(missing_fields.len(), 1);
        assert_eq!(*missing_fields.first().unwrap(), "shipping.address.country");
    }

    #[test]
    fn should_return_err_for_empty_zip() {
        // Arrange
        let stripe_shipping_address = create_stripe_shipping_address(
            "name".to_string(),
            Some("line1".to_string()),
            Some(CountryAlpha2::AD),
            None,
        );
        let payment_method = &StripePaymentMethodType::AfterpayClearpay;

        //Act
        let result = validate_shipping_address_against_payment_method(
            &Some(stripe_shipping_address),
            Some(payment_method),
        );

        // Assert
        assert!(result.is_err());
        let missing_fields = get_missing_fields(result.unwrap_err().current_context()).to_owned();
        assert_eq!(missing_fields.len(), 1);
        assert_eq!(*missing_fields.first().unwrap(), "shipping.address.zip");
    }

    #[test]
    fn should_return_error_when_missing_multiple_fields() {
        // Arrange
        let expected_missing_field_names: Vec<&'static str> =
            vec!["shipping.address.zip", "shipping.address.country"];
        let stripe_shipping_address = create_stripe_shipping_address(
            "name".to_string(),
            Some("line1".to_string()),
            None,
            None,
        );
        let payment_method = &StripePaymentMethodType::AfterpayClearpay;

        //Act
        let result = validate_shipping_address_against_payment_method(
            &Some(stripe_shipping_address),
            Some(payment_method),
        );

        // Assert
        assert!(result.is_err());
        let missing_fields = get_missing_fields(result.unwrap_err().current_context()).to_owned();
        for field in missing_fields {
            assert!(expected_missing_field_names.contains(&field));
        }
    }

    fn get_missing_fields(connector_error: &errors::ConnectorError) -> Vec<&'static str> {
        if let errors::ConnectorError::MissingRequiredFields { field_names } = connector_error {
            return field_names.to_vec();
        }

        vec![]
    }

    fn create_stripe_shipping_address(
        name: String,
        line1: Option<String>,
        country: Option<CountryAlpha2>,
        zip: Option<String>,
    ) -> StripeShippingAddress {
        StripeShippingAddress {
            name: Secret::new(name),
            line1: line1.map(Secret::new),
            country,
            zip: zip.map(Secret::new),
            city: Some(String::from("city")),
            line2: Some(Secret::new(String::from("line2"))),
            state: Some(Secret::new(String::from("state"))),
            phone: Some(Secret::new(String::from("pbone number"))),
        }
    }
}<|MERGE_RESOLUTION|>--- conflicted
+++ resolved
@@ -1822,7 +1822,6 @@
                             network_transaction_id: Secret::new(network_transaction_id),
                         }),
                     });
-<<<<<<< HEAD
 
                     let payment_data = match item.request.payment_method_data {
                         payments::PaymentMethodData::Card(ref card) => {
@@ -1862,9 +1861,6 @@
                         StripeBillingAddress::default(),
                         None,
                     )
-=======
-                    (None, None, StripeBillingAddress::default(), None)
->>>>>>> 1d2dd9c2
                 }
                 _ => {
                     let (payment_method_data, payment_method_type, billing_address) =
