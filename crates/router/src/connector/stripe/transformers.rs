--- conflicted
+++ resolved
@@ -1387,17 +1387,7 @@
                 }
             }
         }
-<<<<<<< HEAD
         payments::PaymentMethodData::Crypto(_) => Err(errors::ConnectorError::NotImplemented(
-=======
-        payments::PaymentMethodData::Crypto(_)
-        | payments::PaymentMethodData::MandatePayment
-        | payments::PaymentMethodData::Reward
-        | payments::PaymentMethodData::Upi(_)
-        | payments::PaymentMethodData::CardRedirect(_)
-        | payments::PaymentMethodData::Voucher(_)
-        | payments::PaymentMethodData::GiftCard(_) => Err(errors::ConnectorError::NotImplemented(
->>>>>>> cfa6ae89
             connector_util::get_unimplemented_payment_method_error_message("stripe"),
         )
         .into()),
@@ -1419,6 +1409,18 @@
                 message: connector_util::UNSUPPORTED_PAYMENT_METHOD_ERROR_MESSAGE.to_string(),
                 connector: "stripe",
             }
+        }
+        payments::PaymentMethodData::Crypto(_)
+        | payments::PaymentMethodData::MandatePayment
+        | payments::PaymentMethodData::Reward
+        | payments::PaymentMethodData::Upi(_)
+        | payments::PaymentMethodData::CardRedirect(_)
+        | payments::PaymentMethodData::Voucher(_)
+        | payments::PaymentMethodData::GiftCard(_) => Err(errors::ConnectorError::NotImplemented(
+            connector_util::get_unimplemented_payment_method_error_message("stripe"),
+        )
+        .into()),
+    }
             .into()),
         },
 
