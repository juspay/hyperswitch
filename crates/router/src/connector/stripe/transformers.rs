use std::{collections::HashMap, ops::Deref};

use api_models::{self, enums as api_enums, payments};
use common_utils::{
    errors::CustomResult,
    ext_traits::{ByteSliceExt, Encode},
    pii::{self, Email},
    request::RequestContent,
};
use data_models::mandates::AcceptanceType;
use error_stack::ResultExt;
use masking::{ExposeInterface, ExposeOptionInterface, PeekInterface, Secret};
use serde::{Deserialize, Serialize};
use serde_json::Value;
use time::PrimitiveDateTime;
use url::Url;

use crate::{
    collect_missing_value_keys,
    connector::utils::{
        self as connector_util, ApplePay, ApplePayDecrypt, BankRedirectBillingData,
        PaymentsPreProcessingData, RouterData,
    },
    consts,
    core::errors,
    services,
    types::{
        self, api, domain,
        storage::enums,
        transformers::{ForeignFrom, ForeignTryFrom},
    },
    unimplemented_payment_method,
    utils::OptionExt,
};

pub mod auth_headers {
    pub const STRIPE_API_VERSION: &str = "stripe-version";
    pub const STRIPE_VERSION: &str = "2022-11-15";
}

pub struct StripeAuthType {
    pub(super) api_key: Secret<String>,
}

impl TryFrom<&types::ConnectorAuthType> for StripeAuthType {
    type Error = error_stack::Report<errors::ConnectorError>;
    fn try_from(item: &types::ConnectorAuthType) -> Result<Self, Self::Error> {
        if let types::ConnectorAuthType::HeaderKey { api_key } = item {
            Ok(Self {
                api_key: api_key.to_owned(),
            })
        } else {
            Err(errors::ConnectorError::FailedToObtainAuthType.into())
        }
    }
}

#[derive(Debug, Default, Eq, PartialEq, Serialize)]
#[serde(rename_all = "lowercase")]
pub enum StripeCaptureMethod {
    Manual,
    #[default]
    Automatic,
}

impl From<Option<enums::CaptureMethod>> for StripeCaptureMethod {
    fn from(item: Option<enums::CaptureMethod>) -> Self {
        match item {
            Some(p) => match p {
                enums::CaptureMethod::ManualMultiple => Self::Manual,
                enums::CaptureMethod::Manual => Self::Manual,
                enums::CaptureMethod::Automatic => Self::Automatic,
                enums::CaptureMethod::Scheduled => Self::Manual,
            },
            None => Self::Automatic,
        }
    }
}

#[derive(Debug, Default, Eq, PartialEq, Serialize)]
#[serde(rename_all = "lowercase")]
pub enum Auth3ds {
    #[default]
    Automatic,
    Any,
}

#[derive(Debug, Eq, PartialEq, Serialize)]
#[serde(
    rename_all = "snake_case",
    tag = "mandate_data[customer_acceptance][type]"
)]
pub enum StripeMandateType {
    Online {
        #[serde(rename = "mandate_data[customer_acceptance][online][ip_address]")]
        ip_address: Secret<String, pii::IpAddress>,
        #[serde(rename = "mandate_data[customer_acceptance][online][user_agent]")]
        user_agent: String,
    },
    Offline,
}

#[derive(Debug, Eq, PartialEq, Serialize)]
pub struct StripeMandateRequest {
    #[serde(flatten)]
    mandate_type: StripeMandateType,
}

#[derive(Debug, Eq, PartialEq, Serialize)]
#[serde(rename_all = "snake_case")]
pub enum ExpandableObjects {
    LatestCharge,
    Customer,
    LatestAttempt,
}

#[derive(Debug, Eq, PartialEq, Serialize)]
pub struct PaymentIntentRequest {
    pub amount: i64, //amount in cents, hence passed as integer
    pub currency: String,
    pub statement_descriptor_suffix: Option<String>,
    pub statement_descriptor: Option<String>,
    #[serde(flatten)]
    pub meta_data: HashMap<String, String>,
    pub return_url: String,
    pub confirm: bool,
    pub mandate: Option<Secret<String>>,
    pub payment_method: Option<String>,
    pub customer: Option<Secret<String>>,
    #[serde(flatten)]
    pub setup_mandate_details: Option<StripeMandateRequest>,
    pub description: Option<String>,
    #[serde(flatten)]
    pub shipping: Option<StripeShippingAddress>,
    #[serde(flatten)]
    pub billing: StripeBillingAddress,
    #[serde(flatten)]
    pub payment_data: Option<StripePaymentMethodData>,
    pub capture_method: StripeCaptureMethod,
    pub payment_method_options: Option<StripePaymentMethodOptions>, // For mandate txns using network_txns_id, needs to be validated
    pub setup_future_usage: Option<enums::FutureUsage>,
    pub off_session: Option<bool>,
    #[serde(rename = "payment_method_types[0]")]
    pub payment_method_types: Option<StripePaymentMethodType>,
    #[serde(rename = "expand[0]")]
    pub expand: Option<ExpandableObjects>,
}

// Field rename is required only in case of serialization as it is passed in the request to the connector.
// Deserialization is happening only in case of webhooks, where fields name should be used as defined in the struct.
// Whenever adding new fields, Please ensure it doesn't break the webhook flow
#[derive(Clone, Debug, Default, Eq, PartialEq, Serialize, Deserialize)]
pub struct StripeMetadata {
    // merchant_reference_id
    #[serde(rename(serialize = "metadata[order_id]"))]
    pub order_id: Option<String>,
    // to check whether the order_id is refund_id or payemnt_id
    // before deployment, order id is set to payemnt_id in refunds but now it is set as refund_id
    // it is set as string instead of bool because stripe pass it as string even if we set it as bool
    #[serde(rename(serialize = "metadata[is_refund_id_as_reference]"))]
    pub is_refund_id_as_reference: Option<String>,
}

#[derive(Debug, Eq, PartialEq, Serialize)]
pub struct SetupIntentRequest {
    pub confirm: bool,
    pub usage: Option<enums::FutureUsage>,
    pub customer: Option<Secret<String>>,
    pub off_session: Option<bool>,
    pub return_url: Option<String>,
    #[serde(flatten)]
    pub payment_data: StripePaymentMethodData,
    pub payment_method_options: Option<StripePaymentMethodOptions>, // For mandate txns using network_txns_id, needs to be validated
    #[serde(flatten)]
    pub meta_data: Option<HashMap<String, String>>,
    #[serde(rename = "payment_method_types[0]")]
    pub payment_method_types: Option<StripePaymentMethodType>,
    #[serde(rename = "expand[0]")]
    pub expand: Option<ExpandableObjects>,
}

#[derive(Debug, Eq, PartialEq, Serialize)]
pub struct StripeCardData {
    #[serde(rename = "payment_method_data[type]")]
    pub payment_method_data_type: StripePaymentMethodType,
    #[serde(rename = "payment_method_data[card][number]")]
    pub payment_method_data_card_number: cards::CardNumber,
    #[serde(rename = "payment_method_data[card][exp_month]")]
    pub payment_method_data_card_exp_month: Secret<String>,
    #[serde(rename = "payment_method_data[card][exp_year]")]
    pub payment_method_data_card_exp_year: Secret<String>,
    #[serde(rename = "payment_method_data[card][cvc]")]
    pub payment_method_data_card_cvc: Secret<String>,
    #[serde(rename = "payment_method_options[card][request_three_d_secure]")]
    pub payment_method_auth_type: Auth3ds,
}
#[derive(Debug, Eq, PartialEq, Serialize)]
pub struct StripePayLaterData {
    #[serde(rename = "payment_method_data[type]")]
    pub payment_method_data_type: StripePaymentMethodType,
}

#[derive(Debug, Eq, PartialEq, Serialize)]
pub struct TokenRequest {
    #[serde(flatten)]
    pub token_data: StripePaymentMethodData,
}

#[derive(Debug, Eq, PartialEq, Deserialize, Serialize)]
pub struct StripeTokenResponse {
    pub id: Secret<String>,
    pub object: String,
}

#[derive(Debug, Eq, PartialEq, Serialize)]
pub struct CustomerRequest {
    pub description: Option<String>,
    pub email: Option<Email>,
    pub phone: Option<Secret<String>>,
    pub name: Option<Secret<String>>,
    pub source: Option<Secret<String>>,
}

#[derive(Debug, Eq, PartialEq, Deserialize, Serialize)]
pub struct StripeCustomerResponse {
    pub id: String,
    pub description: Option<String>,
    pub email: Option<Email>,
    pub phone: Option<Secret<String>>,
    pub name: Option<Secret<String>>,
}

#[derive(Debug, Eq, PartialEq, Serialize)]
pub struct ChargesRequest {
    pub amount: String,
    pub currency: String,
    pub customer: Secret<String>,
    pub source: Secret<String>,
    #[serde(flatten)]
    pub meta_data: Option<HashMap<String, String>>,
}

#[derive(Clone, Debug, Default, Eq, PartialEq, Deserialize, Serialize)]
pub struct ChargesResponse {
    pub id: String,
    pub amount: u64,
    pub amount_captured: u64,
    pub currency: String,
    pub status: StripePaymentStatus,
    pub source: StripeSourceResponse,
    pub failure_code: Option<String>,
    pub failure_message: Option<String>,
}

#[derive(Debug, Eq, PartialEq, Serialize)]
#[serde(untagged)]
pub enum StripeBankName {
    Eps {
        #[serde(rename = "payment_method_data[eps][bank]")]
        bank_name: Option<StripeBankNames>,
    },
    Ideal {
        #[serde(rename = "payment_method_data[ideal][bank]")]
        ideal_bank_name: Option<StripeBankNames>,
    },
    Przelewy24 {
        #[serde(rename = "payment_method_data[p24][bank]")]
        bank_name: Option<StripeBankNames>,
    },
}

#[derive(Debug, Eq, PartialEq, Serialize)]
#[serde(untagged)]
pub enum BankSpecificData {
    Sofort {
        #[serde(rename = "payment_method_options[sofort][preferred_language]")]
        preferred_language: String,
        #[serde(rename = "payment_method_data[sofort][country]")]
        country: api_enums::CountryAlpha2,
    },
}

#[derive(Debug, Eq, PartialEq, Serialize)]
#[serde(untagged)]
pub enum StripeBankRedirectData {
    StripeGiropay(Box<StripeGiropay>),
    StripeIdeal(Box<StripeIdeal>),
    StripeSofort(Box<StripeSofort>),
    StripeBancontactCard(Box<StripeBancontactCard>),
    StripePrezelewy24(Box<StripePrezelewy24>),
    StripeEps(Box<StripeEps>),
    StripeBlik(Box<StripeBlik>),
    StripeOnlineBankingFpx(Box<StripeOnlineBankingFpx>),
}

#[derive(Debug, Eq, PartialEq, Serialize)]
pub struct StripeGiropay {
    #[serde(rename = "payment_method_data[type]")]
    pub payment_method_data_type: StripePaymentMethodType,
}

#[derive(Debug, Eq, PartialEq, Serialize)]
pub struct StripeIdeal {
    #[serde(rename = "payment_method_data[type]")]
    pub payment_method_data_type: StripePaymentMethodType,
    #[serde(rename = "payment_method_data[ideal][bank]")]
    ideal_bank_name: Option<StripeBankNames>,
}

#[derive(Debug, Eq, PartialEq, Serialize)]
pub struct StripeSofort {
    #[serde(rename = "payment_method_data[type]")]
    pub payment_method_data_type: StripePaymentMethodType,
    #[serde(rename = "payment_method_options[sofort][preferred_language]")]
    preferred_language: Option<String>,
    #[serde(rename = "payment_method_data[sofort][country]")]
    country: api_enums::CountryAlpha2,
}

#[derive(Debug, Eq, PartialEq, Serialize)]
pub struct StripeBancontactCard {
    #[serde(rename = "payment_method_data[type]")]
    pub payment_method_data_type: StripePaymentMethodType,
}

#[derive(Debug, Eq, PartialEq, Serialize)]
pub struct StripePrezelewy24 {
    #[serde(rename = "payment_method_data[type]")]
    pub payment_method_data_type: StripePaymentMethodType,
    #[serde(rename = "payment_method_data[p24][bank]")]
    bank_name: Option<StripeBankNames>,
}

#[derive(Debug, Eq, PartialEq, Serialize)]
pub struct StripeEps {
    #[serde(rename = "payment_method_data[type]")]
    pub payment_method_data_type: StripePaymentMethodType,
    #[serde(rename = "payment_method_data[eps][bank]")]
    bank_name: Option<StripeBankNames>,
}

#[derive(Debug, Eq, PartialEq, Serialize)]
pub struct StripeBlik {
    #[serde(rename = "payment_method_data[type]")]
    pub payment_method_data_type: StripePaymentMethodType,
    #[serde(rename = "payment_method_options[blik][code]")]
    pub code: Secret<String>,
}

#[derive(Debug, Eq, PartialEq, Serialize)]
pub struct StripeOnlineBankingFpx {
    #[serde(rename = "payment_method_data[type]")]
    pub payment_method_data_type: StripePaymentMethodType,
}

#[derive(Debug, Eq, PartialEq, Serialize)]
pub struct AchTransferData {
    #[serde(rename = "owner[email]")]
    pub email: Email,
}

#[derive(Debug, Eq, PartialEq, Serialize)]
pub struct MultibancoTransferData {
    #[serde(rename = "owner[email]")]
    pub email: Email,
}

#[derive(Debug, Eq, PartialEq, Serialize)]
pub struct BacsBankTransferData {
    #[serde(rename = "payment_method_data[type]")]
    pub payment_method_data_type: StripePaymentMethodType,
    #[serde(rename = "payment_method_options[customer_balance][bank_transfer][type]")]
    pub bank_transfer_type: BankTransferType,
    #[serde(rename = "payment_method_options[customer_balance][funding_type]")]
    pub balance_funding_type: BankTransferType,
    #[serde(rename = "payment_method_types[0]")]
    pub payment_method_type: StripePaymentMethodType,
}

#[derive(Debug, Eq, PartialEq, Serialize)]
pub struct SepaBankTransferData {
    #[serde(rename = "payment_method_data[type]")]
    pub payment_method_data_type: StripePaymentMethodType,
    #[serde(rename = "payment_method_options[customer_balance][bank_transfer][type]")]
    pub bank_transfer_type: BankTransferType,
    #[serde(rename = "payment_method_options[customer_balance][funding_type]")]
    pub balance_funding_type: BankTransferType,
    #[serde(rename = "payment_method_types[0]")]
    pub payment_method_type: StripePaymentMethodType,
    #[serde(
        rename = "payment_method_options[customer_balance][bank_transfer][eu_bank_transfer][country]"
    )]
    pub country: api_models::enums::CountryAlpha2,
}

#[derive(Debug, Eq, PartialEq, Serialize)]
#[serde(untagged)]
pub enum StripeCreditTransferSourceRequest {
    AchBankTansfer(AchCreditTransferSourceRequest),
    MultibancoBankTansfer(MultibancoCreditTransferSourceRequest),
}

#[derive(Debug, Eq, PartialEq, Serialize)]
pub struct AchCreditTransferSourceRequest {
    #[serde(rename = "type")]
    pub transfer_type: StripeCreditTransferTypes,
    #[serde(flatten)]
    pub payment_method_data: AchTransferData,
    pub currency: enums::Currency,
}

#[derive(Debug, Eq, PartialEq, Serialize)]
pub struct MultibancoCreditTransferSourceRequest {
    #[serde(rename = "type")]
    pub transfer_type: StripeCreditTransferTypes,
    #[serde(flatten)]
    pub payment_method_data: MultibancoTransferData,
    pub currency: enums::Currency,
    pub amount: Option<i64>,
    #[serde(rename = "redirect[return_url]")]
    pub return_url: Option<String>,
}

// Remove untagged when Deserialize is added
#[derive(Debug, Eq, PartialEq, Serialize)]
#[serde(untagged)]
pub enum StripePaymentMethodData {
    Card(StripeCardData),
    PayLater(StripePayLaterData),
    Wallet(StripeWallet),
    BankRedirect(StripeBankRedirectData),
    BankDebit(StripeBankDebitData),
    BankTransfer(StripeBankTransferData),
}

#[derive(Debug, Eq, PartialEq, Serialize)]
#[serde(tag = "payment_method_data[type]")]
pub enum BankDebitData {
    #[serde(rename = "us_bank_account")]
    Ach {
        #[serde(rename = "payment_method_data[us_bank_account][account_holder_type]")]
        account_holder_type: String,
        #[serde(rename = "payment_method_data[us_bank_account][account_number]")]
        account_number: Secret<String>,
        #[serde(rename = "payment_method_data[us_bank_account][routing_number]")]
        routing_number: Secret<String>,
    },
    #[serde(rename = "sepa_debit")]
    Sepa {
        #[serde(rename = "payment_method_data[sepa_debit][iban]")]
        iban: Secret<String>,
    },
    #[serde(rename = "au_becs_debit")]
    Becs {
        #[serde(rename = "payment_method_data[au_becs_debit][account_number]")]
        account_number: Secret<String>,
        #[serde(rename = "payment_method_data[au_becs_debit][bsb_number]")]
        bsb_number: Secret<String>,
    },
    #[serde(rename = "bacs_debit")]
    Bacs {
        #[serde(rename = "payment_method_data[bacs_debit][account_number]")]
        account_number: Secret<String>,
        #[serde(rename = "payment_method_data[bacs_debit][sort_code]")]
        sort_code: Secret<String>,
    },
}

#[derive(Debug, Eq, PartialEq, Serialize)]
pub struct StripeBankDebitData {
    #[serde(flatten)]
    pub bank_specific_data: BankDebitData,
}

#[derive(Debug, Eq, PartialEq, Serialize)]
pub struct BankTransferData {
    pub email: Email,
}

#[derive(Debug, Eq, PartialEq, Serialize)]
#[serde(untagged)]
pub enum StripeBankTransferData {
    AchBankTransfer(Box<AchTransferData>),
    SepaBankTransfer(Box<SepaBankTransferData>),
    BacsBankTransfers(Box<BacsBankTransferData>),
    MultibancoBankTransfers(Box<MultibancoTransferData>),
}

#[derive(Debug, Eq, PartialEq, Serialize)]
#[serde(untagged)]
pub enum StripeWallet {
    ApplepayToken(StripeApplePay),
    GooglepayToken(GooglePayToken),
    ApplepayPayment(ApplepayPayment),
    WechatpayPayment(WechatpayPayment),
    AlipayPayment(AlipayPayment),
    Cashapp(CashappPayment),
    ApplePayPredecryptToken(Box<StripeApplePayPredecrypt>),
}

#[derive(Debug, Eq, PartialEq, Serialize)]
pub struct StripeApplePayPredecrypt {
    #[serde(rename = "card[number]")]
    number: Secret<String>,
    #[serde(rename = "card[exp_year]")]
    exp_year: Secret<String>,
    #[serde(rename = "card[exp_month]")]
    exp_month: Secret<String>,
    #[serde(rename = "card[cryptogram]")]
    cryptogram: Secret<String>,
    #[serde(rename = "card[eci]")]
    eci: Option<String>,
    #[serde(rename = "card[tokenization_method]")]
    tokenization_method: String,
}

#[derive(Debug, Eq, PartialEq, Serialize)]
pub struct StripeApplePay {
    pub pk_token: Secret<String>,
    pub pk_token_instrument_name: String,
    pub pk_token_payment_network: String,
    pub pk_token_transaction_id: Secret<String>,
}

#[derive(Debug, Eq, PartialEq, Serialize)]
pub struct GooglePayToken {
    #[serde(rename = "payment_method_data[type]")]
    pub payment_type: StripePaymentMethodType,
    #[serde(rename = "payment_method_data[card][token]")]
    pub token: Secret<String>,
}

#[derive(Debug, Eq, PartialEq, Serialize)]
pub struct ApplepayPayment {
    #[serde(rename = "payment_method_data[card][token]")]
    pub token: Secret<String>,
    #[serde(rename = "payment_method_data[type]")]
    pub payment_method_types: StripePaymentMethodType,
}

#[derive(Debug, Eq, PartialEq, Serialize)]
pub struct AlipayPayment {
    #[serde(rename = "payment_method_data[type]")]
    pub payment_method_data_type: StripePaymentMethodType,
}

#[derive(Debug, Eq, PartialEq, Serialize)]
pub struct CashappPayment {
    #[serde(rename = "payment_method_data[type]")]
    pub payment_method_data_type: StripePaymentMethodType,
}

#[derive(Debug, Eq, PartialEq, Serialize)]
pub struct WechatpayPayment {
    #[serde(rename = "payment_method_data[type]")]
    pub payment_method_data_type: StripePaymentMethodType,
    #[serde(rename = "payment_method_options[wechat_pay][client]")]
    pub client: WechatClient,
}

#[derive(Debug, Eq, PartialEq, Serialize, Clone, Copy)]
#[serde(rename_all = "snake_case")]
pub enum WechatClient {
    Web,
}

#[derive(Debug, Eq, PartialEq, Serialize)]
pub struct GooglepayPayment {
    #[serde(rename = "payment_method_data[card][token]")]
    pub token: Secret<String>,
    #[serde(rename = "payment_method_data[type]")]
    pub payment_method_types: StripePaymentMethodType,
}

// All supported payment_method_types in stripe
// This enum goes in payment_method_types[] field in stripe request body
// https://stripe.com/docs/api/payment_intents/create#create_payment_intent-payment_method_types
#[derive(Eq, PartialEq, Serialize, Clone, Debug, Copy)]
#[serde(rename_all = "snake_case")]
pub enum StripePaymentMethodType {
    Affirm,
    AfterpayClearpay,
    Alipay,
    #[serde(rename = "au_becs_debit")]
    Becs,
    #[serde(rename = "bacs_debit")]
    Bacs,
    Bancontact,
    Blik,
    Card,
    CustomerBalance,
    Eps,
    Giropay,
    Ideal,
    Klarna,
    #[serde(rename = "p24")]
    Przelewy24,
    #[serde(rename = "sepa_debit")]
    Sepa,
    Sofort,
    #[serde(rename = "us_bank_account")]
    Ach,
    #[serde(rename = "wechat_pay")]
    Wechatpay,
    #[serde(rename = "cashapp")]
    Cashapp,
}

#[derive(Debug, Eq, PartialEq, Serialize)]
#[serde(rename_all = "snake_case")]
#[allow(dead_code)]
pub enum StripeCreditTransferTypes {
    AchCreditTransfer,
    Multibanco,
    Blik,
}

impl TryFrom<enums::PaymentMethodType> for StripePaymentMethodType {
    type Error = error_stack::Report<errors::ConnectorError>;
    fn try_from(value: enums::PaymentMethodType) -> Result<Self, Self::Error> {
        match value {
            enums::PaymentMethodType::Credit => Ok(Self::Card),
            enums::PaymentMethodType::Debit => Ok(Self::Card),
            enums::PaymentMethodType::Klarna => Ok(Self::Klarna),
            enums::PaymentMethodType::Affirm => Ok(Self::Affirm),
            enums::PaymentMethodType::AfterpayClearpay => Ok(Self::AfterpayClearpay),
            enums::PaymentMethodType::Eps => Ok(Self::Eps),
            enums::PaymentMethodType::Giropay => Ok(Self::Giropay),
            enums::PaymentMethodType::Ideal => Ok(Self::Ideal),
            enums::PaymentMethodType::Sofort => Ok(Self::Sofort),
            enums::PaymentMethodType::ApplePay => Ok(Self::Card),
            enums::PaymentMethodType::Ach => Ok(Self::Ach),
            enums::PaymentMethodType::Sepa => Ok(Self::Sepa),
            enums::PaymentMethodType::Becs => Ok(Self::Becs),
            enums::PaymentMethodType::Bacs => Ok(Self::Bacs),
            enums::PaymentMethodType::BancontactCard => Ok(Self::Bancontact),
            enums::PaymentMethodType::WeChatPay => Ok(Self::Wechatpay),
            enums::PaymentMethodType::Blik => Ok(Self::Blik),
            enums::PaymentMethodType::AliPay => Ok(Self::Alipay),
            enums::PaymentMethodType::Przelewy24 => Ok(Self::Przelewy24),
            enums::PaymentMethodType::Boleto
            | enums::PaymentMethodType::CardRedirect
            | enums::PaymentMethodType::CryptoCurrency
            | enums::PaymentMethodType::GooglePay
            | enums::PaymentMethodType::Multibanco
            | enums::PaymentMethodType::OnlineBankingFpx
            | enums::PaymentMethodType::Paypal
            | enums::PaymentMethodType::Pix
            | enums::PaymentMethodType::UpiCollect
            | enums::PaymentMethodType::Cashapp
            | enums::PaymentMethodType::Oxxo => Err(errors::ConnectorError::NotImplemented(
                connector_util::get_unimplemented_payment_method_error_message("stripe"),
            )
            .into()),
            enums::PaymentMethodType::AliPayHk
            | enums::PaymentMethodType::Atome
            | enums::PaymentMethodType::Bizum
            | enums::PaymentMethodType::Alma
            | enums::PaymentMethodType::ClassicReward
            | enums::PaymentMethodType::Dana
            | enums::PaymentMethodType::Efecty
            | enums::PaymentMethodType::Evoucher
            | enums::PaymentMethodType::GoPay
            | enums::PaymentMethodType::Gcash
            | enums::PaymentMethodType::Interac
            | enums::PaymentMethodType::KakaoPay
            | enums::PaymentMethodType::MbWay
            | enums::PaymentMethodType::MobilePay
            | enums::PaymentMethodType::Momo
            | enums::PaymentMethodType::MomoAtm
            | enums::PaymentMethodType::OnlineBankingThailand
            | enums::PaymentMethodType::OnlineBankingCzechRepublic
            | enums::PaymentMethodType::OnlineBankingFinland
            | enums::PaymentMethodType::OnlineBankingPoland
            | enums::PaymentMethodType::OnlineBankingSlovakia
            | enums::PaymentMethodType::OpenBankingUk
            | enums::PaymentMethodType::PagoEfectivo
            | enums::PaymentMethodType::PayBright
            | enums::PaymentMethodType::Pse
            | enums::PaymentMethodType::RedCompra
            | enums::PaymentMethodType::RedPagos
            | enums::PaymentMethodType::SamsungPay
            | enums::PaymentMethodType::Swish
            | enums::PaymentMethodType::TouchNGo
            | enums::PaymentMethodType::Trustly
            | enums::PaymentMethodType::Twint
            | enums::PaymentMethodType::Vipps
            | enums::PaymentMethodType::Alfamart
            | enums::PaymentMethodType::BcaBankTransfer
            | enums::PaymentMethodType::BniVa
            | enums::PaymentMethodType::CimbVa
            | enums::PaymentMethodType::BriVa
            | enums::PaymentMethodType::DanamonVa
            | enums::PaymentMethodType::Indomaret
            | enums::PaymentMethodType::MandiriVa
            | enums::PaymentMethodType::PermataBankTransfer
            | enums::PaymentMethodType::PaySafeCard
            | enums::PaymentMethodType::Givex
            | enums::PaymentMethodType::Benefit
            | enums::PaymentMethodType::Knet
            | enums::PaymentMethodType::SevenEleven
            | enums::PaymentMethodType::Lawson
            | enums::PaymentMethodType::MiniStop
            | enums::PaymentMethodType::FamilyMart
            | enums::PaymentMethodType::Seicomart
            | enums::PaymentMethodType::PayEasy
            | enums::PaymentMethodType::Walley => Err(errors::ConnectorError::NotImplemented(
                connector_util::get_unimplemented_payment_method_error_message("stripe"),
            )
            .into()),
        }
    }
}

#[derive(Debug, Eq, PartialEq, Serialize, Clone)]
#[serde(rename_all = "snake_case")]
pub enum BankTransferType {
    GbBankTransfer,
    EuBankTransfer,
    #[serde(rename = "bank_transfer")]
    BankTransfers,
}

#[derive(Debug, Eq, PartialEq, Serialize, Clone)]
#[serde(rename_all = "snake_case")]
pub enum StripeBankNames {
    AbnAmro,
    ArzteUndApothekerBank,
    AsnBank,
    AustrianAnadiBankAg,
    BankAustria,
    BankhausCarlSpangler,
    BankhausSchelhammerUndSchatteraAg,
    BawagPskAg,
    BksBankAg,
    BrullKallmusBankAg,
    BtvVierLanderBank,
    Bunq,
    CapitalBankGraweGruppeAg,
    CitiHandlowy,
    Dolomitenbank,
    EasybankAg,
    ErsteBankUndSparkassen,
    Handelsbanken,
    HypoAlpeadriabankInternationalAg,
    HypoNoeLbFurNiederosterreichUWien,
    HypoOberosterreichSalzburgSteiermark,
    HypoTirolBankAg,
    HypoVorarlbergBankAg,
    HypoBankBurgenlandAktiengesellschaft,
    Ing,
    Knab,
    MarchfelderBank,
    OberbankAg,
    RaiffeisenBankengruppeOsterreich,
    SchoellerbankAg,
    SpardaBankWien,
    VolksbankGruppe,
    VolkskreditbankAg,
    VrBankBraunau,
    Moneyou,
    Rabobank,
    Regiobank,
    Revolut,
    SnsBank,
    TriodosBank,
    VanLanschot,
    PlusBank,
    EtransferPocztowy24,
    BankiSpbdzielcze,
    BankNowyBfgSa,
    GetinBank,
    Blik,
    NoblePay,
    #[serde(rename = "ideabank")]
    IdeaBank,
    #[serde(rename = "envelobank")]
    EnveloBank,
    NestPrzelew,
    MbankMtransfer,
    Inteligo,
    PbacZIpko,
    BnpParibas,
    BankPekaoSa,
    VolkswagenBank,
    AliorBank,
    Boz,
}

// This is used only for Disputes
impl From<WebhookEventStatus> for api_models::webhooks::IncomingWebhookEvent {
    fn from(value: WebhookEventStatus) -> Self {
        match value {
            WebhookEventStatus::WarningNeedsResponse => Self::DisputeOpened,
            WebhookEventStatus::WarningClosed => Self::DisputeCancelled,
            WebhookEventStatus::WarningUnderReview => Self::DisputeChallenged,
            WebhookEventStatus::Won => Self::DisputeWon,
            WebhookEventStatus::Lost => Self::DisputeLost,
            WebhookEventStatus::NeedsResponse
            | WebhookEventStatus::UnderReview
            | WebhookEventStatus::ChargeRefunded
            | WebhookEventStatus::Succeeded
            | WebhookEventStatus::RequiresPaymentMethod
            | WebhookEventStatus::RequiresConfirmation
            | WebhookEventStatus::RequiresAction
            | WebhookEventStatus::Processing
            | WebhookEventStatus::RequiresCapture
            | WebhookEventStatus::Canceled
            | WebhookEventStatus::Chargeable
            | WebhookEventStatus::Failed
            | WebhookEventStatus::Unknown => Self::EventNotSupported,
        }
    }
}

impl TryFrom<&api_models::enums::BankNames> for StripeBankNames {
    type Error = errors::ConnectorError;
    fn try_from(bank: &api_models::enums::BankNames) -> Result<Self, Self::Error> {
        Ok(match bank {
            api_models::enums::BankNames::AbnAmro => Self::AbnAmro,
            api_models::enums::BankNames::ArzteUndApothekerBank => Self::ArzteUndApothekerBank,
            api_models::enums::BankNames::AsnBank => Self::AsnBank,
            api_models::enums::BankNames::AustrianAnadiBankAg => Self::AustrianAnadiBankAg,
            api_models::enums::BankNames::BankAustria => Self::BankAustria,
            api_models::enums::BankNames::BankhausCarlSpangler => Self::BankhausCarlSpangler,
            api_models::enums::BankNames::BankhausSchelhammerUndSchatteraAg => {
                Self::BankhausSchelhammerUndSchatteraAg
            }
            api_models::enums::BankNames::BawagPskAg => Self::BawagPskAg,
            api_models::enums::BankNames::BksBankAg => Self::BksBankAg,
            api_models::enums::BankNames::BrullKallmusBankAg => Self::BrullKallmusBankAg,
            api_models::enums::BankNames::BtvVierLanderBank => Self::BtvVierLanderBank,
            api_models::enums::BankNames::Bunq => Self::Bunq,
            api_models::enums::BankNames::CapitalBankGraweGruppeAg => {
                Self::CapitalBankGraweGruppeAg
            }
            api_models::enums::BankNames::Citi => Self::CitiHandlowy,
            api_models::enums::BankNames::Dolomitenbank => Self::Dolomitenbank,
            api_models::enums::BankNames::EasybankAg => Self::EasybankAg,
            api_models::enums::BankNames::ErsteBankUndSparkassen => Self::ErsteBankUndSparkassen,
            api_models::enums::BankNames::Handelsbanken => Self::Handelsbanken,
            api_models::enums::BankNames::HypoAlpeadriabankInternationalAg => {
                Self::HypoAlpeadriabankInternationalAg
            }

            api_models::enums::BankNames::HypoNoeLbFurNiederosterreichUWien => {
                Self::HypoNoeLbFurNiederosterreichUWien
            }
            api_models::enums::BankNames::HypoOberosterreichSalzburgSteiermark => {
                Self::HypoOberosterreichSalzburgSteiermark
            }
            api_models::enums::BankNames::HypoTirolBankAg => Self::HypoTirolBankAg,
            api_models::enums::BankNames::HypoVorarlbergBankAg => Self::HypoVorarlbergBankAg,
            api_models::enums::BankNames::HypoBankBurgenlandAktiengesellschaft => {
                Self::HypoBankBurgenlandAktiengesellschaft
            }
            api_models::enums::BankNames::Ing => Self::Ing,
            api_models::enums::BankNames::Knab => Self::Knab,
            api_models::enums::BankNames::MarchfelderBank => Self::MarchfelderBank,
            api_models::enums::BankNames::OberbankAg => Self::OberbankAg,
            api_models::enums::BankNames::RaiffeisenBankengruppeOsterreich => {
                Self::RaiffeisenBankengruppeOsterreich
            }
            api_models::enums::BankNames::Rabobank => Self::Rabobank,
            api_models::enums::BankNames::Regiobank => Self::Regiobank,
            api_models::enums::BankNames::Revolut => Self::Revolut,
            api_models::enums::BankNames::SnsBank => Self::SnsBank,
            api_models::enums::BankNames::TriodosBank => Self::TriodosBank,
            api_models::enums::BankNames::VanLanschot => Self::VanLanschot,
            api_models::enums::BankNames::Moneyou => Self::Moneyou,
            api_models::enums::BankNames::SchoellerbankAg => Self::SchoellerbankAg,
            api_models::enums::BankNames::SpardaBankWien => Self::SpardaBankWien,
            api_models::enums::BankNames::VolksbankGruppe => Self::VolksbankGruppe,
            api_models::enums::BankNames::VolkskreditbankAg => Self::VolkskreditbankAg,
            api_models::enums::BankNames::VrBankBraunau => Self::VrBankBraunau,
            api_models::enums::BankNames::PlusBank => Self::PlusBank,
            api_models::enums::BankNames::EtransferPocztowy24 => Self::EtransferPocztowy24,
            api_models::enums::BankNames::BankiSpbdzielcze => Self::BankiSpbdzielcze,
            api_models::enums::BankNames::BankNowyBfgSa => Self::BankNowyBfgSa,
            api_models::enums::BankNames::GetinBank => Self::GetinBank,
            api_models::enums::BankNames::Blik => Self::Blik,
            api_models::enums::BankNames::NoblePay => Self::NoblePay,
            api_models::enums::BankNames::IdeaBank => Self::IdeaBank,
            api_models::enums::BankNames::EnveloBank => Self::EnveloBank,
            api_models::enums::BankNames::NestPrzelew => Self::NestPrzelew,
            api_models::enums::BankNames::MbankMtransfer => Self::MbankMtransfer,
            api_models::enums::BankNames::Inteligo => Self::Inteligo,
            api_models::enums::BankNames::PbacZIpko => Self::PbacZIpko,
            api_models::enums::BankNames::BnpParibas => Self::BnpParibas,
            api_models::enums::BankNames::BankPekaoSa => Self::BankPekaoSa,
            api_models::enums::BankNames::VolkswagenBank => Self::VolkswagenBank,
            api_models::enums::BankNames::AliorBank => Self::AliorBank,
            api_models::enums::BankNames::Boz => Self::Boz,

            _ => Err(errors::ConnectorError::NotImplemented(
                connector_util::get_unimplemented_payment_method_error_message("stripe"),
            ))?,
        })
    }
}

fn validate_shipping_address_against_payment_method(
    shipping_address: &Option<StripeShippingAddress>,
    payment_method: Option<&StripePaymentMethodType>,
) -> Result<(), error_stack::Report<errors::ConnectorError>> {
    match payment_method {
        Some(StripePaymentMethodType::AfterpayClearpay) => match shipping_address {
            Some(address) => {
                let missing_fields = collect_missing_value_keys!(
                    ("shipping.address.line1", address.line1),
                    ("shipping.address.country", address.country),
                    ("shipping.address.zip", address.zip)
                );

                if !missing_fields.is_empty() {
                    return Err(errors::ConnectorError::MissingRequiredFields {
                        field_names: missing_fields,
                    }
                    .into());
                }
                Ok(())
            }
            None => Err(errors::ConnectorError::MissingRequiredField {
                field_name: "shipping.address",
            }
            .into()),
        },
        _ => Ok(()),
    }
}

impl TryFrom<&api_models::payments::PayLaterData> for StripePaymentMethodType {
    type Error = errors::ConnectorError;
    fn try_from(pay_later_data: &api_models::payments::PayLaterData) -> Result<Self, Self::Error> {
        match pay_later_data {
            api_models::payments::PayLaterData::KlarnaRedirect { .. } => Ok(Self::Klarna),
            api_models::payments::PayLaterData::AffirmRedirect {} => Ok(Self::Affirm),
            api_models::payments::PayLaterData::AfterpayClearpayRedirect { .. } => {
                Ok(Self::AfterpayClearpay)
            }

            payments::PayLaterData::KlarnaSdk { .. }
            | payments::PayLaterData::PayBrightRedirect {}
            | payments::PayLaterData::WalleyRedirect {}
            | payments::PayLaterData::AlmaRedirect {}
            | payments::PayLaterData::AtomeRedirect {} => {
                Err(errors::ConnectorError::NotImplemented(
                    connector_util::get_unimplemented_payment_method_error_message("stripe"),
                ))
            }
        }
    }
}

impl TryFrom<&payments::BankRedirectData> for StripePaymentMethodType {
    type Error = errors::ConnectorError;
    fn try_from(bank_redirect_data: &payments::BankRedirectData) -> Result<Self, Self::Error> {
        match bank_redirect_data {
            payments::BankRedirectData::Giropay { .. } => Ok(Self::Giropay),
            payments::BankRedirectData::Ideal { .. } => Ok(Self::Ideal),
            payments::BankRedirectData::Sofort { .. } => Ok(Self::Sofort),
            payments::BankRedirectData::BancontactCard { .. } => Ok(Self::Bancontact),
            payments::BankRedirectData::Przelewy24 { .. } => Ok(Self::Przelewy24),
            payments::BankRedirectData::Eps { .. } => Ok(Self::Eps),
            payments::BankRedirectData::Blik { .. } => Ok(Self::Blik),
            payments::BankRedirectData::OnlineBankingFpx { .. } => {
                Err(errors::ConnectorError::NotImplemented(
                    connector_util::get_unimplemented_payment_method_error_message("stripe"),
                ))
            }
            payments::BankRedirectData::Bizum {}
            | payments::BankRedirectData::Interac { .. }
            | payments::BankRedirectData::OnlineBankingCzechRepublic { .. }
            | payments::BankRedirectData::OnlineBankingFinland { .. }
            | payments::BankRedirectData::OnlineBankingPoland { .. }
            | payments::BankRedirectData::OnlineBankingSlovakia { .. }
            | payments::BankRedirectData::OnlineBankingThailand { .. }
            | payments::BankRedirectData::OpenBankingUk { .. }
            | payments::BankRedirectData::Trustly { .. } => {
                Err(errors::ConnectorError::NotImplemented(
                    connector_util::get_unimplemented_payment_method_error_message("stripe"),
                ))
            }
        }
    }
}

impl ForeignTryFrom<&payments::WalletData> for Option<StripePaymentMethodType> {
    type Error = errors::ConnectorError;
    fn foreign_try_from(wallet_data: &payments::WalletData) -> Result<Self, Self::Error> {
        match wallet_data {
            payments::WalletData::AliPayRedirect(_) => Ok(Some(StripePaymentMethodType::Alipay)),
            payments::WalletData::ApplePay(_) => Ok(None),
            payments::WalletData::GooglePay(_) => Ok(Some(StripePaymentMethodType::Card)),
            payments::WalletData::WeChatPayQr(_) => Ok(Some(StripePaymentMethodType::Wechatpay)),
            payments::WalletData::CashappQr(_) => Ok(Some(StripePaymentMethodType::Cashapp)),
            payments::WalletData::MobilePayRedirect(_) => {
                Err(errors::ConnectorError::NotImplemented(
                    connector_util::get_unimplemented_payment_method_error_message("stripe"),
                ))
            }
            payments::WalletData::PaypalRedirect(_)
            | payments::WalletData::AliPayQr(_)
            | payments::WalletData::AliPayHkRedirect(_)
            | payments::WalletData::MomoRedirect(_)
            | payments::WalletData::KakaoPayRedirect(_)
            | payments::WalletData::GoPayRedirect(_)
            | payments::WalletData::GcashRedirect(_)
            | payments::WalletData::ApplePayRedirect(_)
            | payments::WalletData::ApplePayThirdPartySdk(_)
            | payments::WalletData::DanaRedirect {}
            | payments::WalletData::GooglePayRedirect(_)
            | payments::WalletData::GooglePayThirdPartySdk(_)
            | payments::WalletData::MbWayRedirect(_)
            | payments::WalletData::PaypalSdk(_)
            | payments::WalletData::SamsungPay(_)
            | payments::WalletData::TwintRedirect {}
            | payments::WalletData::VippsRedirect {}
            | payments::WalletData::TouchNGoRedirect(_)
            | payments::WalletData::SwishQr(_)
            | payments::WalletData::WeChatPayRedirect(_) => {
                Err(errors::ConnectorError::NotImplemented(
                    connector_util::get_unimplemented_payment_method_error_message("stripe"),
                ))
            }
        }
    }
}

impl From<&payments::BankDebitData> for StripePaymentMethodType {
    fn from(bank_debit_data: &payments::BankDebitData) -> Self {
        match bank_debit_data {
            payments::BankDebitData::AchBankDebit { .. } => Self::Ach,
            payments::BankDebitData::SepaBankDebit { .. } => Self::Sepa,
            payments::BankDebitData::BecsBankDebit { .. } => Self::Becs,
            payments::BankDebitData::BacsBankDebit { .. } => Self::Bacs,
        }
    }
}

impl TryFrom<(&api_models::payments::PayLaterData, StripePaymentMethodType)>
    for StripeBillingAddress
{
    type Error = errors::ConnectorError;

    fn try_from(
        (pay_later_data, pm_type): (&api_models::payments::PayLaterData, StripePaymentMethodType),
    ) -> Result<Self, Self::Error> {
        match (pay_later_data, pm_type) {
            (
                payments::PayLaterData::KlarnaRedirect {
                    billing_email,
                    billing_country,
                },
                StripePaymentMethodType::Klarna,
            ) => Ok(Self {
                email: Some(billing_email.to_owned()),
                country: Some(billing_country.to_owned()),
                ..Self::default()
            }),
            (payments::PayLaterData::AffirmRedirect {}, StripePaymentMethodType::Affirm) => {
                Ok(Self::default())
            }
            (
                payments::PayLaterData::AfterpayClearpayRedirect {
                    billing_email,
                    billing_name,
                },
                StripePaymentMethodType::AfterpayClearpay,
            ) => Ok(Self {
                email: Some(billing_email.to_owned()),
                name: Some(billing_name.to_owned()),
                ..Self::default()
            }),
            _ => Err(errors::ConnectorError::MismatchedPaymentData),
        }
    }
}

impl From<&payments::BankDebitBilling> for StripeBillingAddress {
    fn from(item: &payments::BankDebitBilling) -> Self {
        Self {
            email: Some(item.email.to_owned()),
            country: item
                .address
                .as_ref()
                .and_then(|address| address.country.to_owned()),
            name: Some(item.name.to_owned()),
            city: item
                .address
                .as_ref()
                .and_then(|address| address.city.to_owned()),
            address_line1: item
                .address
                .as_ref()
                .and_then(|address| address.line1.to_owned()),
            address_line2: item
                .address
                .as_ref()
                .and_then(|address| address.line2.to_owned()),
            zip_code: item
                .address
                .as_ref()
                .and_then(|address| address.zip.to_owned()),
            state: None,
            phone: None,
        }
    }
}

impl TryFrom<(&payments::BankRedirectData, Option<bool>)> for StripeBillingAddress {
    type Error = error_stack::Report<errors::ConnectorError>;

    fn try_from(
        (bank_redirection_data, is_customer_initiated_mandate_payment): (
            &payments::BankRedirectData,
            Option<bool>,
        ),
    ) -> Result<Self, Self::Error> {
        match bank_redirection_data {
            payments::BankRedirectData::Eps {
                billing_details, ..
            } => Ok({
                let billing_data = billing_details.clone().ok_or(
                    errors::ConnectorError::MissingRequiredField {
                        field_name: "billing_details",
                    },
                )?;
                Self {
                    name: Some(connector_util::BankRedirectBillingData::get_billing_name(
                        &billing_data,
                    )?),
                    ..Self::default()
                }
            }),
            payments::BankRedirectData::Giropay {
                billing_details, ..
            } => Ok(Self {
                name: Some(
                    billing_details
                        .clone()
                        .ok_or(errors::ConnectorError::MissingRequiredField {
                            field_name: "giropay.billing_details",
                        })?
                        .get_billing_name()?,
                ),
                ..Self::default()
            }),
            payments::BankRedirectData::Ideal {
                billing_details, ..
            } => Ok(get_stripe_sepa_dd_mandate_billing_details(
                billing_details,
                is_customer_initiated_mandate_payment,
            )?),
            payments::BankRedirectData::Przelewy24 {
                billing_details, ..
            } => Ok(Self {
                email: billing_details.email.clone(),
                ..Self::default()
            }),
            payments::BankRedirectData::BancontactCard {
                billing_details, ..
            } => {
                let billing_details = billing_details.as_ref().ok_or(
                    errors::ConnectorError::MissingRequiredField {
                        field_name: "billing_details",
                    },
                )?;
                Ok(Self {
                    name: Some(
                        billing_details
                            .billing_name
                            .as_ref()
                            .ok_or(errors::ConnectorError::MissingRequiredField {
                                field_name: "billing_details.billing_name",
                            })?
                            .to_owned(),
                    ),
                    email: Some(
                        billing_details
                            .email
                            .as_ref()
                            .ok_or(errors::ConnectorError::MissingRequiredField {
                                field_name: "billing_details.email",
                            })?
                            .to_owned(),
                    ),
                    ..Self::default()
                })
            }
            payments::BankRedirectData::Sofort {
                billing_details, ..
            } => Ok(get_stripe_sepa_dd_mandate_billing_details(
                billing_details,
                is_customer_initiated_mandate_payment,
            )?),

            payments::BankRedirectData::Bizum {}
            | payments::BankRedirectData::Blik { .. }
            | payments::BankRedirectData::Interac { .. }
            | payments::BankRedirectData::OnlineBankingCzechRepublic { .. }
            | payments::BankRedirectData::OnlineBankingFinland { .. }
            | payments::BankRedirectData::OnlineBankingPoland { .. }
            | payments::BankRedirectData::OnlineBankingSlovakia { .. }
            | payments::BankRedirectData::Trustly { .. }
            | payments::BankRedirectData::OnlineBankingFpx { .. }
            | payments::BankRedirectData::OnlineBankingThailand { .. }
            | payments::BankRedirectData::OpenBankingUk { .. } => Ok(Self::default()),
        }
    }
}

fn get_bank_debit_data(
    bank_debit_data: &payments::BankDebitData,
) -> (StripePaymentMethodType, BankDebitData, StripeBillingAddress) {
    match bank_debit_data {
        payments::BankDebitData::AchBankDebit {
            billing_details,
            account_number,
            routing_number,
            ..
        } => {
            let ach_data = BankDebitData::Ach {
                account_holder_type: "individual".to_string(),
                account_number: account_number.to_owned(),
                routing_number: routing_number.to_owned(),
            };

            let billing_data = StripeBillingAddress::from(billing_details);
            (StripePaymentMethodType::Ach, ach_data, billing_data)
        }
        payments::BankDebitData::SepaBankDebit {
            billing_details,
            iban,
            ..
        } => {
            let sepa_data = BankDebitData::Sepa {
                iban: iban.to_owned(),
            };

            let billing_data = StripeBillingAddress::from(billing_details);
            (StripePaymentMethodType::Sepa, sepa_data, billing_data)
        }
        payments::BankDebitData::BecsBankDebit {
            billing_details,
            account_number,
            bsb_number,
            ..
        } => {
            let becs_data = BankDebitData::Becs {
                account_number: account_number.to_owned(),
                bsb_number: bsb_number.to_owned(),
            };

            let billing_data = StripeBillingAddress::from(billing_details);
            (StripePaymentMethodType::Becs, becs_data, billing_data)
        }
        payments::BankDebitData::BacsBankDebit {
            billing_details,
            account_number,
            sort_code,
            ..
        } => {
            let bacs_data = BankDebitData::Bacs {
                account_number: account_number.to_owned(),
                sort_code: Secret::new(sort_code.clone().expose().replace('-', "")),
            };

            let billing_data = StripeBillingAddress::from(billing_details);
            (StripePaymentMethodType::Bacs, bacs_data, billing_data)
        }
    }
}

fn create_stripe_payment_method(
    payment_method_data: &domain::PaymentMethodData,
    auth_type: enums::AuthenticationType,
    payment_method_token: Option<types::PaymentMethodToken>,
    is_customer_initiated_mandate_payment: Option<bool>,
    billing_address: StripeBillingAddress,
) -> Result<
    (
        StripePaymentMethodData,
        Option<StripePaymentMethodType>,
        StripeBillingAddress,
    ),
    error_stack::Report<errors::ConnectorError>,
> {
    match payment_method_data {
        domain::PaymentMethodData::Card(card_details) => {
            let payment_method_auth_type = match auth_type {
                enums::AuthenticationType::ThreeDs => Auth3ds::Any,
                enums::AuthenticationType::NoThreeDs => Auth3ds::Automatic,
            };
            Ok((
                StripePaymentMethodData::try_from((card_details, payment_method_auth_type))?,
                Some(StripePaymentMethodType::Card),
                billing_address,
            ))
        }
        domain::PaymentMethodData::PayLater(pay_later_data) => {
            let stripe_pm_type = StripePaymentMethodType::try_from(pay_later_data)?;
            let billing_address = StripeBillingAddress::try_from((pay_later_data, stripe_pm_type))?;
            Ok((
                StripePaymentMethodData::PayLater(StripePayLaterData {
                    payment_method_data_type: stripe_pm_type,
                }),
                Some(stripe_pm_type),
                billing_address,
            ))
        }
        domain::PaymentMethodData::BankRedirect(bank_redirect_data) => {
            let billing_address = StripeBillingAddress::try_from((
                bank_redirect_data,
                is_customer_initiated_mandate_payment,
            ))?;
            let pm_type = StripePaymentMethodType::try_from(bank_redirect_data)?;
            let bank_redirect_data = StripePaymentMethodData::try_from(bank_redirect_data)?;

            Ok((bank_redirect_data, Some(pm_type), billing_address))
        }
        domain::PaymentMethodData::Wallet(wallet_data) => {
            let pm_type = ForeignTryFrom::foreign_try_from(wallet_data)?;
            let wallet_specific_data =
                StripePaymentMethodData::try_from((wallet_data, payment_method_token))?;
            Ok((
                wallet_specific_data,
                pm_type,
                StripeBillingAddress::default(),
            ))
        }
        domain::PaymentMethodData::BankDebit(bank_debit_data) => {
            let (pm_type, bank_debit_data, billing_address) = get_bank_debit_data(bank_debit_data);

            let pm_data = StripePaymentMethodData::BankDebit(StripeBankDebitData {
                bank_specific_data: bank_debit_data,
            });

            Ok((pm_data, Some(pm_type), billing_address))
        }
        domain::PaymentMethodData::BankTransfer(bank_transfer_data) => {
            match bank_transfer_data.deref() {
                payments::BankTransferData::AchBankTransfer { billing_details } => Ok((
                    StripePaymentMethodData::BankTransfer(StripeBankTransferData::AchBankTransfer(
                        Box::new(AchTransferData {
                            email: billing_details.email.to_owned(),
                        }),
                    )),
                    None,
                    StripeBillingAddress::default(),
                )),
                payments::BankTransferData::MultibancoBankTransfer { billing_details } => Ok((
                    StripePaymentMethodData::BankTransfer(
                        StripeBankTransferData::MultibancoBankTransfers(Box::new(
                            MultibancoTransferData {
                                email: billing_details.email.to_owned(),
                            },
                        )),
                    ),
                    None,
                    StripeBillingAddress::default(),
                )),
                payments::BankTransferData::SepaBankTransfer {
                    billing_details,
                    country,
                } => {
                    let billing_details = StripeBillingAddress {
                        email: Some(billing_details.email.clone()),
                        name: Some(billing_details.name.clone()),
                        ..Default::default()
                    };
                    Ok((
                        StripePaymentMethodData::BankTransfer(
                            StripeBankTransferData::SepaBankTransfer(Box::new(
                                SepaBankTransferData {
                                    payment_method_data_type:
                                        StripePaymentMethodType::CustomerBalance,
                                    bank_transfer_type: BankTransferType::EuBankTransfer,
                                    balance_funding_type: BankTransferType::BankTransfers,
                                    payment_method_type: StripePaymentMethodType::CustomerBalance,
                                    country: country.to_owned(),
                                },
                            )),
                        ),
                        Some(StripePaymentMethodType::CustomerBalance),
                        billing_details,
                    ))
                }
                payments::BankTransferData::BacsBankTransfer { billing_details } => {
                    let billing_details = StripeBillingAddress {
                        email: Some(billing_details.email.clone()),
                        name: Some(billing_details.name.clone()),
                        ..Default::default()
                    };
                    Ok((
                        StripePaymentMethodData::BankTransfer(
                            StripeBankTransferData::BacsBankTransfers(Box::new(
                                BacsBankTransferData {
                                    payment_method_data_type:
                                        StripePaymentMethodType::CustomerBalance,
                                    bank_transfer_type: BankTransferType::GbBankTransfer,
                                    balance_funding_type: BankTransferType::BankTransfers,
                                    payment_method_type: StripePaymentMethodType::CustomerBalance,
                                },
                            )),
                        ),
                        Some(StripePaymentMethodType::CustomerBalance),
                        billing_details,
                    ))
                }
                payments::BankTransferData::Pix {} => Err(errors::ConnectorError::NotImplemented(
                    connector_util::get_unimplemented_payment_method_error_message("stripe"),
                )
                .into()),
                payments::BankTransferData::Pse {}
                | payments::BankTransferData::PermataBankTransfer { .. }
                | payments::BankTransferData::BcaBankTransfer { .. }
                | payments::BankTransferData::BniVaBankTransfer { .. }
                | payments::BankTransferData::BriVaBankTransfer { .. }
                | payments::BankTransferData::CimbVaBankTransfer { .. }
                | payments::BankTransferData::DanamonVaBankTransfer { .. }
                | payments::BankTransferData::MandiriVaBankTransfer { .. } => {
                    Err(errors::ConnectorError::NotImplemented(
                        connector_util::get_unimplemented_payment_method_error_message("stripe"),
                    )
                    .into())
                }
            }
        }
        domain::PaymentMethodData::Crypto(_) => Err(errors::ConnectorError::NotImplemented(
            connector_util::get_unimplemented_payment_method_error_message("stripe"),
        )
        .into()),

        domain::PaymentMethodData::GiftCard(giftcard_data) => match giftcard_data.deref() {
            payments::GiftCardData::Givex(_) | payments::GiftCardData::PaySafeCard {} => {
                Err(errors::ConnectorError::NotImplemented(
                    connector_util::get_unimplemented_payment_method_error_message("stripe"),
                )
                .into())
            }
        },
        domain::PaymentMethodData::CardRedirect(cardredirect_data) => match cardredirect_data {
            domain::CardRedirectData::Knet {}
            | domain::CardRedirectData::Benefit {}
            | domain::CardRedirectData::MomoAtm {}
            | domain::CardRedirectData::CardRedirect {} => {
                Err(errors::ConnectorError::NotImplemented(
                    connector_util::get_unimplemented_payment_method_error_message("stripe"),
                )
                .into())
            }
        },
        domain::PaymentMethodData::Reward => Err(errors::ConnectorError::NotImplemented(
            connector_util::get_unimplemented_payment_method_error_message("stripe"),
        )
        .into()),

        domain::PaymentMethodData::Voucher(voucher_data) => match voucher_data {
            payments::VoucherData::Boleto(_) | payments::VoucherData::Oxxo => {
                Err(errors::ConnectorError::NotImplemented(
                    connector_util::get_unimplemented_payment_method_error_message("stripe"),
                )
                .into())
            }
            payments::VoucherData::Alfamart(_)
            | payments::VoucherData::Efecty
            | payments::VoucherData::PagoEfectivo
            | payments::VoucherData::RedCompra
            | payments::VoucherData::RedPagos
            | payments::VoucherData::Indomaret(_)
            | payments::VoucherData::SevenEleven(_)
            | payments::VoucherData::Lawson(_)
            | payments::VoucherData::MiniStop(_)
            | payments::VoucherData::FamilyMart(_)
            | payments::VoucherData::Seicomart(_)
            | payments::VoucherData::PayEasy(_) => Err(errors::ConnectorError::NotImplemented(
                connector_util::get_unimplemented_payment_method_error_message("stripe"),
            )
            .into()),
        },

        domain::PaymentMethodData::Upi(_)
        | domain::PaymentMethodData::MandatePayment
        | domain::PaymentMethodData::CardToken(_) => Err(errors::ConnectorError::NotImplemented(
            connector_util::get_unimplemented_payment_method_error_message("stripe"),
        )
        .into()),
    }
}

impl TryFrom<(&domain::Card, Auth3ds)> for StripePaymentMethodData {
    type Error = errors::ConnectorError;
    fn try_from(
        (card, payment_method_auth_type): (&domain::Card, Auth3ds),
    ) -> Result<Self, Self::Error> {
        Ok(Self::Card(StripeCardData {
            payment_method_data_type: StripePaymentMethodType::Card,
            payment_method_data_card_number: card.card_number.clone(),
            payment_method_data_card_exp_month: card.card_exp_month.clone(),
            payment_method_data_card_exp_year: card.card_exp_year.clone(),
            payment_method_data_card_cvc: card.card_cvc.clone(),
            payment_method_auth_type,
        }))
    }
}

impl TryFrom<(&payments::WalletData, Option<types::PaymentMethodToken>)>
    for StripePaymentMethodData
{
    type Error = error_stack::Report<errors::ConnectorError>;
    fn try_from(
        (wallet_data, payment_method_token): (
            &payments::WalletData,
            Option<types::PaymentMethodToken>,
        ),
    ) -> Result<Self, Self::Error> {
        match wallet_data {
            payments::WalletData::ApplePay(applepay_data) => {
                let mut apple_pay_decrypt_data =
                    if let Some(types::PaymentMethodToken::ApplePayDecrypt(decrypt_data)) =
                        payment_method_token
                    {
                        let expiry_year_4_digit = decrypt_data.get_four_digit_expiry_year()?;
                        let exp_month = decrypt_data.get_expiry_month()?;

                        Some(Self::Wallet(StripeWallet::ApplePayPredecryptToken(
                            Box::new(StripeApplePayPredecrypt {
                                number: decrypt_data.clone().application_primary_account_number,
                                exp_year: expiry_year_4_digit,
                                exp_month,
                                eci: decrypt_data.payment_data.eci_indicator,
                                cryptogram: decrypt_data.payment_data.online_payment_cryptogram,
                                tokenization_method: "apple_pay".to_string(),
                            }),
                        )))
                    } else {
                        None
                    };

                if apple_pay_decrypt_data.is_none() {
                    apple_pay_decrypt_data =
                        Some(Self::Wallet(StripeWallet::ApplepayToken(StripeApplePay {
                            pk_token: applepay_data.get_applepay_decoded_payment_data()?,
                            pk_token_instrument_name: applepay_data
                                .payment_method
                                .pm_type
                                .to_owned(),
                            pk_token_payment_network: applepay_data
                                .payment_method
                                .network
                                .to_owned(),
                            pk_token_transaction_id: Secret::new(
                                applepay_data.transaction_identifier.to_owned(),
                            ),
                        })));
                };
                let pmd = apple_pay_decrypt_data
                    .ok_or(errors::ConnectorError::MissingApplePayTokenData)?;
                Ok(pmd)
            }
            payments::WalletData::WeChatPayQr(_) => Ok(Self::Wallet(
                StripeWallet::WechatpayPayment(WechatpayPayment {
                    client: WechatClient::Web,
                    payment_method_data_type: StripePaymentMethodType::Wechatpay,
                }),
            )),
            payments::WalletData::AliPayRedirect(_) => {
                Ok(Self::Wallet(StripeWallet::AlipayPayment(AlipayPayment {
                    payment_method_data_type: StripePaymentMethodType::Alipay,
                })))
            }
            payments::WalletData::CashappQr(_) => {
                Ok(Self::Wallet(StripeWallet::Cashapp(CashappPayment {
                    payment_method_data_type: StripePaymentMethodType::Cashapp,
                })))
            }
            payments::WalletData::GooglePay(gpay_data) => Ok(Self::try_from(gpay_data)?),
            payments::WalletData::PaypalRedirect(_)
            | payments::WalletData::MobilePayRedirect(_) => {
                Err(errors::ConnectorError::NotImplemented(
                    connector_util::get_unimplemented_payment_method_error_message("stripe"),
                )
                .into())
            }
            payments::WalletData::AliPayQr(_)
            | payments::WalletData::AliPayHkRedirect(_)
            | payments::WalletData::MomoRedirect(_)
            | payments::WalletData::KakaoPayRedirect(_)
            | payments::WalletData::GoPayRedirect(_)
            | payments::WalletData::GcashRedirect(_)
            | payments::WalletData::ApplePayRedirect(_)
            | payments::WalletData::ApplePayThirdPartySdk(_)
            | payments::WalletData::DanaRedirect {}
            | payments::WalletData::GooglePayRedirect(_)
            | payments::WalletData::GooglePayThirdPartySdk(_)
            | payments::WalletData::MbWayRedirect(_)
            | payments::WalletData::PaypalSdk(_)
            | payments::WalletData::SamsungPay(_)
            | payments::WalletData::TwintRedirect {}
            | payments::WalletData::VippsRedirect {}
            | payments::WalletData::TouchNGoRedirect(_)
            | payments::WalletData::SwishQr(_)
            | payments::WalletData::WeChatPayRedirect(_) => {
                Err(errors::ConnectorError::NotImplemented(
                    connector_util::get_unimplemented_payment_method_error_message("stripe"),
                )
                .into())
            }
        }
    }
}

impl TryFrom<&payments::BankRedirectData> for StripePaymentMethodData {
    type Error = error_stack::Report<errors::ConnectorError>;
    fn try_from(bank_redirect_data: &payments::BankRedirectData) -> Result<Self, Self::Error> {
        let payment_method_data_type = StripePaymentMethodType::try_from(bank_redirect_data)?;
        match bank_redirect_data {
            payments::BankRedirectData::BancontactCard { .. } => Ok(Self::BankRedirect(
                StripeBankRedirectData::StripeBancontactCard(Box::new(StripeBancontactCard {
                    payment_method_data_type,
                })),
            )),
            payments::BankRedirectData::Blik { blik_code } => Ok(Self::BankRedirect(
                StripeBankRedirectData::StripeBlik(Box::new(StripeBlik {
                    payment_method_data_type,
                    code: Secret::new(blik_code.clone().ok_or(
                        errors::ConnectorError::MissingRequiredField {
                            field_name: "blik_code",
                        },
                    )?),
                })),
            )),
            payments::BankRedirectData::Eps { bank_name, .. } => Ok(Self::BankRedirect(
                StripeBankRedirectData::StripeEps(Box::new(StripeEps {
                    payment_method_data_type,
                    bank_name: bank_name
                        .map(|bank_name| StripeBankNames::try_from(&bank_name))
                        .transpose()?,
                })),
            )),
            payments::BankRedirectData::Giropay { .. } => Ok(Self::BankRedirect(
                StripeBankRedirectData::StripeGiropay(Box::new(StripeGiropay {
                    payment_method_data_type,
                })),
            )),
            payments::BankRedirectData::Ideal { bank_name, .. } => {
                let bank_name = bank_name
                    .map(|bank_name| StripeBankNames::try_from(&bank_name))
                    .transpose()?;
                Ok(Self::BankRedirect(StripeBankRedirectData::StripeIdeal(
                    Box::new(StripeIdeal {
                        payment_method_data_type,
                        ideal_bank_name: bank_name,
                    }),
                )))
            }
            payments::BankRedirectData::Przelewy24 { bank_name, .. } => {
                let bank_name = bank_name
                    .map(|bank_name| StripeBankNames::try_from(&bank_name))
                    .transpose()?;
                Ok(Self::BankRedirect(
                    StripeBankRedirectData::StripePrezelewy24(Box::new(StripePrezelewy24 {
                        payment_method_data_type,
                        bank_name,
                    })),
                ))
            }
            payments::BankRedirectData::Sofort {
                country,
                preferred_language,
                ..
            } => Ok(Self::BankRedirect(StripeBankRedirectData::StripeSofort(
                Box::new(StripeSofort {
                    payment_method_data_type,
                    country: country.ok_or(errors::ConnectorError::MissingRequiredField {
                        field_name: "sofort.country",
                    })?,
                    preferred_language: preferred_language.clone(),
                }),
            ))),
            payments::BankRedirectData::OnlineBankingFpx { .. } => {
                Err(errors::ConnectorError::NotImplemented(
                    connector_util::get_unimplemented_payment_method_error_message("stripe"),
                )
                .into())
            }
            payments::BankRedirectData::Bizum {}
            | payments::BankRedirectData::Interac { .. }
            | payments::BankRedirectData::OnlineBankingCzechRepublic { .. }
            | payments::BankRedirectData::OnlineBankingFinland { .. }
            | payments::BankRedirectData::OnlineBankingPoland { .. }
            | payments::BankRedirectData::OnlineBankingSlovakia { .. }
            | payments::BankRedirectData::OnlineBankingThailand { .. }
            | payments::BankRedirectData::OpenBankingUk { .. }
            | payments::BankRedirectData::Trustly { .. } => {
                Err(errors::ConnectorError::NotImplemented(
                    connector_util::get_unimplemented_payment_method_error_message("stripe"),
                )
                .into())
            }
        }
    }
}

impl TryFrom<&payments::GooglePayWalletData> for StripePaymentMethodData {
    type Error = error_stack::Report<errors::ConnectorError>;
    fn try_from(gpay_data: &payments::GooglePayWalletData) -> Result<Self, Self::Error> {
        Ok(Self::Wallet(StripeWallet::GooglepayToken(GooglePayToken {
            token: Secret::new(
                gpay_data
                    .tokenization_data
                    .token
                    .as_bytes()
                    .parse_struct::<StripeGpayToken>("StripeGpayToken")
                    .change_context(errors::ConnectorError::InvalidWalletToken {
                        wallet_name: "Google Pay".to_string(),
                    })?
                    .id,
            ),
            payment_type: StripePaymentMethodType::Card,
        })))
    }
}

impl TryFrom<&types::PaymentsAuthorizeRouterData> for PaymentIntentRequest {
    type Error = error_stack::Report<errors::ConnectorError>;
    fn try_from(item: &types::PaymentsAuthorizeRouterData) -> Result<Self, Self::Error> {
        let order_id = item.connector_request_reference_id.clone();

        let shipping_address = match item.get_optional_shipping() {
            Some(shipping_details) => {
                let shipping_address = shipping_details.address.as_ref();
                Some(StripeShippingAddress {
                    city: shipping_address.and_then(|a| a.city.clone()),
                    country: shipping_address.and_then(|a| a.country),
                    line1: shipping_address.and_then(|a| a.line1.clone()),
                    line2: shipping_address.and_then(|a| a.line2.clone()),
                    zip: shipping_address.and_then(|a| a.zip.clone()),
                    state: shipping_address.and_then(|a| a.state.clone()),
                    name: shipping_address
                        .and_then(|a| {
                            a.first_name.as_ref().map(|first_name| {
                                format!(
                                    "{} {}",
                                    first_name.clone().expose(),
                                    a.last_name.clone().expose_option().unwrap_or_default()
                                )
                                .into()
                            })
                        })
                        .ok_or(errors::ConnectorError::MissingRequiredField {
                            field_name: "shipping_address.first_name",
                        })?,
                    phone: shipping_details.phone.as_ref().map(|p| {
                        format!(
                            "{}{}",
                            p.country_code.clone().unwrap_or_default(),
                            p.number.clone().expose_option().unwrap_or_default()
                        )
                        .into()
                    }),
                })
            }
            None => None,
        };

        let billing_address = match item.get_optional_billing() {
            Some(billing_details) => {
                let billing_address = billing_details.address.as_ref();
                StripeBillingAddress {
                    city: billing_address.and_then(|a| a.city.clone()),
                    country: billing_address.and_then(|a| a.country),
                    address_line1: billing_address.and_then(|a| a.line1.clone()),
                    address_line2: billing_address.and_then(|a| a.line2.clone()),
                    zip_code: billing_address.and_then(|a| a.zip.clone()),
                    state: billing_address.and_then(|a| a.state.clone()),
                    name: billing_address.and_then(|a| {
                        a.first_name.as_ref().map(|first_name| {
                            format!(
                                "{} {}",
                                first_name.clone().expose(),
                                a.last_name.clone().expose_option().unwrap_or_default()
                            )
                            .into()
                        })
                    }),
                    email: billing_details.email.clone(),
                    phone: billing_details.phone.as_ref().map(|p| {
                        format!(
                            "{}{}",
                            p.country_code.clone().unwrap_or_default(),
                            p.number.clone().expose_option().unwrap_or_default()
                        )
                        .into()
                    }),
                }
            }
            None => StripeBillingAddress::default(),
        };
        let mut payment_method_options = None;

        let (mut payment_data, payment_method, mandate, billing_address, payment_method_types) = {
            match item
                .request
                .mandate_id
                .clone()
                .and_then(|mandate_ids| mandate_ids.mandate_reference_id)
            {
                Some(api_models::payments::MandateReferenceId::ConnectorMandateId(
                    connector_mandate_ids,
                )) => (
                    None,
                    connector_mandate_ids.payment_method_id,
                    connector_mandate_ids.connector_mandate_id,
                    StripeBillingAddress::default(),
                    get_payment_method_type_for_saved_payment_method_payment(item)?,
                ),
                Some(api_models::payments::MandateReferenceId::NetworkMandateId(
                    network_transaction_id,
                )) => {
                    payment_method_options = Some(StripePaymentMethodOptions::Card {
                        mandate_options: None,
                        network_transaction_id: None,
                        mit_exemption: Some(MitExemption {
                            network_transaction_id: Secret::new(network_transaction_id),
                        }),
                    });
                    (None, None, None, StripeBillingAddress::default(), None)
                }
                _ => {
                    let (payment_method_data, payment_method_type, billing_address) =
                        create_stripe_payment_method(
                            &item.request.payment_method_data,
                            item.auth_type,
                            item.payment_method_token.clone(),
                            Some(connector_util::PaymentsAuthorizeRequestData::is_customer_initiated_mandate_payment(
                                &item.request,
                            )),
                            billing_address
                        )?;

                    validate_shipping_address_against_payment_method(
                        &shipping_address,
                        payment_method_type.as_ref(),
                    )?;

                    (
                        Some(payment_method_data),
                        None,
                        None,
                        billing_address,
                        payment_method_type,
                    )
                }
            }
        };

        payment_data = match item.request.payment_method_data {
            domain::PaymentMethodData::Wallet(payments::WalletData::ApplePay(_)) => {
                let payment_method_token = item
                    .payment_method_token
                    .to_owned()
                    .get_required_value("payment_token")
                    .change_context(errors::ConnectorError::InvalidWalletToken {
                        wallet_name: "Apple Pay".to_string(),
                    })?;

                let payment_method_token = match payment_method_token {
                    types::PaymentMethodToken::Token(payment_method_token) => payment_method_token,
                    types::PaymentMethodToken::ApplePayDecrypt(_) => Err(
                        unimplemented_payment_method!("Apple Pay", "Simplified", "Stripe"),
                    )?,
                };
                Some(StripePaymentMethodData::Wallet(
                    StripeWallet::ApplepayPayment(ApplepayPayment {
                        token: Secret::new(payment_method_token),
                        payment_method_types: StripePaymentMethodType::Card,
                    }),
                ))
            }
            _ => payment_data,
        };

        let setup_mandate_details = item
            .request
            .setup_mandate_details
            .as_ref()
            .and_then(|mandate_details| {
                mandate_details
                    .customer_acceptance
                    .as_ref()
                    .map(|customer_acceptance| {
                        Ok::<_, error_stack::Report<errors::ConnectorError>>(
                            match customer_acceptance.acceptance_type {
                                AcceptanceType::Online => {
                                    let online_mandate = customer_acceptance
                                        .online
                                        .clone()
                                        .get_required_value("online")
                                        .change_context(
                                            errors::ConnectorError::MissingRequiredField {
                                                field_name: "online",
                                            },
                                        )?;
                                    StripeMandateRequest {
                                        mandate_type: StripeMandateType::Online {
                                            ip_address: online_mandate
                                                .ip_address
                                                .get_required_value("ip_address")
                                                .change_context(
                                                    errors::ConnectorError::MissingRequiredField {
                                                        field_name: "ip_address",
                                                    },
                                                )?,
                                            user_agent: online_mandate.user_agent,
                                        },
                                    }
                                }
                                AcceptanceType::Offline => StripeMandateRequest {
                                    mandate_type: StripeMandateType::Offline,
                                },
                            },
                        )
                    })
            })
            .transpose()?
            .or_else(|| {
                //stripe requires us to send mandate_data while making recurring payment through saved bank debit
                if payment_method.is_some() {
                    //check if payment is done through saved payment method
                    match &payment_method_types {
                        //check if payment method is bank debit
                        Some(
                            StripePaymentMethodType::Ach
                            | StripePaymentMethodType::Sepa
                            | StripePaymentMethodType::Becs
                            | StripePaymentMethodType::Bacs,
                        ) => Some(StripeMandateRequest {
                            mandate_type: StripeMandateType::Offline,
                        }),
                        _ => None,
                    }
                } else {
                    None
                }
            });

        let meta_data = get_transaction_metadata(item.request.metadata.clone(), order_id);

        Ok(Self {
            amount: item.request.amount, //hopefully we don't loose some cents here
            currency: item.request.currency.to_string(), //we need to copy the value and not transfer ownership
            statement_descriptor_suffix: item.request.statement_descriptor_suffix.clone(),
            statement_descriptor: item.request.statement_descriptor.clone(),
            meta_data,
            return_url: item
                .request
                .router_return_url
                .clone()
                .unwrap_or_else(|| "https://juspay.in/".to_string()),
            confirm: true, // Stripe requires confirm to be true if return URL is present
            description: item.description.clone(),
            shipping: shipping_address,
            billing: billing_address,
            capture_method: StripeCaptureMethod::from(item.request.capture_method),
            payment_data,
            mandate: mandate.map(Secret::new),
            payment_method_options,
            payment_method,
            customer: item.connector_customer.to_owned().map(Secret::new),
            setup_mandate_details,
            off_session: item.request.off_session,
            setup_future_usage: item.request.setup_future_usage,
            payment_method_types,
            expand: Some(ExpandableObjects::LatestCharge),
        })
    }
}

fn get_payment_method_type_for_saved_payment_method_payment(
    item: &types::PaymentsAuthorizeRouterData,
) -> Result<Option<StripePaymentMethodType>, error_stack::Report<errors::ConnectorError>> {
    if item.payment_method == api_enums::PaymentMethod::Card {
        Ok(Some(StripePaymentMethodType::Card)) //stripe takes ["Card"] as default
    } else {
        let stripe_payment_method_type = match item.recurring_mandate_payment_data.clone() {
            Some(recurring_payment_method_data) => {
                match recurring_payment_method_data.payment_method_type {
                    Some(payment_method_type) => {
                        StripePaymentMethodType::try_from(payment_method_type)
                    }
                    None => Err(errors::ConnectorError::MissingRequiredField {
                        field_name: "payment_method_type",
                    }
                    .into()),
                }
            }
            None => Err(errors::ConnectorError::MissingRequiredField {
                field_name: "recurring_mandate_payment_data",
            }
            .into()),
        }?;
        match stripe_payment_method_type {
            //Stripe converts Ideal, Bancontact & Sofort Bank redirect methods to Sepa direct debit and attaches to the customer for future usage
            StripePaymentMethodType::Ideal
            | StripePaymentMethodType::Bancontact
            | StripePaymentMethodType::Sofort => Ok(Some(StripePaymentMethodType::Sepa)),
            _ => Ok(Some(stripe_payment_method_type)),
        }
    }
}

impl TryFrom<&types::SetupMandateRouterData> for SetupIntentRequest {
    type Error = error_stack::Report<errors::ConnectorError>;
    fn try_from(item: &types::SetupMandateRouterData) -> Result<Self, Self::Error> {
        //Only cards supported for mandates
        let pm_type = StripePaymentMethodType::Card;
        let payment_data = StripePaymentMethodData::try_from((
            item.request.payment_method_data.clone(),
            item.auth_type,
            pm_type,
        ))?;

        let meta_data = Some(get_transaction_metadata(
            item.request.metadata.clone(),
            item.connector_request_reference_id.clone(),
        ));

        Ok(Self {
            confirm: true,
            payment_data,
            return_url: item.request.router_return_url.clone(),
            off_session: item.request.off_session,
            usage: item.request.setup_future_usage,
            payment_method_options: None,
            customer: item.connector_customer.to_owned().map(Secret::new),
            meta_data,
            payment_method_types: Some(pm_type),
            expand: Some(ExpandableObjects::LatestAttempt),
        })
    }
}

impl TryFrom<&types::TokenizationRouterData> for TokenRequest {
    type Error = error_stack::Report<errors::ConnectorError>;
    fn try_from(item: &types::TokenizationRouterData) -> Result<Self, Self::Error> {
        let payment_data = create_stripe_payment_method(
            &item.request.payment_method_data,
            item.auth_type,
            item.payment_method_token.clone(),
            None,
            StripeBillingAddress::default(),
        )?;
        Ok(Self {
            token_data: payment_data.0,
        })
    }
}

impl TryFrom<&types::ConnectorCustomerRouterData> for CustomerRequest {
    type Error = error_stack::Report<errors::ConnectorError>;
    fn try_from(item: &types::ConnectorCustomerRouterData) -> Result<Self, Self::Error> {
        Ok(Self {
            description: item.request.description.to_owned(),
            email: item.request.email.to_owned(),
            phone: item.request.phone.to_owned(),
            name: item.request.name.to_owned(),
            source: item.request.preprocessing_id.to_owned().map(Secret::new),
        })
    }
}

#[derive(Clone, Default, Debug, Eq, PartialEq, Deserialize, Serialize)]
#[serde(rename_all = "snake_case")]
pub enum StripePaymentStatus {
    Succeeded,
    Failed,
    #[default]
    Processing,
    #[serde(rename = "requires_action")]
    RequiresCustomerAction,
    #[serde(rename = "requires_payment_method")]
    RequiresPaymentMethod,
    RequiresConfirmation,
    Canceled,
    RequiresCapture,
    Chargeable,
    Consumed,
    Pending,
}

impl From<StripePaymentStatus> for enums::AttemptStatus {
    fn from(item: StripePaymentStatus) -> Self {
        match item {
            StripePaymentStatus::Succeeded => Self::Charged,
            StripePaymentStatus::Failed => Self::Failure,
            StripePaymentStatus::Processing => Self::Authorizing,
            StripePaymentStatus::RequiresCustomerAction => Self::AuthenticationPending,
            // Make the payment attempt status as failed
            StripePaymentStatus::RequiresPaymentMethod => Self::Failure,
            StripePaymentStatus::RequiresConfirmation => Self::ConfirmationAwaited,
            StripePaymentStatus::Canceled => Self::Voided,
            StripePaymentStatus::RequiresCapture => Self::Authorized,
            StripePaymentStatus::Chargeable => Self::Authorizing,
            StripePaymentStatus::Consumed => Self::Authorizing,
            StripePaymentStatus::Pending => Self::Pending,
        }
    }
}

#[derive(Debug, Default, Eq, PartialEq, Deserialize, Serialize)]
pub struct PaymentIntentResponse {
    pub id: String,
    pub object: String,
    pub amount: i64,
    pub amount_received: Option<i64>,
    pub amount_capturable: Option<i64>,
    pub currency: String,
    pub status: StripePaymentStatus,
    pub client_secret: Option<Secret<String>>,
    pub created: i32,
    pub customer: Option<Secret<String>>,
    pub payment_method: Option<Secret<String>>,
    pub description: Option<String>,
    pub statement_descriptor: Option<String>,
    pub statement_descriptor_suffix: Option<String>,
    pub metadata: StripeMetadata,
    pub next_action: Option<StripeNextActionResponse>,
    pub payment_method_options: Option<StripePaymentMethodOptions>,
    pub last_payment_error: Option<ErrorDetails>,
    pub latest_attempt: Option<LatestAttempt>, //need a merchant to test this
    pub latest_charge: Option<StripeChargeEnum>,
}

#[derive(Clone, Debug, Default, Eq, PartialEq, Deserialize, Serialize)]
pub struct StripeSourceResponse {
    pub id: String,
    #[serde(skip_serializing_if = "Option::is_none")]
    pub ach_credit_transfer: Option<AchCreditTransferResponse>,
    #[serde(skip_serializing_if = "Option::is_none")]
    pub multibanco: Option<MultibancoCreditTansferResponse>,
    pub receiver: AchReceiverDetails,
    pub status: StripePaymentStatus,
}

#[derive(Clone, Debug, Default, Eq, PartialEq, Deserialize, Serialize)]
pub struct AchCreditTransferResponse {
    pub account_number: Secret<String>,
    pub bank_name: Secret<String>,
    pub routing_number: Secret<String>,
    pub swift_code: Secret<String>,
}

#[derive(Clone, Debug, Default, Eq, PartialEq, Deserialize, Serialize)]
pub struct MultibancoCreditTansferResponse {
    pub reference: Secret<String>,
    pub entity: Secret<String>,
}

#[derive(Clone, Debug, Default, Eq, PartialEq, Deserialize, Serialize)]
pub struct AchReceiverDetails {
    pub amount_received: i64,
    pub amount_charged: i64,
}

#[serde_with::skip_serializing_none]
#[derive(Clone, Debug, Default, Eq, PartialEq, Deserialize, Serialize)]
pub struct SepaAndBacsBankTransferInstructions {
    pub bacs_bank_instructions: Option<BacsFinancialDetails>,
    pub sepa_bank_instructions: Option<SepaFinancialDetails>,
    pub receiver: SepaAndBacsReceiver,
}

#[serde_with::skip_serializing_none]
#[derive(Clone, Debug, Serialize)]
pub struct QrCodeNextInstructions {
    pub image_data_url: Url,
    pub display_to_timestamp: Option<i64>,
}

#[derive(Clone, Debug, Default, Eq, PartialEq, Deserialize, Serialize)]
pub struct SepaAndBacsReceiver {
    pub amount_received: i64,
    pub amount_remaining: i64,
}

#[derive(Debug, Default, Eq, PartialEq, Deserialize)]
pub struct PaymentSyncResponse {
    #[serde(flatten)]
    pub intent_fields: PaymentIntentResponse,
    pub last_payment_error: Option<ErrorDetails>,
}

impl Deref for PaymentSyncResponse {
    type Target = PaymentIntentResponse;

    fn deref(&self) -> &Self::Target {
        &self.intent_fields
    }
}

#[derive(Deserialize, Debug, Serialize)]
pub struct PaymentIntentSyncResponse {
    #[serde(flatten)]
    payment_intent_fields: PaymentIntentResponse,
    pub latest_charge: Option<StripeChargeEnum>,
}

#[derive(Debug, Eq, PartialEq, Deserialize, Clone, Serialize)]
#[serde(untagged)]
pub enum StripeChargeEnum {
    ChargeId(String),
    ChargeObject(StripeCharge),
}

#[derive(Deserialize, Clone, Debug, PartialEq, Eq, Serialize)]
pub struct StripeCharge {
    pub id: String,
    pub payment_method_details: Option<StripePaymentMethodDetailsResponse>,
}

#[derive(Deserialize, Clone, Debug, PartialEq, Eq, Serialize)]
pub struct StripeBankRedirectDetails {
    #[serde(rename = "generated_sepa_debit")]
    attached_payment_method: Option<Secret<String>>,
}

impl Deref for PaymentIntentSyncResponse {
    type Target = PaymentIntentResponse;

    fn deref(&self) -> &Self::Target {
        &self.payment_intent_fields
    }
}

#[derive(Deserialize, Clone, Debug, PartialEq, Eq, Serialize)]
pub struct StripeAdditionalCardDetails {
    checks: Option<Value>,
    three_d_secure: Option<Value>,
}

#[derive(Deserialize, Clone, Debug, PartialEq, Eq, Serialize)]
#[serde(rename_all = "snake_case", tag = "type")]
pub enum StripePaymentMethodDetailsResponse {
    //only ideal, sofort and bancontact is supported by stripe for recurring payment in bank redirect
    Ideal {
        ideal: StripeBankRedirectDetails,
    },
    Sofort {
        sofort: StripeBankRedirectDetails,
    },
    Bancontact {
        bancontact: StripeBankRedirectDetails,
    },

    //other payment method types supported by stripe. To avoid deserialization error.
    Blik,
    Eps,
    Fpx,
    Giropay,
    #[serde(rename = "p24")]
    Przelewy24,
    Card {
        card: StripeAdditionalCardDetails,
    },
    Klarna,
    Affirm,
    AfterpayClearpay,
    ApplePay,
    #[serde(rename = "us_bank_account")]
    Ach,
    #[serde(rename = "sepa_debit")]
    Sepa,
    #[serde(rename = "au_becs_debit")]
    Becs,
    #[serde(rename = "bacs_debit")]
    Bacs,
    #[serde(rename = "wechat_pay")]
    Wechatpay,
    Alipay,
    CustomerBalance,
}

pub struct AdditionalPaymentMethodDetails {
    pub payment_checks: Option<Value>,
    pub authentication_details: Option<Value>,
}

impl From<AdditionalPaymentMethodDetails> for types::AdditionalPaymentMethodConnectorResponse {
    fn from(item: AdditionalPaymentMethodDetails) -> Self {
        Self::Card {
            authentication_data: item.authentication_details,
            payment_checks: item.payment_checks,
        }
    }
}

impl StripePaymentMethodDetailsResponse {
    pub fn get_additional_payment_method_data(&self) -> Option<AdditionalPaymentMethodDetails> {
        match self {
            Self::Card { card } => Some(AdditionalPaymentMethodDetails {
                payment_checks: card.checks.clone(),
                authentication_details: card.three_d_secure.clone(),
            }),
            Self::Ideal { .. }
            | Self::Sofort { .. }
            | Self::Bancontact { .. }
            | Self::Blik
            | Self::Eps
            | Self::Fpx
            | Self::Giropay
            | Self::Przelewy24
            | Self::Klarna
            | Self::Affirm
            | Self::AfterpayClearpay
            | Self::ApplePay
            | Self::Ach
            | Self::Sepa
            | Self::Becs
            | Self::Bacs
            | Self::Wechatpay
            | Self::Alipay
            | Self::CustomerBalance => None,
        }
    }
}

#[derive(Deserialize)]
pub struct SetupIntentSyncResponse {
    #[serde(flatten)]
    setup_intent_fields: SetupIntentResponse,
}

impl Deref for SetupIntentSyncResponse {
    type Target = SetupIntentResponse;

    fn deref(&self) -> &Self::Target {
        &self.setup_intent_fields
    }
}

impl From<SetupIntentSyncResponse> for PaymentIntentSyncResponse {
    fn from(value: SetupIntentSyncResponse) -> Self {
        Self {
            payment_intent_fields: value.setup_intent_fields.into(),
            latest_charge: None,
        }
    }
}

impl From<SetupIntentResponse> for PaymentIntentResponse {
    fn from(value: SetupIntentResponse) -> Self {
        Self {
            id: value.id,
            object: value.object,
            status: value.status,
            client_secret: Some(value.client_secret),
            customer: value.customer,
            description: None,
            statement_descriptor: value.statement_descriptor,
            statement_descriptor_suffix: value.statement_descriptor_suffix,
            metadata: value.metadata,
            next_action: value.next_action,
            payment_method_options: value.payment_method_options,
            last_payment_error: value.last_setup_error,
            ..Default::default()
        }
    }
}

#[derive(Clone, Debug, Default, Eq, PartialEq, Deserialize, Serialize)]
pub struct SetupIntentResponse {
    pub id: String,
    pub object: String,
    pub status: StripePaymentStatus, // Change to SetupStatus
    pub client_secret: Secret<String>,
    pub customer: Option<Secret<String>>,
    pub payment_method: Option<String>,
    pub statement_descriptor: Option<String>,
    pub statement_descriptor_suffix: Option<String>,
    pub metadata: StripeMetadata,
    pub next_action: Option<StripeNextActionResponse>,
    pub payment_method_options: Option<StripePaymentMethodOptions>,
    pub latest_attempt: Option<LatestAttempt>,
    pub last_setup_error: Option<ErrorDetails>,
}

fn extract_payment_method_connector_response_from_latest_charge(
    stripe_charge_enum: &StripeChargeEnum,
) -> Option<types::ConnectorResponseData> {
    if let StripeChargeEnum::ChargeObject(charge_object) = stripe_charge_enum {
        charge_object
            .payment_method_details
            .as_ref()
            .and_then(StripePaymentMethodDetailsResponse::get_additional_payment_method_data)
    } else {
        None
    }
    .map(types::AdditionalPaymentMethodConnectorResponse::from)
    .map(types::ConnectorResponseData::with_additional_payment_method_data)
}

fn extract_payment_method_connector_response_from_latest_attempt(
    stripe_latest_attempt: &LatestAttempt,
) -> Option<types::ConnectorResponseData> {
    if let LatestAttempt::PaymentIntentAttempt(intent_attempt) = stripe_latest_attempt {
        intent_attempt
            .payment_method_details
            .as_ref()
            .and_then(StripePaymentMethodDetailsResponse::get_additional_payment_method_data)
    } else {
        None
    }
    .map(types::AdditionalPaymentMethodConnectorResponse::from)
    .map(types::ConnectorResponseData::with_additional_payment_method_data)
}

impl ForeignFrom<(Option<StripePaymentMethodOptions>, String)> for types::MandateReference {
    fn foreign_from(
        (payment_method_options, payment_method_id): (Option<StripePaymentMethodOptions>, String),
    ) -> Self {
        Self {
            connector_mandate_id: payment_method_options.and_then(|options| match options {
                StripePaymentMethodOptions::Card {
                    mandate_options, ..
                } => mandate_options.map(|mandate_options| mandate_options.reference.expose()),
                StripePaymentMethodOptions::Klarna {}
                | StripePaymentMethodOptions::Affirm {}
                | StripePaymentMethodOptions::AfterpayClearpay {}
                | StripePaymentMethodOptions::Eps {}
                | StripePaymentMethodOptions::Giropay {}
                | StripePaymentMethodOptions::Ideal {}
                | StripePaymentMethodOptions::Sofort {}
                | StripePaymentMethodOptions::Ach {}
                | StripePaymentMethodOptions::Bacs {}
                | StripePaymentMethodOptions::Becs {}
                | StripePaymentMethodOptions::WechatPay {}
                | StripePaymentMethodOptions::Alipay {}
                | StripePaymentMethodOptions::Sepa {}
                | StripePaymentMethodOptions::Bancontact {}
                | StripePaymentMethodOptions::Przelewy24 {}
                | StripePaymentMethodOptions::CustomerBalance {}
                | StripePaymentMethodOptions::Blik {}
                | StripePaymentMethodOptions::Multibanco {}
                | StripePaymentMethodOptions::Cashapp {} => None,
            }),
            payment_method_id: Some(payment_method_id),
        }
    }
}

impl<F, T>
    TryFrom<types::ResponseRouterData<F, PaymentIntentResponse, T, types::PaymentsResponseData>>
    for types::RouterData<F, T, types::PaymentsResponseData>
{
    type Error = error_stack::Report<errors::ConnectorError>;
    fn try_from(
        item: types::ResponseRouterData<F, PaymentIntentResponse, T, types::PaymentsResponseData>,
    ) -> Result<Self, Self::Error> {
        let redirect_data = item.response.next_action.clone();
        let redirection_data = redirect_data
            .and_then(|redirection_data| redirection_data.get_url())
            .map(|redirection_url| {
                services::RedirectForm::from((redirection_url, services::Method::Get))
            });

        let mandate_reference = item.response.payment_method.map(|pm| {
            types::MandateReference::foreign_from((
                item.response.payment_method_options,
                pm.expose(),
            ))
        });

        //Note: we might have to call retrieve_setup_intent to get the network_transaction_id in case its not sent in PaymentIntentResponse
        // Or we identify the mandate txns before hand and always call SetupIntent in case of mandate payment call
        let network_txn_id = Option::foreign_from(item.response.latest_attempt);

        let connector_metadata =
            get_connector_metadata(item.response.next_action.as_ref(), item.response.amount)?;

        let status = enums::AttemptStatus::from(item.response.status);

        let response = if connector_util::is_payment_failure(status) {
            types::PaymentsResponseData::try_from((
                &item.response.last_payment_error,
                item.http_code,
                item.response.id.clone(),
            ))
        } else {
            Ok(types::PaymentsResponseData::TransactionResponse {
                resource_id: types::ResponseId::ConnectorTransactionId(item.response.id.clone()),
                redirection_data,
                mandate_reference,
                connector_metadata,
                network_txn_id,
                connector_response_reference_id: Some(item.response.id),
                incremental_authorization_allowed: None,
            })
        };

        let connector_response_data = item
            .response
            .latest_charge
            .as_ref()
            .and_then(extract_payment_method_connector_response_from_latest_charge);

        Ok(Self {
            status,
            // client_secret: Some(item.response.client_secret.clone().as_str()),
            // description: item.response.description.map(|x| x.as_str()),
            // statement_descriptor_suffix: item.response.statement_descriptor_suffix.map(|x| x.as_str()),
            // three_ds_form,
            response,
            amount_captured: item.response.amount_received,
            connector_response: connector_response_data,
            ..item.data
        })
    }
}

pub fn get_connector_metadata(
    next_action: Option<&StripeNextActionResponse>,
    amount: i64,
) -> CustomResult<Option<Value>, errors::ConnectorError> {
    let next_action_response = next_action
        .and_then(|next_action_response| match next_action_response {
            StripeNextActionResponse::DisplayBankTransferInstructions(response) => {
                let bank_instructions = response.financial_addresses.first();
                let (sepa_bank_instructions, bacs_bank_instructions) =
                    bank_instructions.map_or((None, None), |financial_address| {
                        (
                            financial_address.iban.to_owned(),
                            financial_address.sort_code.to_owned(),
                        )
                    });

                let bank_transfer_instructions = SepaAndBacsBankTransferInstructions {
                    sepa_bank_instructions,
                    bacs_bank_instructions,
                    receiver: SepaAndBacsReceiver {
                        amount_received: amount - response.amount_remaining,
                        amount_remaining: response.amount_remaining,
                    },
                };

                Some(bank_transfer_instructions.encode_to_value())
            }
            StripeNextActionResponse::WechatPayDisplayQrCode(response) => {
                let wechat_pay_instructions = QrCodeNextInstructions {
                    image_data_url: response.image_data_url.to_owned(),
                    display_to_timestamp: None,
                };

                Some(wechat_pay_instructions.encode_to_value())
            }
            StripeNextActionResponse::CashappHandleRedirectOrDisplayQrCode(response) => {
                let cashapp_qr_instructions: QrCodeNextInstructions = QrCodeNextInstructions {
                    image_data_url: response.qr_code.image_url_png.to_owned(),
                    display_to_timestamp: response.qr_code.expires_at.to_owned(),
                };
                Some(cashapp_qr_instructions.encode_to_value())
            }
            _ => None,
        })
        .transpose()
        .change_context(errors::ConnectorError::ResponseHandlingFailed)?;
    Ok(next_action_response)
}

impl<F, T>
    TryFrom<types::ResponseRouterData<F, PaymentIntentSyncResponse, T, types::PaymentsResponseData>>
    for types::RouterData<F, T, types::PaymentsResponseData>
{
    type Error = error_stack::Report<errors::ConnectorError>;
    fn try_from(
        item: types::ResponseRouterData<
            F,
            PaymentIntentSyncResponse,
            T,
            types::PaymentsResponseData,
        >,
    ) -> Result<Self, Self::Error> {
        let redirect_data = item.response.next_action.clone();
        let redirection_data = redirect_data
            .and_then(|redirection_data| redirection_data.get_url())
            .map(|redirection_url| {
                services::RedirectForm::from((redirection_url, services::Method::Get))
            });

        let mandate_reference = item.response.payment_method.clone().map(|pm| {
            types::MandateReference::foreign_from((
                item.response.payment_method_options.clone(),
                match item.response.latest_charge.clone() {
                    Some(StripeChargeEnum::ChargeObject(charge)) => {
                        match charge.payment_method_details {
                            Some(StripePaymentMethodDetailsResponse::Bancontact { bancontact }) => {
                                bancontact
                                    .attached_payment_method
                                    .map(|attached_payment_method| attached_payment_method.expose())
                                    .unwrap_or(pm.expose())
                            }
                            Some(StripePaymentMethodDetailsResponse::Ideal { ideal }) => ideal
                                .attached_payment_method
                                .map(|attached_payment_method| attached_payment_method.expose())
                                .unwrap_or(pm.expose()),
                            Some(StripePaymentMethodDetailsResponse::Sofort { sofort }) => sofort
                                .attached_payment_method
                                .map(|attached_payment_method| attached_payment_method.expose())
                                .unwrap_or(pm.expose()),
                            Some(StripePaymentMethodDetailsResponse::Blik)
                            | Some(StripePaymentMethodDetailsResponse::Eps)
                            | Some(StripePaymentMethodDetailsResponse::Fpx)
                            | Some(StripePaymentMethodDetailsResponse::Giropay)
                            | Some(StripePaymentMethodDetailsResponse::Przelewy24)
                            | Some(StripePaymentMethodDetailsResponse::Card { .. })
                            | Some(StripePaymentMethodDetailsResponse::Klarna)
                            | Some(StripePaymentMethodDetailsResponse::Affirm)
                            | Some(StripePaymentMethodDetailsResponse::AfterpayClearpay)
                            | Some(StripePaymentMethodDetailsResponse::ApplePay)
                            | Some(StripePaymentMethodDetailsResponse::Ach)
                            | Some(StripePaymentMethodDetailsResponse::Sepa)
                            | Some(StripePaymentMethodDetailsResponse::Becs)
                            | Some(StripePaymentMethodDetailsResponse::Bacs)
                            | Some(StripePaymentMethodDetailsResponse::Wechatpay)
                            | Some(StripePaymentMethodDetailsResponse::Alipay)
                            | Some(StripePaymentMethodDetailsResponse::CustomerBalance)
                            | None => pm.expose(),
                        }
                    }
                    Some(StripeChargeEnum::ChargeId(_)) | None => pm.expose(),
                },
            ))
        });

        let connector_metadata =
            get_connector_metadata(item.response.next_action.as_ref(), item.response.amount)?;

        let status = enums::AttemptStatus::from(item.response.status.to_owned());

        let connector_response_data = item
            .response
            .latest_charge
            .as_ref()
            .and_then(extract_payment_method_connector_response_from_latest_charge);

        let response = if connector_util::is_payment_failure(status) {
            types::PaymentsResponseData::try_from((
                &item.response.payment_intent_fields.last_payment_error,
                item.http_code,
                item.response.id.clone(),
            ))
        } else {
            Ok(types::PaymentsResponseData::TransactionResponse {
                resource_id: types::ResponseId::ConnectorTransactionId(item.response.id.clone()),
                redirection_data,
                mandate_reference,
                connector_metadata,
                network_txn_id: None,
                connector_response_reference_id: Some(item.response.id.clone()),
                incremental_authorization_allowed: None,
            })
        };

        Ok(Self {
            status: enums::AttemptStatus::from(item.response.status.to_owned()),
            response,
            amount_captured: item.response.amount_received,
            connector_response: connector_response_data,
            ..item.data
        })
    }
}

impl<F, T>
    TryFrom<types::ResponseRouterData<F, SetupIntentResponse, T, types::PaymentsResponseData>>
    for types::RouterData<F, T, types::PaymentsResponseData>
{
    type Error = error_stack::Report<errors::ConnectorError>;
    fn try_from(
        item: types::ResponseRouterData<F, SetupIntentResponse, T, types::PaymentsResponseData>,
    ) -> Result<Self, Self::Error> {
        let redirect_data = item.response.next_action.clone();
        let redirection_data = redirect_data
            .and_then(|redirection_data| redirection_data.get_url())
            .map(|redirection_url| {
                services::RedirectForm::from((redirection_url, services::Method::Get))
            });

        let mandate_reference = item.response.payment_method.map(|pm| {
            types::MandateReference::foreign_from((item.response.payment_method_options, pm))
        });
        let status = enums::AttemptStatus::from(item.response.status);
        let connector_response_data = item
            .response
            .latest_attempt
            .as_ref()
            .and_then(extract_payment_method_connector_response_from_latest_attempt);

        let response = if connector_util::is_payment_failure(status) {
            types::PaymentsResponseData::try_from((
                &item.response.last_setup_error,
                item.http_code,
                item.response.id.clone(),
            ))
        } else {
            Ok(types::PaymentsResponseData::TransactionResponse {
                resource_id: types::ResponseId::ConnectorTransactionId(item.response.id.clone()),
                redirection_data,
                mandate_reference,
                connector_metadata: None,
                network_txn_id: Option::foreign_from(item.response.latest_attempt),
                connector_response_reference_id: Some(item.response.id),
                incremental_authorization_allowed: None,
            })
        };

        Ok(Self {
            status,
            response,
            connector_response: connector_response_data,
            ..item.data
        })
    }
}

impl ForeignFrom<Option<LatestAttempt>> for Option<String> {
    fn foreign_from(latest_attempt: Option<LatestAttempt>) -> Self {
        match latest_attempt {
            Some(LatestAttempt::PaymentIntentAttempt(attempt)) => attempt
                .payment_method_options
                .and_then(|payment_method_options| match payment_method_options {
                    StripePaymentMethodOptions::Card {
                        network_transaction_id,
                        ..
                    } => network_transaction_id.map(|network_id| network_id.expose()),
                    _ => None,
                }),
            _ => None,
        }
    }
}

#[derive(Clone, Debug, Eq, PartialEq, Deserialize, Serialize)]
#[serde(rename_all = "snake_case", remote = "Self")]
pub enum StripeNextActionResponse {
    CashappHandleRedirectOrDisplayQrCode(StripeCashappQrResponse),
    RedirectToUrl(StripeRedirectToUrlResponse),
    AlipayHandleRedirect(StripeRedirectToUrlResponse),
    VerifyWithMicrodeposits(StripeVerifyWithMicroDepositsResponse),
    WechatPayDisplayQrCode(WechatPayRedirectToQr),
    DisplayBankTransferInstructions(StripeBankTransferDetails),
    NoNextActionBody,
}

impl StripeNextActionResponse {
    fn get_url(&self) -> Option<Url> {
        match self {
            Self::RedirectToUrl(redirect_to_url) | Self::AlipayHandleRedirect(redirect_to_url) => {
                Some(redirect_to_url.url.to_owned())
            }
            Self::WechatPayDisplayQrCode(_) => None,
            Self::VerifyWithMicrodeposits(verify_with_microdeposits) => {
                Some(verify_with_microdeposits.hosted_verification_url.to_owned())
            }
            Self::CashappHandleRedirectOrDisplayQrCode(_) => None,
            Self::DisplayBankTransferInstructions(_) => None,
            Self::NoNextActionBody => None,
        }
    }
}

// This impl is required because Stripe's response is of the below format, which is externally
// tagged, but also with an extra 'type' field specifying the enum variant name:
// "next_action": {
//   "redirect_to_url": { "return_url": "...", "url": "..." },
//   "type": "redirect_to_url"
// },
// Reference: https://github.com/serde-rs/serde/issues/1343#issuecomment-409698470
impl<'de> Deserialize<'de> for StripeNextActionResponse {
    fn deserialize<D: serde::Deserializer<'de>>(deserializer: D) -> Result<Self, D::Error> {
        #[derive(Deserialize)]
        struct Wrapper {
            #[serde(rename = "type")]
            _ignore: String,
            #[serde(flatten, with = "StripeNextActionResponse")]
            inner: StripeNextActionResponse,
        }

        // There is some exception in the stripe next action, it usually sends :
        // "next_action": {
        //   "redirect_to_url": { "return_url": "...", "url": "..." },
        //   "type": "redirect_to_url"
        // },
        // But there is a case where it only sends the type and not other field named as it's type
        let stripe_next_action_response =
            Wrapper::deserialize(deserializer).map_or(Self::NoNextActionBody, |w| w.inner);

        Ok(stripe_next_action_response)
    }
}

impl Serialize for StripeNextActionResponse {
    fn serialize<S>(&self, serializer: S) -> Result<S::Ok, S::Error>
    where
        S: serde::Serializer,
    {
        match *self {
            Self::CashappHandleRedirectOrDisplayQrCode(ref i) => {
                serde::Serialize::serialize(i, serializer)
            }
            Self::RedirectToUrl(ref i) => serde::Serialize::serialize(i, serializer),
            Self::AlipayHandleRedirect(ref i) => serde::Serialize::serialize(i, serializer),
            Self::VerifyWithMicrodeposits(ref i) => serde::Serialize::serialize(i, serializer),
            Self::WechatPayDisplayQrCode(ref i) => serde::Serialize::serialize(i, serializer),
            Self::DisplayBankTransferInstructions(ref i) => {
                serde::Serialize::serialize(i, serializer)
            }
            Self::NoNextActionBody => serde::Serialize::serialize("NoNextActionBody", serializer),
        }
    }
}

#[derive(Clone, Debug, Eq, PartialEq, Deserialize, Serialize)]
pub struct StripeRedirectToUrlResponse {
    return_url: String,
    url: Url,
}

#[derive(Clone, Debug, Eq, PartialEq, Deserialize, Serialize)]
pub struct WechatPayRedirectToQr {
    // This data contains url, it should be converted to QR code.
    // Note: The url in this data is not redirection url
    data: Url,
    // This is the image source, this image_data_url can directly be used by sdk to show the QR code
    image_data_url: Url,
}

#[derive(Clone, Debug, Eq, PartialEq, Deserialize, Serialize)]
pub struct StripeVerifyWithMicroDepositsResponse {
    hosted_verification_url: Url,
}

#[derive(Clone, Debug, Eq, PartialEq, Deserialize, Serialize)]
pub struct StripeBankTransferDetails {
    pub amount_remaining: i64,
    pub currency: String,
    pub financial_addresses: Vec<StripeFinanicalInformation>,
    pub hosted_instructions_url: Option<String>,
    pub reference: Option<String>,
    #[serde(rename = "type")]
    pub bank_transfer_type: Option<String>,
}

#[derive(Clone, Debug, Eq, PartialEq, Deserialize, Serialize)]
pub struct StripeCashappQrResponse {
    pub mobile_auth_url: Url,
    pub qr_code: QrCodeResponse,
    pub hosted_instructions_url: Url,
}

#[derive(Clone, Debug, Eq, PartialEq, Deserialize, Serialize)]
pub struct QrCodeResponse {
    pub expires_at: Option<i64>,
    pub image_url_png: Url,
    pub image_url_svg: Url,
}

#[derive(Clone, Debug, Eq, PartialEq, Deserialize, Serialize)]
pub struct StripeFinanicalInformation {
    pub iban: Option<SepaFinancialDetails>,
    pub sort_code: Option<BacsFinancialDetails>,
    pub supported_networks: Vec<String>,
    #[serde(rename = "type")]
    pub financial_info_type: String,
}

#[derive(Clone, Debug, Eq, PartialEq, Deserialize, Serialize)]
pub struct SepaFinancialDetails {
    pub account_holder_name: Secret<String>,
    pub bic: Secret<String>,
    pub country: Secret<String>,
    pub iban: Secret<String>,
}

#[derive(Clone, Debug, Eq, PartialEq, Deserialize, Serialize)]
pub struct BacsFinancialDetails {
    pub account_holder_name: Secret<String>,
    pub account_number: Secret<String>,
    pub sort_code: Secret<String>,
}

// REFUND :
// Type definition for Stripe RefundRequest

#[derive(Debug, Serialize)]
pub struct RefundRequest {
    pub amount: Option<i64>, //amount in cents, hence passed as integer
    pub payment_intent: String,
    #[serde(flatten)]
    pub meta_data: StripeMetadata,
}

impl<F> TryFrom<&types::RefundsRouterData<F>> for RefundRequest {
    type Error = error_stack::Report<errors::ConnectorError>;
    fn try_from(item: &types::RefundsRouterData<F>) -> Result<Self, Self::Error> {
        let amount = item.request.refund_amount;
        let payment_intent = item.request.connector_transaction_id.clone();
        Ok(Self {
            amount: Some(amount),
            payment_intent,
            meta_data: StripeMetadata {
                order_id: Some(item.request.refund_id.clone()),
                is_refund_id_as_reference: Some("true".to_string()),
            },
        })
    }
}

// Type definition for Stripe Refund Response

#[derive(Default, Debug, Serialize, Deserialize, Clone)]
#[serde(rename_all = "snake_case")]
pub enum RefundStatus {
    Succeeded,
    Failed,
    #[default]
    Pending,
    RequiresAction,
}

impl From<RefundStatus> for enums::RefundStatus {
    fn from(item: RefundStatus) -> Self {
        match item {
            self::RefundStatus::Succeeded => Self::Success,
            self::RefundStatus::Failed => Self::Failure,
            self::RefundStatus::Pending => Self::Pending,
            self::RefundStatus::RequiresAction => Self::ManualReview,
        }
    }
}

#[derive(Default, Debug, Clone, Serialize, Deserialize)]
pub struct RefundResponse {
    pub id: String,
    pub object: String,
    pub amount: i64,
    pub currency: String,
    pub metadata: StripeMetadata,
    pub payment_intent: String,
    pub status: RefundStatus,
    pub failure_reason: Option<String>,
}

impl TryFrom<types::RefundsResponseRouterData<api::Execute, RefundResponse>>
    for types::RefundsRouterData<api::Execute>
{
    type Error = error_stack::Report<errors::ConnectorError>;
    fn try_from(
        item: types::RefundsResponseRouterData<api::Execute, RefundResponse>,
    ) -> Result<Self, Self::Error> {
        let refund_status = enums::RefundStatus::from(item.response.status);
        let response = if connector_util::is_refund_failure(refund_status) {
            Err(types::ErrorResponse {
                code: consts::NO_ERROR_CODE.to_string(),
                message: item
                    .response
                    .failure_reason
                    .clone()
                    .unwrap_or_else(|| consts::NO_ERROR_MESSAGE.to_string()),
                reason: item.response.failure_reason,
                status_code: item.http_code,
                attempt_status: None,
                connector_transaction_id: Some(item.response.id),
            })
        } else {
            Ok(types::RefundsResponseData {
                connector_refund_id: item.response.id,
                refund_status,
            })
        };

        Ok(Self {
            response,
            ..item.data
        })
    }
}

impl TryFrom<types::RefundsResponseRouterData<api::RSync, RefundResponse>>
    for types::RefundsRouterData<api::RSync>
{
    type Error = error_stack::Report<errors::ConnectorError>;
    fn try_from(
        item: types::RefundsResponseRouterData<api::RSync, RefundResponse>,
    ) -> Result<Self, Self::Error> {
        let refund_status = enums::RefundStatus::from(item.response.status);
        let response = if connector_util::is_refund_failure(refund_status) {
            Err(types::ErrorResponse {
                code: consts::NO_ERROR_CODE.to_string(),
                message: item
                    .response
                    .failure_reason
                    .clone()
                    .unwrap_or_else(|| consts::NO_ERROR_MESSAGE.to_string()),
                reason: item.response.failure_reason,
                status_code: item.http_code,
                attempt_status: None,
                connector_transaction_id: Some(item.response.id),
            })
        } else {
            Ok(types::RefundsResponseData {
                connector_refund_id: item.response.id,
                refund_status,
            })
        };

        Ok(Self {
            response,
            ..item.data
        })
    }
}

#[derive(Clone, Debug, Default, Eq, PartialEq, Deserialize, Serialize)]
pub struct ErrorDetails {
    pub code: Option<String>,
    #[serde(rename = "type")]
    pub error_type: Option<String>,
    pub message: Option<String>,
    pub param: Option<String>,
    pub decline_code: Option<String>,
    pub payment_intent: Option<PaymentIntentErrorResponse>,
}

#[derive(Clone, Debug, Default, Eq, PartialEq, Deserialize, Serialize)]
pub struct PaymentIntentErrorResponse {
    pub id: String,
}

#[derive(Debug, Default, Eq, PartialEq, Deserialize, Serialize)]
pub struct ErrorResponse {
    pub error: ErrorDetails,
}

#[derive(Debug, Default, Eq, PartialEq, Serialize)]
pub struct StripeShippingAddress {
    #[serde(rename = "shipping[address][city]")]
    pub city: Option<String>,
    #[serde(rename = "shipping[address][country]")]
    pub country: Option<api_enums::CountryAlpha2>,
    #[serde(rename = "shipping[address][line1]")]
    pub line1: Option<Secret<String>>,
    #[serde(rename = "shipping[address][line2]")]
    pub line2: Option<Secret<String>>,
    #[serde(rename = "shipping[address][postal_code]")]
    pub zip: Option<Secret<String>>,
    #[serde(rename = "shipping[address][state]")]
    pub state: Option<Secret<String>>,
    #[serde(rename = "shipping[name]")]
    pub name: Secret<String>,
    #[serde(rename = "shipping[phone]")]
    pub phone: Option<Secret<String>>,
}

#[derive(Debug, Default, Eq, PartialEq, Serialize)]
pub struct StripeBillingAddress {
    #[serde(rename = "payment_method_data[billing_details][email]")]
    pub email: Option<Email>,
    #[serde(rename = "payment_method_data[billing_details][address][country]")]
    pub country: Option<api_enums::CountryAlpha2>,
    #[serde(rename = "payment_method_data[billing_details][name]")]
    pub name: Option<Secret<String>>,
    #[serde(rename = "payment_method_data[billing_details][address][city]")]
    pub city: Option<String>,
    #[serde(rename = "payment_method_data[billing_details][address][line1]")]
    pub address_line1: Option<Secret<String>>,
    #[serde(rename = "payment_method_data[billing_details][address][line2]")]
    pub address_line2: Option<Secret<String>>,
    #[serde(rename = "payment_method_data[billing_details][address][postal_code]")]
    pub zip_code: Option<Secret<String>>,
    #[serde(rename = "payment_method_data[billing_details][address][state]")]
    pub state: Option<Secret<String>>,
    #[serde(rename = "payment_method_data[billing_details][phone]")]
    pub phone: Option<Secret<String>>,
}

#[derive(Debug, Clone, serde::Deserialize, Eq, PartialEq)]
pub struct StripeRedirectResponse {
    pub payment_intent: Option<String>,
    pub payment_intent_client_secret: Option<Secret<String>>,
    pub source_redirect_slug: Option<String>,
    pub redirect_status: Option<StripePaymentStatus>,
    pub source_type: Option<Secret<String>>,
}

#[derive(Debug, Serialize)]
pub struct CancelRequest {
    cancellation_reason: Option<String>,
}

impl TryFrom<&types::PaymentsCancelRouterData> for CancelRequest {
    type Error = error_stack::Report<errors::ConnectorError>;
    fn try_from(item: &types::PaymentsCancelRouterData) -> Result<Self, Self::Error> {
        Ok(Self {
            cancellation_reason: item.request.cancellation_reason.clone(),
        })
    }
}

#[derive(Serialize, Deserialize, Debug, Clone, Eq, PartialEq)]
#[non_exhaustive]
#[serde(rename_all = "snake_case")]
pub enum StripePaymentMethodOptions {
    Card {
        mandate_options: Option<StripeMandateOptions>,
        network_transaction_id: Option<Secret<String>>,
        mit_exemption: Option<MitExemption>, // To be used for MIT mandate txns
    },
    Klarna {},
    Affirm {},
    AfterpayClearpay {},
    Eps {},
    Giropay {},
    Ideal {},
    Sofort {},
    #[serde(rename = "us_bank_account")]
    Ach {},
    #[serde(rename = "sepa_debit")]
    Sepa {},
    #[serde(rename = "au_becs_debit")]
    Becs {},
    #[serde(rename = "bacs_debit")]
    Bacs {},
    Bancontact {},
    WechatPay {},
    Alipay {},
    #[serde(rename = "p24")]
    Przelewy24 {},
    CustomerBalance {},
    Multibanco {},
    Blik {},
    Cashapp {},
}

#[derive(Clone, Debug, Default, Eq, PartialEq, Serialize, Deserialize)]
pub struct MitExemption {
    pub network_transaction_id: Secret<String>,
}

#[derive(Clone, Debug, Eq, PartialEq, Deserialize, Serialize)]
#[serde(untagged)]
pub enum LatestAttempt {
    PaymentIntentAttempt(LatestPaymentAttempt),
    SetupAttempt(String),
}
#[derive(Clone, Debug, Default, Eq, PartialEq, Deserialize, Serialize)]
pub struct LatestPaymentAttempt {
    pub payment_method_options: Option<StripePaymentMethodOptions>,
    pub payment_method_details: Option<StripePaymentMethodDetailsResponse>,
}
// #[derive(Deserialize, Debug, Clone, Eq, PartialEq)]
// pub struct Card
#[derive(serde::Serialize, serde::Deserialize, Clone, Debug, Default, Eq, PartialEq)]
pub struct StripeMandateOptions {
    reference: Secret<String>, // Extendable, But only important field to be captured
}
/// Represents the capture request body for stripe connector.
#[derive(Debug, Serialize, Clone, Copy)]
pub struct CaptureRequest {
    /// If amount_to_capture is None stripe captures the amount in the payment intent.
    amount_to_capture: Option<i64>,
}

impl TryFrom<&types::PaymentsCaptureRouterData> for CaptureRequest {
    type Error = error_stack::Report<errors::ConnectorError>;
    fn try_from(item: &types::PaymentsCaptureRouterData) -> Result<Self, Self::Error> {
        Ok(Self {
            amount_to_capture: Some(item.request.amount_to_capture),
        })
    }
}

impl TryFrom<&types::PaymentsPreProcessingRouterData> for StripeCreditTransferSourceRequest {
    type Error = error_stack::Report<errors::ConnectorError>;
    fn try_from(item: &types::PaymentsPreProcessingRouterData) -> Result<Self, Self::Error> {
        let currency = item.request.get_currency()?;

        match &item.request.payment_method_data {
            Some(domain::PaymentMethodData::BankTransfer(bank_transfer_data)) => {
                match **bank_transfer_data {
                    payments::BankTransferData::MultibancoBankTransfer { .. } => Ok(
                        Self::MultibancoBankTansfer(MultibancoCreditTransferSourceRequest {
                            transfer_type: StripeCreditTransferTypes::Multibanco,
                            currency,
                            payment_method_data: MultibancoTransferData {
                                email: item.request.get_email()?,
                            },
                            amount: Some(item.request.get_amount()?),
                            return_url: Some(item.get_return_url()?),
                        }),
                    ),
                    payments::BankTransferData::AchBankTransfer { .. } => {
                        Ok(Self::AchBankTansfer(AchCreditTransferSourceRequest {
                            transfer_type: StripeCreditTransferTypes::AchCreditTransfer,
                            payment_method_data: AchTransferData {
                                email: item.request.get_email()?,
                            },
                            currency,
                        }))
                    }
                    payments::BankTransferData::SepaBankTransfer { .. }
                    | payments::BankTransferData::BacsBankTransfer { .. }
                    | payments::BankTransferData::PermataBankTransfer { .. }
                    | payments::BankTransferData::BcaBankTransfer { .. }
                    | payments::BankTransferData::BniVaBankTransfer { .. }
                    | payments::BankTransferData::BriVaBankTransfer { .. }
                    | payments::BankTransferData::CimbVaBankTransfer { .. }
                    | payments::BankTransferData::DanamonVaBankTransfer { .. }
                    | payments::BankTransferData::MandiriVaBankTransfer { .. }
                    | payments::BankTransferData::Pix { .. }
                    | payments::BankTransferData::Pse { .. } => {
                        Err(errors::ConnectorError::NotImplemented(
                            connector_util::get_unimplemented_payment_method_error_message(
                                "stripe",
                            ),
                        )
                        .into())
                    }
                }
            }
            Some(domain::PaymentMethodData::Card(..))
            | Some(domain::PaymentMethodData::Wallet(..))
            | Some(domain::PaymentMethodData::BankDebit(..))
            | Some(domain::PaymentMethodData::BankRedirect(..))
            | Some(domain::PaymentMethodData::PayLater(..))
            | Some(domain::PaymentMethodData::Crypto(..))
            | Some(domain::PaymentMethodData::Reward)
            | Some(domain::PaymentMethodData::MandatePayment)
            | Some(domain::PaymentMethodData::Upi(..))
            | Some(domain::PaymentMethodData::GiftCard(..))
            | Some(domain::PaymentMethodData::CardRedirect(..))
            | Some(domain::PaymentMethodData::Voucher(..))
            | Some(domain::PaymentMethodData::CardToken(..))
            | None => Err(errors::ConnectorError::NotImplemented(
                connector_util::get_unimplemented_payment_method_error_message("stripe"),
            )
            .into()),
        }
    }
}

impl<F, T>
    TryFrom<types::ResponseRouterData<F, StripeSourceResponse, T, types::PaymentsResponseData>>
    for types::RouterData<F, T, types::PaymentsResponseData>
{
    type Error = error_stack::Report<errors::ConnectorError>;
    fn try_from(
        item: types::ResponseRouterData<F, StripeSourceResponse, T, types::PaymentsResponseData>,
    ) -> Result<Self, Self::Error> {
        let connector_source_response = item.response.to_owned();
        let connector_metadata = connector_source_response
            .encode_to_value()
            .change_context(errors::ConnectorError::ResponseHandlingFailed)?;
        // We get pending as the status from stripe, but hyperswitch should give it as requires_customer_action as
        // customer has to make payment to the virtual account number given in the source response
        let status = match connector_source_response.status.clone().into() {
            diesel_models::enums::AttemptStatus::Pending => {
                diesel_models::enums::AttemptStatus::AuthenticationPending
            }
            _ => connector_source_response.status.into(),
        };
        Ok(Self {
            response: Ok(types::PaymentsResponseData::PreProcessingResponse {
                pre_processing_id: types::PreprocessingResponseId::PreProcessingId(
                    item.response.id,
                ),
                connector_metadata: Some(connector_metadata),
                session_token: None,
                connector_response_reference_id: None,
            }),
            status,
            ..item.data
        })
    }
}

impl TryFrom<&types::PaymentsAuthorizeRouterData> for ChargesRequest {
    type Error = error_stack::Report<errors::ConnectorError>;

    fn try_from(value: &types::PaymentsAuthorizeRouterData) -> Result<Self, Self::Error> {
        {
            let order_id = value.connector_request_reference_id.clone();
            let meta_data = Some(get_transaction_metadata(
                value.request.metadata.clone(),
                order_id,
            ));
            Ok(Self {
                amount: value.request.amount.to_string(),
                currency: value.request.currency.to_string(),
                customer: Secret::new(value.get_connector_customer_id()?),
                source: Secret::new(value.get_preprocessing_id()?),
                meta_data,
            })
        }
    }
}

impl<F, T> TryFrom<types::ResponseRouterData<F, ChargesResponse, T, types::PaymentsResponseData>>
    for types::RouterData<F, T, types::PaymentsResponseData>
{
    type Error = error_stack::Report<errors::ConnectorError>;
    fn try_from(
        item: types::ResponseRouterData<F, ChargesResponse, T, types::PaymentsResponseData>,
    ) -> Result<Self, Self::Error> {
        let connector_source_response = item.response.to_owned();
        let connector_metadata = connector_source_response
            .source
            .encode_to_value()
            .change_context(errors::ConnectorError::ResponseHandlingFailed)?;
        let status = enums::AttemptStatus::from(item.response.status);
        let response = if connector_util::is_payment_failure(status) {
            Err(types::ErrorResponse {
                code: item
                    .response
                    .failure_code
                    .unwrap_or_else(|| crate::consts::NO_ERROR_CODE.to_string()),
                message: item
                    .response
                    .failure_message
                    .clone()
                    .unwrap_or_else(|| crate::consts::NO_ERROR_MESSAGE.to_string()),
                reason: item.response.failure_message,
                status_code: item.http_code,
                attempt_status: Some(status),
                connector_transaction_id: Some(item.response.id),
            })
        } else {
            Ok(types::PaymentsResponseData::TransactionResponse {
                resource_id: types::ResponseId::ConnectorTransactionId(item.response.id.clone()),
                redirection_data: None,
                mandate_reference: None,
                connector_metadata: Some(connector_metadata),
                network_txn_id: None,
                connector_response_reference_id: Some(item.response.id),
                incremental_authorization_allowed: None,
            })
        };

        Ok(Self {
            status,
            response,
            ..item.data
        })
    }
}

impl<F, T>
    TryFrom<types::ResponseRouterData<F, StripeTokenResponse, T, types::PaymentsResponseData>>
    for types::RouterData<F, T, types::PaymentsResponseData>
{
    type Error = error_stack::Report<errors::ConnectorError>;
    fn try_from(
        item: types::ResponseRouterData<F, StripeTokenResponse, T, types::PaymentsResponseData>,
    ) -> Result<Self, Self::Error> {
        Ok(Self {
            response: Ok(types::PaymentsResponseData::TokenizationResponse {
                token: item.response.id.expose(),
            }),
            ..item.data
        })
    }
}

impl<F, T>
    TryFrom<types::ResponseRouterData<F, StripeCustomerResponse, T, types::PaymentsResponseData>>
    for types::RouterData<F, T, types::PaymentsResponseData>
{
    type Error = error_stack::Report<errors::ConnectorError>;
    fn try_from(
        item: types::ResponseRouterData<F, StripeCustomerResponse, T, types::PaymentsResponseData>,
    ) -> Result<Self, Self::Error> {
        Ok(Self {
            response: Ok(types::PaymentsResponseData::ConnectorCustomerResponse {
                connector_customer_id: item.response.id,
            }),
            ..item.data
        })
    }
}

// #[cfg(test)]
// mod test_stripe_transformers {
//     use super::*;

//     #[test]
//     fn verify_transform_from_router_to_stripe_req() {
//         let router_req = PaymentsRequest {
//             amount: 100.0,
//             currency: "USD".to_string(),
//             ..Default::default()
//         };

//         let stripe_req = PaymentIntentRequest::from(router_req);

//         //metadata is generated everytime. So use the transformed struct to copy uuid

//         let stripe_req_expected = PaymentIntentRequest {
//             amount: 10000,
//             currency: "USD".to_string(),
//             statement_descriptor_suffix: None,
//             metadata_order_id: "Auto generate Order ID".to_string(),
//             metadata_txn_id: "Fetch from Merchant Account_Auto generate Order ID_1".to_string(),
//             metadata_txn_uuid: stripe_req.metadata_txn_uuid.clone(),
//             return_url: "Fetch Url from Merchant Account".to_string(),
//             confirm: false,
//             payment_method_types: "card".to_string(),
//             payment_method_data_type: "card".to_string(),
//             payment_method_data_card_number: None,
//             payment_method_data_card_exp_month: None,
//             payment_method_data_card_exp_year: None,
//             payment_method_data_card_cvc: None,
//             description: None,
//         };
//         assert_eq!(stripe_req_expected, stripe_req);
//     }
// }

#[derive(Debug, Deserialize)]
pub struct WebhookEventDataResource {
    pub object: Value,
}

#[derive(Debug, Deserialize)]
pub struct WebhookEventObjectResource {
    pub data: WebhookEventDataResource,
}

#[derive(Debug, Deserialize)]
pub struct WebhookEvent {
    #[serde(rename = "type")]
    pub event_type: WebhookEventType,
    #[serde(rename = "data")]
    pub event_data: WebhookEventData,
}

#[derive(Debug, Deserialize)]
pub struct WebhookEventTypeBody {
    #[serde(rename = "type")]
    pub event_type: WebhookEventType,
    #[serde(rename = "data")]
    pub event_data: WebhookStatusData,
}

#[derive(Debug, Deserialize)]
pub struct WebhookEventData {
    #[serde(rename = "object")]
    pub event_object: WebhookEventObjectData,
}

#[derive(Debug, Deserialize)]
pub struct WebhookStatusData {
    #[serde(rename = "object")]
    pub event_object: WebhookStatusObjectData,
}

#[derive(Debug, Deserialize)]
pub struct WebhookStatusObjectData {
    pub status: Option<WebhookEventStatus>,
    pub payment_method_details: Option<WebhookPaymentMethodDetails>,
}

#[derive(Debug, Deserialize)]
#[serde(rename_all = "snake_case")]
pub enum WebhookPaymentMethodType {
    AchCreditTransfer,
    MultibancoBankTransfers,
    #[serde(other)]
    Unknown,
}

#[derive(Debug, Deserialize)]
pub struct WebhookPaymentMethodDetails {
    #[serde(rename = "type")]
    pub payment_method: WebhookPaymentMethodType,
}

#[derive(Debug, Clone, Deserialize)]
pub struct WebhookEventObjectData {
    pub id: String,
    pub object: WebhookEventObjectType,
    pub amount: Option<i32>,
    pub currency: String,
    pub payment_intent: Option<String>,
    pub reason: Option<String>,
    #[serde(with = "common_utils::custom_serde::timestamp")]
    pub created: PrimitiveDateTime,
    pub evidence_details: Option<EvidenceDetails>,
    pub status: Option<WebhookEventStatus>,
    pub metadata: Option<StripeMetadata>,
}

#[derive(Debug, Clone, Deserialize, strum::Display)]
#[serde(rename_all = "snake_case")]
pub enum WebhookEventObjectType {
    PaymentIntent,
    Dispute,
    Charge,
    Source,
    Refund,
}

#[derive(Debug, Deserialize)]
pub enum WebhookEventType {
    #[serde(rename = "payment_intent.payment_failed")]
    PaymentIntentFailed,
    #[serde(rename = "payment_intent.succeeded")]
    PaymentIntentSucceed,
    #[serde(rename = "charge.dispute.created")]
    DisputeCreated,
    #[serde(rename = "charge.dispute.closed")]
    DisputeClosed,
    #[serde(rename = "charge.dispute.updated")]
    DisputeUpdated,
    #[serde(rename = "charge.dispute.funds_reinstated")]
    ChargeDisputeFundsReinstated,
    #[serde(rename = "charge.dispute.funds_withdrawn")]
    ChargeDisputeFundsWithdrawn,
    #[serde(rename = "charge.expired")]
    ChargeExpired,
    #[serde(rename = "charge.failed")]
    ChargeFailed,
    #[serde(rename = "charge.pending")]
    ChargePending,
    #[serde(rename = "charge.captured")]
    ChargeCaptured,
    #[serde(rename = "charge.refund.updated")]
    ChargeRefundUpdated,
    #[serde(rename = "charge.succeeded")]
    ChargeSucceeded,
    #[serde(rename = "charge.updated")]
    ChargeUpdated,
    #[serde(rename = "charge.refunded")]
    ChargeRefunded,
    #[serde(rename = "payment_intent.canceled")]
    PaymentIntentCanceled,
    #[serde(rename = "payment_intent.created")]
    PaymentIntentCreated,
    #[serde(rename = "payment_intent.processing")]
    PaymentIntentProcessing,
    #[serde(rename = "payment_intent.requires_action")]
    PaymentIntentRequiresAction,
    #[serde(rename = "payment_intent.amount_capturable_updated")]
    PaymentIntentAmountCapturableUpdated,
    #[serde(rename = "source.chargeable")]
    SourceChargeable,
    #[serde(rename = "source.transaction.created")]
    SourceTransactionCreated,
    #[serde(rename = "payment_intent.partially_funded")]
    PaymentIntentPartiallyFunded,
    #[serde(other)]
    Unknown,
}

#[derive(Debug, Clone, Serialize, strum::Display, Deserialize, PartialEq)]
#[serde(rename_all = "snake_case")]
pub enum WebhookEventStatus {
    WarningNeedsResponse,
    WarningClosed,
    WarningUnderReview,
    Won,
    Lost,
    NeedsResponse,
    UnderReview,
    ChargeRefunded,
    Succeeded,
    RequiresPaymentMethod,
    RequiresConfirmation,
    RequiresAction,
    Processing,
    RequiresCapture,
    Canceled,
    Chargeable,
    Failed,
    #[serde(other)]
    Unknown,
}

#[derive(Debug, Clone, Deserialize, PartialEq)]
pub struct EvidenceDetails {
    #[serde(with = "common_utils::custom_serde::timestamp")]
    pub due_by: PrimitiveDateTime,
}

impl
    TryFrom<(
        domain::PaymentMethodData,
        enums::AuthenticationType,
        StripePaymentMethodType,
    )> for StripePaymentMethodData
{
    type Error = error_stack::Report<errors::ConnectorError>;
    fn try_from(
        (pm_data, auth_type, pm_type): (
            domain::PaymentMethodData,
            enums::AuthenticationType,
            StripePaymentMethodType,
        ),
    ) -> Result<Self, Self::Error> {
        match pm_data {
            domain::PaymentMethodData::Card(ref ccard) => {
                let payment_method_auth_type = match auth_type {
                    enums::AuthenticationType::ThreeDs => Auth3ds::Any,
                    enums::AuthenticationType::NoThreeDs => Auth3ds::Automatic,
                };
                Ok(Self::try_from((ccard, payment_method_auth_type))?)
            }
            domain::PaymentMethodData::PayLater(_) => Ok(Self::PayLater(StripePayLaterData {
                payment_method_data_type: pm_type,
            })),
            domain::PaymentMethodData::BankRedirect(ref bank_redirect_data) => {
                Ok(Self::try_from(bank_redirect_data)?)
            }
            domain::PaymentMethodData::Wallet(ref wallet_data) => {
                Ok(Self::try_from((wallet_data, None))?)
            }
            domain::PaymentMethodData::BankDebit(bank_debit_data) => {
                let (_pm_type, bank_data, _) = get_bank_debit_data(&bank_debit_data);

                Ok(Self::BankDebit(StripeBankDebitData {
                    bank_specific_data: bank_data,
                }))
            }
            domain::PaymentMethodData::BankTransfer(bank_transfer_data) => match bank_transfer_data
                .deref()
            {
                payments::BankTransferData::AchBankTransfer { billing_details } => {
                    Ok(Self::BankTransfer(StripeBankTransferData::AchBankTransfer(
                        Box::new(AchTransferData {
                            email: billing_details.email.to_owned(),
                        }),
                    )))
                }
                payments::BankTransferData::MultibancoBankTransfer { billing_details } => Ok(
                    Self::BankTransfer(StripeBankTransferData::MultibancoBankTransfers(Box::new(
                        MultibancoTransferData {
                            email: billing_details.email.to_owned(),
                        },
                    ))),
                ),
                payments::BankTransferData::SepaBankTransfer { country, .. } => {
                    Ok(Self::BankTransfer(
                        StripeBankTransferData::SepaBankTransfer(Box::new(SepaBankTransferData {
                            payment_method_data_type: StripePaymentMethodType::CustomerBalance,
                            bank_transfer_type: BankTransferType::EuBankTransfer,
                            balance_funding_type: BankTransferType::BankTransfers,
                            payment_method_type: StripePaymentMethodType::CustomerBalance,
                            country: country.to_owned(),
                        })),
                    ))
<<<<<<< HEAD
                }
                payments::BankTransferData::BacsBankTransfer { .. } => Ok(Self::BankTransfer(
                    StripeBankTransferData::BacsBankTransfers(Box::new(BacsBankTransferData {
                        payment_method_data_type: StripePaymentMethodType::CustomerBalance,
                        bank_transfer_type: BankTransferType::GbBankTransfer,
                        balance_funding_type: BankTransferType::BankTransfers,
                        payment_method_type: StripePaymentMethodType::CustomerBalance,
                    })),
                )),
                payments::BankTransferData::Pix {}
                | payments::BankTransferData::Pse {}
                | payments::BankTransferData::PermataBankTransfer { .. }
                | payments::BankTransferData::BcaBankTransfer { .. }
                | payments::BankTransferData::BniVaBankTransfer { .. }
                | payments::BankTransferData::BriVaBankTransfer { .. }
                | payments::BankTransferData::CimbVaBankTransfer { .. }
                | payments::BankTransferData::DanamonVaBankTransfer { .. }
                | payments::BankTransferData::MandiriVaBankTransfer { .. } => {
                    Err(errors::ConnectorError::NotImplemented(
                        connector_util::get_unimplemented_payment_method_error_message("stripe"),
                    )
                    .into())
                }
=======
                }
                payments::BankTransferData::BacsBankTransfer { .. } => Ok(Self::BankTransfer(
                    StripeBankTransferData::BacsBankTransfers(Box::new(BacsBankTransferData {
                        payment_method_data_type: StripePaymentMethodType::CustomerBalance,
                        bank_transfer_type: BankTransferType::GbBankTransfer,
                        balance_funding_type: BankTransferType::BankTransfers,
                        payment_method_type: StripePaymentMethodType::CustomerBalance,
                    })),
                )),
                payments::BankTransferData::Pix {}
                | payments::BankTransferData::Pse {}
                | payments::BankTransferData::PermataBankTransfer { .. }
                | payments::BankTransferData::BcaBankTransfer { .. }
                | payments::BankTransferData::BniVaBankTransfer { .. }
                | payments::BankTransferData::BriVaBankTransfer { .. }
                | payments::BankTransferData::CimbVaBankTransfer { .. }
                | payments::BankTransferData::DanamonVaBankTransfer { .. }
                | payments::BankTransferData::MandiriVaBankTransfer { .. } => {
                    Err(errors::ConnectorError::NotImplemented(
                        connector_util::get_unimplemented_payment_method_error_message("stripe"),
                    )
                    .into())
                }
>>>>>>> 9cce1520
            },
            domain::PaymentMethodData::MandatePayment
            | domain::PaymentMethodData::Crypto(_)
            | domain::PaymentMethodData::Reward
            | domain::PaymentMethodData::GiftCard(_)
            | domain::PaymentMethodData::Upi(_)
            | domain::PaymentMethodData::CardRedirect(_)
            | domain::PaymentMethodData::Voucher(_)
            | domain::PaymentMethodData::CardToken(_) => {
                Err(errors::ConnectorError::NotImplemented(
                    connector_util::get_unimplemented_payment_method_error_message("stripe"),
                ))?
            }
        }
    }
}

#[derive(Debug, Deserialize)]
pub struct StripeGpayToken {
    pub id: String,
}

pub fn get_bank_transfer_request_data(
    req: &types::PaymentsAuthorizeRouterData,
    bank_transfer_data: &api_models::payments::BankTransferData,
) -> CustomResult<RequestContent, errors::ConnectorError> {
    match bank_transfer_data {
        api_models::payments::BankTransferData::AchBankTransfer { .. }
        | api_models::payments::BankTransferData::MultibancoBankTransfer { .. } => {
            let req = ChargesRequest::try_from(req)?;
            Ok(RequestContent::FormUrlEncoded(Box::new(req)))
        }
        _ => {
            let req = PaymentIntentRequest::try_from(req)?;
            Ok(RequestContent::FormUrlEncoded(Box::new(req)))
        }
    }
}

pub fn construct_file_upload_request(
    file_upload_router_data: types::UploadFileRouterData,
) -> CustomResult<reqwest::multipart::Form, errors::ConnectorError> {
    let request = file_upload_router_data.request;
    let mut multipart = reqwest::multipart::Form::new();
    multipart = multipart.text("purpose", "dispute_evidence");
    let file_data = reqwest::multipart::Part::bytes(request.file)
        .file_name(request.file_key)
        .mime_str(request.file_type.as_ref())
        .map_err(|_| errors::ConnectorError::RequestEncodingFailed)?;
    multipart = multipart.part("file", file_data);
    Ok(multipart)
}

#[derive(Debug, Deserialize, Serialize)]
pub struct FileUploadResponse {
    #[serde(rename = "id")]
    pub file_id: String,
}

#[derive(Debug, Serialize)]
pub struct Evidence {
    #[serde(rename = "evidence[access_activity_log]")]
    pub access_activity_log: Option<String>,
    #[serde(rename = "evidence[billing_address]")]
    pub billing_address: Option<Secret<String>>,
    #[serde(rename = "evidence[cancellation_policy]")]
    pub cancellation_policy: Option<String>,
    #[serde(rename = "evidence[cancellation_policy_disclosure]")]
    pub cancellation_policy_disclosure: Option<String>,
    #[serde(rename = "evidence[cancellation_rebuttal]")]
    pub cancellation_rebuttal: Option<String>,
    #[serde(rename = "evidence[customer_communication]")]
    pub customer_communication: Option<String>,
    #[serde(rename = "evidence[customer_email_address]")]
    pub customer_email_address: Option<Secret<String, pii::EmailStrategy>>,
    #[serde(rename = "evidence[customer_name]")]
    pub customer_name: Option<Secret<String>>,
    #[serde(rename = "evidence[customer_purchase_ip]")]
    pub customer_purchase_ip: Option<Secret<String, pii::IpAddress>>,
    #[serde(rename = "evidence[customer_signature]")]
    pub customer_signature: Option<Secret<String>>,
    #[serde(rename = "evidence[product_description]")]
    pub product_description: Option<String>,
    #[serde(rename = "evidence[receipt]")]
    pub receipt: Option<Secret<String>>,
    #[serde(rename = "evidence[refund_policy]")]
    pub refund_policy: Option<String>,
    #[serde(rename = "evidence[refund_policy_disclosure]")]
    pub refund_policy_disclosure: Option<String>,
    #[serde(rename = "evidence[refund_refusal_explanation]")]
    pub refund_refusal_explanation: Option<String>,
    #[serde(rename = "evidence[service_date]")]
    pub service_date: Option<String>,
    #[serde(rename = "evidence[service_documentation]")]
    pub service_documentation: Option<String>,
    #[serde(rename = "evidence[shipping_address]")]
    pub shipping_address: Option<Secret<String>>,
    #[serde(rename = "evidence[shipping_carrier]")]
    pub shipping_carrier: Option<String>,
    #[serde(rename = "evidence[shipping_date]")]
    pub shipping_date: Option<String>,
    #[serde(rename = "evidence[shipping_documentation]")]
    pub shipping_documentation: Option<Secret<String>>,
    #[serde(rename = "evidence[shipping_tracking_number]")]
    pub shipping_tracking_number: Option<Secret<String>>,
    #[serde(rename = "evidence[uncategorized_file]")]
    pub uncategorized_file: Option<String>,
    #[serde(rename = "evidence[uncategorized_text]")]
    pub uncategorized_text: Option<String>,
    pub submit: bool,
}

// Mandates for bank redirects - ideal and sofort happens through sepa direct debit in stripe
fn get_stripe_sepa_dd_mandate_billing_details(
    billing_details: &Option<payments::BankRedirectBilling>,
    is_customer_initiated_mandate_payment: Option<bool>,
) -> Result<StripeBillingAddress, errors::ConnectorError> {
    let billing_name = billing_details
        .clone()
        .and_then(|billing_data| billing_data.billing_name.clone());

    let billing_email = billing_details
        .clone()
        .and_then(|billing_data| billing_data.email.clone());
    match is_customer_initiated_mandate_payment {
        Some(true) => Ok(StripeBillingAddress {
            name: Some(
                billing_name.ok_or(errors::ConnectorError::MissingRequiredField {
                    field_name: "billing_name",
                })?,
            ),

            email: Some(
                billing_email.ok_or(errors::ConnectorError::MissingRequiredField {
                    field_name: "billing_email",
                })?,
            ),
            ..StripeBillingAddress::default()
        }),
        Some(false) | None => Ok(StripeBillingAddress {
            name: billing_name,
            email: billing_email,
            ..StripeBillingAddress::default()
        }),
    }
}

impl TryFrom<&types::SubmitEvidenceRouterData> for Evidence {
    type Error = error_stack::Report<errors::ConnectorError>;
    fn try_from(item: &types::SubmitEvidenceRouterData) -> Result<Self, Self::Error> {
        let submit_evidence_request_data = item.request.clone();
        Ok(Self {
            access_activity_log: submit_evidence_request_data.access_activity_log,
            billing_address: submit_evidence_request_data
                .billing_address
                .map(Secret::new),
            cancellation_policy: submit_evidence_request_data.cancellation_policy_provider_file_id,
            cancellation_policy_disclosure: submit_evidence_request_data
                .cancellation_policy_disclosure,
            cancellation_rebuttal: submit_evidence_request_data.cancellation_rebuttal,
            customer_communication: submit_evidence_request_data
                .customer_communication_provider_file_id,
            customer_email_address: submit_evidence_request_data
                .customer_email_address
                .map(Secret::new),
            customer_name: submit_evidence_request_data.customer_name.map(Secret::new),
            customer_purchase_ip: submit_evidence_request_data
                .customer_purchase_ip
                .map(Secret::new),
            customer_signature: submit_evidence_request_data
                .customer_signature_provider_file_id
                .map(Secret::new),
            product_description: submit_evidence_request_data.product_description,
            receipt: submit_evidence_request_data
                .receipt_provider_file_id
                .map(Secret::new),
            refund_policy: submit_evidence_request_data.refund_policy_provider_file_id,
            refund_policy_disclosure: submit_evidence_request_data.refund_policy_disclosure,
            refund_refusal_explanation: submit_evidence_request_data.refund_refusal_explanation,
            service_date: submit_evidence_request_data.service_date,
            service_documentation: submit_evidence_request_data
                .service_documentation_provider_file_id,
            shipping_address: submit_evidence_request_data
                .shipping_address
                .map(Secret::new),
            shipping_carrier: submit_evidence_request_data.shipping_carrier,
            shipping_date: submit_evidence_request_data.shipping_date,
            shipping_documentation: submit_evidence_request_data
                .shipping_documentation_provider_file_id
                .map(Secret::new),
            shipping_tracking_number: submit_evidence_request_data
                .shipping_tracking_number
                .map(Secret::new),
            uncategorized_file: submit_evidence_request_data.uncategorized_file_provider_file_id,
            uncategorized_text: submit_evidence_request_data.uncategorized_text,
            submit: true,
        })
    }
}

#[derive(Debug, Deserialize, Serialize)]
pub struct DisputeObj {
    #[serde(rename = "id")]
    pub dispute_id: String,
    pub status: String,
}

fn get_transaction_metadata(
    merchant_metadata: Option<Secret<Value>>,
    order_id: String,
) -> HashMap<String, String> {
    let mut meta_data = HashMap::from([("metadata[order_id]".to_string(), order_id)]);
    let mut request_hash_map = HashMap::new();

    if let Some(metadata) = merchant_metadata {
        let hashmap: HashMap<String, Value> =
            serde_json::from_str(&metadata.peek().to_string()).unwrap_or(HashMap::new());

        for (key, value) in hashmap {
            request_hash_map.insert(format!("metadata[{}]", key), value.to_string());
        }

        meta_data.extend(request_hash_map)
    };
    meta_data
}

impl TryFrom<(&Option<ErrorDetails>, u16, String)> for types::PaymentsResponseData {
    type Error = types::ErrorResponse;
    fn try_from(
        (response, http_code, response_id): (&Option<ErrorDetails>, u16, String),
    ) -> Result<Self, Self::Error> {
        let (code, error_message) = match response {
            Some(error_details) => (
                error_details
                    .code
                    .to_owned()
                    .unwrap_or_else(|| consts::NO_ERROR_CODE.to_string()),
                error_details
                    .message
                    .to_owned()
                    .unwrap_or_else(|| consts::NO_ERROR_MESSAGE.to_string()),
            ),
            None => (
                consts::NO_ERROR_CODE.to_string(),
                consts::NO_ERROR_MESSAGE.to_string(),
            ),
        };

        Err(types::ErrorResponse {
            code,
            message: error_message.clone(),
            reason: response.clone().and_then(|res| {
                res.decline_code
                    .clone()
                    .map(|decline_code| {
                        format!(
                            "message - {}, decline_code - {}",
                            error_message, decline_code
                        )
                    })
                    .or(Some(error_message.clone()))
            }),
            status_code: http_code,
            attempt_status: None,
            connector_transaction_id: Some(response_id),
        })
    }
}

#[cfg(test)]
mod test_validate_shipping_address_against_payment_method {
    #![allow(clippy::unwrap_used)]
    use api_models::enums::CountryAlpha2;
    use masking::Secret;

    use crate::{
        connector::stripe::transformers::{
            validate_shipping_address_against_payment_method, StripePaymentMethodType,
            StripeShippingAddress,
        },
        core::errors,
    };

    #[test]
    fn should_return_ok() {
        // Arrange
        let stripe_shipping_address = create_stripe_shipping_address(
            "name".to_string(),
            Some("line1".to_string()),
            Some(CountryAlpha2::AD),
            Some("zip".to_string()),
        );

        let payment_method = &StripePaymentMethodType::AfterpayClearpay;

        //Act
        let result = validate_shipping_address_against_payment_method(
            &Some(stripe_shipping_address),
            Some(payment_method),
        );

        // Assert
        assert!(result.is_ok());
    }

    #[test]
    fn should_return_err_for_empty_line1() {
        // Arrange
        let stripe_shipping_address = create_stripe_shipping_address(
            "name".to_string(),
            None,
            Some(CountryAlpha2::AD),
            Some("zip".to_string()),
        );

        let payment_method = &StripePaymentMethodType::AfterpayClearpay;

        //Act
        let result = validate_shipping_address_against_payment_method(
            &Some(stripe_shipping_address),
            Some(payment_method),
        );

        // Assert
        assert!(result.is_err());
        let missing_fields = get_missing_fields(result.unwrap_err().current_context()).to_owned();
        assert_eq!(missing_fields.len(), 1);
        assert_eq!(*missing_fields.first().unwrap(), "shipping.address.line1");
    }

    #[test]
    fn should_return_err_for_empty_country() {
        // Arrange
        let stripe_shipping_address = create_stripe_shipping_address(
            "name".to_string(),
            Some("line1".to_string()),
            None,
            Some("zip".to_string()),
        );

        let payment_method = &StripePaymentMethodType::AfterpayClearpay;

        //Act
        let result = validate_shipping_address_against_payment_method(
            &Some(stripe_shipping_address),
            Some(payment_method),
        );

        // Assert
        assert!(result.is_err());
        let missing_fields = get_missing_fields(result.unwrap_err().current_context()).to_owned();
        assert_eq!(missing_fields.len(), 1);
        assert_eq!(*missing_fields.first().unwrap(), "shipping.address.country");
    }

    #[test]
    fn should_return_err_for_empty_zip() {
        // Arrange
        let stripe_shipping_address = create_stripe_shipping_address(
            "name".to_string(),
            Some("line1".to_string()),
            Some(CountryAlpha2::AD),
            None,
        );
        let payment_method = &StripePaymentMethodType::AfterpayClearpay;

        //Act
        let result = validate_shipping_address_against_payment_method(
            &Some(stripe_shipping_address),
            Some(payment_method),
        );

        // Assert
        assert!(result.is_err());
        let missing_fields = get_missing_fields(result.unwrap_err().current_context()).to_owned();
        assert_eq!(missing_fields.len(), 1);
        assert_eq!(*missing_fields.first().unwrap(), "shipping.address.zip");
    }

    #[test]
    fn should_return_error_when_missing_multiple_fields() {
        // Arrange
        let expected_missing_field_names: Vec<&'static str> =
            vec!["shipping.address.zip", "shipping.address.country"];
        let stripe_shipping_address = create_stripe_shipping_address(
            "name".to_string(),
            Some("line1".to_string()),
            None,
            None,
        );
        let payment_method = &StripePaymentMethodType::AfterpayClearpay;

        //Act
        let result = validate_shipping_address_against_payment_method(
            &Some(stripe_shipping_address),
            Some(payment_method),
        );

        // Assert
        assert!(result.is_err());
        let missing_fields = get_missing_fields(result.unwrap_err().current_context()).to_owned();
        for field in missing_fields {
            assert!(expected_missing_field_names.contains(&field));
        }
    }

    fn get_missing_fields(connector_error: &errors::ConnectorError) -> Vec<&'static str> {
        if let errors::ConnectorError::MissingRequiredFields { field_names } = connector_error {
            return field_names.to_vec();
        }

        vec![]
    }

    fn create_stripe_shipping_address(
        name: String,
        line1: Option<String>,
        country: Option<CountryAlpha2>,
        zip: Option<String>,
    ) -> StripeShippingAddress {
        StripeShippingAddress {
            name: Secret::new(name),
            line1: line1.map(Secret::new),
            country,
            zip: zip.map(Secret::new),
            city: Some(String::from("city")),
            line2: Some(Secret::new(String::from("line2"))),
            state: Some(Secret::new(String::from("state"))),
            phone: Some(Secret::new(String::from("pbone number"))),
        }
    }
}<|MERGE_RESOLUTION|>--- conflicted
+++ resolved
@@ -3658,7 +3658,6 @@
                             country: country.to_owned(),
                         })),
                     ))
-<<<<<<< HEAD
                 }
                 payments::BankTransferData::BacsBankTransfer { .. } => Ok(Self::BankTransfer(
                     StripeBankTransferData::BacsBankTransfers(Box::new(BacsBankTransferData {
@@ -3682,31 +3681,6 @@
                     )
                     .into())
                 }
-=======
-                }
-                payments::BankTransferData::BacsBankTransfer { .. } => Ok(Self::BankTransfer(
-                    StripeBankTransferData::BacsBankTransfers(Box::new(BacsBankTransferData {
-                        payment_method_data_type: StripePaymentMethodType::CustomerBalance,
-                        bank_transfer_type: BankTransferType::GbBankTransfer,
-                        balance_funding_type: BankTransferType::BankTransfers,
-                        payment_method_type: StripePaymentMethodType::CustomerBalance,
-                    })),
-                )),
-                payments::BankTransferData::Pix {}
-                | payments::BankTransferData::Pse {}
-                | payments::BankTransferData::PermataBankTransfer { .. }
-                | payments::BankTransferData::BcaBankTransfer { .. }
-                | payments::BankTransferData::BniVaBankTransfer { .. }
-                | payments::BankTransferData::BriVaBankTransfer { .. }
-                | payments::BankTransferData::CimbVaBankTransfer { .. }
-                | payments::BankTransferData::DanamonVaBankTransfer { .. }
-                | payments::BankTransferData::MandiriVaBankTransfer { .. } => {
-                    Err(errors::ConnectorError::NotImplemented(
-                        connector_util::get_unimplemented_payment_method_error_message("stripe"),
-                    )
-                    .into())
-                }
->>>>>>> 9cce1520
             },
             domain::PaymentMethodData::MandatePayment
             | domain::PaymentMethodData::Crypto(_)
