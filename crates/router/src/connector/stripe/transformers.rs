use std::ops::Deref;

use api_models::{self, enums as api_enums, payments};
use base64::Engine;
use common_utils::{
    errors::CustomResult,
    ext_traits::{ByteSliceExt, BytesExt},
    pii::{self, Email},
};
use error_stack::{IntoReport, ResultExt};
use masking::{ExposeInterface, ExposeOptionInterface, Secret};
use serde::{Deserialize, Serialize};
use time::PrimitiveDateTime;
use url::Url;
use uuid::Uuid;

use crate::{
    collect_missing_value_keys, consts,
    core::errors,
    services,
    types::{self, api, storage::enums, transformers::ForeignFrom},
    utils::{self, OptionExt},
};

pub struct StripeAuthType {
    pub(super) api_key: String,
}

impl TryFrom<&types::ConnectorAuthType> for StripeAuthType {
    type Error = error_stack::Report<errors::ConnectorError>;
    fn try_from(item: &types::ConnectorAuthType) -> Result<Self, Self::Error> {
        if let types::ConnectorAuthType::HeaderKey { api_key } = item {
            Ok(Self {
                api_key: api_key.to_string(),
            })
        } else {
            Err(errors::ConnectorError::FailedToObtainAuthType.into())
        }
    }
}

#[derive(Debug, Default, Eq, PartialEq, Serialize)]
#[serde(rename_all = "lowercase")]
pub enum StripeCaptureMethod {
    Manual,
    #[default]
    Automatic,
}

impl From<Option<enums::CaptureMethod>> for StripeCaptureMethod {
    fn from(item: Option<enums::CaptureMethod>) -> Self {
        match item {
            Some(p) => match p {
                enums::CaptureMethod::ManualMultiple => Self::Manual,
                enums::CaptureMethod::Manual => Self::Manual,
                enums::CaptureMethod::Automatic => Self::Automatic,
                enums::CaptureMethod::Scheduled => Self::Manual,
            },
            None => Self::Automatic,
        }
    }
}

#[derive(Debug, Default, Eq, PartialEq, Serialize)]
#[serde(rename_all = "lowercase")]
pub enum Auth3ds {
    #[default]
    Automatic,
    Any,
}

#[derive(Debug, Eq, PartialEq, Serialize)]
#[serde(rename_all = "snake_case")]
pub enum StripeMandateType {
    Online,
}

#[derive(Debug, Eq, PartialEq, Serialize)]
pub struct StripeMandateRequest {
    #[serde(rename = "mandate_data[customer_acceptance][type]")]
    pub mandate_type: StripeMandateType,
    #[serde(rename = "mandate_data[customer_acceptance][online][ip_address]")]
    pub ip_address: Secret<String, pii::IpAddress>,
    #[serde(rename = "mandate_data[customer_acceptance][online][user_agent]")]
    pub user_agent: String,
}

#[derive(Debug, Eq, PartialEq, Serialize)]
pub struct PaymentIntentRequest {
    pub amount: i64, //amount in cents, hence passed as integer
    pub currency: String,
    pub statement_descriptor_suffix: Option<String>,
    pub statement_descriptor: Option<String>,
    #[serde(rename = "metadata[order_id]")]
    pub metadata_order_id: String,
    #[serde(rename = "metadata[txn_id]")]
    pub metadata_txn_id: String,
    #[serde(rename = "metadata[txn_uuid]")]
    pub metadata_txn_uuid: String,
    pub return_url: String,
    pub confirm: bool,
    pub mandate: Option<String>,
    pub payment_method: Option<String>,
    pub customer: Option<String>,
    #[serde(flatten)]
    pub setup_mandate_details: Option<StripeMandateRequest>,
    pub description: Option<String>,
    #[serde(flatten)]
    pub shipping: StripeShippingAddress,
    #[serde(flatten)]
    pub billing: StripeBillingAddress,
    #[serde(flatten)]
    pub payment_data: Option<StripePaymentMethodData>,
    pub capture_method: StripeCaptureMethod,
    pub payment_method_options: Option<StripePaymentMethodOptions>, // For mandate txns using network_txns_id, needs to be validated
    pub setup_future_usage: Option<enums::FutureUsage>,
    pub off_session: Option<bool>,
}

#[derive(Debug, Eq, PartialEq, Serialize)]
pub struct SetupIntentRequest {
    #[serde(rename = "metadata[order_id]")]
    pub metadata_order_id: String,
    #[serde(rename = "metadata[txn_id]")]
    pub metadata_txn_id: String,
    #[serde(rename = "metadata[txn_uuid]")]
    pub metadata_txn_uuid: String,
    pub confirm: bool,
    pub usage: Option<enums::FutureUsage>,
    pub customer: Option<String>,
    pub off_session: Option<bool>,
    pub return_url: Option<String>,
    #[serde(flatten)]
    pub payment_data: StripePaymentMethodData,
    pub payment_method_options: Option<StripePaymentMethodOptions>, // For mandate txns using network_txns_id, needs to be validated
}

#[derive(Debug, Eq, PartialEq, Serialize)]
pub struct StripeCardData {
    #[serde(rename = "payment_method_types[]")]
    pub payment_method_types: StripePaymentMethodType,
    #[serde(rename = "payment_method_data[type]")]
    pub payment_method_data_type: StripePaymentMethodType,
    #[serde(rename = "payment_method_data[card][number]")]
    pub payment_method_data_card_number: cards::CardNumber,
    #[serde(rename = "payment_method_data[card][exp_month]")]
    pub payment_method_data_card_exp_month: Secret<String>,
    #[serde(rename = "payment_method_data[card][exp_year]")]
    pub payment_method_data_card_exp_year: Secret<String>,
    #[serde(rename = "payment_method_data[card][cvc]")]
    pub payment_method_data_card_cvc: Secret<String>,
    #[serde(rename = "payment_method_options[card][request_three_d_secure]")]
    pub payment_method_auth_type: Auth3ds,
}
#[derive(Debug, Eq, PartialEq, Serialize)]
pub struct StripePayLaterData {
    #[serde(rename = "payment_method_types[]")]
    pub payment_method_types: StripePaymentMethodType,
    #[serde(rename = "payment_method_data[type]")]
    pub payment_method_data_type: StripePaymentMethodType,
}

#[derive(Debug, Eq, PartialEq, Serialize)]
pub struct TokenRequest {
    #[serde(flatten)]
    pub token_data: StripePaymentMethodData,
}

#[derive(Debug, Eq, PartialEq, Deserialize)]
pub struct StripeTokenResponse {
    pub id: String,
    pub object: String,
}

#[derive(Debug, Eq, PartialEq, Serialize)]
pub struct CustomerRequest {
    pub description: Option<String>,
    pub email: Option<Email>,
    pub phone: Option<Secret<String>>,
    pub name: Option<String>,
    pub source: Option<String>,
}

#[derive(Debug, Eq, PartialEq, Deserialize)]
pub struct StripeCustomerResponse {
    pub id: String,
    pub description: Option<String>,
    pub email: Option<Email>,
    pub phone: Option<Secret<String>>,
    pub name: Option<String>,
}

#[derive(Debug, Eq, PartialEq, Serialize)]
pub struct ChargesRequest {
    pub amount: String,
    pub currency: String,
    pub customer: String,
    pub source: String,
}

#[derive(Clone, Debug, Default, Eq, PartialEq, Deserialize)]
pub struct ChargesResponse {
    pub id: String,
    pub amount: u64,
    pub amount_captured: u64,
    pub currency: String,
    pub status: StripePaymentStatus,
    pub source: StripeSourceResponse,
}

#[derive(Debug, Eq, PartialEq, Serialize)]
#[serde(untagged)]
pub enum StripeBankName {
    Eps {
        #[serde(rename = "payment_method_data[eps][bank]")]
        bank_name: StripeBankNames,
    },
    Ideal {
        #[serde(rename = "payment_method_data[ideal][bank]")]
        ideal_bank_name: StripeBankNames,
    },
}

#[derive(Debug, Eq, PartialEq, Serialize)]
#[serde(untagged)]
pub enum BankSpecificData {
    Sofort {
        #[serde(rename = "payment_method_options[sofort][preferred_language]")]
        preferred_language: String,
        #[serde(rename = "payment_method_data[sofort][country]")]
        country: api_enums::CountryAlpha2,
    },
}

fn get_bank_name(
    stripe_pm_type: &StripePaymentMethodType,
    bank_redirect_data: &api_models::payments::BankRedirectData,
) -> Result<Option<StripeBankName>, errors::ConnectorError> {
    match (stripe_pm_type, bank_redirect_data) {
        (
            StripePaymentMethodType::Eps,
            api_models::payments::BankRedirectData::Eps { ref bank_name, .. },
        ) => Ok(Some(StripeBankName::Eps {
            bank_name: StripeBankNames::try_from(bank_name)?,
        })),
        (
            StripePaymentMethodType::Ideal,
            api_models::payments::BankRedirectData::Ideal { bank_name, .. },
        ) => Ok(Some(StripeBankName::Ideal {
            ideal_bank_name: StripeBankNames::try_from(bank_name)?,
        })),
        (StripePaymentMethodType::Sofort | StripePaymentMethodType::Giropay, _) => Ok(None),
        _ => Err(errors::ConnectorError::MismatchedPaymentData),
    }
}
#[derive(Debug, Eq, PartialEq, Serialize)]
pub struct StripeBankRedirectData {
    #[serde(rename = "payment_method_types[]")]
    pub payment_method_types: StripePaymentMethodType,
    #[serde(rename = "payment_method_data[type]")]
    pub payment_method_data_type: StripePaymentMethodType,
    // Required only for eps and ideal
    #[serde(flatten)]
    pub bank_name: Option<StripeBankName>,
    #[serde(flatten)]
    pub bank_specific_data: Option<BankSpecificData>,
}

#[derive(Debug, Eq, PartialEq, Serialize)]
#[serde(tag = "payment_method_data[type]")]
pub enum BankDebitData {
    #[serde(rename = "us_bank_account")]
    Ach {
        #[serde(rename = "payment_method_data[us_bank_account][account_holder_type]")]
        account_holder_type: String,
        #[serde(rename = "payment_method_data[us_bank_account][account_number]")]
        account_number: Secret<String>,
        #[serde(rename = "payment_method_data[us_bank_account][routing_number]")]
        routing_number: Secret<String>,
    },
    #[serde(rename = "sepa_debit")]
    Sepa {
        #[serde(rename = "payment_method_data[sepa_debit][iban]")]
        iban: Secret<String>,
    },
    #[serde(rename = "au_becs_debit")]
    Becs {
        #[serde(rename = "payment_method_data[au_becs_debit][account_number]")]
        account_number: Secret<String>,
        #[serde(rename = "payment_method_data[au_becs_debit][bsb_number]")]
        bsb_number: Secret<String>,
    },
    #[serde(rename = "bacs_debit")]
    Bacs {
        #[serde(rename = "payment_method_data[bacs_debit][account_number]")]
        account_number: Secret<String>,
        #[serde(rename = "payment_method_data[bacs_debit][sort_code]")]
        sort_code: Secret<String>,
    },
}

#[derive(Debug, Eq, PartialEq, Serialize)]
pub struct StripeBankDebitData {
    #[serde(rename = "payment_method_types[]")]
    pub payment_method_types: StripePaymentMethodType,
    #[serde(flatten)]
    pub bank_specific_data: BankDebitData,
}

#[derive(Debug, Eq, PartialEq, Serialize)]
pub struct BankTransferData {
    pub email: Email,
}

#[derive(Debug, Eq, PartialEq, Serialize)]
pub struct StripeAchSourceRequest {
    #[serde(rename = "type")]
    pub transfer_type: StripePaymentMethodType,
    #[serde(rename = "owner[email]")]
    pub email: Email,
    pub currency: String,
}

#[derive(Debug, Eq, PartialEq, Serialize)]
#[serde(untagged)]
pub enum StripePaymentMethodData {
    Card(StripeCardData),
    PayLater(StripePayLaterData),
    Wallet(StripeWallet),
    BankRedirect(StripeBankRedirectData),
    BankDebit(StripeBankDebitData),
    AchBankTransfer(BankTransferData),
}

#[derive(Debug, Eq, PartialEq, Serialize)]
#[serde(untagged)]
pub enum StripeWallet {
    ApplepayToken(StripeApplePay),
    GooglepayToken(GooglePayToken),
    ApplepayPayment(ApplepayPayment),
    WechatpayPayment(WechatpayPayment),
    AlipayPayment(AlipayPayment),
}

#[derive(Debug, Eq, PartialEq, Serialize)]
pub struct StripeApplePay {
    pub pk_token: String,
    pub pk_token_instrument_name: String,
    pub pk_token_payment_network: String,
    pub pk_token_transaction_id: String,
}

#[derive(Debug, Eq, PartialEq, Serialize)]
pub struct GooglePayToken {
    #[serde(rename = "payment_method_data[type]")]
    pub payment_type: StripePaymentMethodType,
    #[serde(rename = "payment_method_data[card][token]")]
    pub token: String,
}

#[derive(Debug, Eq, PartialEq, Serialize)]
pub struct ApplepayPayment {
    #[serde(rename = "payment_method_data[card][token]")]
    pub token: String,
    #[serde(rename = "payment_method_data[type]")]
    pub payment_method_types: StripePaymentMethodType,
}

#[derive(Debug, Eq, PartialEq, Serialize)]
pub struct AlipayPayment {
    #[serde(rename = "payment_method_types[]")]
    pub payment_method_types: StripePaymentMethodType,
    #[serde(rename = "payment_method_data[type]")]
    pub payment_method_data_type: StripePaymentMethodType,
}

#[derive(Debug, Eq, PartialEq, Serialize)]
pub struct WechatpayPayment {
    #[serde(rename = "payment_method_types[]")]
    pub payment_method_types: StripePaymentMethodType,
    #[serde(rename = "payment_method_data[type]")]
    pub payment_method_data_type: StripePaymentMethodType,
    #[serde(rename = "payment_method_options[wechat_pay][client]")]
    pub client: WechatClient,
}

#[derive(Debug, Eq, PartialEq, Serialize, Clone, Copy)]
#[serde(rename_all = "snake_case")]
pub enum WechatClient {
    Web,
}

#[derive(Debug, Eq, PartialEq, Serialize)]
pub struct GooglepayPayment {
    #[serde(rename = "payment_method_data[card][token]")]
    pub token: String,
    #[serde(rename = "payment_method_data[type]")]
    pub payment_method_types: StripePaymentMethodType,
}

#[derive(Debug, Eq, PartialEq, Serialize, Clone, Copy)]
#[serde(rename_all = "snake_case")]
pub enum StripePaymentMethodType {
    Card,
    Klarna,
    Affirm,
    AfterpayClearpay,
    Eps,
    Giropay,
    Ideal,
    Sofort,
    AchCreditTransfer,
    ApplePay,
    #[serde(rename = "us_bank_account")]
    Ach,
    #[serde(rename = "sepa_debit")]
    Sepa,
    #[serde(rename = "au_becs_debit")]
    Becs,
    #[serde(rename = "bacs_debit")]
    Bacs,
    #[serde(rename = "wechat_pay")]
    Wechatpay,
    Alipay,
}

#[derive(Debug, Eq, PartialEq, Serialize, Clone)]
#[serde(rename_all = "snake_case")]
pub enum StripeBankNames {
    AbnAmro,
    ArzteUndApothekerBank,
    AsnBank,
    AustrianAnadiBankAg,
    BankAustria,
    BankhausCarlSpangler,
    BankhausSchelhammerUndSchatteraAg,
    BawagPskAg,
    BksBankAg,
    BrullKallmusBankAg,
    BtvVierLanderBank,
    Bunq,
    CapitalBankGraweGruppeAg,
    Dolomitenbank,
    EasybankAg,
    ErsteBankUndSparkassen,
    Handelsbanken,
    HypoAlpeadriabankInternationalAg,
    HypoNoeLbFurNiederosterreichUWien,
    HypoOberosterreichSalzburgSteiermark,
    HypoTirolBankAg,
    HypoVorarlbergBankAg,
    HypoBankBurgenlandAktiengesellschaft,
    Ing,
    Knab,
    MarchfelderBank,
    OberbankAg,
    RaiffeisenBankengruppeOsterreich,
    SchoellerbankAg,
    SpardaBankWien,
    VolksbankGruppe,
    VolkskreditbankAg,
    VrBankBraunau,
    Moneyou,
    Rabobank,
    Regiobank,
    Revolut,
    SnsBank,
    TriodosBank,
    VanLanschot,
}

impl TryFrom<WebhookEventStatus> for api_models::webhooks::IncomingWebhookEvent {
    type Error = errors::ConnectorError;
    fn try_from(value: WebhookEventStatus) -> Result<Self, Self::Error> {
        Ok(match value {
            WebhookEventStatus::WarningNeedsResponse => Self::DisputeOpened,
            WebhookEventStatus::WarningClosed => Self::DisputeCancelled,
            WebhookEventStatus::WarningUnderReview => Self::DisputeChallenged,
            WebhookEventStatus::Won => Self::DisputeWon,
            WebhookEventStatus::Lost => Self::DisputeLost,
            _ => Err(errors::ConnectorError::WebhookEventTypeNotFound)?,
        })
    }
}

impl TryFrom<&api_models::enums::BankNames> for StripeBankNames {
    type Error = errors::ConnectorError;
    fn try_from(bank: &api_models::enums::BankNames) -> Result<Self, Self::Error> {
        Ok(match bank {
            api_models::enums::BankNames::AbnAmro => Self::AbnAmro,
            api_models::enums::BankNames::ArzteUndApothekerBank => Self::ArzteUndApothekerBank,
            api_models::enums::BankNames::AsnBank => Self::AsnBank,
            api_models::enums::BankNames::AustrianAnadiBankAg => Self::AustrianAnadiBankAg,
            api_models::enums::BankNames::BankAustria => Self::BankAustria,
            api_models::enums::BankNames::BankhausCarlSpangler => Self::BankhausCarlSpangler,
            api_models::enums::BankNames::BankhausSchelhammerUndSchatteraAg => {
                Self::BankhausSchelhammerUndSchatteraAg
            }
            api_models::enums::BankNames::BawagPskAg => Self::BawagPskAg,
            api_models::enums::BankNames::BksBankAg => Self::BksBankAg,
            api_models::enums::BankNames::BrullKallmusBankAg => Self::BrullKallmusBankAg,
            api_models::enums::BankNames::BtvVierLanderBank => Self::BtvVierLanderBank,
            api_models::enums::BankNames::Bunq => Self::Bunq,
            api_models::enums::BankNames::CapitalBankGraweGruppeAg => {
                Self::CapitalBankGraweGruppeAg
            }
            api_models::enums::BankNames::Dolomitenbank => Self::Dolomitenbank,
            api_models::enums::BankNames::EasybankAg => Self::EasybankAg,
            api_models::enums::BankNames::ErsteBankUndSparkassen => Self::ErsteBankUndSparkassen,
            api_models::enums::BankNames::Handelsbanken => Self::Handelsbanken,
            api_models::enums::BankNames::HypoAlpeadriabankInternationalAg => {
                Self::HypoAlpeadriabankInternationalAg
            }
            api_models::enums::BankNames::HypoNoeLbFurNiederosterreichUWien => {
                Self::HypoNoeLbFurNiederosterreichUWien
            }
            api_models::enums::BankNames::HypoOberosterreichSalzburgSteiermark => {
                Self::HypoOberosterreichSalzburgSteiermark
            }
            api_models::enums::BankNames::HypoTirolBankAg => Self::HypoTirolBankAg,
            api_models::enums::BankNames::HypoVorarlbergBankAg => Self::HypoVorarlbergBankAg,
            api_models::enums::BankNames::HypoBankBurgenlandAktiengesellschaft => {
                Self::HypoBankBurgenlandAktiengesellschaft
            }
            api_models::enums::BankNames::Ing => Self::Ing,
            api_models::enums::BankNames::Knab => Self::Knab,
            api_models::enums::BankNames::MarchfelderBank => Self::MarchfelderBank,
            api_models::enums::BankNames::OberbankAg => Self::OberbankAg,
            api_models::enums::BankNames::RaiffeisenBankengruppeOsterreich => {
                Self::RaiffeisenBankengruppeOsterreich
            }
            api_models::enums::BankNames::Rabobank => Self::Rabobank,
            api_models::enums::BankNames::Regiobank => Self::Regiobank,
            api_models::enums::BankNames::Revolut => Self::Revolut,
            api_models::enums::BankNames::SnsBank => Self::SnsBank,
            api_models::enums::BankNames::TriodosBank => Self::TriodosBank,
            api_models::enums::BankNames::VanLanschot => Self::VanLanschot,
            api_models::enums::BankNames::Moneyou => Self::Moneyou,
            api_models::enums::BankNames::SchoellerbankAg => Self::SchoellerbankAg,
            api_models::enums::BankNames::SpardaBankWien => Self::SpardaBankWien,
            api_models::enums::BankNames::VolksbankGruppe => Self::VolksbankGruppe,
            api_models::enums::BankNames::VolkskreditbankAg => Self::VolkskreditbankAg,
            api_models::enums::BankNames::VrBankBraunau => Self::VrBankBraunau,
            _ => Err(errors::ConnectorError::NotSupported {
                message: api_enums::PaymentMethod::BankRedirect.to_string(),
                connector: "Stripe",
                payment_experience: api_enums::PaymentExperience::RedirectToUrl.to_string(),
            })?,
        })
    }
}

fn validate_shipping_address_against_payment_method(
    shipping_address: &StripeShippingAddress,
    payment_method: &StripePaymentMethodType,
) -> Result<(), error_stack::Report<errors::ConnectorError>> {
    if let StripePaymentMethodType::AfterpayClearpay = payment_method {
        let missing_fields = collect_missing_value_keys!(
            ("shipping.address.first_name", shipping_address.name),
            ("shipping.address.line1", shipping_address.line1),
            ("shipping.address.country", shipping_address.country),
            ("shipping.address.zip", shipping_address.zip)
        );

        if !missing_fields.is_empty() {
            return Err(errors::ConnectorError::MissingRequiredFields {
                field_names: missing_fields,
            })
            .into_report();
        }
    }

    Ok(())
}

fn infer_stripe_pay_later_type(
    pm_type: &enums::PaymentMethodType,
    experience: &enums::PaymentExperience,
) -> Result<StripePaymentMethodType, errors::ConnectorError> {
    if &enums::PaymentExperience::RedirectToUrl == experience {
        match pm_type {
            enums::PaymentMethodType::Klarna => Ok(StripePaymentMethodType::Klarna),
            enums::PaymentMethodType::Affirm => Ok(StripePaymentMethodType::Affirm),
            enums::PaymentMethodType::AfterpayClearpay => {
                Ok(StripePaymentMethodType::AfterpayClearpay)
            }
            _ => Err(errors::ConnectorError::NotSupported {
                message: pm_type.to_string(),
                connector: "stripe",
                payment_experience: experience.to_string(),
            }),
        }
    } else {
        Err(errors::ConnectorError::NotSupported {
            message: pm_type.to_string(),
            connector: "stripe",
            payment_experience: experience.to_string(),
        })
    }
}

fn infer_stripe_bank_redirect_issuer(
    payment_method_type: Option<&enums::PaymentMethodType>,
) -> Result<StripePaymentMethodType, errors::ConnectorError> {
    match payment_method_type {
        Some(storage_models::enums::PaymentMethodType::Giropay) => {
            Ok(StripePaymentMethodType::Giropay)
        }
        Some(storage_models::enums::PaymentMethodType::Ideal) => Ok(StripePaymentMethodType::Ideal),
        Some(storage_models::enums::PaymentMethodType::Sofort) => {
            Ok(StripePaymentMethodType::Sofort)
        }
        Some(storage_models::enums::PaymentMethodType::Eps) => Ok(StripePaymentMethodType::Eps),
        None => Err(errors::ConnectorError::MissingRequiredField {
            field_name: "payment_method_type",
        }),
        _ => Err(errors::ConnectorError::MismatchedPaymentData),
    }
}

impl TryFrom<(&api_models::payments::PayLaterData, StripePaymentMethodType)>
    for StripeBillingAddress
{
    type Error = errors::ConnectorError;

    fn try_from(
        (pay_later_data, pm_type): (&api_models::payments::PayLaterData, StripePaymentMethodType),
    ) -> Result<Self, Self::Error> {
        match (pay_later_data, pm_type) {
            (
                payments::PayLaterData::KlarnaRedirect {
                    billing_email,
                    billing_country,
                },
                StripePaymentMethodType::Klarna,
            ) => Ok(Self {
                email: Some(billing_email.to_owned()),
                country: Some(billing_country.to_owned()),
                ..Self::default()
            }),
            (payments::PayLaterData::AffirmRedirect {}, StripePaymentMethodType::Affirm) => {
                Ok(Self::default())
            }
            (
                payments::PayLaterData::AfterpayClearpayRedirect {
                    billing_email,
                    billing_name,
                },
                StripePaymentMethodType::AfterpayClearpay,
            ) => Ok(Self {
                email: Some(billing_email.to_owned()),
                name: Some(billing_name.to_owned()),
                ..Self::default()
            }),
            _ => Err(errors::ConnectorError::MismatchedPaymentData),
        }
    }
}

impl From<&payments::BankDebitBilling> for StripeBillingAddress {
    fn from(item: &payments::BankDebitBilling) -> Self {
        Self {
            email: Some(item.email.to_owned()),
            country: item
                .address
                .as_ref()
                .and_then(|address| address.country.to_owned()),
            name: Some(item.name.to_owned()),
            city: item
                .address
                .as_ref()
                .and_then(|address| address.city.to_owned()),
            address_line1: item
                .address
                .as_ref()
                .and_then(|address| address.line1.to_owned()),
            address_line2: item
                .address
                .as_ref()
                .and_then(|address| address.line2.to_owned()),
            zip_code: item
                .address
                .as_ref()
                .and_then(|address| address.zip.to_owned()),
        }
    }
}

impl TryFrom<&payments::BankRedirectData> for StripeBillingAddress {
    type Error = errors::ConnectorError;

    fn try_from(bank_redirection_data: &payments::BankRedirectData) -> Result<Self, Self::Error> {
        match bank_redirection_data {
            payments::BankRedirectData::Eps {
                billing_details, ..
            } => Ok(Self {
                name: Some(billing_details.billing_name.clone()),
                ..Self::default()
            }),
            payments::BankRedirectData::Giropay {
                billing_details, ..
            } => Ok(Self {
                name: Some(billing_details.billing_name.clone()),
                ..Self::default()
            }),
            payments::BankRedirectData::Ideal {
                billing_details, ..
            } => Ok(Self {
                name: Some(billing_details.billing_name.clone()),
                ..Self::default()
            }),
            _ => Ok(Self::default()),
        }
    }
}

fn get_bank_specific_data(
    bank_redirect_data: &payments::BankRedirectData,
) -> Option<BankSpecificData> {
    match bank_redirect_data {
        payments::BankRedirectData::Sofort {
            country,
            preferred_language,
            ..
        } => Some(BankSpecificData::Sofort {
            country: country.to_owned(),
            preferred_language: preferred_language.to_owned(),
        }),
        _ => None,
    }
}

fn get_bank_debit_data(
    bank_debit_data: &payments::BankDebitData,
) -> (StripePaymentMethodType, BankDebitData, StripeBillingAddress) {
    match bank_debit_data {
        payments::BankDebitData::AchBankDebit {
            billing_details,
            account_number,
            routing_number,
            ..
        } => {
            let ach_data = BankDebitData::Ach {
                account_holder_type: "individual".to_string(),
                account_number: account_number.to_owned(),
                routing_number: routing_number.to_owned(),
            };

            let billing_data = StripeBillingAddress::from(billing_details);
            (StripePaymentMethodType::Ach, ach_data, billing_data)
        }
        payments::BankDebitData::SepaBankDebit {
            billing_details,
            iban,
            ..
        } => {
            let sepa_data = BankDebitData::Sepa {
                iban: iban.to_owned(),
            };

            let billing_data = StripeBillingAddress::from(billing_details);
            (StripePaymentMethodType::Sepa, sepa_data, billing_data)
        }
        payments::BankDebitData::BecsBankDebit {
            billing_details,
            account_number,
            bsb_number,
        } => {
            let becs_data = BankDebitData::Becs {
                account_number: account_number.to_owned(),
                bsb_number: bsb_number.to_owned(),
            };

            let billing_data = StripeBillingAddress::from(billing_details);
            (StripePaymentMethodType::Becs, becs_data, billing_data)
        }
        payments::BankDebitData::BacsBankDebit {
            billing_details,
            account_number,
            sort_code,
        } => {
            let bacs_data = BankDebitData::Bacs {
                account_number: account_number.to_owned(),
                sort_code: sort_code.to_owned(),
            };

            let billing_data = StripeBillingAddress::from(billing_details);
            (StripePaymentMethodType::Bacs, bacs_data, billing_data)
        }
    }
}

fn create_stripe_payment_method(
    pm_type: Option<&enums::PaymentMethodType>,
    experience: Option<&enums::PaymentExperience>,
    payment_method_data: &api_models::payments::PaymentMethodData,
    auth_type: enums::AuthenticationType,
) -> Result<
    (
        StripePaymentMethodData,
        StripePaymentMethodType,
        StripeBillingAddress,
    ),
    error_stack::Report<errors::ConnectorError>,
> {
    match payment_method_data {
        payments::PaymentMethodData::Card(card_details) => {
            let payment_method_auth_type = match auth_type {
                enums::AuthenticationType::ThreeDs => Auth3ds::Any,
                enums::AuthenticationType::NoThreeDs => Auth3ds::Automatic,
            };
            Ok((
                StripePaymentMethodData::Card(StripeCardData {
                    payment_method_types: StripePaymentMethodType::Card,
                    payment_method_data_type: StripePaymentMethodType::Card,
                    payment_method_data_card_number: card_details.card_number.clone(),
                    payment_method_data_card_exp_month: card_details.card_exp_month.clone(),
                    payment_method_data_card_exp_year: card_details.card_exp_year.clone(),
                    payment_method_data_card_cvc: card_details.card_cvc.clone(),
                    payment_method_auth_type,
                }),
                StripePaymentMethodType::Card,
                StripeBillingAddress::default(),
            ))
        }
        payments::PaymentMethodData::PayLater(pay_later_data) => {
            let pm_type = pm_type.ok_or(errors::ConnectorError::MissingRequiredField {
                field_name: "payment_method_type",
            })?;

            let pm_experience = experience.ok_or(errors::ConnectorError::MissingRequiredField {
                field_name: "payment_experience",
            })?;

            let stripe_pm_type = infer_stripe_pay_later_type(pm_type, pm_experience)?;

            let billing_address = StripeBillingAddress::try_from((pay_later_data, stripe_pm_type))?;

            Ok((
                StripePaymentMethodData::PayLater(StripePayLaterData {
                    payment_method_types: stripe_pm_type,
                    payment_method_data_type: stripe_pm_type,
                }),
                stripe_pm_type,
                billing_address,
            ))
        }
        payments::PaymentMethodData::BankRedirect(bank_redirect_data) => {
            let billing_address = StripeBillingAddress::try_from(bank_redirect_data)?;
            let pm_type = infer_stripe_bank_redirect_issuer(pm_type)?;
            let bank_specific_data = get_bank_specific_data(bank_redirect_data);
            let bank_name = get_bank_name(&pm_type, bank_redirect_data)?;
            Ok((
                StripePaymentMethodData::BankRedirect(StripeBankRedirectData {
                    payment_method_types: pm_type,
                    payment_method_data_type: pm_type,
                    bank_name,
                    bank_specific_data,
                }),
                pm_type,
                billing_address,
            ))
        }
        payments::PaymentMethodData::Wallet(wallet_data) => match wallet_data {
            payments::WalletData::ApplePay(applepay_data) => Ok((
                StripePaymentMethodData::Wallet(StripeWallet::ApplepayToken(StripeApplePay {
                    pk_token: String::from_utf8(
                        consts::BASE64_ENGINE
                            .decode(&applepay_data.payment_data)
                            .into_report()
                            .change_context(errors::ConnectorError::RequestEncodingFailed)?,
                    )
                    .into_report()
                    .change_context(errors::ConnectorError::RequestEncodingFailed)?,
                    pk_token_instrument_name: applepay_data.payment_method.pm_type.to_owned(),
                    pk_token_payment_network: applepay_data.payment_method.network.to_owned(),
                    pk_token_transaction_id: applepay_data.transaction_identifier.to_owned(),
                })),
                StripePaymentMethodType::ApplePay,
                StripeBillingAddress::default(),
            )),

            payments::WalletData::WeChatPayRedirect(_) => Ok((
                StripePaymentMethodData::Wallet(StripeWallet::WechatpayPayment(WechatpayPayment {
                    client: WechatClient::Web,
                    payment_method_types: StripePaymentMethodType::Wechatpay,
                    payment_method_data_type: StripePaymentMethodType::Wechatpay,
                })),
                StripePaymentMethodType::Wechatpay,
                StripeBillingAddress::default(),
            )),
            payments::WalletData::AliPay(_) => Ok((
                StripePaymentMethodData::Wallet(StripeWallet::AlipayPayment(AlipayPayment {
                    payment_method_types: StripePaymentMethodType::Alipay,
                    payment_method_data_type: StripePaymentMethodType::Alipay,
                })),
                StripePaymentMethodType::Alipay,
                StripeBillingAddress::default(),
            )),
            payments::WalletData::GooglePay(gpay_data) => Ok((
                StripePaymentMethodData::try_from(gpay_data)?,
                StripePaymentMethodType::Card,
                StripeBillingAddress::default(),
            )),
            _ => Err(errors::ConnectorError::NotImplemented(
                "This wallet is not implemented for stripe".to_string(),
            )
            .into()),
        },
        payments::PaymentMethodData::BankDebit(bank_debit_data) => {
            let (pm_type, bank_debit_data, billing_address) = get_bank_debit_data(bank_debit_data);

            let pm_data = StripePaymentMethodData::BankDebit(StripeBankDebitData {
                payment_method_types: pm_type,
                bank_specific_data: bank_debit_data,
            });

            Ok((pm_data, pm_type, billing_address))
        }
        payments::PaymentMethodData::BankTransfer(bank_transfer_data) => {
            match bank_transfer_data.deref() {
                payments::BankTransferData::AchBankTransfer(ach_bank_transfer_data) => Ok((
                    StripePaymentMethodData::AchBankTransfer(BankTransferData {
                        email: ach_bank_transfer_data.billing_details.email.to_owned(),
                    }),
                    StripePaymentMethodType::AchCreditTransfer,
                    StripeBillingAddress::default(),
                )),
            }
        }
        _ => Err(errors::ConnectorError::NotImplemented(
            "this payment method for stripe".to_string(),
        )
        .into()),
    }
}

impl TryFrom<&payments::GooglePayWalletData> for StripePaymentMethodData {
    type Error = error_stack::Report<errors::ConnectorError>;
    fn try_from(gpay_data: &payments::GooglePayWalletData) -> Result<Self, Self::Error> {
        Ok(Self::Wallet(StripeWallet::GooglepayToken(GooglePayToken {
            token: gpay_data
                .tokenization_data
                .token
                .as_bytes()
                .parse_struct::<StripeGpayToken>("StripeGpayToken")
                .change_context(errors::ConnectorError::RequestEncodingFailed)?
                .id,
            payment_type: StripePaymentMethodType::Card,
        })))
    }
}

impl TryFrom<&types::PaymentsAuthorizeRouterData> for PaymentIntentRequest {
    type Error = error_stack::Report<errors::ConnectorError>;
    fn try_from(item: &types::PaymentsAuthorizeRouterData) -> Result<Self, Self::Error> {
        let metadata_order_id = item.payment_id.to_string();
        let metadata_txn_id = format!("{}_{}_{}", item.merchant_id, item.payment_id, "1");
        let metadata_txn_uuid = Uuid::new_v4().to_string(); //Fetch autogenerated txn_uuid from Database.

        let shipping_address = match item.address.shipping.clone() {
            Some(mut shipping) => StripeShippingAddress {
                city: shipping.address.as_mut().and_then(|a| a.city.take()),
                country: shipping.address.as_mut().and_then(|a| a.country.take()),
                line1: shipping.address.as_mut().and_then(|a| a.line1.take()),
                line2: shipping.address.as_mut().and_then(|a| a.line2.take()),
                zip: shipping.address.as_mut().and_then(|a| a.zip.take()),
                state: shipping.address.as_mut().and_then(|a| a.state.take()),
                name: shipping.address.as_mut().and_then(|a| {
                    a.first_name.as_ref().map(|first_name| {
                        format!(
                            "{} {}",
                            first_name.clone().expose(),
                            a.last_name.clone().expose_option().unwrap_or_default()
                        )
                        .into()
                    })
                }),
                phone: shipping.phone.map(|p| {
                    format!(
                        "{}{}",
                        p.country_code.unwrap_or_default(),
                        p.number.expose_option().unwrap_or_default()
                    )
                    .into()
                }),
            },
            None => StripeShippingAddress::default(),
        };
        let mut payment_method_options = None;

        let (mut payment_data, payment_method, mandate, billing_address) = {
            match item
                .request
                .mandate_id
                .clone()
                .and_then(|mandate_ids| mandate_ids.mandate_reference_id)
            {
                Some(api_models::payments::MandateReferenceId::ConnectorMandateId(
                    connector_mandate_ids,
                )) => (
                    None,
                    connector_mandate_ids.payment_method_id,
                    connector_mandate_ids.connector_mandate_id,
                    StripeBillingAddress::default(),
                ),
                Some(api_models::payments::MandateReferenceId::NetworkMandateId(
                    network_transaction_id,
                )) => {
                    payment_method_options = Some(StripePaymentMethodOptions::Card {
                        mandate_options: None,
                        network_transaction_id: None,
                        mit_exemption: Some(MitExemption {
                            network_transaction_id,
                        }),
                    });
                    (None, None, None, StripeBillingAddress::default())
                }
                _ => {
                    let (payment_method_data, payment_method_type, billing_address) =
                        create_stripe_payment_method(
                            item.request.payment_method_type.as_ref(),
                            item.request.payment_experience.as_ref(),
                            &item.request.payment_method_data,
                            item.auth_type,
                        )?;

                    validate_shipping_address_against_payment_method(
                        &shipping_address,
                        &payment_method_type,
                    )?;

                    (Some(payment_method_data), None, None, billing_address)
                }
            }
        };

        payment_data = match item.request.payment_method_data {
            payments::PaymentMethodData::Wallet(payments::WalletData::ApplePay(_)) => Some(
                StripePaymentMethodData::Wallet(StripeWallet::ApplepayPayment(ApplepayPayment {
                    token: item
                        .payment_method_token
                        .to_owned()
                        .get_required_value("payment_token")
                        .change_context(errors::ConnectorError::RequestEncodingFailed)?,
                    payment_method_types: StripePaymentMethodType::Card,
                })),
            ),
            _ => payment_data,
        };

        let setup_mandate_details =
            item.request
                .setup_mandate_details
                .as_ref()
                .and_then(|mandate_details| {
                    mandate_details
                        .customer_acceptance
                        .online
                        .as_ref()
                        .map(|online_details| StripeMandateRequest {
                            mandate_type: StripeMandateType::Online,
                            ip_address: online_details.ip_address.to_owned(),
                            user_agent: online_details.user_agent.to_owned(),
                        })
                });

        Ok(Self {
            amount: item.request.amount, //hopefully we don't loose some cents here
            currency: item.request.currency.to_string(), //we need to copy the value and not transfer ownership
            statement_descriptor_suffix: item.request.statement_descriptor_suffix.clone(),
            statement_descriptor: item.request.statement_descriptor.clone(),
            metadata_order_id,
            metadata_txn_id,
            metadata_txn_uuid,
            return_url: item
                .request
                .router_return_url
                .clone()
                .unwrap_or_else(|| "https://juspay.in/".to_string()),
            confirm: true, // Stripe requires confirm to be true if return URL is present
            description: item.description.clone(),
            shipping: shipping_address,
            billing: billing_address,
            capture_method: StripeCaptureMethod::from(item.request.capture_method),
            payment_data,
            mandate,
            payment_method_options,
            payment_method,
            customer: item.connector_customer.to_owned(),
            setup_mandate_details,
            off_session: item.request.off_session,
            setup_future_usage: item.request.setup_future_usage,
        })
    }
}

impl TryFrom<&types::VerifyRouterData> for SetupIntentRequest {
    type Error = error_stack::Report<errors::ConnectorError>;
    fn try_from(item: &types::VerifyRouterData) -> Result<Self, Self::Error> {
        let metadata_order_id = item.payment_id.to_string();
        let metadata_txn_id = format!("{}_{}_{}", item.merchant_id, item.payment_id, "1");
        let metadata_txn_uuid = Uuid::new_v4().to_string();

        //Only cards supported for mandates
        let pm_type = StripePaymentMethodType::Card;
        let payment_data = StripePaymentMethodData::try_from((
            item.request.payment_method_data.clone(),
            item.auth_type,
            pm_type,
        ))?;

        Ok(Self {
            confirm: true,
            metadata_order_id,
            metadata_txn_id,
            metadata_txn_uuid,
            payment_data,
            return_url: item.return_url.clone(),
            off_session: item.request.off_session,
            usage: item.request.setup_future_usage,
            payment_method_options: None,
            customer: item.connector_customer.to_owned(),
        })
    }
}

impl TryFrom<&types::TokenizationRouterData> for TokenRequest {
    type Error = error_stack::Report<errors::ConnectorError>;
    fn try_from(item: &types::TokenizationRouterData) -> Result<Self, Self::Error> {
        let payment_data = create_stripe_payment_method(
            None,
            None,
            &item.request.payment_method_data,
            item.auth_type,
        )?;
        Ok(Self {
            token_data: payment_data.0,
        })
    }
}

impl TryFrom<&types::ConnectorCustomerRouterData> for CustomerRequest {
    type Error = error_stack::Report<errors::ConnectorError>;
    fn try_from(item: &types::ConnectorCustomerRouterData) -> Result<Self, Self::Error> {
        Ok(Self {
            description: item.request.description.to_owned(),
            email: item.request.email.to_owned(),
            phone: item.request.phone.to_owned(),
            name: item.request.name.to_owned(),
            source: item.request.preprocessing_id.to_owned(),
        })
    }
}

#[derive(Clone, Debug, Default, Eq, PartialEq, Deserialize, Serialize)]
pub struct StripeMetadata {
    pub order_id: String,
    pub txn_id: String,
    pub txn_uuid: String,
}

#[derive(Clone, Default, Debug, Eq, PartialEq, Deserialize, Serialize)]
#[serde(rename_all = "snake_case")]
pub enum StripePaymentStatus {
    Succeeded,
    Failed,
    #[default]
    Processing,
    #[serde(rename = "requires_action")]
    RequiresCustomerAction,
    #[serde(rename = "requires_payment_method")]
    RequiresPaymentMethod,
    RequiresConfirmation,
    Canceled,
    RequiresCapture,
<<<<<<< HEAD
    Pending,
    Chargeable,
    Consumed,
=======
>>>>>>> d7cfb4a1
}

impl From<StripePaymentStatus> for enums::AttemptStatus {
    fn from(item: StripePaymentStatus) -> Self {
        match item {
            StripePaymentStatus::Succeeded => Self::Charged,
            StripePaymentStatus::Failed => Self::Failure,
            StripePaymentStatus::Processing => Self::Authorizing,
            StripePaymentStatus::RequiresCustomerAction => Self::AuthenticationPending,
            StripePaymentStatus::RequiresPaymentMethod => Self::Failure,
            StripePaymentStatus::RequiresConfirmation => Self::ConfirmationAwaited,
            StripePaymentStatus::Canceled => Self::Voided,
            StripePaymentStatus::RequiresCapture => Self::Authorized,
<<<<<<< HEAD
            StripePaymentStatus::Pending => Self::Pending,
            StripePaymentStatus::Chargeable => Self::Authorizing,
            StripePaymentStatus::Consumed => Self::Authorizing,
=======
>>>>>>> d7cfb4a1
        }
    }
}

#[derive(Debug, Default, Eq, PartialEq, Deserialize)]
pub struct PaymentIntentResponse {
    pub id: String,
    pub object: String,
    pub amount: i64,
    pub amount_received: i64,
    pub amount_capturable: i64,
    pub currency: String,
    pub status: StripePaymentStatus,
    pub client_secret: Secret<String>,
    pub created: i32,
    pub customer: Option<String>,
    pub payment_method: Option<String>,
    pub description: Option<String>,
    pub statement_descriptor: Option<String>,
    pub statement_descriptor_suffix: Option<String>,
    pub metadata: StripeMetadata,
    pub next_action: Option<StripeNextActionResponse>,
    pub payment_method_options: Option<StripePaymentMethodOptions>,
    pub last_payment_error: Option<ErrorDetails>,
    pub latest_attempt: Option<LatestAttempt>, //need a merchant to test this
}

#[derive(Clone, Debug, Default, Eq, PartialEq, Deserialize, Serialize)]
pub struct StripeSourceResponse {
    pub id: String,
    pub ach_credit_transfer: AchCreditTransferResponse,
    pub receiver: AchReceiverDetails,
    pub status: StripePaymentStatus,
}

#[derive(Clone, Debug, Default, Eq, PartialEq, Deserialize, Serialize)]
pub struct AchCreditTransferResponse {
    pub account_number: Secret<String>,
    pub bank_name: Secret<String>,
    pub routing_number: String,
    pub swift_code: Secret<String>,
}

#[derive(Clone, Debug, Default, Eq, PartialEq, Deserialize, Serialize)]
pub struct AchReceiverDetails {
    pub amount_received: i64,
    pub amount_charged: i64,
}

#[derive(Debug, Default, Eq, PartialEq, Deserialize)]
pub struct PaymentSyncResponse {
    #[serde(flatten)]
    pub intent_fields: PaymentIntentResponse,
    pub last_payment_error: Option<ErrorDetails>,
}

impl Deref for PaymentSyncResponse {
    type Target = PaymentIntentResponse;

    fn deref(&self) -> &Self::Target {
        &self.intent_fields
    }
}

#[derive(Serialize, Deserialize)]
pub struct LastPaymentError {
    code: String,
    message: String,
}

#[derive(Deserialize)]
pub struct PaymentIntentSyncResponse {
    #[serde(flatten)]
    payment_intent_fields: PaymentIntentResponse,
    pub last_payment_error: Option<LastPaymentError>,
}

impl Deref for PaymentIntentSyncResponse {
    type Target = PaymentIntentResponse;

    fn deref(&self) -> &Self::Target {
        &self.payment_intent_fields
    }
}

#[derive(Deserialize)]
pub struct SetupIntentSyncResponse {
    #[serde(flatten)]
    setup_intent_fields: SetupIntentResponse,
    pub last_payment_error: Option<LastPaymentError>,
}

impl Deref for SetupIntentSyncResponse {
    type Target = SetupIntentResponse;

    fn deref(&self) -> &Self::Target {
        &self.setup_intent_fields
    }
}

impl From<SetupIntentSyncResponse> for PaymentIntentSyncResponse {
    fn from(value: SetupIntentSyncResponse) -> Self {
        Self {
            payment_intent_fields: value.setup_intent_fields.into(),
            last_payment_error: value.last_payment_error,
        }
    }
}

impl From<SetupIntentResponse> for PaymentIntentResponse {
    fn from(value: SetupIntentResponse) -> Self {
        Self {
            id: value.id,
            object: value.object,
            status: value.status,
            client_secret: value.client_secret,
            customer: value.customer,
            description: None,
            statement_descriptor: value.statement_descriptor,
            statement_descriptor_suffix: value.statement_descriptor_suffix,
            metadata: value.metadata,
            next_action: value.next_action,
            payment_method_options: value.payment_method_options,
            last_payment_error: None,
            ..Default::default()
        }
    }
}

#[derive(Clone, Debug, Default, Eq, PartialEq, Deserialize)]
pub struct SetupIntentResponse {
    pub id: String,
    pub object: String,
    pub status: StripePaymentStatus, // Change to SetupStatus
    pub client_secret: Secret<String>,
    pub customer: Option<String>,
    pub payment_method: Option<String>,
    pub statement_descriptor: Option<String>,
    pub statement_descriptor_suffix: Option<String>,
    pub metadata: StripeMetadata,
    pub next_action: Option<StripeNextActionResponse>,
    pub payment_method_options: Option<StripePaymentMethodOptions>,
    pub latest_attempt: Option<LatestAttempt>,
}

impl ForeignFrom<(Option<StripePaymentMethodOptions>, String)> for types::MandateReference {
    fn foreign_from(
        (payment_method_options, payment_method_id): (Option<StripePaymentMethodOptions>, String),
    ) -> Self {
        Self {
            connector_mandate_id: payment_method_options.and_then(|options| match options {
                StripePaymentMethodOptions::Card {
                    mandate_options, ..
                } => mandate_options.map(|mandate_options| mandate_options.reference),
                StripePaymentMethodOptions::Klarna {}
                | StripePaymentMethodOptions::Affirm {}
                | StripePaymentMethodOptions::AfterpayClearpay {}
                | StripePaymentMethodOptions::Eps {}
                | StripePaymentMethodOptions::Giropay {}
                | StripePaymentMethodOptions::Ideal {}
                | StripePaymentMethodOptions::Sofort {}
                | StripePaymentMethodOptions::Ach {}
                | StripePaymentMethodOptions::Bacs {}
                | StripePaymentMethodOptions::Becs {}
                | StripePaymentMethodOptions::WechatPay {}
                | StripePaymentMethodOptions::Alipay {}
                | StripePaymentMethodOptions::Sepa {} => None,
            }),
            payment_method_id: Some(payment_method_id),
        }
    }
}

impl<F, T>
    TryFrom<types::ResponseRouterData<F, PaymentIntentResponse, T, types::PaymentsResponseData>>
    for types::RouterData<F, T, types::PaymentsResponseData>
{
    type Error = error_stack::Report<errors::ConnectorError>;
    fn try_from(
        item: types::ResponseRouterData<F, PaymentIntentResponse, T, types::PaymentsResponseData>,
    ) -> Result<Self, Self::Error> {
        let redirection_data = item.response.next_action.map(|next_action_response| {
            services::RedirectForm::from((next_action_response.get_url(), services::Method::Get))
        });

        let mandate_reference = item.response.payment_method.map(|pm| {
            types::MandateReference::foreign_from((item.response.payment_method_options, pm))
        });

        //Note: we might have to call retrieve_setup_intent to get the network_transaction_id in case its not sent in PaymentIntentResponse
        // Or we identify the mandate txns before hand and always call SetupIntent in case of mandate payment call
        let network_txn_id = Option::foreign_from(item.response.latest_attempt);

        Ok(Self {
            status: enums::AttemptStatus::from(item.response.status),
            // client_secret: Some(item.response.client_secret.clone().as_str()),
            // description: item.response.description.map(|x| x.as_str()),
            // statement_descriptor_suffix: item.response.statement_descriptor_suffix.map(|x| x.as_str()),
            // three_ds_form,
            response: Ok(types::PaymentsResponseData::TransactionResponse {
                resource_id: types::ResponseId::ConnectorTransactionId(item.response.id),
                redirection_data,
                mandate_reference,
                connector_metadata: None,
                network_txn_id,
            }),
            amount_captured: Some(item.response.amount_received),
            ..item.data
        })
    }
}

impl<F, T>
    TryFrom<types::ResponseRouterData<F, PaymentIntentSyncResponse, T, types::PaymentsResponseData>>
    for types::RouterData<F, T, types::PaymentsResponseData>
{
    type Error = error_stack::Report<errors::ConnectorError>;
    fn try_from(
        item: types::ResponseRouterData<
            F,
            PaymentIntentSyncResponse,
            T,
            types::PaymentsResponseData,
        >,
    ) -> Result<Self, Self::Error> {
        let redirection_data = item
            .response
            .next_action
            .as_ref()
            .map(|next_action_response| {
                services::RedirectForm::from((
                    next_action_response.get_url(),
                    services::Method::Get,
                ))
            });

        let mandate_reference = item.response.payment_method.clone().map(|pm| {
            types::MandateReference::foreign_from((
                item.response.payment_method_options.clone(),
                pm,
            ))
        });
        let error_res =
            item.response
                .last_payment_error
                .as_ref()
                .map(|error| types::ErrorResponse {
                    code: error.code.to_owned(),
                    message: error.message.to_owned(),
                    reason: None,
                    status_code: item.http_code,
                });

        let response = error_res.map_or(
            Ok(types::PaymentsResponseData::TransactionResponse {
                resource_id: types::ResponseId::ConnectorTransactionId(item.response.id.clone()),
                redirection_data,
                mandate_reference,
                connector_metadata: None,
                network_txn_id: None,
            }),
            Err,
        );

        Ok(Self {
            status: enums::AttemptStatus::from(item.response.status.to_owned()),
            response,
            amount_captured: Some(item.response.amount_received),
            ..item.data
        })
    }
}

impl<F, T>
    TryFrom<types::ResponseRouterData<F, SetupIntentResponse, T, types::PaymentsResponseData>>
    for types::RouterData<F, T, types::PaymentsResponseData>
{
    type Error = error_stack::Report<errors::ConnectorError>;
    fn try_from(
        item: types::ResponseRouterData<F, SetupIntentResponse, T, types::PaymentsResponseData>,
    ) -> Result<Self, Self::Error> {
        let redirection_data = item.response.next_action.map(|next_action_response| {
            services::RedirectForm::from((next_action_response.get_url(), services::Method::Get))
        });

        let mandate_reference = item.response.payment_method.map(|pm| {
            types::MandateReference::foreign_from((item.response.payment_method_options, pm))
        });

        Ok(Self {
            status: enums::AttemptStatus::from(item.response.status),
            response: Ok(types::PaymentsResponseData::TransactionResponse {
                resource_id: types::ResponseId::ConnectorTransactionId(item.response.id),
                redirection_data,
                mandate_reference,
                connector_metadata: None,
                network_txn_id: Option::foreign_from(item.response.latest_attempt),
            }),
            ..item.data
        })
    }
}

impl ForeignFrom<Option<LatestAttempt>> for Option<String> {
    fn foreign_from(latest_attempt: Option<LatestAttempt>) -> Self {
        match latest_attempt {
            Some(LatestAttempt::PaymentIntentAttempt(attempt)) => attempt
                .payment_method_options
                .and_then(|payment_method_options| match payment_method_options {
                    StripePaymentMethodOptions::Card {
                        network_transaction_id,
                        ..
                    } => network_transaction_id,
                    _ => None,
                }),
            _ => None,
        }
    }
}

#[derive(Clone, Debug, Eq, PartialEq, Deserialize)]
#[serde(rename_all = "snake_case", remote = "Self")]
pub enum StripeNextActionResponse {
    RedirectToUrl(StripeRedirectToUrlResponse),
    AlipayHandleRedirect(StripeRedirectToUrlResponse),
    VerifyWithMicrodeposits(StripeVerifyWithMicroDepositsResponse),
    WechatPayDisplayQrCode(StripeRedirectToQr),
}

impl StripeNextActionResponse {
    fn get_url(&self) -> Url {
        match self {
            Self::RedirectToUrl(redirect_to_url) | Self::AlipayHandleRedirect(redirect_to_url) => {
                redirect_to_url.url.to_owned()
            }
            Self::WechatPayDisplayQrCode(redirect_to_url) => redirect_to_url.data.to_owned(),
            Self::VerifyWithMicrodeposits(verify_with_microdeposits) => {
                verify_with_microdeposits.hosted_verification_url.to_owned()
            }
        }
    }
}

// This impl is required because Stripe's response is of the below format, which is externally
// tagged, but also with an extra 'type' field specifying the enum variant name:
// "next_action": {
//   "redirect_to_url": { "return_url": "...", "url": "..." },
//   "type": "redirect_to_url"
// },
// Reference: https://github.com/serde-rs/serde/issues/1343#issuecomment-409698470
impl<'de> Deserialize<'de> for StripeNextActionResponse {
    fn deserialize<D: serde::Deserializer<'de>>(deserializer: D) -> Result<Self, D::Error> {
        #[derive(Deserialize)]
        struct Wrapper {
            #[serde(rename = "type")]
            _ignore: String,
            #[serde(flatten, with = "StripeNextActionResponse")]
            inner: StripeNextActionResponse,
        }
        Wrapper::deserialize(deserializer).map(|w| w.inner)
    }
}

#[derive(Clone, Debug, Eq, PartialEq, Deserialize, Serialize)]
pub struct StripeRedirectToUrlResponse {
    return_url: String,
    url: Url,
}

#[derive(Clone, Debug, Eq, PartialEq, Deserialize, Serialize)]
pub struct StripeRedirectToQr {
    data: Url,
}

#[derive(Clone, Debug, Eq, PartialEq, Deserialize)]
pub struct StripeVerifyWithMicroDepositsResponse {
    hosted_verification_url: Url,
}

// REFUND :
// Type definition for Stripe RefundRequest

#[derive(Default, Debug, Serialize)]
pub struct RefundRequest {
    pub amount: Option<i64>, //amount in cents, hence passed as integer
    pub payment_intent: String,
    #[serde(rename = "metadata[order_id]")]
    pub metadata_order_id: String,
    #[serde(rename = "metadata[txn_id]")]
    pub metadata_txn_id: String,
    #[serde(rename = "metadata[txn_uuid]")]
    pub metadata_txn_uuid: String,
}

impl<F> TryFrom<&types::RefundsRouterData<F>> for RefundRequest {
    type Error = error_stack::Report<errors::ConnectorError>;
    fn try_from(item: &types::RefundsRouterData<F>) -> Result<Self, Self::Error> {
        let amount = item.request.refund_amount;
        let metadata_txn_id = "Fetch txn_id from DB".to_string();
        let metadata_txn_uuid = "Fetch txn_id from DB".to_string();
        let payment_intent = item.request.connector_transaction_id.clone();
        Ok(Self {
            amount: Some(amount),
            payment_intent,
            metadata_order_id: item.payment_id.clone(),
            metadata_txn_id,
            metadata_txn_uuid,
        })
    }
}

// Type definition for Stripe Refund Response

#[derive(Default, Debug, Serialize, Deserialize, Clone)]
#[serde(rename_all = "snake_case")]
pub enum RefundStatus {
    Succeeded,
    Failed,
    #[default]
    Pending,
    RequiresAction,
}

impl From<RefundStatus> for enums::RefundStatus {
    fn from(item: RefundStatus) -> Self {
        match item {
            self::RefundStatus::Succeeded => Self::Success,
            self::RefundStatus::Failed => Self::Failure,
            self::RefundStatus::Pending => Self::Pending,
            self::RefundStatus::RequiresAction => Self::ManualReview,
        }
    }
}

#[derive(Default, Debug, Clone, Serialize, Deserialize)]
pub struct RefundResponse {
    pub id: String,
    pub object: String,
    pub amount: i64,
    pub currency: String,
    pub metadata: StripeMetadata,
    pub payment_intent: String,
    pub status: RefundStatus,
}

impl TryFrom<types::RefundsResponseRouterData<api::Execute, RefundResponse>>
    for types::RefundsRouterData<api::Execute>
{
    type Error = error_stack::Report<errors::ConnectorError>;
    fn try_from(
        item: types::RefundsResponseRouterData<api::Execute, RefundResponse>,
    ) -> Result<Self, Self::Error> {
        Ok(Self {
            response: Ok(types::RefundsResponseData {
                connector_refund_id: item.response.id,
                refund_status: enums::RefundStatus::from(item.response.status),
            }),
            ..item.data
        })
    }
}

impl TryFrom<types::RefundsResponseRouterData<api::RSync, RefundResponse>>
    for types::RefundsRouterData<api::RSync>
{
    type Error = error_stack::Report<errors::ConnectorError>;
    fn try_from(
        item: types::RefundsResponseRouterData<api::RSync, RefundResponse>,
    ) -> Result<Self, Self::Error> {
        Ok(Self {
            response: Ok(types::RefundsResponseData {
                connector_refund_id: item.response.id,
                refund_status: enums::RefundStatus::from(item.response.status),
            }),
            ..item.data
        })
    }
}

#[derive(Debug, Default, Eq, PartialEq, Deserialize, Serialize)]
pub struct ErrorDetails {
    pub code: Option<String>,
    #[serde(rename = "type")]
    pub error_type: Option<String>,
    pub message: Option<String>,
    pub param: Option<String>,
}

#[derive(Debug, Default, Eq, PartialEq, Deserialize, Serialize)]
pub struct ErrorResponse {
    pub error: ErrorDetails,
}

#[derive(Debug, Default, Eq, PartialEq, Serialize)]
pub struct StripeShippingAddress {
    #[serde(rename = "shipping[address][city]")]
    pub city: Option<String>,
    #[serde(rename = "shipping[address][country]")]
    pub country: Option<api_enums::CountryAlpha2>,
    #[serde(rename = "shipping[address][line1]")]
    pub line1: Option<Secret<String>>,
    #[serde(rename = "shipping[address][line2]")]
    pub line2: Option<Secret<String>>,
    #[serde(rename = "shipping[address][postal_code]")]
    pub zip: Option<Secret<String>>,
    #[serde(rename = "shipping[address][state]")]
    pub state: Option<Secret<String>>,
    #[serde(rename = "shipping[name]")]
    pub name: Option<Secret<String>>,
    #[serde(rename = "shipping[phone]")]
    pub phone: Option<Secret<String>>,
}

#[derive(Debug, Default, Eq, PartialEq, Serialize)]
pub struct StripeBillingAddress {
    #[serde(rename = "payment_method_data[billing_details][email]")]
    pub email: Option<Email>,
    #[serde(rename = "payment_method_data[billing_details][address][country]")]
    pub country: Option<api_enums::CountryAlpha2>,
    #[serde(rename = "payment_method_data[billing_details][name]")]
    pub name: Option<Secret<String>>,
    #[serde(rename = "payment_method_data[billing_details][address][city]")]
    pub city: Option<String>,
    #[serde(rename = "payment_method_data[billing_details][address][line1]")]
    pub address_line1: Option<Secret<String>>,
    #[serde(rename = "payment_method_data[billing_details][address][line2]")]
    pub address_line2: Option<Secret<String>>,
    #[serde(rename = "payment_method_data[billing_details][address][postal_code]")]
    pub zip_code: Option<Secret<String>>,
}

#[derive(Debug, Clone, serde::Deserialize, Eq, PartialEq)]
pub struct StripeRedirectResponse {
    pub payment_intent: Option<String>,
    pub payment_intent_client_secret: Option<String>,
    pub source_redirect_slug: Option<String>,
    pub redirect_status: Option<StripePaymentStatus>,
    pub source_type: Option<Secret<String>>,
}

#[derive(Debug, Serialize)]
pub struct CancelRequest {
    cancellation_reason: Option<String>,
}

impl TryFrom<&types::PaymentsCancelRouterData> for CancelRequest {
    type Error = error_stack::Report<errors::ConnectorError>;
    fn try_from(item: &types::PaymentsCancelRouterData) -> Result<Self, Self::Error> {
        Ok(Self {
            cancellation_reason: item.request.cancellation_reason.clone(),
        })
    }
}

#[derive(Serialize, Deserialize, Debug, Clone, Eq, PartialEq)]
#[non_exhaustive]
#[serde(rename_all = "snake_case")]
pub enum StripePaymentMethodOptions {
    Card {
        mandate_options: Option<StripeMandateOptions>,
        network_transaction_id: Option<String>,
        mit_exemption: Option<MitExemption>, // To be used for MIT mandate txns
    },
    Klarna {},
    Affirm {},
    AfterpayClearpay {},
    Eps {},
    Giropay {},
    Ideal {},
    Sofort {},
    #[serde(rename = "us_bank_account")]
    Ach {},
    #[serde(rename = "sepa_debit")]
    Sepa {},
    #[serde(rename = "au_becs_debit")]
    Becs {},
    #[serde(rename = "bacs_debit")]
    Bacs {},
    WechatPay {},
    Alipay {},
}

#[derive(Clone, Debug, Default, Eq, PartialEq, Serialize, Deserialize)]
pub struct MitExemption {
    pub network_transaction_id: String,
}

#[derive(Clone, Debug, Eq, PartialEq, Deserialize)]
#[serde(untagged)]
pub enum LatestAttempt {
    PaymentIntentAttempt(LatestPaymentAttempt),
    SetupAttempt(String),
}
#[derive(Clone, Debug, Default, Eq, PartialEq, Deserialize)]
pub struct LatestPaymentAttempt {
    pub payment_method_options: Option<StripePaymentMethodOptions>,
}
// #[derive(Deserialize, Debug, Clone, Eq, PartialEq)]
// pub struct Card
#[derive(serde::Serialize, serde::Deserialize, Clone, Debug, Default, Eq, PartialEq)]
pub struct StripeMandateOptions {
    reference: String, // Extendable, But only important field to be captured
}
/// Represents the capture request body for stripe connector.
#[derive(Debug, Serialize, Clone, Copy)]
pub struct CaptureRequest {
    /// If amount_to_capture is None stripe captures the amount in the payment intent.
    amount_to_capture: Option<i64>,
}

impl TryFrom<&types::PaymentsCaptureRouterData> for CaptureRequest {
    type Error = error_stack::Report<errors::ConnectorError>;
    fn try_from(item: &types::PaymentsCaptureRouterData) -> Result<Self, Self::Error> {
        Ok(Self {
            amount_to_capture: Some(item.request.amount_to_capture),
        })
    }
}

impl TryFrom<&types::PaymentsPreProcessingRouterData> for StripeAchSourceRequest {
    type Error = error_stack::Report<errors::ConnectorError>;
    fn try_from(item: &types::PaymentsPreProcessingRouterData) -> Result<Self, Self::Error> {
        Ok(Self {
            transfer_type: StripePaymentMethodType::AchCreditTransfer,
            email: item
                .request
                .email
                .clone()
                .get_required_value("email")
                .change_context(errors::ConnectorError::MissingRequiredField {
                    field_name: "email",
                })?,
            currency: item
                .request
                .currency
                .get_required_value("currency")
                .change_context(errors::ConnectorError::MissingRequiredField {
                    field_name: "currency",
                })?
                .to_string(),
        })
    }
}

impl<F, T>
    TryFrom<types::ResponseRouterData<F, StripeSourceResponse, T, types::PaymentsResponseData>>
    for types::RouterData<F, T, types::PaymentsResponseData>
{
    type Error = error_stack::Report<errors::ConnectorError>;
    fn try_from(
        item: types::ResponseRouterData<F, StripeSourceResponse, T, types::PaymentsResponseData>,
    ) -> Result<Self, Self::Error> {
        let connector_source_response = item.response.to_owned();
        let connector_metadata =
            common_utils::ext_traits::Encode::<StripeSourceResponse>::encode_to_value(
                &connector_source_response,
            )
            .change_context(errors::ConnectorError::ResponseHandlingFailed)?;
        // We get pending as the status from stripe, but hyperswitch should give it as requires_customer_action as
        // customer has to make payment to the virtual account number given in the source response
        let status = match connector_source_response.status.clone().into() {
            storage_models::enums::AttemptStatus::Pending => {
                storage_models::enums::AttemptStatus::AuthenticationPending
            }
            _ => connector_source_response.status.into(),
        };
        Ok(Self {
            response: Ok(types::PaymentsResponseData::PreProcessingResponse {
                pre_processing_id: item.response.id,
                connector_metadata: Some(connector_metadata),
            }),
            status,
            ..item.data
        })
    }
}

impl TryFrom<&types::PaymentsAuthorizeRouterData> for ChargesRequest {
    type Error = error_stack::Report<errors::ConnectorError>;

    fn try_from(value: &types::PaymentsAuthorizeRouterData) -> Result<Self, Self::Error> {
        Ok(Self {
            amount: value.request.amount.to_string(),
            currency: value.request.currency.to_string(),
            customer: value
                .connector_customer
                .to_owned()
                .get_required_value("customer_id")
                .change_context(errors::ConnectorError::MissingRequiredField {
                    field_name: "customer_id",
                })?,
            source: value
                .preprocessing_id
                .to_owned()
                .get_required_value("source")
                .change_context(errors::ConnectorError::MissingRequiredField {
                    field_name: "source",
                })?,
        })
    }
}

impl<F, T> TryFrom<types::ResponseRouterData<F, ChargesResponse, T, types::PaymentsResponseData>>
    for types::RouterData<F, T, types::PaymentsResponseData>
{
    type Error = error_stack::Report<errors::ConnectorError>;
    fn try_from(
        item: types::ResponseRouterData<F, ChargesResponse, T, types::PaymentsResponseData>,
    ) -> Result<Self, Self::Error> {
        let connector_source_response = item.response.to_owned();
        let connector_metadata =
            common_utils::ext_traits::Encode::<StripeSourceResponse>::encode_to_value(
                &connector_source_response.source,
            )
            .change_context(errors::ConnectorError::WebhookBodyDecodingFailed)?;
        Ok(Self {
            status: enums::AttemptStatus::from(item.response.status),
            response: Ok(types::PaymentsResponseData::TransactionResponse {
                resource_id: types::ResponseId::ConnectorTransactionId(item.response.id),
                redirection_data: None,
                mandate_reference: None,
                connector_metadata: Some(connector_metadata),
                network_txn_id: None,
            }),
            ..item.data
        })
    }
}

impl<F, T>
    TryFrom<types::ResponseRouterData<F, StripeTokenResponse, T, types::PaymentsResponseData>>
    for types::RouterData<F, T, types::PaymentsResponseData>
{
    type Error = error_stack::Report<errors::ConnectorError>;
    fn try_from(
        item: types::ResponseRouterData<F, StripeTokenResponse, T, types::PaymentsResponseData>,
    ) -> Result<Self, Self::Error> {
        Ok(Self {
            response: Ok(types::PaymentsResponseData::TokenizationResponse {
                token: item.response.id,
            }),
            ..item.data
        })
    }
}

impl<F, T>
    TryFrom<types::ResponseRouterData<F, StripeCustomerResponse, T, types::PaymentsResponseData>>
    for types::RouterData<F, T, types::PaymentsResponseData>
{
    type Error = error_stack::Report<errors::ConnectorError>;
    fn try_from(
        item: types::ResponseRouterData<F, StripeCustomerResponse, T, types::PaymentsResponseData>,
    ) -> Result<Self, Self::Error> {
        Ok(Self {
            response: Ok(types::PaymentsResponseData::ConnectorCustomerResponse {
                connector_customer_id: item.response.id,
            }),
            ..item.data
        })
    }
}

// #[cfg(test)]
// mod test_stripe_transformers {
//     use super::*;

//     #[test]
//     fn verify_transform_from_router_to_stripe_req() {
//         let router_req = PaymentsRequest {
//             amount: 100.0,
//             currency: "USD".to_string(),
//             ..Default::default()
//         };

//         let stripe_req = PaymentIntentRequest::from(router_req);

//         //metadata is generated everytime. So use the transformed struct to copy uuid

//         let stripe_req_expected = PaymentIntentRequest {
//             amount: 10000,
//             currency: "USD".to_string(),
//             statement_descriptor_suffix: None,
//             metadata_order_id: "Auto generate Order ID".to_string(),
//             metadata_txn_id: "Fetch from Merchant Account_Auto generate Order ID_1".to_string(),
//             metadata_txn_uuid: stripe_req.metadata_txn_uuid.clone(),
//             return_url: "Fetch Url from Merchant Account".to_string(),
//             confirm: false,
//             payment_method_types: "card".to_string(),
//             payment_method_data_type: "card".to_string(),
//             payment_method_data_card_number: None,
//             payment_method_data_card_exp_month: None,
//             payment_method_data_card_exp_year: None,
//             payment_method_data_card_cvc: None,
//             description: None,
//         };
//         assert_eq!(stripe_req_expected, stripe_req);
//     }
// }

#[derive(Debug, Deserialize)]
pub struct WebhookEventDataResource {
    pub object: serde_json::Value,
}

#[derive(Debug, Deserialize)]
pub struct WebhookEventObjectResource {
    pub data: WebhookEventDataResource,
}

#[derive(Debug, Deserialize)]
pub struct WebhookEvent {
    #[serde(rename = "type")]
    pub event_type: WebhookEventType,
    #[serde(rename = "data")]
    pub event_data: WebhookEventData,
}

#[derive(Debug, Deserialize)]
pub struct WebhookEventData {
    #[serde(rename = "object")]
    pub event_object: WebhookEventObjectData,
}

#[derive(Debug, Deserialize)]
pub struct WebhookEventObjectData {
    pub id: String,
    pub object: WebhookEventObjectType,
    pub amount: Option<i32>,
    pub currency: String,
    pub payment_intent: Option<String>,
    pub reason: Option<String>,
    #[serde(with = "common_utils::custom_serde::timestamp")]
    pub created: PrimitiveDateTime,
    pub evidence_details: Option<EvidenceDetails>,
    pub status: Option<WebhookEventStatus>,
}

#[derive(Debug, Deserialize, strum::Display)]
#[serde(rename_all = "snake_case")]
pub enum WebhookEventObjectType {
    PaymentIntent,
    Dispute,
    Charge,
    Source,
}

#[derive(Debug, Deserialize)]
pub enum WebhookEventType {
    #[serde(rename = "payment_intent.payment_failed")]
    PaymentIntentFailed,
    #[serde(rename = "payment_intent.succeeded")]
    PaymentIntentSucceed,
    #[serde(rename = "charge.dispute.captured")]
    ChargeDisputeCaptured,
    #[serde(rename = "charge.dispute.created")]
    DisputeCreated,
    #[serde(rename = "charge.dispute.closed")]
    DisputeClosed,
    #[serde(rename = "charge.dispute.updated")]
    DisputeUpdated,
    #[serde(rename = "charge.dispute.funds_reinstated")]
    ChargeDisputeFundsReinstated,
    #[serde(rename = "charge.dispute.funds_withdrawn")]
    ChargeDisputeFundsWithdrawn,
    #[serde(rename = "charge.expired")]
    ChargeExpired,
    #[serde(rename = "charge.failed")]
    ChargeFailed,
    #[serde(rename = "charge.pending")]
    ChargePending,
    #[serde(rename = "charge.captured")]
    ChargeCaptured,
    #[serde(rename = "charge.succeeded")]
    ChargeSucceeded,
    #[serde(rename = "charge.updated")]
    ChargeUpdated,
    #[serde(rename = "charge.refunded")]
    ChanrgeRefunded,
    #[serde(rename = "payment_intent.canceled")]
    PaymentIntentCanceled,
    #[serde(rename = "payment_intent.created")]
    PaymentIntentCreated,
    #[serde(rename = "payment_intent.processing")]
    PaymentIntentProcessing,
    #[serde(rename = "payment_intent.requires_action")]
    PaymentIntentRequiresAction,
    #[serde(rename = "amount_capturable_updated")]
    PaymentIntentAmountCapturableUpdated,
    #[serde(rename = "source.chargeable")]
    SourceChargeable,
    #[serde(rename = "source.transaction.created")]
    SourceTransactionCreated,
}

#[derive(Debug, Serialize, strum::Display, Deserialize, PartialEq)]
#[serde(rename_all = "snake_case")]
pub enum WebhookEventStatus {
    WarningNeedsResponse,
    WarningClosed,
    WarningUnderReview,
    Won,
    Lost,
    NeedsResponse,
    UnderReview,
    ChargeRefunded,
    Succeeded,
    RequiresPaymentMethod,
    RequiresConfirmation,
    RequiresAction,
    Processing,
    RequiresCapture,
    Canceled,
    Chargeable,
}

#[derive(Debug, Deserialize, PartialEq)]
pub struct EvidenceDetails {
    #[serde(with = "common_utils::custom_serde::timestamp")]
    pub due_by: PrimitiveDateTime,
}

impl
    TryFrom<(
        api::PaymentMethodData,
        enums::AuthenticationType,
        StripePaymentMethodType,
    )> for StripePaymentMethodData
{
    type Error = error_stack::Report<errors::ConnectorError>;
    fn try_from(
        (pm_data, auth_type, pm_type): (
            api::PaymentMethodData,
            enums::AuthenticationType,
            StripePaymentMethodType,
        ),
    ) -> Result<Self, Self::Error> {
        match pm_data {
            api::PaymentMethodData::Card(ref ccard) => Ok(Self::Card({
                let payment_method_auth_type = match auth_type {
                    enums::AuthenticationType::ThreeDs => Auth3ds::Any,
                    enums::AuthenticationType::NoThreeDs => Auth3ds::Automatic,
                };
                StripeCardData {
                    payment_method_types: StripePaymentMethodType::Card,
                    payment_method_data_type: StripePaymentMethodType::Card,
                    payment_method_data_card_number: ccard.card_number.clone(),
                    payment_method_data_card_exp_month: ccard.card_exp_month.clone(),
                    payment_method_data_card_exp_year: ccard.card_exp_year.clone(),
                    payment_method_data_card_cvc: ccard.card_cvc.clone(),
                    payment_method_auth_type,
                }
            })),
            api::PaymentMethodData::PayLater(_) => Ok(Self::PayLater(StripePayLaterData {
                payment_method_types: pm_type,
                payment_method_data_type: pm_type,
            })),
            api::PaymentMethodData::BankRedirect(_) => {
                Ok(Self::BankRedirect(StripeBankRedirectData {
                    payment_method_types: pm_type,
                    payment_method_data_type: pm_type,
                    bank_name: None,
                    bank_specific_data: None,
                }))
            }
            api::PaymentMethodData::Wallet(wallet_data) => match wallet_data {
                payments::WalletData::ApplePay(data) => {
                    let wallet_info = StripeWallet::ApplepayToken(StripeApplePay {
                        pk_token: String::from_utf8(
                            consts::BASE64_ENGINE
                                .decode(data.payment_data)
                                .into_report()
                                .change_context(errors::ConnectorError::RequestEncodingFailed)?,
                        )
                        .into_report()
                        .change_context(errors::ConnectorError::RequestEncodingFailed)?,
                        pk_token_instrument_name: data.payment_method.pm_type,
                        pk_token_payment_network: data.payment_method.network,
                        pk_token_transaction_id: data.transaction_identifier,
                    });
                    Ok(Self::Wallet(wallet_info))
                }

                payments::WalletData::WeChatPayRedirect(_) => {
                    let wallet_info = StripeWallet::WechatpayPayment(WechatpayPayment {
                        client: WechatClient::Web,
                        payment_method_types: StripePaymentMethodType::Wechatpay,
                        payment_method_data_type: StripePaymentMethodType::Wechatpay,
                    });
                    Ok(Self::Wallet(wallet_info))
                }
                payments::WalletData::AliPay(_) => {
                    let wallet_info = StripeWallet::AlipayPayment(AlipayPayment {
                        payment_method_types: StripePaymentMethodType::Alipay,
                        payment_method_data_type: StripePaymentMethodType::Alipay,
                    });
                    Ok(Self::Wallet(wallet_info))
                }
                payments::WalletData::GooglePay(gpay_data) => Self::try_from(&gpay_data),
                _ => Err(errors::ConnectorError::InvalidWallet.into()),
            },
            api::PaymentMethodData::BankDebit(bank_debit_data) => {
                let (pm_type, bank_data, _) = get_bank_debit_data(&bank_debit_data);

                Ok(Self::BankDebit(StripeBankDebitData {
                    payment_method_types: pm_type,
                    bank_specific_data: bank_data,
                }))
            }
            api::PaymentMethodData::BankTransfer(bank_transfer_data) => {
                match bank_transfer_data.deref() {
                    payments::BankTransferData::AchBankTransfer(ach_bank_transfer_data) => {
                        Ok(Self::AchBankTransfer(BankTransferData {
                            email: ach_bank_transfer_data.billing_details.email.to_owned(),
                        }))
                    }
                }
            }
            api::PaymentMethodData::MandatePayment | api::PaymentMethodData::Crypto(_) => {
                Err(errors::ConnectorError::NotSupported {
                    message: format!("{pm_type:?}"),
                    connector: "Stripe",
                    payment_experience: api_models::enums::PaymentExperience::RedirectToUrl
                        .to_string(),
                })?
            }
        }
    }
}

#[derive(Debug, Deserialize)]
pub struct StripeGpayToken {
    pub id: String,
}
pub fn get_bank_transfer_request_data(
    req: &types::PaymentsAuthorizeRouterData,
    bank_transfer_data: &api_models::payments::BankTransferData,
) -> CustomResult<Option<String>, errors::ConnectorError> {
    match bank_transfer_data {
        api_models::payments::BankTransferData::AchBankTransfer(_) => {
            let req = ChargesRequest::try_from(req)?;
            let request = utils::Encode::<ChargesRequest>::url_encode(&req)
                .change_context(errors::ConnectorError::RequestEncodingFailed)?;
            Ok(Some(request))
        }
    }
}
pub fn get_bank_transfer_authorize_response(
    data: &types::PaymentsAuthorizeRouterData,
    res: types::Response,
    _bank_transfer_data: &api_models::payments::BankTransferData,
) -> CustomResult<types::PaymentsAuthorizeRouterData, errors::ConnectorError> {
    let response: ChargesResponse = res
        .response
        .parse_struct("ChargesResponse")
        .change_context(errors::ConnectorError::ResponseDeserializationFailed)?;

    types::RouterData::try_from(types::ResponseRouterData {
        response,
        data: data.clone(),
        http_code: res.status_code,
    })
    .change_context(errors::ConnectorError::ResponseHandlingFailed)
}

pub fn construct_file_upload_request(
    file_upload_router_data: types::UploadFileRouterData,
) -> CustomResult<reqwest::multipart::Form, errors::ConnectorError> {
    let request = file_upload_router_data.request;
    let mut multipart = reqwest::multipart::Form::new();
    multipart = multipart.text("purpose", "dispute_evidence");
    let file_data = reqwest::multipart::Part::bytes(request.file)
        .file_name(request.file_key)
        .mime_str(request.file_type.as_ref())
        .map_err(|_| errors::ConnectorError::RequestEncodingFailed)?;
    multipart = multipart.part("file", file_data);
    Ok(multipart)
}

#[derive(Debug, Deserialize)]
pub struct FileUploadResponse {
    #[serde(rename = "id")]
    pub file_id: String,
}

#[derive(Debug, Serialize)]
pub struct Evidence {
    #[serde(rename = "evidence[access_activity_log]")]
    pub access_activity_log: Option<String>,
    #[serde(rename = "evidence[billing_address]")]
    pub billing_address: Option<String>,
    #[serde(rename = "evidence[cancellation_policy]")]
    pub cancellation_policy: Option<String>,
    #[serde(rename = "evidence[cancellation_policy_disclosure]")]
    pub cancellation_policy_disclosure: Option<String>,
    #[serde(rename = "evidence[cancellation_rebuttal]")]
    pub cancellation_rebuttal: Option<String>,
    #[serde(rename = "evidence[customer_communication]")]
    pub customer_communication: Option<String>,
    #[serde(rename = "evidence[customer_email_address]")]
    pub customer_email_address: Option<String>,
    #[serde(rename = "evidence[customer_name]")]
    pub customer_name: Option<String>,
    #[serde(rename = "evidence[customer_purchase_ip]")]
    pub customer_purchase_ip: Option<String>,
    #[serde(rename = "evidence[customer_signature]")]
    pub customer_signature: Option<String>,
    #[serde(rename = "evidence[product_description]")]
    pub product_description: Option<String>,
    #[serde(rename = "evidence[receipt]")]
    pub receipt: Option<String>,
    #[serde(rename = "evidence[refund_policy]")]
    pub refund_policy: Option<String>,
    #[serde(rename = "evidence[refund_policy_disclosure]")]
    pub refund_policy_disclosure: Option<String>,
    #[serde(rename = "evidence[refund_refusal_explanation]")]
    pub refund_refusal_explanation: Option<String>,
    #[serde(rename = "evidence[service_date]")]
    pub service_date: Option<String>,
    #[serde(rename = "evidence[service_documentation]")]
    pub service_documentation: Option<String>,
    #[serde(rename = "evidence[shipping_address]")]
    pub shipping_address: Option<String>,
    #[serde(rename = "evidence[shipping_carrier]")]
    pub shipping_carrier: Option<String>,
    #[serde(rename = "evidence[shipping_date]")]
    pub shipping_date: Option<String>,
    #[serde(rename = "evidence[shipping_documentation]")]
    pub shipping_documentation: Option<String>,
    #[serde(rename = "evidence[shipping_tracking_number]")]
    pub shipping_tracking_number: Option<String>,
    #[serde(rename = "evidence[uncategorized_file]")]
    pub uncategorized_file: Option<String>,
    #[serde(rename = "evidence[uncategorized_text]")]
    pub uncategorized_text: Option<String>,
    pub submit: bool,
}

impl TryFrom<&types::SubmitEvidenceRouterData> for Evidence {
    type Error = error_stack::Report<errors::ConnectorError>;
    fn try_from(item: &types::SubmitEvidenceRouterData) -> Result<Self, Self::Error> {
        let submit_evidence_request_data = item.request.clone();
        Ok(Self {
            access_activity_log: submit_evidence_request_data.access_activity_log,
            billing_address: submit_evidence_request_data.billing_address,
            cancellation_policy: submit_evidence_request_data.cancellation_policy_provider_file_id,
            cancellation_policy_disclosure: submit_evidence_request_data
                .cancellation_policy_disclosure,
            cancellation_rebuttal: submit_evidence_request_data.cancellation_rebuttal,
            customer_communication: submit_evidence_request_data
                .customer_communication_provider_file_id,
            customer_email_address: submit_evidence_request_data.customer_email_address,
            customer_name: submit_evidence_request_data.customer_name,
            customer_purchase_ip: submit_evidence_request_data.customer_purchase_ip,
            customer_signature: submit_evidence_request_data.customer_signature_provider_file_id,
            product_description: submit_evidence_request_data.product_description,
            receipt: submit_evidence_request_data.receipt_provider_file_id,
            refund_policy: submit_evidence_request_data.refund_policy_provider_file_id,
            refund_policy_disclosure: submit_evidence_request_data.refund_policy_disclosure,
            refund_refusal_explanation: submit_evidence_request_data.refund_refusal_explanation,
            service_date: submit_evidence_request_data.service_date,
            service_documentation: submit_evidence_request_data
                .service_documentation_provider_file_id,
            shipping_address: submit_evidence_request_data.shipping_address,
            shipping_carrier: submit_evidence_request_data.shipping_carrier,
            shipping_date: submit_evidence_request_data.shipping_date,
            shipping_documentation: submit_evidence_request_data
                .shipping_documentation_provider_file_id,
            shipping_tracking_number: submit_evidence_request_data.shipping_tracking_number,
            uncategorized_file: submit_evidence_request_data.uncategorized_file_provider_file_id,
            uncategorized_text: submit_evidence_request_data.uncategorized_text,
            submit: true,
        })
    }
}

#[derive(Debug, Deserialize)]
pub struct DisputeObj {
    #[serde(rename = "id")]
    pub dispute_id: String,
    pub status: String,
}

#[cfg(test)]
mod test_validate_shipping_address_against_payment_method {
    #![allow(clippy::unwrap_used)]
    use api_models::enums::CountryAlpha2;
    use masking::Secret;

    use crate::{
        connector::stripe::transformers::{
            validate_shipping_address_against_payment_method, StripePaymentMethodType,
            StripeShippingAddress,
        },
        core::errors,
    };

    #[test]
    fn should_return_ok() {
        // Arrange
        let stripe_shipping_address = create_stripe_shipping_address(
            Some("name".to_string()),
            Some("line1".to_string()),
            Some(CountryAlpha2::AD),
            Some("zip".to_string()),
        );

        let payment_method = &StripePaymentMethodType::AfterpayClearpay;

        //Act
        let result = validate_shipping_address_against_payment_method(
            &stripe_shipping_address,
            payment_method,
        );

        // Assert
        assert!(result.is_ok());
    }

    #[test]
    fn should_return_err_for_empty_name() {
        // Arrange
        let stripe_shipping_address = create_stripe_shipping_address(
            None,
            Some("line1".to_string()),
            Some(CountryAlpha2::AD),
            Some("zip".to_string()),
        );

        let payment_method = &StripePaymentMethodType::AfterpayClearpay;

        //Act
        let result = validate_shipping_address_against_payment_method(
            &stripe_shipping_address,
            payment_method,
        );

        // Assert
        assert!(result.is_err());
        let missing_fields = get_missing_fields(result.unwrap_err().current_context()).to_owned();
        assert_eq!(missing_fields.len(), 1);
        assert_eq!(missing_fields[0], "shipping.address.first_name");
    }

    #[test]
    fn should_return_err_for_empty_line1() {
        // Arrange
        let stripe_shipping_address = create_stripe_shipping_address(
            Some("name".to_string()),
            None,
            Some(CountryAlpha2::AD),
            Some("zip".to_string()),
        );

        let payment_method = &StripePaymentMethodType::AfterpayClearpay;

        //Act
        let result = validate_shipping_address_against_payment_method(
            &stripe_shipping_address,
            payment_method,
        );

        // Assert
        assert!(result.is_err());
        let missing_fields = get_missing_fields(result.unwrap_err().current_context()).to_owned();
        assert_eq!(missing_fields.len(), 1);
        assert_eq!(missing_fields[0], "shipping.address.line1");
    }

    #[test]
    fn should_return_err_for_empty_country() {
        // Arrange
        let stripe_shipping_address = create_stripe_shipping_address(
            Some("name".to_string()),
            Some("line1".to_string()),
            None,
            Some("zip".to_string()),
        );

        let payment_method = &StripePaymentMethodType::AfterpayClearpay;

        //Act
        let result = validate_shipping_address_against_payment_method(
            &stripe_shipping_address,
            payment_method,
        );

        // Assert
        assert!(result.is_err());
        let missing_fields = get_missing_fields(result.unwrap_err().current_context()).to_owned();
        assert_eq!(missing_fields.len(), 1);
        assert_eq!(missing_fields[0], "shipping.address.country");
    }

    #[test]
    fn should_return_err_for_empty_zip() {
        // Arrange
        let stripe_shipping_address = create_stripe_shipping_address(
            Some("name".to_string()),
            Some("line1".to_string()),
            Some(CountryAlpha2::AD),
            None,
        );
        let payment_method = &StripePaymentMethodType::AfterpayClearpay;

        //Act
        let result = validate_shipping_address_against_payment_method(
            &stripe_shipping_address,
            payment_method,
        );

        // Assert
        assert!(result.is_err());
        let missing_fields = get_missing_fields(result.unwrap_err().current_context()).to_owned();
        assert_eq!(missing_fields.len(), 1);
        assert_eq!(missing_fields[0], "shipping.address.zip");
    }

    #[test]
    fn should_return_error_when_missing_multiple_fields() {
        // Arrange
        let expected_missing_field_names: Vec<&'static str> =
            vec!["shipping.address.zip", "shipping.address.country"];
        let stripe_shipping_address = create_stripe_shipping_address(
            Some("name".to_string()),
            Some("line1".to_string()),
            None,
            None,
        );
        let payment_method = &StripePaymentMethodType::AfterpayClearpay;

        //Act
        let result = validate_shipping_address_against_payment_method(
            &stripe_shipping_address,
            payment_method,
        );

        // Assert
        assert!(result.is_err());
        let missing_fields = get_missing_fields(result.unwrap_err().current_context()).to_owned();
        for field in missing_fields {
            assert!(expected_missing_field_names.contains(&field));
        }
    }

    fn get_missing_fields(connector_error: &errors::ConnectorError) -> Vec<&'static str> {
        if let errors::ConnectorError::MissingRequiredFields { field_names } = connector_error {
            return field_names.to_vec();
        }

        vec![]
    }

    fn create_stripe_shipping_address(
        name: Option<String>,
        line1: Option<String>,
        country: Option<CountryAlpha2>,
        zip: Option<String>,
    ) -> StripeShippingAddress {
        StripeShippingAddress {
            name: name.map(Secret::new),
            line1: line1.map(Secret::new),
            country,
            zip: zip.map(Secret::new),
            city: Some(String::from("city")),
            line2: Some(Secret::new(String::from("line2"))),
            state: Some(Secret::new(String::from("state"))),
            phone: Some(Secret::new(String::from("pbone number"))),
        }
    }
}<|MERGE_RESOLUTION|>--- conflicted
+++ resolved
@@ -1174,12 +1174,8 @@
     RequiresConfirmation,
     Canceled,
     RequiresCapture,
-<<<<<<< HEAD
-    Pending,
     Chargeable,
     Consumed,
-=======
->>>>>>> d7cfb4a1
 }
 
 impl From<StripePaymentStatus> for enums::AttemptStatus {
@@ -1193,12 +1189,8 @@
             StripePaymentStatus::RequiresConfirmation => Self::ConfirmationAwaited,
             StripePaymentStatus::Canceled => Self::Voided,
             StripePaymentStatus::RequiresCapture => Self::Authorized,
-<<<<<<< HEAD
-            StripePaymentStatus::Pending => Self::Pending,
             StripePaymentStatus::Chargeable => Self::Authorizing,
             StripePaymentStatus::Consumed => Self::Authorizing,
-=======
->>>>>>> d7cfb4a1
         }
     }
 }
