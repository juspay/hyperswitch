use std::ops::Deref;

use api_models::{self, enums as api_enums, payments};
use common_utils::{
    errors::CustomResult,
    ext_traits::{ByteSliceExt, BytesExt},
    pii::{self, Email},
};
use error_stack::{IntoReport, ResultExt};
use masking::{ExposeInterface, ExposeOptionInterface, Secret};
use serde::{Deserialize, Serialize};
use time::PrimitiveDateTime;
use url::Url;
use uuid::Uuid;

use crate::{
    collect_missing_value_keys,
    connector::utils::{ApplePay, PaymentsPreProcessingData, RouterData},
    core::errors,
    services,
    types::{self, api, storage::enums, transformers::ForeignFrom},
    utils::{self, OptionExt},
};

pub struct StripeAuthType {
    pub(super) api_key: Secret<String>,
}

impl TryFrom<&types::ConnectorAuthType> for StripeAuthType {
    type Error = error_stack::Report<errors::ConnectorError>;
    fn try_from(item: &types::ConnectorAuthType) -> Result<Self, Self::Error> {
        if let types::ConnectorAuthType::HeaderKey { api_key } = item {
            Ok(Self {
                api_key: api_key.to_owned(),
            })
        } else {
            Err(errors::ConnectorError::FailedToObtainAuthType.into())
        }
    }
}

#[derive(Debug, Default, Eq, PartialEq, Serialize)]
#[serde(rename_all = "lowercase")]
pub enum StripeCaptureMethod {
    Manual,
    #[default]
    Automatic,
}

impl From<Option<enums::CaptureMethod>> for StripeCaptureMethod {
    fn from(item: Option<enums::CaptureMethod>) -> Self {
        match item {
            Some(p) => match p {
                enums::CaptureMethod::ManualMultiple => Self::Manual,
                enums::CaptureMethod::Manual => Self::Manual,
                enums::CaptureMethod::Automatic => Self::Automatic,
                enums::CaptureMethod::Scheduled => Self::Manual,
            },
            None => Self::Automatic,
        }
    }
}

#[derive(Debug, Default, Eq, PartialEq, Serialize)]
#[serde(rename_all = "lowercase")]
pub enum Auth3ds {
    #[default]
    Automatic,
    Any,
}

#[derive(Debug, Eq, PartialEq, Serialize)]
#[serde(
    rename_all = "snake_case",
    tag = "mandate_data[customer_acceptance][type]"
)]
pub enum StripeMandateType {
    Online {
        #[serde(rename = "mandate_data[customer_acceptance][online][ip_address]")]
        ip_address: Secret<String, pii::IpAddress>,
        #[serde(rename = "mandate_data[customer_acceptance][online][user_agent]")]
        user_agent: String,
    },
    Offline,
}

#[derive(Debug, Eq, PartialEq, Serialize)]
pub struct StripeMandateRequest {
    #[serde(flatten)]
    mandate_type: StripeMandateType,
}

#[derive(Debug, Eq, PartialEq, Serialize)]
pub struct PaymentIntentRequest {
    pub amount: i64, //amount in cents, hence passed as integer
    pub currency: String,
    pub statement_descriptor_suffix: Option<String>,
    pub statement_descriptor: Option<String>,
    #[serde(rename = "metadata[order_id]")]
    pub metadata_order_id: String,
    #[serde(rename = "metadata[txn_id]")]
    pub metadata_txn_id: String,
    #[serde(rename = "metadata[txn_uuid]")]
    pub metadata_txn_uuid: String,
    pub return_url: String,
    pub confirm: bool,
    pub mandate: Option<Secret<String>>,
    pub payment_method: Option<String>,
    pub customer: Option<Secret<String>>,
    #[serde(flatten)]
    pub setup_mandate_details: Option<StripeMandateRequest>,
    pub description: Option<String>,
    #[serde(flatten)]
    pub shipping: StripeShippingAddress,
    #[serde(flatten)]
    pub billing: StripeBillingAddress,
    #[serde(flatten)]
    pub payment_data: Option<StripePaymentMethodData>,
    pub capture_method: StripeCaptureMethod,
    pub payment_method_options: Option<StripePaymentMethodOptions>, // For mandate txns using network_txns_id, needs to be validated
    pub setup_future_usage: Option<enums::FutureUsage>,
    pub off_session: Option<bool>,
    #[serde(rename = "payment_method_types[0]")]
    pub payment_method_types: Option<StripePaymentMethodType>,
}

#[derive(Debug, Eq, PartialEq, Serialize)]
pub struct SetupIntentRequest {
    #[serde(rename = "metadata[order_id]")]
    pub metadata_order_id: String,
    #[serde(rename = "metadata[txn_id]")]
    pub metadata_txn_id: String,
    #[serde(rename = "metadata[txn_uuid]")]
    pub metadata_txn_uuid: String,
    pub confirm: bool,
    pub usage: Option<enums::FutureUsage>,
    pub customer: Option<Secret<String>>,
    pub off_session: Option<bool>,
    pub return_url: Option<String>,
    #[serde(flatten)]
    pub payment_data: StripePaymentMethodData,
    pub payment_method_options: Option<StripePaymentMethodOptions>, // For mandate txns using network_txns_id, needs to be validated
}

#[derive(Debug, Eq, PartialEq, Serialize)]
pub struct StripeCardData {
    #[serde(rename = "payment_method_data[type]")]
    pub payment_method_data_type: StripePaymentMethodType,
    #[serde(rename = "payment_method_data[card][number]")]
    pub payment_method_data_card_number: cards::CardNumber,
    #[serde(rename = "payment_method_data[card][exp_month]")]
    pub payment_method_data_card_exp_month: Secret<String>,
    #[serde(rename = "payment_method_data[card][exp_year]")]
    pub payment_method_data_card_exp_year: Secret<String>,
    #[serde(rename = "payment_method_data[card][cvc]")]
    pub payment_method_data_card_cvc: Secret<String>,
    #[serde(rename = "payment_method_options[card][request_three_d_secure]")]
    pub payment_method_auth_type: Auth3ds,
}
#[derive(Debug, Eq, PartialEq, Serialize)]
pub struct StripePayLaterData {
    #[serde(rename = "payment_method_data[type]")]
    pub payment_method_data_type: StripePaymentMethodType,
}

#[derive(Debug, Eq, PartialEq, Serialize)]
pub struct TokenRequest {
    #[serde(flatten)]
    pub token_data: StripePaymentMethodData,
}

#[derive(Debug, Eq, PartialEq, Deserialize)]
pub struct StripeTokenResponse {
    pub id: String,
    pub object: String,
}

#[derive(Debug, Eq, PartialEq, Serialize)]
pub struct CustomerRequest {
    pub description: Option<String>,
    pub email: Option<Email>,
    pub phone: Option<Secret<String>>,
    pub name: Option<Secret<String>>,
    pub source: Option<String>,
}

#[derive(Debug, Eq, PartialEq, Deserialize)]
pub struct StripeCustomerResponse {
    pub id: String,
    pub description: Option<String>,
    pub email: Option<Email>,
    pub phone: Option<Secret<String>>,
    pub name: Option<Secret<String>>,
}

#[derive(Debug, Eq, PartialEq, Serialize)]
pub struct ChargesRequest {
    pub amount: String,
    pub currency: String,
    pub customer: Secret<String>,
    pub source: Secret<String>,
}

#[derive(Clone, Debug, Default, Eq, PartialEq, Deserialize)]
pub struct ChargesResponse {
    pub id: String,
    pub amount: u64,
    pub amount_captured: u64,
    pub currency: String,
    pub status: StripePaymentStatus,
    pub source: StripeSourceResponse,
}

#[derive(Debug, Eq, PartialEq, Serialize)]
#[serde(untagged)]
pub enum StripeBankName {
    Eps {
        #[serde(rename = "payment_method_data[eps][bank]")]
        bank_name: Option<StripeBankNames>,
    },
    Ideal {
        #[serde(rename = "payment_method_data[ideal][bank]")]
        ideal_bank_name: Option<StripeBankNames>,
    },
    Przelewy24 {
        #[serde(rename = "payment_method_data[p24][bank]")]
        bank_name: Option<StripeBankNames>,
    },
}

#[derive(Debug, Eq, PartialEq, Serialize)]
#[serde(untagged)]
pub enum BankSpecificData {
    Sofort {
        #[serde(rename = "payment_method_options[sofort][preferred_language]")]
        preferred_language: String,
        #[serde(rename = "payment_method_data[sofort][country]")]
        country: api_enums::CountryAlpha2,
    },
}

fn get_bank_name(
    stripe_pm_type: &StripePaymentMethodType,
    bank_redirect_data: &api_models::payments::BankRedirectData,
) -> Result<Option<StripeBankName>, errors::ConnectorError> {
    match (stripe_pm_type, bank_redirect_data) {
        (
            StripePaymentMethodType::Eps,
            api_models::payments::BankRedirectData::Eps { ref bank_name, .. },
        ) => Ok(Some(StripeBankName::Eps {
            bank_name: bank_name
                .map(|bank_name| StripeBankNames::try_from(&bank_name))
                .transpose()?,
        })),
        (
            StripePaymentMethodType::Ideal,
            api_models::payments::BankRedirectData::Ideal { bank_name, .. },
        ) => Ok(Some(StripeBankName::Ideal {
            ideal_bank_name: bank_name
                .map(|bank_name| StripeBankNames::try_from(&bank_name))
                .transpose()?,
        })),
        (
            StripePaymentMethodType::Przelewy24,
            api_models::payments::BankRedirectData::Przelewy24 { bank_name, .. },
        ) => Ok(Some(StripeBankName::Przelewy24 {
            bank_name: bank_name
                .map(|bank_name| StripeBankNames::try_from(&bank_name))
                .transpose()?,
        })),
        (
            StripePaymentMethodType::Sofort
            | StripePaymentMethodType::Giropay
            | StripePaymentMethodType::Bancontact
            | StripePaymentMethodType::Blik,
            _,
        ) => Ok(None),
        _ => Err(errors::ConnectorError::MismatchedPaymentData),
    }
}

#[derive(Debug, Eq, PartialEq, Serialize)]
pub struct StripeBankRedirectData {
    #[serde(rename = "payment_method_data[type]")]
    pub payment_method_data_type: StripePaymentMethodType,
    // Required only for eps and ideal
    #[serde(flatten)]
    pub bank_name: Option<StripeBankName>,
    #[serde(flatten)]
    pub bank_specific_data: Option<BankSpecificData>,
    #[serde(rename = "payment_method_options[blik][code]")]
    pub code: Option<String>,
}

#[derive(Debug, Eq, PartialEq, Serialize)]
pub struct AchTransferData {
    #[serde(rename = "owner[email]")]
    pub email: Email,
}

#[derive(Debug, Eq, PartialEq, Serialize)]
pub struct MultibancoTransferData {
    #[serde(rename = "owner[email]")]
    pub email: Email,
}

#[derive(Debug, Eq, PartialEq, Serialize)]
pub struct BacsBankTransferData {
    #[serde(rename = "payment_method_data[type]")]
    pub payment_method_data_type: StripePaymentMethodType,
    #[serde(rename = "payment_method_options[customer_balance][bank_transfer][type]")]
    pub bank_transfer_type: BankTransferType,
    #[serde(rename = "payment_method_options[customer_balance][funding_type]")]
    pub balance_funding_type: BankTransferType,
    #[serde(rename = "payment_method_types[0]")]
    pub payment_method_type: StripePaymentMethodType,
}

#[derive(Debug, Eq, PartialEq, Serialize)]
pub struct SepaBankTransferData {
    #[serde(rename = "payment_method_data[type]")]
    pub payment_method_data_type: StripePaymentMethodType,
    #[serde(rename = "payment_method_options[customer_balance][bank_transfer][type]")]
    pub bank_transfer_type: BankTransferType,
    #[serde(rename = "payment_method_options[customer_balance][funding_type]")]
    pub balance_funding_type: BankTransferType,
    #[serde(rename = "payment_method_types[0]")]
    pub payment_method_type: StripePaymentMethodType,
    #[serde(
        rename = "payment_method_options[customer_balance][bank_transfer][eu_bank_transfer][country]"
    )]
    pub country: api_models::enums::CountryAlpha2,
}

#[derive(Debug, Eq, PartialEq, Serialize)]
#[serde(untagged)]
pub enum StripeCreditTransferSourceRequest {
    AchBankTansfer(AchCreditTransferSourceRequest),
    MultibancoBankTansfer(MultibancoCreditTransferSourceRequest),
}

#[derive(Debug, Eq, PartialEq, Serialize)]
pub struct AchCreditTransferSourceRequest {
    #[serde(rename = "type")]
    pub transfer_type: StripeCreditTransferTypes,
    #[serde(flatten)]
    pub payment_method_data: AchTransferData,
    pub currency: enums::Currency,
}

#[derive(Debug, Eq, PartialEq, Serialize)]
pub struct MultibancoCreditTransferSourceRequest {
    #[serde(rename = "type")]
    pub transfer_type: StripeCreditTransferTypes,
    #[serde(flatten)]
    pub payment_method_data: MultibancoTransferData,
    pub currency: enums::Currency,
    pub amount: Option<i64>,
    #[serde(rename = "redirect[return_url]")]
    pub return_url: Option<String>,
}

// Remove untagged when Deserialize is added
#[derive(Debug, Eq, PartialEq, Serialize)]
#[serde(untagged)]
pub enum StripePaymentMethodData {
    Card(StripeCardData),
    PayLater(StripePayLaterData),
    Wallet(StripeWallet),
    BankRedirect(StripeBankRedirectData),
    BankDebit(StripeBankDebitData),
    BankTransfer(StripeBankTransferData),
}

#[derive(Debug, Eq, PartialEq, Serialize)]
#[serde(tag = "payment_method_data[type]")]
pub enum BankDebitData {
    #[serde(rename = "us_bank_account")]
    Ach {
        #[serde(rename = "payment_method_data[us_bank_account][account_holder_type]")]
        account_holder_type: String,
        #[serde(rename = "payment_method_data[us_bank_account][account_number]")]
        account_number: Secret<String>,
        #[serde(rename = "payment_method_data[us_bank_account][routing_number]")]
        routing_number: Secret<String>,
    },
    #[serde(rename = "sepa_debit")]
    Sepa {
        #[serde(rename = "payment_method_data[sepa_debit][iban]")]
        iban: Secret<String>,
    },
    #[serde(rename = "au_becs_debit")]
    Becs {
        #[serde(rename = "payment_method_data[au_becs_debit][account_number]")]
        account_number: Secret<String>,
        #[serde(rename = "payment_method_data[au_becs_debit][bsb_number]")]
        bsb_number: Secret<String>,
    },
    #[serde(rename = "bacs_debit")]
    Bacs {
        #[serde(rename = "payment_method_data[bacs_debit][account_number]")]
        account_number: Secret<String>,
        #[serde(rename = "payment_method_data[bacs_debit][sort_code]")]
        sort_code: Secret<String>,
    },
}

#[derive(Debug, Eq, PartialEq, Serialize)]
pub struct StripeBankDebitData {
    #[serde(flatten)]
    pub bank_specific_data: BankDebitData,
}

#[derive(Debug, Eq, PartialEq, Serialize)]
pub struct BankTransferData {
    pub email: Email,
}

#[derive(Debug, Eq, PartialEq, Serialize)]
#[serde(untagged)]
pub enum StripeBankTransferData {
    AchBankTransfer(Box<AchTransferData>),
    SepaBankTransfer(Box<SepaBankTransferData>),
    BacsBankTransfers(Box<BacsBankTransferData>),
    MultibancoBankTransfers(Box<MultibancoTransferData>),
}

#[derive(Debug, Eq, PartialEq, Serialize)]
#[serde(untagged)]
pub enum StripeWallet {
    ApplepayToken(StripeApplePay),
    GooglepayToken(GooglePayToken),
    ApplepayPayment(ApplepayPayment),
    WechatpayPayment(WechatpayPayment),
    AlipayPayment(AlipayPayment),
}

#[derive(Debug, Eq, PartialEq, Serialize)]
pub struct StripeApplePay {
    pub pk_token: Secret<String>,
    pub pk_token_instrument_name: String,
    pub pk_token_payment_network: String,
    pub pk_token_transaction_id: String,
}

#[derive(Debug, Eq, PartialEq, Serialize)]
pub struct GooglePayToken {
    #[serde(rename = "payment_method_data[type]")]
    pub payment_type: StripePaymentMethodType,
    #[serde(rename = "payment_method_data[card][token]")]
    pub token: Secret<String>,
}

#[derive(Debug, Eq, PartialEq, Serialize)]
pub struct ApplepayPayment {
    #[serde(rename = "payment_method_data[card][token]")]
    pub token: Secret<String>,
    #[serde(rename = "payment_method_data[type]")]
    pub payment_method_types: StripePaymentMethodType,
}

#[derive(Debug, Eq, PartialEq, Serialize)]
pub struct AlipayPayment {
    #[serde(rename = "payment_method_data[type]")]
    pub payment_method_data_type: StripePaymentMethodType,
}

#[derive(Debug, Eq, PartialEq, Serialize)]
pub struct WechatpayPayment {
    #[serde(rename = "payment_method_data[type]")]
    pub payment_method_data_type: StripePaymentMethodType,
    #[serde(rename = "payment_method_options[wechat_pay][client]")]
    pub client: WechatClient,
}

#[derive(Debug, Eq, PartialEq, Serialize, Clone, Copy)]
#[serde(rename_all = "snake_case")]
pub enum WechatClient {
    Web,
}

#[derive(Debug, Eq, PartialEq, Serialize)]
pub struct GooglepayPayment {
    #[serde(rename = "payment_method_data[card][token]")]
    pub token: String,
    #[serde(rename = "payment_method_data[type]")]
    pub payment_method_types: StripePaymentMethodType,
}

// All supported payment_method_types in stripe
// This enum goes in payment_method_types[] field in stripe request body
// https://stripe.com/docs/api/payment_intents/create#create_payment_intent-payment_method_types
#[derive(Eq, PartialEq, Serialize, Clone, Debug, Copy)]
#[serde(rename_all = "snake_case")]
pub enum StripePaymentMethodType {
    Affirm,
    AfterpayClearpay,
    Alipay,
    #[serde(rename = "au_becs_debit")]
    Becs,
    #[serde(rename = "bacs_debit")]
    Bacs,
    Bancontact,
    Blik,
    Card,
    CustomerBalance,
    Eps,
    Giropay,
    Ideal,
    Klarna,
    #[serde(rename = "p24")]
    Przelewy24,
    #[serde(rename = "sepa_debit")]
    Sepa,
    Sofort,
    #[serde(rename = "us_bank_account")]
    Ach,
    #[serde(rename = "wechat_pay")]
    Wechatpay,
}

#[derive(Debug, Eq, PartialEq, Serialize)]
#[serde(rename_all = "snake_case")]
#[allow(dead_code)]
pub enum StripeCreditTransferTypes {
    AchCreditTransfer,
    Multibanco,
    Blik,
}

impl TryFrom<enums::PaymentMethodType> for StripePaymentMethodType {
    type Error = error_stack::Report<errors::ConnectorError>;
    fn try_from(value: enums::PaymentMethodType) -> Result<Self, Self::Error> {
        match value {
            enums::PaymentMethodType::Credit => Ok(Self::Card),
            enums::PaymentMethodType::Debit => Ok(Self::Card),
            enums::PaymentMethodType::Klarna => Ok(Self::Klarna),
            enums::PaymentMethodType::Affirm => Ok(Self::Affirm),
            enums::PaymentMethodType::AfterpayClearpay => Ok(Self::AfterpayClearpay),
            enums::PaymentMethodType::Eps => Ok(Self::Eps),
            enums::PaymentMethodType::Giropay => Ok(Self::Giropay),
            enums::PaymentMethodType::Ideal => Ok(Self::Ideal),
            enums::PaymentMethodType::Sofort => Ok(Self::Sofort),
            enums::PaymentMethodType::ApplePay => Ok(Self::Card),
            enums::PaymentMethodType::Ach => Ok(Self::Ach),
            enums::PaymentMethodType::Sepa => Ok(Self::Sepa),
            enums::PaymentMethodType::Becs => Ok(Self::Becs),
            enums::PaymentMethodType::Bacs => Ok(Self::Bacs),
            enums::PaymentMethodType::BancontactCard => Ok(Self::Bancontact),
            enums::PaymentMethodType::WeChatPay => Ok(Self::Wechatpay),
            enums::PaymentMethodType::Blik => Ok(Self::Blik),
            enums::PaymentMethodType::AliPay => Ok(Self::Alipay),
            enums::PaymentMethodType::Przelewy24 => Ok(Self::Przelewy24),
            _ => Err(errors::ConnectorError::NotImplemented(
                "this payment method for stripe".to_string(),
            )
            .into()),
        }
    }
}

#[derive(Debug, Eq, PartialEq, Serialize, Clone)]
#[serde(rename_all = "snake_case")]
pub enum BankTransferType {
    GbBankTransfer,
    EuBankTransfer,
    #[serde(rename = "bank_transfer")]
    BankTransfers,
}

#[derive(Debug, Eq, PartialEq, Serialize, Clone)]
#[serde(rename_all = "snake_case")]
pub enum StripeBankNames {
    AbnAmro,
    ArzteUndApothekerBank,
    AsnBank,
    AustrianAnadiBankAg,
    BankAustria,
    BankhausCarlSpangler,
    BankhausSchelhammerUndSchatteraAg,
    BawagPskAg,
    BksBankAg,
    BrullKallmusBankAg,
    BtvVierLanderBank,
    Bunq,
    CapitalBankGraweGruppeAg,
    CitiHandlowy,
    Dolomitenbank,
    EasybankAg,
    ErsteBankUndSparkassen,
    Handelsbanken,
    HypoAlpeadriabankInternationalAg,
    HypoNoeLbFurNiederosterreichUWien,
    HypoOberosterreichSalzburgSteiermark,
    HypoTirolBankAg,
    HypoVorarlbergBankAg,
    HypoBankBurgenlandAktiengesellschaft,
    Ing,
    Knab,
    MarchfelderBank,
    OberbankAg,
    RaiffeisenBankengruppeOsterreich,
    SchoellerbankAg,
    SpardaBankWien,
    VolksbankGruppe,
    VolkskreditbankAg,
    VrBankBraunau,
    Moneyou,
    Rabobank,
    Regiobank,
    Revolut,
    SnsBank,
    TriodosBank,
    VanLanschot,
    PlusBank,
    EtransferPocztowy24,
    BankiSpbdzielcze,
    BankNowyBfgSa,
    GetinBank,
    Blik,
    NoblePay,
    #[serde(rename = "ideabank")]
    IdeaBank,
    #[serde(rename = "envelobank")]
    EnveloBank,
    NestPrzelew,
    MbankMtransfer,
    Inteligo,
    PbacZIpko,
    BnpParibas,
    BankPekaoSa,
    VolkswagenBank,
    AliorBank,
    Boz,
}

// This is used only for Disputes
impl From<WebhookEventStatus> for api_models::webhooks::IncomingWebhookEvent {
    fn from(value: WebhookEventStatus) -> Self {
        match value {
            WebhookEventStatus::WarningNeedsResponse => Self::DisputeOpened,
            WebhookEventStatus::WarningClosed => Self::DisputeCancelled,
            WebhookEventStatus::WarningUnderReview => Self::DisputeChallenged,
            WebhookEventStatus::Won => Self::DisputeWon,
            WebhookEventStatus::Lost => Self::DisputeLost,
            WebhookEventStatus::NeedsResponse
            | WebhookEventStatus::UnderReview
            | WebhookEventStatus::ChargeRefunded
            | WebhookEventStatus::Succeeded
            | WebhookEventStatus::RequiresPaymentMethod
            | WebhookEventStatus::RequiresConfirmation
            | WebhookEventStatus::RequiresAction
            | WebhookEventStatus::Processing
            | WebhookEventStatus::RequiresCapture
            | WebhookEventStatus::Canceled
            | WebhookEventStatus::Chargeable
            | WebhookEventStatus::Failed
            | WebhookEventStatus::Unknown => Self::EventNotSupported,
        }
    }
}

impl TryFrom<&api_models::enums::BankNames> for StripeBankNames {
    type Error = errors::ConnectorError;
    fn try_from(bank: &api_models::enums::BankNames) -> Result<Self, Self::Error> {
        Ok(match bank {
            api_models::enums::BankNames::AbnAmro => Self::AbnAmro,
            api_models::enums::BankNames::ArzteUndApothekerBank => Self::ArzteUndApothekerBank,
            api_models::enums::BankNames::AsnBank => Self::AsnBank,
            api_models::enums::BankNames::AustrianAnadiBankAg => Self::AustrianAnadiBankAg,
            api_models::enums::BankNames::BankAustria => Self::BankAustria,
            api_models::enums::BankNames::BankhausCarlSpangler => Self::BankhausCarlSpangler,
            api_models::enums::BankNames::BankhausSchelhammerUndSchatteraAg => {
                Self::BankhausSchelhammerUndSchatteraAg
            }
            api_models::enums::BankNames::BawagPskAg => Self::BawagPskAg,
            api_models::enums::BankNames::BksBankAg => Self::BksBankAg,
            api_models::enums::BankNames::BrullKallmusBankAg => Self::BrullKallmusBankAg,
            api_models::enums::BankNames::BtvVierLanderBank => Self::BtvVierLanderBank,
            api_models::enums::BankNames::Bunq => Self::Bunq,
            api_models::enums::BankNames::CapitalBankGraweGruppeAg => {
                Self::CapitalBankGraweGruppeAg
            }
            api_models::enums::BankNames::Citi => Self::CitiHandlowy,
            api_models::enums::BankNames::Dolomitenbank => Self::Dolomitenbank,
            api_models::enums::BankNames::EasybankAg => Self::EasybankAg,
            api_models::enums::BankNames::ErsteBankUndSparkassen => Self::ErsteBankUndSparkassen,
            api_models::enums::BankNames::Handelsbanken => Self::Handelsbanken,
            api_models::enums::BankNames::HypoAlpeadriabankInternationalAg => {
                Self::HypoAlpeadriabankInternationalAg
            }

            api_models::enums::BankNames::HypoNoeLbFurNiederosterreichUWien => {
                Self::HypoNoeLbFurNiederosterreichUWien
            }
            api_models::enums::BankNames::HypoOberosterreichSalzburgSteiermark => {
                Self::HypoOberosterreichSalzburgSteiermark
            }
            api_models::enums::BankNames::HypoTirolBankAg => Self::HypoTirolBankAg,
            api_models::enums::BankNames::HypoVorarlbergBankAg => Self::HypoVorarlbergBankAg,
            api_models::enums::BankNames::HypoBankBurgenlandAktiengesellschaft => {
                Self::HypoBankBurgenlandAktiengesellschaft
            }
            api_models::enums::BankNames::Ing => Self::Ing,
            api_models::enums::BankNames::Knab => Self::Knab,
            api_models::enums::BankNames::MarchfelderBank => Self::MarchfelderBank,
            api_models::enums::BankNames::OberbankAg => Self::OberbankAg,
            api_models::enums::BankNames::RaiffeisenBankengruppeOsterreich => {
                Self::RaiffeisenBankengruppeOsterreich
            }
            api_models::enums::BankNames::Rabobank => Self::Rabobank,
            api_models::enums::BankNames::Regiobank => Self::Regiobank,
            api_models::enums::BankNames::Revolut => Self::Revolut,
            api_models::enums::BankNames::SnsBank => Self::SnsBank,
            api_models::enums::BankNames::TriodosBank => Self::TriodosBank,
            api_models::enums::BankNames::VanLanschot => Self::VanLanschot,
            api_models::enums::BankNames::Moneyou => Self::Moneyou,
            api_models::enums::BankNames::SchoellerbankAg => Self::SchoellerbankAg,
            api_models::enums::BankNames::SpardaBankWien => Self::SpardaBankWien,
            api_models::enums::BankNames::VolksbankGruppe => Self::VolksbankGruppe,
            api_models::enums::BankNames::VolkskreditbankAg => Self::VolkskreditbankAg,
            api_models::enums::BankNames::VrBankBraunau => Self::VrBankBraunau,
            api_models::enums::BankNames::PlusBank => Self::PlusBank,
            api_models::enums::BankNames::EtransferPocztowy24 => Self::EtransferPocztowy24,
            api_models::enums::BankNames::BankiSpbdzielcze => Self::BankiSpbdzielcze,
            api_models::enums::BankNames::BankNowyBfgSa => Self::BankNowyBfgSa,
            api_models::enums::BankNames::GetinBank => Self::GetinBank,
            api_models::enums::BankNames::Blik => Self::Blik,
            api_models::enums::BankNames::NoblePay => Self::NoblePay,
            api_models::enums::BankNames::IdeaBank => Self::IdeaBank,
            api_models::enums::BankNames::EnveloBank => Self::EnveloBank,
            api_models::enums::BankNames::NestPrzelew => Self::NestPrzelew,
            api_models::enums::BankNames::MbankMtransfer => Self::MbankMtransfer,
            api_models::enums::BankNames::Inteligo => Self::Inteligo,
            api_models::enums::BankNames::PbacZIpko => Self::PbacZIpko,
            api_models::enums::BankNames::BnpParibas => Self::BnpParibas,
            api_models::enums::BankNames::BankPekaoSa => Self::BankPekaoSa,
            api_models::enums::BankNames::VolkswagenBank => Self::VolkswagenBank,
            api_models::enums::BankNames::AliorBank => Self::AliorBank,
            api_models::enums::BankNames::Boz => Self::Boz,

            _ => Err(errors::ConnectorError::NotSupported {
                message: api_enums::PaymentMethod::BankRedirect.to_string(),
                connector: "Stripe",
                payment_experience: api_enums::PaymentExperience::RedirectToUrl.to_string(),
            })?,
        })
    }
}

fn validate_shipping_address_against_payment_method(
    shipping_address: &StripeShippingAddress,
    payment_method: Option<&StripePaymentMethodType>,
) -> Result<(), error_stack::Report<errors::ConnectorError>> {
    if let Some(StripePaymentMethodType::AfterpayClearpay) = payment_method {
        let missing_fields = collect_missing_value_keys!(
            ("shipping.address.first_name", shipping_address.name),
            ("shipping.address.line1", shipping_address.line1),
            ("shipping.address.country", shipping_address.country),
            ("shipping.address.zip", shipping_address.zip)
        );

        if !missing_fields.is_empty() {
            return Err(errors::ConnectorError::MissingRequiredFields {
                field_names: missing_fields,
            })
            .into_report();
        }
    }

    Ok(())
}

fn infer_stripe_pay_later_type(
    pm_type: &enums::PaymentMethodType,
    experience: &enums::PaymentExperience,
) -> Result<StripePaymentMethodType, errors::ConnectorError> {
    if &enums::PaymentExperience::RedirectToUrl == experience {
        match pm_type {
            enums::PaymentMethodType::Klarna => Ok(StripePaymentMethodType::Klarna),
            enums::PaymentMethodType::Affirm => Ok(StripePaymentMethodType::Affirm),
            enums::PaymentMethodType::AfterpayClearpay => {
                Ok(StripePaymentMethodType::AfterpayClearpay)
            }
            _ => Err(errors::ConnectorError::NotSupported {
                message: pm_type.to_string(),
                connector: "stripe",
                payment_experience: experience.to_string(),
            }),
        }
    } else {
        Err(errors::ConnectorError::NotSupported {
            message: pm_type.to_string(),
            connector: "stripe",
            payment_experience: experience.to_string(),
        })
    }
}

fn infer_stripe_bank_redirect_issuer(
    payment_method_type: Option<&enums::PaymentMethodType>,
) -> Result<StripePaymentMethodType, errors::ConnectorError> {
    match payment_method_type {
        Some(diesel_models::enums::PaymentMethodType::Giropay) => {
            Ok(StripePaymentMethodType::Giropay)
        }
        Some(diesel_models::enums::PaymentMethodType::Ideal) => Ok(StripePaymentMethodType::Ideal),
        Some(diesel_models::enums::PaymentMethodType::Sofort) => {
            Ok(StripePaymentMethodType::Sofort)
        }

        Some(diesel_models::enums::PaymentMethodType::BancontactCard) => {
            Ok(StripePaymentMethodType::Bancontact)
        }
        Some(diesel_models::enums::PaymentMethodType::Przelewy24) => {
            Ok(StripePaymentMethodType::Przelewy24)
        }
        Some(diesel_models::enums::PaymentMethodType::Eps) => Ok(StripePaymentMethodType::Eps),
        Some(diesel_models::enums::PaymentMethodType::Blik) => Ok(StripePaymentMethodType::Blik),
        None => Err(errors::ConnectorError::MissingRequiredField {
            field_name: "payment_method_type",
        }),
        _ => Err(errors::ConnectorError::MismatchedPaymentData),
    }
}

impl TryFrom<(&api_models::payments::PayLaterData, StripePaymentMethodType)>
    for StripeBillingAddress
{
    type Error = errors::ConnectorError;

    fn try_from(
        (pay_later_data, pm_type): (&api_models::payments::PayLaterData, StripePaymentMethodType),
    ) -> Result<Self, Self::Error> {
        match (pay_later_data, pm_type) {
            (
                payments::PayLaterData::KlarnaRedirect {
                    billing_email,
                    billing_country,
                },
                StripePaymentMethodType::Klarna,
            ) => Ok(Self {
                email: Some(billing_email.to_owned()),
                country: Some(billing_country.to_owned()),
                ..Self::default()
            }),
            (payments::PayLaterData::AffirmRedirect {}, StripePaymentMethodType::Affirm) => {
                Ok(Self::default())
            }
            (
                payments::PayLaterData::AfterpayClearpayRedirect {
                    billing_email,
                    billing_name,
                },
                StripePaymentMethodType::AfterpayClearpay,
            ) => Ok(Self {
                email: Some(billing_email.to_owned()),
                name: Some(billing_name.to_owned()),
                ..Self::default()
            }),
            _ => Err(errors::ConnectorError::MismatchedPaymentData),
        }
    }
}

impl From<&payments::BankDebitBilling> for StripeBillingAddress {
    fn from(item: &payments::BankDebitBilling) -> Self {
        Self {
            email: Some(item.email.to_owned()),
            country: item
                .address
                .as_ref()
                .and_then(|address| address.country.to_owned()),
            name: Some(item.name.to_owned()),
            city: item
                .address
                .as_ref()
                .and_then(|address| address.city.to_owned()),
            address_line1: item
                .address
                .as_ref()
                .and_then(|address| address.line1.to_owned()),
            address_line2: item
                .address
                .as_ref()
                .and_then(|address| address.line2.to_owned()),
            zip_code: item
                .address
                .as_ref()
                .and_then(|address| address.zip.to_owned()),
        }
    }
}

impl TryFrom<&payments::BankRedirectData> for StripeBillingAddress {
    type Error = errors::ConnectorError;

    fn try_from(bank_redirection_data: &payments::BankRedirectData) -> Result<Self, Self::Error> {
        match bank_redirection_data {
            payments::BankRedirectData::Eps {
                billing_details, ..
            } => Ok(Self {
                name: billing_details.billing_name.clone(),
                ..Self::default()
            }),
            payments::BankRedirectData::Giropay {
                billing_details, ..
            } => Ok(Self {
                name: billing_details.billing_name.clone(),
                ..Self::default()
            }),
            payments::BankRedirectData::Ideal {
                billing_details, ..
            } => Ok(Self {
                name: billing_details.billing_name.clone(),
                email: billing_details.email.clone(),
                ..Self::default()
            }),
            payments::BankRedirectData::Przelewy24 {
                billing_details, ..
            } => Ok(Self {
                email: billing_details.email.clone(),
                ..Self::default()
            }),
            payments::BankRedirectData::BancontactCard {
                billing_details, ..
            } => {
                let billing_details = billing_details.as_ref().ok_or(
                    errors::ConnectorError::MissingRequiredField {
                        field_name: "billing_details",
                    },
                )?;
                Ok(Self {
                    name: Some(
                        billing_details
                            .billing_name
                            .as_ref()
                            .ok_or(errors::ConnectorError::MissingRequiredField {
                                field_name: "billing_details.billing_name",
                            })?
                            .to_owned(),
                    ),
                    email: Some(
                        billing_details
                            .email
                            .as_ref()
                            .ok_or(errors::ConnectorError::MissingRequiredField {
                                field_name: "billing_details.email",
                            })?
                            .to_owned(),
                    ),
                    ..Self::default()
                })
            }
            payments::BankRedirectData::Sofort {
                billing_details, ..
            } => Ok(Self {
                name: billing_details.billing_name.clone(),
                email: billing_details.email.clone(),
                ..Self::default()
            }),
            _ => Ok(Self::default()),
        }
    }
}

fn get_bank_specific_data(
    bank_redirect_data: &payments::BankRedirectData,
) -> Option<BankSpecificData> {
    match bank_redirect_data {
        payments::BankRedirectData::Sofort {
            country,
            preferred_language,
            ..
        } => Some(BankSpecificData::Sofort {
            country: country.to_owned(),
            preferred_language: preferred_language.to_owned(),
        }),
        _ => None,
    }
}

fn get_bank_debit_data(
    bank_debit_data: &payments::BankDebitData,
) -> (StripePaymentMethodType, BankDebitData, StripeBillingAddress) {
    match bank_debit_data {
        payments::BankDebitData::AchBankDebit {
            billing_details,
            account_number,
            routing_number,
            ..
        } => {
            let ach_data = BankDebitData::Ach {
                account_holder_type: "individual".to_string(),
                account_number: account_number.to_owned(),
                routing_number: routing_number.to_owned(),
            };

            let billing_data = StripeBillingAddress::from(billing_details);
            (StripePaymentMethodType::Ach, ach_data, billing_data)
        }
        payments::BankDebitData::SepaBankDebit {
            billing_details,
            iban,
            ..
        } => {
            let sepa_data = BankDebitData::Sepa {
                iban: iban.to_owned(),
            };

            let billing_data = StripeBillingAddress::from(billing_details);
            (StripePaymentMethodType::Sepa, sepa_data, billing_data)
        }
        payments::BankDebitData::BecsBankDebit {
            billing_details,
            account_number,
            bsb_number,
        } => {
            let becs_data = BankDebitData::Becs {
                account_number: account_number.to_owned(),
                bsb_number: bsb_number.to_owned(),
            };

            let billing_data = StripeBillingAddress::from(billing_details);
            (StripePaymentMethodType::Becs, becs_data, billing_data)
        }
        payments::BankDebitData::BacsBankDebit {
            billing_details,
            account_number,
            sort_code,
            ..
        } => {
            let bacs_data = BankDebitData::Bacs {
                account_number: account_number.to_owned(),
                sort_code: Secret::new(sort_code.clone().expose().replace('-', "")),
            };

            let billing_data = StripeBillingAddress::from(billing_details);
            (StripePaymentMethodType::Bacs, bacs_data, billing_data)
        }
    }
}

fn create_stripe_payment_method(
    pm_type: Option<&enums::PaymentMethodType>,
    experience: Option<&enums::PaymentExperience>,
    payment_method_data: &api_models::payments::PaymentMethodData,
    auth_type: enums::AuthenticationType,
) -> Result<
    (
        StripePaymentMethodData,
        Option<StripePaymentMethodType>,
        StripeBillingAddress,
    ),
    error_stack::Report<errors::ConnectorError>,
> {
    match payment_method_data {
        payments::PaymentMethodData::Card(card_details) => {
            let payment_method_auth_type = match auth_type {
                enums::AuthenticationType::ThreeDs => Auth3ds::Any,
                enums::AuthenticationType::NoThreeDs => Auth3ds::Automatic,
            };
            Ok((
                StripePaymentMethodData::Card(StripeCardData {
                    payment_method_data_type: StripePaymentMethodType::Card,
                    payment_method_data_card_number: card_details.card_number.clone(),
                    payment_method_data_card_exp_month: card_details.card_exp_month.clone(),
                    payment_method_data_card_exp_year: card_details.card_exp_year.clone(),
                    payment_method_data_card_cvc: card_details.card_cvc.clone(),
                    payment_method_auth_type,
                }),
                Some(StripePaymentMethodType::Card),
                StripeBillingAddress::default(),
            ))
        }
        payments::PaymentMethodData::PayLater(pay_later_data) => {
            let pm_type = pm_type.ok_or(errors::ConnectorError::MissingRequiredField {
                field_name: "payment_method_type",
            })?;

            let pm_experience = experience.ok_or(errors::ConnectorError::MissingRequiredField {
                field_name: "payment_experience",
            })?;

            let stripe_pm_type = infer_stripe_pay_later_type(pm_type, pm_experience)?;

            let billing_address = StripeBillingAddress::try_from((pay_later_data, stripe_pm_type))?;

            Ok((
                StripePaymentMethodData::PayLater(StripePayLaterData {
                    payment_method_data_type: stripe_pm_type,
                }),
                Some(stripe_pm_type),
                billing_address,
            ))
        }
        payments::PaymentMethodData::BankRedirect(bank_redirect_data) => {
            let billing_address = StripeBillingAddress::try_from(bank_redirect_data)?;
            let pm_type = infer_stripe_bank_redirect_issuer(pm_type)?;
            let bank_specific_data = get_bank_specific_data(bank_redirect_data);
            let bank_name = get_bank_name(&pm_type, bank_redirect_data)?;
            let blik_code = match bank_redirect_data {
                payments::BankRedirectData::Blik { blik_code } => Some(blik_code.to_owned()),
                _ => None,
            };

            Ok((
                StripePaymentMethodData::BankRedirect(StripeBankRedirectData {
                    payment_method_data_type: pm_type,
                    bank_name,
                    bank_specific_data,
                    code: blik_code,
                }),
                Some(pm_type),
                billing_address,
            ))
        }
        payments::PaymentMethodData::Wallet(wallet_data) => match wallet_data {
            payments::WalletData::ApplePay(applepay_data) => Ok((
                StripePaymentMethodData::Wallet(StripeWallet::ApplepayToken(StripeApplePay {
                    pk_token: applepay_data
                        .get_applepay_decoded_payment_data()
                        .change_context(errors::ConnectorError::RequestEncodingFailed)?,
                    pk_token_instrument_name: applepay_data.payment_method.pm_type.to_owned(),
                    pk_token_payment_network: applepay_data.payment_method.network.to_owned(),
                    pk_token_transaction_id: applepay_data.transaction_identifier.to_owned(),
                })),
                None,
                StripeBillingAddress::default(),
            )),
            payments::WalletData::WeChatPay(_) => Ok((
                StripePaymentMethodData::Wallet(StripeWallet::WechatpayPayment(WechatpayPayment {
                    client: WechatClient::Web,
                    payment_method_data_type: StripePaymentMethodType::Wechatpay,
                })),
                Some(StripePaymentMethodType::Wechatpay),
                StripeBillingAddress::default(),
            )),
            payments::WalletData::AliPayRedirect(_) => Ok((
                StripePaymentMethodData::Wallet(StripeWallet::AlipayPayment(AlipayPayment {
                    payment_method_data_type: StripePaymentMethodType::Alipay,
                })),
                Some(StripePaymentMethodType::Alipay),
                StripeBillingAddress::default(),
            )),
            payments::WalletData::GooglePay(gpay_data) => Ok((
                StripePaymentMethodData::try_from(gpay_data)?,
                Some(StripePaymentMethodType::Card),
                StripeBillingAddress::default(),
            )),
            _ => Err(errors::ConnectorError::NotImplemented(
                "This wallet is not implemented for stripe".to_string(),
            )
            .into()),
        },
        payments::PaymentMethodData::BankDebit(bank_debit_data) => {
            let (pm_type, bank_debit_data, billing_address) = get_bank_debit_data(bank_debit_data);

            let pm_data = StripePaymentMethodData::BankDebit(StripeBankDebitData {
                bank_specific_data: bank_debit_data,
            });

            Ok((pm_data, Some(pm_type), billing_address))
        }
        payments::PaymentMethodData::BankTransfer(bank_transfer_data) => {
            match bank_transfer_data.deref() {
                payments::BankTransferData::AchBankTransfer { billing_details } => Ok((
                    StripePaymentMethodData::BankTransfer(StripeBankTransferData::AchBankTransfer(
                        Box::new(AchTransferData {
                            email: billing_details.email.to_owned(),
                        }),
                    )),
                    None,
                    StripeBillingAddress::default(),
                )),
                payments::BankTransferData::MultibancoBankTransfer { billing_details } => Ok((
                    StripePaymentMethodData::BankTransfer(
                        StripeBankTransferData::MultibancoBankTransfers(Box::new(
                            MultibancoTransferData {
                                email: billing_details.email.to_owned(),
                            },
                        )),
                    ),
                    None,
                    StripeBillingAddress::default(),
                )),
                payments::BankTransferData::SepaBankTransfer {
                    billing_details,
                    country,
                } => {
                    let billing_details = StripeBillingAddress {
                        email: Some(billing_details.email.clone()),
                        name: Some(billing_details.name.clone()),
                        ..Default::default()
                    };
                    Ok((
                        StripePaymentMethodData::BankTransfer(
                            StripeBankTransferData::SepaBankTransfer(Box::new(
                                SepaBankTransferData {
                                    payment_method_data_type:
                                        StripePaymentMethodType::CustomerBalance,
                                    bank_transfer_type: BankTransferType::EuBankTransfer,
                                    balance_funding_type: BankTransferType::BankTransfers,
                                    payment_method_type: StripePaymentMethodType::CustomerBalance,
                                    country: country.to_owned(),
                                },
                            )),
                        ),
                        Some(StripePaymentMethodType::CustomerBalance),
                        billing_details,
                    ))
                }
                payments::BankTransferData::BacsBankTransfer { billing_details } => {
                    let billing_details = StripeBillingAddress {
                        email: Some(billing_details.email.clone()),
                        name: Some(billing_details.name.clone()),
                        ..Default::default()
                    };
                    Ok((
                        StripePaymentMethodData::BankTransfer(
                            StripeBankTransferData::BacsBankTransfers(Box::new(
                                BacsBankTransferData {
                                    payment_method_data_type:
                                        StripePaymentMethodType::CustomerBalance,
                                    bank_transfer_type: BankTransferType::GbBankTransfer,
                                    balance_funding_type: BankTransferType::BankTransfers,
                                    payment_method_type: StripePaymentMethodType::CustomerBalance,
                                },
                            )),
                        ),
                        Some(StripePaymentMethodType::CustomerBalance),
                        billing_details,
                    ))
                }
<<<<<<< HEAD
                payments::BankTransferData::Pix {} | payments::BankTransferData::Pse {} => Err(
                    errors::ConnectorError::NotImplemented("this payment method".to_string())
                        .into(),
                ),
=======
>>>>>>> 38f14b9f
            }
        }
        _ => Err(errors::ConnectorError::NotImplemented(
            "this payment method for stripe".to_string(),
        )
        .into()),
    }
}

impl TryFrom<&payments::GooglePayWalletData> for StripePaymentMethodData {
    type Error = error_stack::Report<errors::ConnectorError>;
    fn try_from(gpay_data: &payments::GooglePayWalletData) -> Result<Self, Self::Error> {
        Ok(Self::Wallet(StripeWallet::GooglepayToken(GooglePayToken {
            token: Secret::new(
                gpay_data
                    .tokenization_data
                    .token
                    .as_bytes()
                    .parse_struct::<StripeGpayToken>("StripeGpayToken")
                    .change_context(errors::ConnectorError::RequestEncodingFailed)?
                    .id,
            ),
            payment_type: StripePaymentMethodType::Card,
        })))
    }
}

impl TryFrom<&types::PaymentsAuthorizeRouterData> for PaymentIntentRequest {
    type Error = error_stack::Report<errors::ConnectorError>;
    fn try_from(item: &types::PaymentsAuthorizeRouterData) -> Result<Self, Self::Error> {
        let metadata_order_id = item.connector_request_reference_id.clone();
        let metadata_txn_id = format!("{}_{}_{}", item.merchant_id, item.payment_id, "1");
        let metadata_txn_uuid = Uuid::new_v4().to_string(); //Fetch autogenerated txn_uuid from Database.

        let shipping_address = match item.address.shipping.clone() {
            Some(mut shipping) => StripeShippingAddress {
                city: shipping.address.as_mut().and_then(|a| a.city.take()),
                country: shipping.address.as_mut().and_then(|a| a.country.take()),
                line1: shipping
                    .address
                    .as_mut()
                    .and_then(|a: &mut payments::AddressDetails| a.line1.take()),
                line2: shipping.address.as_mut().and_then(|a| a.line2.take()),
                zip: shipping.address.as_mut().and_then(|a| a.zip.take()),
                state: shipping.address.as_mut().and_then(|a| a.state.take()),
                name: shipping.address.as_mut().and_then(|a| {
                    a.first_name.as_ref().map(|first_name| {
                        format!(
                            "{} {}",
                            first_name.clone().expose(),
                            a.last_name.clone().expose_option().unwrap_or_default()
                        )
                        .into()
                    })
                }),
                phone: shipping.phone.map(|p| {
                    format!(
                        "{}{}",
                        p.country_code.unwrap_or_default(),
                        p.number.expose_option().unwrap_or_default()
                    )
                    .into()
                }),
            },
            None => StripeShippingAddress::default(),
        };
        let mut payment_method_options = None;

        let (mut payment_data, payment_method, mandate, billing_address, payment_method_types) = {
            match item
                .request
                .mandate_id
                .clone()
                .and_then(|mandate_ids| mandate_ids.mandate_reference_id)
            {
                Some(api_models::payments::MandateReferenceId::ConnectorMandateId(
                    connector_mandate_ids,
                )) => (
                    None,
                    connector_mandate_ids.payment_method_id,
                    connector_mandate_ids.connector_mandate_id,
                    StripeBillingAddress::default(),
                    get_payment_method_type_for_saved_payment_method_payment(item)?,
                ),
                Some(api_models::payments::MandateReferenceId::NetworkMandateId(
                    network_transaction_id,
                )) => {
                    payment_method_options = Some(StripePaymentMethodOptions::Card {
                        mandate_options: None,
                        network_transaction_id: None,
                        mit_exemption: Some(MitExemption {
                            network_transaction_id: Secret::new(network_transaction_id),
                        }),
                    });
                    (None, None, None, StripeBillingAddress::default(), None)
                }
                _ => {
                    let (payment_method_data, payment_method_type, billing_address) =
                        create_stripe_payment_method(
                            item.request.payment_method_type.as_ref(),
                            item.request.payment_experience.as_ref(),
                            &item.request.payment_method_data,
                            item.auth_type,
                        )?;

                    validate_shipping_address_against_payment_method(
                        &shipping_address,
                        payment_method_type.as_ref(),
                    )?;

                    (
                        Some(payment_method_data),
                        None,
                        None,
                        billing_address,
                        payment_method_type,
                    )
                }
            }
        };

        payment_data = match item.request.payment_method_data {
            payments::PaymentMethodData::Wallet(payments::WalletData::ApplePay(_)) => Some(
                StripePaymentMethodData::Wallet(StripeWallet::ApplepayPayment(ApplepayPayment {
                    token: Secret::new(
                        item.payment_method_token
                            .to_owned()
                            .get_required_value("payment_token")
                            .change_context(errors::ConnectorError::RequestEncodingFailed)?,
                    ),
                    payment_method_types: StripePaymentMethodType::Card,
                })),
            ),
            _ => payment_data,
        };

        let setup_mandate_details = item
            .request
            .setup_mandate_details
            .as_ref()
            .and_then(|mandate_details| {
                mandate_details
                    .customer_acceptance
                    .as_ref()
                    .map(|customer_acceptance| {
                        Ok::<_, error_stack::Report<errors::ConnectorError>>(
                            match customer_acceptance.acceptance_type {
                                payments::AcceptanceType::Online => {
                                    let online_mandate = customer_acceptance
                                        .online
                                        .clone()
                                        .get_required_value("online")
                                        .change_context(
                                            errors::ConnectorError::MissingRequiredField {
                                                field_name: "online",
                                            },
                                        )?;
                                    StripeMandateRequest {
                                        mandate_type: StripeMandateType::Online {
                                            ip_address: online_mandate
                                                .ip_address
                                                .get_required_value("ip_address")
                                                .change_context(
                                                    errors::ConnectorError::MissingRequiredField {
                                                        field_name: "ip_address",
                                                    },
                                                )?,
                                            user_agent: online_mandate.user_agent,
                                        },
                                    }
                                }
                                payments::AcceptanceType::Offline => StripeMandateRequest {
                                    mandate_type: StripeMandateType::Offline,
                                },
                            },
                        )
                    })
            })
            .transpose()?
            .or_else(|| {
                //stripe requires us to send mandate_data while making recurring payment through saved bank debit
                if payment_method.is_some() {
                    //check if payment is done through saved payment method
                    match &payment_method_types {
                        //check if payment method is bank debit
                        Some(
                            StripePaymentMethodType::Ach
                            | StripePaymentMethodType::Sepa
                            | StripePaymentMethodType::Becs
                            | StripePaymentMethodType::Bacs,
                        ) => Some(StripeMandateRequest {
                            mandate_type: StripeMandateType::Offline,
                        }),
                        _ => None,
                    }
                } else {
                    None
                }
            });
        Ok(Self {
            amount: item.request.amount, //hopefully we don't loose some cents here
            currency: item.request.currency.to_string(), //we need to copy the value and not transfer ownership
            statement_descriptor_suffix: item.request.statement_descriptor_suffix.clone(),
            statement_descriptor: item.request.statement_descriptor.clone(),
            metadata_order_id,
            metadata_txn_id,
            metadata_txn_uuid,
            return_url: item
                .request
                .router_return_url
                .clone()
                .unwrap_or_else(|| "https://juspay.in/".to_string()),
            confirm: true, // Stripe requires confirm to be true if return URL is present
            description: item.description.clone(),
            shipping: shipping_address,
            billing: billing_address,
            capture_method: StripeCaptureMethod::from(item.request.capture_method),
            payment_data,
            mandate: mandate.map(Secret::new),
            payment_method_options,
            payment_method,
            customer: item.connector_customer.to_owned().map(Secret::new),
            setup_mandate_details,
            off_session: item.request.off_session,
            setup_future_usage: item.request.setup_future_usage,
            payment_method_types,
        })
    }
}

fn get_payment_method_type_for_saved_payment_method_payment(
    item: &types::PaymentsAuthorizeRouterData,
) -> Result<Option<StripePaymentMethodType>, error_stack::Report<errors::ConnectorError>> {
    if item.payment_method == api_enums::PaymentMethod::Card {
        Ok(Some(StripePaymentMethodType::Card)) //stripe takes ["Card"] as default
    } else {
        let stripe_payment_method_type = match item.recurring_mandate_payment_data.clone() {
            Some(recurring_payment_method_data) => {
                match recurring_payment_method_data.payment_method_type {
                    Some(payment_method_type) => {
                        StripePaymentMethodType::try_from(payment_method_type)
                    }
                    None => Err(errors::ConnectorError::MissingRequiredField {
                        field_name: "payment_method_type",
                    }
                    .into()),
                }
            }
            None => Err(errors::ConnectorError::MissingRequiredField {
                field_name: "recurring_mandate_payment_data",
            }
            .into()),
        }?;
        match stripe_payment_method_type {
            //Stripe converts Ideal, Bancontact & Sofort Bank redirect methods to Sepa direct debit and attaches to the customer for future usage
            StripePaymentMethodType::Ideal
            | StripePaymentMethodType::Bancontact
            | StripePaymentMethodType::Sofort => Ok(Some(StripePaymentMethodType::Sepa)),
            _ => Ok(Some(stripe_payment_method_type)),
        }
    }
}

impl TryFrom<&types::VerifyRouterData> for SetupIntentRequest {
    type Error = error_stack::Report<errors::ConnectorError>;
    fn try_from(item: &types::VerifyRouterData) -> Result<Self, Self::Error> {
        let metadata_order_id = item.connector_request_reference_id.clone();
        let metadata_txn_id = format!("{}_{}_{}", item.merchant_id, item.payment_id, "1");
        let metadata_txn_uuid = Uuid::new_v4().to_string();

        //Only cards supported for mandates
        let pm_type = StripePaymentMethodType::Card;
        let payment_data = StripePaymentMethodData::try_from((
            item.request.payment_method_data.clone(),
            item.auth_type,
            pm_type,
        ))?;

        Ok(Self {
            confirm: true,
            metadata_order_id,
            metadata_txn_id,
            metadata_txn_uuid,
            payment_data,
            return_url: item.request.router_return_url.clone(),
            off_session: item.request.off_session,
            usage: item.request.setup_future_usage,
            payment_method_options: None,
            customer: item.connector_customer.to_owned().map(Secret::new),
        })
    }
}

impl TryFrom<&types::TokenizationRouterData> for TokenRequest {
    type Error = error_stack::Report<errors::ConnectorError>;
    fn try_from(item: &types::TokenizationRouterData) -> Result<Self, Self::Error> {
        let payment_data = create_stripe_payment_method(
            None,
            None,
            &item.request.payment_method_data,
            item.auth_type,
        )?;
        Ok(Self {
            token_data: payment_data.0,
        })
    }
}

impl TryFrom<&types::ConnectorCustomerRouterData> for CustomerRequest {
    type Error = error_stack::Report<errors::ConnectorError>;
    fn try_from(item: &types::ConnectorCustomerRouterData) -> Result<Self, Self::Error> {
        Ok(Self {
            description: item.request.description.to_owned(),
            email: item.request.email.to_owned(),
            phone: item.request.phone.to_owned(),
            name: item.request.name.to_owned().map(Secret::new),
            source: item.request.preprocessing_id.to_owned(),
        })
    }
}

#[derive(Clone, Debug, Default, Eq, PartialEq, Deserialize, Serialize)]
pub struct StripeMetadata {
    pub order_id: String,
    pub txn_id: String,
    pub txn_uuid: String,
}

#[derive(Clone, Default, Debug, Eq, PartialEq, Deserialize, Serialize)]
#[serde(rename_all = "snake_case")]
pub enum StripePaymentStatus {
    Succeeded,
    Failed,
    #[default]
    Processing,
    #[serde(rename = "requires_action")]
    RequiresCustomerAction,
    #[serde(rename = "requires_payment_method")]
    RequiresPaymentMethod,
    RequiresConfirmation,
    Canceled,
    RequiresCapture,
    Chargeable,
    Consumed,
    Pending,
}

impl From<StripePaymentStatus> for enums::AttemptStatus {
    fn from(item: StripePaymentStatus) -> Self {
        match item {
            StripePaymentStatus::Succeeded => Self::Charged,
            StripePaymentStatus::Failed => Self::Failure,
            StripePaymentStatus::Processing => Self::Authorizing,
            StripePaymentStatus::RequiresCustomerAction => Self::AuthenticationPending,
            // Make the payment attempt status as failed
            StripePaymentStatus::RequiresPaymentMethod => Self::Failure,
            StripePaymentStatus::RequiresConfirmation => Self::ConfirmationAwaited,
            StripePaymentStatus::Canceled => Self::Voided,
            StripePaymentStatus::RequiresCapture => Self::Authorized,
            StripePaymentStatus::Chargeable => Self::Authorizing,
            StripePaymentStatus::Consumed => Self::Authorizing,
            StripePaymentStatus::Pending => Self::Pending,
        }
    }
}

#[derive(Debug, Default, Eq, PartialEq, Deserialize)]
pub struct PaymentIntentResponse {
    pub id: String,
    pub object: String,
    pub amount: i64,
    pub amount_received: Option<i64>,
    pub amount_capturable: Option<i64>,
    pub currency: String,
    pub status: StripePaymentStatus,
    pub client_secret: Option<Secret<String>>,
    pub created: i32,
    pub customer: Option<String>,
    pub payment_method: Option<String>,
    pub description: Option<String>,
    pub statement_descriptor: Option<String>,
    pub statement_descriptor_suffix: Option<String>,
    pub metadata: StripeMetadata,
    pub next_action: Option<StripeNextActionResponse>,
    pub payment_method_options: Option<StripePaymentMethodOptions>,
    pub last_payment_error: Option<ErrorDetails>,
    pub latest_attempt: Option<LatestAttempt>, //need a merchant to test this
}

#[derive(Clone, Debug, Default, Eq, PartialEq, Deserialize, Serialize)]
pub struct StripeSourceResponse {
    pub id: String,
    #[serde(skip_serializing_if = "Option::is_none")]
    pub ach_credit_transfer: Option<AchCreditTransferResponse>,
    #[serde(skip_serializing_if = "Option::is_none")]
    pub multibanco: Option<MultibancoCreditTansferResponse>,
    pub receiver: AchReceiverDetails,
    pub status: StripePaymentStatus,
}

#[derive(Clone, Debug, Default, Eq, PartialEq, Deserialize, Serialize)]
pub struct AchCreditTransferResponse {
    pub account_number: Secret<String>,
    pub bank_name: Secret<String>,
    pub routing_number: Secret<String>,
    pub swift_code: Secret<String>,
}

#[derive(Clone, Debug, Default, Eq, PartialEq, Deserialize, Serialize)]
pub struct MultibancoCreditTansferResponse {
    pub reference: Secret<String>,
    pub entity: Secret<String>,
}

#[derive(Clone, Debug, Default, Eq, PartialEq, Deserialize, Serialize)]
pub struct AchReceiverDetails {
    pub amount_received: i64,
    pub amount_charged: i64,
}

#[serde_with::skip_serializing_none]
#[derive(Clone, Debug, Default, Eq, PartialEq, Deserialize, Serialize)]
pub struct SepaAndBacsBankTransferInstructions {
    pub bacs_bank_instructions: Option<BacsFinancialDetails>,
    pub sepa_bank_instructions: Option<SepaFinancialDetails>,
    pub receiver: SepaAndBacsReceiver,
}

#[serde_with::skip_serializing_none]
#[derive(Clone, Debug, Serialize)]
pub struct WechatPayNextInstructions {
    pub image_data_url: Url,
}

#[derive(Clone, Debug, Default, Eq, PartialEq, Deserialize, Serialize)]
pub struct SepaAndBacsReceiver {
    pub amount_received: i64,
    pub amount_remaining: i64,
}

#[derive(Debug, Default, Eq, PartialEq, Deserialize)]
pub struct PaymentSyncResponse {
    #[serde(flatten)]
    pub intent_fields: PaymentIntentResponse,
    pub last_payment_error: Option<ErrorDetails>,
}

impl Deref for PaymentSyncResponse {
    type Target = PaymentIntentResponse;

    fn deref(&self) -> &Self::Target {
        &self.intent_fields
    }
}

#[derive(Serialize, Deserialize, Debug)]
pub struct LastPaymentError {
    code: String,
    message: String,
}

#[derive(Deserialize, Debug)]
pub struct PaymentIntentSyncResponse {
    #[serde(flatten)]
    payment_intent_fields: PaymentIntentResponse,
    pub last_payment_error: Option<LastPaymentError>,
    pub latest_charge: Option<StripeCharge>,
}

#[derive(Deserialize, Clone, Debug)]
pub struct StripeCharge {
    pub id: String,
    pub payment_method_details: Option<StripePaymentMethodDetailsResponse>,
}

#[derive(Deserialize, Clone, Debug)]
pub struct StripeBankRedirectDetails {
    #[serde(rename = "generated_sepa_debit")]
    attached_payment_method: Option<String>,
}

impl Deref for PaymentIntentSyncResponse {
    type Target = PaymentIntentResponse;

    fn deref(&self) -> &Self::Target {
        &self.payment_intent_fields
    }
}

#[derive(Deserialize, Clone, Debug)]
#[serde(rename_all = "snake_case", tag = "type")]
pub enum StripePaymentMethodDetailsResponse {
    //only ideal, sofort and bancontact is supported by stripe for recurring payment in bank redirect
    Ideal {
        ideal: StripeBankRedirectDetails,
    },
    Sofort {
        sofort: StripeBankRedirectDetails,
    },
    Bancontact {
        bancontact: StripeBankRedirectDetails,
    },

    //other payment method types supported by stripe. To avoid deserialization error.
    Blik,
    Eps,
    Fpx,
    Giropay,
    #[serde(rename = "p24")]
    Przelewy24,
    Card,
    Klarna,
    Affirm,
    AfterpayClearpay,
    ApplePay,
    #[serde(rename = "us_bank_account")]
    Ach,
    #[serde(rename = "sepa_debit")]
    Sepa,
    #[serde(rename = "au_becs_debit")]
    Becs,
    #[serde(rename = "bacs_debit")]
    Bacs,
    #[serde(rename = "wechat_pay")]
    Wechatpay,
    Alipay,
}

#[derive(Deserialize)]
pub struct SetupIntentSyncResponse {
    #[serde(flatten)]
    setup_intent_fields: SetupIntentResponse,
    pub last_payment_error: Option<LastPaymentError>,
}

impl Deref for SetupIntentSyncResponse {
    type Target = SetupIntentResponse;

    fn deref(&self) -> &Self::Target {
        &self.setup_intent_fields
    }
}

impl From<SetupIntentSyncResponse> for PaymentIntentSyncResponse {
    fn from(value: SetupIntentSyncResponse) -> Self {
        Self {
            payment_intent_fields: value.setup_intent_fields.into(),
            last_payment_error: value.last_payment_error,
            latest_charge: None,
        }
    }
}

impl From<SetupIntentResponse> for PaymentIntentResponse {
    fn from(value: SetupIntentResponse) -> Self {
        Self {
            id: value.id,
            object: value.object,
            status: value.status,
            client_secret: Some(value.client_secret),
            customer: value.customer,
            description: None,
            statement_descriptor: value.statement_descriptor,
            statement_descriptor_suffix: value.statement_descriptor_suffix,
            metadata: value.metadata,
            next_action: value.next_action,
            payment_method_options: value.payment_method_options,
            last_payment_error: None,
            ..Default::default()
        }
    }
}

#[derive(Clone, Debug, Default, Eq, PartialEq, Deserialize)]
pub struct SetupIntentResponse {
    pub id: String,
    pub object: String,
    pub status: StripePaymentStatus, // Change to SetupStatus
    pub client_secret: Secret<String>,
    pub customer: Option<String>,
    pub payment_method: Option<String>,
    pub statement_descriptor: Option<String>,
    pub statement_descriptor_suffix: Option<String>,
    pub metadata: StripeMetadata,
    pub next_action: Option<StripeNextActionResponse>,
    pub payment_method_options: Option<StripePaymentMethodOptions>,
    pub latest_attempt: Option<LatestAttempt>,
}

impl ForeignFrom<(Option<StripePaymentMethodOptions>, String)> for types::MandateReference {
    fn foreign_from(
        (payment_method_options, payment_method_id): (Option<StripePaymentMethodOptions>, String),
    ) -> Self {
        Self {
            connector_mandate_id: payment_method_options.and_then(|options| match options {
                StripePaymentMethodOptions::Card {
                    mandate_options, ..
                } => mandate_options.map(|mandate_options| mandate_options.reference),
                StripePaymentMethodOptions::Klarna {}
                | StripePaymentMethodOptions::Affirm {}
                | StripePaymentMethodOptions::AfterpayClearpay {}
                | StripePaymentMethodOptions::Eps {}
                | StripePaymentMethodOptions::Giropay {}
                | StripePaymentMethodOptions::Ideal {}
                | StripePaymentMethodOptions::Sofort {}
                | StripePaymentMethodOptions::Ach {}
                | StripePaymentMethodOptions::Bacs {}
                | StripePaymentMethodOptions::Becs {}
                | StripePaymentMethodOptions::WechatPay {}
                | StripePaymentMethodOptions::Alipay {}
                | StripePaymentMethodOptions::Sepa {}
                | StripePaymentMethodOptions::Bancontact {}
                | StripePaymentMethodOptions::Przelewy24 {}
                | StripePaymentMethodOptions::CustomerBalance {}
                | StripePaymentMethodOptions::Blik {}
                | StripePaymentMethodOptions::Multibanco {} => None,
            }),
            payment_method_id: Some(payment_method_id),
        }
    }
}

impl<F, T>
    TryFrom<types::ResponseRouterData<F, PaymentIntentResponse, T, types::PaymentsResponseData>>
    for types::RouterData<F, T, types::PaymentsResponseData>
{
    type Error = error_stack::Report<errors::ConnectorError>;
    fn try_from(
        item: types::ResponseRouterData<F, PaymentIntentResponse, T, types::PaymentsResponseData>,
    ) -> Result<Self, Self::Error> {
        let redirect_data = item.response.next_action.clone();
        let redirection_data = redirect_data
            .and_then(|redirection_data| redirection_data.get_url())
            .map(|redirection_url| {
                services::RedirectForm::from((redirection_url, services::Method::Get))
            });

        let mandate_reference = item.response.payment_method.map(|pm| {
            types::MandateReference::foreign_from((item.response.payment_method_options, pm))
        });

        //Note: we might have to call retrieve_setup_intent to get the network_transaction_id in case its not sent in PaymentIntentResponse
        // Or we identify the mandate txns before hand and always call SetupIntent in case of mandate payment call
        let network_txn_id = Option::foreign_from(item.response.latest_attempt);

        let connector_metadata =
            get_connector_metadata(item.response.next_action.as_ref(), item.response.amount)?;

        Ok(Self {
            status: enums::AttemptStatus::from(item.response.status),
            // client_secret: Some(item.response.client_secret.clone().as_str()),
            // description: item.response.description.map(|x| x.as_str()),
            // statement_descriptor_suffix: item.response.statement_descriptor_suffix.map(|x| x.as_str()),
            // three_ds_form,
            response: Ok(types::PaymentsResponseData::TransactionResponse {
                resource_id: types::ResponseId::ConnectorTransactionId(item.response.id.clone()),
                redirection_data,
                mandate_reference,
                connector_metadata,
                network_txn_id,
                connector_response_reference_id: Some(item.response.id),
            }),
            amount_captured: item.response.amount_received,
            ..item.data
        })
    }
}

pub fn get_connector_metadata(
    next_action: Option<&StripeNextActionResponse>,
    amount: i64,
) -> CustomResult<Option<serde_json::Value>, errors::ConnectorError> {
    let next_action_response = next_action
        .and_then(|next_action_response| match next_action_response {
            StripeNextActionResponse::DisplayBankTransferInstructions(response) => {
                let bank_instructions = response.financial_addresses.get(0);
                let (sepa_bank_instructions, bacs_bank_instructions) =
                    bank_instructions.map_or((None, None), |financial_address| {
                        (
                            financial_address.iban.to_owned(),
                            financial_address.sort_code.to_owned(),
                        )
                    });

                let bank_transfer_instructions = SepaAndBacsBankTransferInstructions {
                    sepa_bank_instructions,
                    bacs_bank_instructions,
                    receiver: SepaAndBacsReceiver {
                        amount_received: amount - response.amount_remaining,
                        amount_remaining: response.amount_remaining,
                    },
                };

                Some(common_utils::ext_traits::Encode::<
                    SepaAndBacsBankTransferInstructions,
                >::encode_to_value(
                    &bank_transfer_instructions
                ))
            }
            StripeNextActionResponse::WechatPayDisplayQrCode(response) => {
                let wechat_pay_instructions = WechatPayNextInstructions {
                    image_data_url: response.image_data_url.to_owned(),
                };

                Some(
                    common_utils::ext_traits::Encode::<WechatPayNextInstructions>::encode_to_value(
                        &wechat_pay_instructions,
                    ),
                )
            }
            _ => None,
        })
        .transpose()
        .change_context(errors::ConnectorError::ResponseHandlingFailed)?;
    Ok(next_action_response)
}

impl<F, T>
    TryFrom<types::ResponseRouterData<F, PaymentIntentSyncResponse, T, types::PaymentsResponseData>>
    for types::RouterData<F, T, types::PaymentsResponseData>
{
    type Error = error_stack::Report<errors::ConnectorError>;
    fn try_from(
        item: types::ResponseRouterData<
            F,
            PaymentIntentSyncResponse,
            T,
            types::PaymentsResponseData,
        >,
    ) -> Result<Self, Self::Error> {
        let redirect_data = item.response.next_action.clone();
        let redirection_data = redirect_data
            .and_then(|redirection_data| redirection_data.get_url())
            .map(|redirection_url| {
                services::RedirectForm::from((redirection_url, services::Method::Get))
            });

        let mandate_reference = item.response.payment_method.clone().map(|pm| {
            types::MandateReference::foreign_from((
                item.response.payment_method_options.clone(),
                match item.response.latest_charge.clone() {
                    Some(charge) => match charge.payment_method_details {
                        Some(StripePaymentMethodDetailsResponse::Bancontact { bancontact }) => {
                            bancontact.attached_payment_method.unwrap_or(pm)
                        }
                        Some(StripePaymentMethodDetailsResponse::Ideal { ideal }) => {
                            ideal.attached_payment_method.unwrap_or(pm)
                        }
                        Some(StripePaymentMethodDetailsResponse::Sofort { sofort }) => {
                            sofort.attached_payment_method.unwrap_or(pm)
                        }
                        _ => pm,
                    },
                    None => pm,
                },
            ))
        });
        let error_res =
            item.response
                .last_payment_error
                .as_ref()
                .map(|error| types::ErrorResponse {
                    code: error.code.to_owned(),
                    message: error.message.to_owned(),
                    reason: None,
                    status_code: item.http_code,
                });

        let connector_metadata =
            get_connector_metadata(item.response.next_action.as_ref(), item.response.amount)?;

        let response = error_res.map_or(
            Ok(types::PaymentsResponseData::TransactionResponse {
                resource_id: types::ResponseId::ConnectorTransactionId(item.response.id.clone()),
                redirection_data,
                mandate_reference,
                connector_metadata,
                network_txn_id: None,
                connector_response_reference_id: Some(item.response.id.clone()),
            }),
            Err,
        );

        Ok(Self {
            status: enums::AttemptStatus::from(item.response.status.to_owned()),
            response,
            amount_captured: item.response.amount_received,
            ..item.data
        })
    }
}

impl<F, T>
    TryFrom<types::ResponseRouterData<F, SetupIntentResponse, T, types::PaymentsResponseData>>
    for types::RouterData<F, T, types::PaymentsResponseData>
{
    type Error = error_stack::Report<errors::ConnectorError>;
    fn try_from(
        item: types::ResponseRouterData<F, SetupIntentResponse, T, types::PaymentsResponseData>,
    ) -> Result<Self, Self::Error> {
        let redirect_data = item.response.next_action.clone();
        let redirection_data = redirect_data
            .and_then(|redirection_data| redirection_data.get_url())
            .map(|redirection_url| {
                services::RedirectForm::from((redirection_url, services::Method::Get))
            });

        let mandate_reference = item.response.payment_method.map(|pm| {
            types::MandateReference::foreign_from((item.response.payment_method_options, pm))
        });

        Ok(Self {
            status: enums::AttemptStatus::from(item.response.status),
            response: Ok(types::PaymentsResponseData::TransactionResponse {
                resource_id: types::ResponseId::ConnectorTransactionId(item.response.id.clone()),
                redirection_data,
                mandate_reference,
                connector_metadata: None,
                network_txn_id: Option::foreign_from(item.response.latest_attempt),
                connector_response_reference_id: Some(item.response.id),
            }),
            ..item.data
        })
    }
}

impl ForeignFrom<Option<LatestAttempt>> for Option<String> {
    fn foreign_from(latest_attempt: Option<LatestAttempt>) -> Self {
        match latest_attempt {
            Some(LatestAttempt::PaymentIntentAttempt(attempt)) => attempt
                .payment_method_options
                .and_then(|payment_method_options| match payment_method_options {
                    StripePaymentMethodOptions::Card {
                        network_transaction_id,
                        ..
                    } => network_transaction_id.map(|network_id| network_id.expose()),
                    _ => None,
                }),
            _ => None,
        }
    }
}

#[derive(Clone, Debug, Eq, PartialEq, Deserialize)]
#[serde(rename_all = "snake_case", remote = "Self")]
pub enum StripeNextActionResponse {
    RedirectToUrl(StripeRedirectToUrlResponse),
    AlipayHandleRedirect(StripeRedirectToUrlResponse),
    VerifyWithMicrodeposits(StripeVerifyWithMicroDepositsResponse),
    WechatPayDisplayQrCode(StripeRedirectToQr),
    DisplayBankTransferInstructions(StripeBankTransferDetails),
    NoNextActionBody,
}

impl StripeNextActionResponse {
    fn get_url(&self) -> Option<Url> {
        match self {
            Self::RedirectToUrl(redirect_to_url) | Self::AlipayHandleRedirect(redirect_to_url) => {
                Some(redirect_to_url.url.to_owned())
            }
            Self::WechatPayDisplayQrCode(_) => None,
            Self::VerifyWithMicrodeposits(verify_with_microdeposits) => {
                Some(verify_with_microdeposits.hosted_verification_url.to_owned())
            }
            Self::DisplayBankTransferInstructions(_) => None,
            Self::NoNextActionBody => None,
        }
    }
}

// This impl is required because Stripe's response is of the below format, which is externally
// tagged, but also with an extra 'type' field specifying the enum variant name:
// "next_action": {
//   "redirect_to_url": { "return_url": "...", "url": "..." },
//   "type": "redirect_to_url"
// },
// Reference: https://github.com/serde-rs/serde/issues/1343#issuecomment-409698470
impl<'de> Deserialize<'de> for StripeNextActionResponse {
    fn deserialize<D: serde::Deserializer<'de>>(deserializer: D) -> Result<Self, D::Error> {
        #[derive(Deserialize)]
        struct Wrapper {
            #[serde(rename = "type")]
            _ignore: String,
            #[serde(flatten, with = "StripeNextActionResponse")]
            inner: StripeNextActionResponse,
        }

        // There is some exception in the stripe next action, it usually sends :
        // "next_action": {
        //   "redirect_to_url": { "return_url": "...", "url": "..." },
        //   "type": "redirect_to_url"
        // },
        // But there is a case where it only sends the type and not other field named as it's type
        let stripe_next_action_response =
            Wrapper::deserialize(deserializer).map_or(Self::NoNextActionBody, |w| w.inner);

        Ok(stripe_next_action_response)
    }
}

#[derive(Clone, Debug, Eq, PartialEq, Deserialize, Serialize)]
pub struct StripeRedirectToUrlResponse {
    return_url: String,
    url: Url,
}

#[derive(Clone, Debug, Eq, PartialEq, Deserialize, Serialize)]
pub struct StripeRedirectToQr {
    // This data contains url, it should be converted to QR code.
    // Note: The url in this data is not redirection url
    data: Url,
    // This is the image source, this image_data_url can directly be used by sdk to show the QR code
    image_data_url: Url,
}

#[derive(Clone, Debug, Eq, PartialEq, Deserialize)]
pub struct StripeVerifyWithMicroDepositsResponse {
    hosted_verification_url: Url,
}

#[derive(Clone, Debug, Eq, PartialEq, Deserialize, Serialize)]
pub struct StripeBankTransferDetails {
    pub amount_remaining: i64,
    pub currency: String,
    pub financial_addresses: Vec<StripeFinanicalInformation>,
    pub hosted_instructions_url: Option<String>,
    pub reference: Option<String>,
    #[serde(rename = "type")]
    pub bank_transfer_type: Option<String>,
}

#[derive(Clone, Debug, Eq, PartialEq, Deserialize, Serialize)]
pub struct StripeFinanicalInformation {
    pub iban: Option<SepaFinancialDetails>,
    pub sort_code: Option<BacsFinancialDetails>,
    pub supported_networks: Vec<String>,
    #[serde(rename = "type")]
    pub financial_info_type: String,
}

#[derive(Clone, Debug, Eq, PartialEq, Deserialize, Serialize)]
pub struct SepaFinancialDetails {
    pub account_holder_name: String,
    pub bic: String,
    pub country: String,
    pub iban: String,
}

#[derive(Clone, Debug, Eq, PartialEq, Deserialize, Serialize)]
pub struct BacsFinancialDetails {
    pub account_holder_name: String,
    pub account_number: String,
    pub sort_code: String,
}

// REFUND :
// Type definition for Stripe RefundRequest

#[derive(Default, Debug, Serialize)]
pub struct RefundRequest {
    pub amount: Option<i64>, //amount in cents, hence passed as integer
    pub payment_intent: String,
    #[serde(rename = "metadata[order_id]")]
    pub metadata_order_id: String,
    #[serde(rename = "metadata[txn_id]")]
    pub metadata_txn_id: String,
    #[serde(rename = "metadata[txn_uuid]")]
    pub metadata_txn_uuid: String,
}

impl<F> TryFrom<&types::RefundsRouterData<F>> for RefundRequest {
    type Error = error_stack::Report<errors::ConnectorError>;
    fn try_from(item: &types::RefundsRouterData<F>) -> Result<Self, Self::Error> {
        let amount = item.request.refund_amount;
        let metadata_txn_id = "Fetch txn_id from DB".to_string();
        let metadata_txn_uuid = "Fetch txn_id from DB".to_string();
        let payment_intent = item.request.connector_transaction_id.clone();
        Ok(Self {
            amount: Some(amount),
            payment_intent,
            metadata_order_id: item.payment_id.clone(),
            metadata_txn_id,
            metadata_txn_uuid,
        })
    }
}

// Type definition for Stripe Refund Response

#[derive(Default, Debug, Serialize, Deserialize, Clone)]
#[serde(rename_all = "snake_case")]
pub enum RefundStatus {
    Succeeded,
    Failed,
    #[default]
    Pending,
    RequiresAction,
}

impl From<RefundStatus> for enums::RefundStatus {
    fn from(item: RefundStatus) -> Self {
        match item {
            self::RefundStatus::Succeeded => Self::Success,
            self::RefundStatus::Failed => Self::Failure,
            self::RefundStatus::Pending => Self::Pending,
            self::RefundStatus::RequiresAction => Self::ManualReview,
        }
    }
}

#[derive(Default, Debug, Clone, Serialize, Deserialize)]
pub struct RefundResponse {
    pub id: String,
    pub object: String,
    pub amount: i64,
    pub currency: String,
    pub metadata: StripeMetadata,
    pub payment_intent: String,
    pub status: RefundStatus,
}

impl TryFrom<types::RefundsResponseRouterData<api::Execute, RefundResponse>>
    for types::RefundsRouterData<api::Execute>
{
    type Error = error_stack::Report<errors::ConnectorError>;
    fn try_from(
        item: types::RefundsResponseRouterData<api::Execute, RefundResponse>,
    ) -> Result<Self, Self::Error> {
        Ok(Self {
            response: Ok(types::RefundsResponseData {
                connector_refund_id: item.response.id,
                refund_status: enums::RefundStatus::from(item.response.status),
            }),
            ..item.data
        })
    }
}

impl TryFrom<types::RefundsResponseRouterData<api::RSync, RefundResponse>>
    for types::RefundsRouterData<api::RSync>
{
    type Error = error_stack::Report<errors::ConnectorError>;
    fn try_from(
        item: types::RefundsResponseRouterData<api::RSync, RefundResponse>,
    ) -> Result<Self, Self::Error> {
        Ok(Self {
            response: Ok(types::RefundsResponseData {
                connector_refund_id: item.response.id,
                refund_status: enums::RefundStatus::from(item.response.status),
            }),
            ..item.data
        })
    }
}

#[derive(Debug, Default, Eq, PartialEq, Deserialize, Serialize)]
pub struct ErrorDetails {
    pub code: Option<String>,
    #[serde(rename = "type")]
    pub error_type: Option<String>,
    pub message: Option<String>,
    pub param: Option<String>,
}

#[derive(Debug, Default, Eq, PartialEq, Deserialize, Serialize)]
pub struct ErrorResponse {
    pub error: ErrorDetails,
}

#[derive(Debug, Default, Eq, PartialEq, Serialize)]
pub struct StripeShippingAddress {
    #[serde(rename = "shipping[address][city]")]
    pub city: Option<String>,
    #[serde(rename = "shipping[address][country]")]
    pub country: Option<api_enums::CountryAlpha2>,
    #[serde(rename = "shipping[address][line1]")]
    pub line1: Option<Secret<String>>,
    #[serde(rename = "shipping[address][line2]")]
    pub line2: Option<Secret<String>>,
    #[serde(rename = "shipping[address][postal_code]")]
    pub zip: Option<Secret<String>>,
    #[serde(rename = "shipping[address][state]")]
    pub state: Option<Secret<String>>,
    #[serde(rename = "shipping[name]")]
    pub name: Option<Secret<String>>,
    #[serde(rename = "shipping[phone]")]
    pub phone: Option<Secret<String>>,
}

#[derive(Debug, Default, Eq, PartialEq, Serialize)]
pub struct StripeBillingAddress {
    #[serde(rename = "payment_method_data[billing_details][email]")]
    pub email: Option<Email>,
    #[serde(rename = "payment_method_data[billing_details][address][country]")]
    pub country: Option<api_enums::CountryAlpha2>,
    #[serde(rename = "payment_method_data[billing_details][name]")]
    pub name: Option<Secret<String>>,
    #[serde(rename = "payment_method_data[billing_details][address][city]")]
    pub city: Option<String>,
    #[serde(rename = "payment_method_data[billing_details][address][line1]")]
    pub address_line1: Option<Secret<String>>,
    #[serde(rename = "payment_method_data[billing_details][address][line2]")]
    pub address_line2: Option<Secret<String>>,
    #[serde(rename = "payment_method_data[billing_details][address][postal_code]")]
    pub zip_code: Option<Secret<String>>,
}

#[derive(Debug, Clone, serde::Deserialize, Eq, PartialEq)]
pub struct StripeRedirectResponse {
    pub payment_intent: Option<String>,
    pub payment_intent_client_secret: Option<String>,
    pub source_redirect_slug: Option<String>,
    pub redirect_status: Option<StripePaymentStatus>,
    pub source_type: Option<Secret<String>>,
}

#[derive(Debug, Serialize)]
pub struct CancelRequest {
    cancellation_reason: Option<String>,
}

impl TryFrom<&types::PaymentsCancelRouterData> for CancelRequest {
    type Error = error_stack::Report<errors::ConnectorError>;
    fn try_from(item: &types::PaymentsCancelRouterData) -> Result<Self, Self::Error> {
        Ok(Self {
            cancellation_reason: item.request.cancellation_reason.clone(),
        })
    }
}

#[derive(Serialize, Deserialize, Debug, Clone, Eq, PartialEq)]
#[non_exhaustive]
#[serde(rename_all = "snake_case")]
pub enum StripePaymentMethodOptions {
    Card {
        mandate_options: Option<StripeMandateOptions>,
        network_transaction_id: Option<Secret<String>>,
        mit_exemption: Option<MitExemption>, // To be used for MIT mandate txns
    },
    Klarna {},
    Affirm {},
    AfterpayClearpay {},
    Eps {},
    Giropay {},
    Ideal {},
    Sofort {},
    #[serde(rename = "us_bank_account")]
    Ach {},
    #[serde(rename = "sepa_debit")]
    Sepa {},
    #[serde(rename = "au_becs_debit")]
    Becs {},
    #[serde(rename = "bacs_debit")]
    Bacs {},
    Bancontact {},
    WechatPay {},
    Alipay {},
    #[serde(rename = "p24")]
    Przelewy24 {},
    CustomerBalance {},
    Multibanco {},
    Blik {},
}

#[derive(Clone, Debug, Default, Eq, PartialEq, Serialize, Deserialize)]
pub struct MitExemption {
    pub network_transaction_id: Secret<String>,
}

#[derive(Clone, Debug, Eq, PartialEq, Deserialize)]
#[serde(untagged)]
pub enum LatestAttempt {
    PaymentIntentAttempt(LatestPaymentAttempt),
    SetupAttempt(String),
}
#[derive(Clone, Debug, Default, Eq, PartialEq, Deserialize)]
pub struct LatestPaymentAttempt {
    pub payment_method_options: Option<StripePaymentMethodOptions>,
}
// #[derive(Deserialize, Debug, Clone, Eq, PartialEq)]
// pub struct Card
#[derive(serde::Serialize, serde::Deserialize, Clone, Debug, Default, Eq, PartialEq)]
pub struct StripeMandateOptions {
    reference: String, // Extendable, But only important field to be captured
}
/// Represents the capture request body for stripe connector.
#[derive(Debug, Serialize, Clone, Copy)]
pub struct CaptureRequest {
    /// If amount_to_capture is None stripe captures the amount in the payment intent.
    amount_to_capture: Option<i64>,
}

impl TryFrom<&types::PaymentsCaptureRouterData> for CaptureRequest {
    type Error = error_stack::Report<errors::ConnectorError>;
    fn try_from(item: &types::PaymentsCaptureRouterData) -> Result<Self, Self::Error> {
        Ok(Self {
            amount_to_capture: Some(item.request.amount_to_capture),
        })
    }
}

impl TryFrom<&types::PaymentsPreProcessingRouterData> for StripeCreditTransferSourceRequest {
    type Error = error_stack::Report<errors::ConnectorError>;
    fn try_from(item: &types::PaymentsPreProcessingRouterData) -> Result<Self, Self::Error> {
        let currency = item.request.get_currency()?;

        match &item.request.payment_method_data {
            Some(payments::PaymentMethodData::BankTransfer(bank_transfer_data)) => {
                match **bank_transfer_data {
                    payments::BankTransferData::MultibancoBankTransfer { .. } => Ok(
                        Self::MultibancoBankTansfer(MultibancoCreditTransferSourceRequest {
                            transfer_type: StripeCreditTransferTypes::Multibanco,
                            currency,
                            payment_method_data: MultibancoTransferData {
                                email: item.request.get_email()?,
                            },
                            amount: Some(item.request.get_amount()?),
                            return_url: Some(item.get_return_url()?),
                        }),
                    ),
                    payments::BankTransferData::AchBankTransfer { .. } => {
                        Ok(Self::AchBankTansfer(AchCreditTransferSourceRequest {
                            transfer_type: StripeCreditTransferTypes::AchCreditTransfer,
                            payment_method_data: AchTransferData {
                                email: item.request.get_email()?,
                            },
                            currency,
                        }))
                    }
                    _ => Err(errors::ConnectorError::NotImplemented(
                        "Bank Transfer Method".to_string(),
                    )
                    .into()),
                }
            }
            _ => Err(errors::ConnectorError::NotImplemented("Payment Method".to_string()).into()),
        }
    }
}

impl<F, T>
    TryFrom<types::ResponseRouterData<F, StripeSourceResponse, T, types::PaymentsResponseData>>
    for types::RouterData<F, T, types::PaymentsResponseData>
{
    type Error = error_stack::Report<errors::ConnectorError>;
    fn try_from(
        item: types::ResponseRouterData<F, StripeSourceResponse, T, types::PaymentsResponseData>,
    ) -> Result<Self, Self::Error> {
        let connector_source_response = item.response.to_owned();
        let connector_metadata =
            common_utils::ext_traits::Encode::<StripeSourceResponse>::encode_to_value(
                &connector_source_response,
            )
            .change_context(errors::ConnectorError::ResponseHandlingFailed)?;
        // We get pending as the status from stripe, but hyperswitch should give it as requires_customer_action as
        // customer has to make payment to the virtual account number given in the source response
        let status = match connector_source_response.status.clone().into() {
            diesel_models::enums::AttemptStatus::Pending => {
                diesel_models::enums::AttemptStatus::AuthenticationPending
            }
            _ => connector_source_response.status.into(),
        };
        Ok(Self {
            response: Ok(types::PaymentsResponseData::PreProcessingResponse {
                pre_processing_id: types::PreprocessingResponseId::PreProcessingId(
                    item.response.id,
                ),
                connector_metadata: Some(connector_metadata),
                session_token: None,
                connector_response_reference_id: None,
            }),
            status,
            ..item.data
        })
    }
}

impl TryFrom<&types::PaymentsAuthorizeRouterData> for ChargesRequest {
    type Error = error_stack::Report<errors::ConnectorError>;

    fn try_from(value: &types::PaymentsAuthorizeRouterData) -> Result<Self, Self::Error> {
        Ok(Self {
            amount: value.request.amount.to_string(),
            currency: value.request.currency.to_string(),
            customer: Secret::new(value.get_connector_customer_id()?),
            source: Secret::new(value.get_preprocessing_id()?),
        })
    }
}

impl<F, T> TryFrom<types::ResponseRouterData<F, ChargesResponse, T, types::PaymentsResponseData>>
    for types::RouterData<F, T, types::PaymentsResponseData>
{
    type Error = error_stack::Report<errors::ConnectorError>;
    fn try_from(
        item: types::ResponseRouterData<F, ChargesResponse, T, types::PaymentsResponseData>,
    ) -> Result<Self, Self::Error> {
        let connector_source_response = item.response.to_owned();
        let connector_metadata =
            common_utils::ext_traits::Encode::<StripeSourceResponse>::encode_to_value(
                &connector_source_response.source,
            )
            .change_context(errors::ConnectorError::ResponseHandlingFailed)?;
        Ok(Self {
            status: enums::AttemptStatus::from(item.response.status),
            response: Ok(types::PaymentsResponseData::TransactionResponse {
                resource_id: types::ResponseId::ConnectorTransactionId(item.response.id.clone()),
                redirection_data: None,
                mandate_reference: None,
                connector_metadata: Some(connector_metadata),
                network_txn_id: None,
                connector_response_reference_id: Some(item.response.id),
            }),
            ..item.data
        })
    }
}

impl<F, T>
    TryFrom<types::ResponseRouterData<F, StripeTokenResponse, T, types::PaymentsResponseData>>
    for types::RouterData<F, T, types::PaymentsResponseData>
{
    type Error = error_stack::Report<errors::ConnectorError>;
    fn try_from(
        item: types::ResponseRouterData<F, StripeTokenResponse, T, types::PaymentsResponseData>,
    ) -> Result<Self, Self::Error> {
        Ok(Self {
            response: Ok(types::PaymentsResponseData::TokenizationResponse {
                token: item.response.id,
            }),
            ..item.data
        })
    }
}

impl<F, T>
    TryFrom<types::ResponseRouterData<F, StripeCustomerResponse, T, types::PaymentsResponseData>>
    for types::RouterData<F, T, types::PaymentsResponseData>
{
    type Error = error_stack::Report<errors::ConnectorError>;
    fn try_from(
        item: types::ResponseRouterData<F, StripeCustomerResponse, T, types::PaymentsResponseData>,
    ) -> Result<Self, Self::Error> {
        Ok(Self {
            response: Ok(types::PaymentsResponseData::ConnectorCustomerResponse {
                connector_customer_id: item.response.id,
            }),
            ..item.data
        })
    }
}

// #[cfg(test)]
// mod test_stripe_transformers {
//     use super::*;

//     #[test]
//     fn verify_transform_from_router_to_stripe_req() {
//         let router_req = PaymentsRequest {
//             amount: 100.0,
//             currency: "USD".to_string(),
//             ..Default::default()
//         };

//         let stripe_req = PaymentIntentRequest::from(router_req);

//         //metadata is generated everytime. So use the transformed struct to copy uuid

//         let stripe_req_expected = PaymentIntentRequest {
//             amount: 10000,
//             currency: "USD".to_string(),
//             statement_descriptor_suffix: None,
//             metadata_order_id: "Auto generate Order ID".to_string(),
//             metadata_txn_id: "Fetch from Merchant Account_Auto generate Order ID_1".to_string(),
//             metadata_txn_uuid: stripe_req.metadata_txn_uuid.clone(),
//             return_url: "Fetch Url from Merchant Account".to_string(),
//             confirm: false,
//             payment_method_types: "card".to_string(),
//             payment_method_data_type: "card".to_string(),
//             payment_method_data_card_number: None,
//             payment_method_data_card_exp_month: None,
//             payment_method_data_card_exp_year: None,
//             payment_method_data_card_cvc: None,
//             description: None,
//         };
//         assert_eq!(stripe_req_expected, stripe_req);
//     }
// }

#[derive(Debug, Deserialize)]
pub struct WebhookEventDataResource {
    pub object: serde_json::Value,
}

#[derive(Debug, Deserialize)]
pub struct WebhookEventObjectResource {
    pub data: WebhookEventDataResource,
}

#[derive(Debug, Deserialize)]
pub struct WebhookEvent {
    #[serde(rename = "type")]
    pub event_type: WebhookEventType,
    #[serde(rename = "data")]
    pub event_data: WebhookEventData,
}

#[derive(Debug, Deserialize)]
pub struct WebhookEventTypeBody {
    #[serde(rename = "type")]
    pub event_type: WebhookEventType,
    #[serde(rename = "data")]
    pub event_data: WebhookStatusData,
}

#[derive(Debug, Deserialize)]
pub struct WebhookEventData {
    #[serde(rename = "object")]
    pub event_object: WebhookEventObjectData,
}

#[derive(Debug, Deserialize)]
pub struct WebhookStatusData {
    #[serde(rename = "object")]
    pub event_object: WebhookStatusObjectData,
}

#[derive(Debug, Deserialize)]
pub struct WebhookStatusObjectData {
    pub status: Option<WebhookEventStatus>,
    pub payment_method_details: Option<WebhookPaymentMethodDetails>,
}

#[derive(Debug, Deserialize)]
#[serde(rename_all = "snake_case")]
pub enum WebhookPaymentMethodType {
    AchCreditTransfer,
    MultibancoBankTransfers,
    #[serde(other)]
    Unknown,
}

#[derive(Debug, Deserialize)]
pub struct WebhookPaymentMethodDetails {
    #[serde(rename = "type")]
    pub payment_method: WebhookPaymentMethodType,
}

#[derive(Debug, Deserialize)]
pub struct WebhookEventObjectData {
    pub id: String,
    pub object: WebhookEventObjectType,
    pub amount: Option<i32>,
    pub currency: String,
    pub payment_intent: Option<String>,
    pub reason: Option<String>,
    #[serde(with = "common_utils::custom_serde::timestamp")]
    pub created: PrimitiveDateTime,
    pub evidence_details: Option<EvidenceDetails>,
    pub status: Option<WebhookEventStatus>,
}

#[derive(Debug, Deserialize, strum::Display)]
#[serde(rename_all = "snake_case")]
pub enum WebhookEventObjectType {
    PaymentIntent,
    Dispute,
    Charge,
    Source,
    Refund,
}

#[derive(Debug, Deserialize)]
pub enum WebhookEventType {
    #[serde(rename = "payment_intent.payment_failed")]
    PaymentIntentFailed,
    #[serde(rename = "payment_intent.succeeded")]
    PaymentIntentSucceed,
    #[serde(rename = "charge.dispute.captured")]
    ChargeDisputeCaptured,
    #[serde(rename = "charge.dispute.created")]
    DisputeCreated,
    #[serde(rename = "charge.dispute.closed")]
    DisputeClosed,
    #[serde(rename = "charge.dispute.updated")]
    DisputeUpdated,
    #[serde(rename = "charge.dispute.funds_reinstated")]
    ChargeDisputeFundsReinstated,
    #[serde(rename = "charge.dispute.funds_withdrawn")]
    ChargeDisputeFundsWithdrawn,
    #[serde(rename = "charge.expired")]
    ChargeExpired,
    #[serde(rename = "charge.failed")]
    ChargeFailed,
    #[serde(rename = "charge.pending")]
    ChargePending,
    #[serde(rename = "charge.captured")]
    ChargeCaptured,
    #[serde(rename = "charge.refund.updated")]
    ChargeRefundUpdated,
    #[serde(rename = "charge.succeeded")]
    ChargeSucceeded,
    #[serde(rename = "charge.updated")]
    ChargeUpdated,
    #[serde(rename = "charge.refunded")]
    ChargeRefunded,
    #[serde(rename = "payment_intent.canceled")]
    PaymentIntentCanceled,
    #[serde(rename = "payment_intent.created")]
    PaymentIntentCreated,
    #[serde(rename = "payment_intent.processing")]
    PaymentIntentProcessing,
    #[serde(rename = "payment_intent.requires_action")]
    PaymentIntentRequiresAction,
    #[serde(rename = "amount_capturable_updated")]
    PaymentIntentAmountCapturableUpdated,
    #[serde(rename = "source.chargeable")]
    SourceChargeable,
    #[serde(rename = "source.transaction.created")]
    SourceTransactionCreated,
    #[serde(rename = "payment_intent.partially_funded")]
    PaymentIntentPartiallyFunded,
    #[serde(other)]
    Unknown,
}

#[derive(Debug, Serialize, strum::Display, Deserialize, PartialEq)]
#[serde(rename_all = "snake_case")]
pub enum WebhookEventStatus {
    WarningNeedsResponse,
    WarningClosed,
    WarningUnderReview,
    Won,
    Lost,
    NeedsResponse,
    UnderReview,
    ChargeRefunded,
    Succeeded,
    RequiresPaymentMethod,
    RequiresConfirmation,
    RequiresAction,
    Processing,
    RequiresCapture,
    Canceled,
    Chargeable,
    Failed,
    #[serde(other)]
    Unknown,
}

#[derive(Debug, Deserialize, PartialEq)]
pub struct EvidenceDetails {
    #[serde(with = "common_utils::custom_serde::timestamp")]
    pub due_by: PrimitiveDateTime,
}

impl
    TryFrom<(
        api::PaymentMethodData,
        enums::AuthenticationType,
        StripePaymentMethodType,
    )> for StripePaymentMethodData
{
    type Error = error_stack::Report<errors::ConnectorError>;
    fn try_from(
        (pm_data, auth_type, pm_type): (
            api::PaymentMethodData,
            enums::AuthenticationType,
            StripePaymentMethodType,
        ),
    ) -> Result<Self, Self::Error> {
        match pm_data {
            api::PaymentMethodData::Card(ref ccard) => Ok(Self::Card({
                let payment_method_auth_type = match auth_type {
                    enums::AuthenticationType::ThreeDs => Auth3ds::Any,
                    enums::AuthenticationType::NoThreeDs => Auth3ds::Automatic,
                };
                StripeCardData {
                    payment_method_data_type: StripePaymentMethodType::Card,
                    payment_method_data_card_number: ccard.card_number.clone(),
                    payment_method_data_card_exp_month: ccard.card_exp_month.clone(),
                    payment_method_data_card_exp_year: ccard.card_exp_year.clone(),
                    payment_method_data_card_cvc: ccard.card_cvc.clone(),
                    payment_method_auth_type,
                }
            })),
            api::PaymentMethodData::PayLater(_) => Ok(Self::PayLater(StripePayLaterData {
                payment_method_data_type: pm_type,
            })),
            api::PaymentMethodData::BankRedirect(_) => {
                Ok(Self::BankRedirect(StripeBankRedirectData {
                    payment_method_data_type: pm_type,
                    bank_name: None,
                    bank_specific_data: None,
                    code: None,
                }))
            }
            api::PaymentMethodData::Wallet(wallet_data) => match wallet_data {
                payments::WalletData::ApplePay(data) => {
                    let wallet_info = StripeWallet::ApplepayToken(StripeApplePay {
                        pk_token: data
                            .get_applepay_decoded_payment_data()
                            .change_context(errors::ConnectorError::RequestEncodingFailed)?,
                        pk_token_instrument_name: data.payment_method.pm_type,
                        pk_token_payment_network: data.payment_method.network,
                        pk_token_transaction_id: data.transaction_identifier,
                    });
                    Ok(Self::Wallet(wallet_info))
                }

                payments::WalletData::WeChatPayRedirect(_) => {
                    let wallet_info = StripeWallet::WechatpayPayment(WechatpayPayment {
                        client: WechatClient::Web,
                        payment_method_data_type: StripePaymentMethodType::Wechatpay,
                    });
                    Ok(Self::Wallet(wallet_info))
                }
                payments::WalletData::AliPayRedirect(_) => {
                    let wallet_info = StripeWallet::AlipayPayment(AlipayPayment {
                        payment_method_data_type: StripePaymentMethodType::Alipay,
                    });
                    Ok(Self::Wallet(wallet_info))
                }
                payments::WalletData::GooglePay(gpay_data) => Self::try_from(&gpay_data),
                _ => Err(errors::ConnectorError::InvalidWallet.into()),
            },
            api::PaymentMethodData::BankDebit(bank_debit_data) => {
                let (_pm_type, bank_data, _) = get_bank_debit_data(&bank_debit_data);

                Ok(Self::BankDebit(StripeBankDebitData {
                    bank_specific_data: bank_data,
                }))
            }
            api::PaymentMethodData::BankTransfer(bank_transfer_data) => {
                match bank_transfer_data.deref() {
                    payments::BankTransferData::AchBankTransfer { billing_details } => {
                        Ok(Self::BankTransfer(StripeBankTransferData::AchBankTransfer(
                            Box::new(AchTransferData {
                                email: billing_details.email.to_owned(),
                            }),
                        )))
                    }
                    payments::BankTransferData::MultibancoBankTransfer { billing_details } => Ok(
                        Self::BankTransfer(StripeBankTransferData::MultibancoBankTransfers(
                            Box::new(MultibancoTransferData {
                                email: billing_details.email.to_owned(),
                            }),
                        )),
                    ),
                    payments::BankTransferData::SepaBankTransfer { country, .. } => Ok(
                        Self::BankTransfer(StripeBankTransferData::SepaBankTransfer(Box::new(
                            SepaBankTransferData {
                                payment_method_data_type: StripePaymentMethodType::CustomerBalance,
                                bank_transfer_type: BankTransferType::EuBankTransfer,
                                balance_funding_type: BankTransferType::BankTransfers,
                                payment_method_type: StripePaymentMethodType::CustomerBalance,
                                country: country.to_owned(),
                            },
                        ))),
                    ),
                    payments::BankTransferData::BacsBankTransfer { .. } => Ok(Self::BankTransfer(
                        StripeBankTransferData::BacsBankTransfers(Box::new(BacsBankTransferData {
                            payment_method_data_type: StripePaymentMethodType::CustomerBalance,
                            bank_transfer_type: BankTransferType::GbBankTransfer,
                            balance_funding_type: BankTransferType::BankTransfers,
                            payment_method_type: StripePaymentMethodType::CustomerBalance,
                        })),
                    )),
<<<<<<< HEAD
                    payments::BankTransferData::Pix {} | payments::BankTransferData::Pse {} => Err(
                        errors::ConnectorError::NotImplemented("payment method".to_string()).into(),
                    ),
=======
>>>>>>> 38f14b9f
                }
            }
            api::PaymentMethodData::MandatePayment
            | api::PaymentMethodData::Crypto(_)
            | api::PaymentMethodData::Reward(_)
            | api::PaymentMethodData::GiftCard(_)
            | api::PaymentMethodData::Upi(_)
            | api::PaymentMethodData::Voucher(_) => Err(errors::ConnectorError::NotSupported {
                message: format!("{pm_type:?}"),
                connector: "Stripe",
                payment_experience: api_models::enums::PaymentExperience::RedirectToUrl.to_string(),
            })?,
        }
    }
}

#[derive(Debug, Deserialize)]
pub struct StripeGpayToken {
    pub id: String,
}

pub fn get_bank_transfer_request_data(
    req: &types::PaymentsAuthorizeRouterData,
    bank_transfer_data: &api_models::payments::BankTransferData,
) -> CustomResult<Option<types::RequestBody>, errors::ConnectorError> {
    match bank_transfer_data {
        api_models::payments::BankTransferData::AchBankTransfer { .. }
        | api_models::payments::BankTransferData::MultibancoBankTransfer { .. } => {
            let req = ChargesRequest::try_from(req)?;
            let request = types::RequestBody::log_and_get_request_body(
                &req,
                utils::Encode::<ChargesRequest>::url_encode,
            )
            .change_context(errors::ConnectorError::RequestEncodingFailed)?;
            Ok(Some(request))
        }
        _ => {
            let req = PaymentIntentRequest::try_from(req)?;
            let request = types::RequestBody::log_and_get_request_body(
                &req,
                utils::Encode::<PaymentIntentRequest>::url_encode,
            )
            .change_context(errors::ConnectorError::RequestEncodingFailed)?;
            Ok(Some(request))
        }
    }
}

pub fn get_bank_transfer_authorize_response(
    data: &types::PaymentsAuthorizeRouterData,
    res: types::Response,
    bank_transfer_data: &api_models::payments::BankTransferData,
) -> CustomResult<types::PaymentsAuthorizeRouterData, errors::ConnectorError> {
    match bank_transfer_data {
        api_models::payments::BankTransferData::AchBankTransfer { .. }
        | api_models::payments::BankTransferData::MultibancoBankTransfer { .. } => {
            let response: ChargesResponse = res
                .response
                .parse_struct("ChargesResponse")
                .change_context(errors::ConnectorError::ResponseDeserializationFailed)?;

            types::RouterData::try_from(types::ResponseRouterData {
                response,
                data: data.clone(),
                http_code: res.status_code,
            })
        }
        _ => {
            let response: PaymentIntentResponse = res
                .response
                .parse_struct("PaymentIntentResponse")
                .change_context(errors::ConnectorError::ResponseDeserializationFailed)?;

            types::RouterData::try_from(types::ResponseRouterData {
                response,
                data: data.clone(),
                http_code: res.status_code,
            })
        }
    }
}

pub fn construct_file_upload_request(
    file_upload_router_data: types::UploadFileRouterData,
) -> CustomResult<reqwest::multipart::Form, errors::ConnectorError> {
    let request = file_upload_router_data.request;
    let mut multipart = reqwest::multipart::Form::new();
    multipart = multipart.text("purpose", "dispute_evidence");
    let file_data = reqwest::multipart::Part::bytes(request.file)
        .file_name(request.file_key)
        .mime_str(request.file_type.as_ref())
        .map_err(|_| errors::ConnectorError::RequestEncodingFailed)?;
    multipart = multipart.part("file", file_data);
    Ok(multipart)
}

#[derive(Debug, Deserialize)]
pub struct FileUploadResponse {
    #[serde(rename = "id")]
    pub file_id: String,
}

#[derive(Debug, Serialize)]
pub struct Evidence {
    #[serde(rename = "evidence[access_activity_log]")]
    pub access_activity_log: Option<String>,
    #[serde(rename = "evidence[billing_address]")]
    pub billing_address: Option<String>,
    #[serde(rename = "evidence[cancellation_policy]")]
    pub cancellation_policy: Option<String>,
    #[serde(rename = "evidence[cancellation_policy_disclosure]")]
    pub cancellation_policy_disclosure: Option<String>,
    #[serde(rename = "evidence[cancellation_rebuttal]")]
    pub cancellation_rebuttal: Option<String>,
    #[serde(rename = "evidence[customer_communication]")]
    pub customer_communication: Option<String>,
    #[serde(rename = "evidence[customer_email_address]")]
    pub customer_email_address: Option<String>,
    #[serde(rename = "evidence[customer_name]")]
    pub customer_name: Option<String>,
    #[serde(rename = "evidence[customer_purchase_ip]")]
    pub customer_purchase_ip: Option<String>,
    #[serde(rename = "evidence[customer_signature]")]
    pub customer_signature: Option<String>,
    #[serde(rename = "evidence[product_description]")]
    pub product_description: Option<String>,
    #[serde(rename = "evidence[receipt]")]
    pub receipt: Option<String>,
    #[serde(rename = "evidence[refund_policy]")]
    pub refund_policy: Option<String>,
    #[serde(rename = "evidence[refund_policy_disclosure]")]
    pub refund_policy_disclosure: Option<String>,
    #[serde(rename = "evidence[refund_refusal_explanation]")]
    pub refund_refusal_explanation: Option<String>,
    #[serde(rename = "evidence[service_date]")]
    pub service_date: Option<String>,
    #[serde(rename = "evidence[service_documentation]")]
    pub service_documentation: Option<String>,
    #[serde(rename = "evidence[shipping_address]")]
    pub shipping_address: Option<String>,
    #[serde(rename = "evidence[shipping_carrier]")]
    pub shipping_carrier: Option<String>,
    #[serde(rename = "evidence[shipping_date]")]
    pub shipping_date: Option<String>,
    #[serde(rename = "evidence[shipping_documentation]")]
    pub shipping_documentation: Option<String>,
    #[serde(rename = "evidence[shipping_tracking_number]")]
    pub shipping_tracking_number: Option<String>,
    #[serde(rename = "evidence[uncategorized_file]")]
    pub uncategorized_file: Option<String>,
    #[serde(rename = "evidence[uncategorized_text]")]
    pub uncategorized_text: Option<String>,
    pub submit: bool,
}

impl TryFrom<&types::SubmitEvidenceRouterData> for Evidence {
    type Error = error_stack::Report<errors::ConnectorError>;
    fn try_from(item: &types::SubmitEvidenceRouterData) -> Result<Self, Self::Error> {
        let submit_evidence_request_data = item.request.clone();
        Ok(Self {
            access_activity_log: submit_evidence_request_data.access_activity_log,
            billing_address: submit_evidence_request_data.billing_address,
            cancellation_policy: submit_evidence_request_data.cancellation_policy_provider_file_id,
            cancellation_policy_disclosure: submit_evidence_request_data
                .cancellation_policy_disclosure,
            cancellation_rebuttal: submit_evidence_request_data.cancellation_rebuttal,
            customer_communication: submit_evidence_request_data
                .customer_communication_provider_file_id,
            customer_email_address: submit_evidence_request_data.customer_email_address,
            customer_name: submit_evidence_request_data.customer_name,
            customer_purchase_ip: submit_evidence_request_data.customer_purchase_ip,
            customer_signature: submit_evidence_request_data.customer_signature_provider_file_id,
            product_description: submit_evidence_request_data.product_description,
            receipt: submit_evidence_request_data.receipt_provider_file_id,
            refund_policy: submit_evidence_request_data.refund_policy_provider_file_id,
            refund_policy_disclosure: submit_evidence_request_data.refund_policy_disclosure,
            refund_refusal_explanation: submit_evidence_request_data.refund_refusal_explanation,
            service_date: submit_evidence_request_data.service_date,
            service_documentation: submit_evidence_request_data
                .service_documentation_provider_file_id,
            shipping_address: submit_evidence_request_data.shipping_address,
            shipping_carrier: submit_evidence_request_data.shipping_carrier,
            shipping_date: submit_evidence_request_data.shipping_date,
            shipping_documentation: submit_evidence_request_data
                .shipping_documentation_provider_file_id,
            shipping_tracking_number: submit_evidence_request_data.shipping_tracking_number,
            uncategorized_file: submit_evidence_request_data.uncategorized_file_provider_file_id,
            uncategorized_text: submit_evidence_request_data.uncategorized_text,
            submit: true,
        })
    }
}

#[derive(Debug, Deserialize)]
pub struct DisputeObj {
    #[serde(rename = "id")]
    pub dispute_id: String,
    pub status: String,
}

#[cfg(test)]
mod test_validate_shipping_address_against_payment_method {
    #![allow(clippy::unwrap_used)]
    use api_models::enums::CountryAlpha2;
    use masking::Secret;

    use crate::{
        connector::stripe::transformers::{
            validate_shipping_address_against_payment_method, StripePaymentMethodType,
            StripeShippingAddress,
        },
        core::errors,
    };

    #[test]
    fn should_return_ok() {
        // Arrange
        let stripe_shipping_address = create_stripe_shipping_address(
            Some("name".to_string()),
            Some("line1".to_string()),
            Some(CountryAlpha2::AD),
            Some("zip".to_string()),
        );

        let payment_method = &StripePaymentMethodType::AfterpayClearpay;

        //Act
        let result = validate_shipping_address_against_payment_method(
            &stripe_shipping_address,
            Some(payment_method),
        );

        // Assert
        assert!(result.is_ok());
    }

    #[test]
    fn should_return_err_for_empty_name() {
        // Arrange
        let stripe_shipping_address = create_stripe_shipping_address(
            None,
            Some("line1".to_string()),
            Some(CountryAlpha2::AD),
            Some("zip".to_string()),
        );

        let payment_method = &StripePaymentMethodType::AfterpayClearpay;

        //Act
        let result = validate_shipping_address_against_payment_method(
            &stripe_shipping_address,
            Some(payment_method),
        );

        // Assert
        assert!(result.is_err());
        let missing_fields = get_missing_fields(result.unwrap_err().current_context()).to_owned();
        assert_eq!(missing_fields.len(), 1);
        assert_eq!(missing_fields[0], "shipping.address.first_name");
    }

    #[test]
    fn should_return_err_for_empty_line1() {
        // Arrange
        let stripe_shipping_address = create_stripe_shipping_address(
            Some("name".to_string()),
            None,
            Some(CountryAlpha2::AD),
            Some("zip".to_string()),
        );

        let payment_method = &StripePaymentMethodType::AfterpayClearpay;

        //Act
        let result = validate_shipping_address_against_payment_method(
            &stripe_shipping_address,
            Some(payment_method),
        );

        // Assert
        assert!(result.is_err());
        let missing_fields = get_missing_fields(result.unwrap_err().current_context()).to_owned();
        assert_eq!(missing_fields.len(), 1);
        assert_eq!(missing_fields[0], "shipping.address.line1");
    }

    #[test]
    fn should_return_err_for_empty_country() {
        // Arrange
        let stripe_shipping_address = create_stripe_shipping_address(
            Some("name".to_string()),
            Some("line1".to_string()),
            None,
            Some("zip".to_string()),
        );

        let payment_method = &StripePaymentMethodType::AfterpayClearpay;

        //Act
        let result = validate_shipping_address_against_payment_method(
            &stripe_shipping_address,
            Some(payment_method),
        );

        // Assert
        assert!(result.is_err());
        let missing_fields = get_missing_fields(result.unwrap_err().current_context()).to_owned();
        assert_eq!(missing_fields.len(), 1);
        assert_eq!(missing_fields[0], "shipping.address.country");
    }

    #[test]
    fn should_return_err_for_empty_zip() {
        // Arrange
        let stripe_shipping_address = create_stripe_shipping_address(
            Some("name".to_string()),
            Some("line1".to_string()),
            Some(CountryAlpha2::AD),
            None,
        );
        let payment_method = &StripePaymentMethodType::AfterpayClearpay;

        //Act
        let result = validate_shipping_address_against_payment_method(
            &stripe_shipping_address,
            Some(payment_method),
        );

        // Assert
        assert!(result.is_err());
        let missing_fields = get_missing_fields(result.unwrap_err().current_context()).to_owned();
        assert_eq!(missing_fields.len(), 1);
        assert_eq!(missing_fields[0], "shipping.address.zip");
    }

    #[test]
    fn should_return_error_when_missing_multiple_fields() {
        // Arrange
        let expected_missing_field_names: Vec<&'static str> =
            vec!["shipping.address.zip", "shipping.address.country"];
        let stripe_shipping_address = create_stripe_shipping_address(
            Some("name".to_string()),
            Some("line1".to_string()),
            None,
            None,
        );
        let payment_method = &StripePaymentMethodType::AfterpayClearpay;

        //Act
        let result = validate_shipping_address_against_payment_method(
            &stripe_shipping_address,
            Some(payment_method),
        );

        // Assert
        assert!(result.is_err());
        let missing_fields = get_missing_fields(result.unwrap_err().current_context()).to_owned();
        for field in missing_fields {
            assert!(expected_missing_field_names.contains(&field));
        }
    }

    fn get_missing_fields(connector_error: &errors::ConnectorError) -> Vec<&'static str> {
        if let errors::ConnectorError::MissingRequiredFields { field_names } = connector_error {
            return field_names.to_vec();
        }

        vec![]
    }

    fn create_stripe_shipping_address(
        name: Option<String>,
        line1: Option<String>,
        country: Option<CountryAlpha2>,
        zip: Option<String>,
    ) -> StripeShippingAddress {
        StripeShippingAddress {
            name: name.map(Secret::new),
            line1: line1.map(Secret::new),
            country,
            zip: zip.map(Secret::new),
            city: Some(String::from("city")),
            line2: Some(Secret::new(String::from("line2"))),
            state: Some(Secret::new(String::from("state"))),
            phone: Some(Secret::new(String::from("pbone number"))),
        }
    }
}<|MERGE_RESOLUTION|>--- conflicted
+++ resolved
@@ -1232,13 +1232,10 @@
                         billing_details,
                     ))
                 }
-<<<<<<< HEAD
                 payments::BankTransferData::Pix {} | payments::BankTransferData::Pse {} => Err(
                     errors::ConnectorError::NotImplemented("this payment method".to_string())
                         .into(),
                 ),
-=======
->>>>>>> 38f14b9f
             }
         }
         _ => Err(errors::ConnectorError::NotImplemented(
@@ -2907,12 +2904,9 @@
                             payment_method_type: StripePaymentMethodType::CustomerBalance,
                         })),
                     )),
-<<<<<<< HEAD
                     payments::BankTransferData::Pix {} | payments::BankTransferData::Pse {} => Err(
                         errors::ConnectorError::NotImplemented("payment method".to_string()).into(),
                     ),
-=======
->>>>>>> 38f14b9f
                 }
             }
             api::PaymentMethodData::MandatePayment
