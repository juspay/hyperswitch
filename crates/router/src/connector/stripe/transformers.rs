use std::str::FromStr;

use api_models::{self, enums as api_enums, payments};
use base64::Engine;
use common_utils::{fp_utils, pii::Email};
use error_stack::{IntoReport, ResultExt};
use masking::ExposeInterface;
use serde::{Deserialize, Serialize};
use strum::EnumString;
use url::Url;
use uuid::Uuid;

use crate::{
    consts,
    core::errors,
    pii::{self, ExposeOptionInterface, Secret},
    services,
    types::{self, api, storage::enums},
    utils::OptionExt,
};

pub struct StripeAuthType {
    pub(super) api_key: String,
}

impl TryFrom<&types::ConnectorAuthType> for StripeAuthType {
    type Error = error_stack::Report<errors::ConnectorError>;
    fn try_from(item: &types::ConnectorAuthType) -> Result<Self, Self::Error> {
        if let types::ConnectorAuthType::HeaderKey { api_key } = item {
            Ok(Self {
                api_key: api_key.to_string(),
            })
        } else {
            Err(errors::ConnectorError::FailedToObtainAuthType.into())
        }
    }
}

#[derive(Debug, Default, Eq, PartialEq, Serialize)]
#[serde(rename_all = "lowercase")]
pub enum StripeCaptureMethod {
    Manual,
    #[default]
    Automatic,
}

impl From<Option<enums::CaptureMethod>> for StripeCaptureMethod {
    fn from(item: Option<enums::CaptureMethod>) -> Self {
        match item {
            Some(p) => match p {
                enums::CaptureMethod::ManualMultiple => Self::Manual,
                enums::CaptureMethod::Manual => Self::Manual,
                enums::CaptureMethod::Automatic => Self::Automatic,
                enums::CaptureMethod::Scheduled => Self::Manual,
            },
            None => Self::Automatic,
        }
    }
}

#[derive(Debug, Default, Eq, PartialEq, Serialize)]
#[serde(rename_all = "lowercase")]
pub enum Auth3ds {
    #[default]
    Automatic,
    Any,
}

#[derive(Debug, Eq, PartialEq, Serialize)]
pub struct PaymentIntentRequest {
    pub amount: i64, //amount in cents, hence passed as integer
    pub currency: String,
    pub statement_descriptor_suffix: Option<String>,
    pub statement_descriptor: Option<String>,
    #[serde(rename = "metadata[order_id]")]
    pub metadata_order_id: String,
    #[serde(rename = "metadata[txn_id]")]
    pub metadata_txn_id: String,
    #[serde(rename = "metadata[txn_uuid]")]
    pub metadata_txn_uuid: String,
    pub return_url: String,
    pub confirm: bool,
    pub mandate: Option<String>,
    pub description: Option<String>,
    #[serde(flatten)]
    pub shipping: StripeShippingAddress,
    #[serde(flatten)]
    pub billing: StripeBillingAddress,
    #[serde(flatten)]
    pub payment_data: Option<StripePaymentMethodData>,
    pub capture_method: StripeCaptureMethod,
}

#[derive(Debug, Eq, PartialEq, Serialize)]
pub struct SetupIntentRequest {
    #[serde(rename = "metadata[order_id]")]
    pub metadata_order_id: String,
    #[serde(rename = "metadata[txn_id]")]
    pub metadata_txn_id: String,
    #[serde(rename = "metadata[txn_uuid]")]
    pub metadata_txn_uuid: String,
    pub confirm: bool,
    pub usage: Option<enums::FutureUsage>,
    pub off_session: Option<bool>,
    #[serde(flatten)]
    pub payment_data: StripePaymentMethodData,
}

#[derive(Debug, Eq, PartialEq, Serialize)]
pub struct StripeCardData {
    #[serde(rename = "payment_method_types[]")]
    pub payment_method_types: StripePaymentMethodType,
    #[serde(rename = "payment_method_data[type]")]
    pub payment_method_data_type: StripePaymentMethodType,
    #[serde(rename = "payment_method_data[card][number]")]
    pub payment_method_data_card_number: Secret<String, pii::CardNumber>,
    #[serde(rename = "payment_method_data[card][exp_month]")]
    pub payment_method_data_card_exp_month: Secret<String>,
    #[serde(rename = "payment_method_data[card][exp_year]")]
    pub payment_method_data_card_exp_year: Secret<String>,
    #[serde(rename = "payment_method_data[card][cvc]")]
    pub payment_method_data_card_cvc: Secret<String>,
    #[serde(rename = "payment_method_options[card][request_three_d_secure]")]
    pub payment_method_auth_type: Auth3ds,
}
#[derive(Debug, Eq, PartialEq, Serialize)]
pub struct StripePayLaterData {
    #[serde(rename = "payment_method_types[]")]
    pub payment_method_types: StripePaymentMethodType,
    #[serde(rename = "payment_method_data[type]")]
    pub payment_method_data_type: StripePaymentMethodType,
}

#[derive(Debug, Eq, PartialEq, Serialize)]
pub struct TokenRequest {
    #[serde(flatten)]
    pub token_data: StripePaymentMethodData,
}

#[derive(Debug, Eq, PartialEq, Deserialize)]
pub struct StripeTokenResponse {
    pub id: String,
    pub object: String,
}

#[derive(Debug, Eq, PartialEq, Serialize)]
#[serde(untagged)]
pub enum StripeBankName {
    Eps {
        #[serde(rename = "payment_method_data[eps][bank]")]
        bank_name: StripeBankNames,
    },
    Ideal {
        #[serde(rename = "payment_method_data[ideal][bank]")]
        ideal_bank_name: StripeBankNames,
    },
}

#[derive(Debug, Eq, PartialEq, Serialize)]
#[serde(untagged)]
pub enum BankSpecificData {
    Sofort {
        #[serde(rename = "payment_method_options[sofort][preferred_language]")]
        preferred_language: String,
        #[serde(rename = "payment_method_data[sofort][country]")]
        country: api_enums::CountryCode,
    },
}

fn get_bank_name(
    stripe_pm_type: &StripePaymentMethodType,
    bank_redirect_data: &api_models::payments::BankRedirectData,
) -> Result<Option<StripeBankName>, errors::ConnectorError> {
    match (stripe_pm_type, bank_redirect_data) {
        (
            StripePaymentMethodType::Eps,
            api_models::payments::BankRedirectData::Eps { ref bank_name, .. },
        ) => Ok(Some(StripeBankName::Eps {
            bank_name: StripeBankNames::try_from(bank_name)?,
        })),
        (
            StripePaymentMethodType::Ideal,
            api_models::payments::BankRedirectData::Ideal { bank_name, .. },
        ) => Ok(Some(StripeBankName::Ideal {
            ideal_bank_name: StripeBankNames::try_from(bank_name)?,
        })),
        (StripePaymentMethodType::Sofort | StripePaymentMethodType::Giropay, _) => Ok(None),
        _ => Err(errors::ConnectorError::MismatchedPaymentData),
    }
}
#[derive(Debug, Eq, PartialEq, Serialize)]
pub struct StripeBankRedirectData {
    #[serde(rename = "payment_method_types[]")]
    pub payment_method_types: StripePaymentMethodType,
    #[serde(rename = "payment_method_data[type]")]
    pub payment_method_data_type: StripePaymentMethodType,
    // Required only for eps and ideal
    #[serde(flatten)]
    pub bank_name: Option<StripeBankName>,
    #[serde(flatten)]
    pub bank_specific_data: Option<BankSpecificData>,
}

#[derive(Debug, Eq, PartialEq, Serialize)]
#[serde(untagged)]
pub enum StripePaymentMethodData {
    Card(StripeCardData),
    PayLater(StripePayLaterData),
    Wallet(StripeWallet),
    BankRedirect(StripeBankRedirectData),
    Reward,
}

#[derive(Debug, Eq, PartialEq, Serialize)]
#[serde(untagged)]
pub enum StripeWallet {
    ApplepayToken(StripeApplePay),
    ApplepayPayment(ApplepayPayment),
}

#[derive(Debug, Eq, PartialEq, Serialize)]
pub struct StripeApplePay {
    pub pk_token: String,
    pub pk_token_instrument_name: String,
    pub pk_token_payment_network: String,
    pub pk_token_transaction_id: String,
}

#[derive(Debug, Eq, PartialEq, Serialize)]
pub struct ApplepayPayment {
    #[serde(rename = "payment_method_data[card][token]")]
    pub token: String,
    #[serde(rename = "payment_method_data[type]")]
    pub payment_method_types: StripePaymentMethodType,
}

#[derive(Debug, Eq, PartialEq, Serialize, Clone)]
#[serde(rename_all = "snake_case")]
pub enum StripePaymentMethodType {
    Card,
    Klarna,
    Affirm,
    AfterpayClearpay,
    Eps,
    Giropay,
    Ideal,
    Sofort,
    ApplePay,
}

#[derive(Debug, Eq, PartialEq, Serialize, Clone)]
#[serde(rename_all = "snake_case")]
pub enum StripeBankNames {
    AbnAmro,
    ArzteUndApothekerBank,
    AsnBank,
    AustrianAnadiBankAg,
    BankAustria,
    BankhausCarlSpangler,
    BankhausSchelhammerUndSchatteraAg,
    BawagPskAg,
    BksBankAg,
    BrullKallmusBankAg,
    BtvVierLanderBank,
    Bunq,
    CapitalBankGraweGruppeAg,
    Dolomitenbank,
    EasybankAg,
    ErsteBankUndSparkassen,
    Handelsbanken,
    HypoAlpeadriabankInternationalAg,
    HypoNoeLbFurNiederosterreichUWien,
    HypoOberosterreichSalzburgSteiermark,
    HypoTirolBankAg,
    HypoVorarlbergBankAg,
    HypoBankBurgenlandAktiengesellschaft,
    Ing,
    Knab,
    MarchfelderBank,
    OberbankAg,
    RaiffeisenBankengruppeOsterreich,
    SchoellerbankAg,
    SpardaBankWien,
    VolksbankGruppe,
    VolkskreditbankAg,
    VrBankBraunau,
    Moneyou,
    Rabobank,
    Regiobank,
    Revolut,
    SnsBank,
    TriodosBank,
    VanLanschot,
}

impl TryFrom<&api_models::enums::BankNames> for StripeBankNames {
    type Error = errors::ConnectorError;
    fn try_from(bank: &api_models::enums::BankNames) -> Result<Self, Self::Error> {
        Ok(match bank {
            api_models::enums::BankNames::AbnAmro => Self::AbnAmro,
            api_models::enums::BankNames::ArzteUndApothekerBank => Self::ArzteUndApothekerBank,
            api_models::enums::BankNames::AsnBank => Self::AsnBank,
            api_models::enums::BankNames::AustrianAnadiBankAg => Self::AustrianAnadiBankAg,
            api_models::enums::BankNames::BankAustria => Self::BankAustria,
            api_models::enums::BankNames::BankhausCarlSpangler => Self::BankhausCarlSpangler,
            api_models::enums::BankNames::BankhausSchelhammerUndSchatteraAg => {
                Self::BankhausSchelhammerUndSchatteraAg
            }
            api_models::enums::BankNames::BawagPskAg => Self::BawagPskAg,
            api_models::enums::BankNames::BksBankAg => Self::BksBankAg,
            api_models::enums::BankNames::BrullKallmusBankAg => Self::BrullKallmusBankAg,
            api_models::enums::BankNames::BtvVierLanderBank => Self::BtvVierLanderBank,
            api_models::enums::BankNames::Bunq => Self::Bunq,
            api_models::enums::BankNames::CapitalBankGraweGruppeAg => {
                Self::CapitalBankGraweGruppeAg
            }
            api_models::enums::BankNames::Dolomitenbank => Self::Dolomitenbank,
            api_models::enums::BankNames::EasybankAg => Self::EasybankAg,
            api_models::enums::BankNames::ErsteBankUndSparkassen => Self::ErsteBankUndSparkassen,
            api_models::enums::BankNames::Handelsbanken => Self::Handelsbanken,
            api_models::enums::BankNames::HypoAlpeadriabankInternationalAg => {
                Self::HypoAlpeadriabankInternationalAg
            }
            api_models::enums::BankNames::HypoNoeLbFurNiederosterreichUWien => {
                Self::HypoNoeLbFurNiederosterreichUWien
            }
            api_models::enums::BankNames::HypoOberosterreichSalzburgSteiermark => {
                Self::HypoOberosterreichSalzburgSteiermark
            }
            api_models::enums::BankNames::HypoTirolBankAg => Self::HypoTirolBankAg,
            api_models::enums::BankNames::HypoVorarlbergBankAg => Self::HypoVorarlbergBankAg,
            api_models::enums::BankNames::HypoBankBurgenlandAktiengesellschaft => {
                Self::HypoBankBurgenlandAktiengesellschaft
            }
            api_models::enums::BankNames::Ing => Self::Ing,
            api_models::enums::BankNames::Knab => Self::Knab,
            api_models::enums::BankNames::MarchfelderBank => Self::MarchfelderBank,
            api_models::enums::BankNames::OberbankAg => Self::OberbankAg,
            api_models::enums::BankNames::RaiffeisenBankengruppeOsterreich => {
                Self::RaiffeisenBankengruppeOsterreich
            }
            api_models::enums::BankNames::Rabobank => Self::Rabobank,
            api_models::enums::BankNames::Regiobank => Self::Regiobank,
            api_models::enums::BankNames::Revolut => Self::Revolut,
            api_models::enums::BankNames::SnsBank => Self::SnsBank,
            api_models::enums::BankNames::TriodosBank => Self::TriodosBank,
            api_models::enums::BankNames::VanLanschot => Self::VanLanschot,
            api_models::enums::BankNames::Moneyou => Self::Moneyou,
            api_models::enums::BankNames::SchoellerbankAg => Self::SchoellerbankAg,
            api_models::enums::BankNames::SpardaBankWien => Self::SpardaBankWien,
            api_models::enums::BankNames::VolksbankGruppe => Self::VolksbankGruppe,
            api_models::enums::BankNames::VolkskreditbankAg => Self::VolkskreditbankAg,
            api_models::enums::BankNames::VrBankBraunau => Self::VrBankBraunau,
            _ => Err(errors::ConnectorError::NotSupported {
                payment_method: api_enums::PaymentMethod::BankRedirect.to_string(),
                connector: "Stripe",
                payment_experience: api_enums::PaymentExperience::RedirectToUrl.to_string(),
            })?,
        })
    }
}

fn validate_shipping_address_against_payment_method(
    shipping_address: &StripeShippingAddress,
    payment_method: &StripePaymentMethodType,
) -> Result<(), error_stack::Report<errors::ConnectorError>> {
    if let StripePaymentMethodType::AfterpayClearpay = payment_method {
        fp_utils::when(shipping_address.name.is_none(), || {
            Err(errors::ConnectorError::MissingRequiredField {
                field_name: "shipping.address.first_name",
            })
        })?;

        fp_utils::when(shipping_address.line1.is_none(), || {
            Err(errors::ConnectorError::MissingRequiredField {
                field_name: "shipping.address.line1",
            })
        })?;

        fp_utils::when(shipping_address.country.is_none(), || {
            Err(errors::ConnectorError::MissingRequiredField {
                field_name: "shipping.address.country",
            })
        })?;

        fp_utils::when(shipping_address.zip.is_none(), || {
            Err(errors::ConnectorError::MissingRequiredField {
                field_name: "shipping.address.zip",
            })
        })?;
    }
    Ok(())
}

fn infer_stripe_pay_later_type(
    pm_type: &enums::PaymentMethodType,
    experience: &enums::PaymentExperience,
) -> Result<StripePaymentMethodType, errors::ConnectorError> {
    if &enums::PaymentExperience::RedirectToUrl == experience {
        match pm_type {
            enums::PaymentMethodType::Klarna => Ok(StripePaymentMethodType::Klarna),
            enums::PaymentMethodType::Affirm => Ok(StripePaymentMethodType::Affirm),
            enums::PaymentMethodType::AfterpayClearpay => {
                Ok(StripePaymentMethodType::AfterpayClearpay)
            }
            _ => Err(errors::ConnectorError::NotSupported {
                payment_method: pm_type.to_string(),
                connector: "stripe",
                payment_experience: experience.to_string(),
            }),
        }
    } else {
        Err(errors::ConnectorError::NotSupported {
            payment_method: pm_type.to_string(),
            connector: "stripe",
            payment_experience: experience.to_string(),
        })
    }
}

fn infer_stripe_bank_redirect_issuer(
    payment_method_type: Option<&enums::PaymentMethodType>,
) -> Result<StripePaymentMethodType, errors::ConnectorError> {
    match payment_method_type {
        Some(storage_models::enums::PaymentMethodType::Giropay) => {
            Ok(StripePaymentMethodType::Giropay)
        }
        Some(storage_models::enums::PaymentMethodType::Ideal) => Ok(StripePaymentMethodType::Ideal),
        Some(storage_models::enums::PaymentMethodType::Sofort) => {
            Ok(StripePaymentMethodType::Sofort)
        }
        Some(storage_models::enums::PaymentMethodType::Eps) => Ok(StripePaymentMethodType::Eps),
        None => Err(errors::ConnectorError::MissingRequiredField {
            field_name: "payment_method_type",
        }),
        _ => Err(errors::ConnectorError::MismatchedPaymentData),
    }
}

impl TryFrom<(&api_models::payments::PayLaterData, StripePaymentMethodType)>
    for StripeBillingAddress
{
    type Error = errors::ConnectorError;

    fn try_from(
        (pay_later_data, pm_type): (&api_models::payments::PayLaterData, StripePaymentMethodType),
    ) -> Result<Self, Self::Error> {
        match (pay_later_data, pm_type) {
            (
                payments::PayLaterData::KlarnaRedirect {
                    billing_email,
                    billing_country,
                },
                StripePaymentMethodType::Klarna,
            ) => Ok(Self {
                email: Some(billing_email.to_owned()),
                country: Some(billing_country.to_owned()),
                ..Self::default()
            }),
            (payments::PayLaterData::AffirmRedirect {}, StripePaymentMethodType::Affirm) => {
                Ok(Self::default())
            }
            (
                payments::PayLaterData::AfterpayClearpayRedirect {
                    billing_email,
                    billing_name,
                },
                StripePaymentMethodType::AfterpayClearpay,
            ) => Ok(Self {
                email: Some(billing_email.to_owned()),
                name: Some(billing_name.to_owned()),
                ..Self::default()
            }),
            _ => Err(errors::ConnectorError::MismatchedPaymentData),
        }
    }
}

impl TryFrom<&payments::BankRedirectData> for StripeBillingAddress {
    type Error = errors::ConnectorError;

    fn try_from(bank_redirection_data: &payments::BankRedirectData) -> Result<Self, Self::Error> {
        match bank_redirection_data {
            payments::BankRedirectData::Eps {
                billing_details, ..
            } => Ok(Self {
                name: Some(billing_details.billing_name.clone()),
                ..Self::default()
            }),
            payments::BankRedirectData::Giropay { billing_details } => Ok(Self {
                name: Some(billing_details.billing_name.clone()),
                ..Self::default()
            }),
            payments::BankRedirectData::Ideal {
                billing_details, ..
            } => Ok(Self {
                name: Some(billing_details.billing_name.clone()),
                ..Self::default()
            }),
            _ => Ok(Self::default()),
        }
    }
}

fn get_bank_specific_data(
    bank_redirect_data: &payments::BankRedirectData,
) -> Option<BankSpecificData> {
    match bank_redirect_data {
        payments::BankRedirectData::Sofort {
            country,
            preferred_language,
        } => Some(BankSpecificData::Sofort {
            country: country.to_owned(),
            preferred_language: preferred_language.to_owned(),
        }),
        _ => None,
    }
}

fn create_stripe_payment_method(
    pm_type: Option<&enums::PaymentMethodType>,
    experience: Option<&enums::PaymentExperience>,
    payment_method_data: &api_models::payments::PaymentMethodData,
    auth_type: enums::AuthenticationType,
) -> Result<
    (
        StripePaymentMethodData,
        StripePaymentMethodType,
        StripeBillingAddress,
    ),
    error_stack::Report<errors::ConnectorError>,
> {
    match payment_method_data {
        payments::PaymentMethodData::Card(card_details) => {
            let payment_method_auth_type = match auth_type {
                enums::AuthenticationType::ThreeDs => Auth3ds::Any,
                enums::AuthenticationType::NoThreeDs => Auth3ds::Automatic,
            };
            Ok((
                StripePaymentMethodData::Card(StripeCardData {
                    payment_method_types: StripePaymentMethodType::Card,
                    payment_method_data_type: StripePaymentMethodType::Card,
                    payment_method_data_card_number: card_details.card_number.clone(),
                    payment_method_data_card_exp_month: card_details.card_exp_month.clone(),
                    payment_method_data_card_exp_year: card_details.card_exp_year.clone(),
                    payment_method_data_card_cvc: card_details.card_cvc.clone(),
                    payment_method_auth_type,
                }),
                StripePaymentMethodType::Card,
                StripeBillingAddress::default(),
            ))
        }
        payments::PaymentMethodData::PayLater(pay_later_data) => {
            let pm_type = pm_type.ok_or(errors::ConnectorError::MissingRequiredField {
                field_name: "payment_method_type",
            })?;

            let pm_experience = experience.ok_or(errors::ConnectorError::MissingRequiredField {
                field_name: "payment_experience",
            })?;

            let stripe_pm_type = infer_stripe_pay_later_type(pm_type, pm_experience)?;

            let billing_address =
                StripeBillingAddress::try_from((pay_later_data, stripe_pm_type.clone()))?;

            Ok((
                StripePaymentMethodData::PayLater(StripePayLaterData {
                    payment_method_types: stripe_pm_type.clone(),
                    payment_method_data_type: stripe_pm_type.clone(),
                }),
                stripe_pm_type,
                billing_address,
            ))
        }
        payments::PaymentMethodData::BankRedirect(bank_redirect_data) => {
            let billing_address = StripeBillingAddress::try_from(bank_redirect_data)?;
            let pm_type = infer_stripe_bank_redirect_issuer(pm_type)?;
            let bank_specific_data = get_bank_specific_data(bank_redirect_data);
            let bank_name = get_bank_name(&pm_type, bank_redirect_data)?;
            Ok((
                StripePaymentMethodData::BankRedirect(StripeBankRedirectData {
                    payment_method_types: pm_type.clone(),
                    payment_method_data_type: pm_type.clone(),
                    bank_name,
                    bank_specific_data,
                }),
                pm_type,
                billing_address,
            ))
        }
        payments::PaymentMethodData::Wallet(wallet_data) => match wallet_data {
            payments::WalletData::ApplePay(applepay_data) => Ok((
                StripePaymentMethodData::Wallet(StripeWallet::ApplepayToken(StripeApplePay {
                    pk_token: String::from_utf8(
                        consts::BASE64_ENGINE
                            .decode(&applepay_data.payment_data)
                            .into_report()
                            .change_context(errors::ConnectorError::RequestEncodingFailed)?,
                    )
                    .into_report()
                    .change_context(errors::ConnectorError::RequestEncodingFailed)?,
                    pk_token_instrument_name: applepay_data.payment_method.pm_type.to_owned(),
                    pk_token_payment_network: applepay_data.payment_method.network.to_owned(),
                    pk_token_transaction_id: applepay_data.transaction_identifier.to_owned(),
                })),
                StripePaymentMethodType::ApplePay,
                StripeBillingAddress::default(),
            )),
            _ => Err(errors::ConnectorError::NotImplemented(
                "This wallet is not implemented for stripe".to_string(),
            )
            .into()),
        },
        _ => Err(errors::ConnectorError::NotImplemented(
            "stripe does not support this payment method".to_string(),
        )
        .into()),
    }
}

impl TryFrom<&types::PaymentsAuthorizeRouterData> for PaymentIntentRequest {
    type Error = error_stack::Report<errors::ConnectorError>;
    fn try_from(item: &types::PaymentsAuthorizeRouterData) -> Result<Self, Self::Error> {
        let metadata_order_id = item.payment_id.to_string();
        let metadata_txn_id = format!("{}_{}_{}", item.merchant_id, item.payment_id, "1");
        let metadata_txn_uuid = Uuid::new_v4().to_string(); //Fetch autogenerated txn_uuid from Database.

        let shipping_address = match item.address.shipping.clone() {
            Some(mut shipping) => StripeShippingAddress {
                city: shipping.address.as_mut().and_then(|a| a.city.take()),
                country: shipping.address.as_mut().and_then(|a| a.country.take()),
                line1: shipping.address.as_mut().and_then(|a| a.line1.take()),
                line2: shipping.address.as_mut().and_then(|a| a.line2.take()),
                zip: shipping.address.as_mut().and_then(|a| a.zip.take()),
                state: shipping.address.as_mut().and_then(|a| a.state.take()),
                name: shipping.address.as_mut().and_then(|a| {
                    a.first_name.as_ref().map(|first_name| {
                        format!(
                            "{} {}",
                            first_name.clone().expose(),
                            a.last_name.clone().expose_option().unwrap_or_default()
                        )
                        .into()
                    })
                }),
                phone: shipping.phone.map(|p| {
                    format!(
                        "{}{}",
                        p.country_code.unwrap_or_default(),
                        p.number.expose_option().unwrap_or_default()
                    )
                    .into()
                }),
            },
            None => StripeShippingAddress::default(),
        };

        let (mut payment_data, mandate, billing_address) = {
            match item
                .request
                .mandate_id
                .clone()
                .and_then(|mandate_ids| mandate_ids.connector_mandate_id)
            {
                None => {
                    let (payment_method_data, payment_method_type, billing_address) =
                        create_stripe_payment_method(
                            item.request.payment_method_type.as_ref(),
                            item.request.payment_experience.as_ref(),
                            &item.request.payment_method_data,
                            item.auth_type,
                        )?;

                    validate_shipping_address_against_payment_method(
                        &shipping_address,
                        &payment_method_type,
                    )?;

                    (Some(payment_method_data), None, billing_address)
                }
                Some(mandate_id) => (None, Some(mandate_id), StripeBillingAddress::default()),
            }
        };

        payment_data = match item.request.payment_method_data {
            payments::PaymentMethodData::Wallet(payments::WalletData::ApplePay(_)) => Some(
                StripePaymentMethodData::Wallet(StripeWallet::ApplepayPayment(ApplepayPayment {
                    token: item
                        .payment_method_token
                        .to_owned()
                        .get_required_value("payment_token")
                        .change_context(errors::ConnectorError::RequestEncodingFailed)?,
                    payment_method_types: StripePaymentMethodType::Card,
                })),
            ),
            _ => payment_data,
        };

        Ok(Self {
            amount: item.request.amount, //hopefully we don't loose some cents here
            currency: item.request.currency.to_string(), //we need to copy the value and not transfer ownership
            statement_descriptor_suffix: item.request.statement_descriptor_suffix.clone(),
            statement_descriptor: item.request.statement_descriptor.clone(),
            metadata_order_id,
            metadata_txn_id,
            metadata_txn_uuid,
            return_url: item
                .request
                .router_return_url
                .clone()
                .unwrap_or_else(|| "https://juspay.in/".to_string()),
            confirm: true, // Stripe requires confirm to be true if return URL is present

            description: item.description.clone(),
            shipping: shipping_address,
            billing: billing_address,
            capture_method: StripeCaptureMethod::from(item.request.capture_method),
            payment_data,
            mandate,
        })
    }
}

impl TryFrom<&types::VerifyRouterData> for SetupIntentRequest {
    type Error = error_stack::Report<errors::ConnectorError>;
    fn try_from(item: &types::VerifyRouterData) -> Result<Self, Self::Error> {
        let metadata_order_id = item.payment_id.to_string();
        let metadata_txn_id = format!("{}_{}_{}", item.merchant_id, item.payment_id, "1");
        let metadata_txn_uuid = Uuid::new_v4().to_string();

        //Only cards supported for mandates
        let pm_type = StripePaymentMethodType::Card;
        let payment_data = StripePaymentMethodData::try_from((
            item.request.payment_method_data.clone(),
            item.auth_type,
            pm_type,
        ))?;

        Ok(Self {
            confirm: true,
            metadata_order_id,
            metadata_txn_id,
            metadata_txn_uuid,
            payment_data,
            off_session: item.request.off_session,
            usage: item.request.setup_future_usage,
        })
    }
}

impl TryFrom<&types::TokenizationRouterData> for TokenRequest {
    type Error = error_stack::Report<errors::ConnectorError>;
    fn try_from(item: &types::TokenizationRouterData) -> Result<Self, Self::Error> {
        let payment_data = create_stripe_payment_method(
            None,
            None,
            &item.request.payment_method_data,
            item.auth_type,
        )?;
        Ok(Self {
            token_data: payment_data.0,
        })
    }
}

#[derive(Clone, Debug, Default, Eq, PartialEq, Deserialize, Serialize)]
pub struct StripeMetadata {
    pub order_id: String,
    pub txn_id: String,
    pub txn_uuid: String,
}

#[derive(Clone, Default, Debug, Eq, PartialEq, Deserialize, Serialize)]
#[serde(rename_all = "snake_case")]
pub enum StripePaymentStatus {
    Succeeded,
    Failed,
    #[default]
    Processing,
    #[serde(rename = "requires_action")]
    RequiresCustomerAction,
    #[serde(rename = "requires_payment_method")]
    RequiresPaymentMethod,
    RequiresConfirmation,
    Canceled,
    RequiresCapture,
    // This is the case in
    Pending,
}

impl From<StripePaymentStatus> for enums::AttemptStatus {
    fn from(item: StripePaymentStatus) -> Self {
        match item {
            StripePaymentStatus::Succeeded => Self::Charged,
            StripePaymentStatus::Failed => Self::Failure,
            StripePaymentStatus::Processing => Self::Authorizing,
            StripePaymentStatus::RequiresCustomerAction => Self::AuthenticationPending,
            StripePaymentStatus::RequiresPaymentMethod => Self::PaymentMethodAwaited,
            StripePaymentStatus::RequiresConfirmation => Self::ConfirmationAwaited,
            StripePaymentStatus::Canceled => Self::Voided,
            StripePaymentStatus::RequiresCapture => Self::Authorized,
            StripePaymentStatus::Pending => Self::Pending,
        }
    }
}

#[derive(Debug, Default, Eq, PartialEq, Deserialize)]
pub struct PaymentIntentResponse {
    pub id: String,
    pub object: String,
    pub amount: i64,
    pub amount_received: i64,
    pub amount_capturable: i64,
    pub currency: String,
    pub status: StripePaymentStatus,
    pub client_secret: Secret<String>,
    pub created: i32,
    pub customer: Option<String>,
    pub description: Option<String>,
    pub statement_descriptor: Option<String>,
    pub statement_descriptor_suffix: Option<String>,
    pub metadata: StripeMetadata,
    pub next_action: Option<StripeNextActionResponse>,
    pub payment_method_options: Option<StripePaymentMethodOptions>,
    pub last_payment_error: Option<ErrorDetails>,
}

#[derive(Debug, Default, Eq, PartialEq, Deserialize)]
pub struct PaymentSyncResponse {
    #[serde(flatten)]
    pub intent_fields: PaymentIntentResponse,
    pub last_payment_error: Option<ErrorDetails>,
}

impl std::ops::Deref for PaymentSyncResponse {
    type Target = PaymentIntentResponse;

    fn deref(&self) -> &Self::Target {
        &self.intent_fields
    }
}

#[derive(Serialize, Deserialize)]
pub struct LastPaymentError {
    code: String,
    message: String,
}

#[derive(Deserialize)]
pub struct PaymentIntentSyncResponse {
    #[serde(flatten)]
    payment_intent_fields: PaymentIntentResponse,
    pub last_payment_error: Option<LastPaymentError>,
}

impl std::ops::Deref for PaymentIntentSyncResponse {
    type Target = PaymentIntentResponse;

    fn deref(&self) -> &Self::Target {
        &self.payment_intent_fields
    }
}

#[derive(Clone, Debug, Default, Eq, PartialEq, Deserialize)]
pub struct SetupIntentResponse {
    pub id: String,
    pub object: String,
    pub status: StripePaymentStatus, // Change to SetupStatus
    pub client_secret: Secret<String>,
    pub customer: Option<String>,
    pub statement_descriptor: Option<String>,
    pub statement_descriptor_suffix: Option<String>,
    pub metadata: StripeMetadata,
    pub next_action: Option<StripeNextActionResponse>,
    pub payment_method_options: Option<StripePaymentMethodOptions>,
}

impl<F, T>
    TryFrom<types::ResponseRouterData<F, PaymentIntentResponse, T, types::PaymentsResponseData>>
    for types::RouterData<F, T, types::PaymentsResponseData>
{
    type Error = error_stack::Report<errors::ConnectorError>;
    fn try_from(
        item: types::ResponseRouterData<F, PaymentIntentResponse, T, types::PaymentsResponseData>,
    ) -> Result<Self, Self::Error> {
        let redirection_data =
            item.response
                .next_action
                .map(|StripeNextActionResponse::RedirectToUrl(response)| {
                    services::RedirectForm::from((response.url, services::Method::Get))
                });

        let mandate_reference =
            item.response
                .payment_method_options
                .and_then(|payment_method_options| match payment_method_options {
                    StripePaymentMethodOptions::Card {
                        mandate_options, ..
                    } => mandate_options.map(|mandate_options| mandate_options.reference),
                    _ => None,
                });

        Ok(Self {
            status: enums::AttemptStatus::from(item.response.status),
            // client_secret: Some(item.response.client_secret.clone().as_str()),
            // description: item.response.description.map(|x| x.as_str()),
            // statement_descriptor_suffix: item.response.statement_descriptor_suffix.map(|x| x.as_str()),
            // three_ds_form,
            response: Ok(types::PaymentsResponseData::TransactionResponse {
                resource_id: types::ResponseId::ConnectorTransactionId(item.response.id),
                redirection_data,
                mandate_reference,
                connector_metadata: None,
            }),
            amount_captured: Some(item.response.amount_received),
            ..item.data
        })
    }
}

impl<F, T>
    TryFrom<types::ResponseRouterData<F, PaymentIntentSyncResponse, T, types::PaymentsResponseData>>
    for types::RouterData<F, T, types::PaymentsResponseData>
{
    type Error = error_stack::Report<errors::ConnectorError>;
    fn try_from(
        item: types::ResponseRouterData<
            F,
            PaymentIntentSyncResponse,
            T,
            types::PaymentsResponseData,
        >,
    ) -> Result<Self, Self::Error> {
        let redirection_data = item.response.next_action.as_ref().map(
            |StripeNextActionResponse::RedirectToUrl(response)| {
                services::RedirectForm::from((response.url.clone(), services::Method::Get))
            },
        );

        let mandate_reference =
            item.response
                .payment_method_options
                .to_owned()
                .and_then(|payment_method_options| match payment_method_options {
                    StripePaymentMethodOptions::Card {
                        mandate_options, ..
                    } => mandate_options.map(|mandate_options| mandate_options.reference),
                    StripePaymentMethodOptions::Klarna {}
                    | StripePaymentMethodOptions::Affirm {}
                    | StripePaymentMethodOptions::AfterpayClearpay {}
                    | StripePaymentMethodOptions::Eps {}
                    | StripePaymentMethodOptions::Giropay {}
                    | StripePaymentMethodOptions::Ideal {}
                    | StripePaymentMethodOptions::Sofort {} => None,
                });

        let error_res =
            item.response
                .last_payment_error
                .as_ref()
                .map(|error| types::ErrorResponse {
                    code: error.code.to_owned(),
                    message: error.message.to_owned(),
                    reason: None,
                    status_code: item.http_code,
                });

        let response = error_res.map_or(
            Ok(types::PaymentsResponseData::TransactionResponse {
                resource_id: types::ResponseId::ConnectorTransactionId(item.response.id.clone()),
                redirection_data,
                mandate_reference,
                connector_metadata: None,
            }),
            Err,
        );

        Ok(Self {
            status: enums::AttemptStatus::from(item.response.status.to_owned()),
            response,
            amount_captured: Some(item.response.amount_received),
            ..item.data
        })
    }
}

impl<F, T>
    TryFrom<types::ResponseRouterData<F, SetupIntentResponse, T, types::PaymentsResponseData>>
    for types::RouterData<F, T, types::PaymentsResponseData>
{
    type Error = error_stack::Report<errors::ConnectorError>;
    fn try_from(
        item: types::ResponseRouterData<F, SetupIntentResponse, T, types::PaymentsResponseData>,
    ) -> Result<Self, Self::Error> {
        let redirection_data =
            item.response
                .next_action
                .map(|StripeNextActionResponse::RedirectToUrl(response)| {
                    services::RedirectForm::from((response.url, services::Method::Get))
                });

        let mandate_reference =
            item.response
                .payment_method_options
                .and_then(|payment_method_options| match payment_method_options {
                    StripePaymentMethodOptions::Card {
                        mandate_options, ..
                    } => mandate_options.map(|mandate_option| mandate_option.reference),
                    _ => None,
                });

        Ok(Self {
            status: enums::AttemptStatus::from(item.response.status),
            response: Ok(types::PaymentsResponseData::TransactionResponse {
                resource_id: types::ResponseId::ConnectorTransactionId(item.response.id),
                redirection_data,
                mandate_reference,
                connector_metadata: None,
            }),
            ..item.data
        })
    }
}

#[derive(Clone, Debug, Eq, PartialEq, Deserialize)]
#[serde(rename_all = "snake_case", remote = "Self")]
pub enum StripeNextActionResponse {
    RedirectToUrl(StripeRedirectToUrlResponse),
}

// This impl is required because Stripe's response is of the below format, which is externally
// tagged, but also with an extra 'type' field specifying the enum variant name:
// "next_action": {
//   "redirect_to_url": { "return_url": "...", "url": "..." },
//   "type": "redirect_to_url"
// },
// Reference: https://github.com/serde-rs/serde/issues/1343#issuecomment-409698470
impl<'de> Deserialize<'de> for StripeNextActionResponse {
    fn deserialize<D: serde::Deserializer<'de>>(deserializer: D) -> Result<Self, D::Error> {
        #[derive(Deserialize)]
        struct Wrapper {
            #[serde(rename = "type")]
            _ignore: String,
            #[serde(flatten, with = "StripeNextActionResponse")]
            inner: StripeNextActionResponse,
        }
        Wrapper::deserialize(deserializer).map(|w| w.inner)
    }
}

#[derive(Clone, Debug, Eq, PartialEq, Deserialize, Serialize)]
pub struct StripeRedirectToUrlResponse {
    return_url: String,
    url: Url,
}

// REFUND :
// Type definition for Stripe RefundRequest

#[derive(Default, Debug, Serialize)]
pub struct RefundRequest {
    pub amount: Option<i64>, //amount in cents, hence passed as integer
    pub payment_intent: String,
    #[serde(rename = "metadata[order_id]")]
    pub metadata_order_id: String,
    #[serde(rename = "metadata[txn_id]")]
    pub metadata_txn_id: String,
    #[serde(rename = "metadata[txn_uuid]")]
    pub metadata_txn_uuid: String,
}

impl<F> TryFrom<&types::RefundsRouterData<F>> for RefundRequest {
    type Error = error_stack::Report<errors::ConnectorError>;
    fn try_from(item: &types::RefundsRouterData<F>) -> Result<Self, Self::Error> {
        let amount = item.request.refund_amount;
        let metadata_txn_id = "Fetch txn_id from DB".to_string();
        let metadata_txn_uuid = "Fetch txn_id from DB".to_string();
        let payment_intent = item.request.connector_transaction_id.clone();
        Ok(Self {
            amount: Some(amount),
            payment_intent,
            metadata_order_id: item.payment_id.clone(),
            metadata_txn_id,
            metadata_txn_uuid,
        })
    }
}

// Type definition for Stripe Refund Response

#[derive(Default, Debug, Serialize, Deserialize, Clone)]
#[serde(rename_all = "snake_case")]
pub enum RefundStatus {
    Succeeded,
    Failed,
    #[default]
    Pending,
    RequiresAction,
}

impl From<RefundStatus> for enums::RefundStatus {
    fn from(item: RefundStatus) -> Self {
        match item {
            self::RefundStatus::Succeeded => Self::Success,
            self::RefundStatus::Failed => Self::Failure,
            self::RefundStatus::Pending => Self::Pending,
            self::RefundStatus::RequiresAction => Self::ManualReview,
        }
    }
}

#[derive(Default, Debug, Clone, Serialize, Deserialize)]
pub struct RefundResponse {
    pub id: String,
    pub object: String,
    pub amount: i64,
    pub currency: String,
    pub metadata: StripeMetadata,
    pub payment_intent: String,
    pub status: RefundStatus,
}

impl TryFrom<types::RefundsResponseRouterData<api::Execute, RefundResponse>>
    for types::RefundsRouterData<api::Execute>
{
    type Error = error_stack::Report<errors::ConnectorError>;
    fn try_from(
        item: types::RefundsResponseRouterData<api::Execute, RefundResponse>,
    ) -> Result<Self, Self::Error> {
        Ok(Self {
            response: Ok(types::RefundsResponseData {
                connector_refund_id: item.response.id,
                refund_status: enums::RefundStatus::from(item.response.status),
            }),
            ..item.data
        })
    }
}

impl TryFrom<types::RefundsResponseRouterData<api::RSync, RefundResponse>>
    for types::RefundsRouterData<api::RSync>
{
    type Error = error_stack::Report<errors::ConnectorError>;
    fn try_from(
        item: types::RefundsResponseRouterData<api::RSync, RefundResponse>,
    ) -> Result<Self, Self::Error> {
        Ok(Self {
            response: Ok(types::RefundsResponseData {
                connector_refund_id: item.response.id,
                refund_status: enums::RefundStatus::from(item.response.status),
            }),
            ..item.data
        })
    }
}

#[derive(Debug, Default, Eq, PartialEq, Deserialize, Serialize)]
pub struct ErrorDetails {
    pub code: Option<String>,
    #[serde(rename = "type")]
    pub error_type: Option<String>,
    pub message: Option<String>,
    pub param: Option<String>,
}

#[derive(Debug, Default, Eq, PartialEq, Deserialize, Serialize)]
pub struct ErrorResponse {
    pub error: ErrorDetails,
}

#[derive(Debug, Default, Eq, PartialEq, Serialize)]
pub struct StripeShippingAddress {
    #[serde(rename = "shipping[address][city]")]
    pub city: Option<String>,
    #[serde(rename = "shipping[address][country]")]
    pub country: Option<api_enums::CountryCode>,
    #[serde(rename = "shipping[address][line1]")]
    pub line1: Option<Secret<String>>,
    #[serde(rename = "shipping[address][line2]")]
    pub line2: Option<Secret<String>>,
    #[serde(rename = "shipping[address][postal_code]")]
    pub zip: Option<Secret<String>>,
    #[serde(rename = "shipping[address][state]")]
    pub state: Option<Secret<String>>,
    #[serde(rename = "shipping[name]")]
    pub name: Option<Secret<String>>,
    #[serde(rename = "shipping[phone]")]
    pub phone: Option<Secret<String>>,
}

#[derive(Debug, Default, Eq, PartialEq, Serialize)]
pub struct StripeBillingAddress {
    #[serde(rename = "payment_method_data[billing_details][email]")]
    pub email: Option<Secret<String, Email>>,
    #[serde(rename = "payment_method_data[billing_details][address][country]")]
    pub country: Option<api_enums::CountryCode>,
    #[serde(rename = "payment_method_data[billing_details][name]")]
    pub name: Option<Secret<String>>,
}

#[derive(Debug, Clone, serde::Deserialize, Eq, PartialEq)]
pub struct StripeRedirectResponse {
    pub payment_intent: String,
    pub payment_intent_client_secret: String,
    pub source_redirect_slug: Option<String>,
    pub redirect_status: Option<StripePaymentStatus>,
    pub source_type: Option<Secret<String>>,
}

#[derive(Debug, Serialize, Clone, Copy)]
pub struct CancelRequest {
    cancellation_reason: Option<CancellationReason>,
}

impl TryFrom<&types::PaymentsCancelRouterData> for CancelRequest {
    type Error = error_stack::Report<errors::ConnectorError>;
    fn try_from(item: &types::PaymentsCancelRouterData) -> Result<Self, Self::Error> {
        let cancellation_reason = match &item.request.cancellation_reason {
            Some(c) => Some(
                CancellationReason::from_str(c)
                    .into_report()
                    .change_context(errors::ConnectorError::RequestEncodingFailed)?,
            ),
            None => None,
        };

        Ok(Self {
            cancellation_reason,
        })
    }
}

#[derive(Debug, Serialize, Deserialize, Copy, Clone, EnumString)]
#[serde(rename_all = "snake_case")]
#[strum(serialize_all = "snake_case")]
pub enum CancellationReason {
    Duplicate,
    Fraudulent,
    RequestedByCustomer,
    Abandoned,
}

#[derive(Deserialize, Debug, Clone, Eq, PartialEq)]
#[non_exhaustive]
#[serde(rename_all = "snake_case")]
pub enum StripePaymentMethodOptions {
    Card {
        mandate_options: Option<StripeMandateOptions>,
    },
    Klarna {},
    Affirm {},
    AfterpayClearpay {},
    Eps {},
    Giropay {},
    Ideal {},
    Sofort {},
}
// #[derive(Deserialize, Debug, Clone, Eq, PartialEq)]
// pub struct Card
#[derive(serde::Deserialize, Clone, Debug, Default, Eq, PartialEq)]
pub struct StripeMandateOptions {
    reference: String, // Extendable, But only important field to be captured
}
/// Represents the capture request body for stripe connector.
#[derive(Debug, Serialize, Clone, Copy)]
pub struct CaptureRequest {
    /// If amount_to_capture is None stripe captures the amount in the payment intent.
    amount_to_capture: Option<i64>,
}

impl TryFrom<&types::PaymentsCaptureRouterData> for CaptureRequest {
    type Error = error_stack::Report<errors::ConnectorError>;
    fn try_from(item: &types::PaymentsCaptureRouterData) -> Result<Self, Self::Error> {
        Ok(Self {
            amount_to_capture: Some(item.request.amount_to_capture),
        })
    }
}

impl<F, T>
    TryFrom<types::ResponseRouterData<F, StripeTokenResponse, T, types::PaymentsResponseData>>
    for types::RouterData<F, T, types::PaymentsResponseData>
{
    type Error = error_stack::Report<errors::ConnectorError>;
    fn try_from(
        item: types::ResponseRouterData<F, StripeTokenResponse, T, types::PaymentsResponseData>,
    ) -> Result<Self, Self::Error> {
        Ok(Self {
            response: Ok(types::PaymentsResponseData::TokenizationResponse {
                token: item.response.id,
            }),
            ..item.data
        })
    }
}

// #[cfg(test)]
// mod test_stripe_transformers {
//     use super::*;

//     #[test]
//     fn verify_transform_from_router_to_stripe_req() {
//         let router_req = PaymentsRequest {
//             amount: 100.0,
//             currency: "USD".to_string(),
//             ..Default::default()
//         };

//         let stripe_req = PaymentIntentRequest::from(router_req);

//         //metadata is generated everytime. So use the transformed struct to copy uuid

//         let stripe_req_expected = PaymentIntentRequest {
//             amount: 10000,
//             currency: "USD".to_string(),
//             statement_descriptor_suffix: None,
//             metadata_order_id: "Auto generate Order ID".to_string(),
//             metadata_txn_id: "Fetch from Merchant Account_Auto generate Order ID_1".to_string(),
//             metadata_txn_uuid: stripe_req.metadata_txn_uuid.clone(),
//             return_url: "Fetch Url from Merchant Account".to_string(),
//             confirm: false,
//             payment_method_types: "card".to_string(),
//             payment_method_data_type: "card".to_string(),
//             payment_method_data_card_number: None,
//             payment_method_data_card_exp_month: None,
//             payment_method_data_card_exp_year: None,
//             payment_method_data_card_cvc: None,
//             description: None,
//         };
//         assert_eq!(stripe_req_expected, stripe_req);
//     }
// }

#[derive(Debug, Deserialize)]
pub struct StripeWebhookDataObjectId {
    pub id: String,
}

#[derive(Debug, Deserialize)]
pub struct StripeWebhookDataId {
    pub object: StripeWebhookDataObjectId,
}

#[derive(Debug, Deserialize)]
pub struct StripeWebhookDataResource {
    pub object: serde_json::Value,
}

#[derive(Debug, Deserialize)]
pub struct StripeWebhookObjectResource {
    pub data: StripeWebhookDataResource,
}

#[derive(Debug, Deserialize)]
pub struct StripeWebhookObjectEventType {
    #[serde(rename = "type")]
    pub event_type: String,
}

#[derive(Debug, Deserialize)]
pub struct StripeWebhookObjectId {
    pub data: StripeWebhookDataId,
}

impl
    TryFrom<(
        api::PaymentMethodData,
        enums::AuthenticationType,
        StripePaymentMethodType,
    )> for StripePaymentMethodData
{
    type Error = error_stack::Report<errors::ConnectorError>;
    fn try_from(
        (pm_data, auth_type, pm_type): (
            api::PaymentMethodData,
            enums::AuthenticationType,
            StripePaymentMethodType,
        ),
    ) -> Result<Self, Self::Error> {
        match pm_data {
            api::PaymentMethodData::Card(ref ccard) => Ok(Self::Card({
                let payment_method_auth_type = match auth_type {
                    enums::AuthenticationType::ThreeDs => Auth3ds::Any,
                    enums::AuthenticationType::NoThreeDs => Auth3ds::Automatic,
                };
                StripeCardData {
                    payment_method_types: StripePaymentMethodType::Card,
                    payment_method_data_type: StripePaymentMethodType::Card,
                    payment_method_data_card_number: ccard.card_number.clone(),
                    payment_method_data_card_exp_month: ccard.card_exp_month.clone(),
                    payment_method_data_card_exp_year: ccard.card_exp_year.clone(),
                    payment_method_data_card_cvc: ccard.card_cvc.clone(),
                    payment_method_auth_type,
                }
            })),
            api::PaymentMethodData::PayLater(_) => Ok(Self::PayLater(StripePayLaterData {
                payment_method_types: pm_type.clone(),
                payment_method_data_type: pm_type,
            })),
            api::PaymentMethodData::BankRedirect(_) => {
                Ok(Self::BankRedirect(StripeBankRedirectData {
                    payment_method_types: pm_type.clone(),
                    payment_method_data_type: pm_type,
                    bank_name: None,
                    bank_specific_data: None,
                }))
            }
<<<<<<< HEAD
            api::PaymentMethodData::Wallet(_) => Ok(Self::Wallet),
            api::PaymentMethodData::Reward(_) => Ok(Self::Reward),
=======
            api::PaymentMethodData::Wallet(wallet_data) => match wallet_data {
                payments::WalletData::ApplePay(data) => {
                    let wallet_info = StripeWallet::ApplepayToken(StripeApplePay {
                        pk_token: String::from_utf8(
                            consts::BASE64_ENGINE
                                .decode(data.payment_data)
                                .into_report()
                                .change_context(errors::ConnectorError::RequestEncodingFailed)?,
                        )
                        .into_report()
                        .change_context(errors::ConnectorError::RequestEncodingFailed)?,
                        pk_token_instrument_name: data.payment_method.pm_type,
                        pk_token_payment_network: data.payment_method.network,
                        pk_token_transaction_id: data.transaction_identifier,
                    });
                    Ok(Self::Wallet(wallet_info))
                }
                _ => Err(errors::ConnectorError::InvalidWallet.into()),
            },
            api::PaymentMethodData::Crypto(_) => Err(errors::ConnectorError::NotSupported {
                payment_method: format!("{pm_type:?}"),
                connector: "Stripe",
                payment_experience: api_models::enums::PaymentExperience::RedirectToUrl.to_string(),
            })?,
>>>>>>> 1b94d25f
        }
    }
}<|MERGE_RESOLUTION|>--- conflicted
+++ resolved
@@ -1406,10 +1406,6 @@
                     bank_specific_data: None,
                 }))
             }
-<<<<<<< HEAD
-            api::PaymentMethodData::Wallet(_) => Ok(Self::Wallet),
-            api::PaymentMethodData::Reward(_) => Ok(Self::Reward),
-=======
             api::PaymentMethodData::Wallet(wallet_data) => match wallet_data {
                 payments::WalletData::ApplePay(data) => {
                     let wallet_info = StripeWallet::ApplepayToken(StripeApplePay {
@@ -1429,12 +1425,16 @@
                 }
                 _ => Err(errors::ConnectorError::InvalidWallet.into()),
             },
+            api::PaymentMethodData::Reward(_) => Err(errors::ConnectorError::NotSupported {
+                payment_method: format!("{pm_type:?}"),
+                connector: "Stripe",
+                payment_experience: api_models::enums::PaymentExperience::RedirectToUrl.to_string(),
+            })?,
             api::PaymentMethodData::Crypto(_) => Err(errors::ConnectorError::NotSupported {
                 payment_method: format!("{pm_type:?}"),
                 connector: "Stripe",
                 payment_experience: api_models::enums::PaymentExperience::RedirectToUrl.to_string(),
             })?,
->>>>>>> 1b94d25f
         }
     }
 }