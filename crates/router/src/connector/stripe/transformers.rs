--- conflicted
+++ resolved
@@ -2574,11 +2574,8 @@
             }
             api::PaymentMethodData::MandatePayment
             | api::PaymentMethodData::Crypto(_)
-<<<<<<< HEAD
+            | api::PaymentMethodData::Reward(_)
             | api::PaymentMethodData::Upi(_) => Err(errors::ConnectorError::NotSupported {
-=======
-            | api::PaymentMethodData::Reward(_) => Err(errors::ConnectorError::NotSupported {
->>>>>>> 7bb0aa5c
                 message: format!("{pm_type:?}"),
                 connector: "Stripe",
                 payment_experience: api_models::enums::PaymentExperience::RedirectToUrl.to_string(),
