--- conflicted
+++ resolved
@@ -301,11 +301,7 @@
         Ok(Self {
             response: Ok(types::PayoutsResponseData {
                 status: Some(storage_enums::PayoutStatus::from(item.response.status)),
-<<<<<<< HEAD
-                connector_payout_id: item.data.request.get_transfer_id().ok(),
-=======
                 connector_payout_id: Some(item.data.request.get_transfer_id()?),
->>>>>>> a3183a0c
                 payout_eligible: None,
                 should_add_next_step_to_process_tracker: false,
             }),
