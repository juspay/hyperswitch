--- conflicted
+++ resolved
@@ -152,12 +152,7 @@
 }
 
 pub struct EbanxAuthType {
-<<<<<<< HEAD
-    #[allow(dead_code)]
-    pub(super) integration_key: Secret<String>,
-=======
     pub integration_key: Secret<String>,
->>>>>>> 954498e6
 }
 
 impl TryFrom<&types::ConnectorAuthType> for EbanxAuthType {
@@ -225,10 +220,7 @@
                 )),
                 connector_payout_id: item.response.payout.uid,
                 payout_eligible: None,
-<<<<<<< HEAD
-=======
                 should_add_next_step_to_process_tracker: false,
->>>>>>> 954498e6
             }),
             ..item.data
         })
@@ -309,14 +301,9 @@
         Ok(Self {
             response: Ok(types::PayoutsResponseData {
                 status: Some(storage_enums::PayoutStatus::from(item.response.status)),
-<<<<<<< HEAD
-                connector_payout_id: item.data.request.get_connector_payout_id()?,
-                payout_eligible: None,
-=======
                 connector_payout_id: item.data.request.get_transfer_id()?,
                 payout_eligible: None,
                 should_add_next_step_to_process_tracker: false,
->>>>>>> 954498e6
             }),
             ..item.data
         })
@@ -411,10 +398,7 @@
                     .clone()
                     .ok_or(errors::ConnectorError::MissingConnectorTransactionID)?,
                 payout_eligible: None,
-<<<<<<< HEAD
-=======
                 should_add_next_step_to_process_tracker: false,
->>>>>>> 954498e6
             }),
             ..item.data
         })
