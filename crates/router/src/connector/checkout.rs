--- conflicted
+++ resolved
@@ -56,8 +56,7 @@
 impl api::PaymentAuthorize for Checkout {}
 impl api::PaymentSync for Checkout {}
 impl api::PaymentVoid for Checkout {}
-impl api::PaymentCapture for Checkout {}
-<<<<<<< HEAD
+
 impl api::PaymentSession for Checkout {}
 
 impl
@@ -68,7 +67,8 @@
     > for Checkout
 {
     // Not Implemented (R)
-=======
+}
+
 impl api::PreVerify for Checkout {}
 
 impl
@@ -79,7 +79,6 @@
     > for Checkout
 {
     // TODO: Critical Implement
->>>>>>> 18aed187
 }
 
 impl
