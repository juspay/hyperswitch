#![allow(dead_code)]

mod transformers;

use std::fmt::Debug;

use common_utils::{crypto, ext_traits::ByteSliceExt};
use error_stack::{IntoReport, ResultExt};

use self::transformers as checkout;
use super::utils::{self as conn_utils, RefundsRequestData};
use crate::{
    configs::settings,
    consts,
    core::{
        errors::{self, CustomResult},
        payments,
    },
    db::StorageInterface,
    headers,
    services::{self, ConnectorIntegration},
    types::{
        self,
        api::{self, ConnectorCommon, ConnectorCommonExt},
    },
    utils::{self, BytesExt},
};

#[derive(Debug, Clone)]
pub struct Checkout;

impl<Flow, Request, Response> ConnectorCommonExt<Flow, Request, Response> for Checkout
where
    Self: ConnectorIntegration<Flow, Request, Response>,
{
    fn build_headers(
        &self,
        req: &types::RouterData<Flow, Request, Response>,
        _connectors: &settings::Connectors,
    ) -> CustomResult<Vec<(String, String)>, errors::ConnectorError> {
        let mut header = vec![(
            headers::CONTENT_TYPE.to_string(),
            types::PaymentsAuthorizeType::get_content_type(self).to_string(),
        )];
        let mut api_key = self.get_auth_header(&req.connector_auth_type)?;
        header.append(&mut api_key);
        Ok(header)
    }
}

impl ConnectorCommon for Checkout {
    fn id(&self) -> &'static str {
        "checkout"
    }

    fn common_get_content_type(&self) -> &'static str {
        "application/json"
    }

    fn get_auth_header(
        &self,
        auth_type: &types::ConnectorAuthType,
    ) -> CustomResult<Vec<(String, String)>, errors::ConnectorError> {
        let auth: checkout::CheckoutAuthType = auth_type
            .try_into()
            .change_context(errors::ConnectorError::FailedToObtainAuthType)?;
        Ok(vec![(
            headers::AUTHORIZATION.to_string(),
            format!("Bearer {}", auth.api_secret),
        )])
    }

    fn base_url<'a>(&self, connectors: &'a settings::Connectors) -> &'a str {
        connectors.checkout.base_url.as_ref()
    }
    fn build_error_response(
        &self,
        res: types::Response,
    ) -> CustomResult<types::ErrorResponse, errors::ConnectorError> {
        let response: checkout::ErrorResponse = if res.response.is_empty() {
            checkout::ErrorResponse {
                request_id: None,
                error_type: if res.status_code == 401 | 422 {
                    Some("Invalid Api Key".to_owned())
                } else {
                    None
                },
                error_codes: None,
            }
        } else {
            res.response
                .parse_struct("ErrorResponse")
                .change_context(errors::ConnectorError::ResponseDeserializationFailed)?
        };

        Ok(types::ErrorResponse {
            status_code: res.status_code,
            code: response
                .error_codes
                .unwrap_or_else(|| vec![consts::NO_ERROR_CODE.to_string()])
                .join(" & "),
            message: response
                .error_type
                .unwrap_or_else(|| consts::NO_ERROR_MESSAGE.to_string()),
            reason: None,
        })
    }
}

impl api::Payment for Checkout {}

impl api::PaymentAuthorize for Checkout {}
impl api::PaymentSync for Checkout {}
impl api::PaymentVoid for Checkout {}
impl api::PaymentCapture for Checkout {}
impl api::PaymentSession for Checkout {}
impl api::ConnectorAccessToken for Checkout {}
impl api::AcceptDispute for Checkout {}
impl api::PaymentToken for Checkout {}
impl api::Dispute for Checkout {}
<<<<<<< HEAD
impl api::RetrieveFile for Checkout {}
=======
impl api::DefendDispute for Checkout {}
>>>>>>> 0df22447

impl
    ConnectorIntegration<
        api::PaymentMethodToken,
        types::PaymentMethodTokenizationData,
        types::PaymentsResponseData,
    > for Checkout
{
    fn get_headers(
        &self,
        req: &types::TokenizationRouterData,
        _connectors: &settings::Connectors,
    ) -> CustomResult<Vec<(String, String)>, errors::ConnectorError> {
        let mut header = vec![(
            headers::CONTENT_TYPE.to_string(),
            self.common_get_content_type().to_string(),
        )];
        let api_key = checkout::CheckoutAuthType::try_from(&req.connector_auth_type)
            .change_context(errors::ConnectorError::FailedToObtainAuthType)?;
        let mut auth = vec![(
            headers::AUTHORIZATION.to_string(),
            format!("Bearer {}", api_key.api_key),
        )];
        header.append(&mut auth);
        Ok(header)
    }

    fn get_content_type(&self) -> &'static str {
        self.common_get_content_type()
    }

    fn get_url(
        &self,
        _req: &types::TokenizationRouterData,
        connectors: &settings::Connectors,
    ) -> CustomResult<String, errors::ConnectorError> {
        Ok(format!("{}tokens", self.base_url(connectors)))
    }

    fn get_request_body(
        &self,
        req: &types::TokenizationRouterData,
    ) -> CustomResult<Option<String>, errors::ConnectorError> {
        let connector_req = checkout::TokenRequest::try_from(req)?;
        let checkout_req =
            utils::Encode::<checkout::TokenRequest>::encode_to_string_of_json(&connector_req)
                .change_context(errors::ConnectorError::RequestEncodingFailed)?;
        Ok(Some(checkout_req))
    }

    fn build_request(
        &self,
        req: &types::TokenizationRouterData,
        connectors: &settings::Connectors,
    ) -> CustomResult<Option<services::Request>, errors::ConnectorError> {
        Ok(Some(
            services::RequestBuilder::new()
                .method(services::Method::Post)
                .url(&types::TokenizationType::get_url(self, req, connectors)?)
                .attach_default_headers()
                .headers(types::TokenizationType::get_headers(self, req, connectors)?)
                .body(types::TokenizationType::get_request_body(self, req)?)
                .build(),
        ))
    }

    fn handle_response(
        &self,
        data: &types::TokenizationRouterData,
        res: types::Response,
    ) -> CustomResult<types::TokenizationRouterData, errors::ConnectorError>
    where
        types::PaymentsResponseData: Clone,
    {
        let response: checkout::CheckoutTokenResponse = res
            .response
            .parse_struct("CheckoutTokenResponse")
            .change_context(errors::ConnectorError::ResponseDeserializationFailed)?;

        types::RouterData::try_from(types::ResponseRouterData {
            response,
            data: data.clone(),
            http_code: res.status_code,
        })
        .change_context(errors::ConnectorError::ResponseHandlingFailed)
    }

    fn get_error_response(
        &self,
        res: types::Response,
    ) -> CustomResult<types::ErrorResponse, errors::ConnectorError> {
        self.build_error_response(res)
    }
}

impl ConnectorIntegration<api::Session, types::PaymentsSessionData, types::PaymentsResponseData>
    for Checkout
{
    // Not Implemented (R)
}

impl ConnectorIntegration<api::AccessTokenAuth, types::AccessTokenRequestData, types::AccessToken>
    for Checkout
{
    // Not Implemented (R)
}

impl api::PreVerify for Checkout {}

impl ConnectorIntegration<api::Verify, types::VerifyRequestData, types::PaymentsResponseData>
    for Checkout
{
    // Issue: #173
}

impl ConnectorIntegration<api::Capture, types::PaymentsCaptureData, types::PaymentsResponseData>
    for Checkout
{
    fn get_headers(
        &self,
        req: &types::PaymentsCaptureRouterData,
        connectors: &settings::Connectors,
    ) -> CustomResult<Vec<(String, String)>, errors::ConnectorError> {
        self.build_headers(req, connectors)
    }

    fn get_url(
        &self,
        req: &types::PaymentsCaptureRouterData,
        connectors: &settings::Connectors,
    ) -> CustomResult<String, errors::ConnectorError> {
        let id = req.request.connector_transaction_id.as_str();
        Ok(format!(
            "{}payments/{id}/captures",
            self.base_url(connectors)
        ))
    }
    fn get_request_body(
        &self,
        req: &types::PaymentsCaptureRouterData,
    ) -> CustomResult<Option<String>, errors::ConnectorError> {
        let connector_req = checkout::PaymentCaptureRequest::try_from(req)?;
        let checkout_req =
            utils::Encode::<checkout::PaymentCaptureRequest>::encode_to_string_of_json(
                &connector_req,
            )
            .change_context(errors::ConnectorError::RequestEncodingFailed)?;
        Ok(Some(checkout_req))
    }

    fn build_request(
        &self,
        req: &types::PaymentsCaptureRouterData,
        connectors: &settings::Connectors,
    ) -> CustomResult<Option<services::Request>, errors::ConnectorError> {
        Ok(Some(
            services::RequestBuilder::new()
                .method(services::Method::Post)
                .url(&types::PaymentsCaptureType::get_url(self, req, connectors)?)
                .attach_default_headers()
                .headers(types::PaymentsCaptureType::get_headers(
                    self, req, connectors,
                )?)
                .body(types::PaymentsCaptureType::get_request_body(self, req)?)
                .build(),
        ))
    }

    fn handle_response(
        &self,
        data: &types::PaymentsCaptureRouterData,
        res: types::Response,
    ) -> CustomResult<types::PaymentsCaptureRouterData, errors::ConnectorError> {
        let response: checkout::PaymentCaptureResponse = res
            .response
            .parse_struct("CaptureResponse")
            .change_context(errors::ConnectorError::ResponseDeserializationFailed)?;

        types::RouterData::try_from(types::ResponseRouterData {
            response,
            data: data.clone(),
            http_code: res.status_code,
        })
        .change_context(errors::ConnectorError::ResponseHandlingFailed)
    }

    fn get_error_response(
        &self,
        res: types::Response,
    ) -> CustomResult<types::ErrorResponse, errors::ConnectorError> {
        self.build_error_response(res)
    }
}

impl ConnectorIntegration<api::PSync, types::PaymentsSyncData, types::PaymentsResponseData>
    for Checkout
{
    fn get_headers(
        &self,
        req: &types::PaymentsSyncRouterData,
        connectors: &settings::Connectors,
    ) -> CustomResult<Vec<(String, String)>, errors::ConnectorError> {
        self.build_headers(req, connectors)
    }

    fn get_url(
        &self,
        req: &types::PaymentsSyncRouterData,
        connectors: &settings::Connectors,
    ) -> CustomResult<String, errors::ConnectorError> {
        Ok(format!(
            "{}{}{}",
            self.base_url(connectors),
            "payments/",
            req.request
                .connector_transaction_id
                .get_connector_transaction_id()
                .change_context(errors::ConnectorError::MissingConnectorTransactionID)?
        ))
    }

    fn build_request(
        &self,
        req: &types::PaymentsSyncRouterData,
        connectors: &settings::Connectors,
    ) -> CustomResult<Option<services::Request>, errors::ConnectorError> {
        Ok(Some(
            services::RequestBuilder::new()
                .method(services::Method::Get)
                .url(&types::PaymentsSyncType::get_url(self, req, connectors)?)
                .attach_default_headers()
                .headers(types::PaymentsSyncType::get_headers(self, req, connectors)?)
                .body(types::PaymentsSyncType::get_request_body(self, req)?)
                .build(),
        ))
    }

    fn handle_response(
        &self,
        data: &types::PaymentsSyncRouterData,
        res: types::Response,
    ) -> CustomResult<types::PaymentsSyncRouterData, errors::ConnectorError>
    where
        api::PSync: Clone,
        types::PaymentsSyncData: Clone,
        types::PaymentsResponseData: Clone,
    {
        let response: checkout::PaymentsResponse = res
            .response
            .parse_struct("PaymentsResponse")
            .change_context(errors::ConnectorError::ResponseDeserializationFailed)?;
        types::RouterData::try_from(types::ResponseRouterData {
            response,
            data: data.clone(),
            http_code: res.status_code,
        })
        .change_context(errors::ConnectorError::ResponseHandlingFailed)
    }

    fn get_error_response(
        &self,
        res: types::Response,
    ) -> CustomResult<types::ErrorResponse, errors::ConnectorError> {
        self.build_error_response(res)
    }
}

impl ConnectorIntegration<api::Authorize, types::PaymentsAuthorizeData, types::PaymentsResponseData>
    for Checkout
{
    fn get_headers(
        &self,
        req: &types::PaymentsAuthorizeRouterData,
        connectors: &settings::Connectors,
    ) -> CustomResult<Vec<(String, String)>, errors::ConnectorError> {
        self.build_headers(req, connectors)
    }

    fn get_url(
        &self,
        _req: &types::PaymentsAuthorizeRouterData,
        connectors: &settings::Connectors,
    ) -> CustomResult<String, errors::ConnectorError> {
        Ok(format!("{}{}", self.base_url(connectors), "payments"))
    }

    fn get_request_body(
        &self,
        req: &types::PaymentsAuthorizeRouterData,
    ) -> CustomResult<Option<String>, errors::ConnectorError> {
        let connector_req = checkout::PaymentsRequest::try_from(req)?;
        let checkout_req =
            utils::Encode::<checkout::PaymentsRequest>::encode_to_string_of_json(&connector_req)
                .change_context(errors::ConnectorError::RequestEncodingFailed)?;
        Ok(Some(checkout_req))
    }
    fn build_request(
        &self,
        req: &types::RouterData<
            api::Authorize,
            types::PaymentsAuthorizeData,
            types::PaymentsResponseData,
        >,
        connectors: &settings::Connectors,
    ) -> CustomResult<Option<services::Request>, errors::ConnectorError> {
        Ok(Some(
            services::RequestBuilder::new()
                .method(services::Method::Post)
                .url(&types::PaymentsAuthorizeType::get_url(
                    self, req, connectors,
                )?)
                .attach_default_headers()
                .headers(types::PaymentsAuthorizeType::get_headers(
                    self, req, connectors,
                )?)
                .body(types::PaymentsAuthorizeType::get_request_body(self, req)?)
                .build(),
        ))
    }

    fn handle_response(
        &self,
        data: &types::PaymentsAuthorizeRouterData,
        res: types::Response,
    ) -> CustomResult<types::PaymentsAuthorizeRouterData, errors::ConnectorError> {
        let response: checkout::PaymentsResponse = res
            .response
            .parse_struct("PaymentIntentResponse")
            .change_context(errors::ConnectorError::ResponseDeserializationFailed)?;
        types::RouterData::try_from(types::ResponseRouterData {
            response,
            data: data.clone(),
            http_code: res.status_code,
        })
        .change_context(errors::ConnectorError::ResponseHandlingFailed)
    }

    fn get_error_response(
        &self,
        res: types::Response,
    ) -> CustomResult<types::ErrorResponse, errors::ConnectorError> {
        self.build_error_response(res)
    }
}

impl ConnectorIntegration<api::Void, types::PaymentsCancelData, types::PaymentsResponseData>
    for Checkout
{
    fn get_headers(
        &self,
        req: &types::PaymentsCancelRouterData,
        connectors: &settings::Connectors,
    ) -> CustomResult<Vec<(String, String)>, errors::ConnectorError> {
        self.build_headers(req, connectors)
    }

    fn get_url(
        &self,
        req: &types::PaymentsCancelRouterData,
        connectors: &settings::Connectors,
    ) -> CustomResult<String, errors::ConnectorError> {
        Ok(format!(
            "{}payments/{}/voids",
            self.base_url(connectors),
            &req.request.connector_transaction_id
        ))
    }

    fn get_request_body(
        &self,
        req: &types::PaymentsCancelRouterData,
    ) -> CustomResult<Option<String>, errors::ConnectorError> {
        let connector_req = checkout::PaymentVoidRequest::try_from(req)?;
        let checkout_req =
            utils::Encode::<checkout::PaymentVoidRequest>::encode_to_string_of_json(&connector_req)
                .change_context(errors::ConnectorError::RequestEncodingFailed)?;
        Ok(Some(checkout_req))
    }
    fn build_request(
        &self,
        req: &types::PaymentsCancelRouterData,
        connectors: &settings::Connectors,
    ) -> CustomResult<Option<services::Request>, errors::ConnectorError> {
        Ok(Some(
            services::RequestBuilder::new()
                .method(services::Method::Post)
                .url(&types::PaymentsVoidType::get_url(self, req, connectors)?)
                .attach_default_headers()
                .headers(types::PaymentsVoidType::get_headers(self, req, connectors)?)
                .body(types::PaymentsVoidType::get_request_body(self, req)?)
                .build(),
        ))
    }

    fn handle_response(
        &self,
        data: &types::PaymentsCancelRouterData,
        res: types::Response,
    ) -> CustomResult<types::PaymentsCancelRouterData, errors::ConnectorError> {
        let mut response: checkout::PaymentVoidResponse = res
            .response
            .parse_struct("PaymentVoidResponse")
            .change_context(errors::ConnectorError::ResponseDeserializationFailed)?;
        response.status = res.status_code;
        types::RouterData::try_from(types::ResponseRouterData {
            response,
            data: data.clone(),
            http_code: res.status_code,
        })
        .change_context(errors::ConnectorError::ResponseHandlingFailed)
    }

    fn get_error_response(
        &self,
        res: types::Response,
    ) -> CustomResult<types::ErrorResponse, errors::ConnectorError> {
        self.build_error_response(res)
    }
}

impl api::Refund for Checkout {}
impl api::RefundExecute for Checkout {}
impl api::RefundSync for Checkout {}

impl ConnectorIntegration<api::Execute, types::RefundsData, types::RefundsResponseData>
    for Checkout
{
    fn get_headers(
        &self,
        req: &types::RefundsRouterData<api::Execute>,
        connectors: &settings::Connectors,
    ) -> CustomResult<Vec<(String, String)>, errors::ConnectorError> {
        self.build_headers(req, connectors)
    }

    fn get_content_type(&self) -> &'static str {
        self.common_get_content_type()
    }

    fn get_url(
        &self,
        req: &types::RefundsRouterData<api::Execute>,
        connectors: &settings::Connectors,
    ) -> CustomResult<String, errors::ConnectorError> {
        let id = req.request.connector_transaction_id.clone();
        Ok(format!(
            "{}payments/{}/refunds",
            self.base_url(connectors),
            id
        ))
    }

    fn get_request_body(
        &self,
        req: &types::RefundsRouterData<api::Execute>,
    ) -> CustomResult<Option<String>, errors::ConnectorError> {
        let connector_req = checkout::RefundRequest::try_from(req)?;
        let body =
            utils::Encode::<checkout::RefundRequest>::encode_to_string_of_json(&connector_req)
                .change_context(errors::ConnectorError::RequestEncodingFailed)?;
        Ok(Some(body))
    }

    fn build_request(
        &self,
        req: &types::RefundsRouterData<api::Execute>,
        connectors: &settings::Connectors,
    ) -> CustomResult<Option<services::Request>, errors::ConnectorError> {
        let request = services::RequestBuilder::new()
            .method(services::Method::Post)
            .url(&types::RefundExecuteType::get_url(self, req, connectors)?)
            .attach_default_headers()
            .headers(types::RefundExecuteType::get_headers(
                self, req, connectors,
            )?)
            .body(types::RefundExecuteType::get_request_body(self, req)?)
            .build();
        Ok(Some(request))
    }

    fn handle_response(
        &self,
        data: &types::RefundsRouterData<api::Execute>,
        res: types::Response,
    ) -> CustomResult<types::RefundsRouterData<api::Execute>, errors::ConnectorError> {
        let response: checkout::RefundResponse = res
            .response
            .parse_struct("checkout::RefundResponse")
            .change_context(errors::ConnectorError::ResponseDeserializationFailed)?;
        let response = checkout::CheckoutRefundResponse {
            response,
            status: res.status_code,
        };
        types::ResponseRouterData {
            response,
            data: data.clone(),
            http_code: res.status_code,
        }
        .try_into()
        .change_context(errors::ConnectorError::ResponseHandlingFailed)
    }

    fn get_error_response(
        &self,
        res: types::Response,
    ) -> CustomResult<types::ErrorResponse, errors::ConnectorError> {
        self.build_error_response(res)
    }
}

impl ConnectorIntegration<api::RSync, types::RefundsData, types::RefundsResponseData> for Checkout {
    fn get_headers(
        &self,
        req: &types::RefundsRouterData<api::RSync>,
        connectors: &settings::Connectors,
    ) -> CustomResult<Vec<(String, String)>, errors::ConnectorError> {
        self.build_headers(req, connectors)
    }

    fn get_url(
        &self,
        req: &types::RefundsRouterData<api::RSync>,
        connectors: &settings::Connectors,
    ) -> CustomResult<String, errors::ConnectorError> {
        let id = req.request.connector_transaction_id.clone();
        Ok(format!(
            "{}/payments/{}/actions",
            self.base_url(connectors),
            id
        ))
    }

    fn build_request(
        &self,
        req: &types::RefundsRouterData<api::RSync>,
        connectors: &settings::Connectors,
    ) -> CustomResult<Option<services::Request>, errors::ConnectorError> {
        Ok(Some(
            services::RequestBuilder::new()
                .method(services::Method::Get)
                .url(&types::RefundSyncType::get_url(self, req, connectors)?)
                .attach_default_headers()
                .headers(types::RefundSyncType::get_headers(self, req, connectors)?)
                .body(types::RefundSyncType::get_request_body(self, req)?)
                .build(),
        ))
    }

    fn handle_response(
        &self,
        data: &types::RefundsRouterData<api::RSync>,
        res: types::Response,
    ) -> CustomResult<types::RefundsRouterData<api::RSync>, errors::ConnectorError> {
        let refund_action_id = data.request.get_connector_refund_id()?;

        let response: Vec<checkout::ActionResponse> = res
            .response
            .parse_struct("checkout::CheckoutRefundResponse")
            .change_context(errors::ConnectorError::ResponseDeserializationFailed)?;

        let response = response
            .iter()
            .find(|&x| x.action_id.clone() == refund_action_id)
            .ok_or(errors::ConnectorError::ResponseHandlingFailed)?;
        types::ResponseRouterData {
            response,
            data: data.clone(),
            http_code: res.status_code,
        }
        .try_into()
        .change_context(errors::ConnectorError::ResponseHandlingFailed)
    }

    fn get_error_response(
        &self,
        res: types::Response,
    ) -> CustomResult<types::ErrorResponse, errors::ConnectorError> {
        self.build_error_response(res)
    }
}

impl
    ConnectorIntegration<api::Accept, types::AcceptDisputeRequestData, types::AcceptDisputeResponse>
    for Checkout
{
    fn get_headers(
        &self,
        req: &types::AcceptDisputeRouterData,
        _connectors: &settings::Connectors,
    ) -> CustomResult<Vec<(String, String)>, errors::ConnectorError> {
        let mut header = vec![(
            headers::CONTENT_TYPE.to_string(),
            types::AcceptDisputeType::get_content_type(self).to_string(),
        )];
        let mut api_key = self.get_auth_header(&req.connector_auth_type)?;
        header.append(&mut api_key);
        Ok(header)
    }

    fn get_url(
        &self,
        req: &types::AcceptDisputeRouterData,
        connectors: &settings::Connectors,
    ) -> CustomResult<String, errors::ConnectorError> {
        Ok(format!(
            "{}{}{}{}",
            self.base_url(connectors),
            "disputes/",
            req.request.connector_dispute_id,
            "/accept"
        ))
    }

    fn build_request(
        &self,
        req: &types::AcceptDisputeRouterData,
        connectors: &settings::Connectors,
    ) -> CustomResult<Option<services::Request>, errors::ConnectorError> {
        Ok(Some(
            services::RequestBuilder::new()
                .method(services::Method::Post)
                .url(&types::AcceptDisputeType::get_url(self, req, connectors)?)
                .attach_default_headers()
                .headers(types::AcceptDisputeType::get_headers(
                    self, req, connectors,
                )?)
                .build(),
        ))
    }

    fn handle_response(
        &self,
        data: &types::AcceptDisputeRouterData,
        _res: types::Response,
    ) -> CustomResult<types::AcceptDisputeRouterData, errors::ConnectorError> {
        Ok(types::AcceptDisputeRouterData {
            response: Ok(types::AcceptDisputeResponse {
                dispute_status: api::enums::DisputeStatus::DisputeAccepted,
                connector_status: None,
            }),
            ..data.clone()
        })
    }

    fn get_error_response(
        &self,
        res: types::Response,
    ) -> CustomResult<types::ErrorResponse, errors::ConnectorError> {
        self.build_error_response(res)
    }
}

impl api::UploadFile for Checkout {}

<<<<<<< HEAD
impl ConnectorIntegration<api::Upload, types::UploadFileRequestData, types::UploadFileResponse>
    for Checkout
{
}

impl
    ConnectorIntegration<api::Retrieve, types::RetrieveFileRequestData, types::RetrieveFileResponse>
    for Checkout
{
}

=======
>>>>>>> 0df22447
#[async_trait::async_trait]
impl api::FileUpload for Checkout {
    fn validate_file_upload(
        &self,
        purpose: api::FilePurpose,
        file_size: i32,
        file_type: mime::Mime,
    ) -> CustomResult<(), errors::ConnectorError> {
        match purpose {
            api::FilePurpose::DisputeEvidence => {
                let supported_file_types =
                    vec!["image/jpeg", "image/jpg", "image/png", "application/pdf"];
                // 4 Megabytes (MB)
                if file_size > 4000000 {
                    Err(errors::ConnectorError::FileValidationFailed {
                        reason: "file_size exceeded the max file size of 4MB".to_owned(),
                    })?
                }
                if !supported_file_types.contains(&file_type.to_string().as_str()) {
                    Err(errors::ConnectorError::FileValidationFailed {
                        reason: "file_type does not match JPEG, JPG, PNG, or PDF format".to_owned(),
                    })?
                }
            }
        }
        Ok(())
    }
}

impl ConnectorIntegration<api::Upload, types::UploadFileRequestData, types::UploadFileResponse>
    for Checkout
{
    fn get_headers(
        &self,
        req: &types::RouterData<
            api::Upload,
            types::UploadFileRequestData,
            types::UploadFileResponse,
        >,
        _connectors: &settings::Connectors,
    ) -> CustomResult<Vec<(String, String)>, errors::ConnectorError> {
        self.get_auth_header(&req.connector_auth_type)
    }

    fn get_content_type(&self) -> &'static str {
        "multipart/form-data"
    }

    fn get_url(
        &self,
        _req: &types::UploadFileRouterData,
        connectors: &settings::Connectors,
    ) -> CustomResult<String, errors::ConnectorError> {
        Ok(format!("{}{}", self.base_url(connectors), "files"))
    }

    fn get_request_form_data(
        &self,
        req: &types::UploadFileRouterData,
    ) -> CustomResult<Option<reqwest::multipart::Form>, errors::ConnectorError> {
        let checkout_req = transformers::construct_file_upload_request(req.clone())?;
        Ok(Some(checkout_req))
    }

    fn build_request(
        &self,
        req: &types::UploadFileRouterData,
        connectors: &settings::Connectors,
    ) -> CustomResult<Option<services::Request>, errors::ConnectorError> {
        Ok(Some(
            services::RequestBuilder::new()
                .method(services::Method::Post)
                .url(&types::UploadFileType::get_url(self, req, connectors)?)
                .attach_default_headers()
                .headers(types::UploadFileType::get_headers(self, req, connectors)?)
                .form_data(types::UploadFileType::get_request_form_data(self, req)?)
                .content_type(services::request::ContentType::FormData)
                .build(),
        ))
    }

    fn handle_response(
        &self,
        data: &types::UploadFileRouterData,
        res: types::Response,
    ) -> CustomResult<
        types::RouterData<api::Upload, types::UploadFileRequestData, types::UploadFileResponse>,
        errors::ConnectorError,
    > {
        let response: checkout::FileUploadResponse = res
            .response
            .parse_struct("Checkout FileUploadResponse")
            .change_context(errors::ConnectorError::ResponseDeserializationFailed)?;
        Ok(types::UploadFileRouterData {
            response: Ok(types::UploadFileResponse {
                provider_file_id: response.file_id,
            }),
            ..data.clone()
        })
    }

    fn get_error_response(
        &self,
        res: types::Response,
    ) -> CustomResult<types::ErrorResponse, errors::ConnectorError> {
        self.build_error_response(res)
    }
}

impl api::SubmitEvidence for Checkout {}

impl
    ConnectorIntegration<
        api::Evidence,
        types::SubmitEvidenceRequestData,
        types::SubmitEvidenceResponse,
    > for Checkout
{
    fn get_headers(
        &self,
        req: &types::SubmitEvidenceRouterData,
        _connectors: &settings::Connectors,
    ) -> CustomResult<Vec<(String, String)>, errors::ConnectorError> {
        let mut header = vec![(
            headers::CONTENT_TYPE.to_string(),
            types::SubmitEvidenceType::get_content_type(self).to_string(),
        )];
        let mut api_key = self.get_auth_header(&req.connector_auth_type)?;
        header.append(&mut api_key);
        Ok(header)
    }

    fn get_url(
        &self,
        req: &types::SubmitEvidenceRouterData,
        connectors: &settings::Connectors,
    ) -> CustomResult<String, errors::ConnectorError> {
        Ok(format!(
            "{}disputes/{}/evidence",
            self.base_url(connectors),
            req.request.connector_dispute_id,
        ))
    }

    fn get_request_body(
        &self,
        req: &types::SubmitEvidenceRouterData,
    ) -> CustomResult<Option<String>, errors::ConnectorError> {
        let checkout_req = checkout::Evidence::try_from(req)?;
        let checkout_req_string =
            utils::Encode::<checkout::Evidence>::encode_to_string_of_json(&checkout_req)
                .change_context(errors::ConnectorError::RequestEncodingFailed)?;
        Ok(Some(checkout_req_string))
    }

    fn build_request(
        &self,
        req: &types::SubmitEvidenceRouterData,
        connectors: &settings::Connectors,
    ) -> CustomResult<Option<services::Request>, errors::ConnectorError> {
        let request = services::RequestBuilder::new()
            .method(services::Method::Put)
            .url(&types::SubmitEvidenceType::get_url(self, req, connectors)?)
            .attach_default_headers()
            .headers(types::SubmitEvidenceType::get_headers(
                self, req, connectors,
            )?)
            .body(types::SubmitEvidenceType::get_request_body(self, req)?)
            .build();
        Ok(Some(request))
    }

    fn handle_response(
        &self,
        data: &types::SubmitEvidenceRouterData,
        _res: types::Response,
    ) -> CustomResult<types::SubmitEvidenceRouterData, errors::ConnectorError> {
        Ok(types::SubmitEvidenceRouterData {
            response: Ok(types::SubmitEvidenceResponse {
                dispute_status: api_models::enums::DisputeStatus::DisputeChallenged,
                connector_status: None,
            }),
            ..data.clone()
        })
    }

    fn get_error_response(
        &self,
        res: types::Response,
    ) -> CustomResult<types::ErrorResponse, errors::ConnectorError> {
        self.build_error_response(res)
    }
}

impl
    ConnectorIntegration<api::Defend, types::DefendDisputeRequestData, types::DefendDisputeResponse>
    for Checkout
{
    fn get_headers(
        &self,
        req: &types::DefendDisputeRouterData,
        _connectors: &settings::Connectors,
    ) -> CustomResult<Vec<(String, String)>, errors::ConnectorError> {
        let mut header = vec![(
            headers::CONTENT_TYPE.to_string(),
            types::DefendDisputeType::get_content_type(self).to_string(),
        )];
        let mut api_key = self.get_auth_header(&req.connector_auth_type)?;
        header.append(&mut api_key);
        Ok(header)
    }

    fn get_url(
        &self,
        req: &types::DefendDisputeRouterData,
        connectors: &settings::Connectors,
    ) -> CustomResult<String, errors::ConnectorError> {
        Ok(format!(
            "{}disputes/{}/evidence",
            self.base_url(connectors),
            req.request.connector_dispute_id,
        ))
    }

    fn build_request(
        &self,
        req: &types::DefendDisputeRouterData,
        connectors: &settings::Connectors,
    ) -> CustomResult<Option<services::Request>, errors::ConnectorError> {
        Ok(Some(
            services::RequestBuilder::new()
                .method(services::Method::Post)
                .url(&types::DefendDisputeType::get_url(self, req, connectors)?)
                .attach_default_headers()
                .headers(types::DefendDisputeType::get_headers(
                    self, req, connectors,
                )?)
                .build(),
        ))
    }

    fn handle_response(
        &self,
        data: &types::DefendDisputeRouterData,
        _res: types::Response,
    ) -> CustomResult<types::DefendDisputeRouterData, errors::ConnectorError> {
        Ok(types::DefendDisputeRouterData {
            response: Ok(types::DefendDisputeResponse {
                dispute_status: api::enums::DisputeStatus::DisputeChallenged,
                connector_status: None,
            }),
            ..data.clone()
        })
    }

    fn get_error_response(
        &self,
        res: types::Response,
    ) -> CustomResult<types::ErrorResponse, errors::ConnectorError> {
        self.build_error_response(res)
    }
}

#[async_trait::async_trait]
impl api::IncomingWebhook for Checkout {
    fn get_webhook_source_verification_algorithm(
        &self,
        _request: &api::IncomingWebhookRequestDetails<'_>,
    ) -> CustomResult<Box<dyn crypto::VerifySignature + Send>, errors::ConnectorError> {
        Ok(Box::new(crypto::HmacSha256))
    }
    fn get_webhook_source_verification_signature(
        &self,
        request: &api::IncomingWebhookRequestDetails<'_>,
    ) -> CustomResult<Vec<u8>, errors::ConnectorError> {
        let signature = conn_utils::get_header_key_value("cko-signature", request.headers)
            .change_context(errors::ConnectorError::WebhookSignatureNotFound)?;
        hex::decode(signature)
            .into_report()
            .change_context(errors::ConnectorError::WebhookSignatureNotFound)
    }
    fn get_webhook_source_verification_message(
        &self,
        request: &api::IncomingWebhookRequestDetails<'_>,
        _merchant_id: &str,
        _secret: &[u8],
    ) -> CustomResult<Vec<u8>, errors::ConnectorError> {
        Ok(format!("{}", String::from_utf8_lossy(request.body)).into_bytes())
    }
    async fn get_webhook_source_verification_merchant_secret(
        &self,
        db: &dyn StorageInterface,
        merchant_id: &str,
    ) -> CustomResult<Vec<u8>, errors::ConnectorError> {
        let key = format!("whsec_verification_{}_{}", self.id(), merchant_id);
        let secret = db
            .find_config_by_key(&key)
            .await
            .change_context(errors::ConnectorError::WebhookVerificationSecretNotFound)?;
        Ok(secret.config.into_bytes())
    }
    fn get_webhook_object_reference_id(
        &self,
        request: &api::IncomingWebhookRequestDetails<'_>,
    ) -> CustomResult<api_models::webhooks::ObjectReferenceId, errors::ConnectorError> {
        let details: checkout::CheckoutWebhookBody = request
            .body
            .parse_struct("CheckoutWebhookBody")
            .change_context(errors::ConnectorError::WebhookReferenceIdNotFound)?;

        if checkout::is_chargeback_event(&details.transaction_type) {
            return Ok(api_models::webhooks::ObjectReferenceId::PaymentId(
                api_models::payments::PaymentIdType::ConnectorTransactionId(
                    details
                        .data
                        .payment_id
                        .ok_or(errors::ConnectorError::WebhookReferenceIdNotFound)?,
                ),
            ));
        }
        if checkout::is_refund_event(&details.transaction_type) {
            return Ok(api_models::webhooks::ObjectReferenceId::RefundId(
                api_models::webhooks::RefundIdType::ConnectorRefundId(
                    details
                        .data
                        .action_id
                        .ok_or(errors::ConnectorError::WebhookReferenceIdNotFound)?,
                ),
            ));
        }
        Ok(api_models::webhooks::ObjectReferenceId::PaymentId(
            api_models::payments::PaymentIdType::ConnectorTransactionId(details.data.id),
        ))
    }

    fn get_webhook_event_type(
        &self,
        request: &api::IncomingWebhookRequestDetails<'_>,
    ) -> CustomResult<api::IncomingWebhookEvent, errors::ConnectorError> {
        let details: checkout::CheckoutWebhookBody = request
            .body
            .parse_struct("CheckoutWebhookBody")
            .change_context(errors::ConnectorError::WebhookEventTypeNotFound)?;

        Ok(api::IncomingWebhookEvent::from(details.transaction_type))
    }

    fn get_webhook_resource_object(
        &self,
        request: &api::IncomingWebhookRequestDetails<'_>,
    ) -> CustomResult<serde_json::Value, errors::ConnectorError> {
        let details: checkout::CheckoutWebhookObjectResource = request
            .body
            .parse_struct("CheckoutWebhookObjectResource")
            .change_context(errors::ConnectorError::WebhookResourceObjectNotFound)?;

        Ok(details.data)
    }

    fn get_dispute_details(
        &self,
        request: &api::IncomingWebhookRequestDetails<'_>,
    ) -> CustomResult<api::disputes::DisputePayload, errors::ConnectorError> {
        let dispute_details: checkout::CheckoutWebhookBody = request
            .body
            .parse_struct("CheckoutWebhookBody")
            .change_context(errors::ConnectorError::WebhookBodyDecodingFailed)?;
        Ok(api::disputes::DisputePayload {
            amount: dispute_details.data.amount.to_string(),
            currency: dispute_details.data.currency,
            dispute_stage: api_models::enums::DisputeStage::from(
                dispute_details.transaction_type.clone(),
            ),
            connector_dispute_id: dispute_details.data.id,
            connector_reason: None,
            connector_reason_code: dispute_details.data.reason_code,
            challenge_required_by: dispute_details.data.evidence_required_by,
            connector_status: dispute_details.transaction_type.to_string(),
            created_at: dispute_details.created_on,
            updated_at: dispute_details.data.date,
        })
    }
}

impl services::ConnectorRedirectResponse for Checkout {
    fn get_flow_type(
        &self,
        query_params: &str,
        _json_payload: Option<serde_json::Value>,
        _action: services::PaymentAction,
    ) -> CustomResult<payments::CallConnectorAction, errors::ConnectorError> {
        let query =
            serde_urlencoded::from_str::<transformers::CheckoutRedirectResponse>(query_params)
                .into_report()
                .change_context(errors::ConnectorError::ResponseDeserializationFailed)?;
        let connector_action = query
            .status
            .map(|checkout_status| {
                payments::CallConnectorAction::StatusUpdate(checkout_status.into())
            })
            .unwrap_or(payments::CallConnectorAction::Trigger);
        Ok(connector_action)
    }
}<|MERGE_RESOLUTION|>--- conflicted
+++ resolved
@@ -118,11 +118,8 @@
 impl api::AcceptDispute for Checkout {}
 impl api::PaymentToken for Checkout {}
 impl api::Dispute for Checkout {}
-<<<<<<< HEAD
 impl api::RetrieveFile for Checkout {}
-=======
 impl api::DefendDispute for Checkout {}
->>>>>>> 0df22447
 
 impl
     ConnectorIntegration<
@@ -777,20 +774,12 @@
 
 impl api::UploadFile for Checkout {}
 
-<<<<<<< HEAD
-impl ConnectorIntegration<api::Upload, types::UploadFileRequestData, types::UploadFileResponse>
-    for Checkout
-{
-}
-
 impl
     ConnectorIntegration<api::Retrieve, types::RetrieveFileRequestData, types::RetrieveFileResponse>
     for Checkout
 {
 }
 
-=======
->>>>>>> 0df22447
 #[async_trait::async_trait]
 impl api::FileUpload for Checkout {
     fn validate_file_upload(
