--- conflicted
+++ resolved
@@ -51,7 +51,7 @@
 impl api::PaymentSync for Braintree {}
 impl api::PaymentVoid for Braintree {}
 impl api::PaymentCapture for Braintree {}
-<<<<<<< HEAD
+
 impl api::PaymentSession for Braintree {}
 
 impl
@@ -62,7 +62,8 @@
     > for Braintree
 {
     //TODO: implement sessions flow
-=======
+}
+
 impl api::PreVerify for Braintree {}
 
 impl
@@ -72,7 +73,7 @@
         types::PaymentsResponseData,
     > for Braintree
 {
->>>>>>> 18aed187
+
 }
 
 #[allow(dead_code)]
