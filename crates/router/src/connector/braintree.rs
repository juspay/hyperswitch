--- conflicted
+++ resolved
@@ -18,11 +18,8 @@
     services::{
         self,
         request::{self, Mask},
-<<<<<<< HEAD
         ConnectorIntegration,
-=======
         ConnectorValidation,
->>>>>>> 64ac3fbc
     },
     types::{
         self,
