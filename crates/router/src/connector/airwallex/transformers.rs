--- conflicted
+++ resolved
@@ -150,7 +150,7 @@
 
 #[derive(Default, Debug, Serialize, Eq, PartialEq)]
 pub struct AirwallexThreeDsData {
-    acs_response: Option<common_utils::pii::SecretSerdeValue>,
+    acs_response: Option<Secret<String>>,
 }
 
 #[derive(Default, Debug, Serialize, Eq, PartialEq)]
@@ -166,7 +166,11 @@
         Ok(Self {
             request_id: Uuid::new_v4().to_string(),
             three_ds: AirwallexThreeDsData {
-                acs_response: item.request.payload.clone().map(Secret::new),
+                acs_response: item
+                    .request
+                    .payload
+                    .clone()
+                    .map(|a| Secret::new(serde_json::Value::to_string(&a))),
             },
             three_ds_type: AirwallexThreeDsType::ThreeDSContinue,
         })
@@ -285,7 +289,7 @@
 fn get_redirection_form(
     response_url_data: AirwallexPaymentsNextAction,
 ) -> Option<services::RedirectForm> {
-    Some(services::RedirectForm {
+    Some(services::RedirectForm::Form {
         endpoint: response_url_data.url.to_string(),
         method: response_url_data.method,
         form_fields: std::collections::HashMap::from([
@@ -330,23 +334,6 @@
             types::PaymentsResponseData,
         >,
     ) -> Result<Self, Self::Error> {
-<<<<<<< HEAD
-        let redirection_data =
-            item.response
-                .next_action
-                .map(|response_url_data| services::RedirectForm::Form {
-                    endpoint: response_url_data.url.to_string(),
-                    method: response_url_data.method,
-                    form_fields: std::collections::HashMap::from([
-                        ("JWT".to_string(), response_url_data.data.jwt),
-                        (
-                            "threeDSMethodData".to_string(),
-                            response_url_data.data.three_ds_method_data,
-                        ),
-                        ("token".to_string(), response_url_data.data.token),
-                    ]),
-                });
-=======
         let (status, redirection_data) = item.response.next_action.clone().map_or(
             // If no next action is there, map the status and set redirection form as None
             (get_payment_status(&item.response), None),
@@ -387,7 +374,6 @@
                 }
             },
         );
->>>>>>> b12762e7
         Ok(Self {
             status,
             reference_id: Some(item.response.id.clone()),
