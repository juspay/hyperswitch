use serde::{Deserialize, Serialize};
use time::PrimitiveDateTime;
use url::Url;
use uuid::Uuid;

use crate::{
<<<<<<< HEAD
    connector::utils::{
        PaymentsAuthorizeSessionTokenRequestData, PaymentsCaptureRequestData, RefundsRequestData,
    },
=======
    connector::utils,
>>>>>>> 45484752
    core::errors,
    pii::{self, Secret},
    services,
    types::{self, api, storage::enums},
};

#[derive(Default, Debug, Serialize, Eq, PartialEq)]
pub struct AirwallexIntentRequest {
    // Unique ID to be sent for each transaction/operation request to the connector
    request_id: String,
    amount: String,
    currency: enums::Currency,
    //ID created in merchant's order system that corresponds to this PaymentIntent.
    merchant_order_id: String,
}
impl TryFrom<&types::PaymentsAuthorizeSessionTokenRouterData> for AirwallexIntentRequest {
    type Error = error_stack::Report<errors::ConnectorError>;
    fn try_from(
        item: &types::PaymentsAuthorizeSessionTokenRouterData,
    ) -> Result<Self, Self::Error> {
        Ok(Self {
            request_id: Uuid::new_v4().to_string(),
<<<<<<< HEAD
            amount: item.request.get_amount_in_dollars(),
=======
            amount: utils::to_currency_base_unit(item.request.amount, item.request.currency)?,
>>>>>>> 45484752
            currency: item.request.currency,
            merchant_order_id: item.payment_id.clone(),
        })
    }
}

#[derive(Debug, Serialize, Eq, PartialEq)]
pub struct AirwallexPaymentsRequest {
    // Unique ID to be sent for each transaction/operation request to the connector
    request_id: String,
    payment_method: AirwallexPaymentMethod,
    payment_method_options: Option<AirwallexPaymentOptions>,
    return_url: Option<String>,
}

#[derive(Debug, Serialize, Eq, PartialEq)]
#[serde(untagged)]
pub enum AirwallexPaymentMethod {
    Card(AirwallexCard),
}

#[derive(Debug, Serialize, Eq, PartialEq)]
pub struct AirwallexCard {
    card: AirwallexCardDetails,
    #[serde(rename = "type")]
    payment_method_type: AirwallexPaymentType,
}
#[derive(Debug, Serialize, Eq, PartialEq)]
pub struct AirwallexCardDetails {
    expiry_month: Secret<String>,
    expiry_year: Secret<String>,
    number: Secret<String, pii::CardNumber>,
    cvc: Secret<String>,
}

#[derive(Debug, Serialize, Eq, PartialEq)]
#[serde(rename_all = "snake_case")]
pub enum AirwallexPaymentType {
    Card,
}

#[derive(Debug, Serialize, Eq, PartialEq)]
#[serde(rename_all = "snake_case")]
pub enum AirwallexPaymentOptions {
    Card(AirwallexCardPaymentOptions),
}
#[derive(Debug, Serialize, Eq, PartialEq)]
pub struct AirwallexCardPaymentOptions {
    auto_capture: bool,
}

impl TryFrom<&types::PaymentsAuthorizeRouterData> for AirwallexPaymentsRequest {
    type Error = error_stack::Report<errors::ConnectorError>;
    fn try_from(item: &types::PaymentsAuthorizeRouterData) -> Result<Self, Self::Error> {
        let mut payment_method_options = None;
        let payment_method = match item.request.payment_method_data.clone() {
            api::PaymentMethodData::Card(ccard) => {
                payment_method_options =
                    Some(AirwallexPaymentOptions::Card(AirwallexCardPaymentOptions {
                        auto_capture: matches!(
                            item.request.capture_method,
                            Some(enums::CaptureMethod::Automatic) | None
                        ),
                    }));
                Ok(AirwallexPaymentMethod::Card(AirwallexCard {
                    card: AirwallexCardDetails {
                        number: ccard
                            .card_number
                            .map(|card| card.split_whitespace().collect()),
                        expiry_month: ccard.card_exp_month.clone(),
                        expiry_year: ccard.card_exp_year.clone(),
                        cvc: ccard.card_cvc,
                    },
                    payment_method_type: AirwallexPaymentType::Card,
                }))
            }
            _ => Err(errors::ConnectorError::NotImplemented(
                "Unknown payment method".to_string(),
            )),
        }?;
        Ok(Self {
            request_id: Uuid::new_v4().to_string(),
            payment_method,
            payment_method_options,
            return_url: item.router_return_url.clone(),
        })
    }
}

#[derive(Deserialize)]
pub struct AirwallexAuthUpdateResponse {
    #[serde(with = "common_utils::custom_serde::iso8601")]
    expires_at: PrimitiveDateTime,
    token: String,
}

impl<F, T> TryFrom<types::ResponseRouterData<F, AirwallexAuthUpdateResponse, T, types::AccessToken>>
    for types::RouterData<F, T, types::AccessToken>
{
    type Error = error_stack::Report<errors::ConnectorError>;
    fn try_from(
        item: types::ResponseRouterData<F, AirwallexAuthUpdateResponse, T, types::AccessToken>,
    ) -> Result<Self, Self::Error> {
        let expires = (item.response.expires_at - common_utils::date_time::now()).whole_seconds();
        Ok(Self {
            response: Ok(types::AccessToken {
                token: item.response.token,
                expires,
            }),
            ..item.data
        })
    }
}

#[derive(Default, Debug, Serialize, Eq, PartialEq)]
pub struct AirwallexPaymentsCaptureRequest {
    // Unique ID to be sent for each transaction/operation request to the connector
    request_id: String,
    amount: Option<String>,
}

impl TryFrom<&types::PaymentsCaptureRouterData> for AirwallexPaymentsCaptureRequest {
    type Error = error_stack::Report<errors::ConnectorError>;
    fn try_from(item: &types::PaymentsCaptureRouterData) -> Result<Self, Self::Error> {
        Ok(Self {
            request_id: Uuid::new_v4().to_string(),
<<<<<<< HEAD
            amount: item.request.get_amount_to_capture_in_dollars(),
=======
            amount: match item.request.amount_to_capture {
                Some(_a) => Some(utils::to_currency_base_unit(
                    item.request.amount,
                    item.request.currency,
                )?),
                _ => None,
            },
>>>>>>> 45484752
        })
    }
}

#[derive(Default, Debug, Serialize, Eq, PartialEq)]
pub struct AirwallexPaymentsCancelRequest {
    // Unique ID to be sent for each transaction/operation request to the connector
    request_id: String,
    cancellation_reason: Option<String>,
}

impl TryFrom<&types::PaymentsCancelRouterData> for AirwallexPaymentsCancelRequest {
    type Error = error_stack::Report<errors::ConnectorError>;
    fn try_from(item: &types::PaymentsCancelRouterData) -> Result<Self, Self::Error> {
        Ok(Self {
            request_id: Uuid::new_v4().to_string(),
            cancellation_reason: item.request.cancellation_reason.clone(),
        })
    }
}

// PaymentsResponse
#[derive(Debug, Clone, Default, Serialize, Deserialize, PartialEq)]
#[serde(rename_all = "SCREAMING_SNAKE_CASE")]
pub enum AirwallexPaymentStatus {
    Succeeded,
    Failed,
    #[default]
    Pending,
    RequiresPaymentMethod,
    RequiresCustomerAction,
    RequiresCapture,
    Cancelled,
}

impl From<AirwallexPaymentStatus> for enums::AttemptStatus {
    fn from(item: AirwallexPaymentStatus) -> Self {
        match item {
            AirwallexPaymentStatus::Succeeded => Self::Charged,
            AirwallexPaymentStatus::Failed => Self::Failure,
            AirwallexPaymentStatus::Pending => Self::Pending,
            AirwallexPaymentStatus::RequiresPaymentMethod => Self::PaymentMethodAwaited,
            AirwallexPaymentStatus::RequiresCustomerAction => Self::AuthenticationPending,
            AirwallexPaymentStatus::RequiresCapture => Self::Authorized,
            AirwallexPaymentStatus::Cancelled => Self::Voided,
        }
    }
}

#[derive(Debug, Clone, Serialize, Deserialize, PartialEq)]
pub struct AirwallexRedirectFormData {
    #[serde(rename = "JWT")]
    jwt: String,
    #[serde(rename = "threeDSMethodData")]
    three_ds_method_data: String,
    token: String,
}

#[derive(Debug, Clone, Serialize, Deserialize, PartialEq)]
pub struct AirwallexPaymentsNextAction {
    url: Url,
    method: services::Method,
    data: AirwallexRedirectFormData,
}

#[derive(Default, Debug, Clone, Serialize, Deserialize, PartialEq)]
pub struct AirwallexPaymentsResponse {
    status: AirwallexPaymentStatus,
    //Unique identifier for the PaymentIntent
    id: String,
    amount: Option<f32>,
    //ID of the PaymentConsent related to this PaymentIntent
    payment_consent_id: Option<String>,
    next_action: Option<AirwallexPaymentsNextAction>,
}

impl<F, T>
    TryFrom<types::ResponseRouterData<F, AirwallexPaymentsResponse, T, types::PaymentsResponseData>>
    for types::RouterData<F, T, types::PaymentsResponseData>
{
    type Error = error_stack::Report<errors::ParsingError>;
    fn try_from(
        item: types::ResponseRouterData<
            F,
            AirwallexPaymentsResponse,
            T,
            types::PaymentsResponseData,
        >,
    ) -> Result<Self, Self::Error> {
        let redirection_data =
            item.response
                .next_action
                .map(|response_url_data| services::RedirectForm {
                    endpoint: response_url_data.url.to_string(),
                    method: response_url_data.method,
                    form_fields: std::collections::HashMap::from([
                        ("JWT".to_string(), response_url_data.data.jwt),
                        (
                            "threeDSMethodData".to_string(),
                            response_url_data.data.three_ds_method_data,
                        ),
                        ("token".to_string(), response_url_data.data.token),
                    ]),
                });
        Ok(Self {
            status: enums::AttemptStatus::from(item.response.status),
            reference_id: Some(item.response.id.clone()),
            response: Ok(types::PaymentsResponseData::TransactionResponse {
                resource_id: types::ResponseId::ConnectorTransactionId(item.response.id),
                redirection_data,
                mandate_reference: None,
                connector_metadata: None,
            }),
            ..item.data
        })
    }
}

// Type definition for RefundRequest
#[derive(Default, Debug, Serialize)]
pub struct AirwallexRefundRequest {
    // Unique ID to be sent for each transaction/operation request to the connector
    request_id: String,
    amount: Option<String>,
    reason: Option<String>,
    //Identifier for the PaymentIntent for which Refund is requested
    payment_intent_id: String,
}

impl<F> TryFrom<&types::RefundsRouterData<F>> for AirwallexRefundRequest {
    type Error = error_stack::Report<errors::ConnectorError>;
    fn try_from(item: &types::RefundsRouterData<F>) -> Result<Self, Self::Error> {
        Ok(Self {
            request_id: Uuid::new_v4().to_string(),
<<<<<<< HEAD
            amount: Some(item.request.get_refund_amount_in_dollars()),
=======
            amount: Some(utils::to_currency_base_unit(
                item.request.refund_amount,
                item.request.currency,
            )?),
>>>>>>> 45484752
            reason: item.request.reason.clone(),
            payment_intent_id: item.request.connector_transaction_id.clone(),
        })
    }
}

// Type definition for Refund Response
#[allow(dead_code)]
#[derive(Debug, Serialize, Default, Deserialize, Clone)]
pub enum RefundStatus {
    Succeeded,
    Failed,
    #[default]
    Received,
    Accepted,
}

impl From<RefundStatus> for enums::RefundStatus {
    fn from(item: RefundStatus) -> Self {
        match item {
            RefundStatus::Succeeded => Self::Success,
            RefundStatus::Failed => Self::Failure,
            RefundStatus::Received | RefundStatus::Accepted => Self::Pending,
        }
    }
}

#[derive(Default, Debug, Clone, Serialize, Deserialize)]
pub struct RefundResponse {
    //A unique number that tags a credit or debit card transaction when it goes from the merchant's bank through to the cardholder's bank.
    acquirer_reference_number: String,
    amount: f32,
    //Unique identifier for the Refund
    id: String,
    status: RefundStatus,
}

impl TryFrom<types::RefundsResponseRouterData<api::Execute, RefundResponse>>
    for types::RefundsRouterData<api::Execute>
{
    type Error = error_stack::Report<errors::ParsingError>;
    fn try_from(
        item: types::RefundsResponseRouterData<api::Execute, RefundResponse>,
    ) -> Result<Self, Self::Error> {
        let refund_status = enums::RefundStatus::from(item.response.status);
        Ok(Self {
            response: Ok(types::RefundsResponseData {
                connector_refund_id: item.response.id,
                refund_status,
            }),
            ..item.data
        })
    }
}

impl TryFrom<types::RefundsResponseRouterData<api::RSync, RefundResponse>>
    for types::RefundsRouterData<api::RSync>
{
    type Error = error_stack::Report<errors::ParsingError>;
    fn try_from(
        item: types::RefundsResponseRouterData<api::RSync, RefundResponse>,
    ) -> Result<Self, Self::Error> {
        let refund_status = enums::RefundStatus::from(item.response.status);
        Ok(Self {
            response: Ok(types::RefundsResponseData {
                connector_refund_id: item.response.id,
                refund_status,
            }),
            ..item.data
        })
    }
}

#[derive(Debug, Deserialize)]
#[serde(rename_all = "camelCase")]
pub struct AirwallexWebhookData {
    pub source_id: String,
    pub name: String,
}

#[derive(Debug, Deserialize)]
pub struct AirwallexWebhookDataResource {
    pub object: serde_json::Value,
}

#[derive(Debug, Deserialize)]
pub struct AirwallexWebhookObjectResource {
    pub data: AirwallexWebhookDataResource,
}

#[derive(Default, Debug, Serialize, Deserialize, PartialEq)]
pub struct AirwallexErrorResponse {
    pub code: String,
    pub message: String,
    pub details: Option<Vec<String>>,
    pub source: Option<String>,
}<|MERGE_RESOLUTION|>--- conflicted
+++ resolved
@@ -4,13 +4,7 @@
 use uuid::Uuid;
 
 use crate::{
-<<<<<<< HEAD
-    connector::utils::{
-        PaymentsAuthorizeSessionTokenRequestData, PaymentsCaptureRequestData, RefundsRequestData,
-    },
-=======
     connector::utils,
->>>>>>> 45484752
     core::errors,
     pii::{self, Secret},
     services,
@@ -33,11 +27,7 @@
     ) -> Result<Self, Self::Error> {
         Ok(Self {
             request_id: Uuid::new_v4().to_string(),
-<<<<<<< HEAD
-            amount: item.request.get_amount_in_dollars(),
-=======
-            amount: utils::to_currency_base_unit(item.request.amount, item.request.currency)?,
->>>>>>> 45484752
+            amount: item.request.amount.to_string(),
             currency: item.request.currency,
             merchant_order_id: item.payment_id.clone(),
         })
@@ -164,9 +154,6 @@
     fn try_from(item: &types::PaymentsCaptureRouterData) -> Result<Self, Self::Error> {
         Ok(Self {
             request_id: Uuid::new_v4().to_string(),
-<<<<<<< HEAD
-            amount: item.request.get_amount_to_capture_in_dollars(),
-=======
             amount: match item.request.amount_to_capture {
                 Some(_a) => Some(utils::to_currency_base_unit(
                     item.request.amount,
@@ -174,7 +161,6 @@
                 )?),
                 _ => None,
             },
->>>>>>> 45484752
         })
     }
 }
@@ -309,14 +295,10 @@
     fn try_from(item: &types::RefundsRouterData<F>) -> Result<Self, Self::Error> {
         Ok(Self {
             request_id: Uuid::new_v4().to_string(),
-<<<<<<< HEAD
-            amount: Some(item.request.get_refund_amount_in_dollars()),
-=======
             amount: Some(utils::to_currency_base_unit(
                 item.request.refund_amount,
                 item.request.currency,
             )?),
->>>>>>> 45484752
             reason: item.request.reason.clone(),
             payment_intent_id: item.request.connector_transaction_id.clone(),
         })
