mod transformers;

use std::fmt::Debug;

use base64::Engine;
use error_stack::{IntoReport, ResultExt};
use ring::hmac;
use time::OffsetDateTime;
use transformers as fiserv;
use uuid::Uuid;

use crate::{
    configs::settings,
    consts,
    core::errors::{self, CustomResult},
    headers, logger,
    services::{self, api::ConnectorIntegration},
    types::{
        self,
        api::{self, ConnectorCommon, ConnectorCommonExt},
    },
    utils::{self, BytesExt},
};

#[derive(Debug, Clone)]
pub struct Fiserv;

impl Fiserv {
    pub fn generate_authorization_signature(
        &self,
        auth: fiserv::FiservAuthType,
        request_id: &str,
        payload: &str,
        timestamp: i128,
    ) -> CustomResult<String, errors::ConnectorError> {
        let fiserv::FiservAuthType {
            api_key,
            api_secret,
            ..
        } = auth;
        let raw_signature = format!("{api_key}{request_id}{timestamp}{payload}");

        let key = hmac::Key::new(hmac::HMAC_SHA256, api_secret.as_bytes());
        let signature_value =
            consts::BASE64_ENGINE.encode(hmac::sign(&key, raw_signature.as_bytes()).as_ref());
        Ok(signature_value)
    }
}

impl<Flow, Request, Response> ConnectorCommonExt<Flow, Request, Response> for Fiserv
where
    Self: ConnectorIntegration<Flow, Request, Response>,
{
    fn build_headers(
        &self,
        req: &types::RouterData<Flow, Request, Response>,
        _connectors: &settings::Connectors,
    ) -> CustomResult<Vec<(String, String)>, errors::ConnectorError> {
        let timestamp = OffsetDateTime::now_utc().unix_timestamp_nanos() / 1_000_000;
        let auth: fiserv::FiservAuthType =
            fiserv::FiservAuthType::try_from(&req.connector_auth_type)?;
        let mut auth_header = self.get_auth_header(&req.connector_auth_type)?;

        let fiserv_req = self
            .get_request_body(req)?
            .ok_or(errors::ConnectorError::RequestEncodingFailed)?;

        let client_request_id = Uuid::new_v4().to_string();
        let hmac = self
            .generate_authorization_signature(auth, &client_request_id, &fiserv_req, timestamp)
            .change_context(errors::ConnectorError::RequestEncodingFailed)?;
        let mut headers = vec![
            (
                headers::CONTENT_TYPE.to_string(),
                types::PaymentsAuthorizeType::get_content_type(self).to_string(),
            ),
            ("Client-Request-Id".to_string(), client_request_id),
            ("Auth-Token-Type".to_string(), "HMAC".to_string()),
            (headers::TIMESTAMP.to_string(), timestamp.to_string()),
            (headers::AUTHORIZATION.to_string(), hmac),
        ];
        headers.append(&mut auth_header);
        Ok(headers)
    }
}

impl ConnectorCommon for Fiserv {
    fn id(&self) -> &'static str {
        "fiserv"
    }

    fn common_get_content_type(&self) -> &'static str {
        "application/json"
    }

    fn base_url<'a>(&self, connectors: &'a settings::Connectors) -> &'a str {
        connectors.fiserv.base_url.as_ref()
    }
    fn get_auth_header(
        &self,
        auth_type: &types::ConnectorAuthType,
    ) -> CustomResult<Vec<(String, String)>, errors::ConnectorError> {
        let auth: fiserv::FiservAuthType = auth_type
            .try_into()
            .change_context(errors::ConnectorError::FailedToObtainAuthType)?;
        Ok(vec![(headers::API_KEY.to_string(), auth.api_key)])
    }
    fn build_error_response(
        &self,
        res: types::Response,
    ) -> CustomResult<types::ErrorResponse, errors::ConnectorError> {
        let response: fiserv::ErrorResponse = res
            .response
            .parse_struct("Fiserv ErrorResponse")
            .change_context(errors::ConnectorError::ResponseDeserializationFailed)?;

        let fiserv::ErrorResponse { error, details } = response;

        Ok(error
            .or(details)
            .and_then(|error_details| {
                error_details
                    .first()
                    .map(|first_error| types::ErrorResponse {
                        code: first_error
                            .code
                            .to_owned()
                            .unwrap_or_else(|| consts::NO_ERROR_CODE.to_string()),
                        message: first_error.message.to_owned(),
                        reason: first_error.field.to_owned(),
                        status_code: res.status_code,
                    })
            })
            .unwrap_or(types::ErrorResponse {
                code: consts::NO_ERROR_CODE.to_string(),
                message: consts::NO_ERROR_MESSAGE.to_string(),
                reason: None,
                status_code: res.status_code,
            }))
    }
}

impl api::ConnectorAccessToken for Fiserv {}

impl ConnectorIntegration<api::AccessTokenAuth, types::AccessTokenRequestData, types::AccessToken>
    for Fiserv
{
    // Not Implemented (R)
}

impl api::Payment for Fiserv {}

impl api::PaymentToken for Fiserv {}

impl
    ConnectorIntegration<
        api::PaymentMethodToken,
        types::PaymentMethodTokenizationData,
        types::PaymentsResponseData,
    > for Fiserv
{
    // Not Implemented (R)
}

impl api::PreVerify for Fiserv {}

#[allow(dead_code)]
impl ConnectorIntegration<api::Verify, types::VerifyRequestData, types::PaymentsResponseData>
    for Fiserv
{
}

impl api::PaymentVoid for Fiserv {}

#[allow(dead_code)]
impl ConnectorIntegration<api::Void, types::PaymentsCancelData, types::PaymentsResponseData>
    for Fiserv
{
    fn get_headers(
        &self,
        req: &types::PaymentsCancelRouterData,
        connectors: &settings::Connectors,
    ) -> CustomResult<Vec<(String, String)>, errors::ConnectorError> {
        self.build_headers(req, connectors)
    }

    fn get_content_type(&self) -> &'static str {
        "application/json"
    }

    fn get_url(
        &self,
        _req: &types::PaymentsCancelRouterData,
        connectors: &settings::Connectors,
    ) -> CustomResult<String, errors::ConnectorError> {
        Ok(format!(
            //The docs has this url wrong, cancels is the working endpoint
            "{}ch/payments/v1/cancels",
            connectors.fiserv.base_url
        ))
    }

    fn get_request_body(
        &self,
        req: &types::PaymentsCancelRouterData,
    ) -> CustomResult<Option<String>, errors::ConnectorError> {
        let connector_req = fiserv::FiservCancelRequest::try_from(req)?;
        let fiserv_req =
            utils::Encode::<fiserv::FiservCancelRequest>::encode_to_string_of_json(&connector_req)
                .change_context(errors::ConnectorError::RequestEncodingFailed)?;
        Ok(Some(fiserv_req))
    }

    fn build_request(
        &self,
        req: &types::PaymentsCancelRouterData,
        connectors: &settings::Connectors,
    ) -> CustomResult<Option<services::Request>, errors::ConnectorError> {
        let request = Some(
            services::RequestBuilder::new()
                .method(services::Method::Post)
                .url(&types::PaymentsVoidType::get_url(self, req, connectors)?)
                .attach_default_headers()
                .headers(types::PaymentsVoidType::get_headers(self, req, connectors)?)
                .body(types::PaymentsVoidType::get_request_body(self, req)?)
                .build(),
        );

        Ok(request)
    }

    fn handle_response(
        &self,
        data: &types::PaymentsCancelRouterData,
        res: types::Response,
    ) -> CustomResult<types::PaymentsCancelRouterData, errors::ConnectorError> {
        let response: fiserv::FiservPaymentsResponse = res
            .response
            .parse_struct("Fiserv PaymentResponse")
            .change_context(errors::ConnectorError::ResponseDeserializationFailed)?;
        types::ResponseRouterData {
            response,
            data: data.clone(),
            http_code: res.status_code,
        }
        .try_into()
        .change_context(errors::ConnectorError::ResponseHandlingFailed)
    }

    fn get_error_response(
        &self,
        res: types::Response,
    ) -> CustomResult<types::ErrorResponse, errors::ConnectorError> {
        self.build_error_response(res)
    }
}

impl api::PaymentSync for Fiserv {}

#[allow(dead_code)]
impl ConnectorIntegration<api::PSync, types::PaymentsSyncData, types::PaymentsResponseData>
    for Fiserv
{
    fn get_headers(
        &self,
        req: &types::PaymentsSyncRouterData,
        connectors: &settings::Connectors,
    ) -> CustomResult<Vec<(String, String)>, errors::ConnectorError> {
        self.build_headers(req, connectors)
    }

    fn get_content_type(&self) -> &'static str {
        "application/json"
    }

    fn get_url(
        &self,
        _req: &types::PaymentsSyncRouterData,
        connectors: &settings::Connectors,
    ) -> CustomResult<String, errors::ConnectorError> {
        Ok(format!(
            "{}ch/payments/v1/transaction-inquiry",
            connectors.fiserv.base_url
        ))
    }

    fn get_request_body(
        &self,
        req: &types::PaymentsSyncRouterData,
    ) -> CustomResult<Option<String>, errors::ConnectorError> {
        let connector_req = fiserv::FiservSyncRequest::try_from(req)?;
        let fiserv_req =
            utils::Encode::<fiserv::FiservSyncRequest>::encode_to_string_of_json(&connector_req)
                .change_context(errors::ConnectorError::RequestEncodingFailed)?;
        Ok(Some(fiserv_req))
    }

    fn build_request(
        &self,
        req: &types::PaymentsSyncRouterData,
        connectors: &settings::Connectors,
    ) -> CustomResult<Option<services::Request>, errors::ConnectorError> {
        let request = Some(
            services::RequestBuilder::new()
                .method(services::Method::Post)
                .url(&types::PaymentsSyncType::get_url(self, req, connectors)?)
                .attach_default_headers()
                .headers(types::PaymentsSyncType::get_headers(self, req, connectors)?)
                .body(types::PaymentsSyncType::get_request_body(self, req)?)
                .build(),
        );
        Ok(request)
    }

    fn handle_response(
        &self,
        data: &types::PaymentsSyncRouterData,
        res: types::Response,
    ) -> CustomResult<types::PaymentsSyncRouterData, errors::ConnectorError> {
        let response: fiserv::FiservSyncResponse = res
            .response
            .parse_struct("Fiserv PaymentSyncResponse")
            .change_context(errors::ConnectorError::ResponseDeserializationFailed)?;

        types::ResponseRouterData {
            response,
            data: data.clone(),
            http_code: res.status_code,
        }
        .try_into()
        .change_context(errors::ConnectorError::ResponseHandlingFailed)
    }

    fn get_error_response(
        &self,
        res: types::Response,
    ) -> CustomResult<types::ErrorResponse, errors::ConnectorError> {
        self.build_error_response(res)
    }
}

impl api::PaymentCapture for Fiserv {}
impl ConnectorIntegration<api::Capture, types::PaymentsCaptureData, types::PaymentsResponseData>
    for Fiserv
{
    fn get_headers(
        &self,
        req: &types::PaymentsCaptureRouterData,
        connectors: &settings::Connectors,
    ) -> CustomResult<Vec<(String, String)>, errors::ConnectorError> {
        self.build_headers(req, connectors)
    }

    fn get_content_type(&self) -> &'static str {
        "application/json"
    }

    fn get_request_body(
        &self,
        req: &types::PaymentsCaptureRouterData,
    ) -> CustomResult<Option<String>, errors::ConnectorError> {
        let connector_req = fiserv::FiservCaptureRequest::try_from(req)?;
        let fiserv_req =
            utils::Encode::<fiserv::FiservCaptureRequest>::encode_to_string_of_json(&connector_req)
                .change_context(errors::ConnectorError::RequestEncodingFailed)?;
        Ok(Some(fiserv_req))
    }

    fn build_request(
        &self,
        req: &types::PaymentsCaptureRouterData,
        connectors: &settings::Connectors,
    ) -> CustomResult<Option<services::Request>, errors::ConnectorError> {
        let request = Some(
            services::RequestBuilder::new()
                .method(services::Method::Post)
                .url(&types::PaymentsCaptureType::get_url(self, req, connectors)?)
                .attach_default_headers()
                .headers(types::PaymentsCaptureType::get_headers(
                    self, req, connectors,
                )?)
                .body(types::PaymentsCaptureType::get_request_body(self, req)?)
                .build(),
        );
        Ok(request)
    }

    fn handle_response(
        &self,
        data: &types::PaymentsCaptureRouterData,
        res: types::Response,
    ) -> CustomResult<types::PaymentsCaptureRouterData, errors::ConnectorError> {
        let response: fiserv::FiservPaymentsResponse = res
            .response
            .parse_struct("Fiserv Payment Response")
            .change_context(errors::ConnectorError::ResponseDeserializationFailed)?;
        types::ResponseRouterData {
            response,
            data: data.clone(),
            http_code: res.status_code,
        }
        .try_into()
        .change_context(errors::ConnectorError::ResponseHandlingFailed)
    }

    fn get_url(
        &self,
        _req: &types::PaymentsCaptureRouterData,
        connectors: &settings::Connectors,
    ) -> CustomResult<String, errors::ConnectorError> {
        Ok(format!(
            "{}ch/payments/v1/charges",
            connectors.fiserv.base_url
        ))
    }

    fn get_error_response(
        &self,
        res: types::Response,
    ) -> CustomResult<types::ErrorResponse, errors::ConnectorError> {
        self.build_error_response(res)
    }
}

impl api::PaymentSession for Fiserv {}

#[allow(dead_code)]
impl ConnectorIntegration<api::Session, types::PaymentsSessionData, types::PaymentsResponseData>
    for Fiserv
{
}

impl api::PaymentAuthorize for Fiserv {}

impl ConnectorIntegration<api::Authorize, types::PaymentsAuthorizeData, types::PaymentsResponseData>
    for Fiserv
{
    fn get_headers(
        &self,
        req: &types::PaymentsAuthorizeRouterData,
        connectors: &settings::Connectors,
    ) -> CustomResult<Vec<(String, String)>, errors::ConnectorError> {
        self.build_headers(req, connectors)
    }

    fn get_content_type(&self) -> &'static str {
        "application/json"
    }

    fn get_url(
        &self,
        _req: &types::PaymentsAuthorizeRouterData,
        connectors: &settings::Connectors,
    ) -> CustomResult<String, errors::ConnectorError> {
        Ok(format!(
            "{}ch/payments/v1/charges",
            connectors.fiserv.base_url
        ))
    }

    fn get_request_body(
        &self,
        req: &types::PaymentsAuthorizeRouterData,
    ) -> CustomResult<Option<String>, errors::ConnectorError> {
        let connector_req = fiserv::FiservPaymentsRequest::try_from(req)?;
        let fiserv_req = utils::Encode::<fiserv::FiservPaymentsRequest>::encode_to_string_of_json(
            &connector_req,
        )
        .change_context(errors::ConnectorError::RequestEncodingFailed)?;
        Ok(Some(fiserv_req))
    }

    fn build_request(
        &self,
        req: &types::PaymentsAuthorizeRouterData,
        connectors: &settings::Connectors,
    ) -> CustomResult<Option<services::Request>, errors::ConnectorError> {
        let request = Some(
            services::RequestBuilder::new()
                .method(services::Method::Post)
                .url(&types::PaymentsAuthorizeType::get_url(
                    self, req, connectors,
                )?)
                .attach_default_headers()
                .headers(types::PaymentsAuthorizeType::get_headers(
                    self, req, connectors,
                )?)
                .body(types::PaymentsAuthorizeType::get_request_body(self, req)?)
                .build(),
        );

        Ok(request)
    }

    fn handle_response(
        &self,
        data: &types::PaymentsAuthorizeRouterData,
        res: types::Response,
    ) -> CustomResult<types::PaymentsAuthorizeRouterData, errors::ConnectorError> {
        let response: fiserv::FiservPaymentsResponse = res
            .response
            .parse_struct("Fiserv PaymentResponse")
            .change_context(errors::ConnectorError::ResponseDeserializationFailed)?;
        types::ResponseRouterData {
            response,
            data: data.clone(),
            http_code: res.status_code,
        }
        .try_into()
        .change_context(errors::ConnectorError::ResponseHandlingFailed)
    }

    fn get_error_response(
        &self,
        res: types::Response,
    ) -> CustomResult<types::ErrorResponse, errors::ConnectorError> {
        self.build_error_response(res)
    }
}

impl api::Refund for Fiserv {}
impl api::RefundExecute for Fiserv {}
impl api::RefundSync for Fiserv {}

#[allow(dead_code)]
impl ConnectorIntegration<api::Execute, types::RefundsData, types::RefundsResponseData> for Fiserv {
    fn get_headers(
        &self,
        req: &types::RefundsRouterData<api::Execute>,
        connectors: &settings::Connectors,
    ) -> CustomResult<Vec<(String, String)>, errors::ConnectorError> {
        self.build_headers(req, connectors)
    }
    fn get_content_type(&self) -> &'static str {
        "application/json"
    }
    fn get_url(
        &self,
        _req: &types::RefundsRouterData<api::Execute>,
        connectors: &settings::Connectors,
    ) -> CustomResult<String, errors::ConnectorError> {
        Ok(format!(
            "{}ch/payments/v1/refunds",
            connectors.fiserv.base_url
        ))
    }
    fn get_request_body(
        &self,
        req: &types::RefundsRouterData<api::Execute>,
    ) -> CustomResult<Option<String>, errors::ConnectorError> {
        let connector_req = fiserv::FiservRefundRequest::try_from(req)?;
        let fiserv_req =
            utils::Encode::<fiserv::FiservRefundRequest>::encode_to_string_of_json(&connector_req)
                .change_context(errors::ConnectorError::RequestEncodingFailed)?;
        Ok(Some(fiserv_req))
    }
    fn build_request(
        &self,
        req: &types::RefundsRouterData<api::Execute>,
        connectors: &settings::Connectors,
    ) -> CustomResult<Option<services::Request>, errors::ConnectorError> {
        let request = services::RequestBuilder::new()
            .method(services::Method::Post)
            .url(&types::RefundExecuteType::get_url(self, req, connectors)?)
            .attach_default_headers()
            .headers(types::RefundExecuteType::get_headers(
                self, req, connectors,
            )?)
            .body(types::RefundExecuteType::get_request_body(self, req)?)
            .build();
        Ok(Some(request))
    }

    fn handle_response(
        &self,
        data: &types::RefundsRouterData<api::Execute>,
        res: types::Response,
    ) -> CustomResult<types::RefundsRouterData<api::Execute>, errors::ConnectorError> {
        logger::debug!(target: "router::connector::fiserv", response=?res);
        let response: fiserv::RefundResponse =
            res.response
                .parse_struct("fiserv RefundResponse")
                .change_context(errors::ConnectorError::RequestEncodingFailed)?;
        types::ResponseRouterData {
            response,
            data: data.clone(),
            http_code: res.status_code,
        }
        .try_into()
        .change_context(errors::ConnectorError::ResponseHandlingFailed)
    }
    fn get_error_response(
        &self,
        res: types::Response,
    ) -> CustomResult<types::ErrorResponse, errors::ConnectorError> {
        self.build_error_response(res)
    }
}

#[allow(dead_code)]
impl ConnectorIntegration<api::RSync, types::RefundsData, types::RefundsResponseData> for Fiserv {
    fn get_headers(
        &self,
        req: &types::RefundSyncRouterData,
        connectors: &settings::Connectors,
    ) -> CustomResult<Vec<(String, String)>, errors::ConnectorError> {
        self.build_headers(req, connectors)
    }

    fn get_content_type(&self) -> &'static str {
        "application/json"
    }

    fn get_url(
        &self,
        _req: &types::RefundSyncRouterData,
        connectors: &settings::Connectors,
    ) -> CustomResult<String, errors::ConnectorError> {
        Ok(format!(
            "{}ch/payments/v1/transaction-inquiry",
            connectors.fiserv.base_url
        ))
    }

    fn get_request_body(
        &self,
        req: &types::RefundSyncRouterData,
    ) -> CustomResult<Option<String>, errors::ConnectorError> {
        let connector_req = fiserv::FiservSyncRequest::try_from(req)?;
        let fiserv_req =
            utils::Encode::<fiserv::FiservSyncRequest>::encode_to_string_of_json(&connector_req)
                .change_context(errors::ConnectorError::RequestEncodingFailed)?;
        Ok(Some(fiserv_req))
    }

    fn build_request(
        &self,
        req: &types::RefundSyncRouterData,
        connectors: &settings::Connectors,
    ) -> CustomResult<Option<services::Request>, errors::ConnectorError> {
        let request = Some(
            services::RequestBuilder::new()
                .method(services::Method::Post)
                .url(&types::RefundSyncType::get_url(self, req, connectors)?)
                .attach_default_headers()
                .headers(types::RefundSyncType::get_headers(self, req, connectors)?)
                .body(types::RefundSyncType::get_request_body(self, req)?)
                .build(),
        );
        Ok(request)
    }

    fn handle_response(
        &self,
        data: &types::RefundSyncRouterData,
        res: types::Response,
    ) -> CustomResult<types::RefundSyncRouterData, errors::ConnectorError> {
        logger::debug!(target: "router::connector::fiserv", response=?res);

        let response: fiserv::FiservSyncResponse = res
            .response
            .parse_struct("Fiserv Refund Response")
            .change_context(errors::ConnectorError::ResponseDeserializationFailed)?;
        types::ResponseRouterData {
            response,
            data: data.clone(),
            http_code: res.status_code,
        }
        .try_into()
        .change_context(errors::ConnectorError::ResponseHandlingFailed)
    }

    fn get_error_response(
        &self,
        res: types::Response,
    ) -> CustomResult<types::ErrorResponse, errors::ConnectorError> {
        self.build_error_response(res)
    }
}

#[async_trait::async_trait]
impl api::IncomingWebhook for Fiserv {
    fn get_webhook_object_reference_id(
        &self,
        _request: &api::IncomingWebhookRequestDetails<'_>,
    ) -> CustomResult<api_models::webhooks::ObjectReferenceId, errors::ConnectorError> {
        Err(errors::ConnectorError::WebhooksNotImplemented).into_report()
    }

    fn get_webhook_event_type(
        &self,
        _request: &api::IncomingWebhookRequestDetails<'_>,
    ) -> CustomResult<api::IncomingWebhookEvent, errors::ConnectorError> {
<<<<<<< HEAD
        Ok(api::IncomingWebhookEvent::EventNotSupported)
=======
        Err(errors::ConnectorError::WebhooksNotImplemented).into_report()
>>>>>>> 10691c5f
    }

    fn get_webhook_resource_object(
        &self,
        _request: &api::IncomingWebhookRequestDetails<'_>,
    ) -> CustomResult<serde_json::Value, errors::ConnectorError> {
        Err(errors::ConnectorError::WebhooksNotImplemented).into_report()
    }
}<|MERGE_RESOLUTION|>--- conflicted
+++ resolved
@@ -691,11 +691,7 @@
         &self,
         _request: &api::IncomingWebhookRequestDetails<'_>,
     ) -> CustomResult<api::IncomingWebhookEvent, errors::ConnectorError> {
-<<<<<<< HEAD
         Ok(api::IncomingWebhookEvent::EventNotSupported)
-=======
-        Err(errors::ConnectorError::WebhooksNotImplemented).into_report()
->>>>>>> 10691c5f
     }
 
     fn get_webhook_resource_object(
