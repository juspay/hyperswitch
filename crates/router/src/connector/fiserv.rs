mod transformers;

use std::fmt::Debug;

use base64::Engine;
use error_stack::ResultExt;
use ring::hmac;
use time::OffsetDateTime;
use transformers as fiserv;
use uuid::Uuid;

use crate::{
    configs::settings,
    consts,
    core::{
        errors::{self, CustomResult},
        payments,
    },
<<<<<<< HEAD
    headers, services,
    types::{self, api},
=======
    headers, logger,
    services::{self, api::ConnectorIntegration},
    types::{
        self,
        api::{self, ConnectorCommon, ConnectorCommonExt},
    },
>>>>>>> cd1c5409
    utils::{self, BytesExt},
};

#[derive(Debug, Clone)]
pub struct Fiserv;

impl Fiserv {
    pub fn generate_authorization_signature(
        &self,
        auth: fiserv::FiservAuthType,
        request_id: &str,
        payload: &str,
        timestamp: i128,
    ) -> CustomResult<String, errors::ConnectorError> {
        let fiserv::FiservAuthType {
            api_key,
            api_secret,
            ..
        } = auth;
        let raw_signature = format!("{api_key}{request_id}{timestamp}{payload}");

        let key = hmac::Key::new(hmac::HMAC_SHA256, api_secret.as_bytes());
        let signature_value =
            consts::BASE64_ENGINE.encode(hmac::sign(&key, raw_signature.as_bytes()).as_ref());
        Ok(signature_value)
    }
}

impl<Flow, Request, Response> ConnectorCommonExt<Flow, Request, Response> for Fiserv
where
    Self: ConnectorIntegration<Flow, Request, Response>,
{
    fn build_headers(
        &self,
        req: &types::RouterData<Flow, Request, Response>,
        _connectors: &settings::Connectors,
    ) -> CustomResult<Vec<(String, String)>, errors::ConnectorError> {
        let timestamp = OffsetDateTime::now_utc().unix_timestamp_nanos() / 1_000_000;
        let auth: fiserv::FiservAuthType =
            fiserv::FiservAuthType::try_from(&req.connector_auth_type)?;
        let mut auth_header = self.get_auth_header(&req.connector_auth_type)?;

        let fiserv_req = self
            .get_request_body(req)?
            .ok_or(errors::ConnectorError::RequestEncodingFailed)?;

        let client_request_id = Uuid::new_v4().to_string();
        let hmac = self
            .generate_authorization_signature(auth, &client_request_id, &fiserv_req, timestamp)
            .change_context(errors::ConnectorError::RequestEncodingFailed)?;
        let mut headers = vec![
            (
                headers::CONTENT_TYPE.to_string(),
                types::PaymentsAuthorizeType::get_content_type(self).to_string(),
            ),
            ("Client-Request-Id".to_string(), client_request_id),
            ("Auth-Token-Type".to_string(), "HMAC".to_string()),
            (headers::TIMESTAMP.to_string(), timestamp.to_string()),
            (headers::AUTHORIZATION.to_string(), hmac),
        ];
        headers.append(&mut auth_header);
        Ok(headers)
    }
}

impl ConnectorCommon for Fiserv {
    fn id(&self) -> &'static str {
        "fiserv"
    }

    fn common_get_content_type(&self) -> &'static str {
        "application/json"
    }

    fn base_url<'a>(&self, connectors: &'a settings::Connectors) -> &'a str {
        connectors.fiserv.base_url.as_ref()
    }
    fn get_auth_header(
        &self,
        auth_type: &types::ConnectorAuthType,
    ) -> CustomResult<Vec<(String, String)>, errors::ConnectorError> {
        let auth: fiserv::FiservAuthType = auth_type
            .try_into()
            .change_context(errors::ConnectorError::FailedToObtainAuthType)?;
        Ok(vec![(headers::API_KEY.to_string(), auth.api_key)])
    }
    fn build_error_response(
        &self,
        res: types::Response,
    ) -> CustomResult<types::ErrorResponse, errors::ConnectorError> {
        let response: fiserv::ErrorResponse = res
            .response
            .parse_struct("Fiserv ErrorResponse")
            .change_context(errors::ConnectorError::ResponseDeserializationFailed)?;

        let fiserv::ErrorResponse { error, details } = response;

        Ok(error
            .or(details)
            .and_then(|error_details| {
                error_details
                    .first()
                    .map(|first_error| types::ErrorResponse {
                        code: first_error
                            .code
                            .to_owned()
                            .unwrap_or(consts::NO_ERROR_CODE.to_string()),
                        message: first_error.message.to_owned(),
                        reason: first_error.field.to_owned(),
                        status_code: res.status_code,
                    })
            })
            .unwrap_or(types::ErrorResponse {
                code: consts::NO_ERROR_CODE.to_string(),
                message: consts::NO_ERROR_MESSAGE.to_string(),
                reason: None,
                status_code: res.status_code,
            }))
    }
}

impl api::ConnectorAccessToken for Fiserv {}

impl ConnectorIntegration<api::AccessTokenAuth, types::AccessTokenRequestData, types::AccessToken>
    for Fiserv
{
    // Not Implemented (R)
}

impl api::Payment for Fiserv {}

impl api::PreVerify for Fiserv {}

#[allow(dead_code)]
impl ConnectorIntegration<api::Verify, types::VerifyRequestData, types::PaymentsResponseData>
    for Fiserv
{
}

impl api::PaymentVoid for Fiserv {}

#[allow(dead_code)]
impl ConnectorIntegration<api::Void, types::PaymentsCancelData, types::PaymentsResponseData>
    for Fiserv
{
    fn get_headers(
        &self,
        req: &types::PaymentsCancelRouterData,
        connectors: &settings::Connectors,
    ) -> CustomResult<Vec<(String, String)>, errors::ConnectorError> {
        self.build_headers(req, connectors)
    }

    fn get_content_type(&self) -> &'static str {
        "application/json"
    }

    fn get_url(
        &self,
        _req: &types::PaymentsCancelRouterData,
        connectors: &settings::Connectors,
    ) -> CustomResult<String, errors::ConnectorError> {
        Ok(format!(
            //The docs has this url wrong, cancels is the working endpoint
            "{}ch/payments/v1/cancels",
            connectors.fiserv.base_url
        ))
    }

    fn get_request_body(
        &self,
        req: &types::PaymentsCancelRouterData,
    ) -> CustomResult<Option<String>, errors::ConnectorError> {
        let connector_req = fiserv::FiservCancelRequest::try_from(req)?;
        let fiserv_req =
            utils::Encode::<fiserv::FiservCancelRequest>::encode_to_string_of_json(&connector_req)
                .change_context(errors::ConnectorError::RequestEncodingFailed)?;
        Ok(Some(fiserv_req))
    }

    fn build_request(
        &self,
        req: &types::PaymentsCancelRouterData,
        connectors: &settings::Connectors,
    ) -> CustomResult<Option<services::Request>, errors::ConnectorError> {
        let request = Some(
            services::RequestBuilder::new()
                .method(services::Method::Post)
                .url(&types::PaymentsVoidType::get_url(self, req, connectors)?)
                .headers(types::PaymentsVoidType::get_headers(self, req, connectors)?)
                .body(types::PaymentsVoidType::get_request_body(self, req)?)
                .build(),
        );

        Ok(request)
    }

    fn handle_response(
        &self,
        data: &types::PaymentsCancelRouterData,
        res: types::Response,
    ) -> CustomResult<types::PaymentsCancelRouterData, errors::ConnectorError> {
        let response: fiserv::FiservPaymentsResponse = res
            .response
            .parse_struct("Fiserv PaymentResponse")
            .change_context(errors::ConnectorError::ResponseDeserializationFailed)?;
        types::ResponseRouterData {
            response,
            data: data.clone(),
            http_code: res.status_code,
        }
        .try_into()
        .change_context(errors::ConnectorError::ResponseHandlingFailed)
    }

    fn get_error_response(
        &self,
        res: types::Response,
    ) -> CustomResult<types::ErrorResponse, errors::ConnectorError> {
        self.build_error_response(res)
    }
}

impl api::PaymentSync for Fiserv {}

#[allow(dead_code)]
impl ConnectorIntegration<api::PSync, types::PaymentsSyncData, types::PaymentsResponseData>
    for Fiserv
{
    fn get_headers(
        &self,
        req: &types::PaymentsSyncRouterData,
        connectors: &settings::Connectors,
    ) -> CustomResult<Vec<(String, String)>, errors::ConnectorError> {
        self.build_headers(req, connectors)
    }

    fn get_content_type(&self) -> &'static str {
        "application/json"
    }

    fn get_url(
        &self,
        _req: &types::PaymentsSyncRouterData,
        connectors: &settings::Connectors,
    ) -> CustomResult<String, errors::ConnectorError> {
        Ok(format!(
            "{}ch/payments/v1/transaction-inquiry",
            connectors.fiserv.base_url
        ))
    }

    fn get_request_body(
        &self,
        req: &types::PaymentsSyncRouterData,
    ) -> CustomResult<Option<String>, errors::ConnectorError> {
        let connector_req = fiserv::FiservSyncRequest::try_from(req)?;
        let fiserv_req =
            utils::Encode::<fiserv::FiservSyncRequest>::encode_to_string_of_json(&connector_req)
                .change_context(errors::ConnectorError::RequestEncodingFailed)?;
        Ok(Some(fiserv_req))
    }

    fn build_request(
        &self,
        req: &types::PaymentsSyncRouterData,
        connectors: &settings::Connectors,
    ) -> CustomResult<Option<services::Request>, errors::ConnectorError> {
        let request = Some(
            services::RequestBuilder::new()
                .method(services::Method::Post)
                .url(&types::PaymentsSyncType::get_url(self, req, connectors)?)
                .headers(types::PaymentsSyncType::get_headers(self, req, connectors)?)
                .body(types::PaymentsSyncType::get_request_body(self, req)?)
                .build(),
        );
        Ok(request)
    }

    fn handle_response(
        &self,
        data: &types::PaymentsSyncRouterData,
        res: types::Response,
    ) -> CustomResult<types::PaymentsSyncRouterData, errors::ConnectorError> {
        let response: fiserv::FiservSyncResponse = res
            .response
            .parse_struct("Fiserv PaymentSyncResponse")
            .change_context(errors::ConnectorError::ResponseDeserializationFailed)?;

        types::ResponseRouterData {
            response,
            data: data.clone(),
            http_code: res.status_code,
        }
        .try_into()
        .change_context(errors::ConnectorError::ResponseHandlingFailed)
    }

    fn get_error_response(
        &self,
        res: types::Response,
    ) -> CustomResult<types::ErrorResponse, errors::ConnectorError> {
        self.build_error_response(res)
    }
}

impl api::PaymentCapture for Fiserv {}
impl ConnectorIntegration<api::Capture, types::PaymentsCaptureData, types::PaymentsResponseData>
    for Fiserv
{
    fn get_headers(
        &self,
        req: &types::PaymentsCaptureRouterData,
        connectors: &settings::Connectors,
    ) -> CustomResult<Vec<(String, String)>, errors::ConnectorError> {
        self.build_headers(req, connectors)
    }

    fn get_content_type(&self) -> &'static str {
        "application/json"
    }

    fn get_request_body(
        &self,
        req: &types::PaymentsCaptureRouterData,
    ) -> CustomResult<Option<String>, errors::ConnectorError> {
        let connector_req = fiserv::FiservCaptureRequest::try_from(req)?;
        let fiserv_req =
            utils::Encode::<fiserv::FiservCaptureRequest>::encode_to_string_of_json(&connector_req)
                .change_context(errors::ConnectorError::RequestEncodingFailed)?;
        Ok(Some(fiserv_req))
    }

    fn build_request(
        &self,
        req: &types::PaymentsCaptureRouterData,
        connectors: &settings::Connectors,
    ) -> CustomResult<Option<services::Request>, errors::ConnectorError> {
        let request = Some(
            services::RequestBuilder::new()
                .method(services::Method::Post)
                .url(&types::PaymentsCaptureType::get_url(self, req, connectors)?)
                .headers(types::PaymentsCaptureType::get_headers(
                    self, req, connectors,
                )?)
                .body(types::PaymentsCaptureType::get_request_body(self, req)?)
                .build(),
        );
        Ok(request)
    }

    fn handle_response(
        &self,
        data: &types::PaymentsCaptureRouterData,
        res: types::Response,
    ) -> CustomResult<types::PaymentsCaptureRouterData, errors::ConnectorError> {
        let response: fiserv::FiservPaymentsResponse = res
            .response
            .parse_struct("Fiserv Payment Response")
            .change_context(errors::ConnectorError::ResponseDeserializationFailed)?;
        types::ResponseRouterData {
            response,
            data: data.clone(),
            http_code: res.status_code,
        }
        .try_into()
        .change_context(errors::ConnectorError::ResponseHandlingFailed)
    }

    fn get_url(
        &self,
        _req: &types::PaymentsCaptureRouterData,
        connectors: &settings::Connectors,
    ) -> CustomResult<String, errors::ConnectorError> {
        Ok(format!(
            "{}ch/payments/v1/charges",
            connectors.fiserv.base_url
        ))
    }

    fn get_error_response(
        &self,
        res: types::Response,
    ) -> CustomResult<types::ErrorResponse, errors::ConnectorError> {
        self.build_error_response(res)
    }
}

impl api::PaymentSession for Fiserv {}

#[allow(dead_code)]
impl ConnectorIntegration<api::Session, types::PaymentsSessionData, types::PaymentsResponseData>
    for Fiserv
{
}

impl api::PaymentAuthorize for Fiserv {}

impl ConnectorIntegration<api::Authorize, types::PaymentsAuthorizeData, types::PaymentsResponseData>
    for Fiserv
{
    fn get_headers(
        &self,
        req: &types::PaymentsAuthorizeRouterData,
        connectors: &settings::Connectors,
    ) -> CustomResult<Vec<(String, String)>, errors::ConnectorError> {
        self.build_headers(req, connectors)
    }

    fn get_content_type(&self) -> &'static str {
        "application/json"
    }

    fn get_url(
        &self,
        _req: &types::PaymentsAuthorizeRouterData,
        connectors: &settings::Connectors,
    ) -> CustomResult<String, errors::ConnectorError> {
        Ok(format!(
            "{}ch/payments/v1/charges",
            connectors.fiserv.base_url
        ))
    }

    fn get_request_body(
        &self,
        req: &types::PaymentsAuthorizeRouterData,
    ) -> CustomResult<Option<String>, errors::ConnectorError> {
        let connector_req = fiserv::FiservPaymentsRequest::try_from(req)?;
        let fiserv_req = utils::Encode::<fiserv::FiservPaymentsRequest>::encode_to_string_of_json(
            &connector_req,
        )
        .change_context(errors::ConnectorError::RequestEncodingFailed)?;
        Ok(Some(fiserv_req))
    }

    fn build_request(
        &self,
        req: &types::PaymentsAuthorizeRouterData,
        connectors: &settings::Connectors,
    ) -> CustomResult<Option<services::Request>, errors::ConnectorError> {
        let request = Some(
            services::RequestBuilder::new()
                .method(services::Method::Post)
                .url(&types::PaymentsAuthorizeType::get_url(
                    self, req, connectors,
                )?)
                .headers(types::PaymentsAuthorizeType::get_headers(
                    self, req, connectors,
                )?)
                .body(types::PaymentsAuthorizeType::get_request_body(self, req)?)
                .build(),
        );

        Ok(request)
    }

    fn handle_response(
        &self,
        data: &types::PaymentsAuthorizeRouterData,
        res: types::Response,
    ) -> CustomResult<types::PaymentsAuthorizeRouterData, errors::ConnectorError> {
        let response: fiserv::FiservPaymentsResponse = res
            .response
            .parse_struct("Fiserv PaymentResponse")
            .change_context(errors::ConnectorError::ResponseDeserializationFailed)?;
        types::ResponseRouterData {
            response,
            data: data.clone(),
            http_code: res.status_code,
        }
        .try_into()
        .change_context(errors::ConnectorError::ResponseHandlingFailed)
    }

    fn get_error_response(
        &self,
        res: types::Response,
    ) -> CustomResult<types::ErrorResponse, errors::ConnectorError> {
        self.build_error_response(res)
    }
}

impl api::Refund for Fiserv {}
impl api::RefundExecute for Fiserv {}
impl api::RefundSync for Fiserv {}

#[allow(dead_code)]
impl ConnectorIntegration<api::Execute, types::RefundsData, types::RefundsResponseData> for Fiserv {
    fn get_headers(
        &self,
        req: &types::RefundsRouterData<api::Execute>,
        connectors: &settings::Connectors,
    ) -> CustomResult<Vec<(String, String)>, errors::ConnectorError> {
        self.build_headers(req, connectors)
    }
    fn get_content_type(&self) -> &'static str {
        "application/json"
    }
    fn get_url(
        &self,
        _req: &types::RefundsRouterData<api::Execute>,
        connectors: &settings::Connectors,
    ) -> CustomResult<String, errors::ConnectorError> {
        Ok(format!(
            "{}ch/payments/v1/refunds",
            connectors.fiserv.base_url
        ))
    }
    fn get_request_body(
        &self,
        req: &types::RefundsRouterData<api::Execute>,
    ) -> CustomResult<Option<String>, errors::ConnectorError> {
        let connector_req = fiserv::FiservRefundRequest::try_from(req)?;
        let fiserv_req =
            utils::Encode::<fiserv::FiservRefundRequest>::encode_to_string_of_json(&connector_req)
                .change_context(errors::ConnectorError::RequestEncodingFailed)?;
        Ok(Some(fiserv_req))
    }
    fn build_request(
        &self,
        req: &types::RefundsRouterData<api::Execute>,
        connectors: &settings::Connectors,
    ) -> CustomResult<Option<services::Request>, errors::ConnectorError> {
        let request = services::RequestBuilder::new()
            .method(services::Method::Post)
            .url(&types::RefundExecuteType::get_url(self, req, connectors)?)
            .headers(types::RefundExecuteType::get_headers(
                self, req, connectors,
            )?)
            .body(types::RefundExecuteType::get_request_body(self, req)?)
            .build();
        Ok(Some(request))
    }

    fn handle_response(
        &self,
        data: &types::RefundsRouterData<api::Execute>,
        res: types::Response,
    ) -> CustomResult<types::RefundsRouterData<api::Execute>, errors::ConnectorError> {
        logger::debug!(target: "router::connector::fiserv", response=?res);
        let response: fiserv::RefundResponse =
            res.response
                .parse_struct("fiserv RefundResponse")
                .change_context(errors::ConnectorError::RequestEncodingFailed)?;
        types::ResponseRouterData {
            response,
            data: data.clone(),
            http_code: res.status_code,
        }
        .try_into()
        .change_context(errors::ConnectorError::ResponseHandlingFailed)
    }
    fn get_error_response(
        &self,
        res: types::Response,
    ) -> CustomResult<types::ErrorResponse, errors::ConnectorError> {
        self.build_error_response(res)
    }
}

#[allow(dead_code)]
impl ConnectorIntegration<api::RSync, types::RefundsData, types::RefundsResponseData> for Fiserv {
    fn get_headers(
        &self,
        req: &types::RefundSyncRouterData,
        connectors: &settings::Connectors,
    ) -> CustomResult<Vec<(String, String)>, errors::ConnectorError> {
        self.build_headers(req, connectors)
    }

    fn get_content_type(&self) -> &'static str {
        "application/json"
    }

    fn get_url(
        &self,
        _req: &types::RefundSyncRouterData,
        connectors: &settings::Connectors,
    ) -> CustomResult<String, errors::ConnectorError> {
        Ok(format!(
            "{}ch/payments/v1/transaction-inquiry",
            connectors.fiserv.base_url
        ))
    }

    fn get_request_body(
        &self,
        req: &types::RefundSyncRouterData,
    ) -> CustomResult<Option<String>, errors::ConnectorError> {
        let connector_req = fiserv::FiservSyncRequest::try_from(req)?;
        let fiserv_req =
            utils::Encode::<fiserv::FiservSyncRequest>::encode_to_string_of_json(&connector_req)
                .change_context(errors::ConnectorError::RequestEncodingFailed)?;
        Ok(Some(fiserv_req))
    }

    fn build_request(
        &self,
        req: &types::RefundSyncRouterData,
        connectors: &settings::Connectors,
    ) -> CustomResult<Option<services::Request>, errors::ConnectorError> {
        let request = Some(
            services::RequestBuilder::new()
                .method(services::Method::Post)
                .url(&types::RefundSyncType::get_url(self, req, connectors)?)
                .headers(types::RefundSyncType::get_headers(self, req, connectors)?)
                .body(types::RefundSyncType::get_request_body(self, req)?)
                .build(),
        );
        Ok(request)
    }

    fn handle_response(
        &self,
        data: &types::RefundSyncRouterData,
        res: types::Response,
    ) -> CustomResult<types::RefundSyncRouterData, errors::ConnectorError> {
        logger::debug!(target: "router::connector::fiserv", response=?res);

        let response: fiserv::FiservSyncResponse = res
            .response
            .parse_struct("Fiserv Refund Response")
            .change_context(errors::ConnectorError::ResponseDeserializationFailed)?;
        types::ResponseRouterData {
            response,
            data: data.clone(),
            http_code: res.status_code,
        }
        .try_into()
        .change_context(errors::ConnectorError::ResponseHandlingFailed)
    }

    fn get_error_response(
        &self,
        res: types::Response,
    ) -> CustomResult<types::ErrorResponse, errors::ConnectorError> {
        self.build_error_response(res)
    }
}

#[async_trait::async_trait]
impl api::IncomingWebhook for Fiserv {
    fn get_webhook_object_reference_id(
        &self,
        _request: &api::IncomingWebhookRequestDetails<'_>,
    ) -> CustomResult<String, errors::ConnectorError> {
        Err(errors::ConnectorError::NotImplemented("fiserv".to_string()).into())
    }

    fn get_webhook_event_type(
        &self,
        _request: &api::IncomingWebhookRequestDetails<'_>,
    ) -> CustomResult<api::IncomingWebhookEvent, errors::ConnectorError> {
        Err(errors::ConnectorError::NotImplemented("fiserv".to_string()).into())
    }

    fn get_webhook_resource_object(
        &self,
        _request: &api::IncomingWebhookRequestDetails<'_>,
    ) -> CustomResult<serde_json::Value, errors::ConnectorError> {
        Err(errors::ConnectorError::NotImplemented("fiserv".to_string()).into())
    }
}

impl services::ConnectorRedirectResponse for Fiserv {
    fn get_flow_type(
        &self,
        _query_params: &str,
    ) -> CustomResult<payments::CallConnectorAction, errors::ConnectorError> {
        Ok(payments::CallConnectorAction::Trigger)
    }
}<|MERGE_RESOLUTION|>--- conflicted
+++ resolved
@@ -16,17 +16,12 @@
         errors::{self, CustomResult},
         payments,
     },
-<<<<<<< HEAD
-    headers, services,
-    types::{self, api},
-=======
     headers, logger,
     services::{self, api::ConnectorIntegration},
     types::{
         self,
         api::{self, ConnectorCommon, ConnectorCommonExt},
     },
->>>>>>> cd1c5409
     utils::{self, BytesExt},
 };
 
