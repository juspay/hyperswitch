--- conflicted
+++ resolved
@@ -4,11 +4,7 @@
 
 use base64::Engine;
 use error_stack::{IntoReport, ResultExt};
-<<<<<<< HEAD
 use masking::ExposeInterface;
-=======
-use masking::PeekInterface;
->>>>>>> 8c93904c
 use ring::hmac;
 use time::OffsetDateTime;
 use transformers as fiserv;
@@ -79,7 +75,7 @@
             .generate_authorization_signature(
                 auth,
                 &client_request_id,
-                types::RequestBody::get_inner_value(fiserv_req).peek(),
+                &types::RequestBody::get_inner_value(fiserv_req).expose(),
                 timestamp,
             )
             .change_context(errors::ConnectorError::RequestEncodingFailed)?;
