--- conflicted
+++ resolved
@@ -467,7 +467,6 @@
         self.common_get_content_type()
     }
 
-<<<<<<< HEAD
     fn get_url(&self, req: &types::RefundsRouterData<api::Execute>, connectors: &settings::Connectors,) -> CustomResult<String,errors::ConnectorError> {
         let connector_payment_id = req.request.connector_transaction_id.clone();
         Ok(format!(
@@ -476,14 +475,6 @@
             "v1/transactions",
             connector_payment_id
         ))
-=======
-    fn get_url(
-        &self,
-        _req: &types::RefundsRouterData<api::Execute>,
-        _connectors: &settings::Connectors,
-    ) -> CustomResult<String, errors::ConnectorError> {
-        todo!()
->>>>>>> 596bf7f2
     }
 
     fn get_request_body(
