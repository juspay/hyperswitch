--- conflicted
+++ resolved
@@ -110,7 +110,6 @@
 
 impl api::PaymentVoid for Payeezy {}
 
-<<<<<<< HEAD
 impl
     ConnectorIntegration<
         api::Void,
@@ -197,11 +196,6 @@
     ) -> CustomResult<ErrorResponse, errors::ConnectorError> {
         self.build_error_response(res)
     }
-=======
-impl ConnectorIntegration<api::Void, types::PaymentsCancelData, types::PaymentsResponseData>
-    for Payeezy
-{
->>>>>>> 6b6c78d1
 }
 
 impl api::ConnectorAccessToken for Payeezy {}
