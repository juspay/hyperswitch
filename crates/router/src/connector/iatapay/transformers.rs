use std::collections::HashMap;

use masking::Secret;
use serde::{Deserialize, Serialize};

use crate::{
    connector::utils::{self, PaymentsAuthorizeRequestData, RefundsRequestData, RouterData},
    core::errors,
    services,
    types::{self, api, storage::enums},
};

// Every access token will be valid for 5 minutes. It contains grant_type and scope for different type of access, but for our usecases it should be only 'client_credentials' and 'payment' resp(as per doc) for all type of api call.
#[derive(Debug, Serialize)]
pub struct IatapayAuthUpdateRequest {
    grant_type: String,
    scope: String,
}
impl TryFrom<&types::RefreshTokenRouterData> for IatapayAuthUpdateRequest {
    type Error = error_stack::Report<errors::ConnectorError>;
    fn try_from(_item: &types::RefreshTokenRouterData) -> Result<Self, Self::Error> {
        Ok(Self {
            grant_type: "client_credentials".to_string(),
            scope: "payment".to_string(),
        })
    }
}

#[derive(Debug, Deserialize)]
pub struct IatapayAuthUpdateResponse {
    pub access_token: Secret<String>,
    pub token_type: String,
    pub expires_in: i64,
    pub scope: String,
    pub jti: String,
}

impl<F, T> TryFrom<types::ResponseRouterData<F, IatapayAuthUpdateResponse, T, types::AccessToken>>
    for types::RouterData<F, T, types::AccessToken>
{
    type Error = error_stack::Report<errors::ConnectorError>;
    fn try_from(
        item: types::ResponseRouterData<F, IatapayAuthUpdateResponse, T, types::AccessToken>,
    ) -> Result<Self, Self::Error> {
        Ok(Self {
            response: Ok(types::AccessToken {
                token: item.response.access_token,
                expires: item.response.expires_in,
            }),
            ..item.data
        })
    }
}

#[derive(Debug, Serialize)]
#[serde(rename_all = "camelCase")]
pub struct RedirectUrls {
    success_url: String,
    failure_url: String,
}

#[derive(Debug, Serialize)]
#[serde(rename_all = "camelCase")]
pub struct PayerInfo {
    token_id: Secret<String>,
}

#[derive(Debug, Serialize)]
#[serde(rename_all = "camelCase")]
pub struct IatapayPaymentsRequest {
<<<<<<< HEAD
    merchant_id: Secret<String>,
    amount: i64,
=======
    merchant_id: String,
    amount: f64,
>>>>>>> 5fbd1cc3
    currency: String,
    country: String,
    locale: String,
    redirect_urls: RedirectUrls,
    notification_url: String,
    payer_info: Option<PayerInfo>,
}

impl TryFrom<&types::PaymentsAuthorizeRouterData> for IatapayPaymentsRequest {
    type Error = error_stack::Report<errors::ConnectorError>;
    fn try_from(item: &types::PaymentsAuthorizeRouterData) -> Result<Self, Self::Error> {
        let country = item.get_billing_country()?.to_string();
        let return_url = item.get_return_url()?;
        let payer_info = match item.request.payment_method_data.clone() {
            api::PaymentMethodData::Upi(upi_data) => {
                upi_data.vpa_id.map(|id| PayerInfo { token_id: id })
            }
            _ => None,
        };
        let amount =
            utils::to_currency_base_unit_asf64(item.request.amount, item.request.currency)?;
        let payload = Self {
            merchant_id: IatapayAuthType::try_from(&item.connector_auth_type)?.merchant_id,
            amount,
            currency: item.request.currency.to_string(),
            country: country.clone(),
            locale: format!("en-{}", country),
            redirect_urls: get_redirect_url(return_url),
            payer_info,
            notification_url: item.request.get_webhook_url()?,
        };
        Ok(payload)
    }
}

fn get_redirect_url(return_url: String) -> RedirectUrls {
    RedirectUrls {
        success_url: return_url.clone(),
        failure_url: return_url,
    }
}

// Auth Struct
pub struct IatapayAuthType {
    pub(super) client_id: Secret<String>,
    pub(super) merchant_id: Secret<String>,
    pub(super) client_secret: Secret<String>,
}

impl TryFrom<&types::ConnectorAuthType> for IatapayAuthType {
    type Error = error_stack::Report<errors::ConnectorError>;
    fn try_from(auth_type: &types::ConnectorAuthType) -> Result<Self, Self::Error> {
        match auth_type {
            types::ConnectorAuthType::SignatureKey {
                api_key,
                key1,
                api_secret,
            } => Ok(Self {
                client_id: api_key.to_owned(),
                merchant_id: key1.to_owned(),
                client_secret: api_secret.to_owned(),
            }),
            _ => Err(errors::ConnectorError::FailedToObtainAuthType)?,
        }
    }
}
// PaymentsResponse
#[derive(Debug, Clone, Default, Serialize, Deserialize)]
#[serde(rename_all = "UPPERCASE")]
pub enum IatapayPaymentStatus {
    #[default]
    Created,
    Initiated,
    Authorized,
    Settled,
    Tobeinvestigated,
    Blocked,
    Cleared,
    Failed,
    Locked,
    #[serde(rename = "UNEXPECTED SETTLED")]
    UnexpectedSettled,
    #[serde(other)]
    Unknown,
}

impl From<IatapayPaymentStatus> for enums::AttemptStatus {
    fn from(item: IatapayPaymentStatus) -> Self {
        match item {
            IatapayPaymentStatus::Authorized | IatapayPaymentStatus::Settled => Self::Charged,
            IatapayPaymentStatus::Failed | IatapayPaymentStatus::UnexpectedSettled => Self::Failure,
            IatapayPaymentStatus::Created => Self::AuthenticationPending,
            IatapayPaymentStatus::Initiated => Self::Pending,
            _ => Self::Voided,
        }
    }
}

#[derive(Default, Debug, Clone, Serialize, Deserialize, PartialEq)]
#[serde(rename_all = "camelCase")]
pub struct RedirectUrl {
    pub redirect_url: String,
}

#[derive(Debug, Serialize, Deserialize)]
pub struct CheckoutMethod {
    pub redirect: RedirectUrl,
}

#[derive(Debug, Serialize, Deserialize)]
#[serde(rename_all = "camelCase")]
pub struct IatapayPaymentsResponse {
    pub status: IatapayPaymentStatus,
    pub iata_payment_id: Option<String>,
    pub iata_refund_id: Option<String>,
    pub merchant_id: Option<String>,
    pub merchant_payment_id: Option<String>,
    pub amount: f64,
    pub currency: String,
    pub country: Option<String>,
    pub locale: Option<String>,
    pub bank_transfer_description: Option<String>,
    pub checkout_methods: Option<CheckoutMethod>,
    pub failure_code: Option<String>,
}

impl<F, T>
    TryFrom<types::ResponseRouterData<F, IatapayPaymentsResponse, T, types::PaymentsResponseData>>
    for types::RouterData<F, T, types::PaymentsResponseData>
{
    type Error = error_stack::Report<errors::ConnectorError>;
    fn try_from(
        item: types::ResponseRouterData<F, IatapayPaymentsResponse, T, types::PaymentsResponseData>,
    ) -> Result<Self, Self::Error> {
        let form_fields = HashMap::new();
        let id = match item.response.iata_payment_id {
            Some(s) => types::ResponseId::ConnectorTransactionId(s),
            None => types::ResponseId::NoResponseId,
        };
        Ok(Self {
            status: enums::AttemptStatus::from(item.response.status),
            response: item.response.checkout_methods.map_or(
                Ok(types::PaymentsResponseData::TransactionResponse {
                    resource_id: id.clone(),
                    redirection_data: None,
                    mandate_reference: None,
                    connector_metadata: None,
                    network_txn_id: None,
                    connector_response_reference_id: None,
                }),
                |checkout_methods| {
                    Ok(types::PaymentsResponseData::TransactionResponse {
                        resource_id: id,
                        redirection_data: Some(services::RedirectForm::Form {
                            endpoint: checkout_methods.redirect.redirect_url,
                            method: services::Method::Get,
                            form_fields,
                        }),
                        mandate_reference: None,
                        connector_metadata: None,
                        network_txn_id: None,
                        connector_response_reference_id: None,
                    })
                },
            ),
            ..item.data
        })
    }
}

// REFUND :
// Type definition for RefundRequest
#[derive(Debug, Serialize)]
#[serde(rename_all = "camelCase")]
pub struct IatapayRefundRequest {
    pub merchant_id: Secret<String>,
    pub merchant_refund_id: String,
    pub amount: i64,
    pub currency: String,
    pub bank_transfer_description: Option<String>,
    pub notification_url: String,
}

impl<F> TryFrom<&types::RefundsRouterData<F>> for IatapayRefundRequest {
    type Error = error_stack::Report<errors::ConnectorError>;
    fn try_from(item: &types::RefundsRouterData<F>) -> Result<Self, Self::Error> {
        Ok(Self {
            amount: item.request.refund_amount,
            merchant_id: IatapayAuthType::try_from(&item.connector_auth_type)?.merchant_id,
            merchant_refund_id: match item.request.connector_refund_id.clone() {
                Some(val) => val,
                None => item.request.refund_id.clone(),
            },
            currency: item.request.currency.to_string(),
            bank_transfer_description: item.request.reason.clone(),
            notification_url: item.request.get_webhook_url()?,
        })
    }
}

// Type definition for Refund Response

#[allow(dead_code)]
#[derive(Debug, Serialize, Default, Deserialize)]
#[serde(rename_all = "UPPERCASE")]
pub enum RefundStatus {
    #[default]
    Created,
    Locked,
    Initiated,
    Authorized,
    Settled,
    Failed,
}

impl From<RefundStatus> for enums::RefundStatus {
    fn from(item: RefundStatus) -> Self {
        match item {
            RefundStatus::Created => Self::Pending,
            RefundStatus::Failed => Self::Failure,
            RefundStatus::Locked => Self::Pending,
            RefundStatus::Initiated => Self::Pending,
            RefundStatus::Authorized => Self::Pending,
            RefundStatus::Settled => Self::Success,
        }
    }
}

#[derive(Debug, Serialize, Deserialize)]
#[serde(rename_all = "camelCase")]
pub struct RefundResponse {
    iata_refund_id: String,
    status: RefundStatus,
    merchant_refund_id: String,
    amount: f64,
    currency: String,
    bank_transfer_description: Option<String>,
    failure_code: Option<String>,
    failure_details: Option<String>,
    lock_reason: Option<String>,
    creation_date_time: Option<String>,
    finish_date_time: Option<String>,
    update_date_time: Option<String>,
    clearance_date_time: Option<String>,
    iata_payment_id: Option<String>,
    merchant_payment_id: Option<String>,
    payment_amount: Option<f64>,
    merchant_id: Option<String>,
    account_country: Option<String>,
}

impl TryFrom<types::RefundsResponseRouterData<api::Execute, RefundResponse>>
    for types::RefundsRouterData<api::Execute>
{
    type Error = error_stack::Report<errors::ConnectorError>;
    fn try_from(
        item: types::RefundsResponseRouterData<api::Execute, RefundResponse>,
    ) -> Result<Self, Self::Error> {
        Ok(Self {
            response: Ok(types::RefundsResponseData {
                connector_refund_id: item.response.iata_refund_id.to_string(),
                refund_status: enums::RefundStatus::from(item.response.status),
            }),
            ..item.data
        })
    }
}

impl TryFrom<types::RefundsResponseRouterData<api::RSync, RefundResponse>>
    for types::RefundsRouterData<api::RSync>
{
    type Error = error_stack::Report<errors::ConnectorError>;
    fn try_from(
        item: types::RefundsResponseRouterData<api::RSync, RefundResponse>,
    ) -> Result<Self, Self::Error> {
        Ok(Self {
            response: Ok(types::RefundsResponseData {
                connector_refund_id: item.response.iata_refund_id.to_string(),
                refund_status: enums::RefundStatus::from(item.response.status),
            }),
            ..item.data
        })
    }
}

#[derive(Debug, Deserialize)]
pub struct IatapayErrorResponse {
    pub status: u16,
    pub error: String,
    pub message: String,
    pub reason: Option<String>,
}

#[derive(Deserialize, Debug)]
pub struct IatapayAccessTokenErrorResponse {
    pub error: String,
    pub error_description: String,
}<|MERGE_RESOLUTION|>--- conflicted
+++ resolved
@@ -68,13 +68,8 @@
 #[derive(Debug, Serialize)]
 #[serde(rename_all = "camelCase")]
 pub struct IatapayPaymentsRequest {
-<<<<<<< HEAD
     merchant_id: Secret<String>,
-    amount: i64,
-=======
-    merchant_id: String,
     amount: f64,
->>>>>>> 5fbd1cc3
     currency: String,
     country: String,
     locale: String,
