use std::collections::HashMap;

use api_models::enums::PaymentMethod;
use common_utils::errors::CustomResult;
use masking::{Secret, SwitchStrategy};
use serde::{Deserialize, Serialize};

use crate::{
    connector::utils::{
        self as connector_util, PaymentsAuthorizeRequestData, RefundsRequestData, RouterData,
    },
    consts,
    core::errors,
    services,
    types::{self, api, domain, storage::enums, PaymentsAuthorizeData},
};

type Error = error_stack::Report<errors::ConnectorError>;

// Every access token will be valid for 5 minutes. It contains grant_type and scope for different type of access, but for our usecases it should be only 'client_credentials' and 'payment' resp(as per doc) for all type of api call.
#[derive(Debug, Serialize)]
pub struct IatapayAuthUpdateRequest {
    grant_type: String,
    scope: String,
}
impl TryFrom<&types::RefreshTokenRouterData> for IatapayAuthUpdateRequest {
    type Error = error_stack::Report<errors::ConnectorError>;
    fn try_from(_item: &types::RefreshTokenRouterData) -> Result<Self, Self::Error> {
        Ok(Self {
            grant_type: "client_credentials".to_string(),
            scope: "payment".to_string(),
        })
    }
}
#[derive(Debug, Serialize)]
pub struct IatapayRouterData<T> {
    amount: f64,
    router_data: T,
}
impl<T> TryFrom<(&api::CurrencyUnit, enums::Currency, i64, T)> for IatapayRouterData<T> {
    type Error = error_stack::Report<errors::ConnectorError>;
    fn try_from(
        (currency_unit, currency, amount, item): (&api::CurrencyUnit, enums::Currency, i64, T),
    ) -> Result<Self, Self::Error> {
        Ok(Self {
            amount: connector_util::get_amount_as_f64(currency_unit, amount, currency)?,
            router_data: item,
        })
    }
}
#[derive(Debug, Deserialize, Serialize)]
pub struct IatapayAuthUpdateResponse {
    pub access_token: Secret<String>,
    pub expires_in: i64,
}

impl<F, T>
    TryFrom<
        types::ResponseRouterData<
            F,
            IatapayAuthUpdateResponse,
            T,
            hyperswitch_domain_models::router_data::AccessToken,
        >,
    >
    for hyperswitch_domain_models::router_data::RouterData<
        F,
        T,
        hyperswitch_domain_models::router_data::AccessToken,
    >
{
    type Error = error_stack::Report<errors::ConnectorError>;
    fn try_from(
        item: types::ResponseRouterData<
            F,
            IatapayAuthUpdateResponse,
            T,
            hyperswitch_domain_models::router_data::AccessToken,
        >,
    ) -> Result<Self, Self::Error> {
        Ok(Self {
            response: Ok(hyperswitch_domain_models::router_data::AccessToken {
                token: item.response.access_token,
                expires: item.response.expires_in,
            }),
            ..item.data
        })
    }
}

#[derive(Debug, Serialize)]
#[serde(rename_all = "camelCase")]
pub struct RedirectUrls {
    success_url: String,
    failure_url: String,
}

#[derive(Debug, Serialize)]
#[serde(rename_all = "camelCase")]
pub struct PayerInfo {
    token_id: Secret<String>,
}

#[derive(Debug, Serialize)]
#[serde(rename_all = "camelCase")]
pub struct IatapayPaymentsRequest {
    merchant_id: Secret<String>,
    merchant_payment_id: Option<String>,
    amount: f64,
    currency: String,
    country: String,
    locale: String,
    redirect_urls: RedirectUrls,
    notification_url: String,
    payer_info: Option<PayerInfo>,
}

impl
    TryFrom<
        &IatapayRouterData<
<<<<<<< HEAD
            &hyperswitch_domain_models::router_data::RouterData<
                types::api::payments::Authorize,
=======
            &types::RouterData<
                api::payments::Authorize,
>>>>>>> f5d1201a
                PaymentsAuthorizeData,
                types::PaymentsResponseData,
            >,
        >,
    > for IatapayPaymentsRequest
{
    type Error = error_stack::Report<errors::ConnectorError>;

    fn try_from(
        item: &IatapayRouterData<
<<<<<<< HEAD
            &hyperswitch_domain_models::router_data::RouterData<
                types::api::payments::Authorize,
=======
            &types::RouterData<
                api::payments::Authorize,
>>>>>>> f5d1201a
                PaymentsAuthorizeData,
                types::PaymentsResponseData,
            >,
        >,
    ) -> Result<Self, Self::Error> {
        let payment_method = item.router_data.payment_method;
        let country = match payment_method {
            PaymentMethod::Upi => "IN".to_string(),
            PaymentMethod::Card
            | PaymentMethod::CardRedirect
            | PaymentMethod::PayLater
            | PaymentMethod::Wallet
            | PaymentMethod::BankRedirect
            | PaymentMethod::BankTransfer
            | PaymentMethod::Crypto
            | PaymentMethod::BankDebit
            | PaymentMethod::Reward
            | PaymentMethod::Voucher
            | PaymentMethod::GiftCard => item.router_data.get_billing_country()?.to_string(),
        };
        let return_url = item.router_data.get_return_url()?;
        let payer_info = match item.router_data.request.payment_method_data.clone() {
            domain::PaymentMethodData::Upi(upi_data) => upi_data.vpa_id.map(|id| PayerInfo {
                token_id: id.switch_strategy(),
            }),
            domain::PaymentMethodData::Card(_)
            | domain::PaymentMethodData::CardRedirect(_)
            | domain::PaymentMethodData::Wallet(_)
            | domain::PaymentMethodData::PayLater(_)
            | domain::PaymentMethodData::BankRedirect(_)
            | domain::PaymentMethodData::BankDebit(_)
            | domain::PaymentMethodData::BankTransfer(_)
            | domain::PaymentMethodData::Crypto(_)
            | domain::PaymentMethodData::MandatePayment
            | domain::PaymentMethodData::Reward
            | domain::PaymentMethodData::Voucher(_)
            | domain::PaymentMethodData::GiftCard(_)
            | domain::PaymentMethodData::CardToken(_) => None,
        };
        let payload = Self {
            merchant_id: IatapayAuthType::try_from(&item.router_data.connector_auth_type)?
                .merchant_id,
            merchant_payment_id: Some(item.router_data.connector_request_reference_id.clone()),
            amount: item.amount,
            currency: item.router_data.request.currency.to_string(),
            country: country.clone(),
            locale: format!("en-{}", country),
            redirect_urls: get_redirect_url(return_url),
            payer_info,
            notification_url: item.router_data.request.get_webhook_url()?,
        };
        Ok(payload)
    }
}

fn get_redirect_url(return_url: String) -> RedirectUrls {
    RedirectUrls {
        success_url: return_url.clone(),
        failure_url: return_url,
    }
}

// Auth Struct
pub struct IatapayAuthType {
    pub(super) client_id: Secret<String>,
    pub(super) merchant_id: Secret<String>,
    pub(super) client_secret: Secret<String>,
}

impl TryFrom<&hyperswitch_domain_models::router_data::ConnectorAuthType> for IatapayAuthType {
    type Error = error_stack::Report<errors::ConnectorError>;
    fn try_from(
        auth_type: &hyperswitch_domain_models::router_data::ConnectorAuthType,
    ) -> Result<Self, Self::Error> {
        match auth_type {
            hyperswitch_domain_models::router_data::ConnectorAuthType::SignatureKey {
                api_key,
                key1,
                api_secret,
            } => Ok(Self {
                client_id: api_key.to_owned(),
                merchant_id: key1.to_owned(),
                client_secret: api_secret.to_owned(),
            }),
            _ => Err(errors::ConnectorError::FailedToObtainAuthType)?,
        }
    }
}
// PaymentsResponse
#[derive(Debug, Clone, Default, Serialize, Deserialize)]
#[serde(rename_all = "UPPERCASE")]
pub enum IatapayPaymentStatus {
    #[default]
    Created,
    Initiated,
    Authorized,
    Settled,
    Cleared,
    Failed,
    #[serde(rename = "UNEXPECTED SETTLED")]
    UnexpectedSettled,
}

impl From<IatapayPaymentStatus> for enums::AttemptStatus {
    fn from(item: IatapayPaymentStatus) -> Self {
        match item {
            IatapayPaymentStatus::Authorized
            | IatapayPaymentStatus::Settled
            | IatapayPaymentStatus::Cleared => Self::Charged,
            IatapayPaymentStatus::Failed | IatapayPaymentStatus::UnexpectedSettled => Self::Failure,
            IatapayPaymentStatus::Created => Self::AuthenticationPending,
            IatapayPaymentStatus::Initiated => Self::Pending,
        }
    }
}

#[derive(Default, Debug, Clone, Serialize, Deserialize, PartialEq)]
#[serde(rename_all = "camelCase")]
pub struct RedirectUrl {
    pub redirect_url: String,
}

#[derive(Debug, Serialize, Deserialize)]
pub struct CheckoutMethod {
    pub redirect: RedirectUrl,
}

#[derive(Debug, Serialize, Deserialize)]
#[serde(rename_all = "camelCase")]
pub struct IatapayPaymentsResponse {
    pub status: IatapayPaymentStatus,
    pub iata_payment_id: Option<String>,
    pub iata_refund_id: Option<String>,
    pub merchant_id: Option<Secret<String>>,
    pub merchant_payment_id: Option<String>,
    pub amount: f64,
    pub currency: String,
    pub checkout_methods: Option<CheckoutMethod>,
    pub failure_code: Option<String>,
    pub failure_details: Option<String>,
}

fn get_iatpay_response(
    response: IatapayPaymentsResponse,
    status_code: u16,
) -> CustomResult<
    (
        enums::AttemptStatus,
        Option<hyperswitch_domain_models::router_data::ErrorResponse>,
        types::PaymentsResponseData,
    ),
    errors::ConnectorError,
> {
    let status = enums::AttemptStatus::from(response.status);
    let error = if connector_util::is_payment_failure(status) {
        Some(hyperswitch_domain_models::router_data::ErrorResponse {
            code: response
                .failure_code
                .unwrap_or_else(|| consts::NO_ERROR_CODE.to_string()),
            message: response
                .failure_details
                .clone()
                .unwrap_or_else(|| consts::NO_ERROR_MESSAGE.to_string()),
            reason: response.failure_details,
            status_code,
            attempt_status: Some(status),
            connector_transaction_id: response.iata_payment_id.clone(),
        })
    } else {
        None
    };
    let form_fields = HashMap::new();
    let id = match response.iata_payment_id.clone() {
        Some(s) => types::ResponseId::ConnectorTransactionId(s),
        None => types::ResponseId::NoResponseId,
    };
    let connector_response_reference_id = response.merchant_payment_id.or(response.iata_payment_id);

    let payment_response_data = response.checkout_methods.map_or(
        types::PaymentsResponseData::TransactionResponse {
            resource_id: id.clone(),
            redirection_data: None,
            mandate_reference: None,
            connector_metadata: None,
            network_txn_id: None,
            connector_response_reference_id: connector_response_reference_id.clone(),
            incremental_authorization_allowed: None,
        },
        |checkout_methods| types::PaymentsResponseData::TransactionResponse {
            resource_id: id,
            redirection_data: Some(services::RedirectForm::Form {
                endpoint: checkout_methods.redirect.redirect_url,
                method: services::Method::Get,
                form_fields,
            }),
            mandate_reference: None,
            connector_metadata: None,
            network_txn_id: None,
            connector_response_reference_id: connector_response_reference_id.clone(),
            incremental_authorization_allowed: None,
        },
    );
    Ok((status, error, payment_response_data))
}

impl<F, T>
    TryFrom<types::ResponseRouterData<F, IatapayPaymentsResponse, T, types::PaymentsResponseData>>
    for hyperswitch_domain_models::router_data::RouterData<F, T, types::PaymentsResponseData>
{
    type Error = Error;
    fn try_from(
        item: types::ResponseRouterData<F, IatapayPaymentsResponse, T, types::PaymentsResponseData>,
    ) -> Result<Self, Self::Error> {
        let (status, error, payment_response_data) =
            get_iatpay_response(item.response, item.http_code)?;
        Ok(Self {
            status,
            response: error.map_or_else(|| Ok(payment_response_data), Err),
            ..item.data
        })
    }
}

// REFUND :
// Type definition for RefundRequest
#[derive(Debug, Serialize)]
#[serde(rename_all = "camelCase")]
pub struct IatapayRefundRequest {
    pub merchant_id: Secret<String>,
    pub merchant_refund_id: Option<String>,
    pub amount: f64,
    pub currency: String,
    pub bank_transfer_description: Option<String>,
    pub notification_url: String,
}

impl<F> TryFrom<&IatapayRouterData<&types::RefundsRouterData<F>>> for IatapayRefundRequest {
    type Error = error_stack::Report<errors::ConnectorError>;
    fn try_from(
        item: &IatapayRouterData<&types::RefundsRouterData<F>>,
    ) -> Result<Self, Self::Error> {
        Ok(Self {
            amount: item.amount,
            merchant_id: IatapayAuthType::try_from(&item.router_data.connector_auth_type)?
                .merchant_id,
            merchant_refund_id: Some(item.router_data.request.refund_id.clone()),
            currency: item.router_data.request.currency.to_string(),
            bank_transfer_description: item.router_data.request.reason.clone(),
            notification_url: item.router_data.request.get_webhook_url()?,
        })
    }
}

// Type definition for Refund Response

#[allow(dead_code)]
#[derive(Debug, Serialize, Default, Deserialize)]
#[serde(rename_all = "UPPERCASE")]
pub enum RefundStatus {
    #[default]
    Created,
    Locked,
    Initiated,
    Authorized,
    Settled,
    Failed,
}

impl From<RefundStatus> for enums::RefundStatus {
    fn from(item: RefundStatus) -> Self {
        match item {
            RefundStatus::Created => Self::Pending,
            RefundStatus::Failed => Self::Failure,
            RefundStatus::Locked => Self::Pending,
            RefundStatus::Initiated => Self::Pending,
            RefundStatus::Authorized => Self::Pending,
            RefundStatus::Settled => Self::Success,
        }
    }
}

#[derive(Debug, Serialize, Deserialize)]
#[serde(rename_all = "camelCase")]
pub struct RefundResponse {
    iata_refund_id: String,
    status: RefundStatus,
    merchant_refund_id: String,
    amount: f64,
    currency: String,
    bank_transfer_description: Option<String>,
    failure_code: Option<String>,
    failure_details: Option<String>,
    lock_reason: Option<String>,
    creation_date_time: Option<String>,
    finish_date_time: Option<String>,
    update_date_time: Option<String>,
    clearance_date_time: Option<String>,
    iata_payment_id: Option<String>,
    merchant_payment_id: Option<String>,
    payment_amount: Option<f64>,
    merchant_id: Option<Secret<String>>,
    account_country: Option<String>,
}

impl TryFrom<types::RefundsResponseRouterData<api::Execute, RefundResponse>>
    for types::RefundsRouterData<api::Execute>
{
    type Error = error_stack::Report<errors::ConnectorError>;
    fn try_from(
        item: types::RefundsResponseRouterData<api::Execute, RefundResponse>,
    ) -> Result<Self, Self::Error> {
        let refund_status = enums::RefundStatus::from(item.response.status);
        let response = if connector_util::is_refund_failure(refund_status) {
            Err(hyperswitch_domain_models::router_data::ErrorResponse {
                code: item
                    .response
                    .failure_code
                    .unwrap_or_else(|| consts::NO_ERROR_CODE.to_string()),
                message: item
                    .response
                    .failure_details
                    .clone()
                    .unwrap_or_else(|| consts::NO_ERROR_MESSAGE.to_string()),
                reason: item.response.failure_details,
                status_code: item.http_code,
                attempt_status: None,
                connector_transaction_id: Some(item.response.iata_refund_id.clone()),
            })
        } else {
            Ok(types::RefundsResponseData {
                connector_refund_id: item.response.iata_refund_id.to_string(),
                refund_status,
            })
        };

        Ok(Self {
            response,
            ..item.data
        })
    }
}

impl TryFrom<types::RefundsResponseRouterData<api::RSync, RefundResponse>>
    for types::RefundsRouterData<api::RSync>
{
    type Error = error_stack::Report<errors::ConnectorError>;
    fn try_from(
        item: types::RefundsResponseRouterData<api::RSync, RefundResponse>,
    ) -> Result<Self, Self::Error> {
        let refund_status = enums::RefundStatus::from(item.response.status);
        let response = if connector_util::is_refund_failure(refund_status) {
            Err(hyperswitch_domain_models::router_data::ErrorResponse {
                code: item
                    .response
                    .failure_code
                    .unwrap_or_else(|| consts::NO_ERROR_CODE.to_string()),
                message: item
                    .response
                    .failure_details
                    .clone()
                    .unwrap_or_else(|| consts::NO_ERROR_MESSAGE.to_string()),
                reason: item.response.failure_details,
                status_code: item.http_code,
                attempt_status: None,
                connector_transaction_id: Some(item.response.iata_refund_id.clone()),
            })
        } else {
            Ok(types::RefundsResponseData {
                connector_refund_id: item.response.iata_refund_id.to_string(),
                refund_status,
            })
        };
        Ok(Self {
            response,
            ..item.data
        })
    }
}

#[derive(Debug, Deserialize, Serialize)]
pub struct IatapayErrorResponse {
    pub status: u16,
    pub error: String,
    pub message: String,
    pub reason: Option<String>,
}

#[derive(Deserialize, Debug, Serialize)]
pub struct IatapayAccessTokenErrorResponse {
    pub error: String,
    pub path: Option<String>,
}

#[derive(Debug, Serialize, Deserialize)]
#[serde(rename_all = "camelCase")]
pub struct IatapayPaymentWebhookBody {
    pub status: IatapayWebhookStatus,
    pub iata_payment_id: String,
    pub merchant_payment_id: Option<String>,
    pub failure_code: Option<String>,
    pub failure_details: Option<String>,
    pub amount: f64,
    pub currency: String,
    pub checkout_methods: Option<CheckoutMethod>,
}

#[derive(Debug, Serialize, Deserialize)]
#[serde(rename_all = "camelCase")]
pub struct IatapayRefundWebhookBody {
    pub status: IatapayRefundWebhookStatus,
    pub iata_refund_id: String,
    pub merchant_refund_id: Option<String>,
    pub failure_code: Option<String>,
    pub failure_details: Option<String>,
    pub amount: f64,
    pub currency: String,
}

#[derive(Debug, Serialize, Deserialize)]
#[serde(untagged)]
pub enum IatapayWebhookResponse {
    IatapayPaymentWebhookBody(IatapayPaymentWebhookBody),
    IatapayRefundWebhookBody(IatapayRefundWebhookBody),
}

impl TryFrom<IatapayWebhookResponse> for api::IncomingWebhookEvent {
    type Error = error_stack::Report<errors::ConnectorError>;
    fn try_from(payload: IatapayWebhookResponse) -> CustomResult<Self, errors::ConnectorError> {
        match payload {
            IatapayWebhookResponse::IatapayPaymentWebhookBody(wh_body) => match wh_body.status {
                IatapayWebhookStatus::Authorized | IatapayWebhookStatus::Settled => {
                    Ok(Self::PaymentIntentSuccess)
                }
                IatapayWebhookStatus::Initiated => Ok(Self::PaymentIntentProcessing),
                IatapayWebhookStatus::Failed => Ok(Self::PaymentIntentFailure),
                IatapayWebhookStatus::Created
                | IatapayWebhookStatus::Cleared
                | IatapayWebhookStatus::Tobeinvestigated
                | IatapayWebhookStatus::Blocked
                | IatapayWebhookStatus::UnexpectedSettled
                | IatapayWebhookStatus::Unknown => Ok(Self::EventNotSupported),
            },
            IatapayWebhookResponse::IatapayRefundWebhookBody(wh_body) => match wh_body.status {
                IatapayRefundWebhookStatus::Authorized | IatapayRefundWebhookStatus::Settled => {
                    Ok(Self::RefundSuccess)
                }
                IatapayRefundWebhookStatus::Failed => Ok(Self::RefundFailure),
                IatapayRefundWebhookStatus::Created
                | IatapayRefundWebhookStatus::Locked
                | IatapayRefundWebhookStatus::Initiated
                | IatapayRefundWebhookStatus::Unknown => Ok(Self::EventNotSupported),
            },
        }
    }
}

#[derive(Debug, Serialize, Deserialize)]
#[serde(rename_all = "UPPERCASE")]
pub enum IatapayWebhookStatus {
    Created,
    Initiated,
    Authorized,
    Settled,
    Cleared,
    Failed,
    Tobeinvestigated,
    Blocked,
    #[serde(rename = "UNEXPECTED SETTLED")]
    UnexpectedSettled,
    #[serde(other)]
    Unknown,
}

#[derive(Debug, Serialize, Deserialize)]
#[serde(rename_all = "UPPERCASE")]
pub enum IatapayRefundWebhookStatus {
    Created,
    Initiated,
    Authorized,
    Settled,
    Failed,
    Locked,
    #[serde(other)]
    Unknown,
}<|MERGE_RESOLUTION|>--- conflicted
+++ resolved
@@ -54,32 +54,15 @@
     pub expires_in: i64,
 }
 
-impl<F, T>
-    TryFrom<
-        types::ResponseRouterData<
-            F,
-            IatapayAuthUpdateResponse,
-            T,
-            hyperswitch_domain_models::router_data::AccessToken,
-        >,
-    >
-    for hyperswitch_domain_models::router_data::RouterData<
-        F,
-        T,
-        hyperswitch_domain_models::router_data::AccessToken,
-    >
+impl<F, T> TryFrom<types::ResponseRouterData<F, IatapayAuthUpdateResponse, T, types::AccessToken>>
+    for types::RouterData<F, T, types::AccessToken>
 {
     type Error = error_stack::Report<errors::ConnectorError>;
     fn try_from(
-        item: types::ResponseRouterData<
-            F,
-            IatapayAuthUpdateResponse,
-            T,
-            hyperswitch_domain_models::router_data::AccessToken,
-        >,
+        item: types::ResponseRouterData<F, IatapayAuthUpdateResponse, T, types::AccessToken>,
     ) -> Result<Self, Self::Error> {
         Ok(Self {
-            response: Ok(hyperswitch_domain_models::router_data::AccessToken {
+            response: Ok(types::AccessToken {
                 token: item.response.access_token,
                 expires: item.response.expires_in,
             }),
@@ -118,13 +101,8 @@
 impl
     TryFrom<
         &IatapayRouterData<
-<<<<<<< HEAD
-            &hyperswitch_domain_models::router_data::RouterData<
-                types::api::payments::Authorize,
-=======
             &types::RouterData<
                 api::payments::Authorize,
->>>>>>> f5d1201a
                 PaymentsAuthorizeData,
                 types::PaymentsResponseData,
             >,
@@ -135,13 +113,8 @@
 
     fn try_from(
         item: &IatapayRouterData<
-<<<<<<< HEAD
-            &hyperswitch_domain_models::router_data::RouterData<
-                types::api::payments::Authorize,
-=======
             &types::RouterData<
                 api::payments::Authorize,
->>>>>>> f5d1201a
                 PaymentsAuthorizeData,
                 types::PaymentsResponseData,
             >,
@@ -211,13 +184,11 @@
     pub(super) client_secret: Secret<String>,
 }
 
-impl TryFrom<&hyperswitch_domain_models::router_data::ConnectorAuthType> for IatapayAuthType {
-    type Error = error_stack::Report<errors::ConnectorError>;
-    fn try_from(
-        auth_type: &hyperswitch_domain_models::router_data::ConnectorAuthType,
-    ) -> Result<Self, Self::Error> {
+impl TryFrom<&types::ConnectorAuthType> for IatapayAuthType {
+    type Error = error_stack::Report<errors::ConnectorError>;
+    fn try_from(auth_type: &types::ConnectorAuthType) -> Result<Self, Self::Error> {
         match auth_type {
-            hyperswitch_domain_models::router_data::ConnectorAuthType::SignatureKey {
+            types::ConnectorAuthType::SignatureKey {
                 api_key,
                 key1,
                 api_secret,
@@ -290,14 +261,14 @@
 ) -> CustomResult<
     (
         enums::AttemptStatus,
-        Option<hyperswitch_domain_models::router_data::ErrorResponse>,
+        Option<types::ErrorResponse>,
         types::PaymentsResponseData,
     ),
     errors::ConnectorError,
 > {
     let status = enums::AttemptStatus::from(response.status);
     let error = if connector_util::is_payment_failure(status) {
-        Some(hyperswitch_domain_models::router_data::ErrorResponse {
+        Some(types::ErrorResponse {
             code: response
                 .failure_code
                 .unwrap_or_else(|| consts::NO_ERROR_CODE.to_string()),
@@ -349,7 +320,7 @@
 
 impl<F, T>
     TryFrom<types::ResponseRouterData<F, IatapayPaymentsResponse, T, types::PaymentsResponseData>>
-    for hyperswitch_domain_models::router_data::RouterData<F, T, types::PaymentsResponseData>
+    for types::RouterData<F, T, types::PaymentsResponseData>
 {
     type Error = Error;
     fn try_from(
@@ -455,7 +426,7 @@
     ) -> Result<Self, Self::Error> {
         let refund_status = enums::RefundStatus::from(item.response.status);
         let response = if connector_util::is_refund_failure(refund_status) {
-            Err(hyperswitch_domain_models::router_data::ErrorResponse {
+            Err(types::ErrorResponse {
                 code: item
                     .response
                     .failure_code
@@ -493,7 +464,7 @@
     ) -> Result<Self, Self::Error> {
         let refund_status = enums::RefundStatus::from(item.response.status);
         let response = if connector_util::is_refund_failure(refund_status) {
-            Err(hyperswitch_domain_models::router_data::ErrorResponse {
+            Err(types::ErrorResponse {
                 code: item
                     .response
                     .failure_code
