--- conflicted
+++ resolved
@@ -132,9 +132,6 @@
         let payment_method = item.router_data.payment_method;
         let country = match payment_method {
             PaymentMethod::Upi => "IN".to_string(),
-<<<<<<< HEAD
-            _ => item.router_data.get_billing_country()?.to_string(),
-=======
 
             PaymentMethod::Card
             | PaymentMethod::CardRedirect
@@ -147,7 +144,6 @@
             | PaymentMethod::Reward
             | PaymentMethod::Voucher
             | PaymentMethod::GiftCard => item.get_billing_country()?.to_string(),
->>>>>>> eaa97205
         };
         let return_url = item.router_data.get_return_url()?;
         let payer_info = match item.router_data.request.payment_method_data.clone() {
