--- conflicted
+++ resolved
@@ -1,9 +1,5 @@
 use std::collections::HashMap;
 
-<<<<<<< HEAD
-use api_models::enums::PaymentMethod;
-=======
->>>>>>> 1904ffad
 use common_utils::{errors::CustomResult, ext_traits::Encode, types::FloatMajorUnit};
 use error_stack::ResultExt;
 use masking::{Secret, SwitchStrategy};
@@ -99,13 +95,8 @@
     merchant_id: Secret<String>,
     merchant_payment_id: Option<String>,
     amount: FloatMajorUnit,
-<<<<<<< HEAD
-    currency: String,
-    country: String,
-=======
     currency: common_enums::Currency,
     country: common_enums::CountryAlpha2,
->>>>>>> 1904ffad
     locale: String,
     redirect_urls: RedirectUrls,
     notification_url: String,
