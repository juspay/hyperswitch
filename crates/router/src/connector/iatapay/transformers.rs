use std::collections::HashMap;

use api_models::enums::PaymentMethod;
use common_utils::errors::CustomResult;
use masking::{Secret, SwitchStrategy};
use serde::{Deserialize, Serialize};

use crate::{
    connector::utils::{
<<<<<<< HEAD
        self, is_payment_failure, is_refund_failure, PaymentsAuthorizeRequestData,
        RefundsRequestData, RouterData,
=======
        self as connector_util, PaymentsAuthorizeRequestData, RefundsRequestData, RouterData,
>>>>>>> 7251f647
    },
    consts,
    core::errors,
    services,
    types::{self, api, storage::enums, PaymentsAuthorizeData},
};

type Error = error_stack::Report<errors::ConnectorError>;

// Every access token will be valid for 5 minutes. It contains grant_type and scope for different type of access, but for our usecases it should be only 'client_credentials' and 'payment' resp(as per doc) for all type of api call.
#[derive(Debug, Serialize)]
pub struct IatapayAuthUpdateRequest {
    grant_type: String,
    scope: String,
}
impl TryFrom<&types::RefreshTokenRouterData> for IatapayAuthUpdateRequest {
    type Error = error_stack::Report<errors::ConnectorError>;
    fn try_from(_item: &types::RefreshTokenRouterData) -> Result<Self, Self::Error> {
        Ok(Self {
            grant_type: "client_credentials".to_string(),
            scope: "payment".to_string(),
        })
    }
}
#[derive(Debug, Serialize)]
pub struct IatapayRouterData<T> {
    amount: f64,
    router_data: T,
}
impl<T>
    TryFrom<(
        &types::api::CurrencyUnit,
        types::storage::enums::Currency,
        i64,
        T,
    )> for IatapayRouterData<T>
{
    type Error = error_stack::Report<errors::ConnectorError>;
    fn try_from(
        (currency_unit, currency, amount, item): (
            &types::api::CurrencyUnit,
            types::storage::enums::Currency,
            i64,
            T,
        ),
    ) -> Result<Self, Self::Error> {
        Ok(Self {
            amount: connector_util::get_amount_as_f64(currency_unit, amount, currency)?,
            router_data: item,
        })
    }
}
#[derive(Debug, Deserialize)]
pub struct IatapayAuthUpdateResponse {
    pub access_token: Secret<String>,
    pub token_type: String,
    pub expires_in: i64,
    pub scope: String,
    pub jti: String,
}

impl<F, T> TryFrom<types::ResponseRouterData<F, IatapayAuthUpdateResponse, T, types::AccessToken>>
    for types::RouterData<F, T, types::AccessToken>
{
    type Error = error_stack::Report<errors::ConnectorError>;
    fn try_from(
        item: types::ResponseRouterData<F, IatapayAuthUpdateResponse, T, types::AccessToken>,
    ) -> Result<Self, Self::Error> {
        Ok(Self {
            response: Ok(types::AccessToken {
                token: item.response.access_token,
                expires: item.response.expires_in,
            }),
            ..item.data
        })
    }
}

#[derive(Debug, Serialize)]
#[serde(rename_all = "camelCase")]
pub struct RedirectUrls {
    success_url: String,
    failure_url: String,
}

#[derive(Debug, Serialize)]
#[serde(rename_all = "camelCase")]
pub struct PayerInfo {
    token_id: Secret<String>,
}

#[derive(Debug, Serialize)]
#[serde(rename_all = "camelCase")]
pub struct IatapayPaymentsRequest {
    merchant_id: Secret<String>,
    merchant_payment_id: Option<String>,
    amount: f64,
    currency: String,
    country: String,
    locale: String,
    redirect_urls: RedirectUrls,
    notification_url: String,
    payer_info: Option<PayerInfo>,
}

impl
    TryFrom<
        &IatapayRouterData<
            &types::RouterData<
                types::api::payments::Authorize,
                PaymentsAuthorizeData,
                types::PaymentsResponseData,
            >,
        >,
    > for IatapayPaymentsRequest
{
    type Error = error_stack::Report<errors::ConnectorError>;

    fn try_from(
        item: &IatapayRouterData<
            &types::RouterData<
                types::api::payments::Authorize,
                PaymentsAuthorizeData,
                types::PaymentsResponseData,
            >,
        >,
    ) -> Result<Self, Self::Error> {
        let payment_method = item.router_data.payment_method;
        let country = match payment_method {
            PaymentMethod::Upi => "IN".to_string(),
            PaymentMethod::Card
            | PaymentMethod::CardRedirect
            | PaymentMethod::PayLater
            | PaymentMethod::Wallet
            | PaymentMethod::BankRedirect
            | PaymentMethod::BankTransfer
            | PaymentMethod::Crypto
            | PaymentMethod::BankDebit
            | PaymentMethod::Reward
            | PaymentMethod::Voucher
            | PaymentMethod::GiftCard => item.router_data.get_billing_country()?.to_string(),
        };
        let return_url = item.router_data.get_return_url()?;
        let payer_info = match item.router_data.request.payment_method_data.clone() {
            api::PaymentMethodData::Upi(upi_data) => upi_data.vpa_id.map(|id| PayerInfo {
                token_id: id.switch_strategy(),
            }),
            api::PaymentMethodData::Card(_)
            | api::PaymentMethodData::CardRedirect(_)
            | api::PaymentMethodData::Wallet(_)
            | api::PaymentMethodData::PayLater(_)
            | api::PaymentMethodData::BankRedirect(_)
            | api::PaymentMethodData::BankDebit(_)
            | api::PaymentMethodData::BankTransfer(_)
            | api::PaymentMethodData::Crypto(_)
            | api::PaymentMethodData::MandatePayment
            | api::PaymentMethodData::Reward
            | api::PaymentMethodData::Voucher(_)
            | api::PaymentMethodData::GiftCard(_)
            | api::PaymentMethodData::CardToken(_) => None,
        };
        let payload = Self {
            merchant_id: IatapayAuthType::try_from(&item.router_data.connector_auth_type)?
                .merchant_id,
            merchant_payment_id: Some(item.router_data.connector_request_reference_id.clone()),
            amount: item.amount,
            currency: item.router_data.request.currency.to_string(),
            country: country.clone(),
            locale: format!("en-{}", country),
            redirect_urls: get_redirect_url(return_url),
            payer_info,
            notification_url: item.router_data.request.get_webhook_url()?,
        };
        Ok(payload)
    }
}

fn get_redirect_url(return_url: String) -> RedirectUrls {
    RedirectUrls {
        success_url: return_url.clone(),
        failure_url: return_url,
    }
}

// Auth Struct
pub struct IatapayAuthType {
    pub(super) client_id: Secret<String>,
    pub(super) merchant_id: Secret<String>,
    pub(super) client_secret: Secret<String>,
}

impl TryFrom<&types::ConnectorAuthType> for IatapayAuthType {
    type Error = error_stack::Report<errors::ConnectorError>;
    fn try_from(auth_type: &types::ConnectorAuthType) -> Result<Self, Self::Error> {
        match auth_type {
            types::ConnectorAuthType::SignatureKey {
                api_key,
                key1,
                api_secret,
            } => Ok(Self {
                client_id: api_key.to_owned(),
                merchant_id: key1.to_owned(),
                client_secret: api_secret.to_owned(),
            }),
            _ => Err(errors::ConnectorError::FailedToObtainAuthType)?,
        }
    }
}
// PaymentsResponse
#[derive(Debug, Clone, Default, Serialize, Deserialize)]
#[serde(rename_all = "UPPERCASE")]
pub enum IatapayPaymentStatus {
    #[default]
    Created,
    Initiated,
    Authorized,
    Settled,
    Cleared,
    Failed,
    #[serde(rename = "UNEXPECTED SETTLED")]
    UnexpectedSettled,
}

impl From<IatapayPaymentStatus> for enums::AttemptStatus {
    fn from(item: IatapayPaymentStatus) -> Self {
        match item {
            IatapayPaymentStatus::Authorized
            | IatapayPaymentStatus::Settled
            | IatapayPaymentStatus::Cleared => Self::Charged,
            IatapayPaymentStatus::Failed | IatapayPaymentStatus::UnexpectedSettled => Self::Failure,
            IatapayPaymentStatus::Created => Self::AuthenticationPending,
            IatapayPaymentStatus::Initiated => Self::Pending,
        }
    }
}

#[derive(Default, Debug, Clone, Serialize, Deserialize, PartialEq)]
#[serde(rename_all = "camelCase")]
pub struct RedirectUrl {
    pub redirect_url: String,
}

#[derive(Debug, Serialize, Deserialize)]
pub struct CheckoutMethod {
    pub redirect: RedirectUrl,
}

#[derive(Debug, Serialize, Deserialize)]
#[serde(rename_all = "camelCase")]
pub struct IatapayPaymentsResponse {
    pub status: IatapayPaymentStatus,
    pub iata_payment_id: Option<String>,
    pub iata_refund_id: Option<String>,
    pub merchant_id: Option<String>,
    pub merchant_payment_id: Option<String>,
    pub amount: f64,
    pub currency: String,
    pub checkout_methods: Option<CheckoutMethod>,
    pub failure_code: Option<String>,
    pub failure_details: Option<String>,
}

fn get_iatpay_response(
    response: IatapayPaymentsResponse,
    status_code: u16,
) -> CustomResult<
    (
        enums::AttemptStatus,
        Option<types::ErrorResponse>,
        types::PaymentsResponseData,
    ),
    errors::ConnectorError,
> {
    let status = enums::AttemptStatus::from(response.status);
<<<<<<< HEAD
    let error = if is_payment_failure(status) {
=======
    let error = if connector_util::is_payment_failure(status) {
>>>>>>> 7251f647
        Some(types::ErrorResponse {
            code: response
                .failure_code
                .unwrap_or_else(|| consts::NO_ERROR_CODE.to_string()),
            message: response
                .failure_details
                .clone()
                .unwrap_or_else(|| consts::NO_ERROR_MESSAGE.to_string()),
            reason: response.failure_details,
            status_code,
            attempt_status: Some(status),
            connector_transaction_id: response.iata_payment_id.clone(),
        })
    } else {
        None
    };
    let form_fields = HashMap::new();
    let id = match response.iata_payment_id.clone() {
        Some(s) => types::ResponseId::ConnectorTransactionId(s),
        None => types::ResponseId::NoResponseId,
    };
    let connector_response_reference_id = response.merchant_payment_id.or(response.iata_payment_id);

    let payment_response_data = response.checkout_methods.map_or(
        types::PaymentsResponseData::TransactionResponse {
            resource_id: id.clone(),
            redirection_data: None,
            mandate_reference: None,
            connector_metadata: None,
            network_txn_id: None,
            connector_response_reference_id: connector_response_reference_id.clone(),
            incremental_authorization_allowed: None,
        },
        |checkout_methods| types::PaymentsResponseData::TransactionResponse {
            resource_id: id,
            redirection_data: Some(services::RedirectForm::Form {
                endpoint: checkout_methods.redirect.redirect_url,
                method: services::Method::Get,
                form_fields,
            }),
            mandate_reference: None,
            connector_metadata: None,
            network_txn_id: None,
            connector_response_reference_id: connector_response_reference_id.clone(),
            incremental_authorization_allowed: None,
        },
    );
    Ok((status, error, payment_response_data))
}

impl<F, T>
    TryFrom<types::ResponseRouterData<F, IatapayPaymentsResponse, T, types::PaymentsResponseData>>
    for types::RouterData<F, T, types::PaymentsResponseData>
{
    type Error = Error;
    fn try_from(
        item: types::ResponseRouterData<F, IatapayPaymentsResponse, T, types::PaymentsResponseData>,
    ) -> Result<Self, Self::Error> {
        let (status, error, payment_response_data) =
            get_iatpay_response(item.response, item.http_code)?;
        Ok(Self {
            status,
            response: error.map_or_else(|| Ok(payment_response_data), Err),
            ..item.data
        })
    }
}

// REFUND :
// Type definition for RefundRequest
#[derive(Debug, Serialize)]
#[serde(rename_all = "camelCase")]
pub struct IatapayRefundRequest {
    pub merchant_id: Secret<String>,
    pub merchant_refund_id: Option<String>,
    pub amount: f64,
    pub currency: String,
    pub bank_transfer_description: Option<String>,
    pub notification_url: String,
}

impl<F> TryFrom<&IatapayRouterData<&types::RefundsRouterData<F>>> for IatapayRefundRequest {
    type Error = error_stack::Report<errors::ConnectorError>;
    fn try_from(
        item: &IatapayRouterData<&types::RefundsRouterData<F>>,
    ) -> Result<Self, Self::Error> {
        Ok(Self {
            amount: item.amount,
            merchant_id: IatapayAuthType::try_from(&item.router_data.connector_auth_type)?
                .merchant_id,
            merchant_refund_id: Some(item.router_data.request.refund_id.clone()),
            currency: item.router_data.request.currency.to_string(),
            bank_transfer_description: item.router_data.request.reason.clone(),
            notification_url: item.router_data.request.get_webhook_url()?,
        })
    }
}

// Type definition for Refund Response

#[allow(dead_code)]
#[derive(Debug, Serialize, Default, Deserialize, Clone)]
#[serde(rename_all = "UPPERCASE")]
pub enum RefundStatus {
    #[default]
    Created,
    Locked,
    Initiated,
    Authorized,
    Settled,
    Failed,
}

impl From<RefundStatus> for enums::RefundStatus {
    fn from(item: RefundStatus) -> Self {
        match item {
            RefundStatus::Created => Self::Pending,
            RefundStatus::Failed => Self::Failure,
            RefundStatus::Locked => Self::Pending,
            RefundStatus::Initiated => Self::Pending,
            RefundStatus::Authorized => Self::Pending,
            RefundStatus::Settled => Self::Success,
        }
    }
}

#[derive(Debug, Serialize, Deserialize)]
#[serde(rename_all = "camelCase")]
pub struct RefundResponse {
    iata_refund_id: String,
    status: RefundStatus,
    merchant_refund_id: String,
    amount: f64,
    currency: String,
    bank_transfer_description: Option<String>,
    failure_code: Option<String>,
    failure_details: Option<String>,
    lock_reason: Option<String>,
    creation_date_time: Option<String>,
    finish_date_time: Option<String>,
    update_date_time: Option<String>,
    clearance_date_time: Option<String>,
    iata_payment_id: Option<String>,
    merchant_payment_id: Option<String>,
    payment_amount: Option<f64>,
    merchant_id: Option<String>,
    account_country: Option<String>,
}

impl TryFrom<types::RefundsResponseRouterData<api::Execute, RefundResponse>>
    for types::RefundsRouterData<api::Execute>
{
    type Error = error_stack::Report<errors::ConnectorError>;
    fn try_from(
        item: types::RefundsResponseRouterData<api::Execute, RefundResponse>,
    ) -> Result<Self, Self::Error> {
<<<<<<< HEAD
        let refund_status = enums::RefundStatus::from(item.response.status.clone());
        let response = if is_refund_failure(refund_status) {
            let refund_response = &item.response;
            Err(types::ErrorResponse {
                code: refund_response.failure_code.clone().unwrap_or_default(),
                message: refund_response.failure_details.clone().unwrap_or_default(),
                reason: None,
                status_code: item.http_code,
                attempt_status: None,
                connector_transaction_id: Some(refund_response.iata_refund_id.clone()),
=======
        let refund_status = enums::RefundStatus::from(item.response.status);
        let response = if connector_util::is_refund_failure(refund_status) {
            Err(types::ErrorResponse {
                code: item
                    .response
                    .failure_code
                    .unwrap_or_else(|| consts::NO_ERROR_CODE.to_string()),
                message: item
                    .response
                    .failure_details
                    .clone()
                    .unwrap_or_else(|| consts::NO_ERROR_MESSAGE.to_string()),
                reason: item.response.failure_details,
                status_code: item.http_code,
                attempt_status: None,
                connector_transaction_id: Some(item.response.iata_refund_id.clone()),
>>>>>>> 7251f647
            })
        } else {
            Ok(types::RefundsResponseData {
                connector_refund_id: item.response.iata_refund_id.to_string(),
                refund_status,
            })
        };
<<<<<<< HEAD
=======

>>>>>>> 7251f647
        Ok(Self {
            response,
            ..item.data
        })
    }
}

impl TryFrom<types::RefundsResponseRouterData<api::RSync, RefundResponse>>
    for types::RefundsRouterData<api::RSync>
{
    type Error = error_stack::Report<errors::ConnectorError>;
    fn try_from(
        item: types::RefundsResponseRouterData<api::RSync, RefundResponse>,
    ) -> Result<Self, Self::Error> {
<<<<<<< HEAD
        let refund_status = enums::RefundStatus::from(item.response.status.clone());
        let response = if is_refund_failure(refund_status) {
            let refund_response = &item.response;
            Err(types::ErrorResponse {
                code: refund_response.failure_code.clone().unwrap_or_default(),
                message: refund_response.failure_details.clone().unwrap_or_default(),
                reason: None,
                status_code: item.http_code,
                attempt_status: None,
                connector_transaction_id: Some(refund_response.iata_refund_id.clone()),
=======
        let refund_status = enums::RefundStatus::from(item.response.status);
        let response = if connector_util::is_refund_failure(refund_status) {
            Err(types::ErrorResponse {
                code: item
                    .response
                    .failure_code
                    .unwrap_or_else(|| consts::NO_ERROR_CODE.to_string()),
                message: item
                    .response
                    .failure_details
                    .clone()
                    .unwrap_or_else(|| consts::NO_ERROR_MESSAGE.to_string()),
                reason: item.response.failure_details,
                status_code: item.http_code,
                attempt_status: None,
                connector_transaction_id: Some(item.response.iata_refund_id.clone()),
>>>>>>> 7251f647
            })
        } else {
            Ok(types::RefundsResponseData {
                connector_refund_id: item.response.iata_refund_id.to_string(),
                refund_status,
            })
        };
        Ok(Self {
            response,
            ..item.data
        })
    }
}

#[derive(Debug, Deserialize)]
pub struct IatapayErrorResponse {
    pub status: u16,
    pub error: String,
    pub message: String,
    pub reason: Option<String>,
}

#[derive(Deserialize, Debug)]
pub struct IatapayAccessTokenErrorResponse {
    pub error: String,
    pub path: String,
}

#[derive(Debug, Serialize, Deserialize)]
#[serde(rename_all = "camelCase")]
pub struct IatapayPaymentWebhookBody {
    pub status: IatapayWebhookStatus,
    pub iata_payment_id: String,
    pub merchant_payment_id: Option<String>,
    pub failure_code: Option<String>,
    pub failure_details: Option<String>,
    pub amount: f64,
    pub currency: String,
    pub checkout_methods: Option<CheckoutMethod>,
}

#[derive(Debug, Serialize, Deserialize)]
#[serde(rename_all = "camelCase")]
pub struct IatapayRefundWebhookBody {
    pub status: IatapayRefundWebhookStatus,
    pub iata_refund_id: String,
    pub merchant_refund_id: Option<String>,
    pub failure_code: Option<String>,
    pub failure_details: Option<String>,
    pub amount: f64,
    pub currency: String,
}

#[derive(Debug, Serialize, Deserialize)]
#[serde(untagged)]
pub enum IatapayWebhookResponse {
    IatapayPaymentWebhookBody(IatapayPaymentWebhookBody),
    IatapayRefundWebhookBody(IatapayRefundWebhookBody),
}

impl TryFrom<IatapayWebhookResponse> for api::IncomingWebhookEvent {
    type Error = error_stack::Report<errors::ConnectorError>;
    fn try_from(payload: IatapayWebhookResponse) -> CustomResult<Self, errors::ConnectorError> {
        match payload {
            IatapayWebhookResponse::IatapayPaymentWebhookBody(wh_body) => match wh_body.status {
                IatapayWebhookStatus::Authorized | IatapayWebhookStatus::Settled => {
                    Ok(Self::PaymentIntentSuccess)
                }
                IatapayWebhookStatus::Initiated => Ok(Self::PaymentIntentProcessing),
                IatapayWebhookStatus::Failed => Ok(Self::PaymentIntentFailure),
                IatapayWebhookStatus::Created
                | IatapayWebhookStatus::Cleared
                | IatapayWebhookStatus::Tobeinvestigated
                | IatapayWebhookStatus::Blocked
                | IatapayWebhookStatus::UnexpectedSettled
                | IatapayWebhookStatus::Unknown => Ok(Self::EventNotSupported),
            },
            IatapayWebhookResponse::IatapayRefundWebhookBody(wh_body) => match wh_body.status {
                IatapayRefundWebhookStatus::Authorized | IatapayRefundWebhookStatus::Settled => {
                    Ok(Self::RefundSuccess)
                }
                IatapayRefundWebhookStatus::Failed => Ok(Self::RefundFailure),
                IatapayRefundWebhookStatus::Created
                | IatapayRefundWebhookStatus::Locked
                | IatapayRefundWebhookStatus::Initiated
                | IatapayRefundWebhookStatus::Unknown => Ok(Self::EventNotSupported),
            },
        }
    }
}

#[derive(Debug, Serialize, Deserialize)]
#[serde(rename_all = "UPPERCASE")]
pub enum IatapayWebhookStatus {
    Created,
    Initiated,
    Authorized,
    Settled,
    Cleared,
    Failed,
    Tobeinvestigated,
    Blocked,
    #[serde(rename = "UNEXPECTED SETTLED")]
    UnexpectedSettled,
    #[serde(other)]
    Unknown,
}

#[derive(Debug, Serialize, Deserialize)]
#[serde(rename_all = "UPPERCASE")]
pub enum IatapayRefundWebhookStatus {
    Created,
    Initiated,
    Authorized,
    Settled,
    Failed,
    Locked,
    #[serde(other)]
    Unknown,
}<|MERGE_RESOLUTION|>--- conflicted
+++ resolved
@@ -7,12 +7,7 @@
 
 use crate::{
     connector::utils::{
-<<<<<<< HEAD
-        self, is_payment_failure, is_refund_failure, PaymentsAuthorizeRequestData,
-        RefundsRequestData, RouterData,
-=======
         self as connector_util, PaymentsAuthorizeRequestData, RefundsRequestData, RouterData,
->>>>>>> 7251f647
     },
     consts,
     core::errors,
@@ -287,11 +282,7 @@
     errors::ConnectorError,
 > {
     let status = enums::AttemptStatus::from(response.status);
-<<<<<<< HEAD
-    let error = if is_payment_failure(status) {
-=======
     let error = if connector_util::is_payment_failure(status) {
->>>>>>> 7251f647
         Some(types::ErrorResponse {
             code: response
                 .failure_code
@@ -448,18 +439,6 @@
     fn try_from(
         item: types::RefundsResponseRouterData<api::Execute, RefundResponse>,
     ) -> Result<Self, Self::Error> {
-<<<<<<< HEAD
-        let refund_status = enums::RefundStatus::from(item.response.status.clone());
-        let response = if is_refund_failure(refund_status) {
-            let refund_response = &item.response;
-            Err(types::ErrorResponse {
-                code: refund_response.failure_code.clone().unwrap_or_default(),
-                message: refund_response.failure_details.clone().unwrap_or_default(),
-                reason: None,
-                status_code: item.http_code,
-                attempt_status: None,
-                connector_transaction_id: Some(refund_response.iata_refund_id.clone()),
-=======
         let refund_status = enums::RefundStatus::from(item.response.status);
         let response = if connector_util::is_refund_failure(refund_status) {
             Err(types::ErrorResponse {
@@ -476,7 +455,6 @@
                 status_code: item.http_code,
                 attempt_status: None,
                 connector_transaction_id: Some(item.response.iata_refund_id.clone()),
->>>>>>> 7251f647
             })
         } else {
             Ok(types::RefundsResponseData {
@@ -484,10 +462,7 @@
                 refund_status,
             })
         };
-<<<<<<< HEAD
-=======
-
->>>>>>> 7251f647
+
         Ok(Self {
             response,
             ..item.data
@@ -502,18 +477,6 @@
     fn try_from(
         item: types::RefundsResponseRouterData<api::RSync, RefundResponse>,
     ) -> Result<Self, Self::Error> {
-<<<<<<< HEAD
-        let refund_status = enums::RefundStatus::from(item.response.status.clone());
-        let response = if is_refund_failure(refund_status) {
-            let refund_response = &item.response;
-            Err(types::ErrorResponse {
-                code: refund_response.failure_code.clone().unwrap_or_default(),
-                message: refund_response.failure_details.clone().unwrap_or_default(),
-                reason: None,
-                status_code: item.http_code,
-                attempt_status: None,
-                connector_transaction_id: Some(refund_response.iata_refund_id.clone()),
-=======
         let refund_status = enums::RefundStatus::from(item.response.status);
         let response = if connector_util::is_refund_failure(refund_status) {
             Err(types::ErrorResponse {
@@ -530,7 +493,6 @@
                 status_code: item.http_code,
                 attempt_status: None,
                 connector_transaction_id: Some(item.response.iata_refund_id.clone()),
->>>>>>> 7251f647
             })
         } else {
             Ok(types::RefundsResponseData {
