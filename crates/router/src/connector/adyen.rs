mod transformers;

use std::fmt::Debug;

use bytes::Bytes;
use error_stack::{IntoReport, ResultExt};
use router_env::{tracing, tracing::instrument};

use self::transformers as adyen;
use crate::{
    configs::settings,
    core::{
        errors::{self, CustomResult},
        payments,
    },
    db::StorageInterface,
    headers, logger, services,
    types::{
        self,
        api::{self, ConnectorCommon},
    },
    utils::{self, crypto, ByteSliceExt, BytesExt, OptionExt},
};

#[derive(Debug, Clone)]
pub struct Adyen;

impl api::ConnectorCommon for Adyen {
    fn id(&self) -> &'static str {
        "adyen"
    }

    fn get_auth_header(
        &self,
        auth_type: &types::ConnectorAuthType,
    ) -> CustomResult<Vec<(String, String)>, errors::ConnectorError> {
        let auth: adyen::AdyenAuthType = auth_type
            .try_into()
            .change_context(errors::ConnectorError::FailedToObtainAuthType)?;
        Ok(vec![(headers::X_API_KEY.to_string(), auth.api_key)])
    }

<<<<<<< HEAD
    fn base_url(&self, connectors: Connectors) -> String {
=======
    //FIXME with enum
    fn base_url(&self, connectors: settings::Connectors) -> String {
>>>>>>> f3d3abf0
        connectors.adyen.base_url
    }
}

impl api::Payment for Adyen {}
impl api::PaymentAuthorize for Adyen {}
impl api::PaymentSync for Adyen {}
impl api::PaymentVoid for Adyen {}
impl api::PaymentCapture for Adyen {}
impl api::PreVerify for Adyen {}

impl
    services::ConnectorIntegration<
        api::Verify,
        types::VerifyRequestData,
        types::PaymentsResponseData,
    > for Adyen
{
    // Issue: #173
}

impl api::PaymentSession for Adyen {}

impl
    services::ConnectorIntegration<
        api::Session,
        types::PaymentsSessionData,
        types::PaymentsResponseData,
    > for Adyen
{
    // Not Implemented (R)
}

impl
    services::ConnectorIntegration<
        api::Capture,
        types::PaymentsCaptureData,
        types::PaymentsResponseData,
    > for Adyen
{
    // Not Implemented (R)
}

impl
    services::ConnectorIntegration<api::PSync, types::PaymentsSyncData, types::PaymentsResponseData>
    for Adyen
{
    fn get_headers(
        &self,
        req: &types::RouterData<api::PSync, types::PaymentsSyncData, types::PaymentsResponseData>,
    ) -> CustomResult<Vec<(String, String)>, errors::ConnectorError> {
        let mut header = vec![
            (
                headers::CONTENT_TYPE.to_string(),
                types::PaymentsSyncType::get_content_type(self).to_string(),
            ),
            (headers::X_ROUTER.to_string(), "test".to_string()),
        ];
        let mut api_key = self.get_auth_header(&req.connector_auth_type)?;
        header.append(&mut api_key);
        Ok(header)
    }

    fn get_request_body(
        &self,
        req: &types::RouterData<api::PSync, types::PaymentsSyncData, types::PaymentsResponseData>,
    ) -> CustomResult<Option<String>, errors::ConnectorError> {
        let encoded_data = req
            .request
            .encoded_data
            .clone()
            .get_required_value("encoded_data")
            .change_context(errors::ConnectorError::RequestEncodingFailed)?;

        let adyen_redirection_type = serde_urlencoded::from_str::<
            transformers::AdyenRedirectRequestTypes,
        >(encoded_data.as_str())
        .into_report()
        .change_context(errors::ConnectorError::ResponseDeserializationFailed)?;

        let redirection_request = match adyen_redirection_type {
            adyen::AdyenRedirectRequestTypes::AdyenRedirection(req) => {
                adyen::AdyenRedirectRequest {
                    details: adyen::AdyenRedirectRequestTypes::AdyenRedirection(
                        adyen::AdyenRedirection {
                            redirect_result: req.redirect_result,
                            type_of_redirection_result: None,
                            result_code: None,
                        },
                    ),
                }
            }
            adyen::AdyenRedirectRequestTypes::AdyenThreeDS(req) => adyen::AdyenRedirectRequest {
                details: adyen::AdyenRedirectRequestTypes::AdyenThreeDS(adyen::AdyenThreeDS {
                    three_ds_result: req.three_ds_result,
                    type_of_redirection_result: None,
                    result_code: None,
                }),
            },
        };

        let adyen_request = utils::Encode::<adyen::AdyenRedirectRequest>::encode_to_string_of_json(
            &redirection_request,
        )
        .change_context(errors::ConnectorError::RequestEncodingFailed)?;

        Ok(Some(adyen_request))
    }

    fn get_url(
        &self,
        _req: &types::RouterData<api::PSync, types::PaymentsSyncData, types::PaymentsResponseData>,
        connectors: settings::Connectors,
    ) -> CustomResult<String, errors::ConnectorError> {
        Ok(format!(
            "{}{}",
            self.base_url(connectors),
            "v68/payments/details"
        ))
    }

    fn build_request(
        &self,
        req: &types::RouterData<api::PSync, types::PaymentsSyncData, types::PaymentsResponseData>,
        connectors: settings::Connectors,
    ) -> CustomResult<Option<services::Request>, errors::ConnectorError> {
        Ok(Some(
            services::RequestBuilder::new()
                .method(services::Method::Post)
                .url(&types::PaymentsSyncType::get_url(self, req, connectors)?)
                .headers(types::PaymentsSyncType::get_headers(self, req)?)
                .header(headers::X_ROUTER, "test")
                .body(types::PaymentsSyncType::get_request_body(self, req)?)
                .build(),
        ))
    }

    fn handle_response(
        &self,
        data: &types::RouterData<api::PSync, types::PaymentsSyncData, types::PaymentsResponseData>,
        res: types::Response,
    ) -> CustomResult<types::PaymentsSyncRouterData, errors::ConnectorError> {
        logger::debug!(payment_sync_response=?res);
        let response: adyen::AdyenPaymentResponse = res
            .response
            .parse_struct("AdyenPaymentResponse")
            .change_context(errors::ConnectorError::ResponseDeserializationFailed)?;

        types::RouterData::try_from(types::ResponseRouterData {
            response,
            data: data.clone(),
            http_code: res.status_code,
        })
        .change_context(errors::ConnectorError::ResponseHandlingFailed)
    }

    fn get_error_response(
        &self,
        res: Bytes,
    ) -> CustomResult<types::ErrorResponse, errors::ConnectorError> {
        let response: adyen::ErrorResponse = res
            .parse_struct("ErrorResponse")
            .change_context(errors::ConnectorError::ResponseDeserializationFailed)?;
        Ok(types::ErrorResponse {
            code: response.error_code,
            message: response.message,
            reason: None,
        })
    }
}

impl
    services::ConnectorIntegration<
        api::Authorize,
        types::PaymentsAuthorizeData,
        types::PaymentsResponseData,
    > for Adyen
{
    fn get_headers(
        &self,
        req: &types::PaymentsAuthorizeRouterData,
    ) -> CustomResult<Vec<(String, String)>, errors::ConnectorError>
    where
        Self: services::ConnectorIntegration<
            api::Authorize,
            types::PaymentsAuthorizeData,
            types::PaymentsResponseData,
        >,
    {
        let mut header = vec![
            (
                headers::CONTENT_TYPE.to_string(),
                types::PaymentsAuthorizeType::get_content_type(self).to_string(),
            ),
            (headers::X_ROUTER.to_string(), "test".to_string()),
        ];
        let mut api_key = self.get_auth_header(&req.connector_auth_type)?;
        header.append(&mut api_key);
        Ok(header)
    }

    fn get_url(
        &self,
        _req: &types::PaymentsAuthorizeRouterData,
        connectors: settings::Connectors,
    ) -> CustomResult<String, errors::ConnectorError> {
        Ok(format!("{}{}", self.base_url(connectors), "v68/payments"))
    }

    fn get_request_body(
        &self,
        req: &types::PaymentsAuthorizeRouterData,
    ) -> CustomResult<Option<String>, errors::ConnectorError> {
        let adyen_req = utils::Encode::<adyen::AdyenPaymentRequest>::convert_and_encode(req)
            .change_context(errors::ConnectorError::RequestEncodingFailed)?;
        Ok(Some(adyen_req))
    }

    fn build_request(
        &self,
        req: &types::RouterData<
            api::Authorize,
            types::PaymentsAuthorizeData,
            types::PaymentsResponseData,
        >,
        connectors: settings::Connectors,
    ) -> CustomResult<Option<services::Request>, errors::ConnectorError> {
        Ok(Some(
            services::RequestBuilder::new()
                .method(services::Method::Post)
                .url(&types::PaymentsAuthorizeType::get_url(
                    self, req, connectors,
                )?)
                .headers(types::PaymentsAuthorizeType::get_headers(self, req)?)
                .header(headers::X_ROUTER, "test")
                .body(types::PaymentsAuthorizeType::get_request_body(self, req)?)
                .build(),
        ))
    }

    fn handle_response(
        &self,
        data: &types::PaymentsAuthorizeRouterData,
        res: types::Response,
    ) -> CustomResult<types::PaymentsAuthorizeRouterData, errors::ConnectorError> {
        let response: adyen::AdyenPaymentResponse = res
            .response
            .parse_struct("AdyenPaymentResponse")
            .change_context(errors::ConnectorError::ResponseDeserializationFailed)?;

        types::RouterData::try_from(types::ResponseRouterData {
            response,
            data: data.clone(),
            http_code: res.status_code,
        })
        .change_context(errors::ConnectorError::ResponseHandlingFailed)
    }

    fn get_error_response(
        &self,
        res: Bytes,
    ) -> CustomResult<types::ErrorResponse, errors::ConnectorError> {
        let response: adyen::ErrorResponse = res
            .parse_struct("ErrorResponse")
            .change_context(errors::ConnectorError::ResponseDeserializationFailed)?;
        Ok(types::ErrorResponse {
            code: response.error_code,
            message: response.message,
            reason: None,
        })
    }
}

impl
    services::ConnectorIntegration<
        api::Void,
        types::PaymentsCancelData,
        types::PaymentsResponseData,
    > for Adyen
{
    fn get_headers(
        &self,
        req: &types::PaymentsCancelRouterData,
    ) -> CustomResult<Vec<(String, String)>, errors::ConnectorError> {
        let mut header = vec![
            (
                headers::CONTENT_TYPE.to_string(),
                types::PaymentsAuthorizeType::get_content_type(self).to_string(),
            ),
            (headers::X_ROUTER.to_string(), "test".to_string()),
        ];
        let mut api_key = self.get_auth_header(&req.connector_auth_type)?;
        header.append(&mut api_key);
        Ok(header)
    }

    fn get_url(
        &self,
        _req: &types::PaymentsCancelRouterData,
        connectors: settings::Connectors,
    ) -> CustomResult<String, errors::ConnectorError> {
        Ok(format!("{}{}", self.base_url(connectors), "v68/cancel"))
    }

    fn get_request_body(
        &self,
        req: &types::PaymentsCancelRouterData,
    ) -> CustomResult<Option<String>, errors::ConnectorError> {
        let adyen_req = utils::Encode::<adyen::AdyenCancelRequest>::convert_and_encode(req)
            .change_context(errors::ConnectorError::RequestEncodingFailed)?;
        Ok(Some(adyen_req))
    }
    fn build_request(
        &self,
        req: &types::PaymentsCancelRouterData,
        connectors: settings::Connectors,
    ) -> CustomResult<Option<services::Request>, errors::ConnectorError> {
        Ok(Some(
            services::RequestBuilder::new()
                .method(services::Method::Post)
                .url(&types::PaymentsVoidType::get_url(self, req, connectors)?)
                .headers(types::PaymentsVoidType::get_headers(self, req)?)
                .header(headers::X_ROUTER, "test")
                .body(types::PaymentsVoidType::get_request_body(self, req)?)
                .build(),
        ))
    }

    fn handle_response(
        &self,
        data: &types::PaymentsCancelRouterData,
        res: types::Response,
    ) -> CustomResult<types::PaymentsCancelRouterData, errors::ConnectorError> {
        let response: adyen::AdyenCancelResponse = res
            .response
            .parse_struct("AdyenCancelResponse")
            .change_context(errors::ConnectorError::ResponseDeserializationFailed)?;
        types::RouterData::try_from(types::ResponseRouterData {
            response,
            data: data.clone(),
            http_code: res.status_code,
        })
        .change_context(errors::ConnectorError::ResponseHandlingFailed)
    }

    fn get_error_response(
        &self,
        res: Bytes,
    ) -> CustomResult<types::ErrorResponse, errors::ConnectorError> {
        let response: adyen::ErrorResponse = res
            .parse_struct("ErrorResponse")
            .change_context(errors::ConnectorError::ResponseDeserializationFailed)?;
        logger::info!(response=?res);
        Ok(types::ErrorResponse {
            code: response.error_code,
            message: response.message,
            reason: None,
        })
    }
}

impl api::Refund for Adyen {}
impl api::RefundExecute for Adyen {}
impl api::RefundSync for Adyen {}

impl services::ConnectorIntegration<api::Execute, types::RefundsData, types::RefundsResponseData>
    for Adyen
{
    fn get_headers(
        &self,
        req: &types::RefundsRouterData<api::Execute>,
    ) -> CustomResult<Vec<(String, String)>, errors::ConnectorError> {
        let mut header = vec![
            (
                headers::CONTENT_TYPE.to_string(),
                types::RefundExecuteType::get_content_type(self).to_string(),
            ),
            (headers::X_ROUTER.to_string(), "test".to_string()),
        ];
        let mut api_header = self.get_auth_header(&req.connector_auth_type)?;
        header.append(&mut api_header);
        Ok(header)
    }

    fn get_url(
        &self,
        req: &types::RefundsRouterData<api::Execute>,
        connectors: settings::Connectors,
    ) -> CustomResult<String, errors::ConnectorError> {
        let connector_payment_id = req.request.connector_transaction_id.clone();
        Ok(format!(
            "{}v68/payments/{}/reversals",
            self.base_url(connectors),
            connector_payment_id,
        ))
    }

    fn get_request_body(
        &self,
        req: &types::RefundsRouterData<api::Execute>,
    ) -> CustomResult<Option<String>, errors::ConnectorError> {
        let adyen_req = utils::Encode::<adyen::AdyenRefundRequest>::convert_and_encode(req)
            .change_context(errors::ConnectorError::RequestEncodingFailed)?;
        Ok(Some(adyen_req))
    }

    fn build_request(
        &self,
        req: &types::RefundsRouterData<api::Execute>,
        connectors: settings::Connectors,
    ) -> CustomResult<Option<services::Request>, errors::ConnectorError> {
        Ok(Some(
            services::RequestBuilder::new()
                .method(services::Method::Post)
                .url(&types::RefundExecuteType::get_url(self, req, connectors)?)
                .headers(types::RefundExecuteType::get_headers(self, req)?)
                .body(types::RefundExecuteType::get_request_body(self, req)?)
                .build(),
        ))
    }

    #[instrument(skip_all)]
    fn handle_response(
        &self,
        data: &types::RefundsRouterData<api::Execute>,
        res: types::Response,
    ) -> CustomResult<types::RefundsRouterData<api::Execute>, errors::ConnectorError> {
        let response: adyen::AdyenRefundResponse = res
            .response
            .parse_struct("AdyenRefundResponse")
            .change_context(errors::ConnectorError::ResponseDeserializationFailed)?;
        logger::info!(response=?res);
        types::RouterData::try_from(types::ResponseRouterData {
            response,
            data: data.clone(),
            http_code: res.status_code,
        })
        .change_context(errors::ConnectorError::ResponseHandlingFailed)
    }

    fn get_error_response(
        &self,
        res: Bytes,
    ) -> CustomResult<types::ErrorResponse, errors::ConnectorError> {
        let response: adyen::ErrorResponse = res
            .parse_struct("ErrorResponse")
            .change_context(errors::ConnectorError::ResponseDeserializationFailed)?;
        logger::info!(response=?res);
        Ok(types::ErrorResponse {
            code: response.error_code,
            message: response.message,
            reason: None,
        })
    }
}

impl services::ConnectorIntegration<api::RSync, types::RefundsData, types::RefundsResponseData>
    for Adyen
{
}

fn get_webhook_object_from_body(
    body: &[u8],
) -> CustomResult<adyen::AdyenNotificationRequestItemWH, errors::ParsingError> {
    let mut webhook: adyen::AdyenIncomingWebhook = body.parse_struct("AdyenIncomingWebhook")?;

    let item_object = webhook
        .notification_items
        .drain(..)
        .next()
        .ok_or(errors::ParsingError)
        .into_report()?;

    Ok(item_object.notification_request_item)
}

#[async_trait::async_trait]
impl api::IncomingWebhook for Adyen {
    fn get_webhook_source_verification_algorithm(
        &self,
        _headers: &actix_web::http::header::HeaderMap,
        _body: &[u8],
    ) -> CustomResult<Box<dyn crypto::VerifySignature + Send>, errors::ConnectorError> {
        Ok(Box::new(crypto::HmacSha256))
    }

    fn get_webhook_source_verification_signature(
        &self,
        _headers: &actix_web::http::header::HeaderMap,
        body: &[u8],
    ) -> CustomResult<Vec<u8>, errors::ConnectorError> {
        let notif_item = get_webhook_object_from_body(body)
            .change_context(errors::ConnectorError::WebhookSourceVerificationFailed)?;

        let base64_signature = notif_item.additional_data.hmac_signature;

        let signature = base64::decode(base64_signature.as_bytes())
            .into_report()
            .change_context(errors::ConnectorError::WebhookSourceVerificationFailed)?;

        Ok(signature)
    }

    fn get_webhook_source_verification_message(
        &self,
        _headers: &actix_web::http::header::HeaderMap,
        body: &[u8],
    ) -> CustomResult<Vec<u8>, errors::ConnectorError> {
        let notif = get_webhook_object_from_body(body)
            .change_context(errors::ConnectorError::WebhookSourceVerificationFailed)?;

        let message = format!(
            "{}:{}:{}:{}:{}:{}:{}:{}",
            notif.psp_reference,
            notif.original_reference.unwrap_or_default(),
            notif.merchant_account_code,
            notif.merchant_reference,
            notif.amount.value,
            notif.amount.currency,
            notif.event_code,
            notif.success
        );

        Ok(message.into_bytes())
    }

    async fn get_webhook_source_verification_merchant_secret(
        &self,
        db: &dyn StorageInterface,
        merchant_id: &str,
    ) -> CustomResult<Vec<u8>, errors::ConnectorError> {
        let key = format!("whsec_verification_{}_{}", self.id(), merchant_id);
        let secret = db
            .get_key(&key)
            .await
            .change_context(errors::ConnectorError::WebhookVerificationSecretNotFound)?;

        Ok(secret)
    }

    fn get_webhook_object_reference_id(
        &self,
        body: &[u8],
    ) -> CustomResult<String, errors::ConnectorError> {
        let notif = get_webhook_object_from_body(body)
            .change_context(errors::ConnectorError::WebhookReferenceIdNotFound)?;

        Ok(notif.psp_reference)
    }

    fn get_webhook_event_type(
        &self,
        body: &[u8],
    ) -> CustomResult<api::IncomingWebhookEvent, errors::ConnectorError> {
        let notif = get_webhook_object_from_body(body)
            .change_context(errors::ConnectorError::WebhookEventTypeNotFound)?;

        Ok(match notif.event_code.as_str() {
            "AUTHORISATION" => api::IncomingWebhookEvent::PaymentIntentSuccess,
            _ => Err(errors::ConnectorError::WebhookEventTypeNotFound).into_report()?,
        })
    }

    fn get_webhook_resource_object(
        &self,
        body: &[u8],
    ) -> CustomResult<serde_json::Value, errors::ConnectorError> {
        let notif = get_webhook_object_from_body(body)
            .change_context(errors::ConnectorError::WebhookEventTypeNotFound)?;

        let response: adyen::AdyenResponse = notif.into();

        let res_json = serde_json::to_value(response)
            .into_report()
            .change_context(errors::ConnectorError::WebhookResourceObjectNotFound)?;

        Ok(res_json)
    }

    fn get_webhook_api_response(
        &self,
    ) -> CustomResult<services::api::BachResponse<serde_json::Value>, errors::ConnectorError> {
        Ok(services::api::BachResponse::TextPlain(
            "[accepted]".to_string(),
        ))
    }
}

impl services::ConnectorRedirectResponse for Adyen {
    fn get_flow_type(
        &self,
        _query_params: &str,
    ) -> CustomResult<payments::CallConnectorAction, errors::ConnectorError> {
        Ok(payments::CallConnectorAction::Trigger)
    }
}<|MERGE_RESOLUTION|>--- conflicted
+++ resolved
@@ -40,12 +40,7 @@
         Ok(vec![(headers::X_API_KEY.to_string(), auth.api_key)])
     }
 
-<<<<<<< HEAD
-    fn base_url(&self, connectors: Connectors) -> String {
-=======
-    //FIXME with enum
     fn base_url(&self, connectors: settings::Connectors) -> String {
->>>>>>> f3d3abf0
         connectors.adyen.base_url
     }
 }
