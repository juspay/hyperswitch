--- conflicted
+++ resolved
@@ -219,16 +219,12 @@
                 | PaymentMethodType::SamsungPay
                 | PaymentMethodType::Evoucher
                 | PaymentMethodType::Cashapp
-<<<<<<< HEAD
-                | PaymentMethodType::OpenBanking
-                | PaymentMethodType::UpiCollect => {
-=======
                 | PaymentMethodType::UpiCollect
                 | PaymentMethodType::UpiIntent
                 | PaymentMethodType::VietQr
                 | PaymentMethodType::Mifinity
-                | PaymentMethodType::LocalBankRedirect => {
->>>>>>> 91cb50fa
+                | PaymentMethodType::LocalBankRedirect
+                | PaymentMethodType::OpenBanking => {
                     capture_method_not_supported!(connector, capture_method, payment_method_type)
                 }
             },
