--- conflicted
+++ resolved
@@ -308,10 +308,7 @@
             .response
             .parse_struct("AdyenPaymentResponse")
             .change_context(errors::ConnectorError::ResponseDeserializationFailed)?;
-<<<<<<< HEAD
-=======
-
->>>>>>> 863e53c0
+
         types::RouterData::try_from(types::ResponseRouterData {
             response,
             data: data.clone(),
