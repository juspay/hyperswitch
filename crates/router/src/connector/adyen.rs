--- conflicted
+++ resolved
@@ -280,19 +280,12 @@
     } else {
         let adyen_connector_metadata_object =
             transformers::AdyenConnectorMetadataObject::try_from(connector_metadata)?;
-<<<<<<< HEAD
-        Ok(base_url.replace(
-            "{{merchant_endpoint_prefix}}",
-            &adyen_connector_metadata_object.endpoint_prefix,
-        ))
-=======
         let endpoint_prefix = adyen_connector_metadata_object.endpoint_prefix.ok_or(
             errors::ConnectorError::InvalidConnectorConfig {
                 config: "metadata.endpoint_prefix",
             },
         )?;
         Ok(base_url.replace("{{merchant_endpoint_prefix}}", &endpoint_prefix))
->>>>>>> 8590483c
     }
 }
 
@@ -1565,17 +1558,6 @@
 impl services::ConnectorIntegration<api::RSync, types::RefundsData, types::RefundsResponseData>
     for Adyen
 {
-    fn build_request(
-        &self,
-        _req: &types::RefundsRouterData<api::RSync>,
-        _connectors: &settings::Connectors,
-    ) -> CustomResult<Option<services::Request>, errors::ConnectorError> {
-        Err(errors::ConnectorError::FlowNotSupported {
-            flow: "Rsync".to_owned(),
-            connector: "Adyen".to_owned(),
-        }
-        .into())
-    }
 }
 
 fn get_webhook_object_from_body(
