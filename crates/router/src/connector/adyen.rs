mod transformers;

use std::fmt::Debug;

use api_models::webhooks::IncomingWebhookEvent;
use base64::Engine;
use error_stack::{IntoReport, ResultExt};
use router_env::{instrument, tracing};
use storage_models::enums as storage_enums;

use self::transformers as adyen;
use crate::{
    configs::settings,
    consts,
    core::errors::{self, CustomResult},
<<<<<<< HEAD
    headers, logger, services,
=======
    db::StorageInterface,
    headers, logger,
    services::{
        self,
        request::{self, Mask},
    },
>>>>>>> ba8a17d6
    types::{
        self,
        api::{self, ConnectorCommon},
        transformers::ForeignFrom,
    },
    utils::{self, crypto, ByteSliceExt, BytesExt, OptionExt},
};

#[derive(Debug, Clone)]
pub struct Adyen;

impl ConnectorCommon for Adyen {
    fn id(&self) -> &'static str {
        "adyen"
    }

    fn get_auth_header(
        &self,
        auth_type: &types::ConnectorAuthType,
    ) -> CustomResult<Vec<(String, request::Maskable<String>)>, errors::ConnectorError> {
        let auth = adyen::AdyenAuthType::try_from(auth_type)
            .change_context(errors::ConnectorError::FailedToObtainAuthType)?;
        Ok(vec![(
            headers::X_API_KEY.to_string(),
            auth.api_key.into_masked(),
        )])
    }

    fn base_url<'a>(&self, connectors: &'a settings::Connectors) -> &'a str {
        connectors.adyen.base_url.as_ref()
    }
}

impl api::Payment for Adyen {}
impl api::PaymentAuthorize for Adyen {}
impl api::PaymentSync for Adyen {}
impl api::PaymentVoid for Adyen {}
impl api::PaymentCapture for Adyen {}
impl api::PreVerify for Adyen {}
impl api::ConnectorAccessToken for Adyen {}
impl api::PaymentToken for Adyen {}

impl
    services::ConnectorIntegration<
        api::PaymentMethodToken,
        types::PaymentMethodTokenizationData,
        types::PaymentsResponseData,
    > for Adyen
{
    // Not Implemented (R)
}

impl
    services::ConnectorIntegration<
        api::AccessTokenAuth,
        types::AccessTokenRequestData,
        types::AccessToken,
    > for Adyen
{
    // Not Implemented (R)
}

impl
    services::ConnectorIntegration<
        api::Verify,
        types::VerifyRequestData,
        types::PaymentsResponseData,
    > for Adyen
{
    fn get_headers(
        &self,
        req: &types::VerifyRouterData,
        _connectors: &settings::Connectors,
    ) -> CustomResult<Vec<(String, request::Maskable<String>)>, errors::ConnectorError> {
        let mut header = vec![(
            headers::CONTENT_TYPE.to_string(),
            types::PaymentsVerifyType::get_content_type(self)
                .to_string()
                .into(),
        )];
        let mut api_key = self.get_auth_header(&req.connector_auth_type)?;
        header.append(&mut api_key);
        Ok(header)
    }

    fn get_url(
        &self,
        _req: &types::VerifyRouterData,
        connectors: &settings::Connectors,
    ) -> CustomResult<String, errors::ConnectorError> {
        Ok(format!("{}{}", self.base_url(connectors), "v68/payments"))
    }
    fn get_request_body(
        &self,
        req: &types::VerifyRouterData,
    ) -> CustomResult<Option<String>, errors::ConnectorError> {
        let authorize_req = types::PaymentsAuthorizeRouterData::from((
            req,
            types::PaymentsAuthorizeData::from(req),
        ));
        let connector_req = adyen::AdyenPaymentRequest::try_from(&authorize_req)?;
        let adyen_req = utils::Encode::<adyen::AdyenPaymentRequest<'_>>::encode_to_string_of_json(
            &connector_req,
        )
        .change_context(errors::ConnectorError::RequestEncodingFailed)?;
        Ok(Some(adyen_req))
    }
    fn build_request(
        &self,
        req: &types::VerifyRouterData,
        connectors: &settings::Connectors,
    ) -> CustomResult<Option<services::Request>, errors::ConnectorError> {
        Ok(Some(
            services::RequestBuilder::new()
                .method(services::Method::Post)
                .url(&types::PaymentsVerifyType::get_url(self, req, connectors)?)
                .attach_default_headers()
                .headers(types::PaymentsVerifyType::get_headers(
                    self, req, connectors,
                )?)
                .body(types::PaymentsVerifyType::get_request_body(self, req)?)
                .build(),
        ))
    }
    fn handle_response(
        &self,
        data: &types::VerifyRouterData,
        res: types::Response,
    ) -> CustomResult<
        types::RouterData<api::Verify, types::VerifyRequestData, types::PaymentsResponseData>,
        errors::ConnectorError,
    >
    where
        api::Verify: Clone,
        types::VerifyRequestData: Clone,
        types::PaymentsResponseData: Clone,
    {
        let response: adyen::AdyenPaymentResponse = res
            .response
            .parse_struct("AdyenPaymentResponse")
            .change_context(errors::ConnectorError::ResponseDeserializationFailed)?;
        types::RouterData::try_from((
            types::ResponseRouterData {
                response,
                data: data.clone(),
                http_code: res.status_code,
            },
            false,
        ))
        .change_context(errors::ConnectorError::ResponseHandlingFailed)
    }
    fn get_error_response(
        &self,
        res: types::Response,
    ) -> CustomResult<types::ErrorResponse, errors::ConnectorError> {
        let response: adyen::ErrorResponse = res
            .response
            .parse_struct("ErrorResponse")
            .change_context(errors::ConnectorError::ResponseDeserializationFailed)?;
        Ok(types::ErrorResponse {
            status_code: res.status_code,
            code: response.error_code,
            message: response.message,
            reason: None,
        })
    }
}

impl api::PaymentSession for Adyen {}

impl
    services::ConnectorIntegration<
        api::Session,
        types::PaymentsSessionData,
        types::PaymentsResponseData,
    > for Adyen
{
    // Not Implemented (R)
}

impl
    services::ConnectorIntegration<
        api::Capture,
        types::PaymentsCaptureData,
        types::PaymentsResponseData,
    > for Adyen
{
    fn get_headers(
        &self,
        req: &types::PaymentsCaptureRouterData,
        _connectors: &settings::Connectors,
    ) -> CustomResult<Vec<(String, request::Maskable<String>)>, errors::ConnectorError> {
        let mut header = vec![(
            headers::CONTENT_TYPE.to_string(),
            self.common_get_content_type().to_string().into(),
        )];
        let mut api_key = self.get_auth_header(&req.connector_auth_type)?;
        header.append(&mut api_key);
        Ok(header)
    }

    fn get_url(
        &self,
        req: &types::PaymentsCaptureRouterData,
        connectors: &settings::Connectors,
    ) -> CustomResult<String, errors::ConnectorError> {
        let id = req.request.connector_transaction_id.as_str();
        Ok(format!(
            "{}{}/{}/captures",
            self.base_url(connectors),
            "v68/payments",
            id
        ))
    }
    fn get_request_body(
        &self,
        req: &types::PaymentsCaptureRouterData,
    ) -> CustomResult<Option<String>, errors::ConnectorError> {
        let connector_req = adyen::AdyenCaptureRequest::try_from(req)?;
        let adyen_req =
            utils::Encode::<adyen::AdyenCaptureRequest>::encode_to_string_of_json(&connector_req)
                .change_context(errors::ConnectorError::RequestEncodingFailed)?;
        Ok(Some(adyen_req))
    }
    fn build_request(
        &self,
        req: &types::PaymentsCaptureRouterData,
        connectors: &settings::Connectors,
    ) -> CustomResult<Option<services::Request>, errors::ConnectorError> {
        Ok(Some(
            services::RequestBuilder::new()
                .method(services::Method::Post)
                .url(&types::PaymentsCaptureType::get_url(self, req, connectors)?)
                .attach_default_headers()
                .headers(types::PaymentsCaptureType::get_headers(
                    self, req, connectors,
                )?)
                .body(types::PaymentsCaptureType::get_request_body(self, req)?)
                .build(),
        ))
    }
    fn handle_response(
        &self,
        data: &types::PaymentsCaptureRouterData,
        res: types::Response,
    ) -> CustomResult<types::PaymentsCaptureRouterData, errors::ConnectorError> {
        let response: adyen::AdyenCaptureResponse = res
            .response
            .parse_struct("AdyenCaptureResponse")
            .change_context(errors::ConnectorError::ResponseDeserializationFailed)?;

        types::RouterData::try_from(types::ResponseRouterData {
            response,
            data: data.clone(),
            http_code: res.status_code,
        })
        .change_context(errors::ConnectorError::ResponseHandlingFailed)
    }
    fn get_error_response(
        &self,
        res: types::Response,
    ) -> CustomResult<types::ErrorResponse, errors::ConnectorError> {
        let response: adyen::ErrorResponse = res
            .response
            .parse_struct("adyen::ErrorResponse")
            .change_context(errors::ConnectorError::ResponseDeserializationFailed)?;
        Ok(types::ErrorResponse {
            status_code: res.status_code,
            code: response.error_code,
            message: response.message,
            reason: None,
        })
    }
}

/// Payment Sync can be useful only incase of Redirect flow.
/// For payments which doesn't involve redrection we have to rely on webhooks.
impl
    services::ConnectorIntegration<api::PSync, types::PaymentsSyncData, types::PaymentsResponseData>
    for Adyen
{
    fn get_headers(
        &self,
        req: &types::RouterData<api::PSync, types::PaymentsSyncData, types::PaymentsResponseData>,
        _connectors: &settings::Connectors,
    ) -> CustomResult<Vec<(String, request::Maskable<String>)>, errors::ConnectorError> {
        let mut header = vec![(
            headers::CONTENT_TYPE.to_string(),
            types::PaymentsSyncType::get_content_type(self)
                .to_string()
                .into(),
        )];
        let mut api_key = self.get_auth_header(&req.connector_auth_type)?;
        header.append(&mut api_key);
        Ok(header)
    }

    fn get_request_body(
        &self,
        req: &types::RouterData<api::PSync, types::PaymentsSyncData, types::PaymentsResponseData>,
    ) -> CustomResult<Option<String>, errors::ConnectorError> {
        // Adyen doesn't support PSync flow. We use PSync flow to fetch payment details,
        // specifically the redirect URL that takes the user to their Payment page. In non-redirection flows,
        // we rely on webhooks to obtain the payment status since there is no encoded data available.
        // encoded_data only includes the redirect URL and is only relevant in redirection flows.
        let encoded_data = req
            .request
            .encoded_data
            .clone()
            .get_required_value("encoded_data")
            .change_context(errors::ConnectorError::FlowNotSupported {
                flow: String::from("PSync"),
                connector: self.id().to_string(),
            })?;

        let adyen_redirection_type = serde_urlencoded::from_str::<
            transformers::AdyenRedirectRequestTypes,
        >(encoded_data.as_str())
        .into_report()
        .change_context(errors::ConnectorError::ResponseDeserializationFailed)?;

        let redirection_request = match adyen_redirection_type {
            adyen::AdyenRedirectRequestTypes::AdyenRedirection(req) => {
                adyen::AdyenRedirectRequest {
                    details: adyen::AdyenRedirectRequestTypes::AdyenRedirection(
                        adyen::AdyenRedirection {
                            redirect_result: req.redirect_result,
                            type_of_redirection_result: None,
                            result_code: None,
                        },
                    ),
                }
            }
            adyen::AdyenRedirectRequestTypes::AdyenThreeDS(req) => adyen::AdyenRedirectRequest {
                details: adyen::AdyenRedirectRequestTypes::AdyenThreeDS(adyen::AdyenThreeDS {
                    three_ds_result: req.three_ds_result,
                    type_of_redirection_result: None,
                    result_code: None,
                }),
            },
        };

        let adyen_request = utils::Encode::<adyen::AdyenRedirectRequest>::encode_to_string_of_json(
            &redirection_request,
        )
        .change_context(errors::ConnectorError::RequestEncodingFailed)?;

        Ok(Some(adyen_request))
    }

    fn get_url(
        &self,
        _req: &types::RouterData<api::PSync, types::PaymentsSyncData, types::PaymentsResponseData>,
        connectors: &settings::Connectors,
    ) -> CustomResult<String, errors::ConnectorError> {
        Ok(format!(
            "{}{}",
            self.base_url(connectors),
            "v68/payments/details"
        ))
    }

    fn build_request(
        &self,
        req: &types::RouterData<api::PSync, types::PaymentsSyncData, types::PaymentsResponseData>,
        connectors: &settings::Connectors,
    ) -> CustomResult<Option<services::Request>, errors::ConnectorError> {
        Ok(Some(
            services::RequestBuilder::new()
                .method(services::Method::Post)
                .url(&types::PaymentsSyncType::get_url(self, req, connectors)?)
                .attach_default_headers()
                .headers(types::PaymentsSyncType::get_headers(self, req, connectors)?)
                .body(types::PaymentsSyncType::get_request_body(self, req)?)
                .build(),
        ))
    }

    fn handle_response(
        &self,
        data: &types::RouterData<api::PSync, types::PaymentsSyncData, types::PaymentsResponseData>,
        res: types::Response,
    ) -> CustomResult<types::PaymentsSyncRouterData, errors::ConnectorError> {
        logger::debug!(payment_sync_response=?res);
        let response: adyen::AdyenPaymentResponse = res
            .response
            .parse_struct("AdyenPaymentResponse")
            .change_context(errors::ConnectorError::ResponseDeserializationFailed)?;
        let is_manual_capture =
            data.request.capture_method == Some(storage_enums::CaptureMethod::Manual);
        types::RouterData::try_from((
            types::ResponseRouterData {
                response,
                data: data.clone(),
                http_code: res.status_code,
            },
            is_manual_capture,
        ))
        .change_context(errors::ConnectorError::ResponseHandlingFailed)
    }

    fn get_error_response(
        &self,
        res: types::Response,
    ) -> CustomResult<types::ErrorResponse, errors::ConnectorError> {
        let response: adyen::ErrorResponse = res
            .response
            .parse_struct("ErrorResponse")
            .change_context(errors::ConnectorError::ResponseDeserializationFailed)?;
        Ok(types::ErrorResponse {
            status_code: res.status_code,
            code: response.error_code,
            message: response.message,
            reason: None,
        })
    }
}

impl
    services::ConnectorIntegration<
        api::Authorize,
        types::PaymentsAuthorizeData,
        types::PaymentsResponseData,
    > for Adyen
{
    fn get_headers(
        &self,
        req: &types::PaymentsAuthorizeRouterData,
        _connectors: &settings::Connectors,
    ) -> CustomResult<Vec<(String, request::Maskable<String>)>, errors::ConnectorError>
    where
        Self: services::ConnectorIntegration<
            api::Authorize,
            types::PaymentsAuthorizeData,
            types::PaymentsResponseData,
        >,
    {
        let mut header = vec![(
            headers::CONTENT_TYPE.to_string(),
            types::PaymentsAuthorizeType::get_content_type(self)
                .to_string()
                .into(),
        )];
        let mut api_key = self.get_auth_header(&req.connector_auth_type)?;
        header.append(&mut api_key);
        Ok(header)
    }

    fn get_url(
        &self,
        _req: &types::PaymentsAuthorizeRouterData,
        connectors: &settings::Connectors,
    ) -> CustomResult<String, errors::ConnectorError> {
        Ok(format!("{}{}", self.base_url(connectors), "v68/payments"))
    }

    fn get_request_body(
        &self,
        req: &types::PaymentsAuthorizeRouterData,
    ) -> CustomResult<Option<String>, errors::ConnectorError> {
        let connector_req = adyen::AdyenPaymentRequest::try_from(req)?;
        let adyen_req = utils::Encode::<adyen::AdyenPaymentRequest<'_>>::encode_to_string_of_json(
            &connector_req,
        )
        .change_context(errors::ConnectorError::RequestEncodingFailed)?;
        Ok(Some(adyen_req))
    }

    fn build_request(
        &self,
        req: &types::PaymentsAuthorizeRouterData,
        connectors: &settings::Connectors,
    ) -> CustomResult<Option<services::Request>, errors::ConnectorError> {
        Ok(Some(
            services::RequestBuilder::new()
                .method(services::Method::Post)
                .url(&types::PaymentsAuthorizeType::get_url(
                    self, req, connectors,
                )?)
                .attach_default_headers()
                .headers(types::PaymentsAuthorizeType::get_headers(
                    self, req, connectors,
                )?)
                .body(types::PaymentsAuthorizeType::get_request_body(self, req)?)
                .build(),
        ))
    }

    fn handle_response(
        &self,
        data: &types::PaymentsAuthorizeRouterData,
        res: types::Response,
    ) -> CustomResult<types::PaymentsAuthorizeRouterData, errors::ConnectorError> {
        let response: adyen::AdyenPaymentResponse = res
            .response
            .parse_struct("AdyenPaymentResponse")
            .change_context(errors::ConnectorError::ResponseDeserializationFailed)?;
        let is_manual_capture =
            data.request.capture_method == Some(storage_models::enums::CaptureMethod::Manual);
        types::RouterData::try_from((
            types::ResponseRouterData {
                response,
                data: data.clone(),
                http_code: res.status_code,
            },
            is_manual_capture,
        ))
        .change_context(errors::ConnectorError::ResponseHandlingFailed)
    }

    fn get_error_response(
        &self,
        res: types::Response,
    ) -> CustomResult<types::ErrorResponse, errors::ConnectorError> {
        let response: adyen::ErrorResponse = res
            .response
            .parse_struct("ErrorResponse")
            .change_context(errors::ConnectorError::ResponseDeserializationFailed)?;
        Ok(types::ErrorResponse {
            status_code: res.status_code,
            code: response.error_code,
            message: response.message,
            reason: None,
        })
    }
}

impl
    services::ConnectorIntegration<
        api::Void,
        types::PaymentsCancelData,
        types::PaymentsResponseData,
    > for Adyen
{
    fn get_headers(
        &self,
        req: &types::PaymentsCancelRouterData,
        _connectors: &settings::Connectors,
    ) -> CustomResult<Vec<(String, request::Maskable<String>)>, errors::ConnectorError> {
        let mut header = vec![(
            headers::CONTENT_TYPE.to_string(),
            types::PaymentsAuthorizeType::get_content_type(self)
                .to_string()
                .into(),
        )];
        let mut api_key = self.get_auth_header(&req.connector_auth_type)?;
        header.append(&mut api_key);
        Ok(header)
    }

    fn get_url(
        &self,
        req: &types::PaymentsCancelRouterData,
        connectors: &settings::Connectors,
    ) -> CustomResult<String, errors::ConnectorError> {
        let id = req.request.connector_transaction_id.as_str();
        Ok(format!(
            "{}v68/payments/{}/cancels",
            self.base_url(connectors),
            id
        ))
    }

    fn get_request_body(
        &self,
        req: &types::PaymentsCancelRouterData,
    ) -> CustomResult<Option<String>, errors::ConnectorError> {
        let connector_req = adyen::AdyenCancelRequest::try_from(req)?;
        let adyen_req =
            utils::Encode::<adyen::AdyenCancelRequest>::encode_to_string_of_json(&connector_req)
                .change_context(errors::ConnectorError::RequestEncodingFailed)?;
        Ok(Some(adyen_req))
    }
    fn build_request(
        &self,
        req: &types::PaymentsCancelRouterData,
        connectors: &settings::Connectors,
    ) -> CustomResult<Option<services::Request>, errors::ConnectorError> {
        Ok(Some(
            services::RequestBuilder::new()
                .method(services::Method::Post)
                .url(&types::PaymentsVoidType::get_url(self, req, connectors)?)
                .attach_default_headers()
                .headers(types::PaymentsVoidType::get_headers(self, req, connectors)?)
                .body(types::PaymentsVoidType::get_request_body(self, req)?)
                .build(),
        ))
    }

    fn handle_response(
        &self,
        data: &types::PaymentsCancelRouterData,
        res: types::Response,
    ) -> CustomResult<types::PaymentsCancelRouterData, errors::ConnectorError> {
        let response: adyen::AdyenCancelResponse = res
            .response
            .parse_struct("AdyenCancelResponse")
            .change_context(errors::ConnectorError::ResponseDeserializationFailed)?;
        types::RouterData::try_from(types::ResponseRouterData {
            response,
            data: data.clone(),
            http_code: res.status_code,
        })
        .change_context(errors::ConnectorError::ResponseHandlingFailed)
    }

    fn get_error_response(
        &self,
        res: types::Response,
    ) -> CustomResult<types::ErrorResponse, errors::ConnectorError> {
        let response: adyen::ErrorResponse = res
            .response
            .parse_struct("ErrorResponse")
            .change_context(errors::ConnectorError::ResponseDeserializationFailed)?;
        logger::info!(response=?res);
        Ok(types::ErrorResponse {
            status_code: res.status_code,
            code: response.error_code,
            message: response.message,
            reason: None,
        })
    }
}

impl api::Refund for Adyen {}
impl api::RefundExecute for Adyen {}
impl api::RefundSync for Adyen {}

impl services::ConnectorIntegration<api::Execute, types::RefundsData, types::RefundsResponseData>
    for Adyen
{
    fn get_headers(
        &self,
        req: &types::RefundsRouterData<api::Execute>,
        _connectors: &settings::Connectors,
    ) -> CustomResult<Vec<(String, request::Maskable<String>)>, errors::ConnectorError> {
        let mut header = vec![(
            headers::CONTENT_TYPE.to_string(),
            types::RefundExecuteType::get_content_type(self)
                .to_string()
                .into(),
        )];
        let mut api_header = self.get_auth_header(&req.connector_auth_type)?;
        header.append(&mut api_header);
        Ok(header)
    }

    fn get_url(
        &self,
        req: &types::RefundsRouterData<api::Execute>,
        connectors: &settings::Connectors,
    ) -> CustomResult<String, errors::ConnectorError> {
        let connector_payment_id = req.request.connector_transaction_id.clone();
        Ok(format!(
            "{}v68/payments/{}/refunds",
            self.base_url(connectors),
            connector_payment_id,
        ))
    }

    fn get_request_body(
        &self,
        req: &types::RefundsRouterData<api::Execute>,
    ) -> CustomResult<Option<String>, errors::ConnectorError> {
        let connector_req = adyen::AdyenRefundRequest::try_from(req)?;
        let adyen_req =
            utils::Encode::<adyen::AdyenRefundRequest>::encode_to_string_of_json(&connector_req)
                .change_context(errors::ConnectorError::RequestEncodingFailed)?;
        Ok(Some(adyen_req))
    }

    fn build_request(
        &self,
        req: &types::RefundsRouterData<api::Execute>,
        connectors: &settings::Connectors,
    ) -> CustomResult<Option<services::Request>, errors::ConnectorError> {
        Ok(Some(
            services::RequestBuilder::new()
                .method(services::Method::Post)
                .url(&types::RefundExecuteType::get_url(self, req, connectors)?)
                .attach_default_headers()
                .headers(types::RefundExecuteType::get_headers(
                    self, req, connectors,
                )?)
                .body(types::RefundExecuteType::get_request_body(self, req)?)
                .build(),
        ))
    }

    #[instrument(skip_all)]
    fn handle_response(
        &self,
        data: &types::RefundsRouterData<api::Execute>,
        res: types::Response,
    ) -> CustomResult<types::RefundsRouterData<api::Execute>, errors::ConnectorError> {
        let response: adyen::AdyenRefundResponse = res
            .response
            .parse_struct("AdyenRefundResponse")
            .change_context(errors::ConnectorError::ResponseDeserializationFailed)?;
        logger::info!(response=?res);
        types::RouterData::try_from(types::ResponseRouterData {
            response,
            data: data.clone(),
            http_code: res.status_code,
        })
        .change_context(errors::ConnectorError::ResponseHandlingFailed)
    }

    fn get_error_response(
        &self,
        res: types::Response,
    ) -> CustomResult<types::ErrorResponse, errors::ConnectorError> {
        let response: adyen::ErrorResponse = res
            .response
            .parse_struct("ErrorResponse")
            .change_context(errors::ConnectorError::ResponseDeserializationFailed)?;
        logger::info!(response=?res);
        Ok(types::ErrorResponse {
            status_code: res.status_code,
            code: response.error_code,
            message: response.message,
            reason: None,
        })
    }
}

impl services::ConnectorIntegration<api::RSync, types::RefundsData, types::RefundsResponseData>
    for Adyen
{
}

fn get_webhook_object_from_body(
    body: &[u8],
) -> CustomResult<adyen::AdyenNotificationRequestItemWH, errors::ParsingError> {
    let mut webhook: adyen::AdyenIncomingWebhook = body.parse_struct("AdyenIncomingWebhook")?;

    let item_object = webhook
        .notification_items
        .drain(..)
        .next()
        // TODO: ParsingError doesn't seem to be an apt error for this case
        .ok_or(errors::ParsingError::UnknownError)
        .into_report()?;

    Ok(item_object.notification_request_item)
}

#[async_trait::async_trait]
impl api::IncomingWebhook for Adyen {
    fn get_webhook_source_verification_algorithm(
        &self,
        _request: &api::IncomingWebhookRequestDetails<'_>,
    ) -> CustomResult<Box<dyn crypto::VerifySignature + Send>, errors::ConnectorError> {
        Ok(Box::new(crypto::HmacSha256))
    }

    fn get_webhook_source_verification_signature(
        &self,
        request: &api::IncomingWebhookRequestDetails<'_>,
    ) -> CustomResult<Vec<u8>, errors::ConnectorError> {
        let notif_item = get_webhook_object_from_body(request.body)
            .change_context(errors::ConnectorError::WebhookSourceVerificationFailed)?;

        let base64_signature = notif_item.additional_data.hmac_signature;

        let signature = consts::BASE64_ENGINE
            .decode(base64_signature.as_bytes())
            .into_report()
            .change_context(errors::ConnectorError::WebhookSourceVerificationFailed)?;

        Ok(signature)
    }

    fn get_webhook_source_verification_message(
        &self,
        request: &api::IncomingWebhookRequestDetails<'_>,
        _merchant_id: &str,
        _secret: &[u8],
    ) -> CustomResult<Vec<u8>, errors::ConnectorError> {
        let notif = get_webhook_object_from_body(request.body)
            .change_context(errors::ConnectorError::WebhookSourceVerificationFailed)?;

        let message = format!(
            "{}:{}:{}:{}:{}:{}:{}:{}",
            notif.psp_reference,
            notif.original_reference.unwrap_or_default(),
            notif.merchant_account_code,
            notif.merchant_reference,
            notif.amount.value,
            notif.amount.currency,
            notif.event_code,
            notif.success
        );

        Ok(message.into_bytes())
    }

    fn get_webhook_object_reference_id(
        &self,
        request: &api::IncomingWebhookRequestDetails<'_>,
    ) -> CustomResult<api_models::webhooks::ObjectReferenceId, errors::ConnectorError> {
        let notif = get_webhook_object_from_body(request.body)
            .change_context(errors::ConnectorError::WebhookReferenceIdNotFound)?;
        if adyen::is_transaction_event(&notif.event_code) {
            return Ok(api_models::webhooks::ObjectReferenceId::PaymentId(
                api_models::payments::PaymentIdType::ConnectorTransactionId(notif.psp_reference),
            ));
        }
        if adyen::is_refund_event(&notif.event_code) {
            return Ok(api_models::webhooks::ObjectReferenceId::RefundId(
                api_models::webhooks::RefundIdType::ConnectorRefundId(notif.psp_reference),
            ));
        }
        if adyen::is_chargeback_event(&notif.event_code) {
            return Ok(api_models::webhooks::ObjectReferenceId::PaymentId(
                api_models::payments::PaymentIdType::ConnectorTransactionId(
                    notif
                        .original_reference
                        .ok_or(errors::ConnectorError::WebhookReferenceIdNotFound)?,
                ),
            ));
        }
        Err(errors::ConnectorError::WebhookReferenceIdNotFound).into_report()
    }

    fn get_webhook_event_type(
        &self,
        request: &api::IncomingWebhookRequestDetails<'_>,
    ) -> CustomResult<IncomingWebhookEvent, errors::ConnectorError> {
        let notif = get_webhook_object_from_body(request.body)
            .change_context(errors::ConnectorError::WebhookEventTypeNotFound)?;
        Ok(IncomingWebhookEvent::foreign_from((
            notif.event_code,
            notif.additional_data.dispute_status,
        )))
    }

    fn get_webhook_resource_object(
        &self,
        request: &api::IncomingWebhookRequestDetails<'_>,
    ) -> CustomResult<serde_json::Value, errors::ConnectorError> {
        let notif = get_webhook_object_from_body(request.body)
            .change_context(errors::ConnectorError::WebhookEventTypeNotFound)?;

        let response: adyen::AdyenResponse = notif.into();

        let res_json = serde_json::to_value(response)
            .into_report()
            .change_context(errors::ConnectorError::WebhookResourceObjectNotFound)?;

        Ok(res_json)
    }

    fn get_webhook_api_response(
        &self,
        _request: &api::IncomingWebhookRequestDetails<'_>,
    ) -> CustomResult<services::api::ApplicationResponse<serde_json::Value>, errors::ConnectorError>
    {
        Ok(services::api::ApplicationResponse::TextPlain(
            "[accepted]".to_string(),
        ))
    }

    fn get_dispute_details(
        &self,
        request: &api::IncomingWebhookRequestDetails<'_>,
    ) -> CustomResult<api::disputes::DisputePayload, errors::ConnectorError> {
        let notif = get_webhook_object_from_body(request.body)
            .change_context(errors::ConnectorError::WebhookBodyDecodingFailed)?;
        Ok(api::disputes::DisputePayload {
            amount: notif.amount.value.to_string(),
            currency: notif.amount.currency,
            dispute_stage: api_models::enums::DisputeStage::from(notif.event_code.clone()),
            connector_dispute_id: notif.psp_reference,
            connector_reason: notif.reason,
            connector_reason_code: notif.additional_data.chargeback_reason_code,
            challenge_required_by: notif.additional_data.defense_period_ends_at,
            connector_status: notif.event_code.to_string(),
            created_at: notif.event_date,
            updated_at: notif.event_date,
        })
    }
}<|MERGE_RESOLUTION|>--- conflicted
+++ resolved
@@ -13,16 +13,11 @@
     configs::settings,
     consts,
     core::errors::{self, CustomResult},
-<<<<<<< HEAD
-    headers, logger, services,
-=======
-    db::StorageInterface,
     headers, logger,
     services::{
         self,
         request::{self, Mask},
     },
->>>>>>> ba8a17d6
     types::{
         self,
         api::{self, ConnectorCommon},
