pub mod transformers;

use std::fmt::Debug;

use api_models::{enums::PaymentMethodType, webhooks::IncomingWebhookEvent};
use base64::Engine;
use common_utils::request::RequestContent;
use diesel_models::{enums as storage_enums, enums};
use error_stack::{report, ResultExt};
use masking::ExposeInterface;
use ring::hmac;
use router_env::{instrument, tracing};

use self::transformers as adyen;
use super::utils::is_mandate_supported;
use crate::{
    capture_method_not_supported,
    configs::settings,
    connector::utils::PaymentMethodDataType,
    consts,
    core::errors::{self, CustomResult},
    events::connector_api_logs::ConnectorEvent,
    headers, logger,
    services::{
        self,
        request::{self, Mask},
        ConnectorValidation,
    },
    types::{
        self,
        api::{self, ConnectorCommon},
        domain,
        transformers::{ForeignFrom, ForeignTryFrom},
    },
    utils::{crypto, ByteSliceExt, BytesExt, OptionExt},
};

const ADYEN_API_VERSION: &str = "v68";

#[derive(Debug, Clone)]
pub struct Adyen;

impl ConnectorCommon for Adyen {
    fn id(&self) -> &'static str {
        "adyen"
    }

    fn get_currency_unit(&self) -> api::CurrencyUnit {
        api::CurrencyUnit::Minor
    }

    fn get_auth_header(
        &self,
        auth_type: &types::ConnectorAuthType,
    ) -> CustomResult<Vec<(String, request::Maskable<String>)>, errors::ConnectorError> {
        let auth = adyen::AdyenAuthType::try_from(auth_type)
            .change_context(errors::ConnectorError::FailedToObtainAuthType)?;
        Ok(vec![(
            headers::X_API_KEY.to_string(),
            auth.api_key.into_masked(),
        )])
    }
    fn base_url<'a>(&self, connectors: &'a settings::Connectors) -> &'a str {
        connectors.adyen.base_url.as_ref()
    }

    fn build_error_response(
        &self,
        res: types::Response,
        event_builder: Option<&mut ConnectorEvent>,
    ) -> CustomResult<types::ErrorResponse, errors::ConnectorError> {
        let response: adyen::ErrorResponse = res
            .response
            .parse_struct("ErrorResponse")
            .change_context(errors::ConnectorError::ResponseDeserializationFailed)?;

        event_builder.map(|i| i.set_error_response_body(&response));
        router_env::logger::info!(connector_response=?response);

        Ok(types::ErrorResponse {
            status_code: res.status_code,
            code: response.error_code,
            message: response.message.to_owned(),
            reason: Some(response.message),
            attempt_status: None,
            connector_transaction_id: response.psp_reference,
        })
    }
}

impl ConnectorValidation for Adyen {
    fn validate_capture_method(
        &self,
        capture_method: Option<storage_enums::CaptureMethod>,
        pmt: Option<PaymentMethodType>,
    ) -> CustomResult<(), errors::ConnectorError> {
        let capture_method = capture_method.unwrap_or_default();
        let connector = self.id();
        match pmt {
            Some(payment_method_type) => match payment_method_type {
                PaymentMethodType::Affirm
                | PaymentMethodType::AfterpayClearpay
                | PaymentMethodType::ApplePay
                | PaymentMethodType::Credit
                | PaymentMethodType::Debit
                | PaymentMethodType::GooglePay
                | PaymentMethodType::MobilePay
                | PaymentMethodType::PayBright
                | PaymentMethodType::Sepa
                | PaymentMethodType::Vipps
                | PaymentMethodType::Venmo
                | PaymentMethodType::Paypal => match capture_method {
                    enums::CaptureMethod::Automatic
                    | enums::CaptureMethod::Manual
                    | enums::CaptureMethod::ManualMultiple => Ok(()),
                    enums::CaptureMethod::Scheduled => {
                        capture_method_not_supported!(
                            connector,
                            capture_method,
                            payment_method_type
                        )
                    }
                },
                PaymentMethodType::Ach
                | PaymentMethodType::Alma
                | PaymentMethodType::Bacs
                | PaymentMethodType::Givex
                | PaymentMethodType::Klarna
                | PaymentMethodType::Twint
                | PaymentMethodType::Walley => match capture_method {
                    enums::CaptureMethod::Automatic | enums::CaptureMethod::Manual => Ok(()),
                    enums::CaptureMethod::ManualMultiple | enums::CaptureMethod::Scheduled => {
                        capture_method_not_supported!(
                            connector,
                            capture_method,
                            payment_method_type
                        )
                    }
                },

                PaymentMethodType::AliPay
                | PaymentMethodType::AliPayHk
                | PaymentMethodType::Atome
                | PaymentMethodType::BancontactCard
                | PaymentMethodType::Benefit
                | PaymentMethodType::Bizum
                | PaymentMethodType::Blik
                | PaymentMethodType::Boleto
                | PaymentMethodType::Dana
                | PaymentMethodType::Eps
                | PaymentMethodType::OnlineBankingFpx
                | PaymentMethodType::Gcash
                | PaymentMethodType::GoPay
                | PaymentMethodType::Ideal
                | PaymentMethodType::KakaoPay
                | PaymentMethodType::Knet
                | PaymentMethodType::MbWay
                | PaymentMethodType::Momo
                | PaymentMethodType::MomoAtm
                | PaymentMethodType::OnlineBankingFinland
                | PaymentMethodType::OnlineBankingPoland
                | PaymentMethodType::OnlineBankingSlovakia
                | PaymentMethodType::OnlineBankingThailand
                | PaymentMethodType::Oxxo
                | PaymentMethodType::PaySafeCard
                | PaymentMethodType::Pix
                | PaymentMethodType::Swish
                | PaymentMethodType::TouchNGo
                | PaymentMethodType::Trustly
                | PaymentMethodType::WeChatPay
                | PaymentMethodType::DanamonVa
                | PaymentMethodType::BcaBankTransfer
                | PaymentMethodType::BriVa
                | PaymentMethodType::BniVa
                | PaymentMethodType::CimbVa
                | PaymentMethodType::MandiriVa
                | PaymentMethodType::Alfamart
                | PaymentMethodType::Indomaret
                | PaymentMethodType::FamilyMart
                | PaymentMethodType::Sofort
                | PaymentMethodType::Giropay
                | PaymentMethodType::Seicomart
                | PaymentMethodType::PayEasy
                | PaymentMethodType::MiniStop
                | PaymentMethodType::Lawson
                | PaymentMethodType::SevenEleven
                | PaymentMethodType::OpenBankingUk
                | PaymentMethodType::OnlineBankingCzechRepublic
                | PaymentMethodType::PermataBankTransfer => match capture_method {
                    enums::CaptureMethod::Automatic => Ok(()),
                    enums::CaptureMethod::Manual
                    | enums::CaptureMethod::ManualMultiple
                    | enums::CaptureMethod::Scheduled => {
                        capture_method_not_supported!(
                            connector,
                            capture_method,
                            payment_method_type
                        )
                    }
                },
                PaymentMethodType::CardRedirect
                | PaymentMethodType::Interac
                | PaymentMethodType::Multibanco
                | PaymentMethodType::Przelewy24
                | PaymentMethodType::Becs
                | PaymentMethodType::ClassicReward
                | PaymentMethodType::Pse
                | PaymentMethodType::LocalBankTransfer
                | PaymentMethodType::Efecty
                | PaymentMethodType::PagoEfectivo
                | PaymentMethodType::RedCompra
                | PaymentMethodType::RedPagos
                | PaymentMethodType::CryptoCurrency
                | PaymentMethodType::SamsungPay
                | PaymentMethodType::Evoucher
                | PaymentMethodType::Cashapp
                | PaymentMethodType::UpiCollect
<<<<<<< HEAD
                | PaymentMethodType::Mifinity => {
=======
                | PaymentMethodType::UpiIntent => {
>>>>>>> 21a3a2ea
                    capture_method_not_supported!(connector, capture_method, payment_method_type)
                }
            },
            None => match capture_method {
                enums::CaptureMethod::Automatic
                | enums::CaptureMethod::Manual
                | enums::CaptureMethod::ManualMultiple => Ok(()),
                enums::CaptureMethod::Scheduled => {
                    capture_method_not_supported!(connector, capture_method)
                }
            },
        }
    }
    fn validate_mandate_payment(
        &self,
        pm_type: Option<PaymentMethodType>,
        pm_data: domain::payments::PaymentMethodData,
    ) -> CustomResult<(), errors::ConnectorError> {
        let mandate_supported_pmd = std::collections::HashSet::from([
            PaymentMethodDataType::Card,
            PaymentMethodDataType::ApplePay,
            PaymentMethodDataType::GooglePay,
            PaymentMethodDataType::PaypalRedirect,
            PaymentMethodDataType::MomoRedirect,
            PaymentMethodDataType::KakaoPayRedirect,
            PaymentMethodDataType::GoPayRedirect,
            PaymentMethodDataType::GcashRedirect,
            PaymentMethodDataType::DanaRedirect,
            PaymentMethodDataType::TwintRedirect,
            PaymentMethodDataType::VippsRedirect,
            PaymentMethodDataType::KlarnaRedirect,
            PaymentMethodDataType::Ideal,
            PaymentMethodDataType::Sofort,
            PaymentMethodDataType::OpenBankingUk,
            PaymentMethodDataType::Giropay,
            PaymentMethodDataType::Trustly,
            PaymentMethodDataType::BancontactCard,
            PaymentMethodDataType::AchBankDebit,
            PaymentMethodDataType::SepaBankDebit,
            PaymentMethodDataType::BecsBankDebit,
        ]);
        is_mandate_supported(pm_data, pm_type, mandate_supported_pmd, self.id())
    }

    fn validate_psync_reference_id(
        &self,
        data: &types::PaymentsSyncRouterData,
    ) -> CustomResult<(), errors::ConnectorError> {
        if data.request.encoded_data.is_some() {
            return Ok(());
        }
        Err(errors::ConnectorError::MissingRequiredField {
            field_name: "encoded_data",
        }
        .into())
    }
    fn is_webhook_source_verification_mandatory(&self) -> bool {
        true
    }
}

impl api::Payment for Adyen {}
impl api::PaymentAuthorize for Adyen {}
impl api::PaymentSync for Adyen {}
impl api::PaymentVoid for Adyen {}
impl api::PaymentCapture for Adyen {}
impl api::MandateSetup for Adyen {}
impl api::ConnectorAccessToken for Adyen {}
impl api::PaymentToken for Adyen {}

impl
    services::ConnectorIntegration<
        api::PaymentMethodToken,
        types::PaymentMethodTokenizationData,
        types::PaymentsResponseData,
    > for Adyen
{
    // Not Implemented (R)
}

impl
    services::ConnectorIntegration<
        api::AccessTokenAuth,
        types::AccessTokenRequestData,
        types::AccessToken,
    > for Adyen
{
    // Not Implemented (R)
}

fn build_env_specific_endpoint(
    base_url: &str,
    test_mode: Option<bool>,
    connector_metadata: &Option<common_utils::pii::SecretSerdeValue>,
) -> CustomResult<String, errors::ConnectorError> {
    if test_mode.unwrap_or(true) {
        Ok(base_url.to_string())
    } else {
        let adyen_connector_metadata_object =
            transformers::AdyenConnectorMetadataObject::try_from(connector_metadata)?;
        let endpoint_prefix = adyen_connector_metadata_object.endpoint_prefix.ok_or(
            errors::ConnectorError::InvalidConnectorConfig {
                config: "metadata.endpoint_prefix",
            },
        )?;
        Ok(base_url.replace("{{merchant_endpoint_prefix}}", &endpoint_prefix))
    }
}

impl
    services::ConnectorIntegration<
        api::SetupMandate,
        types::SetupMandateRequestData,
        types::PaymentsResponseData,
    > for Adyen
{
    fn get_headers(
        &self,
        req: &types::SetupMandateRouterData,
        _connectors: &settings::Connectors,
    ) -> CustomResult<Vec<(String, request::Maskable<String>)>, errors::ConnectorError> {
        let mut header = vec![(
            headers::CONTENT_TYPE.to_string(),
            types::SetupMandateType::get_content_type(self)
                .to_string()
                .into(),
        )];
        let mut api_key = self.get_auth_header(&req.connector_auth_type)?;
        header.append(&mut api_key);
        Ok(header)
    }

    fn get_url(
        &self,
        req: &types::SetupMandateRouterData,
        connectors: &settings::Connectors,
    ) -> CustomResult<String, errors::ConnectorError> {
        let endpoint = build_env_specific_endpoint(
            self.base_url(connectors),
            req.test_mode,
            &req.connector_meta_data,
        )?;
        Ok(format!("{}{}/payments", endpoint, ADYEN_API_VERSION))
    }
    fn get_request_body(
        &self,
        req: &types::SetupMandateRouterData,
        _connectors: &settings::Connectors,
    ) -> CustomResult<RequestContent, errors::ConnectorError> {
        let authorize_req = types::PaymentsAuthorizeRouterData::foreign_from((
            req,
            types::PaymentsAuthorizeData::foreign_from(req),
        ));
        let connector_router_data = adyen::AdyenRouterData::try_from((
            &self.get_currency_unit(),
            authorize_req.request.currency,
            authorize_req.request.amount,
            &authorize_req,
        ))?;
        let connector_req = adyen::AdyenPaymentRequest::try_from(&connector_router_data)?;

        Ok(RequestContent::Json(Box::new(connector_req)))
    }
    fn build_request(
        &self,
        req: &types::SetupMandateRouterData,
        connectors: &settings::Connectors,
    ) -> CustomResult<Option<services::Request>, errors::ConnectorError> {
        Ok(Some(
            services::RequestBuilder::new()
                .method(services::Method::Post)
                .url(&types::SetupMandateType::get_url(self, req, connectors)?)
                .attach_default_headers()
                .headers(types::SetupMandateType::get_headers(self, req, connectors)?)
                .set_body(types::SetupMandateType::get_request_body(
                    self, req, connectors,
                )?)
                .build(),
        ))
    }
    fn handle_response(
        &self,
        data: &types::SetupMandateRouterData,
        event_builder: Option<&mut ConnectorEvent>,
        res: types::Response,
    ) -> CustomResult<
        types::RouterData<
            api::SetupMandate,
            types::SetupMandateRequestData,
            types::PaymentsResponseData,
        >,
        errors::ConnectorError,
    >
    where
        api::SetupMandate: Clone,
        types::SetupMandateRequestData: Clone,
        types::PaymentsResponseData: Clone,
    {
        let response: adyen::AdyenPaymentResponse = res
            .response
            .parse_struct("AdyenPaymentResponse")
            .change_context(errors::ConnectorError::ResponseDeserializationFailed)?;
        event_builder.map(|i| i.set_response_body(&response));
        router_env::logger::info!(connector_response=?response);
        types::RouterData::foreign_try_from((
            types::ResponseRouterData {
                response,
                data: data.clone(),
                http_code: res.status_code,
            },
            None,
            false,
            data.request.payment_method_type,
        ))
        .change_context(errors::ConnectorError::ResponseHandlingFailed)
    }
    fn get_error_response(
        &self,
        res: types::Response,
        event_builder: Option<&mut ConnectorEvent>,
    ) -> CustomResult<types::ErrorResponse, errors::ConnectorError> {
        self.build_error_response(res, event_builder)
    }
    fn get_5xx_error_response(
        &self,
        res: types::Response,
        event_builder: Option<&mut ConnectorEvent>,
    ) -> CustomResult<types::ErrorResponse, errors::ConnectorError> {
        self.build_error_response(res, event_builder)
    }
}

impl api::PaymentSession for Adyen {}

impl
    services::ConnectorIntegration<
        api::Session,
        types::PaymentsSessionData,
        types::PaymentsResponseData,
    > for Adyen
{
    // Not Implemented (R)
}

impl
    services::ConnectorIntegration<
        api::Capture,
        types::PaymentsCaptureData,
        types::PaymentsResponseData,
    > for Adyen
{
    fn get_headers(
        &self,
        req: &types::PaymentsCaptureRouterData,
        _connectors: &settings::Connectors,
    ) -> CustomResult<Vec<(String, request::Maskable<String>)>, errors::ConnectorError> {
        let mut header = vec![(
            headers::CONTENT_TYPE.to_string(),
            self.common_get_content_type().to_string().into(),
        )];
        let mut api_key = self.get_auth_header(&req.connector_auth_type)?;
        header.append(&mut api_key);
        Ok(header)
    }

    fn get_url(
        &self,
        req: &types::PaymentsCaptureRouterData,
        connectors: &settings::Connectors,
    ) -> CustomResult<String, errors::ConnectorError> {
        let id = req.request.connector_transaction_id.as_str();

        let endpoint = build_env_specific_endpoint(
            self.base_url(connectors),
            req.test_mode,
            &req.connector_meta_data,
        )?;
        Ok(format!(
            "{}{}/payments/{}/captures",
            endpoint, ADYEN_API_VERSION, id
        ))
    }
    fn get_request_body(
        &self,
        req: &types::PaymentsCaptureRouterData,
        _connectors: &settings::Connectors,
    ) -> CustomResult<RequestContent, errors::ConnectorError> {
        let connector_router_data = adyen::AdyenRouterData::try_from((
            &self.get_currency_unit(),
            req.request.currency,
            req.request.amount_to_capture,
            req,
        ))?;
        let connector_req = adyen::AdyenCaptureRequest::try_from(&connector_router_data)?;
        Ok(RequestContent::Json(Box::new(connector_req)))
    }
    fn build_request(
        &self,
        req: &types::PaymentsCaptureRouterData,
        connectors: &settings::Connectors,
    ) -> CustomResult<Option<services::Request>, errors::ConnectorError> {
        Ok(Some(
            services::RequestBuilder::new()
                .method(services::Method::Post)
                .url(&types::PaymentsCaptureType::get_url(self, req, connectors)?)
                .attach_default_headers()
                .headers(types::PaymentsCaptureType::get_headers(
                    self, req, connectors,
                )?)
                .set_body(types::PaymentsCaptureType::get_request_body(
                    self, req, connectors,
                )?)
                .build(),
        ))
    }
    fn handle_response(
        &self,
        data: &types::PaymentsCaptureRouterData,
        event_builder: Option<&mut ConnectorEvent>,
        res: types::Response,
    ) -> CustomResult<types::PaymentsCaptureRouterData, errors::ConnectorError> {
        let response: adyen::AdyenCaptureResponse = res
            .response
            .parse_struct("AdyenCaptureResponse")
            .change_context(errors::ConnectorError::ResponseDeserializationFailed)?;

        event_builder.map(|i| i.set_response_body(&response));
        router_env::logger::info!(connector_response=?response);

        types::RouterData::try_from(types::ResponseRouterData {
            response,
            data: data.clone(),
            http_code: res.status_code,
        })
        .change_context(errors::ConnectorError::ResponseHandlingFailed)
    }
    fn get_error_response(
        &self,
        res: types::Response,
        event_builder: Option<&mut ConnectorEvent>,
    ) -> CustomResult<types::ErrorResponse, errors::ConnectorError> {
        self.build_error_response(res, event_builder)
    }
    fn get_5xx_error_response(
        &self,
        res: types::Response,
        event_builder: Option<&mut ConnectorEvent>,
    ) -> CustomResult<types::ErrorResponse, errors::ConnectorError> {
        self.build_error_response(res, event_builder)
    }
}

/// Payment Sync can be useful only incase of Redirect flow.
/// For payments which doesn't involve redrection we have to rely on webhooks.
impl
    services::ConnectorIntegration<api::PSync, types::PaymentsSyncData, types::PaymentsResponseData>
    for Adyen
{
    fn get_headers(
        &self,
        req: &types::RouterData<api::PSync, types::PaymentsSyncData, types::PaymentsResponseData>,
        _connectors: &settings::Connectors,
    ) -> CustomResult<Vec<(String, request::Maskable<String>)>, errors::ConnectorError> {
        let mut header = vec![(
            headers::CONTENT_TYPE.to_string(),
            types::PaymentsSyncType::get_content_type(self)
                .to_string()
                .into(),
        )];
        let mut api_key = self.get_auth_header(&req.connector_auth_type)?;
        header.append(&mut api_key);
        Ok(header)
    }

    fn get_request_body(
        &self,
        req: &types::RouterData<api::PSync, types::PaymentsSyncData, types::PaymentsResponseData>,
        _connectors: &settings::Connectors,
    ) -> CustomResult<RequestContent, errors::ConnectorError> {
        let encoded_data = req
            .request
            .encoded_data
            .clone()
            .get_required_value("encoded_data")
            .change_context(errors::ConnectorError::RequestEncodingFailed)?;
        let adyen_redirection_type = serde_urlencoded::from_str::<
            transformers::AdyenRedirectRequestTypes,
        >(encoded_data.as_str())
        .change_context(errors::ConnectorError::ResponseDeserializationFailed)?;

        let connector_req = match adyen_redirection_type {
            adyen::AdyenRedirectRequestTypes::AdyenRedirection(req) => {
                adyen::AdyenRedirectRequest {
                    details: adyen::AdyenRedirectRequestTypes::AdyenRedirection(
                        adyen::AdyenRedirection {
                            redirect_result: req.redirect_result,
                            type_of_redirection_result: None,
                            result_code: None,
                        },
                    ),
                }
            }
            adyen::AdyenRedirectRequestTypes::AdyenThreeDS(req) => adyen::AdyenRedirectRequest {
                details: adyen::AdyenRedirectRequestTypes::AdyenThreeDS(adyen::AdyenThreeDS {
                    three_ds_result: req.three_ds_result,
                    type_of_redirection_result: None,
                    result_code: None,
                }),
            },
            adyen::AdyenRedirectRequestTypes::AdyenRefusal(req) => adyen::AdyenRedirectRequest {
                details: adyen::AdyenRedirectRequestTypes::AdyenRefusal(adyen::AdyenRefusal {
                    payload: req.payload,
                    type_of_redirection_result: None,
                    result_code: None,
                }),
            },
        };

        Ok(RequestContent::Json(Box::new(connector_req)))
    }

    fn get_url(
        &self,
        req: &types::RouterData<api::PSync, types::PaymentsSyncData, types::PaymentsResponseData>,
        connectors: &settings::Connectors,
    ) -> CustomResult<String, errors::ConnectorError> {
        let endpoint = build_env_specific_endpoint(
            self.base_url(connectors),
            req.test_mode,
            &req.connector_meta_data,
        )?;
        Ok(format!(
            "{}{}/payments/details",
            endpoint, ADYEN_API_VERSION
        ))
    }

    fn build_request(
        &self,
        req: &types::RouterData<api::PSync, types::PaymentsSyncData, types::PaymentsResponseData>,
        connectors: &settings::Connectors,
    ) -> CustomResult<Option<services::Request>, errors::ConnectorError> {
        // Adyen doesn't support PSync flow. We use PSync flow to fetch payment details,
        // specifically the redirect URL that takes the user to their Payment page. In non-redirection flows,
        // we rely on webhooks to obtain the payment status since there is no encoded data available.
        // encoded_data only includes the redirect URL and is only relevant in redirection flows.
        if req
            .request
            .encoded_data
            .clone()
            .get_required_value("encoded_data")
            .is_ok()
        {
            Ok(Some(
                services::RequestBuilder::new()
                    .method(services::Method::Post)
                    .url(&types::PaymentsSyncType::get_url(self, req, connectors)?)
                    .attach_default_headers()
                    .headers(types::PaymentsSyncType::get_headers(self, req, connectors)?)
                    .set_body(types::PaymentsSyncType::get_request_body(
                        self, req, connectors,
                    )?)
                    .build(),
            ))
        } else {
            Ok(None)
        }
    }

    fn handle_response(
        &self,
        data: &types::RouterData<api::PSync, types::PaymentsSyncData, types::PaymentsResponseData>,
        event_builder: Option<&mut ConnectorEvent>,
        res: types::Response,
    ) -> CustomResult<types::PaymentsSyncRouterData, errors::ConnectorError> {
        logger::debug!(payment_sync_response=?res);
        let response: adyen::AdyenPaymentResponse = res
            .response
            .parse_struct("AdyenPaymentResponse")
            .change_context(errors::ConnectorError::ResponseDeserializationFailed)?;

        event_builder.map(|i| i.set_response_body(&response));
        router_env::logger::info!(connector_response=?response);

        let is_multiple_capture_sync = match data.request.sync_type {
            types::SyncRequestType::MultipleCaptureSync(_) => true,
            types::SyncRequestType::SinglePaymentSync => false,
        };
        types::RouterData::foreign_try_from((
            types::ResponseRouterData {
                response,
                data: data.clone(),
                http_code: res.status_code,
            },
            data.request.capture_method,
            is_multiple_capture_sync,
            data.request.payment_method_type,
        ))
        .change_context(errors::ConnectorError::ResponseHandlingFailed)
    }

    fn get_error_response(
        &self,
        res: types::Response,
        event_builder: Option<&mut ConnectorEvent>,
    ) -> CustomResult<types::ErrorResponse, errors::ConnectorError> {
        self.build_error_response(res, event_builder)
    }

    fn get_multiple_capture_sync_method(
        &self,
    ) -> CustomResult<services::CaptureSyncMethod, errors::ConnectorError> {
        Ok(services::CaptureSyncMethod::Individual)
    }
    fn get_5xx_error_response(
        &self,
        res: types::Response,
        event_builder: Option<&mut ConnectorEvent>,
    ) -> CustomResult<types::ErrorResponse, errors::ConnectorError> {
        self.build_error_response(res, event_builder)
    }
}

impl
    services::ConnectorIntegration<
        api::Authorize,
        types::PaymentsAuthorizeData,
        types::PaymentsResponseData,
    > for Adyen
{
    fn get_headers(
        &self,
        req: &types::PaymentsAuthorizeRouterData,
        _connectors: &settings::Connectors,
    ) -> CustomResult<Vec<(String, request::Maskable<String>)>, errors::ConnectorError>
    where
        Self: services::ConnectorIntegration<
            api::Authorize,
            types::PaymentsAuthorizeData,
            types::PaymentsResponseData,
        >,
    {
        let mut header = vec![(
            headers::CONTENT_TYPE.to_string(),
            types::PaymentsAuthorizeType::get_content_type(self)
                .to_string()
                .into(),
        )];
        let mut api_key = self.get_auth_header(&req.connector_auth_type)?;
        header.append(&mut api_key);
        Ok(header)
    }

    fn get_url(
        &self,
        req: &types::PaymentsAuthorizeRouterData,
        connectors: &settings::Connectors,
    ) -> CustomResult<String, errors::ConnectorError> {
        let endpoint = build_env_specific_endpoint(
            self.base_url(connectors),
            req.test_mode,
            &req.connector_meta_data,
        )?;
        Ok(format!("{}{}/payments", endpoint, ADYEN_API_VERSION))
    }

    fn get_request_body(
        &self,
        req: &types::PaymentsAuthorizeRouterData,
        _connectors: &settings::Connectors,
    ) -> CustomResult<RequestContent, errors::ConnectorError> {
        let connector_router_data = adyen::AdyenRouterData::try_from((
            &self.get_currency_unit(),
            req.request.currency,
            req.request.amount,
            req,
        ))?;
        let connector_req = adyen::AdyenPaymentRequest::try_from(&connector_router_data)?;
        Ok(RequestContent::Json(Box::new(connector_req)))
    }

    fn build_request(
        &self,
        req: &types::PaymentsAuthorizeRouterData,
        connectors: &settings::Connectors,
    ) -> CustomResult<Option<services::Request>, errors::ConnectorError> {
        Ok(Some(
            services::RequestBuilder::new()
                .method(services::Method::Post)
                .url(&types::PaymentsAuthorizeType::get_url(
                    self, req, connectors,
                )?)
                .attach_default_headers()
                .headers(types::PaymentsAuthorizeType::get_headers(
                    self, req, connectors,
                )?)
                .set_body(types::PaymentsAuthorizeType::get_request_body(
                    self, req, connectors,
                )?)
                .build(),
        ))
    }

    fn handle_response(
        &self,
        data: &types::PaymentsAuthorizeRouterData,
        event_builder: Option<&mut ConnectorEvent>,
        res: types::Response,
    ) -> CustomResult<types::PaymentsAuthorizeRouterData, errors::ConnectorError> {
        let response: adyen::AdyenPaymentResponse = res
            .response
            .parse_struct("AdyenPaymentResponse")
            .change_context(errors::ConnectorError::ResponseDeserializationFailed)?;
        event_builder.map(|i| i.set_response_body(&response));
        router_env::logger::info!(connector_response=?response);
        types::RouterData::foreign_try_from((
            types::ResponseRouterData {
                response,
                data: data.clone(),
                http_code: res.status_code,
            },
            data.request.capture_method,
            false,
            data.request.payment_method_type,
        ))
        .change_context(errors::ConnectorError::ResponseHandlingFailed)
    }

    fn get_error_response(
        &self,
        res: types::Response,
        event_builder: Option<&mut ConnectorEvent>,
    ) -> CustomResult<types::ErrorResponse, errors::ConnectorError> {
        self.build_error_response(res, event_builder)
    }

    fn get_5xx_error_response(
        &self,
        res: types::Response,
        event_builder: Option<&mut ConnectorEvent>,
    ) -> CustomResult<types::ErrorResponse, errors::ConnectorError> {
        self.build_error_response(res, event_builder)
    }
}

impl api::PaymentsPreProcessing for Adyen {}

impl
    services::ConnectorIntegration<
        api::PreProcessing,
        types::PaymentsPreProcessingData,
        types::PaymentsResponseData,
    > for Adyen
{
    fn get_headers(
        &self,
        req: &types::PaymentsPreProcessingRouterData,
        _connectors: &settings::Connectors,
    ) -> CustomResult<Vec<(String, request::Maskable<String>)>, errors::ConnectorError> {
        let mut header = vec![(
            headers::CONTENT_TYPE.to_string(),
            types::PaymentsPreProcessingType::get_content_type(self)
                .to_string()
                .into(),
        )];
        let mut api_key = self.get_auth_header(&req.connector_auth_type)?;
        header.append(&mut api_key);
        Ok(header)
    }

    fn get_url(
        &self,
        req: &types::PaymentsPreProcessingRouterData,
        connectors: &settings::Connectors,
    ) -> CustomResult<String, errors::ConnectorError> {
        let endpoint = build_env_specific_endpoint(
            self.base_url(connectors),
            req.test_mode,
            &req.connector_meta_data,
        )?;
        Ok(format!(
            "{}{}/paymentMethods/balance",
            endpoint, ADYEN_API_VERSION
        ))
    }

    fn get_request_body(
        &self,
        req: &types::PaymentsPreProcessingRouterData,
        _connectors: &settings::Connectors,
    ) -> CustomResult<RequestContent, errors::ConnectorError> {
        let connector_req = adyen::AdyenBalanceRequest::try_from(req)?;

        Ok(RequestContent::Json(Box::new(connector_req)))
    }

    fn build_request(
        &self,
        req: &types::PaymentsPreProcessingRouterData,
        connectors: &settings::Connectors,
    ) -> CustomResult<Option<services::Request>, errors::ConnectorError> {
        Ok(Some(
            services::RequestBuilder::new()
                .method(services::Method::Post)
                .url(&types::PaymentsPreProcessingType::get_url(
                    self, req, connectors,
                )?)
                .attach_default_headers()
                .headers(types::PaymentsPreProcessingType::get_headers(
                    self, req, connectors,
                )?)
                .set_body(types::PaymentsPreProcessingType::get_request_body(
                    self, req, connectors,
                )?)
                .build(),
        ))
    }

    fn handle_response(
        &self,
        data: &types::PaymentsPreProcessingRouterData,
        event_builder: Option<&mut ConnectorEvent>,
        res: types::Response,
    ) -> CustomResult<types::PaymentsPreProcessingRouterData, errors::ConnectorError> {
        let response: adyen::AdyenBalanceResponse = res
            .response
            .parse_struct("AdyenBalanceResponse")
            .change_context(errors::ConnectorError::ResponseDeserializationFailed)?;
        event_builder.map(|i| i.set_response_body(&response));
        router_env::logger::info!(connector_response=?response);

        let currency = match data.request.currency {
            Some(currency) => currency,
            None => Err(errors::ConnectorError::MissingRequiredField {
                field_name: "currency",
            })?,
        };
        let amount = match data.request.amount {
            Some(amount) => amount,
            None => Err(errors::ConnectorError::MissingRequiredField {
                field_name: "amount",
            })?,
        };

        if response.balance.currency != currency || response.balance.value < amount {
            Ok(types::RouterData {
                response: Err(types::ErrorResponse {
                    code: consts::NO_ERROR_CODE.to_string(),
                    message: consts::NO_ERROR_MESSAGE.to_string(),
                    reason: Some(consts::LOW_BALANCE_ERROR_MESSAGE.to_string()),
                    status_code: res.status_code,
                    attempt_status: Some(enums::AttemptStatus::Failure),
                    connector_transaction_id: None,
                }),
                ..data.clone()
            })
        } else {
            types::RouterData::try_from(types::ResponseRouterData {
                response,
                data: data.clone(),
                http_code: res.status_code,
            })
            .change_context(errors::ConnectorError::ResponseHandlingFailed)
        }
    }

    fn get_error_response(
        &self,
        res: types::Response,
        event_builder: Option<&mut ConnectorEvent>,
    ) -> CustomResult<types::ErrorResponse, errors::ConnectorError> {
        self.build_error_response(res, event_builder)
    }

    fn get_5xx_error_response(
        &self,
        res: types::Response,
        event_builder: Option<&mut ConnectorEvent>,
    ) -> CustomResult<types::ErrorResponse, errors::ConnectorError> {
        self.build_error_response(res, event_builder)
    }
}

impl
    services::ConnectorIntegration<
        api::Void,
        types::PaymentsCancelData,
        types::PaymentsResponseData,
    > for Adyen
{
    fn get_headers(
        &self,
        req: &types::PaymentsCancelRouterData,
        _connectors: &settings::Connectors,
    ) -> CustomResult<Vec<(String, request::Maskable<String>)>, errors::ConnectorError> {
        let mut header = vec![(
            headers::CONTENT_TYPE.to_string(),
            types::PaymentsAuthorizeType::get_content_type(self)
                .to_string()
                .into(),
        )];
        let mut api_key = self.get_auth_header(&req.connector_auth_type)?;
        header.append(&mut api_key);
        Ok(header)
    }

    fn get_url(
        &self,
        req: &types::PaymentsCancelRouterData,
        connectors: &settings::Connectors,
    ) -> CustomResult<String, errors::ConnectorError> {
        let id = req.request.connector_transaction_id.clone();

        let endpoint = build_env_specific_endpoint(
            self.base_url(connectors),
            req.test_mode,
            &req.connector_meta_data,
        )?;
        Ok(format!(
            "{}{}/payments/{}/cancels",
            endpoint, ADYEN_API_VERSION, id
        ))
    }

    fn get_request_body(
        &self,
        req: &types::PaymentsCancelRouterData,
        _connectors: &settings::Connectors,
    ) -> CustomResult<RequestContent, errors::ConnectorError> {
        let connector_req = adyen::AdyenCancelRequest::try_from(req)?;

        Ok(RequestContent::Json(Box::new(connector_req)))
    }
    fn build_request(
        &self,
        req: &types::PaymentsCancelRouterData,
        connectors: &settings::Connectors,
    ) -> CustomResult<Option<services::Request>, errors::ConnectorError> {
        Ok(Some(
            services::RequestBuilder::new()
                .method(services::Method::Post)
                .url(&types::PaymentsVoidType::get_url(self, req, connectors)?)
                .attach_default_headers()
                .headers(types::PaymentsVoidType::get_headers(self, req, connectors)?)
                .set_body(types::PaymentsVoidType::get_request_body(
                    self, req, connectors,
                )?)
                .build(),
        ))
    }

    fn handle_response(
        &self,
        data: &types::PaymentsCancelRouterData,
        event_builder: Option<&mut ConnectorEvent>,
        res: types::Response,
    ) -> CustomResult<types::PaymentsCancelRouterData, errors::ConnectorError> {
        let response: adyen::AdyenCancelResponse = res
            .response
            .parse_struct("AdyenCancelResponse")
            .change_context(errors::ConnectorError::ResponseDeserializationFailed)?;
        event_builder.map(|i| i.set_response_body(&response));
        router_env::logger::info!(connector_response=?response);
        types::RouterData::try_from(types::ResponseRouterData {
            response,
            data: data.clone(),
            http_code: res.status_code,
        })
        .change_context(errors::ConnectorError::ResponseHandlingFailed)
    }

    fn get_error_response(
        &self,
        res: types::Response,
        event_builder: Option<&mut ConnectorEvent>,
    ) -> CustomResult<types::ErrorResponse, errors::ConnectorError> {
        self.build_error_response(res, event_builder)
    }
    fn get_5xx_error_response(
        &self,
        res: types::Response,
        event_builder: Option<&mut ConnectorEvent>,
    ) -> CustomResult<types::ErrorResponse, errors::ConnectorError> {
        self.build_error_response(res, event_builder)
    }
}

impl api::Payouts for Adyen {}
#[cfg(feature = "payouts")]
impl api::PayoutCancel for Adyen {}
#[cfg(feature = "payouts")]
impl api::PayoutCreate for Adyen {}
#[cfg(feature = "payouts")]
impl api::PayoutEligibility for Adyen {}
#[cfg(feature = "payouts")]
impl api::PayoutFulfill for Adyen {}

#[cfg(feature = "payouts")]
impl services::ConnectorIntegration<api::PoCancel, types::PayoutsData, types::PayoutsResponseData>
    for Adyen
{
    fn get_url(
        &self,
        req: &types::PayoutsRouterData<api::PoCancel>,
        connectors: &settings::Connectors,
    ) -> CustomResult<String, errors::ConnectorError> {
        let endpoint = build_env_specific_endpoint(
            connectors.adyen.secondary_base_url.as_str(),
            req.test_mode,
            &req.connector_meta_data,
        )?;
        Ok(format!(
            "{}pal/servlet/Payout/{}/declineThirdParty",
            endpoint, ADYEN_API_VERSION
        ))
    }

    fn get_headers(
        &self,
        req: &types::PayoutsRouterData<api::PoCancel>,
        _connectors: &settings::Connectors,
    ) -> CustomResult<Vec<(String, request::Maskable<String>)>, errors::ConnectorError> {
        let mut header = vec![(
            headers::CONTENT_TYPE.to_string(),
            types::PayoutCancelType::get_content_type(self)
                .to_string()
                .into(),
        )];
        let auth = adyen::AdyenAuthType::try_from(&req.connector_auth_type)
            .change_context(errors::ConnectorError::FailedToObtainAuthType)?;
        let mut api_key = vec![(
            headers::X_API_KEY.to_string(),
            auth.review_key.unwrap_or(auth.api_key).into_masked(),
        )];
        header.append(&mut api_key);
        Ok(header)
    }

    fn get_request_body(
        &self,
        req: &types::PayoutsRouterData<api::PoCancel>,
        _connectors: &settings::Connectors,
    ) -> CustomResult<RequestContent, errors::ConnectorError> {
        let connector_req = adyen::AdyenPayoutCancelRequest::try_from(req)?;
        Ok(RequestContent::Json(Box::new(connector_req)))
    }

    fn build_request(
        &self,
        req: &types::PayoutsRouterData<api::PoCancel>,
        connectors: &settings::Connectors,
    ) -> CustomResult<Option<services::Request>, errors::ConnectorError> {
        let request = services::RequestBuilder::new()
            .method(services::Method::Post)
            .url(&types::PayoutCancelType::get_url(self, req, connectors)?)
            .attach_default_headers()
            .headers(types::PayoutCancelType::get_headers(self, req, connectors)?)
            .set_body(types::PayoutCancelType::get_request_body(
                self, req, connectors,
            )?)
            .build();

        Ok(Some(request))
    }

    #[instrument(skip_all)]
    fn handle_response(
        &self,
        data: &types::PayoutsRouterData<api::PoCancel>,
        event_builder: Option<&mut ConnectorEvent>,
        res: types::Response,
    ) -> CustomResult<types::PayoutsRouterData<api::PoCancel>, errors::ConnectorError> {
        let response: adyen::AdyenPayoutResponse = res
            .response
            .parse_struct("AdyenPayoutResponse")
            .change_context(errors::ConnectorError::ResponseDeserializationFailed)?;
        event_builder.map(|i| i.set_response_body(&response));
        router_env::logger::info!(connector_response=?response);
        types::RouterData::try_from(types::ResponseRouterData {
            response,
            data: data.clone(),
            http_code: res.status_code,
        })
    }

    fn get_error_response(
        &self,
        res: types::Response,
        event_builder: Option<&mut ConnectorEvent>,
    ) -> CustomResult<types::ErrorResponse, errors::ConnectorError> {
        self.build_error_response(res, event_builder)
    }
    fn get_5xx_error_response(
        &self,
        res: types::Response,
        event_builder: Option<&mut ConnectorEvent>,
    ) -> CustomResult<types::ErrorResponse, errors::ConnectorError> {
        self.build_error_response(res, event_builder)
    }
}

#[cfg(feature = "payouts")]
impl services::ConnectorIntegration<api::PoCreate, types::PayoutsData, types::PayoutsResponseData>
    for Adyen
{
    fn get_url(
        &self,
        req: &types::PayoutsRouterData<api::PoCreate>,
        connectors: &settings::Connectors,
    ) -> CustomResult<String, errors::ConnectorError> {
        let endpoint = build_env_specific_endpoint(
            connectors.adyen.secondary_base_url.as_str(),
            req.test_mode,
            &req.connector_meta_data,
        )?;
        Ok(format!(
            "{}pal/servlet/Payout/{}/storeDetailAndSubmitThirdParty",
            endpoint, ADYEN_API_VERSION
        ))
    }

    fn get_headers(
        &self,
        req: &types::PayoutsRouterData<api::PoCreate>,
        _connectors: &settings::Connectors,
    ) -> CustomResult<Vec<(String, request::Maskable<String>)>, errors::ConnectorError> {
        let mut header = vec![(
            headers::CONTENT_TYPE.to_string(),
            types::PayoutCreateType::get_content_type(self)
                .to_string()
                .into(),
        )];
        let mut api_key = self.get_auth_header(&req.connector_auth_type)?;
        header.append(&mut api_key);
        Ok(header)
    }

    fn get_request_body(
        &self,
        req: &types::PayoutsRouterData<api::PoCreate>,
        _connectors: &settings::Connectors,
    ) -> CustomResult<RequestContent, errors::ConnectorError> {
        let connector_router_data = adyen::AdyenRouterData::try_from((
            &self.get_currency_unit(),
            req.request.destination_currency,
            req.request.amount,
            req,
        ))?;
        let connector_req = adyen::AdyenPayoutCreateRequest::try_from(&connector_router_data)?;
        Ok(RequestContent::Json(Box::new(connector_req)))
    }

    fn build_request(
        &self,
        req: &types::PayoutsRouterData<api::PoCreate>,
        connectors: &settings::Connectors,
    ) -> CustomResult<Option<services::Request>, errors::ConnectorError> {
        let request = services::RequestBuilder::new()
            .method(services::Method::Post)
            .url(&types::PayoutCreateType::get_url(self, req, connectors)?)
            .attach_default_headers()
            .headers(types::PayoutCreateType::get_headers(self, req, connectors)?)
            .set_body(types::PayoutCreateType::get_request_body(
                self, req, connectors,
            )?)
            .build();

        Ok(Some(request))
    }

    #[instrument(skip_all)]
    fn handle_response(
        &self,
        data: &types::PayoutsRouterData<api::PoCreate>,
        event_builder: Option<&mut ConnectorEvent>,
        res: types::Response,
    ) -> CustomResult<types::PayoutsRouterData<api::PoCreate>, errors::ConnectorError> {
        let response: adyen::AdyenPayoutResponse = res
            .response
            .parse_struct("AdyenPayoutResponse")
            .change_context(errors::ConnectorError::ResponseDeserializationFailed)?;
        event_builder.map(|i| i.set_response_body(&response));
        router_env::logger::info!(connector_response=?response);
        types::RouterData::try_from(types::ResponseRouterData {
            response,
            data: data.clone(),
            http_code: res.status_code,
        })
    }

    fn get_error_response(
        &self,
        res: types::Response,
        event_builder: Option<&mut ConnectorEvent>,
    ) -> CustomResult<types::ErrorResponse, errors::ConnectorError> {
        self.build_error_response(res, event_builder)
    }
    fn get_5xx_error_response(
        &self,
        res: types::Response,
        event_builder: Option<&mut ConnectorEvent>,
    ) -> CustomResult<types::ErrorResponse, errors::ConnectorError> {
        self.build_error_response(res, event_builder)
    }
}

#[cfg(feature = "payouts")]
impl
    services::ConnectorIntegration<
        api::PoEligibility,
        types::PayoutsData,
        types::PayoutsResponseData,
    > for Adyen
{
    fn get_url(
        &self,
        req: &types::PayoutsRouterData<api::PoEligibility>,
        connectors: &settings::Connectors,
    ) -> CustomResult<String, errors::ConnectorError> {
        let endpoint = build_env_specific_endpoint(
            self.base_url(connectors),
            req.test_mode,
            &req.connector_meta_data,
        )?;
        Ok(format!("{}{}/payments", endpoint, ADYEN_API_VERSION))
    }

    fn get_headers(
        &self,
        req: &types::PayoutsRouterData<api::PoEligibility>,
        _connectors: &settings::Connectors,
    ) -> CustomResult<Vec<(String, request::Maskable<String>)>, errors::ConnectorError> {
        let mut header = vec![(
            headers::CONTENT_TYPE.to_string(),
            types::PayoutEligibilityType::get_content_type(self)
                .to_string()
                .into(),
        )];
        let mut api_key = self.get_auth_header(&req.connector_auth_type)?;
        header.append(&mut api_key);
        Ok(header)
    }

    fn get_request_body(
        &self,
        req: &types::PayoutsRouterData<api::PoEligibility>,
        _connectors: &settings::Connectors,
    ) -> CustomResult<RequestContent, errors::ConnectorError> {
        let connector_router_data = adyen::AdyenRouterData::try_from((
            &self.get_currency_unit(),
            req.request.destination_currency,
            req.request.amount,
            req,
        ))?;
        let connector_req = adyen::AdyenPayoutEligibilityRequest::try_from(&connector_router_data)?;
        Ok(RequestContent::Json(Box::new(connector_req)))
    }

    fn build_request(
        &self,
        req: &types::PayoutsRouterData<api::PoEligibility>,
        connectors: &settings::Connectors,
    ) -> CustomResult<Option<services::Request>, errors::ConnectorError> {
        let request = services::RequestBuilder::new()
            .method(services::Method::Post)
            .url(&types::PayoutEligibilityType::get_url(
                self, req, connectors,
            )?)
            .attach_default_headers()
            .headers(types::PayoutEligibilityType::get_headers(
                self, req, connectors,
            )?)
            .set_body(types::PayoutEligibilityType::get_request_body(
                self, req, connectors,
            )?)
            .build();

        Ok(Some(request))
    }

    #[instrument(skip_all)]
    fn handle_response(
        &self,
        data: &types::PayoutsRouterData<api::PoEligibility>,
        event_builder: Option<&mut ConnectorEvent>,
        res: types::Response,
    ) -> CustomResult<types::PayoutsRouterData<api::PoEligibility>, errors::ConnectorError> {
        let response: adyen::AdyenPayoutResponse = res
            .response
            .parse_struct("AdyenPayoutResponse")
            .change_context(errors::ConnectorError::ResponseDeserializationFailed)?;
        event_builder.map(|i| i.set_response_body(&response));
        router_env::logger::info!(connector_response=?response);
        types::RouterData::try_from(types::ResponseRouterData {
            response,
            data: data.clone(),
            http_code: res.status_code,
        })
    }

    fn get_error_response(
        &self,
        res: types::Response,
        event_builder: Option<&mut ConnectorEvent>,
    ) -> CustomResult<types::ErrorResponse, errors::ConnectorError> {
        self.build_error_response(res, event_builder)
    }
    fn get_5xx_error_response(
        &self,
        res: types::Response,
        event_builder: Option<&mut ConnectorEvent>,
    ) -> CustomResult<types::ErrorResponse, errors::ConnectorError> {
        self.build_error_response(res, event_builder)
    }
}

#[cfg(feature = "payouts")]
impl services::ConnectorIntegration<api::PoFulfill, types::PayoutsData, types::PayoutsResponseData>
    for Adyen
{
    fn get_url(
        &self,
        req: &types::PayoutsRouterData<api::PoFulfill>,
        connectors: &settings::Connectors,
    ) -> CustomResult<String, errors::ConnectorError> {
        let endpoint = build_env_specific_endpoint(
            connectors.adyen.secondary_base_url.as_str(),
            req.test_mode,
            &req.connector_meta_data,
        )?;
        Ok(format!(
            "{}pal/servlet/Payout/{}/{}",
            endpoint,
            ADYEN_API_VERSION,
            match req.request.payout_type {
                storage_enums::PayoutType::Bank | storage_enums::PayoutType::Wallet =>
                    "confirmThirdParty".to_string(),
                storage_enums::PayoutType::Card => "payout".to_string(),
            }
        ))
    }

    fn get_headers(
        &self,
        req: &types::PayoutsRouterData<api::PoFulfill>,
        _connectors: &settings::Connectors,
    ) -> CustomResult<Vec<(String, request::Maskable<String>)>, errors::ConnectorError> {
        let mut header = vec![(
            headers::CONTENT_TYPE.to_string(),
            types::PayoutFulfillType::get_content_type(self)
                .to_string()
                .into(),
        )];
        let auth = adyen::AdyenAuthType::try_from(&req.connector_auth_type)
            .change_context(errors::ConnectorError::FailedToObtainAuthType)?;
        let mut api_key = vec![(
            headers::X_API_KEY.to_string(),
            match req.request.payout_type {
                storage_enums::PayoutType::Bank | storage_enums::PayoutType::Wallet => {
                    auth.review_key.unwrap_or(auth.api_key).into_masked()
                }
                storage_enums::PayoutType::Card => auth.api_key.into_masked(),
            },
        )];
        header.append(&mut api_key);
        Ok(header)
    }

    fn get_request_body(
        &self,
        req: &types::PayoutsRouterData<api::PoFulfill>,
        _connectors: &settings::Connectors,
    ) -> CustomResult<RequestContent, errors::ConnectorError> {
        let connector_router_data = adyen::AdyenRouterData::try_from((
            &self.get_currency_unit(),
            req.request.destination_currency,
            req.request.amount,
            req,
        ))?;
        let connector_req = adyen::AdyenPayoutFulfillRequest::try_from(&connector_router_data)?;
        Ok(RequestContent::Json(Box::new(connector_req)))
    }

    fn build_request(
        &self,
        req: &types::PayoutsRouterData<api::PoFulfill>,
        connectors: &settings::Connectors,
    ) -> CustomResult<Option<services::Request>, errors::ConnectorError> {
        let request = services::RequestBuilder::new()
            .method(services::Method::Post)
            .url(&types::PayoutFulfillType::get_url(self, req, connectors)?)
            .attach_default_headers()
            .headers(types::PayoutFulfillType::get_headers(
                self, req, connectors,
            )?)
            .set_body(types::PayoutFulfillType::get_request_body(
                self, req, connectors,
            )?)
            .build();

        Ok(Some(request))
    }

    #[instrument(skip_all)]
    fn handle_response(
        &self,
        data: &types::PayoutsRouterData<api::PoFulfill>,
        event_builder: Option<&mut ConnectorEvent>,
        res: types::Response,
    ) -> CustomResult<types::PayoutsRouterData<api::PoFulfill>, errors::ConnectorError> {
        let response: adyen::AdyenPayoutResponse = res
            .response
            .parse_struct("AdyenPayoutResponse")
            .change_context(errors::ConnectorError::ResponseDeserializationFailed)?;
        event_builder.map(|i| i.set_response_body(&response));
        router_env::logger::info!(connector_response=?response);
        types::RouterData::try_from(types::ResponseRouterData {
            response,
            data: data.clone(),
            http_code: res.status_code,
        })
    }

    fn get_error_response(
        &self,
        res: types::Response,
        event_builder: Option<&mut ConnectorEvent>,
    ) -> CustomResult<types::ErrorResponse, errors::ConnectorError> {
        self.build_error_response(res, event_builder)
    }
    fn get_5xx_error_response(
        &self,
        res: types::Response,
        event_builder: Option<&mut ConnectorEvent>,
    ) -> CustomResult<types::ErrorResponse, errors::ConnectorError> {
        self.build_error_response(res, event_builder)
    }
}

impl api::Refund for Adyen {}
impl api::RefundExecute for Adyen {}
impl api::RefundSync for Adyen {}

impl services::ConnectorIntegration<api::Execute, types::RefundsData, types::RefundsResponseData>
    for Adyen
{
    fn get_headers(
        &self,
        req: &types::RefundsRouterData<api::Execute>,
        _connectors: &settings::Connectors,
    ) -> CustomResult<Vec<(String, request::Maskable<String>)>, errors::ConnectorError> {
        let mut header = vec![(
            headers::CONTENT_TYPE.to_string(),
            types::RefundExecuteType::get_content_type(self)
                .to_string()
                .into(),
        )];
        let mut api_header = self.get_auth_header(&req.connector_auth_type)?;
        header.append(&mut api_header);
        Ok(header)
    }

    fn get_url(
        &self,
        req: &types::RefundsRouterData<api::Execute>,
        connectors: &settings::Connectors,
    ) -> CustomResult<String, errors::ConnectorError> {
        let connector_payment_id = req.request.connector_transaction_id.clone();

        let endpoint = build_env_specific_endpoint(
            self.base_url(connectors),
            req.test_mode,
            &req.connector_meta_data,
        )?;
        Ok(format!(
            "{}{}/payments/{}/refunds",
            endpoint, ADYEN_API_VERSION, connector_payment_id
        ))
    }

    fn get_request_body(
        &self,
        req: &types::RefundsRouterData<api::Execute>,
        _connectors: &settings::Connectors,
    ) -> CustomResult<RequestContent, errors::ConnectorError> {
        let connector_router_data = adyen::AdyenRouterData::try_from((
            &self.get_currency_unit(),
            req.request.currency,
            req.request.refund_amount,
            req,
        ))?;
        let connector_req = adyen::AdyenRefundRequest::try_from(&connector_router_data)?;

        Ok(RequestContent::Json(Box::new(connector_req)))
    }

    fn build_request(
        &self,
        req: &types::RefundsRouterData<api::Execute>,
        connectors: &settings::Connectors,
    ) -> CustomResult<Option<services::Request>, errors::ConnectorError> {
        Ok(Some(
            services::RequestBuilder::new()
                .method(services::Method::Post)
                .url(&types::RefundExecuteType::get_url(self, req, connectors)?)
                .attach_default_headers()
                .headers(types::RefundExecuteType::get_headers(
                    self, req, connectors,
                )?)
                .set_body(types::RefundExecuteType::get_request_body(
                    self, req, connectors,
                )?)
                .build(),
        ))
    }

    #[instrument(skip_all)]
    fn handle_response(
        &self,
        data: &types::RefundsRouterData<api::Execute>,
        event_builder: Option<&mut ConnectorEvent>,
        res: types::Response,
    ) -> CustomResult<types::RefundsRouterData<api::Execute>, errors::ConnectorError> {
        let response: adyen::AdyenRefundResponse = res
            .response
            .parse_struct("AdyenRefundResponse")
            .change_context(errors::ConnectorError::ResponseDeserializationFailed)?;
        event_builder.map(|i| i.set_response_body(&response));
        router_env::logger::info!(connector_response=?response);
        types::RouterData::try_from(types::ResponseRouterData {
            response,
            data: data.clone(),
            http_code: res.status_code,
        })
        .change_context(errors::ConnectorError::ResponseHandlingFailed)
    }

    fn get_error_response(
        &self,
        res: types::Response,
        event_builder: Option<&mut ConnectorEvent>,
    ) -> CustomResult<types::ErrorResponse, errors::ConnectorError> {
        self.build_error_response(res, event_builder)
    }
    fn get_5xx_error_response(
        &self,
        res: types::Response,
        event_builder: Option<&mut ConnectorEvent>,
    ) -> CustomResult<types::ErrorResponse, errors::ConnectorError> {
        self.build_error_response(res, event_builder)
    }
}

impl services::ConnectorIntegration<api::RSync, types::RefundsData, types::RefundsResponseData>
    for Adyen
{
}

fn get_webhook_object_from_body(
    body: &[u8],
) -> CustomResult<adyen::AdyenNotificationRequestItemWH, errors::ParsingError> {
    let mut webhook: adyen::AdyenIncomingWebhook = body.parse_struct("AdyenIncomingWebhook")?;

    let item_object = webhook
        .notification_items
        .drain(..)
        .next()
        // TODO: ParsingError doesn't seem to be an apt error for this case
        .ok_or(errors::ParsingError::UnknownError)?;

    Ok(item_object.notification_request_item)
}

#[async_trait::async_trait]
impl api::IncomingWebhook for Adyen {
    fn get_webhook_source_verification_algorithm(
        &self,
        _request: &api::IncomingWebhookRequestDetails<'_>,
    ) -> CustomResult<Box<dyn crypto::VerifySignature + Send>, errors::ConnectorError> {
        Ok(Box::new(crypto::HmacSha256))
    }

    fn get_webhook_source_verification_signature(
        &self,
        request: &api::IncomingWebhookRequestDetails<'_>,
        _connector_webhook_secrets: &api_models::webhooks::ConnectorWebhookSecrets,
    ) -> CustomResult<Vec<u8>, errors::ConnectorError> {
        let notif_item = get_webhook_object_from_body(request.body)
            .change_context(errors::ConnectorError::WebhookSourceVerificationFailed)?;

        let base64_signature = notif_item.additional_data.hmac_signature.expose();
        Ok(base64_signature.as_bytes().to_vec())
    }

    fn get_webhook_source_verification_message(
        &self,
        request: &api::IncomingWebhookRequestDetails<'_>,
        _merchant_id: &str,
        _connector_webhook_secrets: &api_models::webhooks::ConnectorWebhookSecrets,
    ) -> CustomResult<Vec<u8>, errors::ConnectorError> {
        let notif = get_webhook_object_from_body(request.body)
            .change_context(errors::ConnectorError::WebhookSourceVerificationFailed)?;

        let message = format!(
            "{}:{}:{}:{}:{}:{}:{}:{}",
            notif.psp_reference,
            notif.original_reference.unwrap_or_default(),
            notif.merchant_account_code,
            notif.merchant_reference,
            notif.amount.value,
            notif.amount.currency,
            notif.event_code,
            notif.success
        );

        Ok(message.into_bytes())
    }

    async fn verify_webhook_source(
        &self,
        request: &api::IncomingWebhookRequestDetails<'_>,
        merchant_account: &domain::MerchantAccount,
        merchant_connector_account: domain::MerchantConnectorAccount,
        connector_label: &str,
    ) -> CustomResult<bool, errors::ConnectorError> {
        let connector_webhook_secrets = self
            .get_webhook_source_verification_merchant_secret(
                merchant_account,
                connector_label,
                merchant_connector_account,
            )
            .await
            .change_context(errors::ConnectorError::WebhookSourceVerificationFailed)?;

        let signature = self
            .get_webhook_source_verification_signature(request, &connector_webhook_secrets)
            .change_context(errors::ConnectorError::WebhookSourceVerificationFailed)?;

        let message = self
            .get_webhook_source_verification_message(
                request,
                &merchant_account.merchant_id,
                &connector_webhook_secrets,
            )
            .change_context(errors::ConnectorError::WebhookSourceVerificationFailed)?;

        let raw_key = hex::decode(connector_webhook_secrets.secret)
            .change_context(errors::ConnectorError::WebhookVerificationSecretInvalid)?;

        let signing_key = hmac::Key::new(hmac::HMAC_SHA256, &raw_key);
        let signed_messaged = hmac::sign(&signing_key, &message);
        let payload_sign = consts::BASE64_ENGINE.encode(signed_messaged.as_ref());
        Ok(payload_sign.as_bytes().eq(&signature))
    }

    fn get_webhook_object_reference_id(
        &self,
        request: &api::IncomingWebhookRequestDetails<'_>,
    ) -> CustomResult<api_models::webhooks::ObjectReferenceId, errors::ConnectorError> {
        let notif = get_webhook_object_from_body(request.body)
            .change_context(errors::ConnectorError::WebhookReferenceIdNotFound)?;
        // for capture_event, original_reference field will have the authorized payment's PSP reference
        if adyen::is_capture_or_cancel_event(&notif.event_code) {
            return Ok(api_models::webhooks::ObjectReferenceId::PaymentId(
                api_models::payments::PaymentIdType::ConnectorTransactionId(
                    notif
                        .original_reference
                        .ok_or(errors::ConnectorError::WebhookReferenceIdNotFound)?,
                ),
            ));
        }
        if adyen::is_transaction_event(&notif.event_code) {
            return Ok(api_models::webhooks::ObjectReferenceId::PaymentId(
                api_models::payments::PaymentIdType::PaymentAttemptId(notif.merchant_reference),
            ));
        }
        if adyen::is_refund_event(&notif.event_code) {
            return Ok(api_models::webhooks::ObjectReferenceId::RefundId(
                api_models::webhooks::RefundIdType::RefundId(notif.merchant_reference),
            ));
        }
        if adyen::is_chargeback_event(&notif.event_code) {
            return Ok(api_models::webhooks::ObjectReferenceId::PaymentId(
                api_models::payments::PaymentIdType::ConnectorTransactionId(
                    notif
                        .original_reference
                        .ok_or(errors::ConnectorError::WebhookReferenceIdNotFound)?,
                ),
            ));
        }
        Err(report!(errors::ConnectorError::WebhookReferenceIdNotFound))
    }

    fn get_webhook_event_type(
        &self,
        request: &api::IncomingWebhookRequestDetails<'_>,
    ) -> CustomResult<IncomingWebhookEvent, errors::ConnectorError> {
        let notif = get_webhook_object_from_body(request.body)
            .change_context(errors::ConnectorError::WebhookEventTypeNotFound)?;
        Ok(IncomingWebhookEvent::foreign_from((
            notif.event_code,
            notif.success,
            notif.additional_data.dispute_status,
        )))
    }

    fn get_webhook_resource_object(
        &self,
        request: &api::IncomingWebhookRequestDetails<'_>,
    ) -> CustomResult<Box<dyn masking::ErasedMaskSerialize>, errors::ConnectorError> {
        let notif = get_webhook_object_from_body(request.body)
            .change_context(errors::ConnectorError::WebhookEventTypeNotFound)?;

        let response = adyen::AdyenWebhookResponse::from(notif);

        Ok(Box::new(response))
    }

    fn get_webhook_api_response(
        &self,
        _request: &api::IncomingWebhookRequestDetails<'_>,
    ) -> CustomResult<services::api::ApplicationResponse<serde_json::Value>, errors::ConnectorError>
    {
        Ok(services::api::ApplicationResponse::TextPlain(
            "[accepted]".to_string(),
        ))
    }

    fn get_dispute_details(
        &self,
        request: &api::IncomingWebhookRequestDetails<'_>,
    ) -> CustomResult<api::disputes::DisputePayload, errors::ConnectorError> {
        let notif = get_webhook_object_from_body(request.body)
            .change_context(errors::ConnectorError::WebhookBodyDecodingFailed)?;
        Ok(api::disputes::DisputePayload {
            amount: notif.amount.value.to_string(),
            currency: notif.amount.currency.to_string(),
            dispute_stage: api_models::enums::DisputeStage::from(notif.event_code.clone()),
            connector_dispute_id: notif.psp_reference,
            connector_reason: notif.reason,
            connector_reason_code: notif.additional_data.chargeback_reason_code,
            challenge_required_by: notif.additional_data.defense_period_ends_at,
            connector_status: notif.event_code.to_string(),
            created_at: notif.event_date,
            updated_at: notif.event_date,
        })
    }
}<|MERGE_RESOLUTION|>--- conflicted
+++ resolved
@@ -215,11 +215,8 @@
                 | PaymentMethodType::Evoucher
                 | PaymentMethodType::Cashapp
                 | PaymentMethodType::UpiCollect
-<<<<<<< HEAD
+                | PaymentMethodType::UpiIntent
                 | PaymentMethodType::Mifinity => {
-=======
-                | PaymentMethodType::UpiIntent => {
->>>>>>> 21a3a2ea
                     capture_method_not_supported!(connector, capture_method, payment_method_type)
                 }
             },
