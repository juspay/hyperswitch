--- conflicted
+++ resolved
@@ -53,7 +53,7 @@
 {
     fn build_headers(
         &self,
-        req: &hyperswitch_domain_models::router_data::RouterData<Flow, Request, Response>,
+        req: &types::RouterData<Flow, Request, Response>,
         _connectors: &settings::Connectors,
     ) -> CustomResult<Vec<(String, request::Maskable<String>)>, errors::ConnectorError> {
         let mut header = vec![(
@@ -87,7 +87,7 @@
 
     fn get_auth_header(
         &self,
-        auth_type: &hyperswitch_domain_models::router_data::ConnectorAuthType,
+        auth_type: &types::ConnectorAuthType,
     ) -> CustomResult<Vec<(String, request::Maskable<String>)>, errors::ConnectorError> {
         let auth = bambora::BamboraAuthType::try_from(auth_type)
             .change_context(errors::ConnectorError::FailedToObtainAuthType)?;
@@ -168,7 +168,7 @@
 {
     fn build_request(
         &self,
-        _req: &hyperswitch_domain_models::router_data::RouterData<
+        _req: &types::RouterData<
             api::SetupMandate,
             types::SetupMandateRequestData,
             types::PaymentsResponseData,
@@ -256,23 +256,11 @@
         event_builder.map(|i| i.set_response_body(&response));
         router_env::logger::info!(connector_response=?response);
 
-<<<<<<< HEAD
-        hyperswitch_domain_models::router_data::RouterData::try_from((
-            types::ResponseRouterData {
-                response,
-                data: data.clone(),
-                http_code: res.status_code,
-            },
-            bambora::PaymentFlow::Void,
-        ))
-        .change_context(errors::ConnectorError::ResponseHandlingFailed)
-=======
         types::RouterData::try_from(types::ResponseRouterData {
             response,
             data: data.clone(),
             http_code: res.status_code,
         })
->>>>>>> f5d1201a
     }
 
     fn get_error_response(
@@ -284,21 +272,11 @@
     }
 }
 
-<<<<<<< HEAD
-impl api::ConnectorAccessToken for Bambora {}
-
-impl
-    ConnectorIntegration<
-        api::AccessTokenAuth,
-        types::AccessTokenRequestData,
-        hyperswitch_domain_models::router_data::AccessToken,
-=======
 impl
     ConnectorIntegration<
         api::CompleteAuthorize,
         types::CompleteAuthorizeData,
         types::PaymentsResponseData,
->>>>>>> f5d1201a
     > for Bambora
 {
     fn get_headers(
@@ -455,22 +433,11 @@
         event_builder.map(|i| i.set_response_body(&response));
         router_env::logger::info!(connector_response=?response);
 
-<<<<<<< HEAD
-        hyperswitch_domain_models::router_data::RouterData::try_from((
-            types::ResponseRouterData {
-                response,
-                data: data.clone(),
-                http_code: res.status_code,
-            },
-            get_payment_flow(data.request.is_auto_capture()?),
-        ))
-=======
         types::RouterData::try_from(types::ResponseRouterData {
             response,
             data: data.clone(),
             http_code: res.status_code,
         })
->>>>>>> f5d1201a
         .change_context(errors::ConnectorError::ResponseHandlingFailed)
     }
 }
@@ -551,22 +518,11 @@
         event_builder.map(|i| i.set_response_body(&response));
         router_env::logger::info!(connector_response=?response);
 
-<<<<<<< HEAD
-        hyperswitch_domain_models::router_data::RouterData::try_from((
-            types::ResponseRouterData {
-                response,
-                data: data.clone(),
-                http_code: res.status_code,
-            },
-            bambora::PaymentFlow::Capture,
-        ))
-=======
         types::RouterData::try_from(types::ResponseRouterData {
             response,
             data: data.clone(),
             http_code: res.status_code,
         })
->>>>>>> f5d1201a
         .change_context(errors::ConnectorError::ResponseHandlingFailed)
     }
 
@@ -662,22 +618,11 @@
         event_builder.map(|i| i.set_response_body(&response));
         router_env::logger::info!(connector_response=?response);
 
-<<<<<<< HEAD
-        hyperswitch_domain_models::router_data::RouterData::try_from((
-            types::ResponseRouterData {
-                response,
-                data: data.clone(),
-                http_code: res.status_code,
-            },
-            get_payment_flow(data.request.is_auto_capture()?),
-        ))
-=======
         types::RouterData::try_from(types::ResponseRouterData {
             response,
             data: data.clone(),
             http_code: res.status_code,
         })
->>>>>>> f5d1201a
         .change_context(errors::ConnectorError::ResponseHandlingFailed)
     }
 
@@ -783,7 +728,7 @@
         event_builder.map(|i| i.set_response_body(&response));
         router_env::logger::info!(connector_response=?response);
 
-        hyperswitch_domain_models::router_data::RouterData::try_from(types::ResponseRouterData {
+        types::RouterData::try_from(types::ResponseRouterData {
             response,
             data: data.clone(),
             http_code: res.status_code,
@@ -856,7 +801,7 @@
         event_builder.map(|i| i.set_response_body(&response));
         router_env::logger::info!(connector_response=?response);
 
-        hyperswitch_domain_models::router_data::RouterData::try_from(types::ResponseRouterData {
+        types::RouterData::try_from(types::ResponseRouterData {
             response,
             data: data.clone(),
             http_code: res.status_code,
@@ -895,130 +840,4 @@
     ) -> CustomResult<Box<dyn masking::ErasedMaskSerialize>, errors::ConnectorError> {
         Err(report!(errors::ConnectorError::WebhooksNotImplemented))
     }
-<<<<<<< HEAD
-}
-
-pub fn get_payment_flow(is_auto_capture: bool) -> bambora::PaymentFlow {
-    if is_auto_capture {
-        bambora::PaymentFlow::Capture
-    } else {
-        bambora::PaymentFlow::Authorize
-    }
-}
-
-impl services::ConnectorRedirectResponse for Bambora {
-    fn get_flow_type(
-        &self,
-        _query_params: &str,
-        _json_payload: Option<serde_json::Value>,
-        action: services::PaymentAction,
-    ) -> CustomResult<payments::CallConnectorAction, errors::ConnectorError> {
-        match action {
-            services::PaymentAction::PSync
-            | services::PaymentAction::CompleteAuthorize
-            | services::PaymentAction::PaymentAuthenticateCompleteAuthorize => {
-                Ok(payments::CallConnectorAction::Trigger)
-            }
-        }
-    }
-}
-
-impl api::PaymentsCompleteAuthorize for Bambora {}
-
-impl
-    ConnectorIntegration<
-        api::CompleteAuthorize,
-        types::CompleteAuthorizeData,
-        types::PaymentsResponseData,
-    > for Bambora
-{
-    fn get_headers(
-        &self,
-        req: &types::PaymentsCompleteAuthorizeRouterData,
-        connectors: &settings::Connectors,
-    ) -> CustomResult<Vec<(String, request::Maskable<String>)>, errors::ConnectorError> {
-        self.build_headers(req, connectors)
-    }
-
-    fn get_content_type(&self) -> &'static str {
-        self.common_get_content_type()
-    }
-
-    fn get_url(
-        &self,
-        req: &types::PaymentsCompleteAuthorizeRouterData,
-        connectors: &settings::Connectors,
-    ) -> CustomResult<String, errors::ConnectorError> {
-        let meta: bambora::BamboraMeta = to_connector_meta(req.request.connector_meta.clone())?;
-        Ok(format!(
-            "{}/v1/payments/{}{}",
-            self.base_url(connectors),
-            meta.three_d_session_data,
-            "/continue"
-        ))
-    }
-
-    fn get_request_body(
-        &self,
-        req: &types::PaymentsCompleteAuthorizeRouterData,
-        _connectors: &settings::Connectors,
-    ) -> CustomResult<RequestContent, errors::ConnectorError> {
-        let connector_req = bambora::BamboraThreedsContinueRequest::try_from(&req.request)?;
-
-        Ok(RequestContent::Json(Box::new(connector_req)))
-    }
-
-    fn build_request(
-        &self,
-        req: &types::PaymentsCompleteAuthorizeRouterData,
-        connectors: &settings::Connectors,
-    ) -> CustomResult<Option<services::Request>, errors::ConnectorError> {
-        let request = services::RequestBuilder::new()
-            .method(services::Method::Post)
-            .url(&types::PaymentsCompleteAuthorizeType::get_url(
-                self, req, connectors,
-            )?)
-            .headers(types::PaymentsCompleteAuthorizeType::get_headers(
-                self, req, connectors,
-            )?)
-            .set_body(types::PaymentsCompleteAuthorizeType::get_request_body(
-                self, req, connectors,
-            )?)
-            .build();
-        Ok(Some(request))
-    }
-
-    fn handle_response(
-        &self,
-        data: &types::PaymentsCompleteAuthorizeRouterData,
-        event_builder: Option<&mut ConnectorEvent>,
-        res: Response,
-    ) -> CustomResult<types::PaymentsCompleteAuthorizeRouterData, errors::ConnectorError> {
-        let response: bambora::BamboraResponse = res
-            .response
-            .parse_struct("Bambora PaymentsResponse")
-            .change_context(errors::ConnectorError::ResponseDeserializationFailed)?;
-        event_builder.map(|i| i.set_response_body(&response));
-        router_env::logger::info!(connector_response=?response);
-
-        hyperswitch_domain_models::router_data::RouterData::try_from((
-            types::ResponseRouterData {
-                response,
-                data: data.clone(),
-                http_code: res.status_code,
-            },
-            bambora::PaymentFlow::Capture,
-        ))
-        .change_context(errors::ConnectorError::ResponseHandlingFailed)
-    }
-
-    fn get_error_response(
-        &self,
-        res: Response,
-        event_builder: Option<&mut ConnectorEvent>,
-    ) -> CustomResult<ErrorResponse, errors::ConnectorError> {
-        self.build_error_response(res, event_builder)
-    }
-=======
->>>>>>> f5d1201a
 }