--- conflicted
+++ resolved
@@ -434,22 +434,17 @@
         self.common_get_content_type()
     }
 
-<<<<<<< HEAD
-    fn get_url(&self, req: &types::RefundsRouterData<api::Execute>, connectors: &settings::Connectors,) -> CustomResult<String,errors::ConnectorError> {
+    fn get_url(
+        &self,
+        req: &types::RefundsRouterData<api::Execute>,
+        connectors: &settings::Connectors,
+    ) -> CustomResult<String, errors::ConnectorError> {
         let connector_payment_id = req.request.connector_transaction_id.clone();
         Ok(format!(
             "{}v1/payments/{}/returns",
             self.base_url(connectors),
             connector_payment_id
         ))
-=======
-    fn get_url(
-        &self,
-        _req: &types::RefundsRouterData<api::Execute>,
-        _connectors: &settings::Connectors,
-    ) -> CustomResult<String, errors::ConnectorError> {
-        todo!()
->>>>>>> 6aba0d85
     }
 
     fn get_request_body(
@@ -516,22 +511,17 @@
         self.common_get_content_type()
     }
 
-<<<<<<< HEAD
-    fn get_url(&self, req: &types::RefundSyncRouterData,connectors: &settings::Connectors,) -> CustomResult<String,errors::ConnectorError> {
+    fn get_url(
+        &self,
+        req: &types::RefundSyncRouterData,
+        connectors: &settings::Connectors,
+    ) -> CustomResult<String, errors::ConnectorError> {
         let connector_payment_id = req.request.connector_transaction_id.clone();
         Ok(format!(
             "{}v1/payments/{}",
             self.base_url(connectors),
             connector_payment_id
         ))
-=======
-    fn get_url(
-        &self,
-        _req: &types::RefundSyncRouterData,
-        _connectors: &settings::Connectors,
-    ) -> CustomResult<String, errors::ConnectorError> {
-        todo!()
->>>>>>> 6aba0d85
     }
 
     fn build_request(
