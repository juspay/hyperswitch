pub mod transformers;

use std::fmt::Debug;

use base64::Engine;
use common_utils::{crypto, ext_traits::ByteSliceExt};
use diesel_models::enums;
use error_stack::{IntoReport, ResultExt};
use masking::PeekInterface;
use transformers as noon;

use crate::{
    configs::settings,
    connector::utils as connector_utils,
    consts,
    core::{
        errors::{self, CustomResult},
        payments,
    },
    headers,
    services::{
        self,
        request::{self, Mask},
        ConnectorIntegration, ConnectorValidation,
    },
    types::{
        self,
        api::{self, ConnectorCommon, ConnectorCommonExt},
        ErrorResponse, Response,
    },
    utils::{self, BytesExt},
};

#[derive(Debug, Clone)]
pub struct Noon;

impl api::Payment for Noon {}
impl api::PaymentSession for Noon {}
impl api::ConnectorAccessToken for Noon {}
impl api::PreVerify for Noon {}
impl api::PaymentAuthorize for Noon {}
impl api::PaymentSync for Noon {}
impl api::PaymentCapture for Noon {}
impl api::PaymentVoid for Noon {}
impl api::Refund for Noon {}
impl api::RefundExecute for Noon {}
impl api::RefundSync for Noon {}
impl api::PaymentToken for Noon {}

impl
    ConnectorIntegration<
        api::PaymentMethodToken,
        types::PaymentMethodTokenizationData,
        types::PaymentsResponseData,
    > for Noon
{
    // Not Implemented (R)
}

fn get_auth_header(
    auth_type: &types::ConnectorAuthType,
    is_test_mode: bool,
) -> CustomResult<Vec<(String, request::Maskable<String>)>, errors::ConnectorError> {
    let auth = noon::NoonAuthType::try_from(auth_type)?;

    let encoded_api_key = auth
        .business_identifier
        .zip(auth.application_identifier)
        .zip(auth.api_key)
        .map(|((business_identifier, application_identifier), api_key)| {
            consts::BASE64_ENGINE.encode(format!(
                "{}.{}:{}",
                business_identifier, application_identifier, api_key
            ))
        });
    Ok(vec![(
        headers::AUTHORIZATION.to_string(),
        format!(
            "Key_{} {}",
            if is_test_mode { "Test" } else { "Live" },
            encoded_api_key.peek()
        )
        .into_masked(),
    )])
}

impl<Flow, Request, Response> ConnectorCommonExt<Flow, Request, Response> for Noon
where
    Self: ConnectorIntegration<Flow, Request, Response>,
{
    fn build_headers(
        &self,
        req: &types::RouterData<Flow, Request, Response>,
        connectors: &settings::Connectors,
    ) -> CustomResult<Vec<(String, request::Maskable<String>)>, errors::ConnectorError> {
        let mut header = vec![(
            headers::CONTENT_TYPE.to_string(),
            types::PaymentsAuthorizeType::get_content_type(self)
                .to_string()
                .into(),
        )];
<<<<<<< HEAD
        let mut api_key = get_auth_header(&req.connector_auth_type, req.test_mode.unwrap_or(true))?;
=======
        let mut api_key = get_auth_header(&req.connector_auth_type, connectors, req.test_mode)?;
>>>>>>> 42252384
        header.append(&mut api_key);
        Ok(header)
    }
}

fn get_auth_header(
    auth_type: &types::ConnectorAuthType,
    connectors: &settings::Connectors,
    test_mode: Option<bool>,
) -> CustomResult<Vec<(String, request::Maskable<String>)>, errors::ConnectorError> {
    let auth = noon::NoonAuthType::try_from(auth_type)?;

    let encoded_api_key = auth
        .business_identifier
        .zip(auth.application_identifier)
        .zip(auth.api_key)
        .map(|((business_identifier, application_identifier), api_key)| {
            consts::BASE64_ENGINE.encode(format!(
                "{}.{}:{}",
                business_identifier, application_identifier, api_key
            ))
        });
    let key_mode = test_mode.map_or(connectors.noon.key_mode.clone(), |is_test_mode| {
        if is_test_mode {
            "Test".to_string()
        } else {
            "Live".to_string()
        }
    });

    Ok(vec![(
        headers::AUTHORIZATION.to_string(),
        format!("Key_{} {}", key_mode, encoded_api_key.peek()).into_masked(),
    )])
}

impl ConnectorCommon for Noon {
    fn id(&self) -> &'static str {
        "noon"
    }

    fn common_get_content_type(&self) -> &'static str {
        "application/json"
    }

    fn base_url<'a>(&self, connectors: &'a settings::Connectors) -> &'a str {
        connectors.noon.base_url.as_ref()
    }

    fn build_error_response(
        &self,
        res: Response,
    ) -> CustomResult<ErrorResponse, errors::ConnectorError> {
        let response: noon::NoonErrorResponse = res
            .response
            .parse_struct("NoonErrorResponse")
            .change_context(errors::ConnectorError::ResponseDeserializationFailed)?;

        Ok(ErrorResponse {
            status_code: res.status_code,
            code: response.result_code.to_string(),
            message: response.message,
            reason: Some(response.class_description),
        })
    }
}

impl ConnectorValidation for Noon {
    fn validate_capture_method(
        &self,
        capture_method: Option<enums::CaptureMethod>,
    ) -> CustomResult<(), errors::ConnectorError> {
        let capture_method = capture_method.unwrap_or_default();
        match capture_method {
            enums::CaptureMethod::Automatic | enums::CaptureMethod::Manual => Ok(()),
            enums::CaptureMethod::ManualMultiple | enums::CaptureMethod::Scheduled => Err(
                connector_utils::construct_not_implemented_error_report(capture_method, self.id()),
            ),
        }
    }
}

impl ConnectorIntegration<api::Session, types::PaymentsSessionData, types::PaymentsResponseData>
    for Noon
{
    //TODO: implement sessions flow
}

impl ConnectorIntegration<api::AccessTokenAuth, types::AccessTokenRequestData, types::AccessToken>
    for Noon
{
}

impl ConnectorIntegration<api::Verify, types::VerifyRequestData, types::PaymentsResponseData>
    for Noon
{
}

impl ConnectorIntegration<api::Authorize, types::PaymentsAuthorizeData, types::PaymentsResponseData>
    for Noon
{
    fn get_headers(
        &self,
        req: &types::PaymentsAuthorizeRouterData,
        connectors: &settings::Connectors,
    ) -> CustomResult<Vec<(String, request::Maskable<String>)>, errors::ConnectorError> {
        self.build_headers(req, connectors)
    }

    fn get_content_type(&self) -> &'static str {
        self.common_get_content_type()
    }

    fn get_url(
        &self,
        _req: &types::PaymentsAuthorizeRouterData,
        connectors: &settings::Connectors,
    ) -> CustomResult<String, errors::ConnectorError> {
        Ok(format!("{}payment/v1/order", self.base_url(connectors)))
    }

    fn get_request_body(
        &self,
        req: &types::PaymentsAuthorizeRouterData,
    ) -> CustomResult<Option<types::RequestBody>, errors::ConnectorError> {
        let req_obj = noon::NoonPaymentsRequest::try_from(req)?;
        let noon_req = types::RequestBody::log_and_get_request_body(
            &req_obj,
            utils::Encode::<noon::NoonPaymentsRequest>::encode_to_string_of_json,
        )
        .change_context(errors::ConnectorError::RequestEncodingFailed)?;
        Ok(Some(noon_req))
    }

    fn build_request(
        &self,
        req: &types::PaymentsAuthorizeRouterData,
        connectors: &settings::Connectors,
    ) -> CustomResult<Option<services::Request>, errors::ConnectorError> {
        Ok(Some(
            services::RequestBuilder::new()
                .method(services::Method::Post)
                .url(&types::PaymentsAuthorizeType::get_url(
                    self, req, connectors,
                )?)
                .attach_default_headers()
                .headers(types::PaymentsAuthorizeType::get_headers(
                    self, req, connectors,
                )?)
                .body(types::PaymentsAuthorizeType::get_request_body(self, req)?)
                .build(),
        ))
    }

    fn handle_response(
        &self,
        data: &types::PaymentsAuthorizeRouterData,
        res: Response,
    ) -> CustomResult<types::PaymentsAuthorizeRouterData, errors::ConnectorError> {
        let response: noon::NoonPaymentsResponse = res
            .response
            .parse_struct("Noon PaymentsAuthorizeResponse")
            .change_context(errors::ConnectorError::ResponseDeserializationFailed)?;
        types::RouterData::try_from(types::ResponseRouterData {
            response,
            data: data.clone(),
            http_code: res.status_code,
        })
    }

    fn get_error_response(
        &self,
        res: Response,
    ) -> CustomResult<ErrorResponse, errors::ConnectorError> {
        self.build_error_response(res)
    }
}

impl ConnectorIntegration<api::PSync, types::PaymentsSyncData, types::PaymentsResponseData>
    for Noon
{
    fn get_headers(
        &self,
        req: &types::PaymentsSyncRouterData,
        connectors: &settings::Connectors,
    ) -> CustomResult<Vec<(String, request::Maskable<String>)>, errors::ConnectorError> {
        self.build_headers(req, connectors)
    }

    fn get_content_type(&self) -> &'static str {
        self.common_get_content_type()
    }

    fn get_url(
        &self,
        req: &types::PaymentsSyncRouterData,
        connectors: &settings::Connectors,
    ) -> CustomResult<String, errors::ConnectorError> {
        Ok(format!(
            "{}payment/v1/order/getbyreference/{}",
            self.base_url(connectors),
            req.attempt_id
        ))
    }

    fn build_request(
        &self,
        req: &types::PaymentsSyncRouterData,
        connectors: &settings::Connectors,
    ) -> CustomResult<Option<services::Request>, errors::ConnectorError> {
        Ok(Some(
            services::RequestBuilder::new()
                .method(services::Method::Get)
                .url(&types::PaymentsSyncType::get_url(self, req, connectors)?)
                .attach_default_headers()
                .headers(types::PaymentsSyncType::get_headers(self, req, connectors)?)
                .build(),
        ))
    }

    fn handle_response(
        &self,
        data: &types::PaymentsSyncRouterData,
        res: Response,
    ) -> CustomResult<types::PaymentsSyncRouterData, errors::ConnectorError> {
        let response: noon::NoonPaymentsResponse = res
            .response
            .parse_struct("noon PaymentsSyncResponse")
            .change_context(errors::ConnectorError::ResponseDeserializationFailed)?;
        types::RouterData::try_from(types::ResponseRouterData {
            response,
            data: data.clone(),
            http_code: res.status_code,
        })
    }

    fn get_error_response(
        &self,
        res: Response,
    ) -> CustomResult<ErrorResponse, errors::ConnectorError> {
        self.build_error_response(res)
    }
}

impl ConnectorIntegration<api::Capture, types::PaymentsCaptureData, types::PaymentsResponseData>
    for Noon
{
    fn get_headers(
        &self,
        req: &types::PaymentsCaptureRouterData,
        connectors: &settings::Connectors,
    ) -> CustomResult<Vec<(String, request::Maskable<String>)>, errors::ConnectorError> {
        self.build_headers(req, connectors)
    }

    fn get_content_type(&self) -> &'static str {
        self.common_get_content_type()
    }

    fn get_url(
        &self,
        _req: &types::PaymentsCaptureRouterData,
        connectors: &settings::Connectors,
    ) -> CustomResult<String, errors::ConnectorError> {
        Ok(format!("{}payment/v1/order", self.base_url(connectors)))
    }

    fn get_request_body(
        &self,
        req: &types::PaymentsCaptureRouterData,
    ) -> CustomResult<Option<types::RequestBody>, errors::ConnectorError> {
        let req_obj = noon::NoonPaymentsActionRequest::try_from(req)?;
        let noon_req = types::RequestBody::log_and_get_request_body(
            &req_obj,
            utils::Encode::<noon::NoonPaymentsRequest>::encode_to_string_of_json,
        )
        .change_context(errors::ConnectorError::RequestEncodingFailed)?;
        Ok(Some(noon_req))
    }

    fn build_request(
        &self,
        req: &types::PaymentsCaptureRouterData,
        connectors: &settings::Connectors,
    ) -> CustomResult<Option<services::Request>, errors::ConnectorError> {
        Ok(Some(
            services::RequestBuilder::new()
                .method(services::Method::Post)
                .url(&types::PaymentsCaptureType::get_url(self, req, connectors)?)
                .attach_default_headers()
                .headers(types::PaymentsCaptureType::get_headers(
                    self, req, connectors,
                )?)
                .body(types::PaymentsCaptureType::get_request_body(self, req)?)
                .build(),
        ))
    }

    fn handle_response(
        &self,
        data: &types::PaymentsCaptureRouterData,
        res: Response,
    ) -> CustomResult<types::PaymentsCaptureRouterData, errors::ConnectorError> {
        let response: noon::NoonPaymentsResponse = res
            .response
            .parse_struct("Noon PaymentsCaptureResponse")
            .change_context(errors::ConnectorError::ResponseDeserializationFailed)?;
        types::RouterData::try_from(types::ResponseRouterData {
            response,
            data: data.clone(),
            http_code: res.status_code,
        })
    }

    fn get_error_response(
        &self,
        res: Response,
    ) -> CustomResult<ErrorResponse, errors::ConnectorError> {
        self.build_error_response(res)
    }
}

impl ConnectorIntegration<api::Void, types::PaymentsCancelData, types::PaymentsResponseData>
    for Noon
{
    fn get_headers(
        &self,
        req: &types::PaymentsCancelRouterData,
        connectors: &settings::Connectors,
    ) -> CustomResult<Vec<(String, request::Maskable<String>)>, errors::ConnectorError> {
        self.build_headers(req, connectors)
    }

    fn get_content_type(&self) -> &'static str {
        self.common_get_content_type()
    }

    fn get_url(
        &self,
        _req: &types::PaymentsCancelRouterData,
        connectors: &settings::Connectors,
    ) -> CustomResult<String, errors::ConnectorError> {
        Ok(format!("{}payment/v1/order", self.base_url(connectors)))
    }
    fn get_request_body(
        &self,
        req: &types::PaymentsCancelRouterData,
    ) -> CustomResult<Option<types::RequestBody>, errors::ConnectorError> {
        let connector_req = noon::NoonPaymentsCancelRequest::try_from(req)?;
        let noon_req = types::RequestBody::log_and_get_request_body(
            &connector_req,
            utils::Encode::<noon::NoonPaymentsCancelRequest>::encode_to_string_of_json,
        )
        .change_context(errors::ConnectorError::RequestEncodingFailed)?;
        Ok(Some(noon_req))
    }

    fn build_request(
        &self,
        req: &types::PaymentsCancelRouterData,
        connectors: &settings::Connectors,
    ) -> CustomResult<Option<services::Request>, errors::ConnectorError> {
        Ok(Some(
            services::RequestBuilder::new()
                .method(services::Method::Post)
                .url(&types::PaymentsVoidType::get_url(self, req, connectors)?)
                .attach_default_headers()
                .headers(types::PaymentsVoidType::get_headers(self, req, connectors)?)
                .body(types::PaymentsVoidType::get_request_body(self, req)?)
                .build(),
        ))
    }

    fn handle_response(
        &self,
        data: &types::PaymentsCancelRouterData,
        res: Response,
    ) -> CustomResult<types::PaymentsCancelRouterData, errors::ConnectorError> {
        let response: noon::NoonPaymentsResponse = res
            .response
            .parse_struct("Noon PaymentsCancelResponse")
            .change_context(errors::ConnectorError::ResponseDeserializationFailed)?;
        types::RouterData::try_from(types::ResponseRouterData {
            response,
            data: data.clone(),
            http_code: res.status_code,
        })
    }

    fn get_error_response(
        &self,
        res: Response,
    ) -> CustomResult<ErrorResponse, errors::ConnectorError> {
        self.build_error_response(res)
    }
}

impl ConnectorIntegration<api::Execute, types::RefundsData, types::RefundsResponseData> for Noon {
    fn get_headers(
        &self,
        req: &types::RefundsRouterData<api::Execute>,
        connectors: &settings::Connectors,
    ) -> CustomResult<Vec<(String, request::Maskable<String>)>, errors::ConnectorError> {
        self.build_headers(req, connectors)
    }

    fn get_content_type(&self) -> &'static str {
        self.common_get_content_type()
    }

    fn get_url(
        &self,
        _req: &types::RefundsRouterData<api::Execute>,
        connectors: &settings::Connectors,
    ) -> CustomResult<String, errors::ConnectorError> {
        Ok(format!("{}payment/v1/order", self.base_url(connectors)))
    }

    fn get_request_body(
        &self,
        req: &types::RefundsRouterData<api::Execute>,
    ) -> CustomResult<Option<types::RequestBody>, errors::ConnectorError> {
        let req_obj = noon::NoonPaymentsActionRequest::try_from(req)?;
        let noon_req = types::RequestBody::log_and_get_request_body(
            &req_obj,
            utils::Encode::<noon::NoonPaymentsActionRequest>::encode_to_string_of_json,
        )
        .change_context(errors::ConnectorError::RequestEncodingFailed)?;
        Ok(Some(noon_req))
    }

    fn build_request(
        &self,
        req: &types::RefundsRouterData<api::Execute>,
        connectors: &settings::Connectors,
    ) -> CustomResult<Option<services::Request>, errors::ConnectorError> {
        let request = services::RequestBuilder::new()
            .method(services::Method::Post)
            .url(&types::RefundExecuteType::get_url(self, req, connectors)?)
            .attach_default_headers()
            .headers(types::RefundExecuteType::get_headers(
                self, req, connectors,
            )?)
            .body(types::RefundExecuteType::get_request_body(self, req)?)
            .build();
        Ok(Some(request))
    }

    fn handle_response(
        &self,
        data: &types::RefundsRouterData<api::Execute>,
        res: Response,
    ) -> CustomResult<types::RefundsRouterData<api::Execute>, errors::ConnectorError> {
        let response: noon::RefundResponse = res
            .response
            .parse_struct("noon RefundResponse")
            .change_context(errors::ConnectorError::ResponseDeserializationFailed)?;
        types::RouterData::try_from(types::ResponseRouterData {
            response,
            data: data.clone(),
            http_code: res.status_code,
        })
    }

    fn get_error_response(
        &self,
        res: Response,
    ) -> CustomResult<ErrorResponse, errors::ConnectorError> {
        self.build_error_response(res)
    }
}

impl ConnectorIntegration<api::RSync, types::RefundsData, types::RefundsResponseData> for Noon {
    fn get_headers(
        &self,
        req: &types::RefundSyncRouterData,
        connectors: &settings::Connectors,
    ) -> CustomResult<Vec<(String, request::Maskable<String>)>, errors::ConnectorError> {
        self.build_headers(req, connectors)
    }

    fn get_content_type(&self) -> &'static str {
        self.common_get_content_type()
    }

    fn get_url(
        &self,
        req: &types::RefundSyncRouterData,
        connectors: &settings::Connectors,
    ) -> CustomResult<String, errors::ConnectorError> {
        Ok(format!(
            "{}payment/v1/order/{}",
            self.base_url(connectors),
            req.request.connector_transaction_id
        ))
    }

    fn build_request(
        &self,
        req: &types::RefundSyncRouterData,
        connectors: &settings::Connectors,
    ) -> CustomResult<Option<services::Request>, errors::ConnectorError> {
        Ok(Some(
            services::RequestBuilder::new()
                .method(services::Method::Get)
                .url(&types::RefundSyncType::get_url(self, req, connectors)?)
                .attach_default_headers()
                .headers(types::RefundSyncType::get_headers(self, req, connectors)?)
                .body(types::RefundSyncType::get_request_body(self, req)?)
                .build(),
        ))
    }

    fn handle_response(
        &self,
        data: &types::RefundSyncRouterData,
        res: Response,
    ) -> CustomResult<types::RefundSyncRouterData, errors::ConnectorError> {
        let response: noon::RefundSyncResponse = res
            .response
            .parse_struct("noon RefundSyncResponse")
            .change_context(errors::ConnectorError::ResponseDeserializationFailed)?;

        types::RouterData::try_from(types::ResponseRouterData {
            response,
            data: data.clone(),
            http_code: res.status_code,
        })
        .change_context(errors::ConnectorError::ResponseHandlingFailed)
    }

    fn get_error_response(
        &self,
        res: Response,
    ) -> CustomResult<ErrorResponse, errors::ConnectorError> {
        self.build_error_response(res)
    }
}

impl services::ConnectorRedirectResponse for Noon {
    fn get_flow_type(
        &self,
        _query_params: &str,
        _json_payload: Option<serde_json::Value>,
        _action: services::PaymentAction,
    ) -> CustomResult<payments::CallConnectorAction, errors::ConnectorError> {
        Ok(payments::CallConnectorAction::Trigger)
    }
}

#[async_trait::async_trait]
impl api::IncomingWebhook for Noon {
    fn get_webhook_source_verification_algorithm(
        &self,
        _request: &api::IncomingWebhookRequestDetails<'_>,
    ) -> CustomResult<Box<dyn crypto::VerifySignature + Send>, errors::ConnectorError> {
        Ok(Box::new(crypto::HmacSha512))
    }

    fn get_webhook_source_verification_signature(
        &self,
        request: &api::IncomingWebhookRequestDetails<'_>,
    ) -> CustomResult<Vec<u8>, errors::ConnectorError> {
        let webhook_body: noon::NoonWebhookSignature = request
            .body
            .parse_struct("NoonWebhookSignature")
            .change_context(errors::ConnectorError::WebhookSignatureNotFound)?;
        let signature = webhook_body.signature;
        consts::BASE64_ENGINE
            .decode(signature)
            .into_report()
            .change_context(errors::ConnectorError::WebhookSignatureNotFound)
    }

    fn get_webhook_source_verification_message(
        &self,
        request: &api::IncomingWebhookRequestDetails<'_>,
        _merchant_id: &str,
        _secret: &[u8],
    ) -> CustomResult<Vec<u8>, errors::ConnectorError> {
        let webhook_body: noon::NoonWebhookBody = request
            .body
            .parse_struct("NoonWebhookBody")
            .change_context(errors::ConnectorError::WebhookSignatureNotFound)?;
        let message = format!(
            "{},{},{},{},{}",
            webhook_body.order_id,
            webhook_body.order_status,
            webhook_body.event_id,
            webhook_body.event_type,
            webhook_body.time_stamp,
        );
        Ok(message.into_bytes())
    }

    fn get_webhook_object_reference_id(
        &self,
        request: &api::IncomingWebhookRequestDetails<'_>,
    ) -> CustomResult<api::webhooks::ObjectReferenceId, errors::ConnectorError> {
        let details: noon::NoonWebhookOrderId = request
            .body
            .parse_struct("NoonWebhookOrderId")
            .change_context(errors::ConnectorError::WebhookReferenceIdNotFound)?;
        Ok(api_models::webhooks::ObjectReferenceId::PaymentId(
            api_models::payments::PaymentIdType::ConnectorTransactionId(
                details.order_id.to_string(),
            ),
        ))
    }

    fn get_webhook_event_type(
        &self,
        request: &api::IncomingWebhookRequestDetails<'_>,
    ) -> CustomResult<api::IncomingWebhookEvent, errors::ConnectorError> {
        let details: noon::NoonWebhookEvent = request
            .body
            .parse_struct("NoonWebhookEvent")
            .change_context(errors::ConnectorError::WebhookEventTypeNotFound)?;

        Ok(match &details.event_type {
            noon::NoonWebhookEventTypes::Sale | noon::NoonWebhookEventTypes::Capture => {
                match &details.order_status {
                    noon::NoonPaymentStatus::Captured => {
                        api::IncomingWebhookEvent::PaymentIntentSuccess
                    }
                    _ => Err(errors::ConnectorError::WebhookEventTypeNotFound)?,
                }
            }
            noon::NoonWebhookEventTypes::Fail => api::IncomingWebhookEvent::PaymentIntentFailure,
            noon::NoonWebhookEventTypes::Authorize
            | noon::NoonWebhookEventTypes::Authenticate
            | noon::NoonWebhookEventTypes::Refund
            | noon::NoonWebhookEventTypes::Unknown => api::IncomingWebhookEvent::EventNotSupported,
        })
    }

    fn get_webhook_resource_object(
        &self,
        request: &api::IncomingWebhookRequestDetails<'_>,
    ) -> CustomResult<serde_json::Value, errors::ConnectorError> {
        let resource: noon::NoonWebhookObject = request
            .body
            .parse_struct("NoonWebhookObject")
            .change_context(errors::ConnectorError::WebhookResourceObjectNotFound)?;

        let res_json = serde_json::to_value(noon::NoonPaymentsResponse::from(resource))
            .into_report()
            .change_context(errors::ConnectorError::WebhookBodyDecodingFailed)?;

        Ok(res_json)
    }
}<|MERGE_RESOLUTION|>--- conflicted
+++ resolved
@@ -57,33 +57,6 @@
     // Not Implemented (R)
 }
 
-fn get_auth_header(
-    auth_type: &types::ConnectorAuthType,
-    is_test_mode: bool,
-) -> CustomResult<Vec<(String, request::Maskable<String>)>, errors::ConnectorError> {
-    let auth = noon::NoonAuthType::try_from(auth_type)?;
-
-    let encoded_api_key = auth
-        .business_identifier
-        .zip(auth.application_identifier)
-        .zip(auth.api_key)
-        .map(|((business_identifier, application_identifier), api_key)| {
-            consts::BASE64_ENGINE.encode(format!(
-                "{}.{}:{}",
-                business_identifier, application_identifier, api_key
-            ))
-        });
-    Ok(vec![(
-        headers::AUTHORIZATION.to_string(),
-        format!(
-            "Key_{} {}",
-            if is_test_mode { "Test" } else { "Live" },
-            encoded_api_key.peek()
-        )
-        .into_masked(),
-    )])
-}
-
 impl<Flow, Request, Response> ConnectorCommonExt<Flow, Request, Response> for Noon
 where
     Self: ConnectorIntegration<Flow, Request, Response>,
@@ -99,11 +72,7 @@
                 .to_string()
                 .into(),
         )];
-<<<<<<< HEAD
-        let mut api_key = get_auth_header(&req.connector_auth_type, req.test_mode.unwrap_or(true))?;
-=======
         let mut api_key = get_auth_header(&req.connector_auth_type, connectors, req.test_mode)?;
->>>>>>> 42252384
         header.append(&mut api_key);
         Ok(header)
     }
