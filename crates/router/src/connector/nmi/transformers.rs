use api_models::webhooks;
use cards::CardNumber;
use common_enums::CountryAlpha2;
use common_utils::{
    errors::CustomResult,
    ext_traits::XmlExt,
    pii::{self, Email},
};
use error_stack::{report, Report, ResultExt};
use masking::{ExposeInterface, PeekInterface, Secret};
use serde::{Deserialize, Serialize};

use crate::{
    connector::utils::{
        self, AddressDetailsData, PaymentsAuthorizeRequestData,
        PaymentsCompleteAuthorizeRequestData, RouterData,
    },
    core::errors,
    services,
    types::{self, api, domain, storage::enums, transformers::ForeignFrom, ConnectorAuthType},
};

type Error = Report<errors::ConnectorError>;

#[derive(Debug, Serialize)]
#[serde(rename_all = "lowercase")]
pub enum TransactionType {
    Auth,
    Capture,
    Refund,
    Sale,
    Validate,
    Void,
}

pub struct NmiAuthType {
    pub(super) api_key: Secret<String>,
    pub(super) public_key: Option<Secret<String>>,
}

impl TryFrom<&ConnectorAuthType> for NmiAuthType {
    type Error = Error;
    fn try_from(auth_type: &ConnectorAuthType) -> Result<Self, Self::Error> {
        match auth_type {
            types::ConnectorAuthType::HeaderKey { api_key } => Ok(Self {
                api_key: api_key.to_owned(),
                public_key: None,
            }),
            types::ConnectorAuthType::BodyKey { api_key, key1 } => Ok(Self {
                api_key: api_key.to_owned(),
                public_key: Some(key1.to_owned()),
            }),
            _ => Err(errors::ConnectorError::FailedToObtainAuthType.into()),
        }
    }
}

#[derive(Debug, Serialize)]
pub struct NmiRouterData<T> {
    pub amount: f64,
    pub router_data: T,
}

impl<T>
    TryFrom<(
        &types::api::CurrencyUnit,
        types::storage::enums::Currency,
        i64,
        T,
    )> for NmiRouterData<T>
{
    type Error = Report<errors::ConnectorError>;

    fn try_from(
        (_currency_unit, currency, amount, router_data): (
            &types::api::CurrencyUnit,
            types::storage::enums::Currency,
            i64,
            T,
        ),
    ) -> Result<Self, Self::Error> {
        Ok(Self {
            amount: utils::to_currency_base_unit_asf64(amount, currency)?,
            router_data,
        })
    }
}

#[derive(Debug, Serialize)]
pub struct NmiVaultRequest {
    security_key: Secret<String>,
    ccnumber: CardNumber,
    ccexp: Secret<String>,
    cvv: Secret<String>,
    first_name: Secret<String>,
    last_name: Secret<String>,
    address1: Option<Secret<String>>,
    address2: Option<Secret<String>>,
    city: Option<String>,
    state: Option<Secret<String>>,
    zip: Option<Secret<String>>,
    country: Option<CountryAlpha2>,
    customer_vault: CustomerAction,
}

#[derive(Debug, Serialize)]
#[serde(rename_all = "snake_case")]
pub enum CustomerAction {
    AddCustomer,
    UpdateCustomer,
}

impl TryFrom<&types::PaymentsPreProcessingRouterData> for NmiVaultRequest {
    type Error = Error;
    fn try_from(item: &types::PaymentsPreProcessingRouterData) -> Result<Self, Self::Error> {
        let auth_type: NmiAuthType = (&item.connector_auth_type).try_into()?;
        let (ccnumber, ccexp, cvv) = get_card_details(item.request.payment_method_data.clone())?;
        let billing_details = item.get_billing_address()?;

        Ok(Self {
            security_key: auth_type.api_key,
            ccnumber,
            ccexp,
            cvv,
            first_name: billing_details.get_first_name()?.to_owned(),
            last_name: billing_details.get_last_name()?.to_owned(),
            address1: billing_details.line1.clone(),
            address2: billing_details.line2.clone(),
            city: billing_details.city.clone(),
            state: billing_details.state.clone(),
            country: billing_details.country,
            zip: billing_details.zip.clone(),
            customer_vault: CustomerAction::AddCustomer,
        })
    }
}

fn get_card_details(
    payment_method_data: Option<domain::PaymentMethodData>,
) -> CustomResult<(CardNumber, Secret<String>, Secret<String>), errors::ConnectorError> {
    match payment_method_data {
        Some(domain::PaymentMethodData::Card(ref card_details)) => Ok((
            card_details.card_number.clone(),
            utils::CardData::get_card_expiry_month_year_2_digit_with_delimiter(
                card_details,
                "".to_string(),
            )?,
            card_details.card_cvc.clone(),
        )),
        _ => Err(errors::ConnectorError::NotImplemented(
            utils::get_unimplemented_payment_method_error_message("Nmi"),
        )
        .into()),
    }
}

#[derive(Debug, Deserialize, Serialize)]
pub struct NmiVaultResponse {
    pub response: Response,
    pub responsetext: String,
    pub customer_vault_id: Option<Secret<String>>,
    pub response_code: String,
    pub transactionid: String,
}

impl
    TryFrom<
        types::ResponseRouterData<
            api::PreProcessing,
            NmiVaultResponse,
            types::PaymentsPreProcessingData,
            types::PaymentsResponseData,
        >,
    > for types::PaymentsPreProcessingRouterData
{
    type Error = Error;
    fn try_from(
        item: types::ResponseRouterData<
            api::PreProcessing,
            NmiVaultResponse,
            types::PaymentsPreProcessingData,
            types::PaymentsResponseData,
        >,
    ) -> Result<Self, Self::Error> {
        let auth_type: NmiAuthType = (&item.data.connector_auth_type).try_into()?;
        let amount_data =
            item.data
                .request
                .amount
                .ok_or(errors::ConnectorError::MissingRequiredField {
                    field_name: "amount",
                })?;
        let currency_data =
            item.data
                .request
                .currency
                .ok_or(errors::ConnectorError::MissingRequiredField {
                    field_name: "currency",
                })?;
        let (response, status) = match item.response.response {
            Response::Approved => (
                Ok(types::PaymentsResponseData::TransactionResponse {
                    resource_id: types::ResponseId::NoResponseId,
                    redirection_data: Some(services::RedirectForm::Nmi {
                        amount: utils::to_currency_base_unit_asf64(
                            amount_data,
                            currency_data.to_owned(),
                        )?
                        .to_string(),
                        currency: currency_data,
                        customer_vault_id: item
                            .response
                            .customer_vault_id
                            .ok_or(errors::ConnectorError::MissingRequiredField {
                                field_name: "customer_vault_id",
                            })?
                            .peek()
                            .to_string(),
                        public_key: auth_type.public_key.ok_or(
                            errors::ConnectorError::InvalidConnectorConfig {
                                config: "public_key",
                            },
                        )?,
                        order_id: item.data.connector_request_reference_id.clone(),
                    }),
                    mandate_reference: None,
                    connector_metadata: None,
                    network_txn_id: None,
                    connector_response_reference_id: Some(item.response.transactionid),
                    incremental_authorization_allowed: None,
                }),
                enums::AttemptStatus::AuthenticationPending,
            ),
            Response::Declined | Response::Error => (
                Err(types::ErrorResponse {
                    code: item.response.response_code,
                    message: item.response.responsetext.to_owned(),
                    reason: Some(item.response.responsetext),
                    status_code: item.http_code,
                    attempt_status: None,
                    connector_transaction_id: Some(item.response.transactionid),
                }),
                enums::AttemptStatus::Failure,
            ),
        };
        Ok(Self {
            status,
            response,
            ..item.data
        })
    }
}

#[derive(Debug, Serialize)]
pub struct NmiCompleteRequest {
    amount: f64,
    #[serde(rename = "type")]
    transaction_type: TransactionType,
    security_key: Secret<String>,
    orderid: Option<String>,
    customer_vault_id: Secret<String>,
    email: Option<Email>,
    cardholder_auth: Option<String>,
    cavv: Option<String>,
    xid: Option<String>,
    eci: Option<String>,
    cvv: Secret<String>,
    three_ds_version: Option<String>,
    directory_server_id: Option<Secret<String>>,
}

#[derive(Debug, Deserialize)]
#[serde(rename_all = "camelCase")]
#[serde(untagged)]
pub enum NmiRedirectResponse {
    NmiRedirectResponseData(NmiRedirectResponseData),
    NmiErrorResponseData(NmiErrorResponseData),
}

#[derive(Debug, Deserialize)]
#[serde(rename_all = "camelCase")]
pub struct NmiErrorResponseData {
    pub code: String,
    pub message: String,
}

#[derive(Debug, Deserialize)]
#[serde(rename_all = "camelCase")]
pub struct NmiRedirectResponseData {
    cavv: Option<String>,
    xid: Option<String>,
    eci: Option<String>,
    card_holder_auth: Option<String>,
    three_ds_version: Option<String>,
    order_id: Option<String>,
    directory_server_id: Option<Secret<String>>,
    customer_vault_id: Secret<String>,
}

impl TryFrom<&NmiRouterData<&types::PaymentsCompleteAuthorizeRouterData>> for NmiCompleteRequest {
    type Error = Error;
    fn try_from(
        item: &NmiRouterData<&types::PaymentsCompleteAuthorizeRouterData>,
    ) -> Result<Self, Self::Error> {
        let transaction_type = match item.router_data.request.is_auto_capture()? {
            true => TransactionType::Sale,
            false => TransactionType::Auth,
        };
        let auth_type: NmiAuthType = (&item.router_data.connector_auth_type).try_into()?;
        let payload_data = item
            .router_data
            .request
            .get_redirect_response_payload()?
            .expose();

        let three_ds_data: NmiRedirectResponseData = serde_json::from_value(payload_data)
            .change_context(errors::ConnectorError::MissingConnectorRedirectionPayload {
                field_name: "three_ds_data",
            })?;

        let (_, _, cvv) = get_card_details(item.router_data.request.payment_method_data.clone())?;

        Ok(Self {
            amount: item.amount,
            transaction_type,
            security_key: auth_type.api_key,
            orderid: three_ds_data.order_id,
            customer_vault_id: three_ds_data.customer_vault_id,
            email: item.router_data.request.email.clone(),
            cvv,
            cardholder_auth: three_ds_data.card_holder_auth,
            cavv: three_ds_data.cavv,
            xid: three_ds_data.xid,
            eci: three_ds_data.eci,
            three_ds_version: three_ds_data.three_ds_version,
            directory_server_id: three_ds_data.directory_server_id,
        })
    }
}

#[derive(Debug, Deserialize, Serialize)]
pub struct NmiCompleteResponse {
    pub response: Response,
    pub responsetext: String,
    pub authcode: Option<String>,
    pub transactionid: String,
    pub avsresponse: Option<String>,
    pub cvvresponse: Option<String>,
    pub orderid: String,
    pub response_code: String,
}

impl
    TryFrom<
        types::ResponseRouterData<
            api::CompleteAuthorize,
            NmiCompleteResponse,
            types::CompleteAuthorizeData,
            types::PaymentsResponseData,
        >,
    > for types::PaymentsCompleteAuthorizeRouterData
{
    type Error = Error;
    fn try_from(
        item: types::ResponseRouterData<
            api::CompleteAuthorize,
            NmiCompleteResponse,
            types::CompleteAuthorizeData,
            types::PaymentsResponseData,
        >,
    ) -> Result<Self, Self::Error> {
        let (response, status) = match item.response.response {
            Response::Approved => (
                Ok(types::PaymentsResponseData::TransactionResponse {
                    resource_id: types::ResponseId::ConnectorTransactionId(
                        item.response.transactionid,
                    ),
                    redirection_data: None,
                    mandate_reference: None,
                    connector_metadata: None,
                    network_txn_id: None,
                    connector_response_reference_id: Some(item.response.orderid),
                    incremental_authorization_allowed: None,
                }),
                if let Some(diesel_models::enums::CaptureMethod::Automatic) =
                    item.data.request.capture_method
                {
                    enums::AttemptStatus::CaptureInitiated
                } else {
                    enums::AttemptStatus::Authorizing
                },
            ),
            Response::Declined | Response::Error => (
                Err(types::ErrorResponse::foreign_from((
                    item.response,
                    item.http_code,
                ))),
                enums::AttemptStatus::Failure,
            ),
        };
        Ok(Self {
            status,
            response,
            ..item.data
        })
    }
}

impl ForeignFrom<(NmiCompleteResponse, u16)> for types::ErrorResponse {
    fn foreign_from((response, http_code): (NmiCompleteResponse, u16)) -> Self {
        Self {
            code: response.response_code,
            message: response.responsetext.to_owned(),
            reason: Some(response.responsetext),
            status_code: http_code,
            attempt_status: None,
            connector_transaction_id: Some(response.transactionid),
        }
    }
}

#[derive(Debug, Serialize)]
pub struct NmiPaymentsRequest {
    #[serde(rename = "type")]
    transaction_type: TransactionType,
    amount: f64,
    security_key: Secret<String>,
    currency: enums::Currency,
    #[serde(flatten)]
    payment_method: PaymentMethod,
    #[serde(flatten)]
    merchant_defined_field: Option<NmiMerchantDefinedField>,
    orderid: String,
}

#[derive(Debug, Serialize)]
pub struct NmiMerchantDefinedField {
    #[serde(flatten)]
    inner: std::collections::BTreeMap<String, Secret<String>>,
}

impl NmiMerchantDefinedField {
    pub fn new(metadata: &pii::SecretSerdeValue) -> Self {
        let metadata_as_string = metadata.peek().to_string();
        let hash_map: std::collections::BTreeMap<String, serde_json::Value> =
            serde_json::from_str(&metadata_as_string).unwrap_or(std::collections::BTreeMap::new());
        let inner = hash_map
            .into_iter()
            .enumerate()
            .map(|(index, (hs_key, hs_value))| {
                let nmi_key = format!("merchant_defined_field_{}", index + 1);
                let nmi_value = format!("{hs_key}={hs_value}");
                (nmi_key, Secret::new(nmi_value))
            })
            .collect();
        Self { inner }
    }
}

#[derive(Debug, Serialize)]
#[serde(untagged)]
pub enum PaymentMethod {
    Card(Box<CardData>),
    GPay(Box<GooglePayData>),
    ApplePay(Box<ApplePayData>),
}

#[derive(Debug, Serialize)]
pub struct CardData {
    ccnumber: CardNumber,
    ccexp: Secret<String>,
    cvv: Secret<String>,
}

#[derive(Debug, Serialize)]
pub struct GooglePayData {
    googlepay_payment_data: Secret<String>,
}

#[derive(Debug, Serialize)]
pub struct ApplePayData {
    applepay_payment_data: Secret<String>,
}

impl TryFrom<&NmiRouterData<&types::PaymentsAuthorizeRouterData>> for NmiPaymentsRequest {
    type Error = Error;
    fn try_from(
        item: &NmiRouterData<&types::PaymentsAuthorizeRouterData>,
    ) -> Result<Self, Self::Error> {
        let transaction_type = match item.router_data.request.is_auto_capture()? {
            true => TransactionType::Sale,
            false => TransactionType::Auth,
        };
        let auth_type: NmiAuthType = (&item.router_data.connector_auth_type).try_into()?;
        let amount = item.amount;
        let payment_method =
            PaymentMethod::try_from(&item.router_data.request.payment_method_data)?;

        Ok(Self {
            transaction_type,
            security_key: auth_type.api_key,
            amount,
            currency: item.router_data.request.currency,
            payment_method,
            merchant_defined_field: item
                .router_data
                .request
                .metadata
                .as_ref()
                .map(NmiMerchantDefinedField::new),
            orderid: item.router_data.connector_request_reference_id.clone(),
        })
    }
}

impl TryFrom<&domain::PaymentMethodData> for PaymentMethod {
    type Error = Error;
    fn try_from(payment_method_data: &domain::PaymentMethodData) -> Result<Self, Self::Error> {
        match &payment_method_data {
            domain::PaymentMethodData::Card(ref card) => Ok(Self::try_from(card)?),
            domain::PaymentMethodData::Wallet(ref wallet_type) => match wallet_type {
<<<<<<< HEAD
                api_models::payments::WalletData::GooglePay(ref googlepay_data) => {
                    Ok(Self::from(googlepay_data))
                }
                api_models::payments::WalletData::ApplePay(ref applepay_data) => {
                    Ok(Self::from(applepay_data))
                }
                api_models::payments::WalletData::AliPayQr(_)
                | api_models::payments::WalletData::AliPayRedirect(_)
                | api_models::payments::WalletData::AliPayHkRedirect(_)
                | api_models::payments::WalletData::MomoRedirect(_)
                | api_models::payments::WalletData::KakaoPayRedirect(_)
                | api_models::payments::WalletData::GoPayRedirect(_)
                | api_models::payments::WalletData::GcashRedirect(_)
                | api_models::payments::WalletData::ApplePayRedirect(_)
                | api_models::payments::WalletData::ApplePayThirdPartySdk(_)
                | api_models::payments::WalletData::DanaRedirect {}
                | api_models::payments::WalletData::GooglePayRedirect(_)
                | api_models::payments::WalletData::GooglePayThirdPartySdk(_)
                | api_models::payments::WalletData::MbWayRedirect(_)
                | api_models::payments::WalletData::MobilePayRedirect(_)
                | api_models::payments::WalletData::PaypalRedirect(_)
                | api_models::payments::WalletData::PaypalSdk(_)
                | api_models::payments::WalletData::SamsungPay(_)
                | api_models::payments::WalletData::TwintRedirect {}
                | api_models::payments::WalletData::VippsRedirect {}
                | api_models::payments::WalletData::TouchNGoRedirect(_)
                | api_models::payments::WalletData::WeChatPayRedirect(_)
                | api_models::payments::WalletData::WeChatPayQr(_)
                | api_models::payments::WalletData::CashappQr(_)
                | api_models::payments::WalletData::SwishQr(_) => {
                    Err(errors::ConnectorError::NotImplemented(
=======
                domain::WalletData::GooglePay(ref googlepay_data) => Ok(Self::from(googlepay_data)),
                domain::WalletData::ApplePay(ref applepay_data) => Ok(Self::from(applepay_data)),
                domain::WalletData::AliPayQr(_)
                | domain::WalletData::AliPayRedirect(_)
                | domain::WalletData::AliPayHkRedirect(_)
                | domain::WalletData::MomoRedirect(_)
                | domain::WalletData::KakaoPayRedirect(_)
                | domain::WalletData::GoPayRedirect(_)
                | domain::WalletData::GcashRedirect(_)
                | domain::WalletData::ApplePayRedirect(_)
                | domain::WalletData::ApplePayThirdPartySdk(_)
                | domain::WalletData::DanaRedirect {}
                | domain::WalletData::GooglePayRedirect(_)
                | domain::WalletData::GooglePayThirdPartySdk(_)
                | domain::WalletData::MbWayRedirect(_)
                | domain::WalletData::MobilePayRedirect(_)
                | domain::WalletData::PaypalRedirect(_)
                | domain::WalletData::PaypalSdk(_)
                | domain::WalletData::SamsungPay(_)
                | domain::WalletData::TwintRedirect {}
                | domain::WalletData::VippsRedirect {}
                | domain::WalletData::TouchNGoRedirect(_)
                | domain::WalletData::WeChatPayRedirect(_)
                | domain::WalletData::WeChatPayQr(_)
                | domain::WalletData::CashappQr(_)
                | domain::WalletData::SwishQr(_) => {
                    Err(report!(errors::ConnectorError::NotImplemented(
>>>>>>> bc25f3fa
                        utils::get_unimplemented_payment_method_error_message("nmi"),
                    )))
                }
            },
            domain::PaymentMethodData::CardRedirect(_)
            | domain::PaymentMethodData::PayLater(_)
            | domain::PaymentMethodData::BankRedirect(_)
            | domain::PaymentMethodData::BankDebit(_)
            | domain::PaymentMethodData::BankTransfer(_)
            | domain::PaymentMethodData::Crypto(_)
            | domain::PaymentMethodData::MandatePayment
            | domain::PaymentMethodData::Reward
            | domain::PaymentMethodData::Upi(_)
            | domain::PaymentMethodData::Voucher(_)
            | domain::PaymentMethodData::GiftCard(_)
            | domain::PaymentMethodData::CardToken(_) => {
                Err(errors::ConnectorError::NotImplemented(
                    utils::get_unimplemented_payment_method_error_message("nmi"),
<<<<<<< HEAD
                ))
                .into_report()
=======
                )
                .into())
>>>>>>> bc25f3fa
            }
        }
    }
}

impl TryFrom<&domain::payments::Card> for PaymentMethod {
    type Error = Error;
    fn try_from(card: &domain::payments::Card) -> Result<Self, Self::Error> {
        let ccexp = utils::CardData::get_card_expiry_month_year_2_digit_with_delimiter(
            card,
            "".to_string(),
        )?;
        let card = CardData {
            ccnumber: card.card_number.clone(),
            ccexp,
            cvv: card.card_cvc.clone(),
        };
        Ok(Self::Card(Box::new(card)))
    }
}

impl From<&domain::GooglePayWalletData> for PaymentMethod {
    fn from(wallet_data: &domain::GooglePayWalletData) -> Self {
        let gpay_data = GooglePayData {
            googlepay_payment_data: Secret::new(wallet_data.tokenization_data.token.clone()),
        };
        Self::GPay(Box::new(gpay_data))
    }
}

impl From<&domain::ApplePayWalletData> for PaymentMethod {
    fn from(wallet_data: &domain::ApplePayWalletData) -> Self {
        let apple_pay_data = ApplePayData {
            applepay_payment_data: Secret::new(wallet_data.payment_data.clone()),
        };
        Self::ApplePay(Box::new(apple_pay_data))
    }
}

impl TryFrom<&types::SetupMandateRouterData> for NmiPaymentsRequest {
    type Error = Error;
    fn try_from(item: &types::SetupMandateRouterData) -> Result<Self, Self::Error> {
        let auth_type: NmiAuthType = (&item.connector_auth_type).try_into()?;
        let payment_method = PaymentMethod::try_from(&item.request.payment_method_data)?;
        Ok(Self {
            transaction_type: TransactionType::Validate,
            security_key: auth_type.api_key,
            amount: 0.0,
            currency: item.request.currency,
            payment_method,
            merchant_defined_field: None,
            orderid: item.connector_request_reference_id.clone(),
        })
    }
}

#[derive(Debug, Serialize)]
pub struct NmiSyncRequest {
    pub order_id: String,
    pub security_key: Secret<String>,
}

impl TryFrom<&types::PaymentsSyncRouterData> for NmiSyncRequest {
    type Error = Error;
    fn try_from(item: &types::PaymentsSyncRouterData) -> Result<Self, Self::Error> {
        let auth = NmiAuthType::try_from(&item.connector_auth_type)?;
        Ok(Self {
            security_key: auth.api_key,
            order_id: item.attempt_id.clone(),
        })
    }
}

#[derive(Debug, Serialize)]
pub struct NmiCaptureRequest {
    #[serde(rename = "type")]
    pub transaction_type: TransactionType,
    pub security_key: Secret<String>,
    pub transactionid: String,
    pub amount: Option<f64>,
}

impl TryFrom<&NmiRouterData<&types::PaymentsCaptureRouterData>> for NmiCaptureRequest {
    type Error = Error;
    fn try_from(
        item: &NmiRouterData<&types::PaymentsCaptureRouterData>,
    ) -> Result<Self, Self::Error> {
        let auth = NmiAuthType::try_from(&item.router_data.connector_auth_type)?;
        Ok(Self {
            transaction_type: TransactionType::Capture,
            security_key: auth.api_key,
            transactionid: item.router_data.request.connector_transaction_id.clone(),
            amount: Some(item.amount),
        })
    }
}

impl
    TryFrom<
        types::ResponseRouterData<
            api::Capture,
            StandardResponse,
            types::PaymentsCaptureData,
            types::PaymentsResponseData,
        >,
    > for types::RouterData<api::Capture, types::PaymentsCaptureData, types::PaymentsResponseData>
{
    type Error = Error;
    fn try_from(
        item: types::ResponseRouterData<
            api::Capture,
            StandardResponse,
            types::PaymentsCaptureData,
            types::PaymentsResponseData,
        >,
    ) -> Result<Self, Self::Error> {
        let (response, status) = match item.response.response {
            Response::Approved => (
                Ok(types::PaymentsResponseData::TransactionResponse {
                    resource_id: types::ResponseId::ConnectorTransactionId(
                        item.response.transactionid.to_owned(),
                    ),
                    redirection_data: None,
                    mandate_reference: None,
                    connector_metadata: None,
                    network_txn_id: None,
                    connector_response_reference_id: Some(item.response.orderid),
                    incremental_authorization_allowed: None,
                }),
                enums::AttemptStatus::CaptureInitiated,
            ),
            Response::Declined | Response::Error => (
                Err(types::ErrorResponse::foreign_from((
                    item.response,
                    item.http_code,
                ))),
                enums::AttemptStatus::CaptureFailed,
            ),
        };
        Ok(Self {
            status,
            response,
            ..item.data
        })
    }
}

#[derive(Debug, Serialize)]
pub struct NmiCancelRequest {
    #[serde(rename = "type")]
    pub transaction_type: TransactionType,
    pub security_key: Secret<String>,
    pub transactionid: String,
    pub void_reason: Option<String>,
}

impl TryFrom<&types::PaymentsCancelRouterData> for NmiCancelRequest {
    type Error = Error;
    fn try_from(item: &types::PaymentsCancelRouterData) -> Result<Self, Self::Error> {
        let auth = NmiAuthType::try_from(&item.connector_auth_type)?;
        Ok(Self {
            transaction_type: TransactionType::Void,
            security_key: auth.api_key,
            transactionid: item.request.connector_transaction_id.clone(),
            void_reason: item.request.cancellation_reason.clone(),
        })
    }
}

#[derive(Debug, Deserialize, Serialize)]
pub enum Response {
    #[serde(alias = "1")]
    Approved,
    #[serde(alias = "2")]
    Declined,
    #[serde(alias = "3")]
    Error,
}

#[derive(Debug, Deserialize, Serialize)]
pub struct StandardResponse {
    pub response: Response,
    pub responsetext: String,
    pub authcode: Option<String>,
    pub transactionid: String,
    pub avsresponse: Option<String>,
    pub cvvresponse: Option<String>,
    pub orderid: String,
    pub response_code: String,
}

impl<T>
    TryFrom<
        types::ResponseRouterData<
            api::SetupMandate,
            StandardResponse,
            T,
            types::PaymentsResponseData,
        >,
    > for types::RouterData<api::SetupMandate, T, types::PaymentsResponseData>
{
    type Error = Error;
    fn try_from(
        item: types::ResponseRouterData<
            api::SetupMandate,
            StandardResponse,
            T,
            types::PaymentsResponseData,
        >,
    ) -> Result<Self, Self::Error> {
        let (response, status) = match item.response.response {
            Response::Approved => (
                Ok(types::PaymentsResponseData::TransactionResponse {
                    resource_id: types::ResponseId::ConnectorTransactionId(
                        item.response.transactionid.clone(),
                    ),
                    redirection_data: None,
                    mandate_reference: None,
                    connector_metadata: None,
                    network_txn_id: None,
                    connector_response_reference_id: Some(item.response.orderid),
                    incremental_authorization_allowed: None,
                }),
                enums::AttemptStatus::Charged,
            ),
            Response::Declined | Response::Error => (
                Err(types::ErrorResponse::foreign_from((
                    item.response,
                    item.http_code,
                ))),
                enums::AttemptStatus::Failure,
            ),
        };
        Ok(Self {
            status,
            response,
            ..item.data
        })
    }
}

impl ForeignFrom<(StandardResponse, u16)> for types::ErrorResponse {
    fn foreign_from((response, http_code): (StandardResponse, u16)) -> Self {
        Self {
            code: response.response_code,
            message: response.responsetext.to_owned(),
            reason: Some(response.responsetext),
            status_code: http_code,
            attempt_status: None,
            connector_transaction_id: Some(response.transactionid),
        }
    }
}

impl TryFrom<types::PaymentsResponseRouterData<StandardResponse>>
    for types::RouterData<api::Authorize, types::PaymentsAuthorizeData, types::PaymentsResponseData>
{
    type Error = Error;
    fn try_from(
        item: types::ResponseRouterData<
            api::Authorize,
            StandardResponse,
            types::PaymentsAuthorizeData,
            types::PaymentsResponseData,
        >,
    ) -> Result<Self, Self::Error> {
        let (response, status) = match item.response.response {
            Response::Approved => (
                Ok(types::PaymentsResponseData::TransactionResponse {
                    resource_id: types::ResponseId::ConnectorTransactionId(
                        item.response.transactionid.clone(),
                    ),
                    redirection_data: None,
                    mandate_reference: None,
                    connector_metadata: None,
                    network_txn_id: None,
                    connector_response_reference_id: Some(item.response.orderid),
                    incremental_authorization_allowed: None,
                }),
                if let Some(diesel_models::enums::CaptureMethod::Automatic) =
                    item.data.request.capture_method
                {
                    enums::AttemptStatus::CaptureInitiated
                } else {
                    enums::AttemptStatus::Authorizing
                },
            ),
            Response::Declined | Response::Error => (
                Err(types::ErrorResponse::foreign_from((
                    item.response,
                    item.http_code,
                ))),
                enums::AttemptStatus::Failure,
            ),
        };
        Ok(Self {
            status,
            response,
            ..item.data
        })
    }
}

impl<T>
    TryFrom<types::ResponseRouterData<api::Void, StandardResponse, T, types::PaymentsResponseData>>
    for types::RouterData<api::Void, T, types::PaymentsResponseData>
{
    type Error = Error;
    fn try_from(
        item: types::ResponseRouterData<
            api::Void,
            StandardResponse,
            T,
            types::PaymentsResponseData,
        >,
    ) -> Result<Self, Self::Error> {
        let (response, status) = match item.response.response {
            Response::Approved => (
                Ok(types::PaymentsResponseData::TransactionResponse {
                    resource_id: types::ResponseId::ConnectorTransactionId(
                        item.response.transactionid.clone(),
                    ),
                    redirection_data: None,
                    mandate_reference: None,
                    connector_metadata: None,
                    network_txn_id: None,
                    connector_response_reference_id: Some(item.response.orderid),
                    incremental_authorization_allowed: None,
                }),
                enums::AttemptStatus::VoidInitiated,
            ),
            Response::Declined | Response::Error => (
                Err(types::ErrorResponse::foreign_from((
                    item.response,
                    item.http_code,
                ))),
                enums::AttemptStatus::VoidFailed,
            ),
        };
        Ok(Self {
            status,
            response,
            ..item.data
        })
    }
}

#[derive(Debug, Deserialize)]
#[serde(rename_all = "snake_case")]
pub enum NmiStatus {
    Abandoned,
    Cancelled,
    Pendingsettlement,
    Pending,
    Failed,
    Complete,
    InProgress,
    Unknown,
}

impl<F, T> TryFrom<types::ResponseRouterData<F, SyncResponse, T, types::PaymentsResponseData>>
    for types::RouterData<F, T, types::PaymentsResponseData>
{
    type Error = Error;
    fn try_from(
        item: types::ResponseRouterData<F, SyncResponse, T, types::PaymentsResponseData>,
    ) -> Result<Self, Self::Error> {
        match item.response.transaction {
            Some(trn) => Ok(Self {
                status: enums::AttemptStatus::from(NmiStatus::from(trn.condition)),
                response: Ok(types::PaymentsResponseData::TransactionResponse {
                    resource_id: types::ResponseId::ConnectorTransactionId(trn.transaction_id),
                    redirection_data: None,
                    mandate_reference: None,
                    connector_metadata: None,
                    network_txn_id: None,
                    connector_response_reference_id: None,
                    incremental_authorization_allowed: None,
                }),
                ..item.data
            }),
            None => Ok(Self { ..item.data }), //when there is empty connector response i.e. response we get in psync when payment status is in authentication_pending
        }
    }
}

impl TryFrom<Vec<u8>> for SyncResponse {
    type Error = Error;
    fn try_from(bytes: Vec<u8>) -> Result<Self, Self::Error> {
        let query_response = String::from_utf8(bytes)
            .change_context(errors::ConnectorError::ResponseDeserializationFailed)?;
        query_response
            .parse_xml::<Self>()
            .change_context(errors::ConnectorError::ResponseDeserializationFailed)
    }
}

impl TryFrom<Vec<u8>> for NmiRefundSyncResponse {
    type Error = Error;
    fn try_from(bytes: Vec<u8>) -> Result<Self, Self::Error> {
        let query_response = String::from_utf8(bytes)
            .change_context(errors::ConnectorError::ResponseDeserializationFailed)?;
        query_response
            .parse_xml::<Self>()
            .change_context(errors::ConnectorError::ResponseDeserializationFailed)
    }
}

impl From<NmiStatus> for enums::AttemptStatus {
    fn from(item: NmiStatus) -> Self {
        match item {
            NmiStatus::Abandoned => Self::AuthenticationFailed,
            NmiStatus::Cancelled => Self::Voided,
            NmiStatus::Pending => Self::Authorized,
            NmiStatus::Pendingsettlement | NmiStatus::Complete => Self::Charged,
            NmiStatus::InProgress => Self::AuthenticationPending,
            NmiStatus::Failed | NmiStatus::Unknown => Self::Failure,
        }
    }
}

// REFUND :
#[derive(Debug, Serialize)]
pub struct NmiRefundRequest {
    #[serde(rename = "type")]
    transaction_type: TransactionType,
    security_key: Secret<String>,
    transactionid: String,
    orderid: String,
    amount: f64,
}

impl<F> TryFrom<&NmiRouterData<&types::RefundsRouterData<F>>> for NmiRefundRequest {
    type Error = Error;
    fn try_from(item: &NmiRouterData<&types::RefundsRouterData<F>>) -> Result<Self, Self::Error> {
        let auth_type: NmiAuthType = (&item.router_data.connector_auth_type).try_into()?;
        Ok(Self {
            transaction_type: TransactionType::Refund,
            security_key: auth_type.api_key,
            transactionid: item.router_data.request.connector_transaction_id.clone(),
            orderid: item.router_data.request.refund_id.clone(),
            amount: item.amount,
        })
    }
}

impl TryFrom<types::RefundsResponseRouterData<api::Execute, StandardResponse>>
    for types::RefundsRouterData<api::Execute>
{
    type Error = Error;
    fn try_from(
        item: types::RefundsResponseRouterData<api::Execute, StandardResponse>,
    ) -> Result<Self, Self::Error> {
        let refund_status = enums::RefundStatus::from(item.response.response);
        Ok(Self {
            response: Ok(types::RefundsResponseData {
                connector_refund_id: item.response.orderid,
                refund_status,
            }),
            ..item.data
        })
    }
}

impl TryFrom<types::RefundsResponseRouterData<api::Capture, StandardResponse>>
    for types::RefundsRouterData<api::Capture>
{
    type Error = Error;
    fn try_from(
        item: types::RefundsResponseRouterData<api::Capture, StandardResponse>,
    ) -> Result<Self, Self::Error> {
        let refund_status = enums::RefundStatus::from(item.response.response);
        Ok(Self {
            response: Ok(types::RefundsResponseData {
                connector_refund_id: item.response.transactionid,
                refund_status,
            }),
            ..item.data
        })
    }
}

impl From<Response> for enums::RefundStatus {
    fn from(item: Response) -> Self {
        match item {
            Response::Approved => Self::Pending,
            Response::Declined | Response::Error => Self::Failure,
        }
    }
}

impl TryFrom<&types::RefundSyncRouterData> for NmiSyncRequest {
    type Error = Error;
    fn try_from(item: &types::RefundSyncRouterData) -> Result<Self, Self::Error> {
        let auth = NmiAuthType::try_from(&item.connector_auth_type)?;

        Ok(Self {
            security_key: auth.api_key,
            order_id: item
                .request
                .connector_refund_id
                .clone()
                .ok_or(errors::ConnectorError::MissingConnectorRefundID)?,
        })
    }
}

impl TryFrom<types::RefundsResponseRouterData<api::RSync, NmiRefundSyncResponse>>
    for types::RefundsRouterData<api::RSync>
{
    type Error = Report<errors::ConnectorError>;
    fn try_from(
        item: types::RefundsResponseRouterData<api::RSync, NmiRefundSyncResponse>,
    ) -> Result<Self, Self::Error> {
        let refund_status =
            enums::RefundStatus::from(NmiStatus::from(item.response.transaction.condition));
        Ok(Self {
            response: Ok(types::RefundsResponseData {
                connector_refund_id: item.response.transaction.order_id,
                refund_status,
            }),
            ..item.data
        })
    }
}

impl From<NmiStatus> for enums::RefundStatus {
    fn from(item: NmiStatus) -> Self {
        match item {
            NmiStatus::Abandoned
            | NmiStatus::Cancelled
            | NmiStatus::Failed
            | NmiStatus::Unknown => Self::Failure,
            NmiStatus::Pending | NmiStatus::InProgress => Self::Pending,
            NmiStatus::Pendingsettlement | NmiStatus::Complete => Self::Success,
        }
    }
}

impl From<String> for NmiStatus {
    fn from(value: String) -> Self {
        match value.as_str() {
            "abandoned" => Self::Abandoned,
            "canceled" => Self::Cancelled,
            "in_progress" => Self::InProgress,
            "pendingsettlement" => Self::Pendingsettlement,
            "complete" => Self::Complete,
            "failed" => Self::Failed,
            "unknown" => Self::Unknown,
            // Other than above values only pending is possible, since value is a string handling this as default
            _ => Self::Pending,
        }
    }
}

#[derive(Debug, Deserialize, Serialize)]
pub struct SyncTransactionResponse {
    pub transaction_id: String,
    pub condition: String,
}

#[derive(Debug, Deserialize, Serialize)]
pub struct SyncResponse {
    pub transaction: Option<SyncTransactionResponse>,
}

#[derive(Debug, Deserialize, Serialize)]
pub struct RefundSyncBody {
    order_id: String,
    condition: String,
}

#[derive(Debug, Deserialize, Serialize)]
pub struct NmiRefundSyncResponse {
    transaction: RefundSyncBody,
}

#[derive(Debug, Deserialize)]
pub struct NmiWebhookObjectReference {
    pub event_body: NmiReferenceBody,
}

#[derive(Debug, Deserialize)]
pub struct NmiReferenceBody {
    pub order_id: String,
    pub action: NmiActionBody,
}

#[derive(Debug, Deserialize, Serialize)]
pub struct NmiActionBody {
    pub action_type: NmiActionType,
}

#[derive(Debug, Deserialize, Serialize)]
#[serde(rename_all = "lowercase")]
pub enum NmiActionType {
    Auth,
    Capture,
    Credit,
    Refund,
    Sale,
    Void,
}

#[derive(Debug, Deserialize)]
pub struct NmiWebhookEventBody {
    pub event_type: NmiWebhookEventType,
}

#[derive(Debug, Deserialize, Serialize)]
pub enum NmiWebhookEventType {
    #[serde(rename = "transaction.sale.success")]
    SaleSuccess,
    #[serde(rename = "transaction.sale.failure")]
    SaleFailure,
    #[serde(rename = "transaction.sale.unknown")]
    SaleUnknown,
    #[serde(rename = "transaction.auth.success")]
    AuthSuccess,
    #[serde(rename = "transaction.auth.failure")]
    AuthFailure,
    #[serde(rename = "transaction.auth.unknown")]
    AuthUnknown,
    #[serde(rename = "transaction.refund.success")]
    RefundSuccess,
    #[serde(rename = "transaction.refund.failure")]
    RefundFailure,
    #[serde(rename = "transaction.refund.unknown")]
    RefundUnknown,
    #[serde(rename = "transaction.void.success")]
    VoidSuccess,
    #[serde(rename = "transaction.void.failure")]
    VoidFailure,
    #[serde(rename = "transaction.void.unknown")]
    VoidUnknown,
    #[serde(rename = "transaction.capture.success")]
    CaptureSuccess,
    #[serde(rename = "transaction.capture.failure")]
    CaptureFailure,
    #[serde(rename = "transaction.capture.unknown")]
    CaptureUnknown,
}

impl ForeignFrom<NmiWebhookEventType> for webhooks::IncomingWebhookEvent {
    fn foreign_from(status: NmiWebhookEventType) -> Self {
        match status {
            NmiWebhookEventType::SaleSuccess => Self::PaymentIntentSuccess,
            NmiWebhookEventType::SaleFailure => Self::PaymentIntentFailure,
            NmiWebhookEventType::RefundSuccess => Self::RefundSuccess,
            NmiWebhookEventType::RefundFailure => Self::RefundFailure,
            NmiWebhookEventType::VoidSuccess => Self::PaymentIntentCancelled,
            NmiWebhookEventType::AuthSuccess => Self::PaymentIntentAuthorizationSuccess,
            NmiWebhookEventType::CaptureSuccess => Self::PaymentIntentCaptureSuccess,
            NmiWebhookEventType::AuthFailure => Self::PaymentIntentAuthorizationFailure,
            NmiWebhookEventType::CaptureFailure => Self::PaymentIntentCaptureFailure,
            NmiWebhookEventType::VoidFailure => Self::PaymentIntentCancelFailure,
            NmiWebhookEventType::SaleUnknown
            | NmiWebhookEventType::RefundUnknown
            | NmiWebhookEventType::AuthUnknown
            | NmiWebhookEventType::VoidUnknown
            | NmiWebhookEventType::CaptureUnknown => Self::EventNotSupported,
        }
    }
}

#[derive(Debug, Deserialize, Serialize)]
pub struct NmiWebhookBody {
    pub event_body: NmiWebhookObject,
}

#[derive(Debug, Deserialize, Serialize)]
pub struct NmiWebhookObject {
    pub transaction_id: String,
    pub order_id: String,
    pub condition: String,
    pub action: NmiActionBody,
}

impl TryFrom<&NmiWebhookBody> for SyncResponse {
    type Error = Error;
    fn try_from(item: &NmiWebhookBody) -> Result<Self, Self::Error> {
        let transaction = Some(SyncTransactionResponse {
            transaction_id: item.event_body.transaction_id.to_owned(),
            condition: item.event_body.condition.to_owned(),
        });

        Ok(Self { transaction })
    }
}<|MERGE_RESOLUTION|>--- conflicted
+++ resolved
@@ -519,39 +519,6 @@
         match &payment_method_data {
             domain::PaymentMethodData::Card(ref card) => Ok(Self::try_from(card)?),
             domain::PaymentMethodData::Wallet(ref wallet_type) => match wallet_type {
-<<<<<<< HEAD
-                api_models::payments::WalletData::GooglePay(ref googlepay_data) => {
-                    Ok(Self::from(googlepay_data))
-                }
-                api_models::payments::WalletData::ApplePay(ref applepay_data) => {
-                    Ok(Self::from(applepay_data))
-                }
-                api_models::payments::WalletData::AliPayQr(_)
-                | api_models::payments::WalletData::AliPayRedirect(_)
-                | api_models::payments::WalletData::AliPayHkRedirect(_)
-                | api_models::payments::WalletData::MomoRedirect(_)
-                | api_models::payments::WalletData::KakaoPayRedirect(_)
-                | api_models::payments::WalletData::GoPayRedirect(_)
-                | api_models::payments::WalletData::GcashRedirect(_)
-                | api_models::payments::WalletData::ApplePayRedirect(_)
-                | api_models::payments::WalletData::ApplePayThirdPartySdk(_)
-                | api_models::payments::WalletData::DanaRedirect {}
-                | api_models::payments::WalletData::GooglePayRedirect(_)
-                | api_models::payments::WalletData::GooglePayThirdPartySdk(_)
-                | api_models::payments::WalletData::MbWayRedirect(_)
-                | api_models::payments::WalletData::MobilePayRedirect(_)
-                | api_models::payments::WalletData::PaypalRedirect(_)
-                | api_models::payments::WalletData::PaypalSdk(_)
-                | api_models::payments::WalletData::SamsungPay(_)
-                | api_models::payments::WalletData::TwintRedirect {}
-                | api_models::payments::WalletData::VippsRedirect {}
-                | api_models::payments::WalletData::TouchNGoRedirect(_)
-                | api_models::payments::WalletData::WeChatPayRedirect(_)
-                | api_models::payments::WalletData::WeChatPayQr(_)
-                | api_models::payments::WalletData::CashappQr(_)
-                | api_models::payments::WalletData::SwishQr(_) => {
-                    Err(errors::ConnectorError::NotImplemented(
-=======
                 domain::WalletData::GooglePay(ref googlepay_data) => Ok(Self::from(googlepay_data)),
                 domain::WalletData::ApplePay(ref applepay_data) => Ok(Self::from(applepay_data)),
                 domain::WalletData::AliPayQr(_)
@@ -579,7 +546,6 @@
                 | domain::WalletData::CashappQr(_)
                 | domain::WalletData::SwishQr(_) => {
                     Err(report!(errors::ConnectorError::NotImplemented(
->>>>>>> bc25f3fa
                         utils::get_unimplemented_payment_method_error_message("nmi"),
                     )))
                 }
@@ -598,13 +564,8 @@
             | domain::PaymentMethodData::CardToken(_) => {
                 Err(errors::ConnectorError::NotImplemented(
                     utils::get_unimplemented_payment_method_error_message("nmi"),
-<<<<<<< HEAD
-                ))
-                .into_report()
-=======
                 )
                 .into())
->>>>>>> bc25f3fa
             }
         }
     }
