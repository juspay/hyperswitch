--- conflicted
+++ resolved
@@ -42,24 +42,11 @@
     type Error = Error;
     fn try_from(auth_type: &ConnectorAuthType) -> Result<Self, Self::Error> {
         match auth_type {
-<<<<<<< HEAD
-            hyperswitch_domain_models::router_data::ConnectorAuthType::HeaderKey { api_key } => {
-                Ok(Self {
-                    api_key: api_key.to_owned(),
-                    public_key: None,
-                })
-            }
-            hyperswitch_domain_models::router_data::ConnectorAuthType::BodyKey {
-                api_key,
-                key1,
-            } => Ok(Self {
-=======
             ConnectorAuthType::HeaderKey { api_key } => Ok(Self {
                 api_key: api_key.to_owned(),
                 public_key: None,
             }),
             ConnectorAuthType::BodyKey { api_key, key1 } => Ok(Self {
->>>>>>> f5d1201a
                 api_key: api_key.to_owned(),
                 public_key: Some(key1.to_owned()),
             }),
@@ -242,7 +229,7 @@
                 enums::AttemptStatus::AuthenticationPending,
             ),
             Response::Declined | Response::Error => (
-                Err(hyperswitch_domain_models::router_data::ErrorResponse {
+                Err(types::ErrorResponse {
                     code: item.response.response_code,
                     message: item.response.responsetext.to_owned(),
                     reason: Some(item.response.responsetext),
@@ -401,12 +388,10 @@
                 },
             ),
             Response::Declined | Response::Error => (
-                Err(
-                    hyperswitch_domain_models::router_data::ErrorResponse::foreign_from((
-                        item.response,
-                        item.http_code,
-                    )),
-                ),
+                Err(types::ErrorResponse::foreign_from((
+                    item.response,
+                    item.http_code,
+                ))),
                 enums::AttemptStatus::Failure,
             ),
         };
@@ -418,9 +403,7 @@
     }
 }
 
-impl ForeignFrom<(NmiCompleteResponse, u16)>
-    for hyperswitch_domain_models::router_data::ErrorResponse
-{
+impl ForeignFrom<(NmiCompleteResponse, u16)> for types::ErrorResponse {
     fn foreign_from((response, http_code): (NmiCompleteResponse, u16)) -> Self {
         Self {
             code: response.response_code,
@@ -748,12 +731,7 @@
             types::PaymentsCaptureData,
             types::PaymentsResponseData,
         >,
-    >
-    for hyperswitch_domain_models::router_data::RouterData<
-        api::Capture,
-        types::PaymentsCaptureData,
-        types::PaymentsResponseData,
-    >
+    > for types::RouterData<api::Capture, types::PaymentsCaptureData, types::PaymentsResponseData>
 {
     type Error = Error;
     fn try_from(
@@ -780,12 +758,10 @@
                 enums::AttemptStatus::CaptureInitiated,
             ),
             Response::Declined | Response::Error => (
-                Err(
-                    hyperswitch_domain_models::router_data::ErrorResponse::foreign_from((
-                        item.response,
-                        item.http_code,
-                    )),
-                ),
+                Err(types::ErrorResponse::foreign_from((
+                    item.response,
+                    item.http_code,
+                ))),
                 enums::AttemptStatus::CaptureFailed,
             ),
         };
@@ -849,12 +825,7 @@
             T,
             types::PaymentsResponseData,
         >,
-    >
-    for hyperswitch_domain_models::router_data::RouterData<
-        api::SetupMandate,
-        T,
-        types::PaymentsResponseData,
-    >
+    > for types::RouterData<api::SetupMandate, T, types::PaymentsResponseData>
 {
     type Error = Error;
     fn try_from(
@@ -881,12 +852,10 @@
                 enums::AttemptStatus::Charged,
             ),
             Response::Declined | Response::Error => (
-                Err(
-                    hyperswitch_domain_models::router_data::ErrorResponse::foreign_from((
-                        item.response,
-                        item.http_code,
-                    )),
-                ),
+                Err(types::ErrorResponse::foreign_from((
+                    item.response,
+                    item.http_code,
+                ))),
                 enums::AttemptStatus::Failure,
             ),
         };
@@ -898,9 +867,7 @@
     }
 }
 
-impl ForeignFrom<(StandardResponse, u16)>
-    for hyperswitch_domain_models::router_data::ErrorResponse
-{
+impl ForeignFrom<(StandardResponse, u16)> for types::ErrorResponse {
     fn foreign_from((response, http_code): (StandardResponse, u16)) -> Self {
         Self {
             code: response.response_code,
@@ -914,11 +881,7 @@
 }
 
 impl TryFrom<types::PaymentsResponseRouterData<StandardResponse>>
-    for hyperswitch_domain_models::router_data::RouterData<
-        api::Authorize,
-        types::PaymentsAuthorizeData,
-        types::PaymentsResponseData,
-    >
+    for types::RouterData<api::Authorize, types::PaymentsAuthorizeData, types::PaymentsResponseData>
 {
     type Error = Error;
     fn try_from(
@@ -951,12 +914,10 @@
                 },
             ),
             Response::Declined | Response::Error => (
-                Err(
-                    hyperswitch_domain_models::router_data::ErrorResponse::foreign_from((
-                        item.response,
-                        item.http_code,
-                    )),
-                ),
+                Err(types::ErrorResponse::foreign_from((
+                    item.response,
+                    item.http_code,
+                ))),
                 enums::AttemptStatus::Failure,
             ),
         };
@@ -970,11 +931,7 @@
 
 impl<T>
     TryFrom<types::ResponseRouterData<api::Void, StandardResponse, T, types::PaymentsResponseData>>
-    for hyperswitch_domain_models::router_data::RouterData<
-        api::Void,
-        T,
-        types::PaymentsResponseData,
-    >
+    for types::RouterData<api::Void, T, types::PaymentsResponseData>
 {
     type Error = Error;
     fn try_from(
@@ -1001,12 +958,10 @@
                 enums::AttemptStatus::VoidInitiated,
             ),
             Response::Declined | Response::Error => (
-                Err(
-                    hyperswitch_domain_models::router_data::ErrorResponse::foreign_from((
-                        item.response,
-                        item.http_code,
-                    )),
-                ),
+                Err(types::ErrorResponse::foreign_from((
+                    item.response,
+                    item.http_code,
+                ))),
                 enums::AttemptStatus::VoidFailed,
             ),
         };
@@ -1032,7 +987,7 @@
 }
 
 impl<F, T> TryFrom<types::ResponseRouterData<F, SyncResponse, T, types::PaymentsResponseData>>
-    for hyperswitch_domain_models::router_data::RouterData<F, T, types::PaymentsResponseData>
+    for types::RouterData<F, T, types::PaymentsResponseData>
 {
     type Error = Error;
     fn try_from(
