use api_models::webhooks;
use cards::CardNumber;
use common_utils::{errors::CustomResult, ext_traits::XmlExt};
use error_stack::{IntoReport, Report, ResultExt};
use masking::{ExposeInterface, Secret};
use serde::{Deserialize, Serialize};

use crate::{
    connector::utils::{
        self, AddressDetailsData, PaymentsAuthorizeRequestData,
        PaymentsCompleteAuthorizeRequestData, RouterData,
    },
    core::errors,
    services,
    types::{self, api, storage::enums, transformers::ForeignFrom, ConnectorAuthType},
};

type Error = Report<errors::ConnectorError>;

#[derive(Debug, Serialize)]
#[serde(rename_all = "lowercase")]
pub enum TransactionType {
    Auth,
    Capture,
    Refund,
    Sale,
    Validate,
    Void,
}

pub struct NmiAuthType {
    pub(super) api_key: Secret<String>,
    pub(super) public_key: Option<Secret<String>>,
}

impl TryFrom<&ConnectorAuthType> for NmiAuthType {
    type Error = Error;
    fn try_from(auth_type: &ConnectorAuthType) -> Result<Self, Self::Error> {
        match auth_type {
            types::ConnectorAuthType::HeaderKey { api_key } => Ok(Self {
                api_key: api_key.to_owned(),
                public_key: None,
            }),
            types::ConnectorAuthType::BodyKey { api_key, key1 } => Ok(Self {
                api_key: api_key.to_owned(),
                public_key: Some(key1.to_owned()),
            }),
            _ => Err(errors::ConnectorError::FailedToObtainAuthType.into()),
        }
    }
}

#[derive(Debug, Serialize)]
pub struct NmiRouterData<T> {
    pub amount: f64,
    pub router_data: T,
}

impl<T>
    TryFrom<(
        &types::api::CurrencyUnit,
        types::storage::enums::Currency,
        i64,
        T,
    )> for NmiRouterData<T>
{
    type Error = Report<errors::ConnectorError>;

    fn try_from(
        (_currency_unit, currency, amount, router_data): (
            &types::api::CurrencyUnit,
            types::storage::enums::Currency,
            i64,
            T,
        ),
    ) -> Result<Self, Self::Error> {
        Ok(Self {
            amount: utils::to_currency_base_unit_asf64(amount, currency)?,
            router_data,
        })
    }
}

#[derive(Debug, Serialize)]
pub struct NmiVaultRequest {
    security_key: Secret<String>,
    ccnumber: CardNumber,
    ccexp: Secret<String>,
    cvv: Secret<String>,
    first_name: Secret<String>,
    last_name: Secret<String>,
    customer_vault: CustomerAction,
}

#[derive(Debug, Serialize)]
#[serde(rename_all = "snake_case")]
pub enum CustomerAction {
    AddCustomer,
    UpdateCustomer,
}

impl TryFrom<&types::PaymentsPreProcessingRouterData> for NmiVaultRequest {
    type Error = Error;
    fn try_from(item: &types::PaymentsPreProcessingRouterData) -> Result<Self, Self::Error> {
        let auth_type: NmiAuthType = (&item.connector_auth_type).try_into()?;
        let (ccnumber, ccexp, cvv) = get_card_details(item.request.payment_method_data.clone())?;
        let billing_details = item.get_billing_address()?;

        Ok(Self {
            security_key: auth_type.api_key,
            ccnumber,
            ccexp,
            cvv,
            first_name: billing_details.get_first_name()?.to_owned(),
            last_name: billing_details.get_last_name()?.to_owned(),
            customer_vault: CustomerAction::AddCustomer,
        })
    }
}

fn get_card_details(
    payment_method_data: Option<api::PaymentMethodData>,
) -> CustomResult<(CardNumber, Secret<String>, Secret<String>), errors::ConnectorError> {
    match payment_method_data {
        Some(api::PaymentMethodData::Card(ref card_details)) => Ok((
            card_details.card_number.clone(),
            utils::CardData::get_card_expiry_month_year_2_digit_with_delimiter(
                card_details,
                "".to_string(),
            )?,
            card_details.card_cvc.clone(),
        )),
        _ => Err(errors::ConnectorError::NotImplemented(
            utils::get_unimplemented_payment_method_error_message("Nmi"),
        ))
        .into_report(),
    }
}

#[derive(Debug, Deserialize)]
pub struct NmiVaultResponse {
    pub response: Response,
    pub responsetext: String,
    pub customer_vault_id: Option<String>,
    pub response_code: String,
    pub transactionid: String,
}

impl
    TryFrom<
        types::ResponseRouterData<
            api::PreProcessing,
            NmiVaultResponse,
            types::PaymentsPreProcessingData,
            types::PaymentsResponseData,
        >,
    > for types::PaymentsPreProcessingRouterData
{
    type Error = Error;
    fn try_from(
        item: types::ResponseRouterData<
            api::PreProcessing,
            NmiVaultResponse,
            types::PaymentsPreProcessingData,
            types::PaymentsResponseData,
        >,
    ) -> Result<Self, Self::Error> {
        let auth_type: NmiAuthType = (&item.data.connector_auth_type).try_into()?;
        let amount_data =
            item.data
                .request
                .amount
                .ok_or(errors::ConnectorError::MissingRequiredField {
                    field_name: "amount",
                })?;
        let currency_data =
            item.data
                .request
                .currency
                .ok_or(errors::ConnectorError::MissingRequiredField {
                    field_name: "currency",
                })?;
        let (response, status) = match item.response.response {
            Response::Approved => (
                Ok(types::PaymentsResponseData::TransactionResponse {
                    resource_id: types::ResponseId::NoResponseId,
                    redirection_data: Some(services::RedirectForm::Nmi {
                        amount: utils::to_currency_base_unit_asf64(
                            amount_data,
                            currency_data.to_owned(),
                        )?
                        .to_string(),
                        currency: currency_data,
                        customer_vault_id: item.response.customer_vault_id.ok_or(
                            errors::ConnectorError::MissingRequiredField {
                                field_name: "customer_vault_id",
                            },
                        )?,
                        public_key: auth_type.public_key.ok_or(
                            errors::ConnectorError::InvalidConnectorConfig {
                                config: "public_key",
                            },
                        )?,
                        order_id: item.data.connector_request_reference_id.clone(),
                    }),
                    mandate_reference: None,
                    connector_metadata: None,
                    network_txn_id: None,
                    connector_response_reference_id: Some(item.response.transactionid),
                    incremental_authorization_allowed: None,
                }),
                enums::AttemptStatus::AuthenticationPending,
            ),
            Response::Declined | Response::Error => (
                Err(types::ErrorResponse {
                    code: item.response.response_code,
                    message: item.response.responsetext.to_owned(),
                    reason: Some(item.response.responsetext),
                    status_code: item.http_code,
                    attempt_status: None,
                    connector_transaction_id: Some(item.response.transactionid),
                }),
                enums::AttemptStatus::Failure,
            ),
        };
        Ok(Self {
            status,
            response,
            ..item.data
        })
    }
}

#[derive(Debug, Serialize)]
pub struct NmiCompleteRequest {
    amount: f64,
    #[serde(rename = "type")]
    transaction_type: TransactionType,
    security_key: Secret<String>,
    orderid: String,
    ccnumber: CardNumber,
    ccexp: Secret<String>,
    cardholder_auth: CardHolderAuthType,
    cavv: String,
    xid: String,
    three_ds_version: Option<ThreeDsVersion>,
}

#[derive(Debug, Serialize, Deserialize)]
#[serde(rename_all = "lowercase")]
pub enum CardHolderAuthType {
    Verified,
    Attempted,
}

#[derive(Debug, Serialize, Deserialize)]
pub enum ThreeDsVersion {
    #[serde(rename = "2.0.0")]
    VersionTwo,
    #[serde(rename = "2.1.0")]
    VersionTwoPointOne,
    #[serde(rename = "2.2.0")]
    VersionTwoPointTwo,
}

#[derive(Debug, Deserialize)]
#[serde(rename_all = "camelCase")]
pub struct NmiRedirectResponseData {
    cavv: String,
    xid: String,
    card_holder_auth: CardHolderAuthType,
    three_ds_version: Option<ThreeDsVersion>,
    order_id: String,
}

impl TryFrom<&NmiRouterData<&types::PaymentsCompleteAuthorizeRouterData>> for NmiCompleteRequest {
    type Error = Error;
    fn try_from(
        item: &NmiRouterData<&types::PaymentsCompleteAuthorizeRouterData>,
    ) -> Result<Self, Self::Error> {
        let transaction_type = match item.router_data.request.is_auto_capture()? {
            true => TransactionType::Sale,
            false => TransactionType::Auth,
        };
        let auth_type: NmiAuthType = (&item.router_data.connector_auth_type).try_into()?;
        let payload_data = item
            .router_data
            .request
            .get_redirect_response_payload()?
            .expose();

        let three_ds_data: NmiRedirectResponseData = serde_json::from_value(payload_data)
            .into_report()
            .change_context(errors::ConnectorError::MissingConnectorRedirectionPayload {
                field_name: "three_ds_data",
            })?;

        let (ccnumber, ccexp, ..) =
            get_card_details(item.router_data.request.payment_method_data.clone())?;

        Ok(Self {
            amount: item.amount,
            transaction_type,
            security_key: auth_type.api_key,
            orderid: three_ds_data.order_id,
            ccnumber,
            ccexp,
            cardholder_auth: three_ds_data.card_holder_auth,
            cavv: three_ds_data.cavv,
            xid: three_ds_data.xid,
            three_ds_version: three_ds_data.three_ds_version,
        })
    }
}

#[derive(Debug, Deserialize)]
pub struct NmiCompleteResponse {
    pub response: Response,
    pub responsetext: String,
    pub authcode: Option<String>,
    pub transactionid: String,
    pub avsresponse: Option<String>,
    pub cvvresponse: Option<String>,
    pub orderid: String,
    pub response_code: String,
}

impl
    TryFrom<
        types::ResponseRouterData<
            api::CompleteAuthorize,
            NmiCompleteResponse,
            types::CompleteAuthorizeData,
            types::PaymentsResponseData,
        >,
    > for types::PaymentsCompleteAuthorizeRouterData
{
    type Error = Error;
    fn try_from(
        item: types::ResponseRouterData<
            api::CompleteAuthorize,
            NmiCompleteResponse,
            types::CompleteAuthorizeData,
            types::PaymentsResponseData,
        >,
    ) -> Result<Self, Self::Error> {
        let (response, status) = match item.response.response {
            Response::Approved => (
                Ok(types::PaymentsResponseData::TransactionResponse {
                    resource_id: types::ResponseId::ConnectorTransactionId(
                        item.response.transactionid,
                    ),
                    redirection_data: None,
                    mandate_reference: None,
                    connector_metadata: None,
                    network_txn_id: None,
                    connector_response_reference_id: Some(item.response.orderid),
                    incremental_authorization_allowed: None,
                }),
                if let Some(diesel_models::enums::CaptureMethod::Automatic) =
                    item.data.request.capture_method
                {
                    enums::AttemptStatus::CaptureInitiated
                } else {
                    enums::AttemptStatus::Authorizing
                },
            ),
            Response::Declined | Response::Error => (
                Err(types::ErrorResponse::foreign_from((
                    item.response,
                    item.http_code,
                ))),
                enums::AttemptStatus::Failure,
            ),
        };
        Ok(Self {
            status,
            response,
            ..item.data
        })
    }
}

impl ForeignFrom<(NmiCompleteResponse, u16)> for types::ErrorResponse {
    fn foreign_from((response, http_code): (NmiCompleteResponse, u16)) -> Self {
        Self {
            code: response.response_code,
            message: response.responsetext.to_owned(),
            reason: Some(response.responsetext),
            status_code: http_code,
            attempt_status: None,
            connector_transaction_id: Some(response.transactionid),
        }
    }
}

#[derive(Debug, Serialize)]
pub struct NmiPaymentsRequest {
    #[serde(rename = "type")]
    transaction_type: TransactionType,
    amount: f64,
    security_key: Secret<String>,
    currency: enums::Currency,
    #[serde(flatten)]
    payment_method: PaymentMethod,
    orderid: String,
}

#[derive(Debug, Serialize)]
#[serde(untagged)]
pub enum PaymentMethod {
    Card(Box<CardData>),
    GPay(Box<GooglePayData>),
    ApplePay(Box<ApplePayData>),
}

#[derive(Debug, Serialize)]
pub struct CardData {
    ccnumber: CardNumber,
    ccexp: Secret<String>,
    cvv: Secret<String>,
}

#[derive(Debug, Serialize)]
pub struct GooglePayData {
    googlepay_payment_data: Secret<String>,
}

#[derive(Debug, Serialize)]
pub struct ApplePayData {
    applepay_payment_data: Secret<String>,
}

impl TryFrom<&NmiRouterData<&types::PaymentsAuthorizeRouterData>> for NmiPaymentsRequest {
    type Error = Error;
    fn try_from(
        item: &NmiRouterData<&types::PaymentsAuthorizeRouterData>,
    ) -> Result<Self, Self::Error> {
        let transaction_type = match item.router_data.request.is_auto_capture()? {
            true => TransactionType::Sale,
            false => TransactionType::Auth,
        };
        let auth_type: NmiAuthType = (&item.router_data.connector_auth_type).try_into()?;
        let amount = item.amount;
        let payment_method =
            PaymentMethod::try_from(&item.router_data.request.payment_method_data)?;

        Ok(Self {
            transaction_type,
            security_key: auth_type.api_key,
            amount,
            currency: item.router_data.request.currency,
            payment_method,
            orderid: item.router_data.connector_request_reference_id.clone(),
        })
    }
}

impl TryFrom<&api_models::payments::PaymentMethodData> for PaymentMethod {
    type Error = Error;
    fn try_from(
        payment_method_data: &api_models::payments::PaymentMethodData,
    ) -> Result<Self, Self::Error> {
        match &payment_method_data {
            api::PaymentMethodData::Card(ref card) => Ok(Self::try_from(card)?),
            api::PaymentMethodData::Wallet(ref wallet_type) => match wallet_type {
                api_models::payments::WalletData::GooglePay(ref googlepay_data) => {
                    Ok(Self::from(googlepay_data))
                }
                api_models::payments::WalletData::ApplePay(ref applepay_data) => {
                    Ok(Self::from(applepay_data))
                }
                api_models::payments::WalletData::AliPayQr(_)
                | api_models::payments::WalletData::AliPayRedirect(_)
                | api_models::payments::WalletData::AliPayHkRedirect(_)
                | api_models::payments::WalletData::MomoRedirect(_)
                | api_models::payments::WalletData::KakaoPayRedirect(_)
                | api_models::payments::WalletData::GoPayRedirect(_)
                | api_models::payments::WalletData::GcashRedirect(_)
                | api_models::payments::WalletData::ApplePayRedirect(_)
                | api_models::payments::WalletData::ApplePayThirdPartySdk(_)
                | api_models::payments::WalletData::DanaRedirect {}
                | api_models::payments::WalletData::GooglePayRedirect(_)
                | api_models::payments::WalletData::GooglePayThirdPartySdk(_)
                | api_models::payments::WalletData::MbWayRedirect(_)
                | api_models::payments::WalletData::MobilePayRedirect(_)
                | api_models::payments::WalletData::PaypalRedirect(_)
                | api_models::payments::WalletData::PaypalSdk(_)
                | api_models::payments::WalletData::SamsungPay(_)
                | api_models::payments::WalletData::TwintRedirect {}
                | api_models::payments::WalletData::VippsRedirect {}
                | api_models::payments::WalletData::TouchNGoRedirect(_)
                | api_models::payments::WalletData::WeChatPayRedirect(_)
                | api_models::payments::WalletData::WeChatPayQr(_)
                | api_models::payments::WalletData::CashappQr(_)
                | api_models::payments::WalletData::SwishQr(_) => {
                    Err(errors::ConnectorError::NotImplemented(
                        utils::get_unimplemented_payment_method_error_message("nmi"),
                    ))
                    .into_report()
                }
            },
            api::PaymentMethodData::CardRedirect(_)
            | api::PaymentMethodData::PayLater(_)
            | api::PaymentMethodData::BankRedirect(_)
            | api::PaymentMethodData::BankDebit(_)
            | api::PaymentMethodData::BankTransfer(_)
            | api::PaymentMethodData::Crypto(_)
            | api::PaymentMethodData::MandatePayment
            | api::PaymentMethodData::Reward
            | api::PaymentMethodData::Upi(_)
            | api::PaymentMethodData::Voucher(_)
            | api::PaymentMethodData::GiftCard(_)
            | api::PaymentMethodData::CardToken(_) => Err(errors::ConnectorError::NotImplemented(
                utils::get_unimplemented_payment_method_error_message("nmi"),
            ))
            .into_report(),
        }
    }
}

impl TryFrom<&api_models::payments::Card> for PaymentMethod {
    type Error = Error;
    fn try_from(card: &api_models::payments::Card) -> Result<Self, Self::Error> {
        let ccexp = utils::CardData::get_card_expiry_month_year_2_digit_with_delimiter(
            card,
            "".to_string(),
        )?;
        let card = CardData {
            ccnumber: card.card_number.clone(),
            ccexp,
            cvv: card.card_cvc.clone(),
        };
        Ok(Self::Card(Box::new(card)))
    }
}

impl From<&api_models::payments::GooglePayWalletData> for PaymentMethod {
    fn from(wallet_data: &api_models::payments::GooglePayWalletData) -> Self {
        let gpay_data = GooglePayData {
            googlepay_payment_data: Secret::new(wallet_data.tokenization_data.token.clone()),
        };
        Self::GPay(Box::new(gpay_data))
    }
}

impl From<&api_models::payments::ApplePayWalletData> for PaymentMethod {
    fn from(wallet_data: &api_models::payments::ApplePayWalletData) -> Self {
        let apple_pay_data = ApplePayData {
            applepay_payment_data: Secret::new(wallet_data.payment_data.clone()),
        };
        Self::ApplePay(Box::new(apple_pay_data))
    }
}

impl TryFrom<&types::SetupMandateRouterData> for NmiPaymentsRequest {
    type Error = Error;
    fn try_from(item: &types::SetupMandateRouterData) -> Result<Self, Self::Error> {
        let auth_type: NmiAuthType = (&item.connector_auth_type).try_into()?;
        let payment_method = PaymentMethod::try_from(&item.request.payment_method_data)?;
        Ok(Self {
            transaction_type: TransactionType::Validate,
            security_key: auth_type.api_key,
            amount: 0.0,
            currency: item.request.currency,
            payment_method,
            orderid: item.connector_request_reference_id.clone(),
        })
    }
}

#[derive(Debug, Serialize)]
pub struct NmiSyncRequest {
    pub order_id: String,
    pub security_key: Secret<String>,
}

impl TryFrom<&types::PaymentsSyncRouterData> for NmiSyncRequest {
    type Error = Error;
    fn try_from(item: &types::PaymentsSyncRouterData) -> Result<Self, Self::Error> {
        let auth = NmiAuthType::try_from(&item.connector_auth_type)?;
        Ok(Self {
            security_key: auth.api_key,
            order_id: item.attempt_id.clone(),
        })
    }
}

#[derive(Debug, Serialize)]
pub struct NmiCaptureRequest {
    #[serde(rename = "type")]
    pub transaction_type: TransactionType,
    pub security_key: Secret<String>,
    pub transactionid: String,
    pub amount: Option<f64>,
}

impl TryFrom<&NmiRouterData<&types::PaymentsCaptureRouterData>> for NmiCaptureRequest {
    type Error = Error;
    fn try_from(
        item: &NmiRouterData<&types::PaymentsCaptureRouterData>,
    ) -> Result<Self, Self::Error> {
        let auth = NmiAuthType::try_from(&item.router_data.connector_auth_type)?;
        Ok(Self {
            transaction_type: TransactionType::Capture,
            security_key: auth.api_key,
            transactionid: item.router_data.request.connector_transaction_id.clone(),
            amount: Some(item.amount),
        })
    }
}

impl
    TryFrom<
        types::ResponseRouterData<
            api::Capture,
            StandardResponse,
            types::PaymentsCaptureData,
            types::PaymentsResponseData,
        >,
    > for types::RouterData<api::Capture, types::PaymentsCaptureData, types::PaymentsResponseData>
{
    type Error = Error;
    fn try_from(
        item: types::ResponseRouterData<
            api::Capture,
            StandardResponse,
            types::PaymentsCaptureData,
            types::PaymentsResponseData,
        >,
    ) -> Result<Self, Self::Error> {
        let (response, status) = match item.response.response {
            Response::Approved => (
                Ok(types::PaymentsResponseData::TransactionResponse {
                    resource_id: types::ResponseId::ConnectorTransactionId(
<<<<<<< HEAD
                        item.response.transactionid.clone(),
=======
                        item.response.transactionid.to_owned(),
>>>>>>> 8ac4c205
                    ),
                    redirection_data: None,
                    mandate_reference: None,
                    connector_metadata: None,
                    network_txn_id: None,
<<<<<<< HEAD
                    connector_response_reference_id: item
                        .response
                        .orderid
                        .or(Some(item.response.transactionid)),
=======
                    connector_response_reference_id: Some(item.response.orderid),
                    incremental_authorization_allowed: None,
>>>>>>> 8ac4c205
                }),
                enums::AttemptStatus::CaptureInitiated,
            ),
            Response::Declined | Response::Error => (
                Err(types::ErrorResponse::foreign_from((
                    item.response,
                    item.http_code,
                ))),
                enums::AttemptStatus::CaptureFailed,
            ),
        };
        Ok(Self {
            status,
            response,
            ..item.data
        })
    }
}

#[derive(Debug, Serialize)]
pub struct NmiCancelRequest {
    #[serde(rename = "type")]
    pub transaction_type: TransactionType,
    pub security_key: Secret<String>,
    pub transactionid: String,
    pub void_reason: Option<String>,
}

impl TryFrom<&types::PaymentsCancelRouterData> for NmiCancelRequest {
    type Error = Error;
    fn try_from(item: &types::PaymentsCancelRouterData) -> Result<Self, Self::Error> {
        let auth = NmiAuthType::try_from(&item.connector_auth_type)?;
        Ok(Self {
            transaction_type: TransactionType::Void,
            security_key: auth.api_key,
            transactionid: item.request.connector_transaction_id.clone(),
            void_reason: item.request.cancellation_reason.clone(),
        })
    }
}

#[derive(Debug, Deserialize)]
pub enum Response {
    #[serde(alias = "1")]
    Approved,
    #[serde(alias = "2")]
    Declined,
    #[serde(alias = "3")]
    Error,
}

#[derive(Debug, Deserialize)]
pub struct StandardResponse {
    pub response: Response,
    pub responsetext: String,
    pub authcode: Option<String>,
    pub transactionid: String,
    pub avsresponse: Option<String>,
    pub cvvresponse: Option<String>,
    pub orderid: Option<String>,
    pub response_code: String,
}

impl<T>
    TryFrom<
        types::ResponseRouterData<
            api::SetupMandate,
            StandardResponse,
            T,
            types::PaymentsResponseData,
        >,
    > for types::RouterData<api::SetupMandate, T, types::PaymentsResponseData>
{
    type Error = Error;
    fn try_from(
        item: types::ResponseRouterData<
            api::SetupMandate,
            StandardResponse,
            T,
            types::PaymentsResponseData,
        >,
    ) -> Result<Self, Self::Error> {
        let (response, status) = match item.response.response {
            Response::Approved => (
                Ok(types::PaymentsResponseData::TransactionResponse {
                    resource_id: types::ResponseId::ConnectorTransactionId(
<<<<<<< HEAD
                        item.response.transactionid.clone(),
=======
                        item.response.transactionid.to_owned(),
>>>>>>> 8ac4c205
                    ),
                    redirection_data: None,
                    mandate_reference: None,
                    connector_metadata: None,
                    network_txn_id: None,
<<<<<<< HEAD
                    connector_response_reference_id: item
                        .response
                        .orderid
                        .or(Some(item.response.transactionid)),
=======
                    connector_response_reference_id: Some(item.response.orderid),
                    incremental_authorization_allowed: None,
>>>>>>> 8ac4c205
                }),
                enums::AttemptStatus::Charged,
            ),
            Response::Declined | Response::Error => (
                Err(types::ErrorResponse::foreign_from((
                    item.response,
                    item.http_code,
                ))),
                enums::AttemptStatus::Failure,
            ),
        };
        Ok(Self {
            status,
            response,
            ..item.data
        })
    }
}

impl ForeignFrom<(StandardResponse, u16)> for types::ErrorResponse {
    fn foreign_from((response, http_code): (StandardResponse, u16)) -> Self {
        Self {
            code: response.response_code,
            message: response.responsetext.to_owned(),
            reason: Some(response.responsetext),
            status_code: http_code,
            attempt_status: None,
            connector_transaction_id: Some(response.transactionid),
        }
    }
}

impl TryFrom<types::PaymentsResponseRouterData<StandardResponse>>
    for types::RouterData<api::Authorize, types::PaymentsAuthorizeData, types::PaymentsResponseData>
{
    type Error = Error;
    fn try_from(
        item: types::ResponseRouterData<
            api::Authorize,
            StandardResponse,
            types::PaymentsAuthorizeData,
            types::PaymentsResponseData,
        >,
    ) -> Result<Self, Self::Error> {
        let (response, status) = match item.response.response {
            Response::Approved => (
                Ok(types::PaymentsResponseData::TransactionResponse {
                    resource_id: types::ResponseId::ConnectorTransactionId(
<<<<<<< HEAD
                        item.response.transactionid.clone(),
=======
                        item.response.transactionid.to_owned(),
>>>>>>> 8ac4c205
                    ),
                    redirection_data: None,
                    mandate_reference: None,
                    connector_metadata: None,
                    network_txn_id: None,
<<<<<<< HEAD
                    connector_response_reference_id: item
                        .response
                        .orderid
                        .or(Some(item.response.transactionid)),
=======
                    connector_response_reference_id: Some(item.response.orderid),
                    incremental_authorization_allowed: None,
>>>>>>> 8ac4c205
                }),
                if let Some(diesel_models::enums::CaptureMethod::Automatic) =
                    item.data.request.capture_method
                {
                    enums::AttemptStatus::CaptureInitiated
                } else {
                    enums::AttemptStatus::Authorizing
                },
            ),
            Response::Declined | Response::Error => (
                Err(types::ErrorResponse::foreign_from((
                    item.response,
                    item.http_code,
                ))),
                enums::AttemptStatus::Failure,
            ),
        };
        Ok(Self {
            status,
            response,
            ..item.data
        })
    }
}

impl<T>
    TryFrom<types::ResponseRouterData<api::Void, StandardResponse, T, types::PaymentsResponseData>>
    for types::RouterData<api::Void, T, types::PaymentsResponseData>
{
    type Error = Error;
    fn try_from(
        item: types::ResponseRouterData<
            api::Void,
            StandardResponse,
            T,
            types::PaymentsResponseData,
        >,
    ) -> Result<Self, Self::Error> {
        let (response, status) = match item.response.response {
            Response::Approved => (
                Ok(types::PaymentsResponseData::TransactionResponse {
                    resource_id: types::ResponseId::ConnectorTransactionId(
<<<<<<< HEAD
                        item.response.transactionid.clone(),
=======
                        item.response.transactionid.to_owned(),
>>>>>>> 8ac4c205
                    ),
                    redirection_data: None,
                    mandate_reference: None,
                    connector_metadata: None,
                    network_txn_id: None,
<<<<<<< HEAD
                    connector_response_reference_id: item
                        .response
                        .orderid
                        .or(Some(item.response.transactionid)),
=======
                    connector_response_reference_id: Some(item.response.orderid),
                    incremental_authorization_allowed: None,
>>>>>>> 8ac4c205
                }),
                enums::AttemptStatus::VoidInitiated,
            ),
            Response::Declined | Response::Error => (
                Err(types::ErrorResponse::foreign_from((
                    item.response,
                    item.http_code,
                ))),
                enums::AttemptStatus::VoidFailed,
            ),
        };
        Ok(Self {
            status,
            response,
            ..item.data
        })
    }
}

#[derive(Debug, Deserialize)]
#[serde(rename_all = "snake_case")]
pub enum NmiStatus {
    Abandoned,
    Cancelled,
    Pendingsettlement,
    Pending,
    Failed,
    Complete,
    InProgress,
    Unknown,
}

impl TryFrom<types::PaymentsSyncResponseRouterData<types::Response>>
    for types::PaymentsSyncRouterData
{
    type Error = Error;
    fn try_from(
        item: types::PaymentsSyncResponseRouterData<types::Response>,
    ) -> Result<Self, Self::Error> {
        let response = SyncResponse::try_from(item.response.response.to_vec())?;
        Ok(Self {
            status: enums::AttemptStatus::from(NmiStatus::from(response.transaction.condition)),
            response: Ok(types::PaymentsResponseData::TransactionResponse {
                resource_id: types::ResponseId::ConnectorTransactionId(
                    response.transaction.transaction_id.clone(),
                ),
                redirection_data: None,
                mandate_reference: None,
                connector_metadata: None,
                network_txn_id: None,
                connector_response_reference_id: None,
                incremental_authorization_allowed: None,
            }),
            ..item.data
        })
    }
}

impl TryFrom<Vec<u8>> for SyncResponse {
    type Error = Error;
    fn try_from(bytes: Vec<u8>) -> Result<Self, Self::Error> {
        let query_response = String::from_utf8(bytes)
            .into_report()
            .change_context(errors::ConnectorError::ResponseDeserializationFailed)?;
        query_response
            .parse_xml::<Self>()
            .into_report()
            .change_context(errors::ConnectorError::ResponseDeserializationFailed)
    }
}

impl TryFrom<Vec<u8>> for NmiRefundSyncResponse {
    type Error = Error;
    fn try_from(bytes: Vec<u8>) -> Result<Self, Self::Error> {
        let query_response = String::from_utf8(bytes)
            .into_report()
            .change_context(errors::ConnectorError::ResponseDeserializationFailed)?;
        query_response
            .parse_xml::<Self>()
            .into_report()
            .change_context(errors::ConnectorError::ResponseDeserializationFailed)
    }
}

impl From<NmiStatus> for enums::AttemptStatus {
    fn from(item: NmiStatus) -> Self {
        match item {
            NmiStatus::Abandoned => Self::AuthenticationFailed,
            NmiStatus::Cancelled => Self::Voided,
            NmiStatus::Pending => Self::Authorized,
            NmiStatus::Pendingsettlement | NmiStatus::Complete => Self::Charged,
            NmiStatus::InProgress => Self::AuthenticationPending,
            NmiStatus::Failed | NmiStatus::Unknown => Self::Failure,
        }
    }
}

// REFUND :
#[derive(Debug, Serialize)]
pub struct NmiRefundRequest {
    #[serde(rename = "type")]
    transaction_type: TransactionType,
    security_key: Secret<String>,
    transactionid: String,
    orderid: String,
    amount: f64,
}

impl<F> TryFrom<&NmiRouterData<&types::RefundsRouterData<F>>> for NmiRefundRequest {
    type Error = Error;
    fn try_from(item: &NmiRouterData<&types::RefundsRouterData<F>>) -> Result<Self, Self::Error> {
        let auth_type: NmiAuthType = (&item.router_data.connector_auth_type).try_into()?;
        Ok(Self {
            transaction_type: TransactionType::Refund,
            security_key: auth_type.api_key,
            transactionid: item.router_data.request.connector_transaction_id.clone(),
            orderid: item.router_data.request.refund_id.clone(),
            amount: item.amount,
        })
    }
}

impl TryFrom<types::RefundsResponseRouterData<api::Execute, StandardResponse>>
    for types::RefundsRouterData<api::Execute>
{
    type Error = Error;
    fn try_from(
        item: types::RefundsResponseRouterData<api::Execute, StandardResponse>,
    ) -> Result<Self, Self::Error> {
        let refund_status = enums::RefundStatus::from(item.response.response);
        Ok(Self {
            response: Ok(types::RefundsResponseData {
                connector_refund_id: item.response.orderid,
                refund_status,
            }),
            ..item.data
        })
    }
}

impl TryFrom<types::RefundsResponseRouterData<api::Capture, StandardResponse>>
    for types::RefundsRouterData<api::Capture>
{
    type Error = Error;
    fn try_from(
        item: types::RefundsResponseRouterData<api::Capture, StandardResponse>,
    ) -> Result<Self, Self::Error> {
        let refund_status = enums::RefundStatus::from(item.response.response);
        Ok(Self {
            response: Ok(types::RefundsResponseData {
                connector_refund_id: item.response.transactionid,
                refund_status,
            }),
            ..item.data
        })
    }
}

impl From<Response> for enums::RefundStatus {
    fn from(item: Response) -> Self {
        match item {
            Response::Approved => Self::Pending,
            Response::Declined | Response::Error => Self::Failure,
        }
    }
}

impl TryFrom<&types::RefundSyncRouterData> for NmiSyncRequest {
    type Error = Error;
    fn try_from(item: &types::RefundSyncRouterData) -> Result<Self, Self::Error> {
        let auth = NmiAuthType::try_from(&item.connector_auth_type)?;

        Ok(Self {
            security_key: auth.api_key,
            order_id: item
                .request
                .connector_refund_id
                .clone()
                .ok_or(errors::ConnectorError::MissingConnectorRefundID)?,
        })
    }
}

impl TryFrom<types::RefundsResponseRouterData<api::RSync, types::Response>>
    for types::RefundsRouterData<api::RSync>
{
    type Error = Error;
    fn try_from(
        item: types::RefundsResponseRouterData<api::RSync, types::Response>,
    ) -> Result<Self, Self::Error> {
        let response = NmiRefundSyncResponse::try_from(item.response.response.to_vec())?;
        let refund_status =
            enums::RefundStatus::from(NmiStatus::from(response.transaction.condition));
        Ok(Self {
            response: Ok(types::RefundsResponseData {
                connector_refund_id: response.transaction.order_id,
                refund_status,
            }),
            ..item.data
        })
    }
}

impl From<NmiStatus> for enums::RefundStatus {
    fn from(item: NmiStatus) -> Self {
        match item {
            NmiStatus::Abandoned
            | NmiStatus::Cancelled
            | NmiStatus::Failed
            | NmiStatus::Unknown => Self::Failure,
            NmiStatus::Pending | NmiStatus::InProgress => Self::Pending,
            NmiStatus::Pendingsettlement | NmiStatus::Complete => Self::Success,
        }
    }
}

impl From<String> for NmiStatus {
    fn from(value: String) -> Self {
        match value.as_str() {
            "abandoned" => Self::Abandoned,
            "canceled" => Self::Cancelled,
            "in_progress" => Self::InProgress,
            "pendingsettlement" => Self::Pendingsettlement,
            "complete" => Self::Complete,
            "failed" => Self::Failed,
            "unknown" => Self::Unknown,
            // Other than above values only pending is possible, since value is a string handling this as default
            _ => Self::Pending,
        }
    }
}

#[derive(Debug, Deserialize, Serialize)]
pub struct SyncTransactionResponse {
    pub transaction_id: String,
    pub condition: String,
}

#[derive(Debug, Deserialize, Serialize)]
pub struct SyncResponse {
    pub transaction: SyncTransactionResponse,
}

#[derive(Debug, Deserialize)]
pub struct RefundSyncBody {
    order_id: String,
    condition: String,
}

#[derive(Debug, Deserialize)]
struct NmiRefundSyncResponse {
    transaction: RefundSyncBody,
}

#[derive(Debug, Deserialize)]
pub struct NmiWebhookObjectReference {
    pub event_body: NmiReferenceBody,
}

#[derive(Debug, Deserialize)]
pub struct NmiReferenceBody {
    pub order_id: String,
    pub action: NmiActionBody,
}

#[derive(Debug, Deserialize, Serialize)]
pub struct NmiActionBody {
    pub action_type: NmiActionType,
}

#[derive(Debug, Deserialize, Serialize)]
#[serde(rename_all = "lowercase")]
pub enum NmiActionType {
    Auth,
    Capture,
    Credit,
    Refund,
    Sale,
    Void,
}

#[derive(Debug, Deserialize)]
pub struct NmiWebhookEventBody {
    pub event_type: NmiWebhookEventType,
}

#[derive(Debug, Deserialize, Serialize)]
pub enum NmiWebhookEventType {
    #[serde(rename = "transaction.sale.success")]
    SaleSuccess,
    #[serde(rename = "transaction.sale.failure")]
    SaleFailure,
    #[serde(rename = "transaction.sale.unknown")]
    SaleUnknown,
    #[serde(rename = "transaction.auth.success")]
    AuthSuccess,
    #[serde(rename = "transaction.auth.failure")]
    AuthFailure,
    #[serde(rename = "transaction.auth.unknown")]
    AuthUnknown,
    #[serde(rename = "transaction.refund.success")]
    RefundSuccess,
    #[serde(rename = "transaction.refund.failure")]
    RefundFailure,
    #[serde(rename = "transaction.refund.unknown")]
    RefundUnknown,
    #[serde(rename = "transaction.void.success")]
    VoidSuccess,
    #[serde(rename = "transaction.void.failure")]
    VoidFailure,
    #[serde(rename = "transaction.void.unknown")]
    VoidUnknown,
    #[serde(rename = "transaction.capture.success")]
    CaptureSuccess,
    #[serde(rename = "transaction.capture.failure")]
    CaptureFailure,
    #[serde(rename = "transaction.capture.unknown")]
    CaptureUnknown,
}

impl ForeignFrom<NmiWebhookEventType> for webhooks::IncomingWebhookEvent {
    fn foreign_from(status: NmiWebhookEventType) -> Self {
        match status {
            NmiWebhookEventType::SaleSuccess => Self::PaymentIntentSuccess,
            NmiWebhookEventType::SaleFailure => Self::PaymentIntentFailure,
            NmiWebhookEventType::RefundSuccess => Self::RefundSuccess,
            NmiWebhookEventType::RefundFailure => Self::RefundFailure,
            NmiWebhookEventType::VoidSuccess => Self::PaymentIntentCancelled,
            NmiWebhookEventType::AuthSuccess => Self::PaymentIntentAuthorizationSuccess,
            NmiWebhookEventType::CaptureSuccess => Self::PaymentIntentCaptureSuccess,
            NmiWebhookEventType::AuthFailure => Self::PaymentIntentAuthorizationFailure,
            NmiWebhookEventType::CaptureFailure => Self::PaymentIntentCaptureFailure,
            NmiWebhookEventType::VoidFailure => Self::PaymentIntentCancelFailure,
            NmiWebhookEventType::SaleUnknown
            | NmiWebhookEventType::RefundUnknown
            | NmiWebhookEventType::AuthUnknown
            | NmiWebhookEventType::VoidUnknown
            | NmiWebhookEventType::CaptureUnknown => Self::EventNotSupported,
        }
    }
}

#[derive(Debug, Deserialize, Serialize)]
pub struct NmiWebhookBody {
    pub event_body: NmiWebhookObject,
}

#[derive(Debug, Deserialize, Serialize)]
pub struct NmiWebhookObject {
    pub transaction_id: String,
    pub order_id: String,
    pub condition: String,
    pub action: NmiActionBody,
}

impl TryFrom<&NmiWebhookBody> for SyncResponse {
    type Error = Error;
    fn try_from(item: &NmiWebhookBody) -> Result<Self, Self::Error> {
        let transaction = SyncTransactionResponse {
            transaction_id: item.event_body.transaction_id.to_owned(),
            condition: item.event_body.condition.to_owned(),
        };

        Ok(Self { transaction })
    }
}<|MERGE_RESOLUTION|>--- conflicted
+++ resolved
@@ -633,25 +633,14 @@
             Response::Approved => (
                 Ok(types::PaymentsResponseData::TransactionResponse {
                     resource_id: types::ResponseId::ConnectorTransactionId(
-<<<<<<< HEAD
-                        item.response.transactionid.clone(),
-=======
                         item.response.transactionid.to_owned(),
->>>>>>> 8ac4c205
                     ),
                     redirection_data: None,
                     mandate_reference: None,
                     connector_metadata: None,
                     network_txn_id: None,
-<<<<<<< HEAD
-                    connector_response_reference_id: item
-                        .response
-                        .orderid
-                        .or(Some(item.response.transactionid)),
-=======
                     connector_response_reference_id: Some(item.response.orderid),
                     incremental_authorization_allowed: None,
->>>>>>> 8ac4c205
                 }),
                 enums::AttemptStatus::CaptureInitiated,
             ),
@@ -711,7 +700,7 @@
     pub transactionid: String,
     pub avsresponse: Option<String>,
     pub cvvresponse: Option<String>,
-    pub orderid: Option<String>,
+    pub orderid: String,
     pub response_code: String,
 }
 
@@ -738,25 +727,14 @@
             Response::Approved => (
                 Ok(types::PaymentsResponseData::TransactionResponse {
                     resource_id: types::ResponseId::ConnectorTransactionId(
-<<<<<<< HEAD
                         item.response.transactionid.clone(),
-=======
-                        item.response.transactionid.to_owned(),
->>>>>>> 8ac4c205
                     ),
                     redirection_data: None,
                     mandate_reference: None,
                     connector_metadata: None,
                     network_txn_id: None,
-<<<<<<< HEAD
-                    connector_response_reference_id: item
-                        .response
-                        .orderid
-                        .or(Some(item.response.transactionid)),
-=======
                     connector_response_reference_id: Some(item.response.orderid),
                     incremental_authorization_allowed: None,
->>>>>>> 8ac4c205
                 }),
                 enums::AttemptStatus::Charged,
             ),
@@ -805,25 +783,14 @@
             Response::Approved => (
                 Ok(types::PaymentsResponseData::TransactionResponse {
                     resource_id: types::ResponseId::ConnectorTransactionId(
-<<<<<<< HEAD
                         item.response.transactionid.clone(),
-=======
-                        item.response.transactionid.to_owned(),
->>>>>>> 8ac4c205
                     ),
                     redirection_data: None,
                     mandate_reference: None,
                     connector_metadata: None,
                     network_txn_id: None,
-<<<<<<< HEAD
-                    connector_response_reference_id: item
-                        .response
-                        .orderid
-                        .or(Some(item.response.transactionid)),
-=======
                     connector_response_reference_id: Some(item.response.orderid),
                     incremental_authorization_allowed: None,
->>>>>>> 8ac4c205
                 }),
                 if let Some(diesel_models::enums::CaptureMethod::Automatic) =
                     item.data.request.capture_method
@@ -866,25 +833,14 @@
             Response::Approved => (
                 Ok(types::PaymentsResponseData::TransactionResponse {
                     resource_id: types::ResponseId::ConnectorTransactionId(
-<<<<<<< HEAD
                         item.response.transactionid.clone(),
-=======
-                        item.response.transactionid.to_owned(),
->>>>>>> 8ac4c205
                     ),
                     redirection_data: None,
                     mandate_reference: None,
                     connector_metadata: None,
                     network_txn_id: None,
-<<<<<<< HEAD
-                    connector_response_reference_id: item
-                        .response
-                        .orderid
-                        .or(Some(item.response.transactionid)),
-=======
                     connector_response_reference_id: Some(item.response.orderid),
                     incremental_authorization_allowed: None,
->>>>>>> 8ac4c205
                 }),
                 enums::AttemptStatus::VoidInitiated,
             ),
