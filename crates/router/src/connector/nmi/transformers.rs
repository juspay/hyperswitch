use api_models::webhooks;
use cards::CardNumber;
use common_enums::CountryAlpha2;
use common_utils::{
    errors::CustomResult,
    ext_traits::XmlExt,
    pii::{self, Email},
};
use error_stack::{Report, ResultExt};
use masking::{ExposeInterface, PeekInterface, Secret};
use serde::{Deserialize, Serialize};

use crate::{
    connector::utils::{
        self, AddressDetailsData, PaymentsAuthorizeRequestData,
        PaymentsCompleteAuthorizeRequestData, RouterData,
    },
    core::errors,
    services,
    types::{self, api, domain, storage::enums, transformers::ForeignFrom, ConnectorAuthType},
};

type Error = Report<errors::ConnectorError>;

#[derive(Debug, Serialize)]
#[serde(rename_all = "lowercase")]
pub enum TransactionType {
    Auth,
    Capture,
    Refund,
    Sale,
    Validate,
    Void,
}

pub struct NmiAuthType {
    pub(super) api_key: Secret<String>,
    pub(super) public_key: Option<Secret<String>>,
}

impl TryFrom<&ConnectorAuthType> for NmiAuthType {
    type Error = Error;
    fn try_from(auth_type: &ConnectorAuthType) -> Result<Self, Self::Error> {
        match auth_type {
            types::ConnectorAuthType::HeaderKey { api_key } => Ok(Self {
                api_key: api_key.to_owned(),
                public_key: None,
            }),
            types::ConnectorAuthType::BodyKey { api_key, key1 } => Ok(Self {
                api_key: api_key.to_owned(),
                public_key: Some(key1.to_owned()),
            }),
            _ => Err(errors::ConnectorError::FailedToObtainAuthType.into()),
        }
    }
}

#[derive(Debug, Serialize)]
pub struct NmiRouterData<T> {
    pub amount: f64,
    pub router_data: T,
}

impl<T>
    TryFrom<(
        &types::api::CurrencyUnit,
        types::storage::enums::Currency,
        i64,
        T,
    )> for NmiRouterData<T>
{
    type Error = Report<errors::ConnectorError>;

    fn try_from(
        (_currency_unit, currency, amount, router_data): (
            &types::api::CurrencyUnit,
            types::storage::enums::Currency,
            i64,
            T,
        ),
    ) -> Result<Self, Self::Error> {
        Ok(Self {
            amount: utils::to_currency_base_unit_asf64(amount, currency)?,
            router_data,
        })
    }
}

#[derive(Debug, Serialize)]
pub struct NmiVaultRequest {
    security_key: Secret<String>,
    ccnumber: CardNumber,
    ccexp: Secret<String>,
    cvv: Secret<String>,
    first_name: Secret<String>,
    last_name: Secret<String>,
    address1: Option<Secret<String>>,
    address2: Option<Secret<String>>,
    city: Option<String>,
    state: Option<Secret<String>>,
    zip: Option<Secret<String>>,
    country: Option<CountryAlpha2>,
    customer_vault: CustomerAction,
}

#[derive(Debug, Serialize)]
#[serde(rename_all = "snake_case")]
pub enum CustomerAction {
    AddCustomer,
    UpdateCustomer,
}

impl TryFrom<&types::PaymentsPreProcessingRouterData> for NmiVaultRequest {
    type Error = Error;
    fn try_from(item: &types::PaymentsPreProcessingRouterData) -> Result<Self, Self::Error> {
        let auth_type: NmiAuthType = (&item.connector_auth_type).try_into()?;
        let (ccnumber, ccexp, cvv) = get_card_details(item.request.payment_method_data.clone())?;
        let billing_details = item.get_billing_address()?;

        Ok(Self {
            security_key: auth_type.api_key,
            ccnumber,
            ccexp,
            cvv,
            first_name: billing_details.get_first_name()?.to_owned(),
            last_name: billing_details.get_last_name()?.to_owned(),
            address1: billing_details.line1.clone(),
            address2: billing_details.line2.clone(),
            city: billing_details.city.clone(),
            state: billing_details.state.clone(),
            country: billing_details.country,
            zip: billing_details.zip.clone(),
            customer_vault: CustomerAction::AddCustomer,
        })
    }
}

fn get_card_details(
    payment_method_data: Option<domain::PaymentMethodData>,
) -> CustomResult<(CardNumber, Secret<String>, Secret<String>), errors::ConnectorError> {
    match payment_method_data {
        Some(domain::PaymentMethodData::Card(ref card_details)) => Ok((
            card_details.card_number.clone(),
            utils::CardData::get_card_expiry_month_year_2_digit_with_delimiter(
                card_details,
                "".to_string(),
            )?,
            card_details.card_cvc.clone(),
        )),
        _ => Err(errors::ConnectorError::NotImplemented(
            utils::get_unimplemented_payment_method_error_message("Nmi"),
        )
        .into()),
    }
}

#[derive(Debug, Deserialize, Serialize)]
pub struct NmiVaultResponse {
    pub response: Response,
    pub responsetext: String,
    pub customer_vault_id: Option<Secret<String>>,
    pub response_code: String,
    pub transactionid: String,
}

impl
    TryFrom<
        types::ResponseRouterData<
            api::PreProcessing,
            NmiVaultResponse,
            types::PaymentsPreProcessingData,
            types::PaymentsResponseData,
        >,
    > for types::PaymentsPreProcessingRouterData
{
    type Error = Error;
    fn try_from(
        item: types::ResponseRouterData<
            api::PreProcessing,
            NmiVaultResponse,
            types::PaymentsPreProcessingData,
            types::PaymentsResponseData,
        >,
    ) -> Result<Self, Self::Error> {
        let auth_type: NmiAuthType = (&item.data.connector_auth_type).try_into()?;
        let amount_data =
            item.data
                .request
                .amount
                .ok_or(errors::ConnectorError::MissingRequiredField {
                    field_name: "amount",
                })?;
        let currency_data =
            item.data
                .request
                .currency
                .ok_or(errors::ConnectorError::MissingRequiredField {
                    field_name: "currency",
                })?;
        let (response, status) = match item.response.response {
            Response::Approved => (
                Ok(types::PaymentsResponseData::TransactionResponse {
                    resource_id: types::ResponseId::NoResponseId,
                    redirection_data: Some(services::RedirectForm::Nmi {
                        amount: utils::to_currency_base_unit_asf64(
                            amount_data,
                            currency_data.to_owned(),
                        )?
                        .to_string(),
                        currency: currency_data,
                        customer_vault_id: item
                            .response
                            .customer_vault_id
                            .ok_or(errors::ConnectorError::MissingRequiredField {
                                field_name: "customer_vault_id",
                            })?
                            .peek()
                            .to_string(),
                        public_key: auth_type.public_key.ok_or(
                            errors::ConnectorError::InvalidConnectorConfig {
                                config: "public_key",
                            },
                        )?,
                        order_id: item.data.connector_request_reference_id.clone(),
                    }),
                    mandate_reference: None,
                    connector_metadata: None,
                    network_txn_id: None,
                    connector_response_reference_id: Some(item.response.transactionid),
                    incremental_authorization_allowed: None,
                }),
                enums::AttemptStatus::AuthenticationPending,
            ),
            Response::Declined | Response::Error => (
                Err(types::ErrorResponse {
                    code: item.response.response_code,
                    message: item.response.responsetext.to_owned(),
                    reason: Some(item.response.responsetext),
                    status_code: item.http_code,
                    attempt_status: None,
                    connector_transaction_id: Some(item.response.transactionid),
                }),
                enums::AttemptStatus::Failure,
            ),
        };
        Ok(Self {
            status,
            response,
            ..item.data
        })
    }
}

#[derive(Debug, Serialize)]
pub struct NmiCompleteRequest {
    amount: f64,
    #[serde(rename = "type")]
    transaction_type: TransactionType,
    security_key: Secret<String>,
    orderid: Option<String>,
    customer_vault_id: Secret<String>,
    email: Option<Email>,
    cardholder_auth: Option<String>,
    cavv: Option<String>,
    xid: Option<String>,
    eci: Option<String>,
    cvv: Secret<String>,
    three_ds_version: Option<String>,
    directory_server_id: Option<Secret<String>>,
}

#[derive(Debug, Deserialize)]
#[serde(rename_all = "camelCase")]
#[serde(untagged)]
pub enum NmiRedirectResponse {
    NmiRedirectResponseData(NmiRedirectResponseData),
    NmiErrorResponseData(NmiErrorResponseData),
}

#[derive(Debug, Deserialize)]
#[serde(rename_all = "camelCase")]
pub struct NmiErrorResponseData {
    pub code: String,
    pub message: String,
}

#[derive(Debug, Deserialize)]
#[serde(rename_all = "camelCase")]
pub struct NmiRedirectResponseData {
    cavv: Option<String>,
    xid: Option<String>,
    eci: Option<String>,
    card_holder_auth: Option<String>,
    three_ds_version: Option<String>,
    order_id: Option<String>,
    directory_server_id: Option<Secret<String>>,
    customer_vault_id: Secret<String>,
}

impl TryFrom<&NmiRouterData<&types::PaymentsCompleteAuthorizeRouterData>> for NmiCompleteRequest {
    type Error = Error;
    fn try_from(
        item: &NmiRouterData<&types::PaymentsCompleteAuthorizeRouterData>,
    ) -> Result<Self, Self::Error> {
        let transaction_type = match item.router_data.request.is_auto_capture()? {
            true => TransactionType::Sale,
            false => TransactionType::Auth,
        };
        let auth_type: NmiAuthType = (&item.router_data.connector_auth_type).try_into()?;
        let payload_data = item
            .router_data
            .request
            .get_redirect_response_payload()?
            .expose();

        let three_ds_data: NmiRedirectResponseData = serde_json::from_value(payload_data)
            .change_context(errors::ConnectorError::MissingConnectorRedirectionPayload {
                field_name: "three_ds_data",
            })?;

        let (_, _, cvv) = get_card_details(item.router_data.request.payment_method_data.clone())?;

        Ok(Self {
            amount: item.amount,
            transaction_type,
            security_key: auth_type.api_key,
            orderid: three_ds_data.order_id,
            customer_vault_id: three_ds_data.customer_vault_id,
            email: item.router_data.request.email.clone(),
            cvv,
            cardholder_auth: three_ds_data.card_holder_auth,
            cavv: three_ds_data.cavv,
            xid: three_ds_data.xid,
            eci: three_ds_data.eci,
            three_ds_version: three_ds_data.three_ds_version,
            directory_server_id: three_ds_data.directory_server_id,
        })
    }
}

#[derive(Debug, Deserialize, Serialize)]
pub struct NmiCompleteResponse {
    pub response: Response,
    pub responsetext: String,
    pub authcode: Option<String>,
    pub transactionid: String,
    pub avsresponse: Option<String>,
    pub cvvresponse: Option<String>,
    pub orderid: String,
    pub response_code: String,
}

impl
    TryFrom<
        types::ResponseRouterData<
            api::CompleteAuthorize,
            NmiCompleteResponse,
            types::CompleteAuthorizeData,
            types::PaymentsResponseData,
        >,
    > for types::PaymentsCompleteAuthorizeRouterData
{
    type Error = Error;
    fn try_from(
        item: types::ResponseRouterData<
            api::CompleteAuthorize,
            NmiCompleteResponse,
            types::CompleteAuthorizeData,
            types::PaymentsResponseData,
        >,
    ) -> Result<Self, Self::Error> {
        let (response, status) = match item.response.response {
            Response::Approved => (
                Ok(types::PaymentsResponseData::TransactionResponse {
                    resource_id: types::ResponseId::ConnectorTransactionId(
                        item.response.transactionid,
                    ),
                    redirection_data: None,
                    mandate_reference: None,
                    connector_metadata: None,
                    network_txn_id: None,
                    connector_response_reference_id: Some(item.response.orderid),
                    incremental_authorization_allowed: None,
                }),
                if let Some(diesel_models::enums::CaptureMethod::Automatic) =
                    item.data.request.capture_method
                {
                    enums::AttemptStatus::CaptureInitiated
                } else {
                    enums::AttemptStatus::Authorizing
                },
            ),
            Response::Declined | Response::Error => (
                Err(types::ErrorResponse::foreign_from((
                    item.response,
                    item.http_code,
                ))),
                enums::AttemptStatus::Failure,
            ),
        };
        Ok(Self {
            status,
            response,
            ..item.data
        })
    }
}

impl ForeignFrom<(NmiCompleteResponse, u16)> for types::ErrorResponse {
    fn foreign_from((response, http_code): (NmiCompleteResponse, u16)) -> Self {
        Self {
            code: response.response_code,
            message: response.responsetext.to_owned(),
            reason: Some(response.responsetext),
            status_code: http_code,
            attempt_status: None,
            connector_transaction_id: Some(response.transactionid),
        }
    }
}

#[derive(Debug, Serialize)]
pub struct NmiPaymentsRequest {
    #[serde(rename = "type")]
    transaction_type: TransactionType,
    amount: f64,
    security_key: Secret<String>,
    currency: enums::Currency,
    #[serde(flatten)]
    payment_method: PaymentMethod,
    #[serde(flatten)]
    merchant_defined_field: Option<NmiMerchantDefinedField>,
    orderid: String,
}

#[derive(Debug, Serialize)]
pub struct NmiMerchantDefinedField {
    #[serde(flatten)]
    inner: std::collections::BTreeMap<String, Secret<String>>,
}

impl NmiMerchantDefinedField {
    pub fn new(metadata: &pii::SecretSerdeValue) -> Self {
        let metadata_as_string = metadata.peek().to_string();
        let hash_map: std::collections::BTreeMap<String, serde_json::Value> =
            serde_json::from_str(&metadata_as_string).unwrap_or(std::collections::BTreeMap::new());
        let inner = hash_map
            .into_iter()
            .enumerate()
            .map(|(index, (hs_key, hs_value))| {
                let nmi_key = format!("merchant_defined_field_{}", index + 1);
                let nmi_value = format!("{hs_key}={hs_value}");
                (nmi_key, Secret::new(nmi_value))
            })
            .collect();
        Self { inner }
    }
}

#[derive(Debug, Serialize)]
#[serde(untagged)]
pub enum PaymentMethod {
    Card(Box<CardData>),
    GPay(Box<GooglePayData>),
    ApplePay(Box<ApplePayData>),
}

#[derive(Debug, Serialize)]
pub struct CardData {
    ccnumber: CardNumber,
    ccexp: Secret<String>,
    cvv: Secret<String>,
}

#[derive(Debug, Serialize)]
pub struct GooglePayData {
    googlepay_payment_data: Secret<String>,
}

#[derive(Debug, Serialize)]
pub struct ApplePayData {
    applepay_payment_data: Secret<String>,
}

impl TryFrom<&NmiRouterData<&types::PaymentsAuthorizeRouterData>> for NmiPaymentsRequest {
    type Error = Error;
    fn try_from(
        item: &NmiRouterData<&types::PaymentsAuthorizeRouterData>,
    ) -> Result<Self, Self::Error> {
        let transaction_type = match item.router_data.request.is_auto_capture()? {
            true => TransactionType::Sale,
            false => TransactionType::Auth,
        };
        let auth_type: NmiAuthType = (&item.router_data.connector_auth_type).try_into()?;
        let amount = item.amount;
        let payment_method =
            PaymentMethod::try_from(&item.router_data.request.payment_method_data)?;

        Ok(Self {
            transaction_type,
            security_key: auth_type.api_key,
            amount,
            currency: item.router_data.request.currency,
            payment_method,
            merchant_defined_field: item
                .router_data
                .request
                .metadata
                .as_ref()
                .map(NmiMerchantDefinedField::new),
            orderid: item.router_data.connector_request_reference_id.clone(),
        })
    }
}

impl TryFrom<&domain::PaymentMethodData> for PaymentMethod {
    type Error = Error;
    fn try_from(payment_method_data: &domain::PaymentMethodData) -> Result<Self, Self::Error> {
        match &payment_method_data {
            domain::PaymentMethodData::Card(ref card) => Ok(Self::try_from(card)?),
            domain::PaymentMethodData::Wallet(ref wallet_type) => match wallet_type {
<<<<<<< HEAD
                domain::WalletData::GooglePay(ref googlepay_data) => Ok(Self::from(googlepay_data)),
                domain::WalletData::ApplePay(ref applepay_data) => Ok(Self::from(applepay_data)),
                domain::WalletData::AliPayQr(_)
                | domain::WalletData::AliPayRedirect(_)
                | domain::WalletData::AliPayHkRedirect(_)
                | domain::WalletData::MomoRedirect(_)
                | domain::WalletData::KakaoPayRedirect(_)
                | domain::WalletData::GoPayRedirect(_)
                | domain::WalletData::GcashRedirect(_)
                | domain::WalletData::ApplePayRedirect(_)
                | domain::WalletData::ApplePayThirdPartySdk(_)
                | domain::WalletData::DanaRedirect {}
                | domain::WalletData::GooglePayRedirect(_)
                | domain::WalletData::GooglePayThirdPartySdk(_)
                | domain::WalletData::MbWayRedirect(_)
                | domain::WalletData::MobilePayRedirect(_)
                | domain::WalletData::PaypalRedirect(_)
                | domain::WalletData::PaypalSdk(_)
                | domain::WalletData::SamsungPay(_)
                | domain::WalletData::TwintRedirect {}
                | domain::WalletData::VippsRedirect {}
                | domain::WalletData::TouchNGoRedirect(_)
                | domain::WalletData::WeChatPayRedirect(_)
                | domain::WalletData::WeChatPayQr(_)
                | domain::WalletData::CashappQr(_)
                | domain::WalletData::SwishQr(_) => Err(errors::ConnectorError::NotImplemented(
                    utils::get_unimplemented_payment_method_error_message("nmi"),
                ))
                .into_report(),
=======
                api_models::payments::WalletData::GooglePay(ref googlepay_data) => {
                    Ok(Self::from(googlepay_data))
                }
                api_models::payments::WalletData::ApplePay(ref applepay_data) => {
                    Ok(Self::from(applepay_data))
                }
                api_models::payments::WalletData::AliPayQr(_)
                | api_models::payments::WalletData::AliPayRedirect(_)
                | api_models::payments::WalletData::AliPayHkRedirect(_)
                | api_models::payments::WalletData::MomoRedirect(_)
                | api_models::payments::WalletData::KakaoPayRedirect(_)
                | api_models::payments::WalletData::GoPayRedirect(_)
                | api_models::payments::WalletData::GcashRedirect(_)
                | api_models::payments::WalletData::ApplePayRedirect(_)
                | api_models::payments::WalletData::ApplePayThirdPartySdk(_)
                | api_models::payments::WalletData::DanaRedirect {}
                | api_models::payments::WalletData::GooglePayRedirect(_)
                | api_models::payments::WalletData::GooglePayThirdPartySdk(_)
                | api_models::payments::WalletData::MbWayRedirect(_)
                | api_models::payments::WalletData::MobilePayRedirect(_)
                | api_models::payments::WalletData::PaypalRedirect(_)
                | api_models::payments::WalletData::PaypalSdk(_)
                | api_models::payments::WalletData::SamsungPay(_)
                | api_models::payments::WalletData::TwintRedirect {}
                | api_models::payments::WalletData::VippsRedirect {}
                | api_models::payments::WalletData::TouchNGoRedirect(_)
                | api_models::payments::WalletData::WeChatPayRedirect(_)
                | api_models::payments::WalletData::WeChatPayQr(_)
                | api_models::payments::WalletData::CashappQr(_)
                | api_models::payments::WalletData::SwishQr(_) => {
                    Err(errors::ConnectorError::NotImplemented(
                        utils::get_unimplemented_payment_method_error_message("nmi"),
                    )
                    .into())
                }
>>>>>>> 9cce1520
            },
            domain::PaymentMethodData::CardRedirect(_)
            | domain::PaymentMethodData::PayLater(_)
            | domain::PaymentMethodData::BankRedirect(_)
            | domain::PaymentMethodData::BankDebit(_)
            | domain::PaymentMethodData::BankTransfer(_)
            | domain::PaymentMethodData::Crypto(_)
            | domain::PaymentMethodData::MandatePayment
            | domain::PaymentMethodData::Reward
            | domain::PaymentMethodData::Upi(_)
            | domain::PaymentMethodData::Voucher(_)
            | domain::PaymentMethodData::GiftCard(_)
            | domain::PaymentMethodData::CardToken(_) => {
                Err(errors::ConnectorError::NotImplemented(
                    utils::get_unimplemented_payment_method_error_message("nmi"),
<<<<<<< HEAD
                ))
                .into_report()
=======
                )
                .into())
>>>>>>> 9cce1520
            }
        }
    }
}

impl TryFrom<&domain::payments::Card> for PaymentMethod {
    type Error = Error;
    fn try_from(card: &domain::payments::Card) -> Result<Self, Self::Error> {
        let ccexp = utils::CardData::get_card_expiry_month_year_2_digit_with_delimiter(
            card,
            "".to_string(),
        )?;
        let card = CardData {
            ccnumber: card.card_number.clone(),
            ccexp,
            cvv: card.card_cvc.clone(),
        };
        Ok(Self::Card(Box::new(card)))
    }
}

impl From<&domain::GooglePayWalletData> for PaymentMethod {
    fn from(wallet_data: &domain::GooglePayWalletData) -> Self {
        let gpay_data = GooglePayData {
            googlepay_payment_data: Secret::new(wallet_data.tokenization_data.token.clone()),
        };
        Self::GPay(Box::new(gpay_data))
    }
}

impl From<&domain::ApplePayWalletData> for PaymentMethod {
    fn from(wallet_data: &domain::ApplePayWalletData) -> Self {
        let apple_pay_data = ApplePayData {
            applepay_payment_data: Secret::new(wallet_data.payment_data.clone()),
        };
        Self::ApplePay(Box::new(apple_pay_data))
    }
}

impl TryFrom<&types::SetupMandateRouterData> for NmiPaymentsRequest {
    type Error = Error;
    fn try_from(item: &types::SetupMandateRouterData) -> Result<Self, Self::Error> {
        let auth_type: NmiAuthType = (&item.connector_auth_type).try_into()?;
        let payment_method = PaymentMethod::try_from(&item.request.payment_method_data)?;
        Ok(Self {
            transaction_type: TransactionType::Validate,
            security_key: auth_type.api_key,
            amount: 0.0,
            currency: item.request.currency,
            payment_method,
            merchant_defined_field: None,
            orderid: item.connector_request_reference_id.clone(),
        })
    }
}

#[derive(Debug, Serialize)]
pub struct NmiSyncRequest {
    pub order_id: String,
    pub security_key: Secret<String>,
}

impl TryFrom<&types::PaymentsSyncRouterData> for NmiSyncRequest {
    type Error = Error;
    fn try_from(item: &types::PaymentsSyncRouterData) -> Result<Self, Self::Error> {
        let auth = NmiAuthType::try_from(&item.connector_auth_type)?;
        Ok(Self {
            security_key: auth.api_key,
            order_id: item.attempt_id.clone(),
        })
    }
}

#[derive(Debug, Serialize)]
pub struct NmiCaptureRequest {
    #[serde(rename = "type")]
    pub transaction_type: TransactionType,
    pub security_key: Secret<String>,
    pub transactionid: String,
    pub amount: Option<f64>,
}

impl TryFrom<&NmiRouterData<&types::PaymentsCaptureRouterData>> for NmiCaptureRequest {
    type Error = Error;
    fn try_from(
        item: &NmiRouterData<&types::PaymentsCaptureRouterData>,
    ) -> Result<Self, Self::Error> {
        let auth = NmiAuthType::try_from(&item.router_data.connector_auth_type)?;
        Ok(Self {
            transaction_type: TransactionType::Capture,
            security_key: auth.api_key,
            transactionid: item.router_data.request.connector_transaction_id.clone(),
            amount: Some(item.amount),
        })
    }
}

impl
    TryFrom<
        types::ResponseRouterData<
            api::Capture,
            StandardResponse,
            types::PaymentsCaptureData,
            types::PaymentsResponseData,
        >,
    > for types::RouterData<api::Capture, types::PaymentsCaptureData, types::PaymentsResponseData>
{
    type Error = Error;
    fn try_from(
        item: types::ResponseRouterData<
            api::Capture,
            StandardResponse,
            types::PaymentsCaptureData,
            types::PaymentsResponseData,
        >,
    ) -> Result<Self, Self::Error> {
        let (response, status) = match item.response.response {
            Response::Approved => (
                Ok(types::PaymentsResponseData::TransactionResponse {
                    resource_id: types::ResponseId::ConnectorTransactionId(
                        item.response.transactionid.to_owned(),
                    ),
                    redirection_data: None,
                    mandate_reference: None,
                    connector_metadata: None,
                    network_txn_id: None,
                    connector_response_reference_id: Some(item.response.orderid),
                    incremental_authorization_allowed: None,
                }),
                enums::AttemptStatus::CaptureInitiated,
            ),
            Response::Declined | Response::Error => (
                Err(types::ErrorResponse::foreign_from((
                    item.response,
                    item.http_code,
                ))),
                enums::AttemptStatus::CaptureFailed,
            ),
        };
        Ok(Self {
            status,
            response,
            ..item.data
        })
    }
}

#[derive(Debug, Serialize)]
pub struct NmiCancelRequest {
    #[serde(rename = "type")]
    pub transaction_type: TransactionType,
    pub security_key: Secret<String>,
    pub transactionid: String,
    pub void_reason: Option<String>,
}

impl TryFrom<&types::PaymentsCancelRouterData> for NmiCancelRequest {
    type Error = Error;
    fn try_from(item: &types::PaymentsCancelRouterData) -> Result<Self, Self::Error> {
        let auth = NmiAuthType::try_from(&item.connector_auth_type)?;
        Ok(Self {
            transaction_type: TransactionType::Void,
            security_key: auth.api_key,
            transactionid: item.request.connector_transaction_id.clone(),
            void_reason: item.request.cancellation_reason.clone(),
        })
    }
}

#[derive(Debug, Deserialize, Serialize)]
pub enum Response {
    #[serde(alias = "1")]
    Approved,
    #[serde(alias = "2")]
    Declined,
    #[serde(alias = "3")]
    Error,
}

#[derive(Debug, Deserialize, Serialize)]
pub struct StandardResponse {
    pub response: Response,
    pub responsetext: String,
    pub authcode: Option<String>,
    pub transactionid: String,
    pub avsresponse: Option<String>,
    pub cvvresponse: Option<String>,
    pub orderid: String,
    pub response_code: String,
}

impl<T>
    TryFrom<
        types::ResponseRouterData<
            api::SetupMandate,
            StandardResponse,
            T,
            types::PaymentsResponseData,
        >,
    > for types::RouterData<api::SetupMandate, T, types::PaymentsResponseData>
{
    type Error = Error;
    fn try_from(
        item: types::ResponseRouterData<
            api::SetupMandate,
            StandardResponse,
            T,
            types::PaymentsResponseData,
        >,
    ) -> Result<Self, Self::Error> {
        let (response, status) = match item.response.response {
            Response::Approved => (
                Ok(types::PaymentsResponseData::TransactionResponse {
                    resource_id: types::ResponseId::ConnectorTransactionId(
                        item.response.transactionid.clone(),
                    ),
                    redirection_data: None,
                    mandate_reference: None,
                    connector_metadata: None,
                    network_txn_id: None,
                    connector_response_reference_id: Some(item.response.orderid),
                    incremental_authorization_allowed: None,
                }),
                enums::AttemptStatus::Charged,
            ),
            Response::Declined | Response::Error => (
                Err(types::ErrorResponse::foreign_from((
                    item.response,
                    item.http_code,
                ))),
                enums::AttemptStatus::Failure,
            ),
        };
        Ok(Self {
            status,
            response,
            ..item.data
        })
    }
}

impl ForeignFrom<(StandardResponse, u16)> for types::ErrorResponse {
    fn foreign_from((response, http_code): (StandardResponse, u16)) -> Self {
        Self {
            code: response.response_code,
            message: response.responsetext.to_owned(),
            reason: Some(response.responsetext),
            status_code: http_code,
            attempt_status: None,
            connector_transaction_id: Some(response.transactionid),
        }
    }
}

impl TryFrom<types::PaymentsResponseRouterData<StandardResponse>>
    for types::RouterData<api::Authorize, types::PaymentsAuthorizeData, types::PaymentsResponseData>
{
    type Error = Error;
    fn try_from(
        item: types::ResponseRouterData<
            api::Authorize,
            StandardResponse,
            types::PaymentsAuthorizeData,
            types::PaymentsResponseData,
        >,
    ) -> Result<Self, Self::Error> {
        let (response, status) = match item.response.response {
            Response::Approved => (
                Ok(types::PaymentsResponseData::TransactionResponse {
                    resource_id: types::ResponseId::ConnectorTransactionId(
                        item.response.transactionid.clone(),
                    ),
                    redirection_data: None,
                    mandate_reference: None,
                    connector_metadata: None,
                    network_txn_id: None,
                    connector_response_reference_id: Some(item.response.orderid),
                    incremental_authorization_allowed: None,
                }),
                if let Some(diesel_models::enums::CaptureMethod::Automatic) =
                    item.data.request.capture_method
                {
                    enums::AttemptStatus::CaptureInitiated
                } else {
                    enums::AttemptStatus::Authorizing
                },
            ),
            Response::Declined | Response::Error => (
                Err(types::ErrorResponse::foreign_from((
                    item.response,
                    item.http_code,
                ))),
                enums::AttemptStatus::Failure,
            ),
        };
        Ok(Self {
            status,
            response,
            ..item.data
        })
    }
}

impl<T>
    TryFrom<types::ResponseRouterData<api::Void, StandardResponse, T, types::PaymentsResponseData>>
    for types::RouterData<api::Void, T, types::PaymentsResponseData>
{
    type Error = Error;
    fn try_from(
        item: types::ResponseRouterData<
            api::Void,
            StandardResponse,
            T,
            types::PaymentsResponseData,
        >,
    ) -> Result<Self, Self::Error> {
        let (response, status) = match item.response.response {
            Response::Approved => (
                Ok(types::PaymentsResponseData::TransactionResponse {
                    resource_id: types::ResponseId::ConnectorTransactionId(
                        item.response.transactionid.clone(),
                    ),
                    redirection_data: None,
                    mandate_reference: None,
                    connector_metadata: None,
                    network_txn_id: None,
                    connector_response_reference_id: Some(item.response.orderid),
                    incremental_authorization_allowed: None,
                }),
                enums::AttemptStatus::VoidInitiated,
            ),
            Response::Declined | Response::Error => (
                Err(types::ErrorResponse::foreign_from((
                    item.response,
                    item.http_code,
                ))),
                enums::AttemptStatus::VoidFailed,
            ),
        };
        Ok(Self {
            status,
            response,
            ..item.data
        })
    }
}

#[derive(Debug, Deserialize)]
#[serde(rename_all = "snake_case")]
pub enum NmiStatus {
    Abandoned,
    Cancelled,
    Pendingsettlement,
    Pending,
    Failed,
    Complete,
    InProgress,
    Unknown,
}

impl<F, T> TryFrom<types::ResponseRouterData<F, SyncResponse, T, types::PaymentsResponseData>>
    for types::RouterData<F, T, types::PaymentsResponseData>
{
    type Error = Error;
    fn try_from(
        item: types::ResponseRouterData<F, SyncResponse, T, types::PaymentsResponseData>,
    ) -> Result<Self, Self::Error> {
        match item.response.transaction {
            Some(trn) => Ok(Self {
                status: enums::AttemptStatus::from(NmiStatus::from(trn.condition)),
                response: Ok(types::PaymentsResponseData::TransactionResponse {
                    resource_id: types::ResponseId::ConnectorTransactionId(trn.transaction_id),
                    redirection_data: None,
                    mandate_reference: None,
                    connector_metadata: None,
                    network_txn_id: None,
                    connector_response_reference_id: None,
                    incremental_authorization_allowed: None,
                }),
                ..item.data
            }),
            None => Ok(Self { ..item.data }), //when there is empty connector response i.e. response we get in psync when payment status is in authentication_pending
        }
    }
}

impl TryFrom<Vec<u8>> for SyncResponse {
    type Error = Error;
    fn try_from(bytes: Vec<u8>) -> Result<Self, Self::Error> {
        let query_response = String::from_utf8(bytes)
            .change_context(errors::ConnectorError::ResponseDeserializationFailed)?;
        query_response
            .parse_xml::<Self>()
            .change_context(errors::ConnectorError::ResponseDeserializationFailed)
    }
}

impl TryFrom<Vec<u8>> for NmiRefundSyncResponse {
    type Error = Error;
    fn try_from(bytes: Vec<u8>) -> Result<Self, Self::Error> {
        let query_response = String::from_utf8(bytes)
            .change_context(errors::ConnectorError::ResponseDeserializationFailed)?;
        query_response
            .parse_xml::<Self>()
            .change_context(errors::ConnectorError::ResponseDeserializationFailed)
    }
}

impl From<NmiStatus> for enums::AttemptStatus {
    fn from(item: NmiStatus) -> Self {
        match item {
            NmiStatus::Abandoned => Self::AuthenticationFailed,
            NmiStatus::Cancelled => Self::Voided,
            NmiStatus::Pending => Self::Authorized,
            NmiStatus::Pendingsettlement | NmiStatus::Complete => Self::Charged,
            NmiStatus::InProgress => Self::AuthenticationPending,
            NmiStatus::Failed | NmiStatus::Unknown => Self::Failure,
        }
    }
}

// REFUND :
#[derive(Debug, Serialize)]
pub struct NmiRefundRequest {
    #[serde(rename = "type")]
    transaction_type: TransactionType,
    security_key: Secret<String>,
    transactionid: String,
    orderid: String,
    amount: f64,
}

impl<F> TryFrom<&NmiRouterData<&types::RefundsRouterData<F>>> for NmiRefundRequest {
    type Error = Error;
    fn try_from(item: &NmiRouterData<&types::RefundsRouterData<F>>) -> Result<Self, Self::Error> {
        let auth_type: NmiAuthType = (&item.router_data.connector_auth_type).try_into()?;
        Ok(Self {
            transaction_type: TransactionType::Refund,
            security_key: auth_type.api_key,
            transactionid: item.router_data.request.connector_transaction_id.clone(),
            orderid: item.router_data.request.refund_id.clone(),
            amount: item.amount,
        })
    }
}

impl TryFrom<types::RefundsResponseRouterData<api::Execute, StandardResponse>>
    for types::RefundsRouterData<api::Execute>
{
    type Error = Error;
    fn try_from(
        item: types::RefundsResponseRouterData<api::Execute, StandardResponse>,
    ) -> Result<Self, Self::Error> {
        let refund_status = enums::RefundStatus::from(item.response.response);
        Ok(Self {
            response: Ok(types::RefundsResponseData {
                connector_refund_id: item.response.orderid,
                refund_status,
            }),
            ..item.data
        })
    }
}

impl TryFrom<types::RefundsResponseRouterData<api::Capture, StandardResponse>>
    for types::RefundsRouterData<api::Capture>
{
    type Error = Error;
    fn try_from(
        item: types::RefundsResponseRouterData<api::Capture, StandardResponse>,
    ) -> Result<Self, Self::Error> {
        let refund_status = enums::RefundStatus::from(item.response.response);
        Ok(Self {
            response: Ok(types::RefundsResponseData {
                connector_refund_id: item.response.transactionid,
                refund_status,
            }),
            ..item.data
        })
    }
}

impl From<Response> for enums::RefundStatus {
    fn from(item: Response) -> Self {
        match item {
            Response::Approved => Self::Pending,
            Response::Declined | Response::Error => Self::Failure,
        }
    }
}

impl TryFrom<&types::RefundSyncRouterData> for NmiSyncRequest {
    type Error = Error;
    fn try_from(item: &types::RefundSyncRouterData) -> Result<Self, Self::Error> {
        let auth = NmiAuthType::try_from(&item.connector_auth_type)?;

        Ok(Self {
            security_key: auth.api_key,
            order_id: item
                .request
                .connector_refund_id
                .clone()
                .ok_or(errors::ConnectorError::MissingConnectorRefundID)?,
        })
    }
}

impl TryFrom<types::RefundsResponseRouterData<api::RSync, NmiRefundSyncResponse>>
    for types::RefundsRouterData<api::RSync>
{
    type Error = Report<errors::ConnectorError>;
    fn try_from(
        item: types::RefundsResponseRouterData<api::RSync, NmiRefundSyncResponse>,
    ) -> Result<Self, Self::Error> {
        let refund_status =
            enums::RefundStatus::from(NmiStatus::from(item.response.transaction.condition));
        Ok(Self {
            response: Ok(types::RefundsResponseData {
                connector_refund_id: item.response.transaction.order_id,
                refund_status,
            }),
            ..item.data
        })
    }
}

impl From<NmiStatus> for enums::RefundStatus {
    fn from(item: NmiStatus) -> Self {
        match item {
            NmiStatus::Abandoned
            | NmiStatus::Cancelled
            | NmiStatus::Failed
            | NmiStatus::Unknown => Self::Failure,
            NmiStatus::Pending | NmiStatus::InProgress => Self::Pending,
            NmiStatus::Pendingsettlement | NmiStatus::Complete => Self::Success,
        }
    }
}

impl From<String> for NmiStatus {
    fn from(value: String) -> Self {
        match value.as_str() {
            "abandoned" => Self::Abandoned,
            "canceled" => Self::Cancelled,
            "in_progress" => Self::InProgress,
            "pendingsettlement" => Self::Pendingsettlement,
            "complete" => Self::Complete,
            "failed" => Self::Failed,
            "unknown" => Self::Unknown,
            // Other than above values only pending is possible, since value is a string handling this as default
            _ => Self::Pending,
        }
    }
}

#[derive(Debug, Deserialize, Serialize)]
pub struct SyncTransactionResponse {
    pub transaction_id: String,
    pub condition: String,
}

#[derive(Debug, Deserialize, Serialize)]
pub struct SyncResponse {
    pub transaction: Option<SyncTransactionResponse>,
}

#[derive(Debug, Deserialize, Serialize)]
pub struct RefundSyncBody {
    order_id: String,
    condition: String,
}

#[derive(Debug, Deserialize, Serialize)]
pub struct NmiRefundSyncResponse {
    transaction: RefundSyncBody,
}

#[derive(Debug, Deserialize)]
pub struct NmiWebhookObjectReference {
    pub event_body: NmiReferenceBody,
}

#[derive(Debug, Deserialize)]
pub struct NmiReferenceBody {
    pub order_id: String,
    pub action: NmiActionBody,
}

#[derive(Debug, Deserialize, Serialize)]
pub struct NmiActionBody {
    pub action_type: NmiActionType,
}

#[derive(Debug, Deserialize, Serialize)]
#[serde(rename_all = "lowercase")]
pub enum NmiActionType {
    Auth,
    Capture,
    Credit,
    Refund,
    Sale,
    Void,
}

#[derive(Debug, Deserialize)]
pub struct NmiWebhookEventBody {
    pub event_type: NmiWebhookEventType,
}

#[derive(Debug, Deserialize, Serialize)]
pub enum NmiWebhookEventType {
    #[serde(rename = "transaction.sale.success")]
    SaleSuccess,
    #[serde(rename = "transaction.sale.failure")]
    SaleFailure,
    #[serde(rename = "transaction.sale.unknown")]
    SaleUnknown,
    #[serde(rename = "transaction.auth.success")]
    AuthSuccess,
    #[serde(rename = "transaction.auth.failure")]
    AuthFailure,
    #[serde(rename = "transaction.auth.unknown")]
    AuthUnknown,
    #[serde(rename = "transaction.refund.success")]
    RefundSuccess,
    #[serde(rename = "transaction.refund.failure")]
    RefundFailure,
    #[serde(rename = "transaction.refund.unknown")]
    RefundUnknown,
    #[serde(rename = "transaction.void.success")]
    VoidSuccess,
    #[serde(rename = "transaction.void.failure")]
    VoidFailure,
    #[serde(rename = "transaction.void.unknown")]
    VoidUnknown,
    #[serde(rename = "transaction.capture.success")]
    CaptureSuccess,
    #[serde(rename = "transaction.capture.failure")]
    CaptureFailure,
    #[serde(rename = "transaction.capture.unknown")]
    CaptureUnknown,
}

impl ForeignFrom<NmiWebhookEventType> for webhooks::IncomingWebhookEvent {
    fn foreign_from(status: NmiWebhookEventType) -> Self {
        match status {
            NmiWebhookEventType::SaleSuccess => Self::PaymentIntentSuccess,
            NmiWebhookEventType::SaleFailure => Self::PaymentIntentFailure,
            NmiWebhookEventType::RefundSuccess => Self::RefundSuccess,
            NmiWebhookEventType::RefundFailure => Self::RefundFailure,
            NmiWebhookEventType::VoidSuccess => Self::PaymentIntentCancelled,
            NmiWebhookEventType::AuthSuccess => Self::PaymentIntentAuthorizationSuccess,
            NmiWebhookEventType::CaptureSuccess => Self::PaymentIntentCaptureSuccess,
            NmiWebhookEventType::AuthFailure => Self::PaymentIntentAuthorizationFailure,
            NmiWebhookEventType::CaptureFailure => Self::PaymentIntentCaptureFailure,
            NmiWebhookEventType::VoidFailure => Self::PaymentIntentCancelFailure,
            NmiWebhookEventType::SaleUnknown
            | NmiWebhookEventType::RefundUnknown
            | NmiWebhookEventType::AuthUnknown
            | NmiWebhookEventType::VoidUnknown
            | NmiWebhookEventType::CaptureUnknown => Self::EventNotSupported,
        }
    }
}

#[derive(Debug, Deserialize, Serialize)]
pub struct NmiWebhookBody {
    pub event_body: NmiWebhookObject,
}

#[derive(Debug, Deserialize, Serialize)]
pub struct NmiWebhookObject {
    pub transaction_id: String,
    pub order_id: String,
    pub condition: String,
    pub action: NmiActionBody,
}

impl TryFrom<&NmiWebhookBody> for SyncResponse {
    type Error = Error;
    fn try_from(item: &NmiWebhookBody) -> Result<Self, Self::Error> {
        let transaction = Some(SyncTransactionResponse {
            transaction_id: item.event_body.transaction_id.to_owned(),
            condition: item.event_body.condition.to_owned(),
        });

        Ok(Self { transaction })
    }
}<|MERGE_RESOLUTION|>--- conflicted
+++ resolved
@@ -519,7 +519,6 @@
         match &payment_method_data {
             domain::PaymentMethodData::Card(ref card) => Ok(Self::try_from(card)?),
             domain::PaymentMethodData::Wallet(ref wallet_type) => match wallet_type {
-<<<<<<< HEAD
                 domain::WalletData::GooglePay(ref googlepay_data) => Ok(Self::from(googlepay_data)),
                 domain::WalletData::ApplePay(ref applepay_data) => Ok(Self::from(applepay_data)),
                 domain::WalletData::AliPayQr(_)
@@ -549,43 +548,6 @@
                     utils::get_unimplemented_payment_method_error_message("nmi"),
                 ))
                 .into_report(),
-=======
-                api_models::payments::WalletData::GooglePay(ref googlepay_data) => {
-                    Ok(Self::from(googlepay_data))
-                }
-                api_models::payments::WalletData::ApplePay(ref applepay_data) => {
-                    Ok(Self::from(applepay_data))
-                }
-                api_models::payments::WalletData::AliPayQr(_)
-                | api_models::payments::WalletData::AliPayRedirect(_)
-                | api_models::payments::WalletData::AliPayHkRedirect(_)
-                | api_models::payments::WalletData::MomoRedirect(_)
-                | api_models::payments::WalletData::KakaoPayRedirect(_)
-                | api_models::payments::WalletData::GoPayRedirect(_)
-                | api_models::payments::WalletData::GcashRedirect(_)
-                | api_models::payments::WalletData::ApplePayRedirect(_)
-                | api_models::payments::WalletData::ApplePayThirdPartySdk(_)
-                | api_models::payments::WalletData::DanaRedirect {}
-                | api_models::payments::WalletData::GooglePayRedirect(_)
-                | api_models::payments::WalletData::GooglePayThirdPartySdk(_)
-                | api_models::payments::WalletData::MbWayRedirect(_)
-                | api_models::payments::WalletData::MobilePayRedirect(_)
-                | api_models::payments::WalletData::PaypalRedirect(_)
-                | api_models::payments::WalletData::PaypalSdk(_)
-                | api_models::payments::WalletData::SamsungPay(_)
-                | api_models::payments::WalletData::TwintRedirect {}
-                | api_models::payments::WalletData::VippsRedirect {}
-                | api_models::payments::WalletData::TouchNGoRedirect(_)
-                | api_models::payments::WalletData::WeChatPayRedirect(_)
-                | api_models::payments::WalletData::WeChatPayQr(_)
-                | api_models::payments::WalletData::CashappQr(_)
-                | api_models::payments::WalletData::SwishQr(_) => {
-                    Err(errors::ConnectorError::NotImplemented(
-                        utils::get_unimplemented_payment_method_error_message("nmi"),
-                    )
-                    .into())
-                }
->>>>>>> 9cce1520
             },
             domain::PaymentMethodData::CardRedirect(_)
             | domain::PaymentMethodData::PayLater(_)
@@ -601,13 +563,8 @@
             | domain::PaymentMethodData::CardToken(_) => {
                 Err(errors::ConnectorError::NotImplemented(
                     utils::get_unimplemented_payment_method_error_message("nmi"),
-<<<<<<< HEAD
-                ))
-                .into_report()
-=======
                 )
                 .into())
->>>>>>> 9cce1520
             }
         }
     }
