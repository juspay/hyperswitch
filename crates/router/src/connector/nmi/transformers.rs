use api_models::webhooks;
use cards::CardNumber;
use common_enums::CountryAlpha2;
use common_utils::{
    errors::CustomResult,
    ext_traits::XmlExt,
    pii::{self, Email},
};
use error_stack::{IntoReport, Report, ResultExt};
use masking::{ExposeInterface, PeekInterface, Secret};
use serde::{Deserialize, Serialize};

use crate::{
    connector::utils::{
        self, AddressDetailsData, PaymentsAuthorizeRequestData,
        PaymentsCompleteAuthorizeRequestData, RouterData,
    },
    core::errors,
    services,
    types::{self, api, storage::enums, transformers::ForeignFrom, ConnectorAuthType},
};

type Error = Report<errors::ConnectorError>;

#[derive(Debug, Serialize)]
#[serde(rename_all = "lowercase")]
pub enum TransactionType {
    Auth,
    Capture,
    Refund,
    Sale,
    Validate,
    Void,
}

pub struct NmiAuthType {
    pub(super) api_key: Secret<String>,
    pub(super) public_key: Option<Secret<String>>,
}

impl TryFrom<&ConnectorAuthType> for NmiAuthType {
    type Error = Error;
    fn try_from(auth_type: &ConnectorAuthType) -> Result<Self, Self::Error> {
        match auth_type {
            types::ConnectorAuthType::HeaderKey { api_key } => Ok(Self {
                api_key: api_key.to_owned(),
                public_key: None,
            }),
            types::ConnectorAuthType::BodyKey { api_key, key1 } => Ok(Self {
                api_key: api_key.to_owned(),
                public_key: Some(key1.to_owned()),
            }),
            _ => Err(errors::ConnectorError::FailedToObtainAuthType.into()),
        }
    }
}

#[derive(Debug, Serialize)]
pub struct NmiRouterData<T> {
    pub amount: f64,
    pub router_data: T,
}

impl<T>
    TryFrom<(
        &types::api::CurrencyUnit,
        types::storage::enums::Currency,
        i64,
        T,
    )> for NmiRouterData<T>
{
    type Error = Report<errors::ConnectorError>;

    fn try_from(
        (_currency_unit, currency, amount, router_data): (
            &types::api::CurrencyUnit,
            types::storage::enums::Currency,
            i64,
            T,
        ),
    ) -> Result<Self, Self::Error> {
        Ok(Self {
            amount: utils::to_currency_base_unit_asf64(amount, currency)?,
            router_data,
        })
    }
}

#[derive(Debug, Serialize)]
pub struct NmiVaultRequest {
    security_key: Secret<String>,
    ccnumber: CardNumber,
    ccexp: Secret<String>,
    cvv: Secret<String>,
    first_name: Secret<String>,
    last_name: Secret<String>,
    address1: Option<Secret<String>>,
    address2: Option<Secret<String>>,
    city: Option<String>,
    state: Option<Secret<String>>,
    zip: Option<Secret<String>>,
    country: Option<CountryAlpha2>,
    customer_vault: CustomerAction,
}

#[derive(Debug, Serialize)]
#[serde(rename_all = "snake_case")]
pub enum CustomerAction {
    AddCustomer,
    UpdateCustomer,
}

impl TryFrom<&types::PaymentsPreProcessingRouterData> for NmiVaultRequest {
    type Error = Error;
    fn try_from(item: &types::PaymentsPreProcessingRouterData) -> Result<Self, Self::Error> {
        let auth_type: NmiAuthType = (&item.connector_auth_type).try_into()?;
        let (ccnumber, ccexp, cvv) = get_card_details(item.request.payment_method_data.clone())?;
        let billing_details = item.get_billing_address()?;

        Ok(Self {
            security_key: auth_type.api_key,
            ccnumber,
            ccexp,
            cvv,
            first_name: billing_details.get_first_name()?.to_owned(),
            last_name: billing_details.get_last_name()?.to_owned(),
            address1: billing_details.line1.clone(),
            address2: billing_details.line2.clone(),
            city: billing_details.city.clone(),
            state: billing_details.state.clone(),
            country: billing_details.country,
            zip: billing_details.zip.clone(),
            customer_vault: CustomerAction::AddCustomer,
        })
    }
}

fn get_card_details(
    payment_method_data: Option<api::PaymentMethodData>,
) -> CustomResult<(CardNumber, Secret<String>, Secret<String>), errors::ConnectorError> {
    match payment_method_data {
        Some(api::PaymentMethodData::Card(ref card_details)) => Ok((
            card_details.card_number.clone(),
            utils::CardData::get_card_expiry_month_year_2_digit_with_delimiter(
                card_details,
                "".to_string(),
            )?,
            card_details.card_cvc.clone(),
        )),
        _ => Err(errors::ConnectorError::NotImplemented(
            utils::get_unimplemented_payment_method_error_message("Nmi"),
        ))
        .into_report(),
    }
}

#[derive(Debug, Deserialize, Serialize)]
pub struct NmiVaultResponse {
    pub response: Response,
    pub responsetext: String,
    pub customer_vault_id: Option<Secret<String>>,
    pub response_code: String,
    pub transactionid: String,
}

impl
    TryFrom<
        types::ResponseRouterData<
            api::PreProcessing,
            NmiVaultResponse,
            types::PaymentsPreProcessingData,
            types::PaymentsResponseData,
        >,
    > for types::PaymentsPreProcessingRouterData
{
    type Error = Error;
    fn try_from(
        item: types::ResponseRouterData<
            api::PreProcessing,
            NmiVaultResponse,
            types::PaymentsPreProcessingData,
            types::PaymentsResponseData,
        >,
    ) -> Result<Self, Self::Error> {
        let auth_type: NmiAuthType = (&item.data.connector_auth_type).try_into()?;
        let amount_data =
            item.data
                .request
                .amount
                .ok_or(errors::ConnectorError::MissingRequiredField {
                    field_name: "amount",
                })?;
        let currency_data =
            item.data
                .request
                .currency
                .ok_or(errors::ConnectorError::MissingRequiredField {
                    field_name: "currency",
                })?;
        let (response, status) = match item.response.response {
            Response::Approved => (
                Ok(types::PaymentsResponseData::TransactionResponse {
                    resource_id: types::ResponseId::NoResponseId,
                    redirection_data: Some(services::RedirectForm::Nmi {
                        amount: utils::to_currency_base_unit_asf64(
                            amount_data,
                            currency_data.to_owned(),
                        )?
                        .to_string(),
                        currency: currency_data,
                        customer_vault_id: item
                            .response
                            .customer_vault_id
                            .ok_or(errors::ConnectorError::MissingRequiredField {
                                field_name: "customer_vault_id",
                            })?
                            .peek()
                            .to_string(),
                        public_key: auth_type.public_key.ok_or(
                            errors::ConnectorError::InvalidConnectorConfig {
                                config: "public_key",
                            },
                        )?,
                        order_id: item.data.connector_request_reference_id.clone(),
                    }),
                    mandate_reference: None,
                    connector_metadata: None,
                    network_txn_id: None,
                    connector_response_reference_id: Some(item.response.transactionid),
                    incremental_authorization_allowed: None,
                }),
                enums::AttemptStatus::AuthenticationPending,
            ),
            Response::Declined | Response::Error => (
                Err(types::ErrorResponse {
                    code: item.response.response_code,
                    message: item.response.responsetext.to_owned(),
                    reason: Some(item.response.responsetext),
                    status_code: item.http_code,
                    attempt_status: None,
                    connector_transaction_id: Some(item.response.transactionid),
                }),
                enums::AttemptStatus::Failure,
            ),
        };
        Ok(Self {
            status,
            response,
            ..item.data
        })
    }
}

#[derive(Debug, Serialize)]
pub struct NmiCompleteRequest {
    amount: f64,
    #[serde(rename = "type")]
    transaction_type: TransactionType,
    security_key: Secret<String>,
    orderid: Option<String>,
    customer_vault_id: Secret<String>,
    email: Option<Email>,
    cardholder_auth: Option<String>,
    cavv: Option<String>,
    xid: Option<String>,
    eci: Option<String>,
    cvv: Secret<String>,
    three_ds_version: Option<String>,
    directory_server_id: Option<Secret<String>>,
}
#[derive(Debug, Deserialize)]
#[serde(rename_all = "camelCase")]
#[serde(untagged)]
pub enum NmiRedirectResponse {
    NmiRedirectResponseData(NmiRedirectResponseData),
    NmiErrorResponseData(NmiErrorResponseData),
}

#[derive(Debug, Deserialize)]
#[serde(rename_all = "camelCase")]
pub struct NmiErrorResponseData {
    pub code: String,
    pub message: String,
}

#[derive(Debug, Deserialize)]
#[serde(rename_all = "camelCase")]
pub struct NmiRedirectResponseData {
    cavv: Option<String>,
    xid: Option<String>,
    eci: Option<String>,
    card_holder_auth: Option<String>,
    three_ds_version: Option<String>,
    order_id: Option<String>,
<<<<<<< HEAD
    directory_server_id: Option<Secret<String>>,
    customer_vault_id: Option<Secret<String>>,
=======
    directory_server_id: Option<String>,
    customer_vault_id: String,
>>>>>>> 44eef46e
}

impl TryFrom<&NmiRouterData<&types::PaymentsCompleteAuthorizeRouterData>> for NmiCompleteRequest {
    type Error = Error;
    fn try_from(
        item: &NmiRouterData<&types::PaymentsCompleteAuthorizeRouterData>,
    ) -> Result<Self, Self::Error> {
        let transaction_type = match item.router_data.request.is_auto_capture()? {
            true => TransactionType::Sale,
            false => TransactionType::Auth,
        };
        let auth_type: NmiAuthType = (&item.router_data.connector_auth_type).try_into()?;
        let payload_data = item
            .router_data
            .request
            .get_redirect_response_payload()?
            .expose();

        let three_ds_data: NmiRedirectResponseData = serde_json::from_value(payload_data)
            .into_report()
            .change_context(errors::ConnectorError::MissingConnectorRedirectionPayload {
                field_name: "three_ds_data",
            })?;

        let (_, _, cvv) = get_card_details(item.router_data.request.payment_method_data.clone())?;

        Ok(Self {
            amount: item.amount,
            transaction_type,
            security_key: auth_type.api_key,
            orderid: three_ds_data.order_id,
            customer_vault_id: three_ds_data.customer_vault_id,
            email: item.router_data.request.email.clone(),
            cvv,
            cardholder_auth: three_ds_data.card_holder_auth,
            cavv: three_ds_data.cavv,
            xid: three_ds_data.xid,
            eci: three_ds_data.eci,
            three_ds_version: three_ds_data.three_ds_version,
            directory_server_id: three_ds_data.directory_server_id,
        })
    }
}

#[derive(Debug, Deserialize, Serialize)]
pub struct NmiCompleteResponse {
    pub response: Response,
    pub responsetext: String,
    pub authcode: Option<String>,
    pub transactionid: String,
    pub avsresponse: Option<String>,
    pub cvvresponse: Option<String>,
    pub orderid: String,
    pub response_code: String,
}

impl
    TryFrom<
        types::ResponseRouterData<
            api::CompleteAuthorize,
            NmiCompleteResponse,
            types::CompleteAuthorizeData,
            types::PaymentsResponseData,
        >,
    > for types::PaymentsCompleteAuthorizeRouterData
{
    type Error = Error;
    fn try_from(
        item: types::ResponseRouterData<
            api::CompleteAuthorize,
            NmiCompleteResponse,
            types::CompleteAuthorizeData,
            types::PaymentsResponseData,
        >,
    ) -> Result<Self, Self::Error> {
        let (response, status) = match item.response.response {
            Response::Approved => (
                Ok(types::PaymentsResponseData::TransactionResponse {
                    resource_id: types::ResponseId::ConnectorTransactionId(
                        item.response.transactionid,
                    ),
                    redirection_data: None,
                    mandate_reference: None,
                    connector_metadata: None,
                    network_txn_id: None,
                    connector_response_reference_id: Some(item.response.orderid),
                    incremental_authorization_allowed: None,
                }),
                if let Some(diesel_models::enums::CaptureMethod::Automatic) =
                    item.data.request.capture_method
                {
                    enums::AttemptStatus::CaptureInitiated
                } else {
                    enums::AttemptStatus::Authorizing
                },
            ),
            Response::Declined | Response::Error => (
                Err(types::ErrorResponse::foreign_from((
                    item.response,
                    item.http_code,
                ))),
                enums::AttemptStatus::Failure,
            ),
        };
        Ok(Self {
            status,
            response,
            ..item.data
        })
    }
}

impl ForeignFrom<(NmiCompleteResponse, u16)> for types::ErrorResponse {
    fn foreign_from((response, http_code): (NmiCompleteResponse, u16)) -> Self {
        Self {
            code: response.response_code,
            message: response.responsetext.to_owned(),
            reason: Some(response.responsetext),
            status_code: http_code,
            attempt_status: None,
            connector_transaction_id: Some(response.transactionid),
        }
    }
}

#[derive(Debug, Serialize)]
pub struct NmiPaymentsRequest {
    #[serde(rename = "type")]
    transaction_type: TransactionType,
    amount: f64,
    security_key: Secret<String>,
    currency: enums::Currency,
    #[serde(flatten)]
    payment_method: PaymentMethod,
    #[serde(flatten)]
    merchant_defined_field: Option<NmiMerchantDefinedField>,
    orderid: String,
}

#[derive(Debug, Serialize)]
pub struct NmiMerchantDefinedField {
    #[serde(flatten)]
    inner: std::collections::BTreeMap<String, Secret<String>>,
}

impl NmiMerchantDefinedField {
    pub fn new(metadata: &pii::SecretSerdeValue) -> Self {
        let metadata_as_string = metadata.peek().to_string();
        let hash_map: std::collections::BTreeMap<String, serde_json::Value> =
            serde_json::from_str(&metadata_as_string).unwrap_or(std::collections::BTreeMap::new());
        let inner = hash_map
            .into_iter()
            .enumerate()
            .map(|(index, (hs_key, hs_value))| {
                let nmi_key = format!("merchant_defined_field_{}", index + 1);
                let nmi_value = format!("{hs_key}={hs_value}");
                (nmi_key, Secret::new(nmi_value))
            })
            .collect();
        Self { inner }
    }
}

#[derive(Debug, Serialize)]
#[serde(untagged)]
pub enum PaymentMethod {
    Card(Box<CardData>),
    GPay(Box<GooglePayData>),
    ApplePay(Box<ApplePayData>),
}

#[derive(Debug, Serialize)]
pub struct CardData {
    ccnumber: CardNumber,
    ccexp: Secret<String>,
    cvv: Secret<String>,
}

#[derive(Debug, Serialize)]
pub struct GooglePayData {
    googlepay_payment_data: Secret<String>,
}

#[derive(Debug, Serialize)]
pub struct ApplePayData {
    applepay_payment_data: Secret<String>,
}

impl TryFrom<&NmiRouterData<&types::PaymentsAuthorizeRouterData>> for NmiPaymentsRequest {
    type Error = Error;
    fn try_from(
        item: &NmiRouterData<&types::PaymentsAuthorizeRouterData>,
    ) -> Result<Self, Self::Error> {
        let transaction_type = match item.router_data.request.is_auto_capture()? {
            true => TransactionType::Sale,
            false => TransactionType::Auth,
        };
        let auth_type: NmiAuthType = (&item.router_data.connector_auth_type).try_into()?;
        let amount = item.amount;
        let payment_method =
            PaymentMethod::try_from(&item.router_data.request.payment_method_data)?;

        Ok(Self {
            transaction_type,
            security_key: auth_type.api_key,
            amount,
            currency: item.router_data.request.currency,
            payment_method,
            merchant_defined_field: item
                .router_data
                .request
                .metadata
                .as_ref()
                .map(NmiMerchantDefinedField::new),
            orderid: item.router_data.connector_request_reference_id.clone(),
        })
    }
}

impl TryFrom<&api_models::payments::PaymentMethodData> for PaymentMethod {
    type Error = Error;
    fn try_from(
        payment_method_data: &api_models::payments::PaymentMethodData,
    ) -> Result<Self, Self::Error> {
        match &payment_method_data {
            api::PaymentMethodData::Card(ref card) => Ok(Self::try_from(card)?),
            api::PaymentMethodData::Wallet(ref wallet_type) => match wallet_type {
                api_models::payments::WalletData::GooglePay(ref googlepay_data) => {
                    Ok(Self::from(googlepay_data))
                }
                api_models::payments::WalletData::ApplePay(ref applepay_data) => {
                    Ok(Self::from(applepay_data))
                }
                api_models::payments::WalletData::AliPayQr(_)
                | api_models::payments::WalletData::AliPayRedirect(_)
                | api_models::payments::WalletData::AliPayHkRedirect(_)
                | api_models::payments::WalletData::MomoRedirect(_)
                | api_models::payments::WalletData::KakaoPayRedirect(_)
                | api_models::payments::WalletData::GoPayRedirect(_)
                | api_models::payments::WalletData::GcashRedirect(_)
                | api_models::payments::WalletData::ApplePayRedirect(_)
                | api_models::payments::WalletData::ApplePayThirdPartySdk(_)
                | api_models::payments::WalletData::DanaRedirect {}
                | api_models::payments::WalletData::GooglePayRedirect(_)
                | api_models::payments::WalletData::GooglePayThirdPartySdk(_)
                | api_models::payments::WalletData::MbWayRedirect(_)
                | api_models::payments::WalletData::MobilePayRedirect(_)
                | api_models::payments::WalletData::PaypalRedirect(_)
                | api_models::payments::WalletData::PaypalSdk(_)
                | api_models::payments::WalletData::SamsungPay(_)
                | api_models::payments::WalletData::TwintRedirect {}
                | api_models::payments::WalletData::VippsRedirect {}
                | api_models::payments::WalletData::TouchNGoRedirect(_)
                | api_models::payments::WalletData::WeChatPayRedirect(_)
                | api_models::payments::WalletData::WeChatPayQr(_)
                | api_models::payments::WalletData::CashappQr(_)
                | api_models::payments::WalletData::SwishQr(_) => {
                    Err(errors::ConnectorError::NotImplemented(
                        utils::get_unimplemented_payment_method_error_message("nmi"),
                    ))
                    .into_report()
                }
            },
            api::PaymentMethodData::CardRedirect(_)
            | api::PaymentMethodData::PayLater(_)
            | api::PaymentMethodData::BankRedirect(_)
            | api::PaymentMethodData::BankDebit(_)
            | api::PaymentMethodData::BankTransfer(_)
            | api::PaymentMethodData::Crypto(_)
            | api::PaymentMethodData::MandatePayment
            | api::PaymentMethodData::Reward
            | api::PaymentMethodData::Upi(_)
            | api::PaymentMethodData::Voucher(_)
            | api::PaymentMethodData::GiftCard(_)
            | api::PaymentMethodData::CardToken(_) => Err(errors::ConnectorError::NotImplemented(
                utils::get_unimplemented_payment_method_error_message("nmi"),
            ))
            .into_report(),
        }
    }
}

impl TryFrom<&api_models::payments::Card> for PaymentMethod {
    type Error = Error;
    fn try_from(card: &api_models::payments::Card) -> Result<Self, Self::Error> {
        let ccexp = utils::CardData::get_card_expiry_month_year_2_digit_with_delimiter(
            card,
            "".to_string(),
        )?;
        let card = CardData {
            ccnumber: card.card_number.clone(),
            ccexp,
            cvv: card.card_cvc.clone(),
        };
        Ok(Self::Card(Box::new(card)))
    }
}

impl From<&api_models::payments::GooglePayWalletData> for PaymentMethod {
    fn from(wallet_data: &api_models::payments::GooglePayWalletData) -> Self {
        let gpay_data = GooglePayData {
            googlepay_payment_data: Secret::new(wallet_data.tokenization_data.token.clone()),
        };
        Self::GPay(Box::new(gpay_data))
    }
}

impl From<&api_models::payments::ApplePayWalletData> for PaymentMethod {
    fn from(wallet_data: &api_models::payments::ApplePayWalletData) -> Self {
        let apple_pay_data = ApplePayData {
            applepay_payment_data: Secret::new(wallet_data.payment_data.clone()),
        };
        Self::ApplePay(Box::new(apple_pay_data))
    }
}

impl TryFrom<&types::SetupMandateRouterData> for NmiPaymentsRequest {
    type Error = Error;
    fn try_from(item: &types::SetupMandateRouterData) -> Result<Self, Self::Error> {
        let auth_type: NmiAuthType = (&item.connector_auth_type).try_into()?;
        let payment_method = PaymentMethod::try_from(&item.request.payment_method_data)?;
        Ok(Self {
            transaction_type: TransactionType::Validate,
            security_key: auth_type.api_key,
            amount: 0.0,
            currency: item.request.currency,
            payment_method,
            merchant_defined_field: None,
            orderid: item.connector_request_reference_id.clone(),
        })
    }
}

#[derive(Debug, Serialize)]
pub struct NmiSyncRequest {
    pub order_id: String,
    pub security_key: Secret<String>,
}

impl TryFrom<&types::PaymentsSyncRouterData> for NmiSyncRequest {
    type Error = Error;
    fn try_from(item: &types::PaymentsSyncRouterData) -> Result<Self, Self::Error> {
        let auth = NmiAuthType::try_from(&item.connector_auth_type)?;
        Ok(Self {
            security_key: auth.api_key,
            order_id: item.attempt_id.clone(),
        })
    }
}

#[derive(Debug, Serialize)]
pub struct NmiCaptureRequest {
    #[serde(rename = "type")]
    pub transaction_type: TransactionType,
    pub security_key: Secret<String>,
    pub transactionid: String,
    pub amount: Option<f64>,
}

impl TryFrom<&NmiRouterData<&types::PaymentsCaptureRouterData>> for NmiCaptureRequest {
    type Error = Error;
    fn try_from(
        item: &NmiRouterData<&types::PaymentsCaptureRouterData>,
    ) -> Result<Self, Self::Error> {
        let auth = NmiAuthType::try_from(&item.router_data.connector_auth_type)?;
        Ok(Self {
            transaction_type: TransactionType::Capture,
            security_key: auth.api_key,
            transactionid: item.router_data.request.connector_transaction_id.clone(),
            amount: Some(item.amount),
        })
    }
}

impl
    TryFrom<
        types::ResponseRouterData<
            api::Capture,
            StandardResponse,
            types::PaymentsCaptureData,
            types::PaymentsResponseData,
        >,
    > for types::RouterData<api::Capture, types::PaymentsCaptureData, types::PaymentsResponseData>
{
    type Error = Error;
    fn try_from(
        item: types::ResponseRouterData<
            api::Capture,
            StandardResponse,
            types::PaymentsCaptureData,
            types::PaymentsResponseData,
        >,
    ) -> Result<Self, Self::Error> {
        let (response, status) = match item.response.response {
            Response::Approved => (
                Ok(types::PaymentsResponseData::TransactionResponse {
                    resource_id: types::ResponseId::ConnectorTransactionId(
                        item.response.transactionid.to_owned(),
                    ),
                    redirection_data: None,
                    mandate_reference: None,
                    connector_metadata: None,
                    network_txn_id: None,
                    connector_response_reference_id: Some(item.response.orderid),
                    incremental_authorization_allowed: None,
                }),
                enums::AttemptStatus::CaptureInitiated,
            ),
            Response::Declined | Response::Error => (
                Err(types::ErrorResponse::foreign_from((
                    item.response,
                    item.http_code,
                ))),
                enums::AttemptStatus::CaptureFailed,
            ),
        };
        Ok(Self {
            status,
            response,
            ..item.data
        })
    }
}

#[derive(Debug, Serialize)]
pub struct NmiCancelRequest {
    #[serde(rename = "type")]
    pub transaction_type: TransactionType,
    pub security_key: Secret<String>,
    pub transactionid: String,
    pub void_reason: Option<String>,
}

impl TryFrom<&types::PaymentsCancelRouterData> for NmiCancelRequest {
    type Error = Error;
    fn try_from(item: &types::PaymentsCancelRouterData) -> Result<Self, Self::Error> {
        let auth = NmiAuthType::try_from(&item.connector_auth_type)?;
        Ok(Self {
            transaction_type: TransactionType::Void,
            security_key: auth.api_key,
            transactionid: item.request.connector_transaction_id.clone(),
            void_reason: item.request.cancellation_reason.clone(),
        })
    }
}

#[derive(Debug, Deserialize, Serialize)]
pub enum Response {
    #[serde(alias = "1")]
    Approved,
    #[serde(alias = "2")]
    Declined,
    #[serde(alias = "3")]
    Error,
}

#[derive(Debug, Deserialize, Serialize)]
pub struct StandardResponse {
    pub response: Response,
    pub responsetext: String,
    pub authcode: Option<String>,
    pub transactionid: String,
    pub avsresponse: Option<String>,
    pub cvvresponse: Option<String>,
    pub orderid: String,
    pub response_code: String,
}

impl<T>
    TryFrom<
        types::ResponseRouterData<
            api::SetupMandate,
            StandardResponse,
            T,
            types::PaymentsResponseData,
        >,
    > for types::RouterData<api::SetupMandate, T, types::PaymentsResponseData>
{
    type Error = Error;
    fn try_from(
        item: types::ResponseRouterData<
            api::SetupMandate,
            StandardResponse,
            T,
            types::PaymentsResponseData,
        >,
    ) -> Result<Self, Self::Error> {
        let (response, status) = match item.response.response {
            Response::Approved => (
                Ok(types::PaymentsResponseData::TransactionResponse {
                    resource_id: types::ResponseId::ConnectorTransactionId(
                        item.response.transactionid.clone(),
                    ),
                    redirection_data: None,
                    mandate_reference: None,
                    connector_metadata: None,
                    network_txn_id: None,
                    connector_response_reference_id: Some(item.response.orderid),
                    incremental_authorization_allowed: None,
                }),
                enums::AttemptStatus::Charged,
            ),
            Response::Declined | Response::Error => (
                Err(types::ErrorResponse::foreign_from((
                    item.response,
                    item.http_code,
                ))),
                enums::AttemptStatus::Failure,
            ),
        };
        Ok(Self {
            status,
            response,
            ..item.data
        })
    }
}

impl ForeignFrom<(StandardResponse, u16)> for types::ErrorResponse {
    fn foreign_from((response, http_code): (StandardResponse, u16)) -> Self {
        Self {
            code: response.response_code,
            message: response.responsetext.to_owned(),
            reason: Some(response.responsetext),
            status_code: http_code,
            attempt_status: None,
            connector_transaction_id: Some(response.transactionid),
        }
    }
}

impl TryFrom<types::PaymentsResponseRouterData<StandardResponse>>
    for types::RouterData<api::Authorize, types::PaymentsAuthorizeData, types::PaymentsResponseData>
{
    type Error = Error;
    fn try_from(
        item: types::ResponseRouterData<
            api::Authorize,
            StandardResponse,
            types::PaymentsAuthorizeData,
            types::PaymentsResponseData,
        >,
    ) -> Result<Self, Self::Error> {
        let (response, status) = match item.response.response {
            Response::Approved => (
                Ok(types::PaymentsResponseData::TransactionResponse {
                    resource_id: types::ResponseId::ConnectorTransactionId(
                        item.response.transactionid.clone(),
                    ),
                    redirection_data: None,
                    mandate_reference: None,
                    connector_metadata: None,
                    network_txn_id: None,
                    connector_response_reference_id: Some(item.response.orderid),
                    incremental_authorization_allowed: None,
                }),
                if let Some(diesel_models::enums::CaptureMethod::Automatic) =
                    item.data.request.capture_method
                {
                    enums::AttemptStatus::CaptureInitiated
                } else {
                    enums::AttemptStatus::Authorizing
                },
            ),
            Response::Declined | Response::Error => (
                Err(types::ErrorResponse::foreign_from((
                    item.response,
                    item.http_code,
                ))),
                enums::AttemptStatus::Failure,
            ),
        };
        Ok(Self {
            status,
            response,
            ..item.data
        })
    }
}

impl<T>
    TryFrom<types::ResponseRouterData<api::Void, StandardResponse, T, types::PaymentsResponseData>>
    for types::RouterData<api::Void, T, types::PaymentsResponseData>
{
    type Error = Error;
    fn try_from(
        item: types::ResponseRouterData<
            api::Void,
            StandardResponse,
            T,
            types::PaymentsResponseData,
        >,
    ) -> Result<Self, Self::Error> {
        let (response, status) = match item.response.response {
            Response::Approved => (
                Ok(types::PaymentsResponseData::TransactionResponse {
                    resource_id: types::ResponseId::ConnectorTransactionId(
                        item.response.transactionid.clone(),
                    ),
                    redirection_data: None,
                    mandate_reference: None,
                    connector_metadata: None,
                    network_txn_id: None,
                    connector_response_reference_id: Some(item.response.orderid),
                    incremental_authorization_allowed: None,
                }),
                enums::AttemptStatus::VoidInitiated,
            ),
            Response::Declined | Response::Error => (
                Err(types::ErrorResponse::foreign_from((
                    item.response,
                    item.http_code,
                ))),
                enums::AttemptStatus::VoidFailed,
            ),
        };
        Ok(Self {
            status,
            response,
            ..item.data
        })
    }
}

#[derive(Debug, Deserialize)]
#[serde(rename_all = "snake_case")]
pub enum NmiStatus {
    Abandoned,
    Cancelled,
    Pendingsettlement,
    Pending,
    Failed,
    Complete,
    InProgress,
    Unknown,
}

impl<F, T> TryFrom<types::ResponseRouterData<F, SyncResponse, T, types::PaymentsResponseData>>
    for types::RouterData<F, T, types::PaymentsResponseData>
{
    type Error = Error;
    fn try_from(
        item: types::ResponseRouterData<F, SyncResponse, T, types::PaymentsResponseData>,
    ) -> Result<Self, Self::Error> {
        match item.response.transaction {
            Some(trn) => Ok(Self {
                status: enums::AttemptStatus::from(NmiStatus::from(trn.condition)),
                response: Ok(types::PaymentsResponseData::TransactionResponse {
                    resource_id: types::ResponseId::ConnectorTransactionId(trn.transaction_id),
                    redirection_data: None,
                    mandate_reference: None,
                    connector_metadata: None,
                    network_txn_id: None,
                    connector_response_reference_id: None,
                    incremental_authorization_allowed: None,
                }),
                ..item.data
            }),
            None => Ok(Self { ..item.data }), //when there is empty connector response i.e. response we get in psync when payment status is in authentication_pending
        }
    }
}

impl TryFrom<Vec<u8>> for SyncResponse {
    type Error = Error;
    fn try_from(bytes: Vec<u8>) -> Result<Self, Self::Error> {
        let query_response = String::from_utf8(bytes)
            .into_report()
            .change_context(errors::ConnectorError::ResponseDeserializationFailed)?;
        query_response
            .parse_xml::<Self>()
            .into_report()
            .change_context(errors::ConnectorError::ResponseDeserializationFailed)
    }
}

impl TryFrom<Vec<u8>> for NmiRefundSyncResponse {
    type Error = Error;
    fn try_from(bytes: Vec<u8>) -> Result<Self, Self::Error> {
        let query_response = String::from_utf8(bytes)
            .into_report()
            .change_context(errors::ConnectorError::ResponseDeserializationFailed)?;
        query_response
            .parse_xml::<Self>()
            .into_report()
            .change_context(errors::ConnectorError::ResponseDeserializationFailed)
    }
}

impl From<NmiStatus> for enums::AttemptStatus {
    fn from(item: NmiStatus) -> Self {
        match item {
            NmiStatus::Abandoned => Self::AuthenticationFailed,
            NmiStatus::Cancelled => Self::Voided,
            NmiStatus::Pending => Self::Authorized,
            NmiStatus::Pendingsettlement | NmiStatus::Complete => Self::Charged,
            NmiStatus::InProgress => Self::AuthenticationPending,
            NmiStatus::Failed | NmiStatus::Unknown => Self::Failure,
        }
    }
}

// REFUND :
#[derive(Debug, Serialize)]
pub struct NmiRefundRequest {
    #[serde(rename = "type")]
    transaction_type: TransactionType,
    security_key: Secret<String>,
    transactionid: String,
    orderid: String,
    amount: f64,
}

impl<F> TryFrom<&NmiRouterData<&types::RefundsRouterData<F>>> for NmiRefundRequest {
    type Error = Error;
    fn try_from(item: &NmiRouterData<&types::RefundsRouterData<F>>) -> Result<Self, Self::Error> {
        let auth_type: NmiAuthType = (&item.router_data.connector_auth_type).try_into()?;
        Ok(Self {
            transaction_type: TransactionType::Refund,
            security_key: auth_type.api_key,
            transactionid: item.router_data.request.connector_transaction_id.clone(),
            orderid: item.router_data.request.refund_id.clone(),
            amount: item.amount,
        })
    }
}

impl TryFrom<types::RefundsResponseRouterData<api::Execute, StandardResponse>>
    for types::RefundsRouterData<api::Execute>
{
    type Error = Error;
    fn try_from(
        item: types::RefundsResponseRouterData<api::Execute, StandardResponse>,
    ) -> Result<Self, Self::Error> {
        let refund_status = enums::RefundStatus::from(item.response.response);
        Ok(Self {
            response: Ok(types::RefundsResponseData {
                connector_refund_id: item.response.orderid,
                refund_status,
            }),
            ..item.data
        })
    }
}

impl TryFrom<types::RefundsResponseRouterData<api::Capture, StandardResponse>>
    for types::RefundsRouterData<api::Capture>
{
    type Error = Error;
    fn try_from(
        item: types::RefundsResponseRouterData<api::Capture, StandardResponse>,
    ) -> Result<Self, Self::Error> {
        let refund_status = enums::RefundStatus::from(item.response.response);
        Ok(Self {
            response: Ok(types::RefundsResponseData {
                connector_refund_id: item.response.transactionid,
                refund_status,
            }),
            ..item.data
        })
    }
}

impl From<Response> for enums::RefundStatus {
    fn from(item: Response) -> Self {
        match item {
            Response::Approved => Self::Pending,
            Response::Declined | Response::Error => Self::Failure,
        }
    }
}

impl TryFrom<&types::RefundSyncRouterData> for NmiSyncRequest {
    type Error = Error;
    fn try_from(item: &types::RefundSyncRouterData) -> Result<Self, Self::Error> {
        let auth = NmiAuthType::try_from(&item.connector_auth_type)?;

        Ok(Self {
            security_key: auth.api_key,
            order_id: item
                .request
                .connector_refund_id
                .clone()
                .ok_or(errors::ConnectorError::MissingConnectorRefundID)?,
        })
    }
}

impl TryFrom<types::RefundsResponseRouterData<api::RSync, NmiRefundSyncResponse>>
    for types::RefundsRouterData<api::RSync>
{
    type Error = Report<errors::ConnectorError>;
    fn try_from(
        item: types::RefundsResponseRouterData<api::RSync, NmiRefundSyncResponse>,
    ) -> Result<Self, Self::Error> {
        let refund_status =
            enums::RefundStatus::from(NmiStatus::from(item.response.transaction.condition));
        Ok(Self {
            response: Ok(types::RefundsResponseData {
                connector_refund_id: item.response.transaction.order_id,
                refund_status,
            }),
            ..item.data
        })
    }
}

impl From<NmiStatus> for enums::RefundStatus {
    fn from(item: NmiStatus) -> Self {
        match item {
            NmiStatus::Abandoned
            | NmiStatus::Cancelled
            | NmiStatus::Failed
            | NmiStatus::Unknown => Self::Failure,
            NmiStatus::Pending | NmiStatus::InProgress => Self::Pending,
            NmiStatus::Pendingsettlement | NmiStatus::Complete => Self::Success,
        }
    }
}

impl From<String> for NmiStatus {
    fn from(value: String) -> Self {
        match value.as_str() {
            "abandoned" => Self::Abandoned,
            "canceled" => Self::Cancelled,
            "in_progress" => Self::InProgress,
            "pendingsettlement" => Self::Pendingsettlement,
            "complete" => Self::Complete,
            "failed" => Self::Failed,
            "unknown" => Self::Unknown,
            // Other than above values only pending is possible, since value is a string handling this as default
            _ => Self::Pending,
        }
    }
}

#[derive(Debug, Deserialize, Serialize)]
pub struct SyncTransactionResponse {
    pub transaction_id: String,
    pub condition: String,
}

#[derive(Debug, Deserialize, Serialize)]
pub struct SyncResponse {
    pub transaction: Option<SyncTransactionResponse>,
}

#[derive(Debug, Deserialize, Serialize)]
pub struct RefundSyncBody {
    order_id: String,
    condition: String,
}

#[derive(Debug, Deserialize, Serialize)]
pub struct NmiRefundSyncResponse {
    transaction: RefundSyncBody,
}

#[derive(Debug, Deserialize)]
pub struct NmiWebhookObjectReference {
    pub event_body: NmiReferenceBody,
}

#[derive(Debug, Deserialize)]
pub struct NmiReferenceBody {
    pub order_id: String,
    pub action: NmiActionBody,
}

#[derive(Debug, Deserialize, Serialize)]
pub struct NmiActionBody {
    pub action_type: NmiActionType,
}

#[derive(Debug, Deserialize, Serialize)]
#[serde(rename_all = "lowercase")]
pub enum NmiActionType {
    Auth,
    Capture,
    Credit,
    Refund,
    Sale,
    Void,
}

#[derive(Debug, Deserialize)]
pub struct NmiWebhookEventBody {
    pub event_type: NmiWebhookEventType,
}

#[derive(Debug, Deserialize, Serialize)]
pub enum NmiWebhookEventType {
    #[serde(rename = "transaction.sale.success")]
    SaleSuccess,
    #[serde(rename = "transaction.sale.failure")]
    SaleFailure,
    #[serde(rename = "transaction.sale.unknown")]
    SaleUnknown,
    #[serde(rename = "transaction.auth.success")]
    AuthSuccess,
    #[serde(rename = "transaction.auth.failure")]
    AuthFailure,
    #[serde(rename = "transaction.auth.unknown")]
    AuthUnknown,
    #[serde(rename = "transaction.refund.success")]
    RefundSuccess,
    #[serde(rename = "transaction.refund.failure")]
    RefundFailure,
    #[serde(rename = "transaction.refund.unknown")]
    RefundUnknown,
    #[serde(rename = "transaction.void.success")]
    VoidSuccess,
    #[serde(rename = "transaction.void.failure")]
    VoidFailure,
    #[serde(rename = "transaction.void.unknown")]
    VoidUnknown,
    #[serde(rename = "transaction.capture.success")]
    CaptureSuccess,
    #[serde(rename = "transaction.capture.failure")]
    CaptureFailure,
    #[serde(rename = "transaction.capture.unknown")]
    CaptureUnknown,
}

impl ForeignFrom<NmiWebhookEventType> for webhooks::IncomingWebhookEvent {
    fn foreign_from(status: NmiWebhookEventType) -> Self {
        match status {
            NmiWebhookEventType::SaleSuccess => Self::PaymentIntentSuccess,
            NmiWebhookEventType::SaleFailure => Self::PaymentIntentFailure,
            NmiWebhookEventType::RefundSuccess => Self::RefundSuccess,
            NmiWebhookEventType::RefundFailure => Self::RefundFailure,
            NmiWebhookEventType::VoidSuccess => Self::PaymentIntentCancelled,
            NmiWebhookEventType::AuthSuccess => Self::PaymentIntentAuthorizationSuccess,
            NmiWebhookEventType::CaptureSuccess => Self::PaymentIntentCaptureSuccess,
            NmiWebhookEventType::AuthFailure => Self::PaymentIntentAuthorizationFailure,
            NmiWebhookEventType::CaptureFailure => Self::PaymentIntentCaptureFailure,
            NmiWebhookEventType::VoidFailure => Self::PaymentIntentCancelFailure,
            NmiWebhookEventType::SaleUnknown
            | NmiWebhookEventType::RefundUnknown
            | NmiWebhookEventType::AuthUnknown
            | NmiWebhookEventType::VoidUnknown
            | NmiWebhookEventType::CaptureUnknown => Self::EventNotSupported,
        }
    }
}

#[derive(Debug, Deserialize, Serialize)]
pub struct NmiWebhookBody {
    pub event_body: NmiWebhookObject,
}

#[derive(Debug, Deserialize, Serialize)]
pub struct NmiWebhookObject {
    pub transaction_id: String,
    pub order_id: String,
    pub condition: String,
    pub action: NmiActionBody,
}

impl TryFrom<&NmiWebhookBody> for SyncResponse {
    type Error = Error;
    fn try_from(item: &NmiWebhookBody) -> Result<Self, Self::Error> {
        let transaction = Some(SyncTransactionResponse {
            transaction_id: item.event_body.transaction_id.to_owned(),
            condition: item.event_body.condition.to_owned(),
        });

        Ok(Self { transaction })
    }
}<|MERGE_RESOLUTION|>--- conflicted
+++ resolved
@@ -268,6 +268,7 @@
     three_ds_version: Option<String>,
     directory_server_id: Option<Secret<String>>,
 }
+
 #[derive(Debug, Deserialize)]
 #[serde(rename_all = "camelCase")]
 #[serde(untagged)]
@@ -292,13 +293,8 @@
     card_holder_auth: Option<String>,
     three_ds_version: Option<String>,
     order_id: Option<String>,
-<<<<<<< HEAD
     directory_server_id: Option<Secret<String>>,
-    customer_vault_id: Option<Secret<String>>,
-=======
-    directory_server_id: Option<String>,
-    customer_vault_id: String,
->>>>>>> 44eef46e
+    customer_vault_id: Secret<String>,
 }
 
 impl TryFrom<&NmiRouterData<&types::PaymentsCompleteAuthorizeRouterData>> for NmiCompleteRequest {
