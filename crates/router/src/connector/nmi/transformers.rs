use api_models::webhooks;
use cards::CardNumber;
use common_enums::CountryAlpha2;
use common_utils::{
    errors::CustomResult,
    ext_traits::XmlExt,
    pii::{self, Email},
};
use error_stack::{Report, ResultExt};
use masking::{ExposeInterface, PeekInterface, Secret};
use serde::{Deserialize, Serialize};

use crate::{
    connector::utils::{
        self, AddressDetailsData, PaymentsAuthorizeRequestData,
        PaymentsCompleteAuthorizeRequestData, RouterData,
    },
    core::errors,
    services,
    types::{self, api, domain, storage::enums, transformers::ForeignFrom, ConnectorAuthType},
};

type Error = Report<errors::ConnectorError>;

#[derive(Debug, Serialize)]
#[serde(rename_all = "lowercase")]
pub enum TransactionType {
    Auth,
    Capture,
    Refund,
    Sale,
    Validate,
    Void,
}

pub struct NmiAuthType {
    pub(super) api_key: Secret<String>,
    pub(super) public_key: Option<Secret<String>>,
}

impl TryFrom<&ConnectorAuthType> for NmiAuthType {
    type Error = Error;
    fn try_from(auth_type: &ConnectorAuthType) -> Result<Self, Self::Error> {
        match auth_type {
            types::ConnectorAuthType::HeaderKey { api_key } => Ok(Self {
                api_key: api_key.to_owned(),
                public_key: None,
            }),
            types::ConnectorAuthType::BodyKey { api_key, key1 } => Ok(Self {
                api_key: api_key.to_owned(),
                public_key: Some(key1.to_owned()),
            }),
            _ => Err(errors::ConnectorError::FailedToObtainAuthType.into()),
        }
    }
}

#[derive(Debug, Serialize)]
pub struct NmiRouterData<T> {
    pub amount: f64,
    pub router_data: T,
}

impl<T>
    TryFrom<(
        &types::api::CurrencyUnit,
        types::storage::enums::Currency,
        i64,
        T,
    )> for NmiRouterData<T>
{
    type Error = Report<errors::ConnectorError>;

    fn try_from(
        (_currency_unit, currency, amount, router_data): (
            &types::api::CurrencyUnit,
            types::storage::enums::Currency,
            i64,
            T,
        ),
    ) -> Result<Self, Self::Error> {
        Ok(Self {
            amount: utils::to_currency_base_unit_asf64(amount, currency)?,
            router_data,
        })
    }
}

#[derive(Debug, Serialize)]
pub struct NmiVaultRequest {
    security_key: Secret<String>,
    ccnumber: CardNumber,
    ccexp: Secret<String>,
    cvv: Secret<String>,
    first_name: Secret<String>,
    last_name: Secret<String>,
    address1: Option<Secret<String>>,
    address2: Option<Secret<String>>,
    city: Option<String>,
    state: Option<Secret<String>>,
    zip: Option<Secret<String>>,
    country: Option<CountryAlpha2>,
    customer_vault: CustomerAction,
}

#[derive(Debug, Serialize)]
#[serde(rename_all = "snake_case")]
pub enum CustomerAction {
    AddCustomer,
    UpdateCustomer,
}

impl TryFrom<&types::PaymentsPreProcessingRouterData> for NmiVaultRequest {
    type Error = Error;
    fn try_from(item: &types::PaymentsPreProcessingRouterData) -> Result<Self, Self::Error> {
        let auth_type: NmiAuthType = (&item.connector_auth_type).try_into()?;
        let (ccnumber, ccexp, cvv) = get_card_details(item.request.payment_method_data.clone())?;
        let billing_details = item.get_billing_address()?;

        Ok(Self {
            security_key: auth_type.api_key,
            ccnumber,
            ccexp,
            cvv,
            first_name: billing_details.get_first_name()?.to_owned(),
            last_name: billing_details.get_last_name()?.to_owned(),
            address1: billing_details.line1.clone(),
            address2: billing_details.line2.clone(),
            city: billing_details.city.clone(),
            state: billing_details.state.clone(),
            country: billing_details.country,
            zip: billing_details.zip.clone(),
            customer_vault: CustomerAction::AddCustomer,
        })
    }
}

fn get_card_details(
    payment_method_data: Option<domain::PaymentMethodData>,
) -> CustomResult<(CardNumber, Secret<String>, Secret<String>), errors::ConnectorError> {
    match payment_method_data {
        Some(domain::PaymentMethodData::Card(ref card_details)) => Ok((
            card_details.card_number.clone(),
            utils::CardData::get_card_expiry_month_year_2_digit_with_delimiter(
                card_details,
                "".to_string(),
            )?,
            card_details.card_cvc.clone(),
        )),
        _ => Err(errors::ConnectorError::NotImplemented(
            utils::get_unimplemented_payment_method_error_message("Nmi"),
        )
        .into()),
    }
}

#[derive(Debug, Deserialize, Serialize)]
pub struct NmiVaultResponse {
    pub response: Response,
    pub responsetext: String,
    pub customer_vault_id: Option<Secret<String>>,
    pub response_code: String,
    pub transactionid: String,
}

impl
    TryFrom<
        types::ResponseRouterData<
            api::PreProcessing,
            NmiVaultResponse,
            types::PaymentsPreProcessingData,
            types::PaymentsResponseData,
        >,
    > for types::PaymentsPreProcessingRouterData
{
    type Error = Error;
    fn try_from(
        item: types::ResponseRouterData<
            api::PreProcessing,
            NmiVaultResponse,
            types::PaymentsPreProcessingData,
            types::PaymentsResponseData,
        >,
    ) -> Result<Self, Self::Error> {
        let auth_type: NmiAuthType = (&item.data.connector_auth_type).try_into()?;
        let amount_data =
            item.data
                .request
                .amount
                .ok_or(errors::ConnectorError::MissingRequiredField {
                    field_name: "amount",
                })?;
        let currency_data =
            item.data
                .request
                .currency
                .ok_or(errors::ConnectorError::MissingRequiredField {
                    field_name: "currency",
                })?;
        let (response, status) = match item.response.response {
            Response::Approved => (
                Ok(types::PaymentsResponseData::TransactionResponse {
                    resource_id: types::ResponseId::NoResponseId,
                    redirection_data: Some(services::RedirectForm::Nmi {
                        amount: utils::to_currency_base_unit_asf64(
                            amount_data,
                            currency_data.to_owned(),
                        )?
                        .to_string(),
                        currency: currency_data,
                        customer_vault_id: item
                            .response
                            .customer_vault_id
                            .ok_or(errors::ConnectorError::MissingRequiredField {
                                field_name: "customer_vault_id",
                            })?
                            .peek()
                            .to_string(),
                        public_key: auth_type.public_key.ok_or(
                            errors::ConnectorError::InvalidConnectorConfig {
                                config: "public_key",
                            },
                        )?,
                        order_id: item.data.connector_request_reference_id.clone(),
                    }),
                    mandate_reference: None,
                    connector_metadata: None,
                    network_txn_id: None,
                    connector_response_reference_id: Some(item.response.transactionid),
                    incremental_authorization_allowed: None,
                }),
                enums::AttemptStatus::AuthenticationPending,
            ),
            Response::Declined | Response::Error => (
                Err(types::ErrorResponse {
                    code: item.response.response_code,
                    message: item.response.responsetext.to_owned(),
                    reason: Some(item.response.responsetext),
                    status_code: item.http_code,
                    attempt_status: None,
                    connector_transaction_id: Some(item.response.transactionid),
                }),
                enums::AttemptStatus::Failure,
            ),
        };
        Ok(Self {
            status,
            response,
            ..item.data
        })
    }
}

#[derive(Debug, Serialize)]
pub struct NmiCompleteRequest {
    amount: f64,
    #[serde(rename = "type")]
    transaction_type: TransactionType,
    security_key: Secret<String>,
    orderid: Option<String>,
    customer_vault_id: Secret<String>,
    email: Option<Email>,
    cardholder_auth: Option<String>,
    cavv: Option<String>,
    xid: Option<String>,
    eci: Option<String>,
    cvv: Secret<String>,
    three_ds_version: Option<String>,
    directory_server_id: Option<Secret<String>>,
}

#[derive(Debug, Deserialize)]
#[serde(rename_all = "camelCase")]
#[serde(untagged)]
pub enum NmiRedirectResponse {
    NmiRedirectResponseData(NmiRedirectResponseData),
    NmiErrorResponseData(NmiErrorResponseData),
}

#[derive(Debug, Deserialize)]
#[serde(rename_all = "camelCase")]
pub struct NmiErrorResponseData {
    pub code: String,
    pub message: String,
}

#[derive(Debug, Deserialize)]
#[serde(rename_all = "camelCase")]
pub struct NmiRedirectResponseData {
    cavv: Option<String>,
    xid: Option<String>,
    eci: Option<String>,
    card_holder_auth: Option<String>,
    three_ds_version: Option<String>,
    order_id: Option<String>,
    directory_server_id: Option<Secret<String>>,
    customer_vault_id: Secret<String>,
}

impl TryFrom<&NmiRouterData<&types::PaymentsCompleteAuthorizeRouterData>> for NmiCompleteRequest {
    type Error = Error;
    fn try_from(
        item: &NmiRouterData<&types::PaymentsCompleteAuthorizeRouterData>,
    ) -> Result<Self, Self::Error> {
        let transaction_type = match item.router_data.request.is_auto_capture()? {
            true => TransactionType::Sale,
            false => TransactionType::Auth,
        };
        let auth_type: NmiAuthType = (&item.router_data.connector_auth_type).try_into()?;
        let payload_data = item
            .router_data
            .request
            .get_redirect_response_payload()?
            .expose();

        let three_ds_data: NmiRedirectResponseData = serde_json::from_value(payload_data)
            .change_context(errors::ConnectorError::MissingConnectorRedirectionPayload {
                field_name: "three_ds_data",
            })?;

        let (_, _, cvv) = get_card_details(item.router_data.request.payment_method_data.clone())?;

        Ok(Self {
            amount: item.amount,
            transaction_type,
            security_key: auth_type.api_key,
            orderid: three_ds_data.order_id,
            customer_vault_id: three_ds_data.customer_vault_id,
            email: item.router_data.request.email.clone(),
            cvv,
            cardholder_auth: three_ds_data.card_holder_auth,
            cavv: three_ds_data.cavv,
            xid: three_ds_data.xid,
            eci: three_ds_data.eci,
            three_ds_version: three_ds_data.three_ds_version,
            directory_server_id: three_ds_data.directory_server_id,
        })
    }
}

#[derive(Debug, Deserialize, Serialize)]
pub struct NmiCompleteResponse {
    pub response: Response,
    pub responsetext: String,
    pub authcode: Option<String>,
    pub transactionid: String,
    pub avsresponse: Option<String>,
    pub cvvresponse: Option<String>,
    pub orderid: String,
    pub response_code: String,
}

impl
    TryFrom<
        types::ResponseRouterData<
            api::CompleteAuthorize,
            NmiCompleteResponse,
            types::CompleteAuthorizeData,
            types::PaymentsResponseData,
        >,
    > for types::PaymentsCompleteAuthorizeRouterData
{
    type Error = Error;
    fn try_from(
        item: types::ResponseRouterData<
            api::CompleteAuthorize,
            NmiCompleteResponse,
            types::CompleteAuthorizeData,
            types::PaymentsResponseData,
        >,
    ) -> Result<Self, Self::Error> {
        let (response, status) = match item.response.response {
            Response::Approved => (
                Ok(types::PaymentsResponseData::TransactionResponse {
                    resource_id: types::ResponseId::ConnectorTransactionId(
                        item.response.transactionid,
                    ),
                    redirection_data: None,
                    mandate_reference: None,
                    connector_metadata: None,
                    network_txn_id: None,
                    connector_response_reference_id: Some(item.response.orderid),
                    incremental_authorization_allowed: None,
                }),
                if let Some(diesel_models::enums::CaptureMethod::Automatic) =
                    item.data.request.capture_method
                {
                    enums::AttemptStatus::CaptureInitiated
                } else {
                    enums::AttemptStatus::Authorizing
                },
            ),
            Response::Declined | Response::Error => (
                Err(types::ErrorResponse::foreign_from((
                    item.response,
                    item.http_code,
                ))),
                enums::AttemptStatus::Failure,
            ),
        };
        Ok(Self {
            status,
            response,
            ..item.data
        })
    }
}

impl ForeignFrom<(NmiCompleteResponse, u16)> for types::ErrorResponse {
    fn foreign_from((response, http_code): (NmiCompleteResponse, u16)) -> Self {
        Self {
            code: response.response_code,
            message: response.responsetext.to_owned(),
            reason: Some(response.responsetext),
            status_code: http_code,
            attempt_status: None,
            connector_transaction_id: Some(response.transactionid),
        }
    }
}

#[derive(Debug, Serialize)]
pub struct NmiPaymentsRequest {
    #[serde(rename = "type")]
    transaction_type: TransactionType,
    amount: f64,
    security_key: Secret<String>,
    currency: enums::Currency,
    #[serde(flatten)]
    payment_method: PaymentMethod,
    #[serde(flatten)]
    merchant_defined_field: Option<NmiMerchantDefinedField>,
    orderid: String,
}

#[derive(Debug, Serialize)]
pub struct NmiMerchantDefinedField {
    #[serde(flatten)]
    inner: std::collections::BTreeMap<String, Secret<String>>,
}

impl NmiMerchantDefinedField {
    pub fn new(metadata: &pii::SecretSerdeValue) -> Self {
        let metadata_as_string = metadata.peek().to_string();
        let hash_map: std::collections::BTreeMap<String, serde_json::Value> =
            serde_json::from_str(&metadata_as_string).unwrap_or(std::collections::BTreeMap::new());
        let inner = hash_map
            .into_iter()
            .enumerate()
            .map(|(index, (hs_key, hs_value))| {
                let nmi_key = format!("merchant_defined_field_{}", index + 1);
                let nmi_value = format!("{hs_key}={hs_value}");
                (nmi_key, Secret::new(nmi_value))
            })
            .collect();
        Self { inner }
    }
}

#[derive(Debug, Serialize)]
#[serde(untagged)]
pub enum PaymentMethod {
    Card(Box<CardData>),
    GPay(Box<GooglePayData>),
    ApplePay(Box<ApplePayData>),
}

#[derive(Debug, Serialize)]
pub struct CardData {
    ccnumber: CardNumber,
    ccexp: Secret<String>,
    cvv: Secret<String>,
}

#[derive(Debug, Serialize)]
pub struct GooglePayData {
    googlepay_payment_data: Secret<String>,
}

#[derive(Debug, Serialize)]
pub struct ApplePayData {
    applepay_payment_data: Secret<String>,
}

impl TryFrom<&NmiRouterData<&types::PaymentsAuthorizeRouterData>> for NmiPaymentsRequest {
    type Error = Error;
    fn try_from(
        item: &NmiRouterData<&types::PaymentsAuthorizeRouterData>,
    ) -> Result<Self, Self::Error> {
        let transaction_type = match item.router_data.request.is_auto_capture()? {
            true => TransactionType::Sale,
            false => TransactionType::Auth,
        };
        let auth_type: NmiAuthType = (&item.router_data.connector_auth_type).try_into()?;
        let amount = item.amount;
        let payment_method =
            PaymentMethod::try_from(&item.router_data.request.payment_method_data)?;

        Ok(Self {
            transaction_type,
            security_key: auth_type.api_key,
            amount,
            currency: item.router_data.request.currency,
            payment_method,
            merchant_defined_field: item
                .router_data
                .request
                .metadata
                .as_ref()
                .map(NmiMerchantDefinedField::new),
            orderid: item.router_data.connector_request_reference_id.clone(),
        })
    }
}

impl TryFrom<&domain::PaymentMethodData> for PaymentMethod {
    type Error = Error;
    fn try_from(payment_method_data: &domain::PaymentMethodData) -> Result<Self, Self::Error> {
        match &payment_method_data {
            domain::PaymentMethodData::Card(ref card) => Ok(Self::try_from(card)?),
            domain::PaymentMethodData::Wallet(ref wallet_type) => match wallet_type {
                api_models::payments::WalletData::GooglePay(ref googlepay_data) => {
                    Ok(Self::from(googlepay_data))
                }
                api_models::payments::WalletData::ApplePay(ref applepay_data) => {
                    Ok(Self::from(applepay_data))
                }
                api_models::payments::WalletData::AliPayQr(_)
                | api_models::payments::WalletData::AliPayRedirect(_)
                | api_models::payments::WalletData::AliPayHkRedirect(_)
                | api_models::payments::WalletData::MomoRedirect(_)
                | api_models::payments::WalletData::KakaoPayRedirect(_)
                | api_models::payments::WalletData::GoPayRedirect(_)
                | api_models::payments::WalletData::GcashRedirect(_)
                | api_models::payments::WalletData::ApplePayRedirect(_)
                | api_models::payments::WalletData::ApplePayThirdPartySdk(_)
                | api_models::payments::WalletData::DanaRedirect {}
                | api_models::payments::WalletData::GooglePayRedirect(_)
                | api_models::payments::WalletData::GooglePayThirdPartySdk(_)
                | api_models::payments::WalletData::MbWayRedirect(_)
                | api_models::payments::WalletData::MobilePayRedirect(_)
                | api_models::payments::WalletData::PaypalRedirect(_)
                | api_models::payments::WalletData::PaypalSdk(_)
                | api_models::payments::WalletData::SamsungPay(_)
                | api_models::payments::WalletData::TwintRedirect {}
                | api_models::payments::WalletData::VippsRedirect {}
                | api_models::payments::WalletData::TouchNGoRedirect(_)
                | api_models::payments::WalletData::WeChatPayRedirect(_)
                | api_models::payments::WalletData::WeChatPayQr(_)
                | api_models::payments::WalletData::CashappQr(_)
                | api_models::payments::WalletData::SwishQr(_) => {
                    Err(errors::ConnectorError::NotImplemented(
                        utils::get_unimplemented_payment_method_error_message("nmi"),
                    )
                    .into())
                }
            },
            domain::PaymentMethodData::CardRedirect(_)
            | domain::PaymentMethodData::PayLater(_)
            | domain::PaymentMethodData::BankRedirect(_)
            | domain::PaymentMethodData::BankDebit(_)
            | domain::PaymentMethodData::BankTransfer(_)
            | domain::PaymentMethodData::Crypto(_)
            | domain::PaymentMethodData::MandatePayment
            | domain::PaymentMethodData::Reward
            | domain::PaymentMethodData::Upi(_)
            | domain::PaymentMethodData::Voucher(_)
            | domain::PaymentMethodData::GiftCard(_)
            | domain::PaymentMethodData::CardToken(_) => {
                Err(errors::ConnectorError::NotImplemented(
                    utils::get_unimplemented_payment_method_error_message("nmi"),
<<<<<<< HEAD
                ))
                .into_report()
=======
                )
                .into())
>>>>>>> 4051cbb4
            }
        }
    }
}

impl TryFrom<&domain::payments::Card> for PaymentMethod {
    type Error = Error;
    fn try_from(card: &domain::payments::Card) -> Result<Self, Self::Error> {
        let ccexp = utils::CardData::get_card_expiry_month_year_2_digit_with_delimiter(
            card,
            "".to_string(),
        )?;
        let card = CardData {
            ccnumber: card.card_number.clone(),
            ccexp,
            cvv: card.card_cvc.clone(),
        };
        Ok(Self::Card(Box::new(card)))
    }
}

impl From<&api_models::payments::GooglePayWalletData> for PaymentMethod {
    fn from(wallet_data: &api_models::payments::GooglePayWalletData) -> Self {
        let gpay_data = GooglePayData {
            googlepay_payment_data: Secret::new(wallet_data.tokenization_data.token.clone()),
        };
        Self::GPay(Box::new(gpay_data))
    }
}

impl From<&api_models::payments::ApplePayWalletData> for PaymentMethod {
    fn from(wallet_data: &api_models::payments::ApplePayWalletData) -> Self {
        let apple_pay_data = ApplePayData {
            applepay_payment_data: Secret::new(wallet_data.payment_data.clone()),
        };
        Self::ApplePay(Box::new(apple_pay_data))
    }
}

impl TryFrom<&types::SetupMandateRouterData> for NmiPaymentsRequest {
    type Error = Error;
    fn try_from(item: &types::SetupMandateRouterData) -> Result<Self, Self::Error> {
        let auth_type: NmiAuthType = (&item.connector_auth_type).try_into()?;
        let payment_method = PaymentMethod::try_from(&item.request.payment_method_data)?;
        Ok(Self {
            transaction_type: TransactionType::Validate,
            security_key: auth_type.api_key,
            amount: 0.0,
            currency: item.request.currency,
            payment_method,
            merchant_defined_field: None,
            orderid: item.connector_request_reference_id.clone(),
        })
    }
}

#[derive(Debug, Serialize)]
pub struct NmiSyncRequest {
    pub order_id: String,
    pub security_key: Secret<String>,
}

impl TryFrom<&types::PaymentsSyncRouterData> for NmiSyncRequest {
    type Error = Error;
    fn try_from(item: &types::PaymentsSyncRouterData) -> Result<Self, Self::Error> {
        let auth = NmiAuthType::try_from(&item.connector_auth_type)?;
        Ok(Self {
            security_key: auth.api_key,
            order_id: item.attempt_id.clone(),
        })
    }
}

#[derive(Debug, Serialize)]
pub struct NmiCaptureRequest {
    #[serde(rename = "type")]
    pub transaction_type: TransactionType,
    pub security_key: Secret<String>,
    pub transactionid: String,
    pub amount: Option<f64>,
}

impl TryFrom<&NmiRouterData<&types::PaymentsCaptureRouterData>> for NmiCaptureRequest {
    type Error = Error;
    fn try_from(
        item: &NmiRouterData<&types::PaymentsCaptureRouterData>,
    ) -> Result<Self, Self::Error> {
        let auth = NmiAuthType::try_from(&item.router_data.connector_auth_type)?;
        Ok(Self {
            transaction_type: TransactionType::Capture,
            security_key: auth.api_key,
            transactionid: item.router_data.request.connector_transaction_id.clone(),
            amount: Some(item.amount),
        })
    }
}

impl
    TryFrom<
        types::ResponseRouterData<
            api::Capture,
            StandardResponse,
            types::PaymentsCaptureData,
            types::PaymentsResponseData,
        >,
    > for types::RouterData<api::Capture, types::PaymentsCaptureData, types::PaymentsResponseData>
{
    type Error = Error;
    fn try_from(
        item: types::ResponseRouterData<
            api::Capture,
            StandardResponse,
            types::PaymentsCaptureData,
            types::PaymentsResponseData,
        >,
    ) -> Result<Self, Self::Error> {
        let (response, status) = match item.response.response {
            Response::Approved => (
                Ok(types::PaymentsResponseData::TransactionResponse {
                    resource_id: types::ResponseId::ConnectorTransactionId(
                        item.response.transactionid.to_owned(),
                    ),
                    redirection_data: None,
                    mandate_reference: None,
                    connector_metadata: None,
                    network_txn_id: None,
                    connector_response_reference_id: Some(item.response.orderid),
                    incremental_authorization_allowed: None,
                }),
                enums::AttemptStatus::CaptureInitiated,
            ),
            Response::Declined | Response::Error => (
                Err(types::ErrorResponse::foreign_from((
                    item.response,
                    item.http_code,
                ))),
                enums::AttemptStatus::CaptureFailed,
            ),
        };
        Ok(Self {
            status,
            response,
            ..item.data
        })
    }
}

#[derive(Debug, Serialize)]
pub struct NmiCancelRequest {
    #[serde(rename = "type")]
    pub transaction_type: TransactionType,
    pub security_key: Secret<String>,
    pub transactionid: String,
    pub void_reason: Option<String>,
}

impl TryFrom<&types::PaymentsCancelRouterData> for NmiCancelRequest {
    type Error = Error;
    fn try_from(item: &types::PaymentsCancelRouterData) -> Result<Self, Self::Error> {
        let auth = NmiAuthType::try_from(&item.connector_auth_type)?;
        Ok(Self {
            transaction_type: TransactionType::Void,
            security_key: auth.api_key,
            transactionid: item.request.connector_transaction_id.clone(),
            void_reason: item.request.cancellation_reason.clone(),
        })
    }
}

#[derive(Debug, Deserialize, Serialize)]
pub enum Response {
    #[serde(alias = "1")]
    Approved,
    #[serde(alias = "2")]
    Declined,
    #[serde(alias = "3")]
    Error,
}

#[derive(Debug, Deserialize, Serialize)]
pub struct StandardResponse {
    pub response: Response,
    pub responsetext: String,
    pub authcode: Option<String>,
    pub transactionid: String,
    pub avsresponse: Option<String>,
    pub cvvresponse: Option<String>,
    pub orderid: String,
    pub response_code: String,
}

impl<T>
    TryFrom<
        types::ResponseRouterData<
            api::SetupMandate,
            StandardResponse,
            T,
            types::PaymentsResponseData,
        >,
    > for types::RouterData<api::SetupMandate, T, types::PaymentsResponseData>
{
    type Error = Error;
    fn try_from(
        item: types::ResponseRouterData<
            api::SetupMandate,
            StandardResponse,
            T,
            types::PaymentsResponseData,
        >,
    ) -> Result<Self, Self::Error> {
        let (response, status) = match item.response.response {
            Response::Approved => (
                Ok(types::PaymentsResponseData::TransactionResponse {
                    resource_id: types::ResponseId::ConnectorTransactionId(
                        item.response.transactionid.clone(),
                    ),
                    redirection_data: None,
                    mandate_reference: None,
                    connector_metadata: None,
                    network_txn_id: None,
                    connector_response_reference_id: Some(item.response.orderid),
                    incremental_authorization_allowed: None,
                }),
                enums::AttemptStatus::Charged,
            ),
            Response::Declined | Response::Error => (
                Err(types::ErrorResponse::foreign_from((
                    item.response,
                    item.http_code,
                ))),
                enums::AttemptStatus::Failure,
            ),
        };
        Ok(Self {
            status,
            response,
            ..item.data
        })
    }
}

impl ForeignFrom<(StandardResponse, u16)> for types::ErrorResponse {
    fn foreign_from((response, http_code): (StandardResponse, u16)) -> Self {
        Self {
            code: response.response_code,
            message: response.responsetext.to_owned(),
            reason: Some(response.responsetext),
            status_code: http_code,
            attempt_status: None,
            connector_transaction_id: Some(response.transactionid),
        }
    }
}

impl TryFrom<types::PaymentsResponseRouterData<StandardResponse>>
    for types::RouterData<api::Authorize, types::PaymentsAuthorizeData, types::PaymentsResponseData>
{
    type Error = Error;
    fn try_from(
        item: types::ResponseRouterData<
            api::Authorize,
            StandardResponse,
            types::PaymentsAuthorizeData,
            types::PaymentsResponseData,
        >,
    ) -> Result<Self, Self::Error> {
        let (response, status) = match item.response.response {
            Response::Approved => (
                Ok(types::PaymentsResponseData::TransactionResponse {
                    resource_id: types::ResponseId::ConnectorTransactionId(
                        item.response.transactionid.clone(),
                    ),
                    redirection_data: None,
                    mandate_reference: None,
                    connector_metadata: None,
                    network_txn_id: None,
                    connector_response_reference_id: Some(item.response.orderid),
                    incremental_authorization_allowed: None,
                }),
                if let Some(diesel_models::enums::CaptureMethod::Automatic) =
                    item.data.request.capture_method
                {
                    enums::AttemptStatus::CaptureInitiated
                } else {
                    enums::AttemptStatus::Authorizing
                },
            ),
            Response::Declined | Response::Error => (
                Err(types::ErrorResponse::foreign_from((
                    item.response,
                    item.http_code,
                ))),
                enums::AttemptStatus::Failure,
            ),
        };
        Ok(Self {
            status,
            response,
            ..item.data
        })
    }
}

impl<T>
    TryFrom<types::ResponseRouterData<api::Void, StandardResponse, T, types::PaymentsResponseData>>
    for types::RouterData<api::Void, T, types::PaymentsResponseData>
{
    type Error = Error;
    fn try_from(
        item: types::ResponseRouterData<
            api::Void,
            StandardResponse,
            T,
            types::PaymentsResponseData,
        >,
    ) -> Result<Self, Self::Error> {
        let (response, status) = match item.response.response {
            Response::Approved => (
                Ok(types::PaymentsResponseData::TransactionResponse {
                    resource_id: types::ResponseId::ConnectorTransactionId(
                        item.response.transactionid.clone(),
                    ),
                    redirection_data: None,
                    mandate_reference: None,
                    connector_metadata: None,
                    network_txn_id: None,
                    connector_response_reference_id: Some(item.response.orderid),
                    incremental_authorization_allowed: None,
                }),
                enums::AttemptStatus::VoidInitiated,
            ),
            Response::Declined | Response::Error => (
                Err(types::ErrorResponse::foreign_from((
                    item.response,
                    item.http_code,
                ))),
                enums::AttemptStatus::VoidFailed,
            ),
        };
        Ok(Self {
            status,
            response,
            ..item.data
        })
    }
}

#[derive(Debug, Deserialize)]
#[serde(rename_all = "snake_case")]
pub enum NmiStatus {
    Abandoned,
    Cancelled,
    Pendingsettlement,
    Pending,
    Failed,
    Complete,
    InProgress,
    Unknown,
}

impl<F, T> TryFrom<types::ResponseRouterData<F, SyncResponse, T, types::PaymentsResponseData>>
    for types::RouterData<F, T, types::PaymentsResponseData>
{
    type Error = Error;
    fn try_from(
        item: types::ResponseRouterData<F, SyncResponse, T, types::PaymentsResponseData>,
    ) -> Result<Self, Self::Error> {
        match item.response.transaction {
            Some(trn) => Ok(Self {
                status: enums::AttemptStatus::from(NmiStatus::from(trn.condition)),
                response: Ok(types::PaymentsResponseData::TransactionResponse {
                    resource_id: types::ResponseId::ConnectorTransactionId(trn.transaction_id),
                    redirection_data: None,
                    mandate_reference: None,
                    connector_metadata: None,
                    network_txn_id: None,
                    connector_response_reference_id: None,
                    incremental_authorization_allowed: None,
                }),
                ..item.data
            }),
            None => Ok(Self { ..item.data }), //when there is empty connector response i.e. response we get in psync when payment status is in authentication_pending
        }
    }
}

impl TryFrom<Vec<u8>> for SyncResponse {
    type Error = Error;
    fn try_from(bytes: Vec<u8>) -> Result<Self, Self::Error> {
        let query_response = String::from_utf8(bytes)
            .change_context(errors::ConnectorError::ResponseDeserializationFailed)?;
        query_response
            .parse_xml::<Self>()
            .change_context(errors::ConnectorError::ResponseDeserializationFailed)
    }
}

impl TryFrom<Vec<u8>> for NmiRefundSyncResponse {
    type Error = Error;
    fn try_from(bytes: Vec<u8>) -> Result<Self, Self::Error> {
        let query_response = String::from_utf8(bytes)
            .change_context(errors::ConnectorError::ResponseDeserializationFailed)?;
        query_response
            .parse_xml::<Self>()
            .change_context(errors::ConnectorError::ResponseDeserializationFailed)
    }
}

impl From<NmiStatus> for enums::AttemptStatus {
    fn from(item: NmiStatus) -> Self {
        match item {
            NmiStatus::Abandoned => Self::AuthenticationFailed,
            NmiStatus::Cancelled => Self::Voided,
            NmiStatus::Pending => Self::Authorized,
            NmiStatus::Pendingsettlement | NmiStatus::Complete => Self::Charged,
            NmiStatus::InProgress => Self::AuthenticationPending,
            NmiStatus::Failed | NmiStatus::Unknown => Self::Failure,
        }
    }
}

// REFUND :
#[derive(Debug, Serialize)]
pub struct NmiRefundRequest {
    #[serde(rename = "type")]
    transaction_type: TransactionType,
    security_key: Secret<String>,
    transactionid: String,
    orderid: String,
    amount: f64,
}

impl<F> TryFrom<&NmiRouterData<&types::RefundsRouterData<F>>> for NmiRefundRequest {
    type Error = Error;
    fn try_from(item: &NmiRouterData<&types::RefundsRouterData<F>>) -> Result<Self, Self::Error> {
        let auth_type: NmiAuthType = (&item.router_data.connector_auth_type).try_into()?;
        Ok(Self {
            transaction_type: TransactionType::Refund,
            security_key: auth_type.api_key,
            transactionid: item.router_data.request.connector_transaction_id.clone(),
            orderid: item.router_data.request.refund_id.clone(),
            amount: item.amount,
        })
    }
}

impl TryFrom<types::RefundsResponseRouterData<api::Execute, StandardResponse>>
    for types::RefundsRouterData<api::Execute>
{
    type Error = Error;
    fn try_from(
        item: types::RefundsResponseRouterData<api::Execute, StandardResponse>,
    ) -> Result<Self, Self::Error> {
        let refund_status = enums::RefundStatus::from(item.response.response);
        Ok(Self {
            response: Ok(types::RefundsResponseData {
                connector_refund_id: item.response.orderid,
                refund_status,
            }),
            ..item.data
        })
    }
}

impl TryFrom<types::RefundsResponseRouterData<api::Capture, StandardResponse>>
    for types::RefundsRouterData<api::Capture>
{
    type Error = Error;
    fn try_from(
        item: types::RefundsResponseRouterData<api::Capture, StandardResponse>,
    ) -> Result<Self, Self::Error> {
        let refund_status = enums::RefundStatus::from(item.response.response);
        Ok(Self {
            response: Ok(types::RefundsResponseData {
                connector_refund_id: item.response.transactionid,
                refund_status,
            }),
            ..item.data
        })
    }
}

impl From<Response> for enums::RefundStatus {
    fn from(item: Response) -> Self {
        match item {
            Response::Approved => Self::Pending,
            Response::Declined | Response::Error => Self::Failure,
        }
    }
}

impl TryFrom<&types::RefundSyncRouterData> for NmiSyncRequest {
    type Error = Error;
    fn try_from(item: &types::RefundSyncRouterData) -> Result<Self, Self::Error> {
        let auth = NmiAuthType::try_from(&item.connector_auth_type)?;

        Ok(Self {
            security_key: auth.api_key,
            order_id: item
                .request
                .connector_refund_id
                .clone()
                .ok_or(errors::ConnectorError::MissingConnectorRefundID)?,
        })
    }
}

impl TryFrom<types::RefundsResponseRouterData<api::RSync, NmiRefundSyncResponse>>
    for types::RefundsRouterData<api::RSync>
{
    type Error = Report<errors::ConnectorError>;
    fn try_from(
        item: types::RefundsResponseRouterData<api::RSync, NmiRefundSyncResponse>,
    ) -> Result<Self, Self::Error> {
        let refund_status =
            enums::RefundStatus::from(NmiStatus::from(item.response.transaction.condition));
        Ok(Self {
            response: Ok(types::RefundsResponseData {
                connector_refund_id: item.response.transaction.order_id,
                refund_status,
            }),
            ..item.data
        })
    }
}

impl From<NmiStatus> for enums::RefundStatus {
    fn from(item: NmiStatus) -> Self {
        match item {
            NmiStatus::Abandoned
            | NmiStatus::Cancelled
            | NmiStatus::Failed
            | NmiStatus::Unknown => Self::Failure,
            NmiStatus::Pending | NmiStatus::InProgress => Self::Pending,
            NmiStatus::Pendingsettlement | NmiStatus::Complete => Self::Success,
        }
    }
}

impl From<String> for NmiStatus {
    fn from(value: String) -> Self {
        match value.as_str() {
            "abandoned" => Self::Abandoned,
            "canceled" => Self::Cancelled,
            "in_progress" => Self::InProgress,
            "pendingsettlement" => Self::Pendingsettlement,
            "complete" => Self::Complete,
            "failed" => Self::Failed,
            "unknown" => Self::Unknown,
            // Other than above values only pending is possible, since value is a string handling this as default
            _ => Self::Pending,
        }
    }
}

#[derive(Debug, Deserialize, Serialize)]
pub struct SyncTransactionResponse {
    pub transaction_id: String,
    pub condition: String,
}

#[derive(Debug, Deserialize, Serialize)]
pub struct SyncResponse {
    pub transaction: Option<SyncTransactionResponse>,
}

#[derive(Debug, Deserialize, Serialize)]
pub struct RefundSyncBody {
    order_id: String,
    condition: String,
}

#[derive(Debug, Deserialize, Serialize)]
pub struct NmiRefundSyncResponse {
    transaction: RefundSyncBody,
}

#[derive(Debug, Deserialize)]
pub struct NmiWebhookObjectReference {
    pub event_body: NmiReferenceBody,
}

#[derive(Debug, Deserialize)]
pub struct NmiReferenceBody {
    pub order_id: String,
    pub action: NmiActionBody,
}

#[derive(Debug, Deserialize, Serialize)]
pub struct NmiActionBody {
    pub action_type: NmiActionType,
}

#[derive(Debug, Deserialize, Serialize)]
#[serde(rename_all = "lowercase")]
pub enum NmiActionType {
    Auth,
    Capture,
    Credit,
    Refund,
    Sale,
    Void,
}

#[derive(Debug, Deserialize)]
pub struct NmiWebhookEventBody {
    pub event_type: NmiWebhookEventType,
}

#[derive(Debug, Deserialize, Serialize)]
pub enum NmiWebhookEventType {
    #[serde(rename = "transaction.sale.success")]
    SaleSuccess,
    #[serde(rename = "transaction.sale.failure")]
    SaleFailure,
    #[serde(rename = "transaction.sale.unknown")]
    SaleUnknown,
    #[serde(rename = "transaction.auth.success")]
    AuthSuccess,
    #[serde(rename = "transaction.auth.failure")]
    AuthFailure,
    #[serde(rename = "transaction.auth.unknown")]
    AuthUnknown,
    #[serde(rename = "transaction.refund.success")]
    RefundSuccess,
    #[serde(rename = "transaction.refund.failure")]
    RefundFailure,
    #[serde(rename = "transaction.refund.unknown")]
    RefundUnknown,
    #[serde(rename = "transaction.void.success")]
    VoidSuccess,
    #[serde(rename = "transaction.void.failure")]
    VoidFailure,
    #[serde(rename = "transaction.void.unknown")]
    VoidUnknown,
    #[serde(rename = "transaction.capture.success")]
    CaptureSuccess,
    #[serde(rename = "transaction.capture.failure")]
    CaptureFailure,
    #[serde(rename = "transaction.capture.unknown")]
    CaptureUnknown,
}

impl ForeignFrom<NmiWebhookEventType> for webhooks::IncomingWebhookEvent {
    fn foreign_from(status: NmiWebhookEventType) -> Self {
        match status {
            NmiWebhookEventType::SaleSuccess => Self::PaymentIntentSuccess,
            NmiWebhookEventType::SaleFailure => Self::PaymentIntentFailure,
            NmiWebhookEventType::RefundSuccess => Self::RefundSuccess,
            NmiWebhookEventType::RefundFailure => Self::RefundFailure,
            NmiWebhookEventType::VoidSuccess => Self::PaymentIntentCancelled,
            NmiWebhookEventType::AuthSuccess => Self::PaymentIntentAuthorizationSuccess,
            NmiWebhookEventType::CaptureSuccess => Self::PaymentIntentCaptureSuccess,
            NmiWebhookEventType::AuthFailure => Self::PaymentIntentAuthorizationFailure,
            NmiWebhookEventType::CaptureFailure => Self::PaymentIntentCaptureFailure,
            NmiWebhookEventType::VoidFailure => Self::PaymentIntentCancelFailure,
            NmiWebhookEventType::SaleUnknown
            | NmiWebhookEventType::RefundUnknown
            | NmiWebhookEventType::AuthUnknown
            | NmiWebhookEventType::VoidUnknown
            | NmiWebhookEventType::CaptureUnknown => Self::EventNotSupported,
        }
    }
}

#[derive(Debug, Deserialize, Serialize)]
pub struct NmiWebhookBody {
    pub event_body: NmiWebhookObject,
}

#[derive(Debug, Deserialize, Serialize)]
pub struct NmiWebhookObject {
    pub transaction_id: String,
    pub order_id: String,
    pub condition: String,
    pub action: NmiActionBody,
}

impl TryFrom<&NmiWebhookBody> for SyncResponse {
    type Error = Error;
    fn try_from(item: &NmiWebhookBody) -> Result<Self, Self::Error> {
        let transaction = Some(SyncTransactionResponse {
            transaction_id: item.event_body.transaction_id.to_owned(),
            condition: item.event_body.condition.to_owned(),
        });

        Ok(Self { transaction })
    }
}<|MERGE_RESOLUTION|>--- conflicted
+++ resolved
@@ -569,13 +569,8 @@
             | domain::PaymentMethodData::CardToken(_) => {
                 Err(errors::ConnectorError::NotImplemented(
                     utils::get_unimplemented_payment_method_error_message("nmi"),
-<<<<<<< HEAD
-                ))
-                .into_report()
-=======
                 )
                 .into())
->>>>>>> 4051cbb4
             }
         }
     }
