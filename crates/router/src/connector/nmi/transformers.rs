--- conflicted
+++ resolved
@@ -510,17 +510,10 @@
             | api::PaymentMethodData::Reward
             | api::PaymentMethodData::Upi(_)
             | api::PaymentMethodData::Voucher(_)
-<<<<<<< HEAD
-            | api::PaymentMethodData::GiftCard(_) => Err(errors::ConnectorError::NotImplemented(
+            | api::PaymentMethodData::GiftCard(_)
+            | api::PaymentMethodData::CardToken(_) => Err(errors::ConnectorError::NotImplemented(
                 utils::get_unimplemented_payment_method_error_message("nmi"),
             ))
-=======
-            | api::PaymentMethodData::GiftCard(_)
-            | api::PaymentMethodData::CardToken(_) => Err(errors::ConnectorError::NotSupported {
-                message: utils::SELECTED_PAYMENT_METHOD.to_string(),
-                connector: "nmi",
-            })
->>>>>>> db3d53ff
             .into_report(),
         }
     }
