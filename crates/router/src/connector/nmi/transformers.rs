use api_models::webhooks;
use cards::CardNumber;
use common_enums::CountryAlpha2;
use common_utils::{
    errors::CustomResult,
    ext_traits::XmlExt,
    pii::{self, Email},
};
use error_stack::{Report, ResultExt};
use masking::{ExposeInterface, PeekInterface, Secret};
use serde::{Deserialize, Serialize};

use crate::{
    connector::utils::{
        self, AddressDetailsData, PaymentsAuthorizeRequestData,
        PaymentsCompleteAuthorizeRequestData, RouterData,
    },
    core::errors,
    services,
    types::{self, api, domain, storage::enums, transformers::ForeignFrom, ConnectorAuthType},
};

type Error = Report<errors::ConnectorError>;

#[derive(Debug, Serialize)]
#[serde(rename_all = "lowercase")]
pub enum TransactionType {
    Auth,
    Capture,
    Refund,
    Sale,
    Validate,
    Void,
}

pub struct NmiAuthType {
    pub(super) api_key: Secret<String>,
    pub(super) public_key: Option<Secret<String>>,
}

impl TryFrom<&ConnectorAuthType> for NmiAuthType {
    type Error = Error;
    fn try_from(auth_type: &ConnectorAuthType) -> Result<Self, Self::Error> {
        match auth_type {
            types::ConnectorAuthType::HeaderKey { api_key } => Ok(Self {
                api_key: api_key.to_owned(),
                public_key: None,
            }),
            types::ConnectorAuthType::BodyKey { api_key, key1 } => Ok(Self {
                api_key: api_key.to_owned(),
                public_key: Some(key1.to_owned()),
            }),
            _ => Err(errors::ConnectorError::FailedToObtainAuthType.into()),
        }
    }
}

#[derive(Debug, Serialize)]
pub struct NmiRouterData<T> {
    pub amount: f64,
    pub router_data: T,
}

impl<T>
    TryFrom<(
        &types::api::CurrencyUnit,
        types::storage::enums::Currency,
        i64,
        T,
    )> for NmiRouterData<T>
{
    type Error = Report<errors::ConnectorError>;

    fn try_from(
        (_currency_unit, currency, amount, router_data): (
            &types::api::CurrencyUnit,
            types::storage::enums::Currency,
            i64,
            T,
        ),
    ) -> Result<Self, Self::Error> {
        Ok(Self {
            amount: utils::to_currency_base_unit_asf64(amount, currency)?,
            router_data,
        })
    }
}

#[derive(Debug, Serialize)]
pub struct NmiVaultRequest {
    security_key: Secret<String>,
    ccnumber: CardNumber,
    ccexp: Secret<String>,
    cvv: Secret<String>,
    first_name: Secret<String>,
    last_name: Secret<String>,
    address1: Option<Secret<String>>,
    address2: Option<Secret<String>>,
    city: Option<String>,
    state: Option<Secret<String>>,
    zip: Option<Secret<String>>,
    country: Option<CountryAlpha2>,
    customer_vault: CustomerAction,
}

#[derive(Debug, Serialize)]
#[serde(rename_all = "snake_case")]
pub enum CustomerAction {
    AddCustomer,
    UpdateCustomer,
}

impl TryFrom<&types::PaymentsPreProcessingRouterData> for NmiVaultRequest {
    type Error = Error;
    fn try_from(item: &types::PaymentsPreProcessingRouterData) -> Result<Self, Self::Error> {
        let auth_type: NmiAuthType = (&item.connector_auth_type).try_into()?;
        let (ccnumber, ccexp, cvv) = get_card_details(item.request.payment_method_data.clone())?;
        let billing_details = item.get_billing_address()?;

        Ok(Self {
            security_key: auth_type.api_key,
            ccnumber,
            ccexp,
            cvv,
            first_name: billing_details.get_first_name()?.to_owned(),
            last_name: billing_details.get_last_name()?.to_owned(),
            address1: billing_details.line1.clone(),
            address2: billing_details.line2.clone(),
            city: billing_details.city.clone(),
            state: billing_details.state.clone(),
            country: billing_details.country,
            zip: billing_details.zip.clone(),
            customer_vault: CustomerAction::AddCustomer,
        })
    }
}

fn get_card_details(
    payment_method_data: Option<domain::PaymentMethodData>,
) -> CustomResult<(CardNumber, Secret<String>, Secret<String>), errors::ConnectorError> {
    match payment_method_data {
        Some(domain::PaymentMethodData::Card(ref card_details)) => Ok((
            card_details.card_number.clone(),
            utils::CardData::get_card_expiry_month_year_2_digit_with_delimiter(
                card_details,
                "".to_string(),
            )?,
            card_details.card_cvc.clone(),
        )),
        _ => Err(errors::ConnectorError::NotImplemented(
            utils::get_unimplemented_payment_method_error_message("Nmi"),
        )
        .into()),
    }
}

#[derive(Debug, Deserialize, Serialize)]
pub struct NmiVaultResponse {
    pub response: Response,
    pub responsetext: String,
    pub customer_vault_id: Option<Secret<String>>,
    pub response_code: String,
    pub transactionid: String,
}

impl
    TryFrom<
        types::ResponseRouterData<
            api::PreProcessing,
            NmiVaultResponse,
            types::PaymentsPreProcessingData,
            types::PaymentsResponseData,
        >,
    > for types::PaymentsPreProcessingRouterData
{
    type Error = Error;
    fn try_from(
        item: types::ResponseRouterData<
            api::PreProcessing,
            NmiVaultResponse,
            types::PaymentsPreProcessingData,
            types::PaymentsResponseData,
        >,
    ) -> Result<Self, Self::Error> {
        let auth_type: NmiAuthType = (&item.data.connector_auth_type).try_into()?;
        let amount_data =
            item.data
                .request
                .amount
                .ok_or(errors::ConnectorError::MissingRequiredField {
                    field_name: "amount",
                })?;
        let currency_data =
            item.data
                .request
                .currency
                .ok_or(errors::ConnectorError::MissingRequiredField {
                    field_name: "currency",
                })?;
        let (response, status) = match item.response.response {
            Response::Approved => (
                Ok(types::PaymentsResponseData::TransactionResponse {
                    resource_id: types::ResponseId::NoResponseId,
                    redirection_data: Some(services::RedirectForm::Nmi {
                        amount: utils::to_currency_base_unit_asf64(
                            amount_data,
                            currency_data.to_owned(),
                        )?
                        .to_string(),
                        currency: currency_data,
                        customer_vault_id: item
                            .response
                            .customer_vault_id
                            .ok_or(errors::ConnectorError::MissingRequiredField {
                                field_name: "customer_vault_id",
                            })?
                            .peek()
                            .to_string(),
                        public_key: auth_type.public_key.ok_or(
                            errors::ConnectorError::InvalidConnectorConfig {
                                config: "public_key",
                            },
                        )?,
                        order_id: item.data.connector_request_reference_id.clone(),
                    }),
                    mandate_reference: None,
                    connector_metadata: None,
                    network_txn_id: None,
                    connector_response_reference_id: Some(item.response.transactionid),
                    incremental_authorization_allowed: None,
                }),
                enums::AttemptStatus::AuthenticationPending,
            ),
            Response::Declined | Response::Error => (
                Err(types::ErrorResponse {
                    code: item.response.response_code,
                    message: item.response.responsetext.to_owned(),
                    reason: Some(item.response.responsetext),
                    status_code: item.http_code,
                    attempt_status: None,
                    connector_transaction_id: Some(item.response.transactionid),
                }),
                enums::AttemptStatus::Failure,
            ),
        };
        Ok(Self {
            status,
            response,
            ..item.data
        })
    }
}

#[derive(Debug, Serialize)]
pub struct NmiCompleteRequest {
    amount: f64,
    #[serde(rename = "type")]
    transaction_type: TransactionType,
    security_key: Secret<String>,
    orderid: Option<String>,
    customer_vault_id: Secret<String>,
    email: Option<Email>,
    cardholder_auth: Option<String>,
    cavv: Option<String>,
    xid: Option<String>,
    eci: Option<String>,
    cvv: Secret<String>,
    three_ds_version: Option<String>,
    directory_server_id: Option<Secret<String>>,
}

#[derive(Debug, Deserialize)]
#[serde(rename_all = "camelCase")]
#[serde(untagged)]
pub enum NmiRedirectResponse {
    NmiRedirectResponseData(NmiRedirectResponseData),
    NmiErrorResponseData(NmiErrorResponseData),
}

#[derive(Debug, Deserialize)]
#[serde(rename_all = "camelCase")]
pub struct NmiErrorResponseData {
    pub code: String,
    pub message: String,
}

#[derive(Debug, Deserialize)]
#[serde(rename_all = "camelCase")]
pub struct NmiRedirectResponseData {
    cavv: Option<String>,
    xid: Option<String>,
    eci: Option<String>,
    card_holder_auth: Option<String>,
    three_ds_version: Option<String>,
    order_id: Option<String>,
    directory_server_id: Option<Secret<String>>,
    customer_vault_id: Secret<String>,
}

impl TryFrom<&NmiRouterData<&types::PaymentsCompleteAuthorizeRouterData>> for NmiCompleteRequest {
    type Error = Error;
    fn try_from(
        item: &NmiRouterData<&types::PaymentsCompleteAuthorizeRouterData>,
    ) -> Result<Self, Self::Error> {
        let transaction_type = match item.router_data.request.is_auto_capture()? {
            true => TransactionType::Sale,
            false => TransactionType::Auth,
        };
        let auth_type: NmiAuthType = (&item.router_data.connector_auth_type).try_into()?;
        let payload_data = item
            .router_data
            .request
            .get_redirect_response_payload()?
            .expose();

        let three_ds_data: NmiRedirectResponseData = serde_json::from_value(payload_data)
            .change_context(errors::ConnectorError::MissingConnectorRedirectionPayload {
                field_name: "three_ds_data",
            })?;

        let (_, _, cvv) = get_card_details(item.router_data.request.payment_method_data.clone())?;

        Ok(Self {
            amount: item.amount,
            transaction_type,
            security_key: auth_type.api_key,
            orderid: three_ds_data.order_id,
            customer_vault_id: three_ds_data.customer_vault_id,
            email: item.router_data.request.email.clone(),
            cvv,
            cardholder_auth: three_ds_data.card_holder_auth,
            cavv: three_ds_data.cavv,
            xid: three_ds_data.xid,
            eci: three_ds_data.eci,
            three_ds_version: three_ds_data.three_ds_version,
            directory_server_id: three_ds_data.directory_server_id,
        })
    }
}

#[derive(Debug, Deserialize, Serialize)]
pub struct NmiCompleteResponse {
    pub response: Response,
    pub responsetext: String,
    pub authcode: Option<String>,
    pub transactionid: String,
    pub avsresponse: Option<String>,
    pub cvvresponse: Option<String>,
    pub orderid: String,
    pub response_code: String,
}

impl
    TryFrom<
        types::ResponseRouterData<
            api::CompleteAuthorize,
            NmiCompleteResponse,
            types::CompleteAuthorizeData,
            types::PaymentsResponseData,
        >,
    > for types::PaymentsCompleteAuthorizeRouterData
{
    type Error = Error;
    fn try_from(
        item: types::ResponseRouterData<
            api::CompleteAuthorize,
            NmiCompleteResponse,
            types::CompleteAuthorizeData,
            types::PaymentsResponseData,
        >,
    ) -> Result<Self, Self::Error> {
        let (response, status) = match item.response.response {
            Response::Approved => (
                Ok(types::PaymentsResponseData::TransactionResponse {
                    resource_id: types::ResponseId::ConnectorTransactionId(
                        item.response.transactionid,
                    ),
                    redirection_data: None,
                    mandate_reference: None,
                    connector_metadata: None,
                    network_txn_id: None,
                    connector_response_reference_id: Some(item.response.orderid),
                    incremental_authorization_allowed: None,
                }),
                if let Some(diesel_models::enums::CaptureMethod::Automatic) =
                    item.data.request.capture_method
                {
                    enums::AttemptStatus::CaptureInitiated
                } else {
                    enums::AttemptStatus::Authorizing
                },
            ),
            Response::Declined | Response::Error => (
                Err(types::ErrorResponse::foreign_from((
                    item.response,
                    item.http_code,
                ))),
                enums::AttemptStatus::Failure,
            ),
        };
        Ok(Self {
            status,
            response,
            ..item.data
        })
    }
}

impl ForeignFrom<(NmiCompleteResponse, u16)> for types::ErrorResponse {
    fn foreign_from((response, http_code): (NmiCompleteResponse, u16)) -> Self {
        Self {
            code: response.response_code,
            message: response.responsetext.to_owned(),
            reason: Some(response.responsetext),
            status_code: http_code,
            attempt_status: None,
            connector_transaction_id: Some(response.transactionid),
        }
    }
}

#[derive(Debug, Serialize)]
pub struct NmiPaymentsRequest {
    #[serde(rename = "type")]
    transaction_type: TransactionType,
    amount: f64,
    security_key: Secret<String>,
    currency: enums::Currency,
    #[serde(flatten)]
    payment_method: PaymentMethod,
    #[serde(flatten)]
    merchant_defined_field: Option<NmiMerchantDefinedField>,
    orderid: String,
}

#[derive(Debug, Serialize)]
pub struct NmiMerchantDefinedField {
    #[serde(flatten)]
    inner: std::collections::BTreeMap<String, Secret<String>>,
}

impl NmiMerchantDefinedField {
    pub fn new(metadata: &pii::SecretSerdeValue) -> Self {
        let metadata_as_string = metadata.peek().to_string();
        let hash_map: std::collections::BTreeMap<String, serde_json::Value> =
            serde_json::from_str(&metadata_as_string).unwrap_or(std::collections::BTreeMap::new());
        let inner = hash_map
            .into_iter()
            .enumerate()
            .map(|(index, (hs_key, hs_value))| {
                let nmi_key = format!("merchant_defined_field_{}", index + 1);
                let nmi_value = format!("{hs_key}={hs_value}");
                (nmi_key, Secret::new(nmi_value))
            })
            .collect();
        Self { inner }
    }
}

#[derive(Debug, Serialize)]
#[serde(untagged)]
pub enum PaymentMethod {
    Card(Box<CardData>),
    GPay(Box<GooglePayData>),
    ApplePay(Box<ApplePayData>),
}

#[derive(Debug, Serialize)]
pub struct CardData {
    ccnumber: CardNumber,
    ccexp: Secret<String>,
    cvv: Secret<String>,
}

#[derive(Debug, Serialize)]
pub struct GooglePayData {
    googlepay_payment_data: Secret<String>,
}

#[derive(Debug, Serialize)]
pub struct ApplePayData {
    applepay_payment_data: Secret<String>,
}

impl TryFrom<&NmiRouterData<&types::PaymentsAuthorizeRouterData>> for NmiPaymentsRequest {
    type Error = Error;
    fn try_from(
        item: &NmiRouterData<&types::PaymentsAuthorizeRouterData>,
    ) -> Result<Self, Self::Error> {
        let transaction_type = match item.router_data.request.is_auto_capture()? {
            true => TransactionType::Sale,
            false => TransactionType::Auth,
        };
        let auth_type: NmiAuthType = (&item.router_data.connector_auth_type).try_into()?;
        let amount = item.amount;
        let payment_method =
            PaymentMethod::try_from(&item.router_data.request.payment_method_data)?;

        Ok(Self {
            transaction_type,
            security_key: auth_type.api_key,
            amount,
            currency: item.router_data.request.currency,
            payment_method,
            merchant_defined_field: item
                .router_data
                .request
                .metadata
                .as_ref()
                .map(NmiMerchantDefinedField::new),
            orderid: item.router_data.connector_request_reference_id.clone(),
        })
    }
}

impl TryFrom<&domain::PaymentMethodData> for PaymentMethod {
    type Error = Error;
    fn try_from(payment_method_data: &domain::PaymentMethodData) -> Result<Self, Self::Error> {
        match &payment_method_data {
            domain::PaymentMethodData::Card(ref card) => Ok(Self::try_from(card)?),
            domain::PaymentMethodData::Wallet(ref wallet_type) => match wallet_type {
                api_models::payments::WalletData::GooglePay(ref googlepay_data) => {
                    Ok(Self::from(googlepay_data))
                }
                api_models::payments::WalletData::ApplePay(ref applepay_data) => {
                    Ok(Self::from(applepay_data))
                }
                api_models::payments::WalletData::AliPayQr(_)
                | api_models::payments::WalletData::AliPayRedirect(_)
                | api_models::payments::WalletData::AliPayHkRedirect(_)
                | api_models::payments::WalletData::MomoRedirect(_)
                | api_models::payments::WalletData::KakaoPayRedirect(_)
                | api_models::payments::WalletData::GoPayRedirect(_)
                | api_models::payments::WalletData::GcashRedirect(_)
                | api_models::payments::WalletData::ApplePayRedirect(_)
                | api_models::payments::WalletData::ApplePayThirdPartySdk(_)
                | api_models::payments::WalletData::DanaRedirect {}
                | api_models::payments::WalletData::GooglePayRedirect(_)
                | api_models::payments::WalletData::GooglePayThirdPartySdk(_)
                | api_models::payments::WalletData::MbWayRedirect(_)
                | api_models::payments::WalletData::MobilePayRedirect(_)
                | api_models::payments::WalletData::PaypalRedirect(_)
                | api_models::payments::WalletData::PaypalSdk(_)
                | api_models::payments::WalletData::SamsungPay(_)
                | api_models::payments::WalletData::TwintRedirect {}
                | api_models::payments::WalletData::VippsRedirect {}
                | api_models::payments::WalletData::TouchNGoRedirect(_)
                | api_models::payments::WalletData::WeChatPayRedirect(_)
                | api_models::payments::WalletData::WeChatPayQr(_)
                | api_models::payments::WalletData::CashappQr(_)
                | api_models::payments::WalletData::SwishQr(_) => {
                    Err(errors::ConnectorError::NotImplemented(
                        utils::get_unimplemented_payment_method_error_message("nmi"),
                    )
                    .into())
                }
            },
<<<<<<< HEAD
            domain::PaymentMethodData::CardRedirect(_)
            | domain::PaymentMethodData::PayLater(_)
            | domain::PaymentMethodData::BankRedirect(_)
            | domain::PaymentMethodData::BankDebit(_)
            | domain::PaymentMethodData::BankTransfer(_)
            | domain::PaymentMethodData::Crypto(_)
            | domain::PaymentMethodData::MandatePayment
            | domain::PaymentMethodData::Reward
            | domain::PaymentMethodData::Upi(_)
            | domain::PaymentMethodData::Voucher(_)
            | domain::PaymentMethodData::GiftCard(_)
            | domain::PaymentMethodData::CardToken(_) => {
                Err(errors::ConnectorError::NotImplemented(
                    utils::get_unimplemented_payment_method_error_message("nmi"),
                ))
                .into_report()
            }
=======
            api::PaymentMethodData::CardRedirect(_)
            | api::PaymentMethodData::PayLater(_)
            | api::PaymentMethodData::BankRedirect(_)
            | api::PaymentMethodData::BankDebit(_)
            | api::PaymentMethodData::BankTransfer(_)
            | api::PaymentMethodData::Crypto(_)
            | api::PaymentMethodData::MandatePayment
            | api::PaymentMethodData::Reward
            | api::PaymentMethodData::Upi(_)
            | api::PaymentMethodData::Voucher(_)
            | api::PaymentMethodData::GiftCard(_)
            | api::PaymentMethodData::CardToken(_) => Err(errors::ConnectorError::NotImplemented(
                utils::get_unimplemented_payment_method_error_message("nmi"),
            )
            .into()),
>>>>>>> a8437131
        }
    }
}

impl TryFrom<&domain::payments::Card> for PaymentMethod {
    type Error = Error;
    fn try_from(card: &domain::payments::Card) -> Result<Self, Self::Error> {
        let ccexp = utils::CardData::get_card_expiry_month_year_2_digit_with_delimiter(
            card,
            "".to_string(),
        )?;
        let card = CardData {
            ccnumber: card.card_number.clone(),
            ccexp,
            cvv: card.card_cvc.clone(),
        };
        Ok(Self::Card(Box::new(card)))
    }
}

impl From<&api_models::payments::GooglePayWalletData> for PaymentMethod {
    fn from(wallet_data: &api_models::payments::GooglePayWalletData) -> Self {
        let gpay_data = GooglePayData {
            googlepay_payment_data: Secret::new(wallet_data.tokenization_data.token.clone()),
        };
        Self::GPay(Box::new(gpay_data))
    }
}

impl From<&api_models::payments::ApplePayWalletData> for PaymentMethod {
    fn from(wallet_data: &api_models::payments::ApplePayWalletData) -> Self {
        let apple_pay_data = ApplePayData {
            applepay_payment_data: Secret::new(wallet_data.payment_data.clone()),
        };
        Self::ApplePay(Box::new(apple_pay_data))
    }
}

impl TryFrom<&types::SetupMandateRouterData> for NmiPaymentsRequest {
    type Error = Error;
    fn try_from(item: &types::SetupMandateRouterData) -> Result<Self, Self::Error> {
        let auth_type: NmiAuthType = (&item.connector_auth_type).try_into()?;
        let payment_method = PaymentMethod::try_from(&item.request.payment_method_data)?;
        Ok(Self {
            transaction_type: TransactionType::Validate,
            security_key: auth_type.api_key,
            amount: 0.0,
            currency: item.request.currency,
            payment_method,
            merchant_defined_field: None,
            orderid: item.connector_request_reference_id.clone(),
        })
    }
}

#[derive(Debug, Serialize)]
pub struct NmiSyncRequest {
    pub order_id: String,
    pub security_key: Secret<String>,
}

impl TryFrom<&types::PaymentsSyncRouterData> for NmiSyncRequest {
    type Error = Error;
    fn try_from(item: &types::PaymentsSyncRouterData) -> Result<Self, Self::Error> {
        let auth = NmiAuthType::try_from(&item.connector_auth_type)?;
        Ok(Self {
            security_key: auth.api_key,
            order_id: item.attempt_id.clone(),
        })
    }
}

#[derive(Debug, Serialize)]
pub struct NmiCaptureRequest {
    #[serde(rename = "type")]
    pub transaction_type: TransactionType,
    pub security_key: Secret<String>,
    pub transactionid: String,
    pub amount: Option<f64>,
}

impl TryFrom<&NmiRouterData<&types::PaymentsCaptureRouterData>> for NmiCaptureRequest {
    type Error = Error;
    fn try_from(
        item: &NmiRouterData<&types::PaymentsCaptureRouterData>,
    ) -> Result<Self, Self::Error> {
        let auth = NmiAuthType::try_from(&item.router_data.connector_auth_type)?;
        Ok(Self {
            transaction_type: TransactionType::Capture,
            security_key: auth.api_key,
            transactionid: item.router_data.request.connector_transaction_id.clone(),
            amount: Some(item.amount),
        })
    }
}

impl
    TryFrom<
        types::ResponseRouterData<
            api::Capture,
            StandardResponse,
            types::PaymentsCaptureData,
            types::PaymentsResponseData,
        >,
    > for types::RouterData<api::Capture, types::PaymentsCaptureData, types::PaymentsResponseData>
{
    type Error = Error;
    fn try_from(
        item: types::ResponseRouterData<
            api::Capture,
            StandardResponse,
            types::PaymentsCaptureData,
            types::PaymentsResponseData,
        >,
    ) -> Result<Self, Self::Error> {
        let (response, status) = match item.response.response {
            Response::Approved => (
                Ok(types::PaymentsResponseData::TransactionResponse {
                    resource_id: types::ResponseId::ConnectorTransactionId(
                        item.response.transactionid.to_owned(),
                    ),
                    redirection_data: None,
                    mandate_reference: None,
                    connector_metadata: None,
                    network_txn_id: None,
                    connector_response_reference_id: Some(item.response.orderid),
                    incremental_authorization_allowed: None,
                }),
                enums::AttemptStatus::CaptureInitiated,
            ),
            Response::Declined | Response::Error => (
                Err(types::ErrorResponse::foreign_from((
                    item.response,
                    item.http_code,
                ))),
                enums::AttemptStatus::CaptureFailed,
            ),
        };
        Ok(Self {
            status,
            response,
            ..item.data
        })
    }
}

#[derive(Debug, Serialize)]
pub struct NmiCancelRequest {
    #[serde(rename = "type")]
    pub transaction_type: TransactionType,
    pub security_key: Secret<String>,
    pub transactionid: String,
    pub void_reason: Option<String>,
}

impl TryFrom<&types::PaymentsCancelRouterData> for NmiCancelRequest {
    type Error = Error;
    fn try_from(item: &types::PaymentsCancelRouterData) -> Result<Self, Self::Error> {
        let auth = NmiAuthType::try_from(&item.connector_auth_type)?;
        Ok(Self {
            transaction_type: TransactionType::Void,
            security_key: auth.api_key,
            transactionid: item.request.connector_transaction_id.clone(),
            void_reason: item.request.cancellation_reason.clone(),
        })
    }
}

#[derive(Debug, Deserialize, Serialize)]
pub enum Response {
    #[serde(alias = "1")]
    Approved,
    #[serde(alias = "2")]
    Declined,
    #[serde(alias = "3")]
    Error,
}

#[derive(Debug, Deserialize, Serialize)]
pub struct StandardResponse {
    pub response: Response,
    pub responsetext: String,
    pub authcode: Option<String>,
    pub transactionid: String,
    pub avsresponse: Option<String>,
    pub cvvresponse: Option<String>,
    pub orderid: String,
    pub response_code: String,
}

impl<T>
    TryFrom<
        types::ResponseRouterData<
            api::SetupMandate,
            StandardResponse,
            T,
            types::PaymentsResponseData,
        >,
    > for types::RouterData<api::SetupMandate, T, types::PaymentsResponseData>
{
    type Error = Error;
    fn try_from(
        item: types::ResponseRouterData<
            api::SetupMandate,
            StandardResponse,
            T,
            types::PaymentsResponseData,
        >,
    ) -> Result<Self, Self::Error> {
        let (response, status) = match item.response.response {
            Response::Approved => (
                Ok(types::PaymentsResponseData::TransactionResponse {
                    resource_id: types::ResponseId::ConnectorTransactionId(
                        item.response.transactionid.clone(),
                    ),
                    redirection_data: None,
                    mandate_reference: None,
                    connector_metadata: None,
                    network_txn_id: None,
                    connector_response_reference_id: Some(item.response.orderid),
                    incremental_authorization_allowed: None,
                }),
                enums::AttemptStatus::Charged,
            ),
            Response::Declined | Response::Error => (
                Err(types::ErrorResponse::foreign_from((
                    item.response,
                    item.http_code,
                ))),
                enums::AttemptStatus::Failure,
            ),
        };
        Ok(Self {
            status,
            response,
            ..item.data
        })
    }
}

impl ForeignFrom<(StandardResponse, u16)> for types::ErrorResponse {
    fn foreign_from((response, http_code): (StandardResponse, u16)) -> Self {
        Self {
            code: response.response_code,
            message: response.responsetext.to_owned(),
            reason: Some(response.responsetext),
            status_code: http_code,
            attempt_status: None,
            connector_transaction_id: Some(response.transactionid),
        }
    }
}

impl TryFrom<types::PaymentsResponseRouterData<StandardResponse>>
    for types::RouterData<api::Authorize, types::PaymentsAuthorizeData, types::PaymentsResponseData>
{
    type Error = Error;
    fn try_from(
        item: types::ResponseRouterData<
            api::Authorize,
            StandardResponse,
            types::PaymentsAuthorizeData,
            types::PaymentsResponseData,
        >,
    ) -> Result<Self, Self::Error> {
        let (response, status) = match item.response.response {
            Response::Approved => (
                Ok(types::PaymentsResponseData::TransactionResponse {
                    resource_id: types::ResponseId::ConnectorTransactionId(
                        item.response.transactionid.clone(),
                    ),
                    redirection_data: None,
                    mandate_reference: None,
                    connector_metadata: None,
                    network_txn_id: None,
                    connector_response_reference_id: Some(item.response.orderid),
                    incremental_authorization_allowed: None,
                }),
                if let Some(diesel_models::enums::CaptureMethod::Automatic) =
                    item.data.request.capture_method
                {
                    enums::AttemptStatus::CaptureInitiated
                } else {
                    enums::AttemptStatus::Authorizing
                },
            ),
            Response::Declined | Response::Error => (
                Err(types::ErrorResponse::foreign_from((
                    item.response,
                    item.http_code,
                ))),
                enums::AttemptStatus::Failure,
            ),
        };
        Ok(Self {
            status,
            response,
            ..item.data
        })
    }
}

impl<T>
    TryFrom<types::ResponseRouterData<api::Void, StandardResponse, T, types::PaymentsResponseData>>
    for types::RouterData<api::Void, T, types::PaymentsResponseData>
{
    type Error = Error;
    fn try_from(
        item: types::ResponseRouterData<
            api::Void,
            StandardResponse,
            T,
            types::PaymentsResponseData,
        >,
    ) -> Result<Self, Self::Error> {
        let (response, status) = match item.response.response {
            Response::Approved => (
                Ok(types::PaymentsResponseData::TransactionResponse {
                    resource_id: types::ResponseId::ConnectorTransactionId(
                        item.response.transactionid.clone(),
                    ),
                    redirection_data: None,
                    mandate_reference: None,
                    connector_metadata: None,
                    network_txn_id: None,
                    connector_response_reference_id: Some(item.response.orderid),
                    incremental_authorization_allowed: None,
                }),
                enums::AttemptStatus::VoidInitiated,
            ),
            Response::Declined | Response::Error => (
                Err(types::ErrorResponse::foreign_from((
                    item.response,
                    item.http_code,
                ))),
                enums::AttemptStatus::VoidFailed,
            ),
        };
        Ok(Self {
            status,
            response,
            ..item.data
        })
    }
}

#[derive(Debug, Deserialize)]
#[serde(rename_all = "snake_case")]
pub enum NmiStatus {
    Abandoned,
    Cancelled,
    Pendingsettlement,
    Pending,
    Failed,
    Complete,
    InProgress,
    Unknown,
}

impl<F, T> TryFrom<types::ResponseRouterData<F, SyncResponse, T, types::PaymentsResponseData>>
    for types::RouterData<F, T, types::PaymentsResponseData>
{
    type Error = Error;
    fn try_from(
        item: types::ResponseRouterData<F, SyncResponse, T, types::PaymentsResponseData>,
    ) -> Result<Self, Self::Error> {
        match item.response.transaction {
            Some(trn) => Ok(Self {
                status: enums::AttemptStatus::from(NmiStatus::from(trn.condition)),
                response: Ok(types::PaymentsResponseData::TransactionResponse {
                    resource_id: types::ResponseId::ConnectorTransactionId(trn.transaction_id),
                    redirection_data: None,
                    mandate_reference: None,
                    connector_metadata: None,
                    network_txn_id: None,
                    connector_response_reference_id: None,
                    incremental_authorization_allowed: None,
                }),
                ..item.data
            }),
            None => Ok(Self { ..item.data }), //when there is empty connector response i.e. response we get in psync when payment status is in authentication_pending
        }
    }
}

impl TryFrom<Vec<u8>> for SyncResponse {
    type Error = Error;
    fn try_from(bytes: Vec<u8>) -> Result<Self, Self::Error> {
        let query_response = String::from_utf8(bytes)
            .change_context(errors::ConnectorError::ResponseDeserializationFailed)?;
        query_response
            .parse_xml::<Self>()
            .change_context(errors::ConnectorError::ResponseDeserializationFailed)
    }
}

impl TryFrom<Vec<u8>> for NmiRefundSyncResponse {
    type Error = Error;
    fn try_from(bytes: Vec<u8>) -> Result<Self, Self::Error> {
        let query_response = String::from_utf8(bytes)
            .change_context(errors::ConnectorError::ResponseDeserializationFailed)?;
        query_response
            .parse_xml::<Self>()
            .change_context(errors::ConnectorError::ResponseDeserializationFailed)
    }
}

impl From<NmiStatus> for enums::AttemptStatus {
    fn from(item: NmiStatus) -> Self {
        match item {
            NmiStatus::Abandoned => Self::AuthenticationFailed,
            NmiStatus::Cancelled => Self::Voided,
            NmiStatus::Pending => Self::Authorized,
            NmiStatus::Pendingsettlement | NmiStatus::Complete => Self::Charged,
            NmiStatus::InProgress => Self::AuthenticationPending,
            NmiStatus::Failed | NmiStatus::Unknown => Self::Failure,
        }
    }
}

// REFUND :
#[derive(Debug, Serialize)]
pub struct NmiRefundRequest {
    #[serde(rename = "type")]
    transaction_type: TransactionType,
    security_key: Secret<String>,
    transactionid: String,
    orderid: String,
    amount: f64,
}

impl<F> TryFrom<&NmiRouterData<&types::RefundsRouterData<F>>> for NmiRefundRequest {
    type Error = Error;
    fn try_from(item: &NmiRouterData<&types::RefundsRouterData<F>>) -> Result<Self, Self::Error> {
        let auth_type: NmiAuthType = (&item.router_data.connector_auth_type).try_into()?;
        Ok(Self {
            transaction_type: TransactionType::Refund,
            security_key: auth_type.api_key,
            transactionid: item.router_data.request.connector_transaction_id.clone(),
            orderid: item.router_data.request.refund_id.clone(),
            amount: item.amount,
        })
    }
}

impl TryFrom<types::RefundsResponseRouterData<api::Execute, StandardResponse>>
    for types::RefundsRouterData<api::Execute>
{
    type Error = Error;
    fn try_from(
        item: types::RefundsResponseRouterData<api::Execute, StandardResponse>,
    ) -> Result<Self, Self::Error> {
        let refund_status = enums::RefundStatus::from(item.response.response);
        Ok(Self {
            response: Ok(types::RefundsResponseData {
                connector_refund_id: item.response.orderid,
                refund_status,
            }),
            ..item.data
        })
    }
}

impl TryFrom<types::RefundsResponseRouterData<api::Capture, StandardResponse>>
    for types::RefundsRouterData<api::Capture>
{
    type Error = Error;
    fn try_from(
        item: types::RefundsResponseRouterData<api::Capture, StandardResponse>,
    ) -> Result<Self, Self::Error> {
        let refund_status = enums::RefundStatus::from(item.response.response);
        Ok(Self {
            response: Ok(types::RefundsResponseData {
                connector_refund_id: item.response.transactionid,
                refund_status,
            }),
            ..item.data
        })
    }
}

impl From<Response> for enums::RefundStatus {
    fn from(item: Response) -> Self {
        match item {
            Response::Approved => Self::Pending,
            Response::Declined | Response::Error => Self::Failure,
        }
    }
}

impl TryFrom<&types::RefundSyncRouterData> for NmiSyncRequest {
    type Error = Error;
    fn try_from(item: &types::RefundSyncRouterData) -> Result<Self, Self::Error> {
        let auth = NmiAuthType::try_from(&item.connector_auth_type)?;

        Ok(Self {
            security_key: auth.api_key,
            order_id: item
                .request
                .connector_refund_id
                .clone()
                .ok_or(errors::ConnectorError::MissingConnectorRefundID)?,
        })
    }
}

impl TryFrom<types::RefundsResponseRouterData<api::RSync, NmiRefundSyncResponse>>
    for types::RefundsRouterData<api::RSync>
{
    type Error = Report<errors::ConnectorError>;
    fn try_from(
        item: types::RefundsResponseRouterData<api::RSync, NmiRefundSyncResponse>,
    ) -> Result<Self, Self::Error> {
        let refund_status =
            enums::RefundStatus::from(NmiStatus::from(item.response.transaction.condition));
        Ok(Self {
            response: Ok(types::RefundsResponseData {
                connector_refund_id: item.response.transaction.order_id,
                refund_status,
            }),
            ..item.data
        })
    }
}

impl From<NmiStatus> for enums::RefundStatus {
    fn from(item: NmiStatus) -> Self {
        match item {
            NmiStatus::Abandoned
            | NmiStatus::Cancelled
            | NmiStatus::Failed
            | NmiStatus::Unknown => Self::Failure,
            NmiStatus::Pending | NmiStatus::InProgress => Self::Pending,
            NmiStatus::Pendingsettlement | NmiStatus::Complete => Self::Success,
        }
    }
}

impl From<String> for NmiStatus {
    fn from(value: String) -> Self {
        match value.as_str() {
            "abandoned" => Self::Abandoned,
            "canceled" => Self::Cancelled,
            "in_progress" => Self::InProgress,
            "pendingsettlement" => Self::Pendingsettlement,
            "complete" => Self::Complete,
            "failed" => Self::Failed,
            "unknown" => Self::Unknown,
            // Other than above values only pending is possible, since value is a string handling this as default
            _ => Self::Pending,
        }
    }
}

#[derive(Debug, Deserialize, Serialize)]
pub struct SyncTransactionResponse {
    pub transaction_id: String,
    pub condition: String,
}

#[derive(Debug, Deserialize, Serialize)]
pub struct SyncResponse {
    pub transaction: Option<SyncTransactionResponse>,
}

#[derive(Debug, Deserialize, Serialize)]
pub struct RefundSyncBody {
    order_id: String,
    condition: String,
}

#[derive(Debug, Deserialize, Serialize)]
pub struct NmiRefundSyncResponse {
    transaction: RefundSyncBody,
}

#[derive(Debug, Deserialize)]
pub struct NmiWebhookObjectReference {
    pub event_body: NmiReferenceBody,
}

#[derive(Debug, Deserialize)]
pub struct NmiReferenceBody {
    pub order_id: String,
    pub action: NmiActionBody,
}

#[derive(Debug, Deserialize, Serialize)]
pub struct NmiActionBody {
    pub action_type: NmiActionType,
}

#[derive(Debug, Deserialize, Serialize)]
#[serde(rename_all = "lowercase")]
pub enum NmiActionType {
    Auth,
    Capture,
    Credit,
    Refund,
    Sale,
    Void,
}

#[derive(Debug, Deserialize)]
pub struct NmiWebhookEventBody {
    pub event_type: NmiWebhookEventType,
}

#[derive(Debug, Deserialize, Serialize)]
pub enum NmiWebhookEventType {
    #[serde(rename = "transaction.sale.success")]
    SaleSuccess,
    #[serde(rename = "transaction.sale.failure")]
    SaleFailure,
    #[serde(rename = "transaction.sale.unknown")]
    SaleUnknown,
    #[serde(rename = "transaction.auth.success")]
    AuthSuccess,
    #[serde(rename = "transaction.auth.failure")]
    AuthFailure,
    #[serde(rename = "transaction.auth.unknown")]
    AuthUnknown,
    #[serde(rename = "transaction.refund.success")]
    RefundSuccess,
    #[serde(rename = "transaction.refund.failure")]
    RefundFailure,
    #[serde(rename = "transaction.refund.unknown")]
    RefundUnknown,
    #[serde(rename = "transaction.void.success")]
    VoidSuccess,
    #[serde(rename = "transaction.void.failure")]
    VoidFailure,
    #[serde(rename = "transaction.void.unknown")]
    VoidUnknown,
    #[serde(rename = "transaction.capture.success")]
    CaptureSuccess,
    #[serde(rename = "transaction.capture.failure")]
    CaptureFailure,
    #[serde(rename = "transaction.capture.unknown")]
    CaptureUnknown,
}

impl ForeignFrom<NmiWebhookEventType> for webhooks::IncomingWebhookEvent {
    fn foreign_from(status: NmiWebhookEventType) -> Self {
        match status {
            NmiWebhookEventType::SaleSuccess => Self::PaymentIntentSuccess,
            NmiWebhookEventType::SaleFailure => Self::PaymentIntentFailure,
            NmiWebhookEventType::RefundSuccess => Self::RefundSuccess,
            NmiWebhookEventType::RefundFailure => Self::RefundFailure,
            NmiWebhookEventType::VoidSuccess => Self::PaymentIntentCancelled,
            NmiWebhookEventType::AuthSuccess => Self::PaymentIntentAuthorizationSuccess,
            NmiWebhookEventType::CaptureSuccess => Self::PaymentIntentCaptureSuccess,
            NmiWebhookEventType::AuthFailure => Self::PaymentIntentAuthorizationFailure,
            NmiWebhookEventType::CaptureFailure => Self::PaymentIntentCaptureFailure,
            NmiWebhookEventType::VoidFailure => Self::PaymentIntentCancelFailure,
            NmiWebhookEventType::SaleUnknown
            | NmiWebhookEventType::RefundUnknown
            | NmiWebhookEventType::AuthUnknown
            | NmiWebhookEventType::VoidUnknown
            | NmiWebhookEventType::CaptureUnknown => Self::EventNotSupported,
        }
    }
}

#[derive(Debug, Deserialize, Serialize)]
pub struct NmiWebhookBody {
    pub event_body: NmiWebhookObject,
}

#[derive(Debug, Deserialize, Serialize)]
pub struct NmiWebhookObject {
    pub transaction_id: String,
    pub order_id: String,
    pub condition: String,
    pub action: NmiActionBody,
}

impl TryFrom<&NmiWebhookBody> for SyncResponse {
    type Error = Error;
    fn try_from(item: &NmiWebhookBody) -> Result<Self, Self::Error> {
        let transaction = Some(SyncTransactionResponse {
            transaction_id: item.event_body.transaction_id.to_owned(),
            condition: item.event_body.condition.to_owned(),
        });

        Ok(Self { transaction })
    }
}<|MERGE_RESOLUTION|>--- conflicted
+++ resolved
@@ -555,7 +555,6 @@
                     .into())
                 }
             },
-<<<<<<< HEAD
             domain::PaymentMethodData::CardRedirect(_)
             | domain::PaymentMethodData::PayLater(_)
             | domain::PaymentMethodData::BankRedirect(_)
@@ -570,26 +569,9 @@
             | domain::PaymentMethodData::CardToken(_) => {
                 Err(errors::ConnectorError::NotImplemented(
                     utils::get_unimplemented_payment_method_error_message("nmi"),
-                ))
-                .into_report()
+                )
+                .into())
             }
-=======
-            api::PaymentMethodData::CardRedirect(_)
-            | api::PaymentMethodData::PayLater(_)
-            | api::PaymentMethodData::BankRedirect(_)
-            | api::PaymentMethodData::BankDebit(_)
-            | api::PaymentMethodData::BankTransfer(_)
-            | api::PaymentMethodData::Crypto(_)
-            | api::PaymentMethodData::MandatePayment
-            | api::PaymentMethodData::Reward
-            | api::PaymentMethodData::Upi(_)
-            | api::PaymentMethodData::Voucher(_)
-            | api::PaymentMethodData::GiftCard(_)
-            | api::PaymentMethodData::CardToken(_) => Err(errors::ConnectorError::NotImplemented(
-                utils::get_unimplemented_payment_method_error_message("nmi"),
-            )
-            .into()),
->>>>>>> a8437131
         }
     }
 }
