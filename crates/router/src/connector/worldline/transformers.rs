--- conflicted
+++ resolved
@@ -246,11 +246,7 @@
                 WorldlinePaymentMethod::RedirectPaymentMethodSpecificInput(Box::new(
                     make_bank_redirect_request(&item.router_data.request, bank_redirect)?,
                 ))
-<<<<<<< HEAD
             }
-=======
-            },
->>>>>>> e1a3f5bd
             api::PaymentMethodData::CardRedirect(_)
             | api::PaymentMethodData::Wallet(_)
             | api::PaymentMethodData::PayLater(_)
@@ -418,10 +414,7 @@
         | payments::BankRedirectData::Przelewy24 { .. }
         | payments::BankRedirectData::Sofort { .. }
         | payments::BankRedirectData::Trustly { .. }
-<<<<<<< HEAD
         | payments::BankRedirectData::OnlineBankingFpx { .. }
-=======
->>>>>>> e1a3f5bd
         | payments::BankRedirectData::OnlineBankingThailand { .. } => {
             return Err(errors::ConnectorError::NotImplemented(
                 utils::get_unimplemented_payment_method_error_message("worldline"),
