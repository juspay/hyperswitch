use api_models::payments;
use common_utils::pii::Email;
use masking::{PeekInterface, Secret};
use serde::{Deserialize, Serialize};
use url::Url;

use crate::{
    connector::utils::{self, BankRedirectBillingData, CardData, RouterData},
    core::errors,
    services,
    types::{
        self,
        api::{self, enums as api_enums},
        domain,
        storage::enums,
        transformers::ForeignFrom,
        PaymentsAuthorizeData, PaymentsResponseData,
    },
};

#[derive(Default, Debug, Serialize, Eq, PartialEq)]
#[serde(rename_all = "camelCase")]
pub struct Card {
    pub card_number: cards::CardNumber,
    pub cardholder_name: Secret<String>,
    pub cvv: Secret<String>,
    pub expiry_date: Secret<String>,
}

#[derive(Default, Debug, Serialize, Eq, PartialEq)]
#[serde(rename_all = "camelCase")]
pub struct CardPaymentMethod {
    pub card: Card,
    pub requires_approval: bool,
    pub payment_product_id: u16,
}

#[derive(Default, Debug, Serialize, Eq, PartialEq)]
#[serde(rename_all = "camelCase")]
pub struct AmountOfMoney {
    pub amount: i64,
    pub currency_code: String,
}

#[derive(Default, Debug, Serialize, Eq, PartialEq)]
#[serde(rename_all = "camelCase")]
pub struct References {
    pub merchant_reference: String,
}

#[derive(Default, Debug, Serialize, Eq, PartialEq)]
#[serde(rename_all = "camelCase")]
pub struct Order {
    pub amount_of_money: AmountOfMoney,
    pub customer: Customer,
    pub references: References,
}

#[derive(Default, Debug, Serialize, Eq, PartialEq)]
#[serde(rename_all = "camelCase")]
pub struct BillingAddress {
    pub city: Option<String>,
    pub country_code: Option<api_enums::CountryAlpha2>,
    pub house_number: Option<Secret<String>>,
    pub state: Option<Secret<String>>,
    pub state_code: Option<Secret<String>>,
    pub street: Option<Secret<String>>,
    pub zip: Option<Secret<String>>,
}

#[derive(Default, Debug, Serialize, Eq, PartialEq)]
#[serde(rename_all = "camelCase")]
pub struct ContactDetails {
    pub email_address: Option<Email>,
    pub mobile_phone_number: Option<Secret<String>>,
}

#[derive(Default, Debug, Serialize, Eq, PartialEq)]
#[serde(rename_all = "camelCase")]
pub struct Customer {
    pub billing_address: BillingAddress,
    pub contact_details: Option<ContactDetails>,
}

#[derive(Default, Debug, Serialize, Eq, PartialEq)]
#[serde(rename_all = "camelCase")]
pub struct Name {
    pub first_name: Option<Secret<String>>,
    pub surname: Option<Secret<String>>,
    pub surname_prefix: Option<Secret<String>>,
    pub title: Option<Secret<String>>,
}

#[derive(Default, Debug, Serialize, Eq, PartialEq)]
#[serde(rename_all = "camelCase")]
pub struct Shipping {
    pub city: Option<String>,
    pub country_code: Option<api_enums::CountryAlpha2>,
    pub house_number: Option<Secret<String>>,
    pub name: Option<Name>,
    pub state: Option<Secret<String>>,
    pub state_code: Option<String>,
    pub street: Option<Secret<String>>,
    pub zip: Option<Secret<String>>,
}

#[derive(Debug, Serialize)]
#[serde(rename_all = "camelCase")]
pub enum WorldlinePaymentMethod {
    CardPaymentMethodSpecificInput(Box<CardPaymentMethod>),
    RedirectPaymentMethodSpecificInput(Box<RedirectPaymentMethod>),
}

#[derive(Debug, Serialize)]
#[serde(rename_all = "camelCase")]
pub struct RedirectPaymentMethod {
    pub payment_product_id: u16,
    pub redirection_data: RedirectionData,
    #[serde(flatten)]
    pub payment_method_specific_data: PaymentMethodSpecificData,
}

#[derive(Debug, Serialize)]
#[serde(rename_all = "camelCase")]
pub struct RedirectionData {
    pub return_url: Option<String>,
}

#[derive(Debug, Serialize)]
#[serde(rename_all = "camelCase")]
pub enum PaymentMethodSpecificData {
    PaymentProduct816SpecificInput(Box<Giropay>),
    PaymentProduct809SpecificInput(Box<Ideal>),
}

#[derive(Debug, Serialize)]
#[serde(rename_all = "camelCase")]
pub struct Giropay {
    pub bank_account_iban: BankAccountIban,
}

#[derive(Debug, Serialize)]
pub struct Ideal {
    #[serde(rename = "issuerId")]
    pub issuer_id: Option<WorldlineBic>,
}

#[derive(Debug, Serialize)]
pub enum WorldlineBic {
    #[serde(rename = "ABNANL2A")]
    Abnamro,
    #[serde(rename = "ASNBNL21")]
    Asn,
    #[serde(rename = "FRBKNL2L")]
    Friesland,
    #[serde(rename = "KNABNL2H")]
    Knab,
    #[serde(rename = "RABONL2U")]
    Rabobank,
    #[serde(rename = "RBRBNL21")]
    Regiobank,
    #[serde(rename = "SNSBNL2A")]
    Sns,
    #[serde(rename = "TRIONL2U")]
    Triodos,
    #[serde(rename = "FVLBNL22")]
    Vanlanschot,
    #[serde(rename = "INGBNL2A")]
    Ing,
}

#[derive(Debug, Serialize)]
#[serde(rename_all = "camelCase")]
pub struct BankAccountIban {
    pub account_holder_name: Secret<String>,
    pub iban: Option<Secret<String>>,
}

#[derive(Debug, Serialize)]
#[serde(rename_all = "camelCase")]
pub struct PaymentsRequest {
    #[serde(flatten)]
    pub payment_data: WorldlinePaymentMethod,
    pub order: Order,
    pub shipping: Option<Shipping>,
}

#[derive(Debug, Serialize)]
pub struct WorldlineRouterData<T> {
    amount: i64,
    router_data: T,
}
impl<T> TryFrom<(&api::CurrencyUnit, enums::Currency, i64, T)> for WorldlineRouterData<T> {
    type Error = error_stack::Report<errors::ConnectorError>;
    fn try_from(
        (_currency_unit, _currency, amount, item): (&api::CurrencyUnit, enums::Currency, i64, T),
    ) -> Result<Self, Self::Error> {
        Ok(Self {
            amount,
            router_data: item,
        })
    }
}

impl
    TryFrom<
        &WorldlineRouterData<
<<<<<<< HEAD
            &hyperswitch_domain_models::router_data::RouterData<
                types::api::payments::Authorize,
=======
            &types::RouterData<
                api::payments::Authorize,
>>>>>>> f5d1201a
                PaymentsAuthorizeData,
                PaymentsResponseData,
            >,
        >,
    > for PaymentsRequest
{
    type Error = error_stack::Report<errors::ConnectorError>;

    fn try_from(
        item: &WorldlineRouterData<
<<<<<<< HEAD
            &hyperswitch_domain_models::router_data::RouterData<
                types::api::payments::Authorize,
=======
            &types::RouterData<
                api::payments::Authorize,
>>>>>>> f5d1201a
                PaymentsAuthorizeData,
                PaymentsResponseData,
            >,
        >,
    ) -> Result<Self, Self::Error> {
        let payment_data =
            match &item.router_data.request.payment_method_data {
                domain::PaymentMethodData::Card(card) => {
                    let card_holder_name = item.router_data.get_optional_billing_full_name();
                    WorldlinePaymentMethod::CardPaymentMethodSpecificInput(Box::new(
                        make_card_request(&item.router_data.request, card, card_holder_name)?,
                    ))
                }
                domain::PaymentMethodData::BankRedirect(bank_redirect) => {
                    WorldlinePaymentMethod::RedirectPaymentMethodSpecificInput(Box::new(
                        make_bank_redirect_request(&item.router_data.request, bank_redirect)?,
                    ))
                }
                domain::PaymentMethodData::CardRedirect(_)
                | domain::PaymentMethodData::Wallet(_)
                | domain::PaymentMethodData::PayLater(_)
                | domain::PaymentMethodData::BankDebit(_)
                | domain::PaymentMethodData::BankTransfer(_)
                | domain::PaymentMethodData::Crypto(_)
                | domain::PaymentMethodData::MandatePayment
                | domain::PaymentMethodData::Reward
                | domain::PaymentMethodData::Upi(_)
                | domain::PaymentMethodData::Voucher(_)
                | domain::PaymentMethodData::GiftCard(_)
                | domain::PaymentMethodData::CardToken(_) => {
                    Err(errors::ConnectorError::NotImplemented(
                        utils::get_unimplemented_payment_method_error_message("worldline"),
                    ))?
                }
            };

        let billing_address = item.router_data.get_billing()?;

        let customer = build_customer_info(billing_address, &item.router_data.request.email)?;
        let order = Order {
            amount_of_money: AmountOfMoney {
                amount: item.amount,
                currency_code: item.router_data.request.currency.to_string().to_uppercase(),
            },
            customer,
            references: References {
                merchant_reference: item.router_data.connector_request_reference_id.clone(),
            },
        };

        let shipping = item
            .router_data
            .get_optional_shipping()
            .and_then(|shipping| shipping.address.clone())
            .map(Shipping::from);
        Ok(Self {
            payment_data,
            order,
            shipping,
        })
    }
}

#[derive(Clone, Debug, Eq, Hash, PartialEq, Deserialize, Serialize)]
pub enum Gateway {
    Amex = 2,
    Discover = 128,
    MasterCard = 3,
    Visa = 1,
}

impl TryFrom<utils::CardIssuer> for Gateway {
    type Error = error_stack::Report<errors::ConnectorError>;
    fn try_from(issuer: utils::CardIssuer) -> Result<Self, Self::Error> {
        match issuer {
            utils::CardIssuer::AmericanExpress => Ok(Self::Amex),
            utils::CardIssuer::Master => Ok(Self::MasterCard),
            utils::CardIssuer::Discover => Ok(Self::Discover),
            utils::CardIssuer::Visa => Ok(Self::Visa),
            _ => Err(errors::ConnectorError::NotImplemented(
                utils::get_unimplemented_payment_method_error_message("worldline"),
            )
            .into()),
        }
    }
}

impl TryFrom<&common_enums::enums::BankNames> for WorldlineBic {
    type Error = error_stack::Report<errors::ConnectorError>;
    fn try_from(bank: &common_enums::enums::BankNames) -> Result<Self, Self::Error> {
        match bank {
            common_enums::enums::BankNames::AbnAmro => Ok(Self::Abnamro),
            common_enums::enums::BankNames::AsnBank => Ok(Self::Asn),
            common_enums::enums::BankNames::Ing => Ok(Self::Ing),
            common_enums::enums::BankNames::Knab => Ok(Self::Knab),
            common_enums::enums::BankNames::Rabobank => Ok(Self::Rabobank),
            common_enums::enums::BankNames::Regiobank => Ok(Self::Regiobank),
            common_enums::enums::BankNames::SnsBank => Ok(Self::Sns),
            common_enums::enums::BankNames::TriodosBank => Ok(Self::Triodos),
            common_enums::enums::BankNames::VanLanschot => Ok(Self::Vanlanschot),
            common_enums::enums::BankNames::FrieslandBank => Ok(Self::Friesland),
            _ => Err(errors::ConnectorError::FlowNotSupported {
                flow: bank.to_string(),
                connector: "Worldline".to_string(),
            }
            .into()),
        }
    }
}

fn make_card_request(
    req: &PaymentsAuthorizeData,
    ccard: &domain::Card,
    card_holder_name: Option<Secret<String>>,
) -> Result<CardPaymentMethod, error_stack::Report<errors::ConnectorError>> {
    let expiry_year = ccard.card_exp_year.peek();
    let secret_value = format!(
        "{}{}",
        ccard.card_exp_month.peek(),
        &expiry_year
            .get(expiry_year.len() - 2..)
            .ok_or(errors::ConnectorError::RequestEncodingFailed)?
    );
    let expiry_date: Secret<String> = Secret::new(secret_value);
    let card = Card {
        card_number: ccard.card_number.clone(),
        cardholder_name: card_holder_name.unwrap_or(Secret::new("".to_string())),
        cvv: ccard.card_cvc.clone(),
        expiry_date,
    };
    #[allow(clippy::as_conversions)]
    let payment_product_id = Gateway::try_from(ccard.get_card_issuer()?)? as u16;
    let card_payment_method_specific_input = CardPaymentMethod {
        card,
        requires_approval: matches!(req.capture_method, Some(enums::CaptureMethod::Manual)),
        payment_product_id,
    };
    Ok(card_payment_method_specific_input)
}

fn make_bank_redirect_request(
    req: &PaymentsAuthorizeData,
    bank_redirect: &domain::BankRedirectData,
) -> Result<RedirectPaymentMethod, error_stack::Report<errors::ConnectorError>> {
    let return_url = req.router_return_url.clone();
    let redirection_data = RedirectionData { return_url };
    let (payment_method_specific_data, payment_product_id) = match bank_redirect {
        domain::BankRedirectData::Giropay {
            billing_details,
            bank_account_iban,
            ..
        } => (
            {
                PaymentMethodSpecificData::PaymentProduct816SpecificInput(Box::new(Giropay {
                    bank_account_iban: BankAccountIban {
                        account_holder_name: billing_details
                            .clone()
                            .ok_or(errors::ConnectorError::MissingRequiredField {
                                field_name: "giropay.billing_details",
                            })?
                            .get_billing_name()?,
                        iban: bank_account_iban.clone(),
                    },
                }))
            },
            816,
        ),
        domain::BankRedirectData::Ideal { bank_name, .. } => (
            {
                PaymentMethodSpecificData::PaymentProduct809SpecificInput(Box::new(Ideal {
                    issuer_id: bank_name
                        .map(|bank_name| WorldlineBic::try_from(&bank_name))
                        .transpose()?,
                }))
            },
            809,
        ),
        domain::BankRedirectData::BancontactCard { .. }
        | domain::BankRedirectData::Bizum {}
        | domain::BankRedirectData::Blik { .. }
        | domain::BankRedirectData::Eps { .. }
        | domain::BankRedirectData::Interac { .. }
        | domain::BankRedirectData::OnlineBankingCzechRepublic { .. }
        | domain::BankRedirectData::OnlineBankingFinland { .. }
        | domain::BankRedirectData::OnlineBankingPoland { .. }
        | domain::BankRedirectData::OnlineBankingSlovakia { .. }
        | domain::BankRedirectData::OpenBankingUk { .. }
        | domain::BankRedirectData::Przelewy24 { .. }
        | domain::BankRedirectData::Sofort { .. }
        | domain::BankRedirectData::Trustly { .. }
        | domain::BankRedirectData::OnlineBankingFpx { .. }
        | domain::BankRedirectData::OnlineBankingThailand { .. } => {
            return Err(errors::ConnectorError::NotImplemented(
                utils::get_unimplemented_payment_method_error_message("worldline"),
            )
            .into())
        }
    };
    Ok(RedirectPaymentMethod {
        payment_product_id,
        redirection_data,
        payment_method_specific_data,
    })
}

fn get_address(
    billing: &payments::Address,
) -> Option<(&payments::Address, &payments::AddressDetails)> {
    let address = billing.address.as_ref()?;
    address.country.as_ref()?;
    Some((billing, address))
}

fn build_customer_info(
    billing_address: &payments::Address,
    email: &Option<Email>,
) -> Result<Customer, error_stack::Report<errors::ConnectorError>> {
    let (billing, address) =
        get_address(billing_address).ok_or(errors::ConnectorError::MissingRequiredField {
            field_name: "billing.address.country",
        })?;

    let number_with_country_code = billing.phone.as_ref().and_then(|phone| {
        phone.number.as_ref().and_then(|number| {
            phone
                .country_code
                .as_ref()
                .map(|cc| Secret::new(format!("{}{}", cc, number.peek())))
        })
    });

    Ok(Customer {
        billing_address: BillingAddress {
            ..address.clone().into()
        },
        contact_details: Some(ContactDetails {
            mobile_phone_number: number_with_country_code,
            email_address: email.clone(),
        }),
    })
}

impl From<payments::AddressDetails> for BillingAddress {
    fn from(value: payments::AddressDetails) -> Self {
        Self {
            city: value.city,
            country_code: value.country,
            state: value.state,
            zip: value.zip,
            ..Default::default()
        }
    }
}

impl From<payments::AddressDetails> for Shipping {
    fn from(value: payments::AddressDetails) -> Self {
        Self {
            city: value.city,
            country_code: value.country,
            name: Some(Name {
                first_name: value.first_name,
                surname: value.last_name,
                ..Default::default()
            }),
            state: value.state,
            zip: value.zip,
            ..Default::default()
        }
    }
}

pub struct WorldlineAuthType {
    pub api_key: Secret<String>,
    pub api_secret: Secret<String>,
    pub merchant_account_id: Secret<String>,
}

impl TryFrom<&hyperswitch_domain_models::router_data::ConnectorAuthType> for WorldlineAuthType {
    type Error = error_stack::Report<errors::ConnectorError>;
    fn try_from(
        auth_type: &hyperswitch_domain_models::router_data::ConnectorAuthType,
    ) -> Result<Self, Self::Error> {
        if let hyperswitch_domain_models::router_data::ConnectorAuthType::SignatureKey {
            api_key,
            key1,
            api_secret,
        } = auth_type
        {
            Ok(Self {
                api_key: api_key.to_owned(),
                api_secret: api_secret.to_owned(),
                merchant_account_id: key1.to_owned(),
            })
        } else {
            Err(errors::ConnectorError::FailedToObtainAuthType)?
        }
    }
}

#[derive(Debug, Clone, Default, Deserialize, PartialEq, Serialize)]
#[serde(rename_all = "SCREAMING_SNAKE_CASE")]
pub enum PaymentStatus {
    Captured,
    Paid,
    ChargebackNotification,
    Cancelled,
    Rejected,
    RejectedCapture,
    PendingApproval,
    CaptureRequested,
    #[default]
    Processing,
    Created,
    Redirected,
}

impl ForeignFrom<(PaymentStatus, enums::CaptureMethod)> for enums::AttemptStatus {
    fn foreign_from(item: (PaymentStatus, enums::CaptureMethod)) -> Self {
        let (status, capture_method) = item;
        match status {
            PaymentStatus::Captured
            | PaymentStatus::Paid
            | PaymentStatus::ChargebackNotification => Self::Charged,
            PaymentStatus::Cancelled => Self::Voided,
            PaymentStatus::Rejected => Self::Failure,
            PaymentStatus::RejectedCapture => Self::CaptureFailed,
            PaymentStatus::CaptureRequested => {
                if capture_method == enums::CaptureMethod::Automatic {
                    Self::Pending
                } else {
                    Self::CaptureInitiated
                }
            }
            PaymentStatus::PendingApproval => Self::Authorized,
            PaymentStatus::Created => Self::Started,
            PaymentStatus::Redirected => Self::AuthenticationPending,
            _ => Self::Pending,
        }
    }
}

/// capture_method is not part of response from connector.
/// This is used to decide payment status while converting connector response to RouterData.
/// To keep this try_from logic generic in case of AUTHORIZE, SYNC and CAPTURE flows capture_method will be set from RouterData request.
#[derive(Default, Debug, Clone, Deserialize, PartialEq, Serialize)]
pub struct Payment {
    pub id: String,
    pub status: PaymentStatus,
    #[serde(skip_deserializing)]
    pub capture_method: enums::CaptureMethod,
}

impl<F, T> TryFrom<types::ResponseRouterData<F, Payment, T, PaymentsResponseData>>
    for hyperswitch_domain_models::router_data::RouterData<F, T, PaymentsResponseData>
{
    type Error = error_stack::Report<errors::ConnectorError>;
    fn try_from(
        item: types::ResponseRouterData<F, Payment, T, PaymentsResponseData>,
    ) -> Result<Self, Self::Error> {
        Ok(Self {
            status: enums::AttemptStatus::foreign_from((
                item.response.status,
                item.response.capture_method,
            )),
            response: Ok(PaymentsResponseData::TransactionResponse {
                resource_id: types::ResponseId::ConnectorTransactionId(item.response.id.clone()),
                redirection_data: None,
                mandate_reference: None,
                connector_metadata: None,
                network_txn_id: None,
                connector_response_reference_id: Some(item.response.id),
                incremental_authorization_allowed: None,
            }),
            ..item.data
        })
    }
}

#[derive(Debug, Deserialize, Serialize)]
#[serde(rename_all = "camelCase")]
pub struct PaymentResponse {
    pub payment: Payment,
    pub merchant_action: Option<MerchantAction>,
}

#[derive(Debug, Deserialize, Serialize)]
#[serde(rename_all = "camelCase")]
pub struct MerchantAction {
    pub redirect_data: RedirectData,
}

#[derive(Debug, Deserialize, Serialize)]
pub struct RedirectData {
    #[serde(rename = "redirectURL")]
    pub redirect_url: Url,
}

impl<F, T> TryFrom<types::ResponseRouterData<F, PaymentResponse, T, PaymentsResponseData>>
    for hyperswitch_domain_models::router_data::RouterData<F, T, PaymentsResponseData>
{
    type Error = error_stack::Report<errors::ConnectorError>;
    fn try_from(
        item: types::ResponseRouterData<F, PaymentResponse, T, PaymentsResponseData>,
    ) -> Result<Self, Self::Error> {
        let redirection_data = item
            .response
            .merchant_action
            .map(|action| action.redirect_data.redirect_url)
            .map(|redirect_url| {
                services::RedirectForm::from((redirect_url, services::Method::Get))
            });
        Ok(Self {
            status: enums::AttemptStatus::foreign_from((
                item.response.payment.status,
                item.response.payment.capture_method,
            )),
            response: Ok(PaymentsResponseData::TransactionResponse {
                resource_id: types::ResponseId::ConnectorTransactionId(
                    item.response.payment.id.clone(),
                ),
                redirection_data,
                mandate_reference: None,
                connector_metadata: None,
                network_txn_id: None,
                connector_response_reference_id: Some(item.response.payment.id),
                incremental_authorization_allowed: None,
            }),
            ..item.data
        })
    }
}
#[derive(Default, Debug, Serialize)]
pub struct ApproveRequest {}

impl TryFrom<&types::PaymentsCaptureRouterData> for ApproveRequest {
    type Error = error_stack::Report<errors::ConnectorError>;
    fn try_from(_item: &types::PaymentsCaptureRouterData) -> Result<Self, Self::Error> {
        Ok(Self {})
    }
}

#[derive(Default, Debug, Serialize)]
pub struct WorldlineRefundRequest {
    amount_of_money: AmountOfMoney,
}

impl<F> TryFrom<&types::RefundsRouterData<F>> for WorldlineRefundRequest {
    type Error = error_stack::Report<errors::ConnectorError>;
    fn try_from(item: &types::RefundsRouterData<F>) -> Result<Self, Self::Error> {
        Ok(Self {
            amount_of_money: AmountOfMoney {
                amount: item.request.refund_amount,
                currency_code: item.request.currency.to_string(),
            },
        })
    }
}

#[allow(dead_code)]
#[derive(Debug, Default, Deserialize, Clone, Serialize)]
#[serde(rename_all = "UPPERCASE")]
pub enum RefundStatus {
    Cancelled,
    Rejected,
    Refunded,
    #[default]
    Processing,
}

impl From<RefundStatus> for enums::RefundStatus {
    fn from(item: RefundStatus) -> Self {
        match item {
            RefundStatus::Refunded => Self::Success,
            RefundStatus::Cancelled | RefundStatus::Rejected => Self::Failure,
            RefundStatus::Processing => Self::Pending,
        }
    }
}

#[derive(Default, Debug, Clone, Deserialize, Serialize)]
pub struct RefundResponse {
    id: String,
    status: RefundStatus,
}

impl TryFrom<types::RefundsResponseRouterData<api::Execute, RefundResponse>>
    for types::RefundsRouterData<api::Execute>
{
    type Error = error_stack::Report<errors::ConnectorError>;
    fn try_from(
        item: types::RefundsResponseRouterData<api::Execute, RefundResponse>,
    ) -> Result<Self, Self::Error> {
        let refund_status = enums::RefundStatus::from(item.response.status);
        Ok(Self {
            response: Ok(types::RefundsResponseData {
                connector_refund_id: item.response.id.clone(),
                refund_status,
            }),
            ..item.data
        })
    }
}

impl TryFrom<types::RefundsResponseRouterData<api::RSync, RefundResponse>>
    for types::RefundsRouterData<api::RSync>
{
    type Error = error_stack::Report<errors::ConnectorError>;
    fn try_from(
        item: types::RefundsResponseRouterData<api::RSync, RefundResponse>,
    ) -> Result<Self, Self::Error> {
        let refund_status = enums::RefundStatus::from(item.response.status);
        Ok(Self {
            response: Ok(types::RefundsResponseData {
                connector_refund_id: item.response.id.clone(),
                refund_status,
            }),
            ..item.data
        })
    }
}

#[derive(Default, Debug, Deserialize, PartialEq, Serialize)]
#[serde(rename_all = "camelCase")]
pub struct Error {
    pub code: Option<String>,
    pub property_name: Option<String>,
    pub message: Option<String>,
}

#[derive(Default, Debug, Deserialize, PartialEq, Serialize)]
#[serde(rename_all = "camelCase")]
pub struct ErrorResponse {
    pub error_id: Option<String>,
    pub errors: Vec<Error>,
}

#[derive(Debug, Deserialize)]
#[serde(rename_all = "camelCase")]
pub struct WebhookBody {
    pub api_version: Option<String>,
    pub id: String,
    pub created: String,
    pub merchant_id: String,
    #[serde(rename = "type")]
    pub event_type: WebhookEvent,
    pub payment: Option<serde_json::Value>,
    pub refund: Option<serde_json::Value>,
    pub payout: Option<serde_json::Value>,
    pub token: Option<serde_json::Value>,
}

#[derive(Debug, Deserialize)]
pub enum WebhookEvent {
    #[serde(rename = "payment.rejected")]
    Rejected,
    #[serde(rename = "payment.rejected_capture")]
    RejectedCapture,
    #[serde(rename = "payment.paid")]
    Paid,
    #[serde(other)]
    Unknown,
}<|MERGE_RESOLUTION|>--- conflicted
+++ resolved
@@ -205,13 +205,8 @@
 impl
     TryFrom<
         &WorldlineRouterData<
-<<<<<<< HEAD
-            &hyperswitch_domain_models::router_data::RouterData<
-                types::api::payments::Authorize,
-=======
             &types::RouterData<
                 api::payments::Authorize,
->>>>>>> f5d1201a
                 PaymentsAuthorizeData,
                 PaymentsResponseData,
             >,
@@ -222,13 +217,8 @@
 
     fn try_from(
         item: &WorldlineRouterData<
-<<<<<<< HEAD
-            &hyperswitch_domain_models::router_data::RouterData<
-                types::api::payments::Authorize,
-=======
             &types::RouterData<
                 api::payments::Authorize,
->>>>>>> f5d1201a
                 PaymentsAuthorizeData,
                 PaymentsResponseData,
             >,
@@ -506,12 +496,10 @@
     pub merchant_account_id: Secret<String>,
 }
 
-impl TryFrom<&hyperswitch_domain_models::router_data::ConnectorAuthType> for WorldlineAuthType {
-    type Error = error_stack::Report<errors::ConnectorError>;
-    fn try_from(
-        auth_type: &hyperswitch_domain_models::router_data::ConnectorAuthType,
-    ) -> Result<Self, Self::Error> {
-        if let hyperswitch_domain_models::router_data::ConnectorAuthType::SignatureKey {
+impl TryFrom<&types::ConnectorAuthType> for WorldlineAuthType {
+    type Error = error_stack::Report<errors::ConnectorError>;
+    fn try_from(auth_type: &types::ConnectorAuthType) -> Result<Self, Self::Error> {
+        if let types::ConnectorAuthType::SignatureKey {
             api_key,
             key1,
             api_secret,
@@ -582,7 +570,7 @@
 }
 
 impl<F, T> TryFrom<types::ResponseRouterData<F, Payment, T, PaymentsResponseData>>
-    for hyperswitch_domain_models::router_data::RouterData<F, T, PaymentsResponseData>
+    for types::RouterData<F, T, PaymentsResponseData>
 {
     type Error = error_stack::Report<errors::ConnectorError>;
     fn try_from(
@@ -627,7 +615,7 @@
 }
 
 impl<F, T> TryFrom<types::ResponseRouterData<F, PaymentResponse, T, PaymentsResponseData>>
-    for hyperswitch_domain_models::router_data::RouterData<F, T, PaymentsResponseData>
+    for types::RouterData<F, T, PaymentsResponseData>
 {
     type Error = error_stack::Report<errors::ConnectorError>;
     fn try_from(
