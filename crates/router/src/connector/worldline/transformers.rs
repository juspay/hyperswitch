use api_models::payments;
use common_utils::pii::Email;
use masking::{PeekInterface, Secret};
use serde::{Deserialize, Serialize};
use url::Url;

use crate::{
    connector::utils::{self, CardData, RouterData},
    core::errors,
    services,
    types::{
        self,
        api::{self, enums as api_enums},
        domain,
        storage::enums,
        transformers::ForeignFrom,
        PaymentsAuthorizeData, PaymentsResponseData,
    },
};

#[derive(Default, Debug, Serialize, Eq, PartialEq)]
#[serde(rename_all = "camelCase")]
pub struct Card {
    pub card_number: cards::CardNumber,
    pub cardholder_name: Secret<String>,
    pub cvv: Secret<String>,
    pub expiry_date: Secret<String>,
}

#[derive(Default, Debug, Serialize, Eq, PartialEq)]
#[serde(rename_all = "camelCase")]
pub struct CardPaymentMethod {
    pub card: Card,
    pub requires_approval: bool,
    pub payment_product_id: u16,
}

#[derive(Default, Debug, Serialize, Eq, PartialEq)]
#[serde(rename_all = "camelCase")]
pub struct AmountOfMoney {
    pub amount: i64,
    pub currency_code: String,
}

#[derive(Default, Debug, Serialize, Eq, PartialEq)]
#[serde(rename_all = "camelCase")]
pub struct References {
    pub merchant_reference: String,
}

#[derive(Default, Debug, Serialize, Eq, PartialEq)]
#[serde(rename_all = "camelCase")]
pub struct Order {
    pub amount_of_money: AmountOfMoney,
    pub customer: Customer,
    pub references: References,
}

#[derive(Default, Debug, Serialize, Eq, PartialEq)]
#[serde(rename_all = "camelCase")]
pub struct BillingAddress {
    pub city: Option<String>,
    pub country_code: Option<api_enums::CountryAlpha2>,
    pub house_number: Option<Secret<String>>,
    pub state: Option<Secret<String>>,
    pub state_code: Option<Secret<String>>,
    pub street: Option<Secret<String>>,
    pub zip: Option<Secret<String>>,
}

#[derive(Default, Debug, Serialize, Eq, PartialEq)]
#[serde(rename_all = "camelCase")]
pub struct ContactDetails {
    pub email_address: Option<Email>,
    pub mobile_phone_number: Option<Secret<String>>,
}

#[derive(Default, Debug, Serialize, Eq, PartialEq)]
#[serde(rename_all = "camelCase")]
pub struct Customer {
    pub billing_address: BillingAddress,
    pub contact_details: Option<ContactDetails>,
}

#[derive(Default, Debug, Serialize, Eq, PartialEq)]
#[serde(rename_all = "camelCase")]
pub struct Name {
    pub first_name: Option<Secret<String>>,
    pub surname: Option<Secret<String>>,
    pub surname_prefix: Option<Secret<String>>,
    pub title: Option<Secret<String>>,
}

#[derive(Default, Debug, Serialize, Eq, PartialEq)]
#[serde(rename_all = "camelCase")]
pub struct Shipping {
    pub city: Option<String>,
    pub country_code: Option<api_enums::CountryAlpha2>,
    pub house_number: Option<Secret<String>>,
    pub name: Option<Name>,
    pub state: Option<Secret<String>>,
    pub state_code: Option<String>,
    pub street: Option<Secret<String>>,
    pub zip: Option<Secret<String>>,
}

#[derive(Debug, Serialize)]
#[serde(rename_all = "camelCase")]
pub enum WorldlinePaymentMethod {
    CardPaymentMethodSpecificInput(Box<CardPaymentMethod>),
    RedirectPaymentMethodSpecificInput(Box<RedirectPaymentMethod>),
}

#[derive(Debug, Serialize)]
#[serde(rename_all = "camelCase")]
pub struct RedirectPaymentMethod {
    pub payment_product_id: u16,
    pub redirection_data: RedirectionData,
    #[serde(flatten)]
    pub payment_method_specific_data: PaymentMethodSpecificData,
}

#[derive(Debug, Serialize)]
#[serde(rename_all = "camelCase")]
pub struct RedirectionData {
    pub return_url: Option<String>,
}

#[derive(Debug, Serialize)]
#[serde(rename_all = "camelCase")]
pub enum PaymentMethodSpecificData {
    PaymentProduct816SpecificInput(Box<Giropay>),
    PaymentProduct809SpecificInput(Box<Ideal>),
}

#[derive(Debug, Serialize)]
#[serde(rename_all = "camelCase")]
pub struct Giropay {
    pub bank_account_iban: BankAccountIban,
}

#[derive(Debug, Serialize)]
pub struct Ideal {
    #[serde(rename = "issuerId")]
    pub issuer_id: Option<WorldlineBic>,
}

#[derive(Debug, Serialize)]
pub enum WorldlineBic {
    #[serde(rename = "ABNANL2A")]
    Abnamro,
    #[serde(rename = "ASNBNL21")]
    Asn,
    #[serde(rename = "FRBKNL2L")]
    Friesland,
    #[serde(rename = "KNABNL2H")]
    Knab,
    #[serde(rename = "RABONL2U")]
    Rabobank,
    #[serde(rename = "RBRBNL21")]
    Regiobank,
    #[serde(rename = "SNSBNL2A")]
    Sns,
    #[serde(rename = "TRIONL2U")]
    Triodos,
    #[serde(rename = "FVLBNL22")]
    Vanlanschot,
    #[serde(rename = "INGBNL2A")]
    Ing,
}

#[derive(Debug, Serialize)]
#[serde(rename_all = "camelCase")]
pub struct BankAccountIban {
    pub account_holder_name: Secret<String>,
    pub iban: Option<Secret<String>>,
}

#[derive(Debug, Serialize)]
#[serde(rename_all = "camelCase")]
pub struct PaymentsRequest {
    #[serde(flatten)]
    pub payment_data: WorldlinePaymentMethod,
    pub order: Order,
    pub shipping: Option<Shipping>,
}

#[derive(Debug, Serialize)]
pub struct WorldlineRouterData<T> {
    amount: i64,
    router_data: T,
}
impl<T> TryFrom<(&api::CurrencyUnit, enums::Currency, i64, T)> for WorldlineRouterData<T> {
    type Error = error_stack::Report<errors::ConnectorError>;
    fn try_from(
        (_currency_unit, _currency, amount, item): (&api::CurrencyUnit, enums::Currency, i64, T),
    ) -> Result<Self, Self::Error> {
        Ok(Self {
            amount,
            router_data: item,
        })
    }
}

impl
    TryFrom<
        &WorldlineRouterData<
            &types::RouterData<
                api::payments::Authorize,
                PaymentsAuthorizeData,
                PaymentsResponseData,
            >,
        >,
    > for PaymentsRequest
{
    type Error = error_stack::Report<errors::ConnectorError>;

    fn try_from(
        item: &WorldlineRouterData<
            &types::RouterData<
                api::payments::Authorize,
                PaymentsAuthorizeData,
                PaymentsResponseData,
            >,
        >,
    ) -> Result<Self, Self::Error> {
        let payment_data =
            match &item.router_data.request.payment_method_data {
                domain::PaymentMethodData::Card(card) => {
                    let card_holder_name = item.router_data.get_optional_billing_full_name();
                    WorldlinePaymentMethod::CardPaymentMethodSpecificInput(Box::new(
                        make_card_request(&item.router_data.request, card, card_holder_name)?,
                    ))
                }
                domain::PaymentMethodData::BankRedirect(bank_redirect) => {
                    WorldlinePaymentMethod::RedirectPaymentMethodSpecificInput(Box::new(
                        make_bank_redirect_request(item.router_data, bank_redirect)?,
                    ))
                }
                domain::PaymentMethodData::CardRedirect(_)
                | domain::PaymentMethodData::Wallet(_)
                | domain::PaymentMethodData::PayLater(_)
                | domain::PaymentMethodData::BankDebit(_)
                | domain::PaymentMethodData::BankTransfer(_)
                | domain::PaymentMethodData::Crypto(_)
                | domain::PaymentMethodData::MandatePayment
                | domain::PaymentMethodData::Reward
                | domain::PaymentMethodData::RealTimePayment(_)
                | domain::PaymentMethodData::Upi(_)
                | domain::PaymentMethodData::Voucher(_)
                | domain::PaymentMethodData::GiftCard(_)
                | domain::PaymentMethodData::CardToken(_) => {
                    Err(errors::ConnectorError::NotImplemented(
                        utils::get_unimplemented_payment_method_error_message("worldline"),
                    ))?
                }
            };

        let billing_address = item.router_data.get_billing()?;

        let customer = build_customer_info(billing_address, &item.router_data.request.email)?;
        let order = Order {
            amount_of_money: AmountOfMoney {
                amount: item.amount,
                currency_code: item.router_data.request.currency.to_string().to_uppercase(),
            },
            customer,
            references: References {
                merchant_reference: item.router_data.connector_request_reference_id.clone(),
            },
        };

        let shipping = item
            .router_data
            .get_optional_shipping()
            .and_then(|shipping| shipping.address.clone())
            .map(Shipping::from);
        Ok(Self {
            payment_data,
            order,
            shipping,
        })
    }
}

#[derive(Clone, Debug, Eq, Hash, PartialEq, Deserialize, Serialize)]
pub enum Gateway {
    Amex = 2,
    Discover = 128,
    MasterCard = 3,
    Visa = 1,
}

impl TryFrom<utils::CardIssuer> for Gateway {
    type Error = error_stack::Report<errors::ConnectorError>;
    fn try_from(issuer: utils::CardIssuer) -> Result<Self, Self::Error> {
        match issuer {
            utils::CardIssuer::AmericanExpress => Ok(Self::Amex),
            utils::CardIssuer::Master => Ok(Self::MasterCard),
            utils::CardIssuer::Discover => Ok(Self::Discover),
            utils::CardIssuer::Visa => Ok(Self::Visa),
            _ => Err(errors::ConnectorError::NotImplemented(
                utils::get_unimplemented_payment_method_error_message("worldline"),
            )
            .into()),
        }
    }
}

impl TryFrom<&common_enums::enums::BankNames> for WorldlineBic {
    type Error = error_stack::Report<errors::ConnectorError>;
    fn try_from(bank: &common_enums::enums::BankNames) -> Result<Self, Self::Error> {
        match bank {
            common_enums::enums::BankNames::AbnAmro => Ok(Self::Abnamro),
            common_enums::enums::BankNames::AsnBank => Ok(Self::Asn),
            common_enums::enums::BankNames::Ing => Ok(Self::Ing),
            common_enums::enums::BankNames::Knab => Ok(Self::Knab),
            common_enums::enums::BankNames::Rabobank => Ok(Self::Rabobank),
            common_enums::enums::BankNames::Regiobank => Ok(Self::Regiobank),
            common_enums::enums::BankNames::SnsBank => Ok(Self::Sns),
            common_enums::enums::BankNames::TriodosBank => Ok(Self::Triodos),
            common_enums::enums::BankNames::VanLanschot => Ok(Self::Vanlanschot),
            common_enums::enums::BankNames::FrieslandBank => Ok(Self::Friesland),
            _ => Err(errors::ConnectorError::FlowNotSupported {
                flow: bank.to_string(),
                connector: "Worldline".to_string(),
            }
            .into()),
        }
    }
}

fn make_card_request(
    req: &PaymentsAuthorizeData,
    ccard: &domain::Card,
    card_holder_name: Option<Secret<String>>,
) -> Result<CardPaymentMethod, error_stack::Report<errors::ConnectorError>> {
    let expiry_year = ccard.card_exp_year.peek();
    let secret_value = format!(
        "{}{}",
        ccard.card_exp_month.peek(),
        &expiry_year
            .get(expiry_year.len() - 2..)
            .ok_or(errors::ConnectorError::RequestEncodingFailed)?
    );
    let expiry_date: Secret<String> = Secret::new(secret_value);
    let card = Card {
        card_number: ccard.card_number.clone(),
        cardholder_name: card_holder_name.unwrap_or(Secret::new("".to_string())),
        cvv: ccard.card_cvc.clone(),
        expiry_date,
    };
    #[allow(clippy::as_conversions)]
    let payment_product_id = Gateway::try_from(ccard.get_card_issuer()?)? as u16;
    let card_payment_method_specific_input = CardPaymentMethod {
        card,
        requires_approval: matches!(req.capture_method, Some(enums::CaptureMethod::Manual)),
        payment_product_id,
    };
    Ok(card_payment_method_specific_input)
}

fn make_bank_redirect_request(
    req: &types::PaymentsAuthorizeRouterData,
    bank_redirect: &domain::BankRedirectData,
) -> Result<RedirectPaymentMethod, error_stack::Report<errors::ConnectorError>> {
    let return_url = req.request.router_return_url.clone();
    let redirection_data = RedirectionData { return_url };
    let (payment_method_specific_data, payment_product_id) = match bank_redirect {
        domain::BankRedirectData::Giropay {
            bank_account_iban, ..
        } => (
            {
                PaymentMethodSpecificData::PaymentProduct816SpecificInput(Box::new(Giropay {
                    bank_account_iban: BankAccountIban {
                        account_holder_name: req.get_billing_full_name()?.to_owned(),
                        iban: bank_account_iban.clone(),
                    },
                }))
            },
            816,
        ),
        domain::BankRedirectData::Ideal { bank_name, .. } => (
            {
                PaymentMethodSpecificData::PaymentProduct809SpecificInput(Box::new(Ideal {
                    issuer_id: bank_name
                        .map(|bank_name| WorldlineBic::try_from(&bank_name))
                        .transpose()?,
                }))
            },
            809,
        ),
<<<<<<< HEAD
        payments::BankRedirectData::BancontactCard { .. }
        | payments::BankRedirectData::Bizum {}
        | payments::BankRedirectData::Blik { .. }
        | payments::BankRedirectData::Eps { .. }
        | payments::BankRedirectData::Interac { .. }
        | payments::BankRedirectData::OnlineBankingCzechRepublic { .. }
        | payments::BankRedirectData::OnlineBankingFinland { .. }
        | payments::BankRedirectData::OnlineBankingPoland { .. }
        | payments::BankRedirectData::OnlineBankingSlovakia { .. }
        | payments::BankRedirectData::OpenBankingUk { .. }
        | payments::BankRedirectData::OpenBanking { .. }
        | payments::BankRedirectData::Przelewy24 { .. }
        | payments::BankRedirectData::Sofort { .. }
        | payments::BankRedirectData::Trustly { .. }
        | payments::BankRedirectData::OnlineBankingFpx { .. }
        | payments::BankRedirectData::OnlineBankingThailand { .. } => {
=======
        domain::BankRedirectData::BancontactCard { .. }
        | domain::BankRedirectData::Bizum {}
        | domain::BankRedirectData::Blik { .. }
        | domain::BankRedirectData::Eps { .. }
        | domain::BankRedirectData::Interac { .. }
        | domain::BankRedirectData::OnlineBankingCzechRepublic { .. }
        | domain::BankRedirectData::OnlineBankingFinland { .. }
        | domain::BankRedirectData::OnlineBankingPoland { .. }
        | domain::BankRedirectData::OnlineBankingSlovakia { .. }
        | domain::BankRedirectData::OpenBankingUk { .. }
        | domain::BankRedirectData::Przelewy24 { .. }
        | domain::BankRedirectData::Sofort { .. }
        | domain::BankRedirectData::Trustly { .. }
        | domain::BankRedirectData::OnlineBankingFpx { .. }
        | domain::BankRedirectData::OnlineBankingThailand { .. }
        | domain::BankRedirectData::LocalBankRedirect {} => {
>>>>>>> 91cb50fa
            return Err(errors::ConnectorError::NotImplemented(
                utils::get_unimplemented_payment_method_error_message("worldline"),
            )
            .into())
        }
    };
    Ok(RedirectPaymentMethod {
        payment_product_id,
        redirection_data,
        payment_method_specific_data,
    })
}

fn get_address(
    billing: &payments::Address,
) -> Option<(&payments::Address, &payments::AddressDetails)> {
    let address = billing.address.as_ref()?;
    address.country.as_ref()?;
    Some((billing, address))
}

fn build_customer_info(
    billing_address: &payments::Address,
    email: &Option<Email>,
) -> Result<Customer, error_stack::Report<errors::ConnectorError>> {
    let (billing, address) =
        get_address(billing_address).ok_or(errors::ConnectorError::MissingRequiredField {
            field_name: "billing.address.country",
        })?;

    let number_with_country_code = billing.phone.as_ref().and_then(|phone| {
        phone.number.as_ref().and_then(|number| {
            phone
                .country_code
                .as_ref()
                .map(|cc| Secret::new(format!("{}{}", cc, number.peek())))
        })
    });

    Ok(Customer {
        billing_address: BillingAddress {
            ..address.clone().into()
        },
        contact_details: Some(ContactDetails {
            mobile_phone_number: number_with_country_code,
            email_address: email.clone(),
        }),
    })
}

impl From<payments::AddressDetails> for BillingAddress {
    fn from(value: payments::AddressDetails) -> Self {
        Self {
            city: value.city,
            country_code: value.country,
            state: value.state,
            zip: value.zip,
            ..Default::default()
        }
    }
}

impl From<payments::AddressDetails> for Shipping {
    fn from(value: payments::AddressDetails) -> Self {
        Self {
            city: value.city,
            country_code: value.country,
            name: Some(Name {
                first_name: value.first_name,
                surname: value.last_name,
                ..Default::default()
            }),
            state: value.state,
            zip: value.zip,
            ..Default::default()
        }
    }
}

pub struct WorldlineAuthType {
    pub api_key: Secret<String>,
    pub api_secret: Secret<String>,
    pub merchant_account_id: Secret<String>,
}

impl TryFrom<&types::ConnectorAuthType> for WorldlineAuthType {
    type Error = error_stack::Report<errors::ConnectorError>;
    fn try_from(auth_type: &types::ConnectorAuthType) -> Result<Self, Self::Error> {
        if let types::ConnectorAuthType::SignatureKey {
            api_key,
            key1,
            api_secret,
        } = auth_type
        {
            Ok(Self {
                api_key: api_key.to_owned(),
                api_secret: api_secret.to_owned(),
                merchant_account_id: key1.to_owned(),
            })
        } else {
            Err(errors::ConnectorError::FailedToObtainAuthType)?
        }
    }
}

#[derive(Debug, Clone, Default, Deserialize, PartialEq, Serialize)]
#[serde(rename_all = "SCREAMING_SNAKE_CASE")]
pub enum PaymentStatus {
    Captured,
    Paid,
    ChargebackNotification,
    Cancelled,
    Rejected,
    RejectedCapture,
    PendingApproval,
    CaptureRequested,
    #[default]
    Processing,
    Created,
    Redirected,
}

impl ForeignFrom<(PaymentStatus, enums::CaptureMethod)> for enums::AttemptStatus {
    fn foreign_from(item: (PaymentStatus, enums::CaptureMethod)) -> Self {
        let (status, capture_method) = item;
        match status {
            PaymentStatus::Captured
            | PaymentStatus::Paid
            | PaymentStatus::ChargebackNotification => Self::Charged,
            PaymentStatus::Cancelled => Self::Voided,
            PaymentStatus::Rejected => Self::Failure,
            PaymentStatus::RejectedCapture => Self::CaptureFailed,
            PaymentStatus::CaptureRequested => {
                if capture_method == enums::CaptureMethod::Automatic {
                    Self::Pending
                } else {
                    Self::CaptureInitiated
                }
            }
            PaymentStatus::PendingApproval => Self::Authorized,
            PaymentStatus::Created => Self::Started,
            PaymentStatus::Redirected => Self::AuthenticationPending,
            _ => Self::Pending,
        }
    }
}

/// capture_method is not part of response from connector.
/// This is used to decide payment status while converting connector response to RouterData.
/// To keep this try_from logic generic in case of AUTHORIZE, SYNC and CAPTURE flows capture_method will be set from RouterData request.
#[derive(Default, Debug, Clone, Deserialize, PartialEq, Serialize)]
pub struct Payment {
    pub id: String,
    pub status: PaymentStatus,
    #[serde(skip_deserializing)]
    pub capture_method: enums::CaptureMethod,
}

impl<F, T> TryFrom<types::ResponseRouterData<F, Payment, T, PaymentsResponseData>>
    for types::RouterData<F, T, PaymentsResponseData>
{
    type Error = error_stack::Report<errors::ConnectorError>;
    fn try_from(
        item: types::ResponseRouterData<F, Payment, T, PaymentsResponseData>,
    ) -> Result<Self, Self::Error> {
        Ok(Self {
            status: enums::AttemptStatus::foreign_from((
                item.response.status,
                item.response.capture_method,
            )),
            response: Ok(PaymentsResponseData::TransactionResponse {
                resource_id: types::ResponseId::ConnectorTransactionId(item.response.id.clone()),
                redirection_data: None,
                mandate_reference: None,
                connector_metadata: None,
                network_txn_id: None,
                connector_response_reference_id: Some(item.response.id),
                incremental_authorization_allowed: None,
                charge_id: None,
            }),
            ..item.data
        })
    }
}

#[derive(Debug, Deserialize, Serialize)]
#[serde(rename_all = "camelCase")]
pub struct PaymentResponse {
    pub payment: Payment,
    pub merchant_action: Option<MerchantAction>,
}

#[derive(Debug, Deserialize, Serialize)]
#[serde(rename_all = "camelCase")]
pub struct MerchantAction {
    pub redirect_data: RedirectData,
}

#[derive(Debug, Deserialize, Serialize)]
pub struct RedirectData {
    #[serde(rename = "redirectURL")]
    pub redirect_url: Url,
}

impl<F, T> TryFrom<types::ResponseRouterData<F, PaymentResponse, T, PaymentsResponseData>>
    for types::RouterData<F, T, PaymentsResponseData>
{
    type Error = error_stack::Report<errors::ConnectorError>;
    fn try_from(
        item: types::ResponseRouterData<F, PaymentResponse, T, PaymentsResponseData>,
    ) -> Result<Self, Self::Error> {
        let redirection_data = item
            .response
            .merchant_action
            .map(|action| action.redirect_data.redirect_url)
            .map(|redirect_url| {
                services::RedirectForm::from((redirect_url, services::Method::Get))
            });
        Ok(Self {
            status: enums::AttemptStatus::foreign_from((
                item.response.payment.status,
                item.response.payment.capture_method,
            )),
            response: Ok(PaymentsResponseData::TransactionResponse {
                resource_id: types::ResponseId::ConnectorTransactionId(
                    item.response.payment.id.clone(),
                ),
                redirection_data,
                mandate_reference: None,
                connector_metadata: None,
                network_txn_id: None,
                connector_response_reference_id: Some(item.response.payment.id),
                incremental_authorization_allowed: None,
                charge_id: None,
            }),
            ..item.data
        })
    }
}
#[derive(Default, Debug, Serialize)]
pub struct ApproveRequest {}

impl TryFrom<&types::PaymentsCaptureRouterData> for ApproveRequest {
    type Error = error_stack::Report<errors::ConnectorError>;
    fn try_from(_item: &types::PaymentsCaptureRouterData) -> Result<Self, Self::Error> {
        Ok(Self {})
    }
}

#[derive(Default, Debug, Serialize)]
pub struct WorldlineRefundRequest {
    amount_of_money: AmountOfMoney,
}

impl<F> TryFrom<&types::RefundsRouterData<F>> for WorldlineRefundRequest {
    type Error = error_stack::Report<errors::ConnectorError>;
    fn try_from(item: &types::RefundsRouterData<F>) -> Result<Self, Self::Error> {
        Ok(Self {
            amount_of_money: AmountOfMoney {
                amount: item.request.refund_amount,
                currency_code: item.request.currency.to_string(),
            },
        })
    }
}

#[allow(dead_code)]
#[derive(Debug, Default, Deserialize, Clone, Serialize)]
#[serde(rename_all = "UPPERCASE")]
pub enum RefundStatus {
    Cancelled,
    Rejected,
    Refunded,
    #[default]
    Processing,
}

impl From<RefundStatus> for enums::RefundStatus {
    fn from(item: RefundStatus) -> Self {
        match item {
            RefundStatus::Refunded => Self::Success,
            RefundStatus::Cancelled | RefundStatus::Rejected => Self::Failure,
            RefundStatus::Processing => Self::Pending,
        }
    }
}

#[derive(Default, Debug, Clone, Deserialize, Serialize)]
pub struct RefundResponse {
    id: String,
    status: RefundStatus,
}

impl TryFrom<types::RefundsResponseRouterData<api::Execute, RefundResponse>>
    for types::RefundsRouterData<api::Execute>
{
    type Error = error_stack::Report<errors::ConnectorError>;
    fn try_from(
        item: types::RefundsResponseRouterData<api::Execute, RefundResponse>,
    ) -> Result<Self, Self::Error> {
        let refund_status = enums::RefundStatus::from(item.response.status);
        Ok(Self {
            response: Ok(types::RefundsResponseData {
                connector_refund_id: item.response.id.clone(),
                refund_status,
            }),
            ..item.data
        })
    }
}

impl TryFrom<types::RefundsResponseRouterData<api::RSync, RefundResponse>>
    for types::RefundsRouterData<api::RSync>
{
    type Error = error_stack::Report<errors::ConnectorError>;
    fn try_from(
        item: types::RefundsResponseRouterData<api::RSync, RefundResponse>,
    ) -> Result<Self, Self::Error> {
        let refund_status = enums::RefundStatus::from(item.response.status);
        Ok(Self {
            response: Ok(types::RefundsResponseData {
                connector_refund_id: item.response.id.clone(),
                refund_status,
            }),
            ..item.data
        })
    }
}

#[derive(Default, Debug, Deserialize, PartialEq, Serialize)]
#[serde(rename_all = "camelCase")]
pub struct Error {
    pub code: Option<String>,
    pub property_name: Option<String>,
    pub message: Option<String>,
}

#[derive(Default, Debug, Deserialize, PartialEq, Serialize)]
#[serde(rename_all = "camelCase")]
pub struct ErrorResponse {
    pub error_id: Option<String>,
    pub errors: Vec<Error>,
}

#[derive(Debug, Deserialize)]
#[serde(rename_all = "camelCase")]
pub struct WebhookBody {
    pub api_version: Option<String>,
    pub id: String,
    pub created: String,
    pub merchant_id: String,
    #[serde(rename = "type")]
    pub event_type: WebhookEvent,
    pub payment: Option<serde_json::Value>,
    pub refund: Option<serde_json::Value>,
    pub payout: Option<serde_json::Value>,
    pub token: Option<serde_json::Value>,
}

#[derive(Debug, Deserialize)]
pub enum WebhookEvent {
    #[serde(rename = "payment.rejected")]
    Rejected,
    #[serde(rename = "payment.rejected_capture")]
    RejectedCapture,
    #[serde(rename = "payment.paid")]
    Paid,
    #[serde(other)]
    Unknown,
}<|MERGE_RESOLUTION|>--- conflicted
+++ resolved
@@ -390,24 +390,6 @@
             },
             809,
         ),
-<<<<<<< HEAD
-        payments::BankRedirectData::BancontactCard { .. }
-        | payments::BankRedirectData::Bizum {}
-        | payments::BankRedirectData::Blik { .. }
-        | payments::BankRedirectData::Eps { .. }
-        | payments::BankRedirectData::Interac { .. }
-        | payments::BankRedirectData::OnlineBankingCzechRepublic { .. }
-        | payments::BankRedirectData::OnlineBankingFinland { .. }
-        | payments::BankRedirectData::OnlineBankingPoland { .. }
-        | payments::BankRedirectData::OnlineBankingSlovakia { .. }
-        | payments::BankRedirectData::OpenBankingUk { .. }
-        | payments::BankRedirectData::OpenBanking { .. }
-        | payments::BankRedirectData::Przelewy24 { .. }
-        | payments::BankRedirectData::Sofort { .. }
-        | payments::BankRedirectData::Trustly { .. }
-        | payments::BankRedirectData::OnlineBankingFpx { .. }
-        | payments::BankRedirectData::OnlineBankingThailand { .. } => {
-=======
         domain::BankRedirectData::BancontactCard { .. }
         | domain::BankRedirectData::Bizum {}
         | domain::BankRedirectData::Blik { .. }
@@ -423,8 +405,8 @@
         | domain::BankRedirectData::Trustly { .. }
         | domain::BankRedirectData::OnlineBankingFpx { .. }
         | domain::BankRedirectData::OnlineBankingThailand { .. }
+        | domain::BankRedirectData::OpenBanking { .. }
         | domain::BankRedirectData::LocalBankRedirect {} => {
->>>>>>> 91cb50fa
             return Err(errors::ConnectorError::NotImplemented(
                 utils::get_unimplemented_payment_method_error_message("worldline"),
             )
