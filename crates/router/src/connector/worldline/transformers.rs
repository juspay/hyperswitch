use api_models::payments as api_models;
use common_utils::pii::{self, Email};
use masking::{PeekInterface, Secret};
use serde::{Deserialize, Serialize};

use crate::{
    connector::utils::{self, CardData},
    core::errors,
<<<<<<< HEAD
    types::{
        self,
        api::{self, enums as api_enums},
        storage::enums,
        transformers::{self, ForeignFrom},
    },
=======
    types::{self, api, storage::enums, transformers::ForeignFrom},
>>>>>>> d622b743
};

#[derive(Default, Debug, Serialize, Eq, PartialEq)]
#[serde(rename_all = "camelCase")]
pub struct Card {
    pub card_number: Secret<String, pii::CardNumber>,
    pub cardholder_name: Secret<String>,
    pub cvv: Secret<String>,
    pub expiry_date: Secret<String>,
}

#[derive(Default, Debug, Serialize, Eq, PartialEq)]
#[serde(rename_all = "camelCase")]
pub struct CardPaymentMethod {
    pub card: Card,
    pub requires_approval: bool,
    pub payment_product_id: u16,
}

#[derive(Default, Debug, Serialize, Eq, PartialEq)]
#[serde(rename_all = "camelCase")]
pub struct AmountOfMoney {
    pub amount: i64,
    pub currency_code: String,
}

#[derive(Default, Debug, Serialize, Eq, PartialEq)]
#[serde(rename_all = "camelCase")]
pub struct Order {
    pub amount_of_money: AmountOfMoney,
    pub customer: Customer,
}

#[derive(Default, Debug, Serialize, Eq, PartialEq)]
#[serde(rename_all = "camelCase")]
pub struct BillingAddress {
    pub city: Option<String>,
    pub country_code: Option<String>,
    pub house_number: Option<String>,
    pub state: Option<Secret<String>>,
    pub state_code: Option<String>,
    pub street: Option<String>,
    pub zip: Option<Secret<String>>,
}

#[derive(Default, Debug, Serialize, Eq, PartialEq)]
#[serde(rename_all = "camelCase")]
pub struct ContactDetails {
    pub email_address: Option<Secret<String, Email>>,
    pub mobile_phone_number: Option<Secret<String>>,
}

#[derive(Default, Debug, Serialize, Eq, PartialEq)]
#[serde(rename_all = "camelCase")]
pub struct Customer {
    pub billing_address: BillingAddress,
    pub contact_details: Option<ContactDetails>,
}

#[derive(Default, Debug, Serialize, Eq, PartialEq)]
#[serde(rename_all = "camelCase")]
pub struct Name {
    pub first_name: Option<Secret<String>>,
    pub surname: Option<Secret<String>>,
    pub surname_prefix: Option<Secret<String>>,
    pub title: Option<Secret<String>>,
}

#[derive(Default, Debug, Serialize, Eq, PartialEq)]
#[serde(rename_all = "camelCase")]
pub struct Shipping {
    pub city: Option<String>,
    pub country_code: Option<String>,
    pub house_number: Option<String>,
    pub name: Option<Name>,
    pub state: Option<Secret<String>>,
    pub state_code: Option<String>,
    pub street: Option<String>,
    pub zip: Option<Secret<String>>,
}

#[derive(Default, Debug, Serialize, Eq, PartialEq)]
#[serde(rename_all = "camelCase")]
pub struct PaymentsRequest {
    pub card_payment_method_specific_input: CardPaymentMethod,
    pub order: Order,
    pub shipping: Option<Shipping>,
}

impl TryFrom<&types::PaymentsAuthorizeRouterData> for PaymentsRequest {
    type Error = error_stack::Report<errors::ConnectorError>;
    fn try_from(item: &types::PaymentsAuthorizeRouterData) -> Result<Self, Self::Error> {
        match item.request.payment_method_data {
            api::PaymentMethodData::Card(ref card) => {
                make_card_request(&item.address, &item.request, card)
            }
            _ => Err(errors::ConnectorError::NotImplemented("Payment methods".to_string()).into()),
        }
    }
}

#[derive(Clone, Debug, Eq, Hash, PartialEq, Deserialize, Serialize)]
pub enum Gateway {
    Amex = 2,
    Discover = 128,
    MasterCard = 3,
    Visa = 1,
}

impl TryFrom<utils::CardIssuer> for Gateway {
    type Error = error_stack::Report<errors::ConnectorError>;
    fn try_from(issuer: utils::CardIssuer) -> Result<Self, Self::Error> {
        match issuer {
            utils::CardIssuer::AmericanExpress => Ok(Self::Amex),
            utils::CardIssuer::Master => Ok(Self::MasterCard),
            utils::CardIssuer::Discover => Ok(Self::Discover),
            utils::CardIssuer::Visa => Ok(Self::Visa),
            _ => Err(errors::ConnectorError::NotSupported {
                payment_method: api_enums::PaymentMethod::Card.to_string(),
                connector: "worldline",
                payment_experience: api_enums::PaymentExperience::RedirectToUrl.to_string(),
            }
            .into()),
        }
    }
}

fn make_card_request(
    address: &types::PaymentAddress,
    req: &types::PaymentsAuthorizeData,
    ccard: &api_models::Card,
) -> Result<PaymentsRequest, error_stack::Report<errors::ConnectorError>> {
    let expiry_year = ccard.card_exp_year.peek().clone();
    let secret_value = format!(
        "{}{}",
        ccard.card_exp_month.peek(),
        &expiry_year[expiry_year.len() - 2..]
    );
    let expiry_date: Secret<String> = Secret::new(secret_value);
    let card = Card {
        card_number: ccard
            .card_number
            .clone()
            .map(|card| card.split_whitespace().collect()),
        cardholder_name: ccard.card_holder_name.clone(),
        cvv: ccard.card_cvc.clone(),
        expiry_date,
    };
    #[allow(clippy::as_conversions)]
    let payment_product_id = Gateway::try_from(ccard.get_card_issuer()?)? as u16;
    let card_payment_method_specific_input = CardPaymentMethod {
        card,
        requires_approval: matches!(req.capture_method, Some(enums::CaptureMethod::Manual)),
        payment_product_id,
    };

    let customer = build_customer_info(address, &req.email)?;

    let order = Order {
        amount_of_money: AmountOfMoney {
            amount: req.amount,
            currency_code: req.currency.to_string().to_uppercase(),
        },
        customer,
    };

    let shipping = address
        .shipping
        .as_ref()
        .and_then(|shipping| shipping.address.clone())
        .map(|address| Shipping { ..address.into() });

    Ok(PaymentsRequest {
        card_payment_method_specific_input,
        order,
        shipping,
    })
}

fn get_address(
    payment_address: &types::PaymentAddress,
) -> Option<(&api_models::Address, &api_models::AddressDetails)> {
    let billing = payment_address.billing.as_ref()?;
    let address = billing.address.as_ref()?;
    address.country.as_ref()?;
    Some((billing, address))
}

fn build_customer_info(
    payment_address: &types::PaymentAddress,
    email: &Option<Secret<String, Email>>,
) -> Result<Customer, error_stack::Report<errors::ConnectorError>> {
    let (billing, address) =
        get_address(payment_address).ok_or(errors::ConnectorError::MissingRequiredField {
            field_name: "billing.address.country",
        })?;

    let number_with_country_code = billing.phone.as_ref().and_then(|phone| {
        phone.number.as_ref().and_then(|number| {
            phone
                .country_code
                .as_ref()
                .map(|cc| Secret::new(format!("{}{}", cc, number.peek())))
        })
    });

    Ok(Customer {
        billing_address: BillingAddress {
            ..address.clone().into()
        },
        contact_details: Some(ContactDetails {
            mobile_phone_number: number_with_country_code,
            email_address: email.clone(),
        }),
    })
}

impl From<api_models::AddressDetails> for BillingAddress {
    fn from(value: api_models::AddressDetails) -> Self {
        Self {
            city: value.city,
            country_code: value.country,
            state: value.state,
            zip: value.zip,
            ..Default::default()
        }
    }
}

impl From<api_models::AddressDetails> for Shipping {
    fn from(value: api_models::AddressDetails) -> Self {
        Self {
            city: value.city,
            country_code: value.country,
            name: Some(Name {
                first_name: value.first_name,
                surname: value.last_name,
                ..Default::default()
            }),
            state: value.state,
            zip: value.zip,
            ..Default::default()
        }
    }
}

pub struct AuthType {
    pub api_key: String,
    pub api_secret: String,
    pub merchant_account_id: String,
}

impl TryFrom<&types::ConnectorAuthType> for AuthType {
    type Error = error_stack::Report<errors::ConnectorError>;
    fn try_from(auth_type: &types::ConnectorAuthType) -> Result<Self, Self::Error> {
        if let types::ConnectorAuthType::SignatureKey {
            api_key,
            key1,
            api_secret,
        } = auth_type
        {
            Ok(Self {
                api_key: api_key.to_string(),
                api_secret: api_secret.to_string(),
                merchant_account_id: key1.to_string(),
            })
        } else {
            Err(errors::ConnectorError::FailedToObtainAuthType)?
        }
    }
}

#[derive(Debug, Clone, Default, Deserialize, PartialEq)]
#[serde(rename_all = "SCREAMING_SNAKE_CASE")]
pub enum PaymentStatus {
    Captured,
    Paid,
    ChargebackNotification,
    Cancelled,
    Rejected,
    RejectedCapture,
    PendingApproval,
    CaptureRequested,
    #[default]
    Processing,
}

impl ForeignFrom<(PaymentStatus, enums::CaptureMethod)> for enums::AttemptStatus {
    fn foreign_from(item: (PaymentStatus, enums::CaptureMethod)) -> Self {
        let (status, capture_method) = item;
        match status {
            PaymentStatus::Captured
            | PaymentStatus::Paid
            | PaymentStatus::ChargebackNotification => Self::Charged,
            PaymentStatus::Cancelled => Self::Voided,
            PaymentStatus::Rejected | PaymentStatus::RejectedCapture => Self::Failure,
            PaymentStatus::CaptureRequested => {
                if capture_method == enums::CaptureMethod::Automatic {
                    Self::Pending
                } else {
                    Self::CaptureInitiated
                }
            }
            PaymentStatus::PendingApproval => Self::Authorized,
            _ => Self::Pending,
        }
    }
}

/// capture_method is not part of response from connector.
/// This is used to decide payment status while converting connector response to RouterData.
/// To keep this try_from logic generic in case of AUTHORIZE, SYNC and CAPTURE flows capture_method will be set from RouterData request.
#[derive(Default, Debug, Clone, Deserialize, PartialEq)]
pub struct Payment {
    id: String,
    status: PaymentStatus,
    #[serde(skip_deserializing)]
    pub capture_method: enums::CaptureMethod,
}

impl<F, T> TryFrom<types::ResponseRouterData<F, Payment, T, types::PaymentsResponseData>>
    for types::RouterData<F, T, types::PaymentsResponseData>
{
    type Error = error_stack::Report<errors::ConnectorError>;
    fn try_from(
        item: types::ResponseRouterData<F, Payment, T, types::PaymentsResponseData>,
    ) -> Result<Self, Self::Error> {
        Ok(Self {
            status: enums::AttemptStatus::foreign_from((
                item.response.status,
                item.response.capture_method,
            )),
            response: Ok(types::PaymentsResponseData::TransactionResponse {
                resource_id: types::ResponseId::ConnectorTransactionId(item.response.id),
                redirection_data: None,
                mandate_reference: None,
                connector_metadata: None,
            }),
            ..item.data
        })
    }
}

#[derive(Default, Debug, Clone, Deserialize, PartialEq)]
pub struct PaymentResponse {
    pub payment: Payment,
}

impl<F, T> TryFrom<types::ResponseRouterData<F, PaymentResponse, T, types::PaymentsResponseData>>
    for types::RouterData<F, T, types::PaymentsResponseData>
{
    type Error = error_stack::Report<errors::ConnectorError>;
    fn try_from(
        item: types::ResponseRouterData<F, PaymentResponse, T, types::PaymentsResponseData>,
    ) -> Result<Self, Self::Error> {
        Ok(Self {
            status: enums::AttemptStatus::foreign_from((
                item.response.payment.status,
                item.response.payment.capture_method,
            )),
            response: Ok(types::PaymentsResponseData::TransactionResponse {
                resource_id: types::ResponseId::ConnectorTransactionId(item.response.payment.id),
                redirection_data: None,
                mandate_reference: None,
                connector_metadata: None,
            }),
            ..item.data
        })
    }
}
#[derive(Default, Debug, Serialize)]
pub struct ApproveRequest {}

impl TryFrom<&types::PaymentsCaptureRouterData> for ApproveRequest {
    type Error = error_stack::Report<errors::ConnectorError>;
    fn try_from(_item: &types::PaymentsCaptureRouterData) -> Result<Self, Self::Error> {
        Ok(Self {})
    }
}

#[derive(Default, Debug, Serialize)]
pub struct WorldlineRefundRequest {
    amount_of_money: AmountOfMoney,
}

impl<F> TryFrom<&types::RefundsRouterData<F>> for WorldlineRefundRequest {
    type Error = error_stack::Report<errors::ConnectorError>;
    fn try_from(item: &types::RefundsRouterData<F>) -> Result<Self, Self::Error> {
        Ok(Self {
            amount_of_money: AmountOfMoney {
                amount: item.request.refund_amount,
                currency_code: item.request.currency.to_string(),
            },
        })
    }
}

#[allow(dead_code)]
#[derive(Debug, Default, Deserialize, Clone)]
#[serde(rename_all = "UPPERCASE")]
pub enum RefundStatus {
    Cancelled,
    Rejected,
    Refunded,
    #[default]
    Processing,
}

impl From<RefundStatus> for enums::RefundStatus {
    fn from(item: RefundStatus) -> Self {
        match item {
            RefundStatus::Refunded => Self::Success,
            RefundStatus::Cancelled | RefundStatus::Rejected => Self::Failure,
            RefundStatus::Processing => Self::Pending,
        }
    }
}

#[derive(Default, Debug, Clone, Deserialize)]
pub struct RefundResponse {
    id: String,
    status: RefundStatus,
}

impl TryFrom<types::RefundsResponseRouterData<api::Execute, RefundResponse>>
    for types::RefundsRouterData<api::Execute>
{
    type Error = error_stack::Report<errors::ConnectorError>;
    fn try_from(
        item: types::RefundsResponseRouterData<api::Execute, RefundResponse>,
    ) -> Result<Self, Self::Error> {
        let refund_status = enums::RefundStatus::from(item.response.status);
        Ok(Self {
            response: Ok(types::RefundsResponseData {
                connector_refund_id: item.response.id.clone(),
                refund_status,
            }),
            ..item.data
        })
    }
}

impl TryFrom<types::RefundsResponseRouterData<api::RSync, RefundResponse>>
    for types::RefundsRouterData<api::RSync>
{
    type Error = error_stack::Report<errors::ConnectorError>;
    fn try_from(
        item: types::RefundsResponseRouterData<api::RSync, RefundResponse>,
    ) -> Result<Self, Self::Error> {
        let refund_status = enums::RefundStatus::from(item.response.status);
        Ok(Self {
            response: Ok(types::RefundsResponseData {
                connector_refund_id: item.response.id.clone(),
                refund_status,
            }),
            ..item.data
        })
    }
}

#[derive(Default, Debug, Deserialize, PartialEq)]
#[serde(rename_all = "camelCase")]
pub struct Error {
    pub code: Option<String>,
    pub property_name: Option<String>,
    pub message: Option<String>,
}

#[derive(Default, Debug, Deserialize, PartialEq)]
#[serde(rename_all = "camelCase")]
pub struct ErrorResponse {
    pub error_id: Option<String>,
    pub errors: Vec<Error>,
}<|MERGE_RESOLUTION|>--- conflicted
+++ resolved
@@ -6,16 +6,12 @@
 use crate::{
     connector::utils::{self, CardData},
     core::errors,
-<<<<<<< HEAD
     types::{
         self,
         api::{self, enums as api_enums},
         storage::enums,
-        transformers::{self, ForeignFrom},
+        transformers::ForeignFrom,
     },
-=======
-    types::{self, api, storage::enums, transformers::ForeignFrom},
->>>>>>> d622b743
 };
 
 #[derive(Default, Debug, Serialize, Eq, PartialEq)]
