use std::collections::HashMap;

use api_models::payments::Address;
use base64::Engine;
use common_utils::{errors::CustomResult, ext_traits::OptionExt, pii, types::MinorUnit};
use diesel_models::enums;
use error_stack::ResultExt;
use hyperswitch_connectors::utils::{PaymentsAuthorizeRequestData, RouterData};
use masking::{ExposeInterface, PeekInterface, Secret};
use serde::{Deserialize, Serialize};

use super::{requests::*, response::*};
use crate::{
    connector::utils::{self, AddressData},
    consts,
    core::errors,
    services,
    types::{
        self, domain, transformers::ForeignTryFrom, PaymentsAuthorizeData, PaymentsResponseData,
    },
};

#[derive(Debug, Serialize)]
pub struct WorldpayRouterData<T> {
    amount: i64,
    router_data: T,
}
impl<T>
    TryFrom<(
        &types::api::CurrencyUnit,
        types::storage::enums::Currency,
        MinorUnit,
        T,
    )> for WorldpayRouterData<T>
{
    type Error = error_stack::Report<errors::ConnectorError>;
    fn try_from(
        (_currency_unit, _currency, minor_amount, item): (
            &types::api::CurrencyUnit,
            types::storage::enums::Currency,
            MinorUnit,
            T,
        ),
    ) -> Result<Self, Self::Error> {
        Ok(Self {
            amount: minor_amount.get_amount_as_i64(),
            router_data: item,
        })
    }
}

#[derive(Debug, Default, Serialize, Deserialize)]
pub struct WorldpayConnectorMetadataObject {
    pub merchant_name: Option<Secret<String>>,
}

impl TryFrom<&Option<pii::SecretSerdeValue>> for WorldpayConnectorMetadataObject {
    type Error = error_stack::Report<errors::ConnectorError>;
    fn try_from(meta_data: &Option<pii::SecretSerdeValue>) -> Result<Self, Self::Error> {
        let metadata: Self = utils::to_connector_meta_from_secret::<Self>(meta_data.clone())
            .change_context(errors::ConnectorError::InvalidConnectorConfig {
                config: "metadata",
            })?;
        Ok(metadata)
    }
}

fn fetch_payment_instrument(
    payment_method: domain::PaymentMethodData,
    billing_address: Option<&Address>,
) -> CustomResult<PaymentInstrument, errors::ConnectorError> {
    match payment_method {
        domain::PaymentMethodData::Card(card) => Ok(PaymentInstrument::Card(CardPayment {
            payment_type: PaymentType::Plain,
            expiry_date: ExpiryDate {
                month: utils::CardData::get_expiry_month_as_i8(&card)?,
                year: utils::CardData::get_expiry_year_as_i32(&card)?,
            },
            card_number: card.card_number,
            cvc: card.card_cvc,
            card_holder_name: billing_address.and_then(|address| address.get_optional_full_name()),
            billing_address: if let Some(address) =
                billing_address.and_then(|addr| addr.address.clone())
            {
                Some(BillingAddress {
                    address1: address.line1,
                    address2: address.line2,
                    address3: address.line3,
                    city: address.city,
                    state: address.state,
                    postal_code: address.zip.get_required_value("zip").change_context(
                        errors::ConnectorError::MissingRequiredField { field_name: "zip" },
                    )?,
                    country_code: address
                        .country
                        .get_required_value("country_code")
                        .change_context(errors::ConnectorError::MissingRequiredField {
                            field_name: "country_code",
                        })?,
                })
            } else {
                None
            },
        })),
        domain::PaymentMethodData::Wallet(wallet) => match wallet {
            domain::WalletData::GooglePay(data) => {
                Ok(PaymentInstrument::Googlepay(WalletPayment {
                    payment_type: PaymentType::Encrypted,
                    wallet_token: Secret::new(data.tokenization_data.token),
                    ..WalletPayment::default()
                }))
            }
            domain::WalletData::ApplePay(data) => Ok(PaymentInstrument::Applepay(WalletPayment {
                payment_type: PaymentType::Encrypted,
                wallet_token: Secret::new(data.payment_data),
                ..WalletPayment::default()
            })),
            domain::WalletData::AliPayQr(_)
            | domain::WalletData::AliPayRedirect(_)
            | domain::WalletData::AliPayHkRedirect(_)
            | domain::WalletData::MomoRedirect(_)
            | domain::WalletData::KakaoPayRedirect(_)
            | domain::WalletData::GoPayRedirect(_)
            | domain::WalletData::GcashRedirect(_)
            | domain::WalletData::ApplePayRedirect(_)
            | domain::WalletData::ApplePayThirdPartySdk(_)
            | domain::WalletData::DanaRedirect {}
            | domain::WalletData::GooglePayRedirect(_)
            | domain::WalletData::GooglePayThirdPartySdk(_)
            | domain::WalletData::MbWayRedirect(_)
            | domain::WalletData::MobilePayRedirect(_)
            | domain::WalletData::PaypalRedirect(_)
            | domain::WalletData::PaypalSdk(_)
            | domain::WalletData::Paze(_)
            | domain::WalletData::SamsungPay(_)
            | domain::WalletData::TwintRedirect {}
            | domain::WalletData::VippsRedirect {}
            | domain::WalletData::TouchNGoRedirect(_)
            | domain::WalletData::WeChatPayRedirect(_)
            | domain::WalletData::CashappQr(_)
            | domain::WalletData::SwishQr(_)
            | domain::WalletData::WeChatPayQr(_)
            | domain::WalletData::Mifinity(_) => Err(errors::ConnectorError::NotImplemented(
                utils::get_unimplemented_payment_method_error_message("worldpay"),
            )
            .into()),
        },
        domain::PaymentMethodData::PayLater(_)
        | domain::PaymentMethodData::BankRedirect(_)
        | domain::PaymentMethodData::BankDebit(_)
        | domain::PaymentMethodData::BankTransfer(_)
        | domain::PaymentMethodData::Crypto(_)
        | domain::PaymentMethodData::MandatePayment
        | domain::PaymentMethodData::Reward
        | domain::PaymentMethodData::RealTimePayment(_)
        | domain::PaymentMethodData::Upi(_)
        | domain::PaymentMethodData::Voucher(_)
        | domain::PaymentMethodData::CardRedirect(_)
        | domain::PaymentMethodData::GiftCard(_)
        | domain::PaymentMethodData::OpenBanking(_)
        | domain::PaymentMethodData::CardToken(_)
        | domain::PaymentMethodData::NetworkToken(_)
        | domain::PaymentMethodData::CardDetailsForNetworkTransactionId(_) => {
            Err(errors::ConnectorError::NotImplemented(
                utils::get_unimplemented_payment_method_error_message("worldpay"),
            )
            .into())
        }
    }
}

impl TryFrom<(enums::PaymentMethod, enums::PaymentMethodType)> for PaymentMethod {
    type Error = error_stack::Report<errors::ConnectorError>;
    fn try_from(
        src: (enums::PaymentMethod, enums::PaymentMethodType),
    ) -> Result<Self, Self::Error> {
        match (src.0, src.1) {
            (enums::PaymentMethod::Card, _) => Ok(Self::Card),
            (enums::PaymentMethod::Wallet, enums::PaymentMethodType::ApplePay) => {
                Ok(Self::ApplePay)
            }
            (enums::PaymentMethod::Wallet, enums::PaymentMethodType::GooglePay) => {
                Ok(Self::GooglePay)
            }
            _ => Err(errors::ConnectorError::NotImplemented(
                utils::get_unimplemented_payment_method_error_message("worldpay"),
            )
            .into()),
        }
    }
}

impl
    TryFrom<(
        &WorldpayRouterData<
            &types::RouterData<
                types::api::payments::Authorize,
                PaymentsAuthorizeData,
                PaymentsResponseData,
            >,
        >,
        &Secret<String>,
    )> for WorldpayPaymentsRequest
{
    type Error = error_stack::Report<errors::ConnectorError>;

    fn try_from(
        req: (
            &WorldpayRouterData<
                &types::RouterData<
                    types::api::payments::Authorize,
                    PaymentsAuthorizeData,
                    PaymentsResponseData,
                >,
            >,
            &Secret<String>,
        ),
    ) -> Result<Self, Self::Error> {
        let (item, entity_id) = req;
        let worldpay_connector_metadata_object: WorldpayConnectorMetadataObject =
            WorldpayConnectorMetadataObject::try_from(&item.router_data.connector_meta_data)?;
        let merchant_name = worldpay_connector_metadata_object.merchant_name.ok_or(
            errors::ConnectorError::InvalidConnectorConfig {
                config: "metadata.merchant_name",
            },
        )?;
        let three_ds = match item.router_data.auth_type {
            enums::AuthenticationType::ThreeDs => {
                let browser_info = item
                    .router_data
                    .request
                    .browser_info
                    .clone()
                    .get_required_value("browser_info")
                    .change_context(errors::ConnectorError::MissingRequiredField {
                        field_name: "browser_info",
                    })?;
                let accept_header = browser_info
                    .accept_header
                    .get_required_value("accept_header")
                    .change_context(errors::ConnectorError::MissingRequiredField {
                        field_name: "accept_header",
                    })?;
                let user_agent_header = browser_info
                    .user_agent
                    .get_required_value("user_agent")
                    .change_context(errors::ConnectorError::MissingRequiredField {
                        field_name: "user_agent",
                    })?;
                Some(ThreeDSRequest {
                    three_ds_type: "integrated".to_string(),
                    mode: "always".to_string(),
                    device_data: ThreeDSRequestDeviceData {
                        accept_header,
                        user_agent_header,
                        browser_language: browser_info.language.clone(),
                        browser_screen_width: browser_info.screen_width,
                        browser_screen_height: browser_info.screen_height,
                        browser_color_depth: browser_info
                            .color_depth
                            .map(|depth| depth.to_string()),
                        time_zone: browser_info.time_zone.map(|tz| tz.to_string()),
                        browser_java_enabled: browser_info.java_enabled,
                        browser_javascript_enabled: browser_info.java_script_enabled,
                        channel: Some(ThreeDSRequestChannel::Browser),
                    },
                    challenge: ThreeDSRequestChallenge {
                        return_url: item.router_data.request.get_complete_authorize_url()?,
                    },
                })
            }
            _ => None,
        };
        Ok(Self {
            instruction: Instruction {
                settlement: item
                    .router_data
                    .request
                    .capture_method
                    .map(|capture_method| AutoSettlement {
                        auto: capture_method == enums::CaptureMethod::Automatic,
                    }),
                method: item
                    .router_data
                    .request
                    .payment_method_type
                    .map(|pmt| PaymentMethod::try_from((item.router_data.payment_method, pmt)))
                    .transpose()?
                    .get_required_value("payment_method")
                    .change_context(errors::ConnectorError::MissingRequiredField {
                        field_name: "payment_method",
                    })?,
                payment_instrument: fetch_payment_instrument(
                    item.router_data.request.payment_method_data.clone(),
                    item.router_data.get_optional_billing(),
                )?,
                narrative: InstructionNarrative {
                    line1: merchant_name.expose(),
                },
                value: PaymentValue {
                    amount: item.amount,
                    currency: item.router_data.request.currency,
                },
                debt_repayment: None,
                three_ds,
            },
            merchant: Merchant {
                entity: entity_id.clone(),
                ..Default::default()
            },
            transaction_reference: item.router_data.connector_request_reference_id.clone(),
            customer: None,
        })
    }
}

pub struct WorldpayAuthType {
    pub(super) api_key: Secret<String>,
    pub(super) entity_id: Secret<String>,
}

impl TryFrom<&types::ConnectorAuthType> for WorldpayAuthType {
    type Error = error_stack::Report<errors::ConnectorError>;
    fn try_from(auth_type: &types::ConnectorAuthType) -> Result<Self, Self::Error> {
        match auth_type {
            // TODO: Remove this later, kept purely for backwards compatibility
            types::ConnectorAuthType::BodyKey { api_key, key1 } => {
                let auth_key = format!("{}:{}", key1.peek(), api_key.peek());
                let auth_header = format!("Basic {}", consts::BASE64_ENGINE.encode(auth_key));
                Ok(Self {
                    api_key: Secret::new(auth_header),
                    entity_id: Secret::new("default".to_string()),
                })
            }
            types::ConnectorAuthType::SignatureKey {
                api_key,
                key1,
                api_secret,
            } => {
                let auth_key = format!("{}:{}", key1.peek(), api_key.peek());
                let auth_header = format!("Basic {}", consts::BASE64_ENGINE.encode(auth_key));
                Ok(Self {
                    api_key: Secret::new(auth_header),
                    entity_id: api_secret.clone(),
                })
            }
            _ => Err(errors::ConnectorError::FailedToObtainAuthType)?,
        }
    }
}

impl From<PaymentOutcome> for enums::AttemptStatus {
    fn from(item: PaymentOutcome) -> Self {
        match item {
            PaymentOutcome::Authorized => Self::Authorized,
            PaymentOutcome::SentForSettlement => Self::CaptureInitiated,
            PaymentOutcome::ThreeDsDeviceDataRequired => Self::DeviceDataCollectionPending,
            PaymentOutcome::ThreeDsAuthenticationFailed => Self::AuthenticationFailed,
            PaymentOutcome::ThreeDsChallenged => Self::AuthenticationPending,
            PaymentOutcome::SentForCancellation => Self::VoidInitiated,
            PaymentOutcome::SentForPartialRefund | PaymentOutcome::SentForRefund => {
                Self::AutoRefunded
            }
            PaymentOutcome::Refused | PaymentOutcome::FraudHighRisk => Self::Failure,
            PaymentOutcome::ThreeDsUnavailable => Self::AuthenticationFailed,
        }
    }
}

impl From<&EventType> for enums::AttemptStatus {
    fn from(value: &EventType) -> Self {
        match value {
            EventType::SentForAuthorization => Self::Authorizing,
            EventType::SentForSettlement => Self::CaptureInitiated,
            EventType::Settled => Self::Charged,
            EventType::Authorized => Self::Authorized,
            EventType::Refused | EventType::SettlementFailed => Self::Failure,
            EventType::Cancelled
            | EventType::SentForRefund
            | EventType::RefundFailed
            | EventType::Refunded
            | EventType::Error
            | EventType::Expired
            | EventType::Unknown => Self::Pending,
        }
    }
}

impl From<EventType> for enums::RefundStatus {
    fn from(value: EventType) -> Self {
        match value {
            EventType::Refunded | EventType::SentForRefund => Self::Success,
            EventType::RefundFailed => Self::Failure,
            EventType::Authorized
            | EventType::Cancelled
            | EventType::Settled
            | EventType::Refused
            | EventType::Error
            | EventType::SentForSettlement
            | EventType::SentForAuthorization
            | EventType::SettlementFailed
            | EventType::Expired
            | EventType::Unknown => Self::Pending,
        }
    }
}

impl<F, T>
    ForeignTryFrom<(
        types::ResponseRouterData<F, WorldpayPaymentsResponse, T, PaymentsResponseData>,
        Option<String>,
    )> for types::RouterData<F, T, PaymentsResponseData>
{
    type Error = error_stack::Report<errors::ConnectorError>;
    fn foreign_try_from(
        item: (
            types::ResponseRouterData<F, WorldpayPaymentsResponse, T, PaymentsResponseData>,
            Option<String>,
        ),
    ) -> Result<Self, Self::Error> {
<<<<<<< HEAD
        Ok(Self {
            status: match item.response.outcome {
                Some(outcome) => enums::AttemptStatus::from(outcome),
                None => Err(errors::ConnectorError::MissingRequiredField {
                    field_name: "outcome",
                })?,
            },
            description: item.response.description,
            response: Ok(PaymentsResponseData::TransactionResponse {
                resource_id: types::ResponseId::foreign_try_from(item.response.links)?,
                redirection_data: None,
                mandate_reference: Box::new(None),
=======
        let (router_data, optional_correlation_id) = item;
        let (description, redirection_data) = router_data
            .response
            .other_fields
            .as_ref()
            .map(|other_fields| match other_fields {
                WorldpayPaymentResponseFields::AuthorizedResponse(res) => {
                    (res.description.clone(), None)
                }
                WorldpayPaymentResponseFields::DDCResponse(res) => (
                    None,
                    Some(services::RedirectForm::WorldpayDDCForm {
                        endpoint: res.device_data_collection.url.clone(),
                        method: common_utils::request::Method::Post,
                        collection_id: Some("SessionId".to_string()),
                        form_fields: HashMap::from([
                            (
                                "Bin".to_string(),
                                res.device_data_collection.bin.clone().expose(),
                            ),
                            (
                                "JWT".to_string(),
                                res.device_data_collection.jwt.clone().expose(),
                            ),
                        ]),
                    }),
                ),
                WorldpayPaymentResponseFields::ThreeDsChallenged(res) => (
                    None,
                    Some(services::RedirectForm::Form {
                        endpoint: res.challenge.url.to_string(),
                        method: common_utils::request::Method::Post,
                        form_fields: HashMap::from([(
                            "JWT".to_string(),
                            res.challenge.jwt.clone().expose(),
                        )]),
                    }),
                ),
                WorldpayPaymentResponseFields::FraudHighRisk(_)
                | WorldpayPaymentResponseFields::RefusedResponse(_) => (None, None),
            })
            .unwrap_or((None, None));
        let worldpay_status = router_data.response.outcome.clone();
        let optional_reason = match worldpay_status {
            PaymentOutcome::ThreeDsAuthenticationFailed => {
                Some("3DS authentication failed from issuer".to_string())
            }
            PaymentOutcome::ThreeDsUnavailable => {
                Some("3DS authentication unavailable from issuer".to_string())
            }
            PaymentOutcome::FraudHighRisk => {
                Some("Transaction marked as high risk by Worldpay".to_string())
            }
            PaymentOutcome::Refused => Some("Transaction refused by issuer".to_string()),
            _ => None,
        };
        let status = enums::AttemptStatus::from(worldpay_status.clone());
        let response = optional_reason.map_or(
            Ok(PaymentsResponseData::TransactionResponse {
                resource_id: types::ResponseId::foreign_try_from((
                    router_data.response,
                    optional_correlation_id.clone(),
                ))?,
                redirection_data,
                mandate_reference: None,
>>>>>>> e5710fa0
                connector_metadata: None,
                network_txn_id: None,
                connector_response_reference_id: optional_correlation_id.clone(),
                incremental_authorization_allowed: None,
                charge_id: None,
            }),
            |reason| {
                Err(types::ErrorResponse {
                    code: worldpay_status.to_string(),
                    message: reason.clone(),
                    reason: Some(reason),
                    status_code: router_data.http_code,
                    attempt_status: Some(status),
                    connector_transaction_id: optional_correlation_id,
                })
            },
        );
        Ok(Self {
            status,
            description,
            response,
            ..router_data.data
        })
    }
}

impl TryFrom<(&types::PaymentsCaptureRouterData, MinorUnit)> for WorldpayPartialRequest {
    type Error = error_stack::Report<errors::ConnectorError>;
    fn try_from(req: (&types::PaymentsCaptureRouterData, MinorUnit)) -> Result<Self, Self::Error> {
        let (item, amount) = req;
        Ok(Self {
            reference: item.payment_id.clone().replace("_", "-"),
            value: PaymentValue {
                amount: amount.get_amount_as_i64(),
                currency: item.request.currency,
            },
        })
    }
}

impl<F> TryFrom<(&types::RefundsRouterData<F>, MinorUnit)> for WorldpayPartialRequest {
    type Error = error_stack::Report<errors::ConnectorError>;
    fn try_from(req: (&types::RefundsRouterData<F>, MinorUnit)) -> Result<Self, Self::Error> {
        let (item, amount) = req;
        Ok(Self {
            reference: item.request.refund_id.clone().replace("_", "-"),
            value: PaymentValue {
                amount: amount.get_amount_as_i64(),
                currency: item.request.currency,
            },
        })
    }
}

impl TryFrom<WorldpayWebhookEventType> for WorldpayEventResponse {
    type Error = error_stack::Report<errors::ConnectorError>;
    fn try_from(event: WorldpayWebhookEventType) -> Result<Self, Self::Error> {
        Ok(Self {
            last_event: event.event_details.event_type,
            links: None,
        })
    }
}

impl ForeignTryFrom<(WorldpayPaymentsResponse, Option<String>)> for ResponseIdStr {
    type Error = error_stack::Report<errors::ConnectorError>;
    fn foreign_try_from(
        item: (WorldpayPaymentsResponse, Option<String>),
    ) -> Result<Self, Self::Error> {
        get_resource_id(item.0, item.1, |id| Self { id })
    }
}

impl ForeignTryFrom<(WorldpayPaymentsResponse, Option<String>)> for types::ResponseId {
    type Error = error_stack::Report<errors::ConnectorError>;
    fn foreign_try_from(
        item: (WorldpayPaymentsResponse, Option<String>),
    ) -> Result<Self, Self::Error> {
        get_resource_id(item.0, item.1, Self::ConnectorTransactionId)
    }
}

impl TryFrom<&types::PaymentsCompleteAuthorizeRouterData> for WorldpayCompleteAuthorizationRequest {
    type Error = error_stack::Report<errors::ConnectorError>;
    fn try_from(item: &types::PaymentsCompleteAuthorizeRouterData) -> Result<Self, Self::Error> {
        let params = item
            .request
            .redirect_response
            .as_ref()
            .and_then(|redirect_response| redirect_response.params.as_ref())
            .ok_or(errors::ConnectorError::ResponseDeserializationFailed)?;
        serde_urlencoded::from_str::<Self>(params.peek())
            .change_context(errors::ConnectorError::ResponseDeserializationFailed)
    }
}<|MERGE_RESOLUTION|>--- conflicted
+++ resolved
@@ -418,20 +418,6 @@
             Option<String>,
         ),
     ) -> Result<Self, Self::Error> {
-<<<<<<< HEAD
-        Ok(Self {
-            status: match item.response.outcome {
-                Some(outcome) => enums::AttemptStatus::from(outcome),
-                None => Err(errors::ConnectorError::MissingRequiredField {
-                    field_name: "outcome",
-                })?,
-            },
-            description: item.response.description,
-            response: Ok(PaymentsResponseData::TransactionResponse {
-                resource_id: types::ResponseId::foreign_try_from(item.response.links)?,
-                redirection_data: None,
-                mandate_reference: Box::new(None),
-=======
         let (router_data, optional_correlation_id) = item;
         let (description, redirection_data) = router_data
             .response
@@ -497,7 +483,6 @@
                 ))?,
                 redirection_data,
                 mandate_reference: None,
->>>>>>> e5710fa0
                 connector_metadata: None,
                 network_txn_id: None,
                 connector_response_reference_id: optional_correlation_id.clone(),
