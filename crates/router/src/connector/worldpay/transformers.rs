--- conflicted
+++ resolved
@@ -11,13 +11,8 @@
 };
 
 fn fetch_payment_instrument(
-<<<<<<< HEAD
-    item: &types::PaymentsAuthorizeRouterData,
-=======
     payment_method: api::PaymentMethodData,
->>>>>>> a2616d87
 ) -> CustomResult<PaymentInstrument, errors::ConnectorError> {
-    let payment_method = item.request.payment_method_data.to_owned();
     match payment_method {
         api::PaymentMethodData::Card(card) => Ok(PaymentInstrument::Card(CardPayment {
             card_expiry_date: CardExpiryDate {
@@ -27,27 +22,15 @@
             card_number: card.card_number,
             ..CardPayment::default()
         })),
-<<<<<<< HEAD
-        api::PaymentMethod::Wallet(wallet) => match wallet {
-            api_models::payments::WalletData::Gpay(data) => {
+        api::PaymentMethodData::Wallet(wallet) => match wallet {
+            api_models::payments::WalletData::GooglePay(data) => {
                 Ok(PaymentInstrument::Googlepay(WalletPayment {
                     payment_type: PaymentType::Googlepay,
                     wallet_token: data.tokenization_data.token,
-=======
-        api::PaymentMethodData::Wallet(wallet) => match wallet.issuer_name {
-            api_models::enums::WalletIssuer::ApplePay => {
-                Ok(PaymentInstrument::Applepay(WalletPayment {
-                    payment_type: PaymentType::Applepay,
-                    wallet_token: wallet
-                        .token
-                        .get_required_value("token")
-                        .change_context(errors::ConnectorError::RequestEncodingFailed)
-                        .attach_printable("No token passed")?,
->>>>>>> a2616d87
                     ..WalletPayment::default()
                 }))
             }
-            api_models::payments::WalletData::Applepay(data) => {
+            api_models::payments::WalletData::ApplePay(data) => {
                 Ok(PaymentInstrument::Applepay(WalletPayment {
                     payment_type: PaymentType::Applepay,
 
@@ -84,7 +67,9 @@
                     line1: item.merchant_id.clone(),
                     ..Default::default()
                 },
-                payment_instrument: fetch_payment_instrument(item)?,
+                payment_instrument: fetch_payment_instrument(
+                    item.request.payment_method_data.clone(),
+                )?,
                 debt_repayment: None,
             },
             merchant: Merchant {
