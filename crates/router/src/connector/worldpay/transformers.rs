use base64::Engine;
use common_utils::errors::CustomResult;
use diesel_models::enums;
use error_stack::{IntoReport, ResultExt};
use masking::{PeekInterface, Secret};
use serde::Serialize;

use super::{requests::*, response::*};
use crate::{
    connector::utils,
    consts,
    core::errors,
    types::{self, api, PaymentsAuthorizeData, PaymentsResponseData},
};

#[derive(Debug, Serialize)]
pub struct WorldpayRouterData<T> {
    amount: i64,
    router_data: T,
}
impl<T>
    TryFrom<(
        &types::api::CurrencyUnit,
        types::storage::enums::Currency,
        i64,
        T,
    )> for WorldpayRouterData<T>
{
    type Error = error_stack::Report<errors::ConnectorError>;
    fn try_from(
        (_currency_unit, _currency, amount, item): (
            &types::api::CurrencyUnit,
            types::storage::enums::Currency,
            i64,
            T,
        ),
    ) -> Result<Self, Self::Error> {
        Ok(Self {
            amount,
            router_data: item,
        })
    }
}
fn fetch_payment_instrument(
    payment_method: api::PaymentMethodData,
) -> CustomResult<PaymentInstrument, errors::ConnectorError> {
    match payment_method {
        api::PaymentMethodData::Card(card) => Ok(PaymentInstrument::Card(CardPayment {
            card_expiry_date: CardExpiryDate {
                month: card
                    .card_exp_month
                    .peek()
                    .clone()
                    .parse::<i8>()
                    .into_report()
                    .change_context(errors::ConnectorError::ResponseDeserializationFailed)?,
                year: card
                    .card_exp_year
                    .peek()
                    .clone()
                    .parse::<i32>()
                    .into_report()
                    .change_context(errors::ConnectorError::ResponseDeserializationFailed)?,
            },
            card_number: card.card_number,
            ..CardPayment::default()
        })),
        api::PaymentMethodData::Wallet(wallet) => match wallet {
            api_models::payments::WalletData::GooglePay(data) => {
                Ok(PaymentInstrument::Googlepay(WalletPayment {
                    payment_type: PaymentType::Googlepay,
                    wallet_token: data.tokenization_data.token,
                    ..WalletPayment::default()
                }))
            }
            api_models::payments::WalletData::ApplePay(data) => {
                Ok(PaymentInstrument::Applepay(WalletPayment {
                    payment_type: PaymentType::Applepay,
                    wallet_token: data.payment_data,
                    ..WalletPayment::default()
                }))
            }
            api_models::payments::WalletData::AliPayQr(_)
            | api_models::payments::WalletData::AliPayRedirect(_)
            | api_models::payments::WalletData::AliPayHkRedirect(_)
            | api_models::payments::WalletData::MomoRedirect(_)
            | api_models::payments::WalletData::KakaoPayRedirect(_)
            | api_models::payments::WalletData::GoPayRedirect(_)
            | api_models::payments::WalletData::GcashRedirect(_)
            | api_models::payments::WalletData::ApplePayRedirect(_)
            | api_models::payments::WalletData::ApplePayThirdPartySdk(_)
            | api_models::payments::WalletData::DanaRedirect {}
            | api_models::payments::WalletData::GooglePayRedirect(_)
            | api_models::payments::WalletData::GooglePayThirdPartySdk(_)
            | api_models::payments::WalletData::MbWayRedirect(_)
            | api_models::payments::WalletData::MobilePayRedirect(_)
            | api_models::payments::WalletData::PaypalRedirect(_)
            | api_models::payments::WalletData::PaypalSdk(_)
            | api_models::payments::WalletData::SamsungPay(_)
            | api_models::payments::WalletData::TwintRedirect {}
            | api_models::payments::WalletData::VippsRedirect {}
            | api_models::payments::WalletData::TouchNGoRedirect(_)
            | api_models::payments::WalletData::WeChatPayRedirect(_)
            | api_models::payments::WalletData::CashappQr(_)
            | api_models::payments::WalletData::SwishQr(_)
            | api_models::payments::WalletData::WeChatPayQr(_) => {
                Err(errors::ConnectorError::NotImplemented(
                    utils::get_unimplemented_payment_method_error_message("worldpay"),
                )
                .into())
            }
        },
        api_models::payments::PaymentMethodData::PayLater(_)
        | api_models::payments::PaymentMethodData::BankRedirect(_)
        | api_models::payments::PaymentMethodData::BankDebit(_)
        | api_models::payments::PaymentMethodData::BankTransfer(_)
        | api_models::payments::PaymentMethodData::Crypto(_)
        | api_models::payments::PaymentMethodData::MandatePayment
        | api_models::payments::PaymentMethodData::Reward
        | api_models::payments::PaymentMethodData::Upi(_)
        | api_models::payments::PaymentMethodData::Voucher(_)
        | api_models::payments::PaymentMethodData::CardRedirect(_)
        | api_models::payments::PaymentMethodData::GiftCard(_) => {
            Err(errors::ConnectorError::NotImplemented(
                utils::get_unimplemented_payment_method_error_message("worldpay"),
            )
            .into())
        }
    }
}

impl
    TryFrom<
        &WorldpayRouterData<
            &types::RouterData<
                types::api::payments::Authorize,
                PaymentsAuthorizeData,
                PaymentsResponseData,
            >,
        >,
    > for WorldpayPaymentsRequest
{
    type Error = error_stack::Report<errors::ConnectorError>;

    fn try_from(
        item: &WorldpayRouterData<
            &types::RouterData<
                types::api::payments::Authorize,
                PaymentsAuthorizeData,
                PaymentsResponseData,
            >,
        >,
    ) -> Result<Self, Self::Error> {
        Ok(Self {
            instruction: Instruction {
                value: PaymentValue {
                    amount: item.amount,
                    currency: item.router_data.request.currency.to_string(),
                },
                narrative: InstructionNarrative {
                    line1: item.router_data.merchant_id.clone().replace('_', "-"),
                    ..Default::default()
                },
                payment_instrument: fetch_payment_instrument(
                    item.router_data.request.payment_method_data.clone(),
                )?,
                debt_repayment: None,
            },
            merchant: Merchant {
<<<<<<< HEAD
                entity: item.connector_request_reference_id.clone().replace('_', "-"),
                ..Default::default()
            },
            transaction_reference: item.connector_request_reference_id.clone(),
=======
                entity: item.router_data.attempt_id.clone().replace('_', "-"),
                ..Default::default()
            },
            transaction_reference: item.router_data.attempt_id.clone(),
>>>>>>> cd903050
            channel: None,
            customer: None,
        })
    }
}

pub struct WorldpayAuthType {
    pub(super) api_key: Secret<String>,
}

impl TryFrom<&types::ConnectorAuthType> for WorldpayAuthType {
    type Error = error_stack::Report<errors::ConnectorError>;
    fn try_from(auth_type: &types::ConnectorAuthType) -> Result<Self, Self::Error> {
        match auth_type {
            types::ConnectorAuthType::BodyKey { api_key, key1 } => {
                let auth_key = format!("{}:{}", key1.peek(), api_key.peek());
                let auth_header = format!("Basic {}", consts::BASE64_ENGINE.encode(auth_key));
                Ok(Self {
                    api_key: Secret::new(auth_header),
                })
            }
            _ => Err(errors::ConnectorError::FailedToObtainAuthType)?,
        }
    }
}

impl From<Outcome> for enums::AttemptStatus {
    fn from(item: Outcome) -> Self {
        match item {
            Outcome::Authorized => Self::Authorized,
            Outcome::Refused => Self::Failure,
        }
    }
}

impl From<EventType> for enums::AttemptStatus {
    fn from(value: EventType) -> Self {
        match value {
            EventType::Authorized => Self::Authorized,
            EventType::CaptureFailed => Self::CaptureFailed,
            EventType::Refused => Self::Failure,
            EventType::Charged | EventType::SentForSettlement => Self::Charged,
            _ => Self::Pending,
        }
    }
}

impl From<EventType> for enums::RefundStatus {
    fn from(value: EventType) -> Self {
        match value {
            EventType::Refunded => Self::Success,
            EventType::RefundFailed => Self::Failure,
            _ => Self::Pending,
        }
    }
}

impl TryFrom<types::PaymentsResponseRouterData<WorldpayPaymentsResponse>>
    for types::PaymentsAuthorizeRouterData
{
    type Error = error_stack::Report<errors::ConnectorError>;
    fn try_from(
        item: types::PaymentsResponseRouterData<WorldpayPaymentsResponse>,
    ) -> Result<Self, Self::Error> {
        Ok(Self {
            status: match item.response.outcome {
                Some(outcome) => enums::AttemptStatus::from(outcome),
                None => Err(errors::ConnectorError::MissingRequiredField {
                    field_name: "outcome",
                })?,
            },
            description: item.response.description,
            response: Ok(types::PaymentsResponseData::TransactionResponse {
                resource_id: types::ResponseId::try_from(item.response.links)?,
                redirection_data: None,
                mandate_reference: None,
                connector_metadata: None,
                network_txn_id: None,
                connector_response_reference_id: None,
            }),
            ..item.data
        })
    }
}

impl<F> TryFrom<&types::RefundsRouterData<F>> for WorldpayRefundRequest {
    type Error = error_stack::Report<errors::ConnectorError>;
    fn try_from(item: &types::RefundsRouterData<F>) -> Result<Self, Self::Error> {
        Ok(Self {
            reference: item.request.connector_transaction_id.clone(),
            value: PaymentValue {
                amount: item.request.refund_amount,
                currency: item.request.currency.to_string(),
            },
        })
    }
}

impl TryFrom<WorldpayWebhookEventType> for WorldpayEventResponse {
    type Error = error_stack::Report<errors::ConnectorError>;
    fn try_from(event: WorldpayWebhookEventType) -> Result<Self, Self::Error> {
        Ok(Self {
            last_event: event.event_details.event_type,
            links: None,
        })
    }
}<|MERGE_RESOLUTION|>--- conflicted
+++ resolved
@@ -167,17 +167,10 @@
                 debt_repayment: None,
             },
             merchant: Merchant {
-<<<<<<< HEAD
-                entity: item.connector_request_reference_id.clone().replace('_', "-"),
+                entity: item.router_data.connector_request_reference_id.clone().replace('_', "-"),
                 ..Default::default()
             },
             transaction_reference: item.connector_request_reference_id.clone(),
-=======
-                entity: item.router_data.attempt_id.clone().replace('_', "-"),
-                ..Default::default()
-            },
-            transaction_reference: item.router_data.attempt_id.clone(),
->>>>>>> cd903050
             channel: None,
             customer: None,
         })
