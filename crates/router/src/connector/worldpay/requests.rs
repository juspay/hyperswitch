--- conflicted
+++ resolved
@@ -16,13 +16,12 @@
 pub struct Merchant {
     pub entity: Secret<String>,
     #[serde(skip_serializing_if = "Option::is_none")]
-<<<<<<< HEAD
     pub mcc: Option<String>,
     #[serde(skip_serializing_if = "Option::is_none")]
     pub payment_facilitator: Option<PaymentFacilitator>,
 }
 
-#[derive(Clone, Debug, PartialEq, Serialize, Deserialize)]
+#[derive(Clone, Debug, PartialEq, Serialize)]
 #[serde(rename_all = "camelCase")]
 pub struct Instruction {
     pub settlement: Option<AutoSettlement>,
@@ -110,30 +109,6 @@
     pub state: Option<Secret<String>>,
     pub postal_code: Secret<String>,
     pub country_code: common_enums::CountryAlpha2,
-=======
-    pub address1: Option<Secret<String>>,
-    #[serde(skip_serializing_if = "Option::is_none")]
-    pub address2: Option<Secret<String>>,
-    #[serde(skip_serializing_if = "Option::is_none")]
-    pub address3: Option<Secret<String>>,
-    #[serde(skip_serializing_if = "Option::is_none")]
-    pub city: Option<String>,
-    #[serde(skip_serializing_if = "Option::is_none")]
-    pub state: Option<Secret<String>>,
-    pub postal_code: Secret<String>,
-    pub country_code: common_enums::CountryAlpha2,
-}
-
-#[derive(Clone, Debug, PartialEq, Serialize)]
-#[serde(rename_all = "camelCase")]
-pub struct WorldpayPaymentsRequest {
-    pub transaction_reference: String,
-    pub merchant: Merchant,
-    pub instruction: Instruction,
-    pub channel: Channel,
-    #[serde(skip_serializing_if = "Option::is_none")]
-    pub customer: Option<Customer>,
->>>>>>> 962afbd0
 }
 
 #[derive(
@@ -208,24 +183,8 @@
 
 #[derive(Clone, Debug, PartialEq, Serialize, Deserialize)]
 #[serde(rename_all = "camelCase")]
-<<<<<<< HEAD
 pub struct AutoSettlement {
     pub auto: bool,
-=======
-pub struct Instruction {
-    pub request_auto_settlement: RequestAutoSettlement,
-    pub narrative: InstructionNarrative,
-    pub value: PaymentValue,
-    pub payment_instrument: PaymentInstrument,
-    #[serde(skip_serializing_if = "Option::is_none")]
-    pub debt_repayment: Option<bool>,
-}
-
-#[derive(Clone, Debug, PartialEq, Serialize, Deserialize)]
-#[serde(rename_all = "camelCase")]
-pub struct RequestAutoSettlement {
-    pub enabled: bool,
->>>>>>> 962afbd0
 }
 
 #[derive(Clone, Debug, PartialEq, Default, Serialize, Deserialize)]
@@ -233,39 +192,8 @@
 pub enum PaymentMethod {
     #[default]
     Card,
-<<<<<<< HEAD
     ApplePay,
     GooglePay,
-=======
-    #[serde(rename = "card/token")]
-    CardToken,
-    #[serde(rename = "card/wallet+googlepay")]
-    Googlepay,
-    #[serde(rename = "card/wallet+applepay")]
-    Applepay,
-}
-
-#[derive(Clone, Debug, PartialEq, Default, Serialize, Deserialize)]
-#[serde(rename_all = "camelCase")]
-pub struct CardPayment {
-    #[serde(rename = "type")]
-    pub payment_type: PaymentType,
-    pub card_number: cards::CardNumber,
-    pub expiry_date: ExpiryDate,
-    #[serde(skip_serializing_if = "Option::is_none")]
-    pub card_holder_name: Option<Secret<String>>,
-    #[serde(skip_serializing_if = "Option::is_none")]
-    pub billing_address: Option<BillingAddress>,
-    pub cvc: Secret<String>,
-}
-
-#[derive(Clone, Debug, PartialEq, Default, Serialize, Deserialize)]
-#[serde(rename_all = "camelCase")]
-pub struct CardToken {
-    #[serde(rename = "type")]
-    pub payment_type: PaymentType,
-    pub href: String,
->>>>>>> 962afbd0
 }
 
 #[derive(Clone, Debug, PartialEq, Default, Serialize, Deserialize)]
@@ -273,36 +201,13 @@
 pub struct InstructionNarrative {
     pub line1: String,
     #[serde(skip_serializing_if = "Option::is_none")]
-<<<<<<< HEAD
     pub line2: Option<String>,
-=======
-    pub billing_address: Option<BillingAddress>,
-}
-
-#[derive(Clone, Debug, PartialEq, Default, Serialize, Deserialize)]
-pub struct ExpiryDate {
-    pub month: Secret<i8>,
-    pub year: Secret<i32>,
->>>>>>> 962afbd0
 }
 
 #[derive(Clone, Debug, PartialEq, Default, Serialize, Deserialize)]
 pub struct PaymentValue {
     pub amount: i64,
     pub currency: api_models::enums::Currency,
-<<<<<<< HEAD
-=======
-}
-
-#[derive(Clone, Debug, PartialEq, Default, Serialize, Deserialize)]
-#[serde(rename_all = "camelCase")]
-pub struct Merchant {
-    pub entity: Secret<String>,
-    #[serde(skip_serializing_if = "Option::is_none")]
-    pub mcc: Option<String>,
-    #[serde(skip_serializing_if = "Option::is_none")]
-    pub payment_facilitator: Option<PaymentFacilitator>,
->>>>>>> 962afbd0
 }
 
 #[derive(Clone, Debug, PartialEq, Default, Serialize, Deserialize)]
