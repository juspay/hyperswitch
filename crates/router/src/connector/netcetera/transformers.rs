--- conflicted
+++ resolved
@@ -167,11 +167,8 @@
                         authn_flow_type,
                         authentication_value: response.authentication_value,
                         trans_status: response.trans_status,
-<<<<<<< HEAD
                         connector_metadata: None,
-=======
                         ds_trans_id: response.authentication_response.ds_trans_id,
->>>>>>> 97f2ff0e
                     },
                 )
             }
