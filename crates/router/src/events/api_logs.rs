<<<<<<< HEAD
// mod customer;
// mod payment;
// mod payouts;
// mod refund;
// mod routing;
pub use common_utils::events::{ApiEventMetric, ApiEventsType};
use common_utils::impl_misc_api_event_type;
=======
use actix_web::HttpRequest;
>>>>>>> 164d1c66
use router_env::{tracing_actix_web::RequestId, types::FlowMetric};
use serde::Serialize;
use time::OffsetDateTime;

use super::{EventType, RawEvent};
#[cfg(feature = "dummy_connector")]
use crate::routes::dummy_connector::types::{
    DummyConnectorPaymentCompleteRequest, DummyConnectorPaymentConfirmRequest,
    DummyConnectorPaymentRequest, DummyConnectorPaymentResponse,
    DummyConnectorPaymentRetrieveRequest, DummyConnectorRefundRequest,
    DummyConnectorRefundResponse, DummyConnectorRefundRetrieveRequest,
};
use crate::{
    core::payments::PaymentsRedirectResponseData,
    services::{authentication::AuthenticationType, ApplicationResponse, PaymentLinkFormData},
    types::api::{
        AttachEvidenceRequest, Config, ConfigUpdate, CreateFileRequest, DisputeId, FileId,
    },
};

#[derive(Clone, Debug, Eq, PartialEq, Serialize)]
pub struct ApiEvent {
    api_flow: String,
    created_at_timestamp: i128,
    request_id: String,
    latency: u128,
    status_code: i64,
    #[serde(flatten)]
    auth_type: AuthenticationType,
    request: serde_json::Value,
    user_agent: Option<String>,
    ip_addr: Option<String>,
    url_path: String,
    response: Option<serde_json::Value>,
    #[serde(flatten)]
    event_type: ApiEventsType,
}

impl ApiEvent {
    #[allow(clippy::too_many_arguments)]
    pub fn new(
        api_flow: &impl FlowMetric,
        request_id: &RequestId,
        latency: u128,
        status_code: i64,
        request: serde_json::Value,
        response: Option<serde_json::Value>,
        auth_type: AuthenticationType,
<<<<<<< HEAD
        event_type: ApiEventsType,
=======
        http_req: &HttpRequest,
>>>>>>> 164d1c66
    ) -> Self {
        Self {
            api_flow: api_flow.to_string(),
            created_at_timestamp: OffsetDateTime::now_utc().unix_timestamp_nanos(),
            request_id: request_id.as_hyphenated().to_string(),
            latency,
            status_code,
            request,
            response,
            auth_type,
<<<<<<< HEAD
            event_type,
=======
            ip_addr: http_req
                .connection_info()
                .realip_remote_addr()
                .map(ToOwned::to_owned),
            user_agent: http_req
                .headers()
                .get("user-agent")
                .and_then(|user_agent_value| user_agent_value.to_str().ok().map(ToOwned::to_owned)),
            url_path: http_req.path().to_string(),
>>>>>>> 164d1c66
        }
    }
}

impl TryFrom<ApiEvent> for RawEvent {
    type Error = serde_json::Error;

    fn try_from(value: ApiEvent) -> Result<Self, Self::Error> {
        Ok(Self {
            event_type: EventType::ApiLogs,
            key: value.request_id.clone(),
            payload: serde_json::to_value(value)?,
        })
    }
}

impl<T: ApiEventMetric> ApiEventMetric for ApplicationResponse<T> {
    fn get_api_event_type(&self) -> Option<ApiEventsType> {
        match self {
            Self::Json(r) => r.get_api_event_type(),
            Self::JsonWithHeaders((r, _)) => r.get_api_event_type(),
            _ => None,
        }
    }
}
impl_misc_api_event_type!(
    Config,
    CreateFileRequest,
    FileId,
    AttachEvidenceRequest,
    DisputeId,
    PaymentLinkFormData,
    PaymentsRedirectResponseData,
    ConfigUpdate
);

#[cfg(feature = "dummy_connector")]
impl_misc_api_event_type!(
    DummyConnectorPaymentCompleteRequest,
    DummyConnectorPaymentRequest,
    DummyConnectorPaymentResponse,
    DummyConnectorPaymentRetrieveRequest,
    DummyConnectorPaymentConfirmRequest,
    DummyConnectorRefundRetrieveRequest,
    DummyConnectorRefundResponse,
    DummyConnectorRefundRequest
);<|MERGE_RESOLUTION|>--- conflicted
+++ resolved
@@ -1,14 +1,6 @@
-<<<<<<< HEAD
-// mod customer;
-// mod payment;
-// mod payouts;
-// mod refund;
-// mod routing;
 pub use common_utils::events::{ApiEventMetric, ApiEventsType};
 use common_utils::impl_misc_api_event_type;
-=======
 use actix_web::HttpRequest;
->>>>>>> 164d1c66
 use router_env::{tracing_actix_web::RequestId, types::FlowMetric};
 use serde::Serialize;
 use time::OffsetDateTime;
@@ -57,11 +49,8 @@
         request: serde_json::Value,
         response: Option<serde_json::Value>,
         auth_type: AuthenticationType,
-<<<<<<< HEAD
         event_type: ApiEventsType,
-=======
         http_req: &HttpRequest,
->>>>>>> 164d1c66
     ) -> Self {
         Self {
             api_flow: api_flow.to_string(),
@@ -72,9 +61,6 @@
             request,
             response,
             auth_type,
-<<<<<<< HEAD
-            event_type,
-=======
             ip_addr: http_req
                 .connection_info()
                 .realip_remote_addr()
@@ -84,7 +70,7 @@
                 .get("user-agent")
                 .and_then(|user_agent_value| user_agent_value.to_str().ok().map(ToOwned::to_owned)),
             url_path: http_req.path().to_string(),
->>>>>>> 164d1c66
+            event_type,
         }
     }
 }
