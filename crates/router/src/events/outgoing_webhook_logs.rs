--- conflicted
+++ resolved
@@ -27,11 +27,7 @@
 #[serde(tag = "outgoing_webhook_event_type", rename_all = "snake_case")]
 pub enum OutgoingWebhookEventContent {
     Payment {
-<<<<<<< HEAD
-        payment_id: Option<common_utils::id_type::PaymentId>,
-=======
-        payment_id: String,
->>>>>>> 716d76c5
+        payment_id: common_utils::id_type::PaymentId,
         content: Value,
     },
     Payout {
