use super::{EventHandler, RawEvent};
use crate::services::logger;

#[derive(Clone, Debug, Default)]
pub struct EventLogger {}

impl EventHandler for EventLogger {
<<<<<<< HEAD
    fn log_event(&self, event: RawEvent, previous: Option<RawEvent>) {
        if let Some(prev) = previous {
            logger::info!(previous = ?serde_json::to_string(&prev.payload).unwrap_or(r#"{ "error": "Serialization failed" }"#.to_string()), current = ?serde_json::to_string(&event.payload).unwrap_or(r#"{ "error": "Serialization failed" }"#.to_string()), event_type =? event.event_type, event_id =? event.key, log_type = "event");
        } else {
            logger::info!(current = ?serde_json::to_string(&event.payload).unwrap_or(r#"{ "error": "Serialization failed" }"#.to_string()), event_type =? event.event_type, event_id =? event.key, log_type = "event");
        }
=======
    fn log_event<T: Event>(&self, event: T) {
        logger::info!(current = ?serde_json::to_string(&event).unwrap_or(r#"{ "error": "Serialization failed" }"#.to_string()), event_type =? T::event_type(), event_id =? event.key(), log_type = "event");
>>>>>>> 2ec5151c
    }
}<|MERGE_RESOLUTION|>--- conflicted
+++ resolved
@@ -5,16 +5,7 @@
 pub struct EventLogger {}
 
 impl EventHandler for EventLogger {
-<<<<<<< HEAD
-    fn log_event(&self, event: RawEvent, previous: Option<RawEvent>) {
-        if let Some(prev) = previous {
-            logger::info!(previous = ?serde_json::to_string(&prev.payload).unwrap_or(r#"{ "error": "Serialization failed" }"#.to_string()), current = ?serde_json::to_string(&event.payload).unwrap_or(r#"{ "error": "Serialization failed" }"#.to_string()), event_type =? event.event_type, event_id =? event.key, log_type = "event");
-        } else {
-            logger::info!(current = ?serde_json::to_string(&event.payload).unwrap_or(r#"{ "error": "Serialization failed" }"#.to_string()), event_type =? event.event_type, event_id =? event.key, log_type = "event");
-        }
-=======
-    fn log_event<T: Event>(&self, event: T) {
-        logger::info!(current = ?serde_json::to_string(&event).unwrap_or(r#"{ "error": "Serialization failed" }"#.to_string()), event_type =? T::event_type(), event_id =? event.key(), log_type = "event");
->>>>>>> 2ec5151c
+    fn log_event(&self, event: RawEvent) {
+        logger::info!(event = ?serde_json::to_string(&event.payload).unwrap_or(r#"{ "error": "Serialization failed" }"#.to_string()), event_type =? event.event_type, event_id =? event.key, log_type = "event");
     }
 }