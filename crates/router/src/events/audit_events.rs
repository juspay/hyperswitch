--- conflicted
+++ resolved
@@ -33,11 +33,8 @@
     },
     PaymentApprove,
     PaymentCreate,
-<<<<<<< HEAD
     PaymentStatus,
-=======
     PaymentCompleteAuthorize,
->>>>>>> da5c34a3
     PaymentReject {
         error_code: Option<String>,
         error_message: Option<String>,
@@ -83,11 +80,8 @@
             AuditEventType::PaymentUpdate { .. } => "payment_update",
             AuditEventType::PaymentApprove { .. } => "payment_approve",
             AuditEventType::PaymentCreate { .. } => "payment_create",
-<<<<<<< HEAD
             AuditEventType::PaymentStatus { .. } => "payment_status",
-=======
             AuditEventType::PaymentCompleteAuthorize => "payment_complete_authorize",
->>>>>>> da5c34a3
             AuditEventType::PaymentReject { .. } => "payment_rejected",
         };
         format!(
