--- conflicted
+++ resolved
@@ -33,14 +33,11 @@
     },
     PaymentApprove,
     PaymentCreate,
-<<<<<<< HEAD
     PaymentCompleteAuthorize,
-=======
     PaymentReject {
         error_code: Option<String>,
         error_message: Option<String>,
     },
->>>>>>> d75864f5
 }
 
 #[derive(Debug, Clone, Serialize)]
@@ -82,11 +79,8 @@
             AuditEventType::PaymentUpdate { .. } => "payment_update",
             AuditEventType::PaymentApprove { .. } => "payment_approve",
             AuditEventType::PaymentCreate { .. } => "payment_create",
-<<<<<<< HEAD
             AuditEventType::PaymentCompleteAuthorize => "payment_complete_authorize",
-=======
             AuditEventType::PaymentReject { .. } => "payment_rejected",
->>>>>>> d75864f5
         };
         format!(
             "{event_type}-{}",
