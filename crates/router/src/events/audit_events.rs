--- conflicted
+++ resolved
@@ -1,8 +1,5 @@
-<<<<<<< HEAD
 use common_utils::types::MinorUnit;
-=======
 use diesel_models::fraud_check::FraudCheck;
->>>>>>> 2119de9c
 use events::{Event, EventInfo};
 use serde::Serialize;
 use time::PrimitiveDateTime;
@@ -18,15 +15,6 @@
     RefundCreated,
     RefundSuccess,
     RefundFail,
-<<<<<<< HEAD
-    PaymentCancelled {
-        cancellation_reason: Option<String>,
-    },
-    PaymentCapture {
-        capture_amount: Option<MinorUnit>,
-        multiple_capture_count: Option<i16>,
-    },
-=======
     PaymentConfirm {
         client_src: Option<String>,
         client_ver: Option<String>,
@@ -35,7 +23,10 @@
     PaymentCancelled {
         cancellation_reason: Option<String>,
     },
->>>>>>> 2119de9c
+    PaymentCapture {
+        capture_amount: Option<MinorUnit>,
+        multiple_capture_count: Option<i16>,
+    },
 }
 
 #[derive(Debug, Clone, Serialize)]
