use api_models::payments::Amount;
use common_utils::types::MinorUnit;
use diesel_models::fraud_check::FraudCheck;
use events::{Event, EventInfo};
use serde::Serialize;
use time::PrimitiveDateTime;
#[derive(Debug, Clone, Serialize)]
#[serde(tag = "event_type")]
pub enum AuditEventType {
    Error {
        error_message: String,
    },
    PaymentCreated,
    ConnectorDecided,
    ConnectorCalled,
    RefundCreated,
    RefundSuccess,
    RefundFail,
    PaymentConfirm {
        client_src: Option<String>,
        client_ver: Option<String>,
        frm_message: Box<Option<FraudCheck>>,
    },
    PaymentCancelled {
        cancellation_reason: Option<String>,
    },
    PaymentCapture {
        capture_amount: Option<MinorUnit>,
        multiple_capture_count: Option<i16>,
    },
<<<<<<< HEAD
    PaymentUpdate {
        amount: Amount,
    },
=======
    PaymentApprove,
    PaymentCreate,
>>>>>>> fe4931a3
}

#[derive(Debug, Clone, Serialize)]
pub struct AuditEvent {
    #[serde(flatten)]
    event_type: AuditEventType,
    #[serde(with = "common_utils::custom_serde::iso8601")]
    created_at: PrimitiveDateTime,
}

impl AuditEvent {
    pub fn new(event_type: AuditEventType) -> Self {
        Self {
            event_type,
            created_at: common_utils::date_time::now(),
        }
    }
}

impl Event for AuditEvent {
    type EventType = super::EventType;

    fn timestamp(&self) -> PrimitiveDateTime {
        self.created_at
    }

    fn identifier(&self) -> String {
        let event_type = match &self.event_type {
            AuditEventType::Error { .. } => "error",
            AuditEventType::PaymentCreated => "payment_created",
            AuditEventType::PaymentConfirm { .. } => "payment_confirm",
            AuditEventType::ConnectorDecided => "connector_decided",
            AuditEventType::ConnectorCalled => "connector_called",
            AuditEventType::PaymentCapture { .. } => "payment_capture",
            AuditEventType::RefundCreated => "refund_created",
            AuditEventType::RefundSuccess => "refund_success",
            AuditEventType::RefundFail => "refund_fail",
            AuditEventType::PaymentCancelled { .. } => "payment_cancelled",
<<<<<<< HEAD
            AuditEventType::PaymentUpdate { .. } => "payment_update",
=======
            AuditEventType::PaymentApprove { .. } => "payment_approve",
            AuditEventType::PaymentCreate { .. } => "payment_create",
>>>>>>> fe4931a3
        };
        format!(
            "{event_type}-{}",
            self.timestamp().assume_utc().unix_timestamp_nanos()
        )
    }

    fn class(&self) -> Self::EventType {
        super::EventType::AuditEvent
    }
}

impl EventInfo for AuditEvent {
    type Data = Self;

    fn data(&self) -> error_stack::Result<Self::Data, events::EventsError> {
        Ok(self.clone())
    }

    fn key(&self) -> String {
        "event".to_string()
    }
}<|MERGE_RESOLUTION|>--- conflicted
+++ resolved
@@ -28,14 +28,11 @@
         capture_amount: Option<MinorUnit>,
         multiple_capture_count: Option<i16>,
     },
-<<<<<<< HEAD
     PaymentUpdate {
         amount: Amount,
     },
-=======
     PaymentApprove,
     PaymentCreate,
->>>>>>> fe4931a3
 }
 
 #[derive(Debug, Clone, Serialize)]
@@ -74,12 +71,9 @@
             AuditEventType::RefundSuccess => "refund_success",
             AuditEventType::RefundFail => "refund_fail",
             AuditEventType::PaymentCancelled { .. } => "payment_cancelled",
-<<<<<<< HEAD
             AuditEventType::PaymentUpdate { .. } => "payment_update",
-=======
             AuditEventType::PaymentApprove { .. } => "payment_approve",
             AuditEventType::PaymentCreate { .. } => "payment_create",
->>>>>>> fe4931a3
         };
         format!(
             "{event_type}-{}",
