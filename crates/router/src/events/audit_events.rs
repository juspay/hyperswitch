--- conflicted
+++ resolved
@@ -27,11 +27,8 @@
         capture_amount: Option<MinorUnit>,
         multiple_capture_count: Option<i16>,
     },
-<<<<<<< HEAD
     PaymentApprove,
-=======
     PaymentCreate,
->>>>>>> 063fe904
 }
 
 #[derive(Debug, Clone, Serialize)]
@@ -70,11 +67,8 @@
             AuditEventType::RefundSuccess => "refund_success",
             AuditEventType::RefundFail => "refund_fail",
             AuditEventType::PaymentCancelled { .. } => "payment_cancelled",
-<<<<<<< HEAD
             AuditEventType::PaymentApprove { .. } => "payment_approve",
-=======
             AuditEventType::PaymentCreate { .. } => "payment_create",
->>>>>>> 063fe904
         };
         format!(
             "{event_type}-{}",
