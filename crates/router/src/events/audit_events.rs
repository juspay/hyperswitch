--- conflicted
+++ resolved
@@ -33,14 +33,11 @@
     },
     PaymentApprove,
     PaymentCreate,
-<<<<<<< HEAD
     PaymentStatus,
-=======
     PaymentReject {
         error_code: Option<String>,
         error_message: Option<String>,
     },
->>>>>>> 65bf75a7
 }
 
 #[derive(Debug, Clone, Serialize)]
@@ -82,11 +79,8 @@
             AuditEventType::PaymentUpdate { .. } => "payment_update",
             AuditEventType::PaymentApprove { .. } => "payment_approve",
             AuditEventType::PaymentCreate { .. } => "payment_create",
-<<<<<<< HEAD
             AuditEventType::PaymentStatus { .. } => "payment_status",
-=======
             AuditEventType::PaymentReject { .. } => "payment_rejected",
->>>>>>> 65bf75a7
         };
         format!(
             "{event_type}-{}",
