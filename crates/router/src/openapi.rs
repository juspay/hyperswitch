#[derive(utoipa::OpenApi)]
#[openapi(
    info(
        title = "Hyperswitch - API Documentation",
        contact(
            name = "Hyperswitch Support",
            url = "https://hyperswitch.io",
            email = "hyperswitch@juspay.in"
        ),
        // terms_of_service = "https://www.juspay.io/terms",
        description = r#"
## Get started

Hyperswitch provides a collection of APIs that enable you to process and manage payments.
Our APIs accept and return JSON in the HTTP body, and return standard HTTP response codes.

You can consume the APIs directly using your favorite HTTP/REST library.

We have a testing environment referred to "sandbox", which you can setup to test API calls without
affecting production data.
Currently, our sandbox environment is live while our production environment is under development
and will be available soon.
You can sign up on our Dashboard to get API keys to access Hyperswitch API.

### Environment

Use the following base URLs when making requests to the APIs:

| Environment   |  Base URL                          |
|---------------|------------------------------------|
| Sandbox       | <https://sandbox.hyperswitch.io>   |
| Production    | <https://api.hyperswitch.io>       |

## Authentication

When you sign up on our [dashboard](https://app.hyperswitch.io) and create a merchant
account, you are given a secret key (also referred as api-key) and a publishable key.
You may authenticate all API requests with Hyperswitch server by providing the appropriate key in
the request Authorization header.

| Key             |  Description                                                                                  |
|-----------------|-----------------------------------------------------------------------------------------------|
| api-key         | Private key. Used to authenticate all API requests from your merchant server                  |
| publishable key | Unique identifier for your account. Used to authenticate API requests from your app's client  |

Never share your secret api keys. Keep them guarded and secure.
"#,
    ),
    servers(
        (url = "https://sandbox.hyperswitch.io", description = "Sandbox Environment")
    ),
    tags(
        (name = "Merchant Account", description = "Create and manage merchant accounts"),
        (name = "Merchant Connector Account", description = "Create and manage merchant connector accounts"),
        (name = "Payments", description = "Create and manage one-time payments, recurring payments and mandates"),
        (name = "Refunds", description = "Create and manage refunds for successful payments"),
        (name = "Mandates", description = "Manage mandates"),
        (name = "Customers", description = "Create and manage customers"),
        (name = "Payment Methods", description = "Create and manage payment methods of customers"),
        (name = "Disputes", description = "Manage disputes"),
        // (name = "API Key", description = "Create and manage API Keys"),
    ),
    paths(
        crate::routes::refunds::refunds_create,
        crate::routes::refunds::refunds_retrieve,
        crate::routes::refunds::refunds_update,
        crate::routes::refunds::refunds_list,
        // Commenting this out as these are admin apis and not to be used by the merchant
        // crate::routes::admin::merchant_account_create,
        // crate::routes::admin::retrieve_merchant_account,
        // crate::routes::admin::update_merchant_account,
        // crate::routes::admin::delete_merchant_account,
        // crate::routes::admin::payment_connector_create,
        // crate::routes::admin::payment_connector_retrieve,
        // crate::routes::admin::payment_connector_list,
        // crate::routes::admin::payment_connector_update,
        // crate::routes::admin::payment_connector_delete,
        crate::routes::mandates::get_mandate,
        crate::routes::mandates::revoke_mandate,
        crate::routes::payments::payments_create,
       // crate::routes::payments::payments_start,
        crate::routes::payments::payments_retrieve,
        crate::routes::payments::payments_update,
        crate::routes::payments::payments_confirm,
        crate::routes::payments::payments_capture,
        crate::routes::payments::payments_connector_session,
       // crate::routes::payments::payments_redirect_response,
        crate::routes::payments::payments_cancel,
        crate::routes::payments::payments_list,
        crate::routes::payment_methods::create_payment_method_api,
        crate::routes::payment_methods::list_payment_method_api,
        crate::routes::payment_methods::list_customer_payment_method_api,
        crate::routes::payment_methods::list_customer_payment_method_api_client,
        crate::routes::payment_methods::payment_method_retrieve_api,
        crate::routes::payment_methods::payment_method_update_api,
        crate::routes::payment_methods::payment_method_delete_api,
        crate::routes::customers::customers_create,
        crate::routes::customers::customers_retrieve,
        crate::routes::customers::customers_update,
        crate::routes::customers::customers_delete,
        // crate::routes::api_keys::api_key_create,
        // crate::routes::api_keys::api_key_retrieve,
        // crate::routes::api_keys::api_key_update,
        // crate::routes::api_keys::api_key_revoke,
        // crate::routes::api_keys::api_key_list,
        crate::routes::disputes::retrieve_disputes_list,
        crate::routes::disputes::retrieve_dispute,
    ),
    components(schemas(
        crate::types::api::refunds::RefundRequest,
        crate::types::api::refunds::RefundType,
        crate::types::api::refunds::RefundResponse,
        crate::types::api::refunds::RefundStatus,
        crate::types::api::refunds::RefundUpdateRequest,
        crate::types::api::admin::MerchantAccountCreate,
        crate::types::api::admin::MerchantAccountUpdate,
        crate::types::api::admin::MerchantAccountDeleteResponse,
        crate::types::api::admin::MerchantConnectorDeleteResponse,
        crate::types::api::admin::MerchantConnectorResponse,
        crate::types::api::customers::CustomerRequest,
        crate::types::api::customers::CustomerDeleteResponse,
        crate::types::api::payment_methods::PaymentMethodCreate,
        crate::types::api::payment_methods::PaymentMethodResponse,
        crate::types::api::payment_methods::PaymentMethodList,
        crate::types::api::payment_methods::CustomerPaymentMethod,
        crate::types::api::payment_methods::PaymentMethodListResponse,
        crate::types::api::payment_methods::CustomerPaymentMethodsListResponse,
        crate::types::api::payment_methods::PaymentMethodDeleteResponse,
        crate::types::api::payment_methods::PaymentMethodUpdate,
        crate::types::api::payment_methods::CardDetailFromLocker,
        crate::types::api::payment_methods::CardDetail,
        api_models::customers::CustomerResponse,
        api_models::admin::AcceptedCountries,
        api_models::admin::AcceptedCurrencies,
        api_models::enums::RoutingAlgorithm,
        api_models::enums::PaymentMethod,
        api_models::enums::PaymentMethodType,
        api_models::enums::ConnectorType,
        api_models::enums::Currency,
        api_models::enums::IntentStatus,
        api_models::enums::CaptureMethod,
        api_models::enums::FutureUsage,
        api_models::enums::AuthenticationType,
        api_models::enums::Connector,
        api_models::enums::PaymentMethod,
        api_models::enums::PaymentMethodIssuerCode,
        api_models::enums::MandateStatus,
        api_models::enums::PaymentExperience,
        api_models::enums::BankNames,
        api_models::enums::CardNetwork,
        api_models::enums::DisputeStage,
        api_models::enums::DisputeStatus,
        api_models::enums::CountryAlpha2,
        api_models::enums::FieldType,
        api_models::enums::FrmAction,
        api_models::enums::FrmPreferredFlowTypes,
        api_models::enums::RetryAction,
        api_models::enums::AttemptStatus,
        api_models::admin::MerchantConnectorCreate,
        api_models::admin::MerchantConnectorUpdate,
        api_models::admin::PrimaryBusinessDetails,
        api_models::admin::FrmConfigs,
        api_models::admin::PaymentMethodsEnabled,
        api_models::admin::MerchantConnectorDetailsWrap,
        api_models::admin::MerchantConnectorDetails,
        api_models::admin::MerchantConnectorWebhookDetails,
        api_models::disputes::DisputeResponse,
        api_models::disputes::DisputeResponsePaymentsRetrieve,
        api_models::payments::AddressDetails,
        api_models::payments::BankDebitData,
        api_models::payments::AliPayQr,
        api_models::payments::AliPayRedirection,
<<<<<<< HEAD
        api_models::payments::MomoRedirection,
=======
>>>>>>> 8995ecf3
        api_models::payments::GcashRedirection,
        api_models::payments::KakaoPayRedirection,
        api_models::payments::AliPayHkRedirection,
        api_models::payments::GoPayRedirection,
        api_models::payments::MbWayRedirection,
        api_models::payments::MobilePayRedirection,
        api_models::payments::WeChatPayRedirection,
        api_models::payments::WeChatPayQr,
        api_models::payments::BankDebitBilling,
        api_models::payments::CryptoData,
        api_models::payments::RewardData,
        api_models::payments::UpiData,
        api_models::payments::Address,
        api_models::payments::BankRedirectData,
        api_models::payments::BankRedirectBilling,
        api_models::payments::BankRedirectBilling,
        api_models::payments::ConnectorMetadata,
        api_models::payments::FeatureMetadata,
        api_models::payments::ApplepayConnectorMetadataRequest,
        api_models::payments::SessionTokenInfo,
        api_models::payments::AirwallexData,
        api_models::payments::NoonData,
        api_models::payments::OrderDetails,
        api_models::payments::OrderDetailsWithAmount,
        api_models::payments::NextActionType,
        api_models::payments::WalletData,
        api_models::payments::NextActionData,
        api_models::payments::PayLaterData,
        api_models::payments::MandateData,
        api_models::payments::PhoneDetails,
        api_models::payments::PaymentMethodData,
        api_models::payments::MandateType,
        api_models::payments::AcceptanceType,
        api_models::payments::MandateAmountData,
        api_models::payments::OnlineMandate,
        api_models::payments::Card,
        api_models::payments::CustomerAcceptance,
        api_models::payments::PaymentsRequest,
        api_models::payments::PaymentsCreateRequest,
        api_models::payments::PaymentsResponse,
        api_models::payments::PaymentsStartRequest,
        api_models::payments::PaymentRetrieveBody,
        api_models::payments::PaymentsRetrieveRequest,
        api_models::payments::PaymentIdType,
        api_models::payments::PaymentsCaptureRequest,
        api_models::payments::PaymentsSessionRequest,
        api_models::payments::PaymentsSessionResponse,
        api_models::payments::SessionToken,
        api_models::payments::ApplePaySessionResponse,
        api_models::payments::ThirdPartySdkSessionResponse,
        api_models::payments::NoThirdPartySdkSessionResponse,
        api_models::payments::SecretInfoToInitiateSdk,
        api_models::payments::ApplePayPaymentRequest,
        api_models::payments::AmountInfo,
        api_models::payments::GooglePayWalletData,
        api_models::payments::PayPalWalletData,
        api_models::payments::PaypalRedirection,
        api_models::payments::GpayMerchantInfo,
        api_models::payments::GpayAllowedPaymentMethods,
        api_models::payments::GpayAllowedMethodsParameters,
        api_models::payments::GpayTokenizationSpecification,
        api_models::payments::GpayTokenParameters,
        api_models::payments::GpayTransactionInfo,
        api_models::payments::GpaySessionTokenResponse,
        api_models::payments::GooglePayThirdPartySdkData,
        api_models::payments::KlarnaSessionTokenResponse,
        api_models::payments::PaypalSessionTokenResponse,
        api_models::payments::ApplepaySessionTokenResponse,
        api_models::payments::SdkNextAction,
        api_models::payments::NextActionCall,
        api_models::payments::SamsungPayWalletData,
        api_models::payments::WeChatPay,
        api_models::payments::GpayTokenizationData,
        api_models::payments::GooglePayPaymentMethodInfo,
        api_models::payments::ApplePayWalletData,
        api_models::payments::ApplepayPaymentMethod,
        api_models::payments::PaymentsCancelRequest,
        api_models::payments::PaymentListConstraints,
        api_models::payments::PaymentListResponse,
        api_models::payments::BankTransferData,
        api_models::payments::BankTransferNextStepsData,
        api_models::payments::SepaAndBacsBillingDetails,
        api_models::payments::AchBillingDetails,
        api_models::payments::MultibancoBillingDetails,
        api_models::payments::BankTransferInstructions,
        api_models::payments::ReceiverDetails,
        api_models::payments::AchTransfer,
        api_models::payments::MultibancoTransferInstructions,
        api_models::payments::ApplePayRedirectData,
        api_models::payments::ApplePayThirdPartySdkData,
        api_models::payments::GooglePayRedirectData,
        api_models::payments::GooglePayThirdPartySdk,
        api_models::payments::GooglePaySessionResponse,
        api_models::payments::SepaBankTransferInstructions,
        api_models::payments::BacsBankTransferInstructions,
        api_models::payments::RedirectResponse,
        api_models::payments::PaymentAttemptResponse,
        api_models::payment_methods::RequiredFieldInfo,
        api_models::refunds::RefundListRequest,
        api_models::refunds::RefundListResponse,
        api_models::refunds::TimeRange,
        api_models::mandates::MandateRevokedResponse,
        api_models::mandates::MandateResponse,
        api_models::mandates::MandateCardDetails,
        api_models::ephemeral_key::EphemeralKeyCreateResponse,
        api_models::payments::CustomerDetails,
        crate::types::api::admin::MerchantAccountResponse,
        crate::types::api::admin::MerchantConnectorId,
        crate::types::api::admin::MerchantDetails,
        crate::types::api::admin::WebhookDetails,
        crate::types::api::api_keys::ApiKeyExpiration,
        crate::types::api::api_keys::CreateApiKeyRequest,
        crate::types::api::api_keys::CreateApiKeyResponse,
        crate::types::api::api_keys::RetrieveApiKeyResponse,
        crate::types::api::api_keys::RevokeApiKeyResponse,
        crate::types::api::api_keys::UpdateApiKeyRequest
    )),
    modifiers(&SecurityAddon)
)]
pub struct ApiDoc;

struct SecurityAddon;

impl utoipa::Modify for SecurityAddon {
    fn modify(&self, openapi: &mut utoipa::openapi::OpenApi) {
        use utoipa::openapi::security::{ApiKey, ApiKeyValue, SecurityScheme};

        if let Some(components) = openapi.components.as_mut() {
            components.add_security_schemes_from_iter([
                (
                    "api_key",
                    SecurityScheme::ApiKey(ApiKey::Header(ApiKeyValue::with_description(
                        "api-key",
                        "API keys are the most common method of authentication and can be obtained \
                         from the HyperSwitch dashboard."
                    ))),
                ),
                (
                    "admin_api_key",
                    SecurityScheme::ApiKey(ApiKey::Header(ApiKeyValue::with_description(
                        "api-key",
                        "Admin API keys allow you to perform some privileged actions such as \
                         creating a merchant account and Merchant Connector account."
                    ))),
                ),
                (
                    "publishable_key",
                    SecurityScheme::ApiKey(ApiKey::Header(ApiKeyValue::with_description(
                        "api-key",
                        "Publishable keys are a type of keys that can be public and have limited \
                         scope of usage."
                    ))),
                ),
                (
                    "ephemeral_key",
                    SecurityScheme::ApiKey(ApiKey::Header(ApiKeyValue::with_description(
                        "api-key",
                        "Ephemeral keys provide temporary access to singular data, such as access \
                         to a single customer object for a short period of time."
                    ))),
                ),
            ]);
        }
    }
}<|MERGE_RESOLUTION|>--- conflicted
+++ resolved
@@ -170,10 +170,7 @@
         api_models::payments::BankDebitData,
         api_models::payments::AliPayQr,
         api_models::payments::AliPayRedirection,
-<<<<<<< HEAD
         api_models::payments::MomoRedirection,
-=======
->>>>>>> 8995ecf3
         api_models::payments::GcashRedirection,
         api_models::payments::KakaoPayRedirection,
         api_models::payments::AliPayHkRedirection,
