#[derive(utoipa::OpenApi)]
#[openapi(
    info(
        title = "Juspay Router - API Documentation",
        contact(
            name = "Juspay Support",
            url = "https://juspay.io",
            email = "support@juspay.in"
        ),
        // terms_of_service = "https://www.juspay.io/terms",
        description = r#"
## Get started

Juspay Router provides a collection of APIs that enable you to process and manage payments.
Our APIs accept and return JSON in the HTTP body, and return standard HTTP response codes.

You can consume the APIs directly using your favorite HTTP/REST library.

We have a testing environment referred to "sandbox", which you can setup to test API calls without
affecting production data.

### Base URLs

Use the following base URLs when making requests to the APIs:

| Environment   |  Base URL                                            |
|---------------|------------------------------------------------------|
| Sandbox       | <https://sandbox-router.juspay.io>                   |
| Production    | <https://router.juspay.io>                           |

## Authentication

When you sign up on our [dashboard](https://dashboard-hyperswitch.netlify.app) and create a merchant
account, you are given a secret key (also referred as api-key).
You may authenticate all API requests with Juspay server by providing the appropriate key in the
request Authorization header.

Never share your secret api keys. Keep them guarded and secure.
"#,
    ),
    servers(
        (url = "https://sandbox-router.juspay.io", description = "Sandbox Environment"),
        (url = "https://router.juspay.io", description = "Production Environment")
    ),
    paths(
        crate::routes::refunds::refunds_create,
        crate::routes::admin::merchant_account_create,
        crate::routes::payments::payments_create
    ),
    components(schemas(
        crate::types::api::refunds::RefundRequest,
        crate::types::api::refunds::RefundType,
        crate::types::api::refunds::RefundResponse,
        crate::types::api::refunds::RefundStatus,
        crate::types::api::admin::CreateMerchantAccount,
        api_models::enums::RoutingAlgorithm,
        api_models::enums::PaymentMethodType,
        api_models::enums::PaymentMethodSubType,
        api_models::enums::ConnectorType,
        api_models::enums::Currency,
        api_models::enums::IntentStatus,
        api_models::enums::CaptureMethod,
        api_models::enums::FutureUsage,
        api_models::enums::AuthenticationType,
        api_models::enums::WalletIssuer,
        api_models::enums::Connector,
        api_models::enums::PaymentMethodType,
<<<<<<< HEAD
=======
        api_models::admin::PaymentConnectorCreate,
        api_models::admin::PaymentMethods,
>>>>>>> 0391f5ef
        api_models::payments::AddressDetails,
        api_models::payments::Address,
        api_models::payments::OrderDetails,
        api_models::payments::NextActionType,
        api_models::payments::Metadata,
        api_models::payments::WalletData,
        api_models::payments::KlarnaRedirectIssuer,
        api_models::payments::KlarnaSdkIssuer,
        api_models::payments::NextAction,
        api_models::payments::PayLaterData,
        api_models::payments::MandateData,
        api_models::payments::PhoneDetails,
        api_models::payments::PaymentMethod,
        api_models::payments::MandateType,
        api_models::payments::AcceptanceType,
        api_models::payments::MandateAmountData,
        api_models::payments::OnlineMandate,
        api_models::payments::CCard,
        api_models::payments::CustomerAcceptance,
        api_models::payments::PaymentsRequest,
        api_models::payments::PaymentsResponse,
<<<<<<< HEAD
=======
        api_models::payment_methods::PaymentExperience,
>>>>>>> 0391f5ef
        crate::types::api::admin::MerchantAccountResponse,
        crate::types::api::admin::MerchantConnectorId,
        crate::types::api::admin::MerchantDetails,
        crate::types::api::admin::WebhookDetails,
    ))
)]
pub struct ApiDoc;<|MERGE_RESOLUTION|>--- conflicted
+++ resolved
@@ -65,11 +65,8 @@
         api_models::enums::WalletIssuer,
         api_models::enums::Connector,
         api_models::enums::PaymentMethodType,
-<<<<<<< HEAD
-=======
         api_models::admin::PaymentConnectorCreate,
         api_models::admin::PaymentMethods,
->>>>>>> 0391f5ef
         api_models::payments::AddressDetails,
         api_models::payments::Address,
         api_models::payments::OrderDetails,
@@ -91,10 +88,7 @@
         api_models::payments::CustomerAcceptance,
         api_models::payments::PaymentsRequest,
         api_models::payments::PaymentsResponse,
-<<<<<<< HEAD
-=======
         api_models::payment_methods::PaymentExperience,
->>>>>>> 0391f5ef
         crate::types::api::admin::MerchantAccountResponse,
         crate::types::api::admin::MerchantConnectorId,
         crate::types::api::admin::MerchantDetails,
