#[cfg(feature = "openapi")]
#[derive(utoipa::OpenApi)]
#[openapi(
    info(
        title = "Hyperswitch - API Documentation",
        contact(
            name = "Hyperswitch Support",
            url = "https://hyperswitch.io",
            email = "hyperswitch@juspay.in"
        ),
        // terms_of_service = "https://www.juspay.io/terms",
        description = r#"
## Get started

Hyperswitch provides a collection of APIs that enable you to process and manage payments.
Our APIs accept and return JSON in the HTTP body, and return standard HTTP response codes.

You can consume the APIs directly using your favorite HTTP/REST library.

We have a testing environment referred to "sandbox", which you can setup to test API calls without
affecting production data.
Currently, our sandbox environment is live while our production environment is under development
and will be available soon.
You can sign up on our Dashboard to get API keys to access Hyperswitch API.

### Environment

Use the following base URLs when making requests to the APIs:

| Environment   |  Base URL                          |
|---------------|------------------------------------|
| Sandbox       | <https://sandbox.hyperswitch.io>   |
| Production    | <https://api.hyperswitch.io>       |

## Authentication

When you sign up on our [dashboard](https://app.hyperswitch.io) and create a merchant
account, you are given a secret key (also referred as api-key) and a publishable key.
You may authenticate all API requests with Hyperswitch server by providing the appropriate key in
the request Authorization header.

| Key             |  Description                                                                                  |
|-----------------|-----------------------------------------------------------------------------------------------|
| api-key         | Private key. Used to authenticate all API requests from your merchant server                  |
| publishable key | Unique identifier for your account. Used to authenticate API requests from your app's client  |

Never share your secret api keys. Keep them guarded and secure.
"#,
    ),
    servers(
        (url = "https://sandbox.hyperswitch.io", description = "Sandbox Environment")
    ),
    tags(
        (name = "Merchant Account", description = "Create and manage merchant accounts"),
        (name = "Merchant Connector Account", description = "Create and manage merchant connector accounts"),
        (name = "Payments", description = "Create and manage one-time payments, recurring payments and mandates"),
        (name = "Refunds", description = "Create and manage refunds for successful payments"),
        (name = "Mandates", description = "Manage mandates"),
        (name = "Customers", description = "Create and manage customers"),
        (name = "Payment Methods", description = "Create and manage payment methods of customers"),
        (name = "Disputes", description = "Manage disputes"),
        // (name = "API Key", description = "Create and manage API Keys"),
        (name = "Payouts", description = "Create and manage payouts"),
        (name = "payment link", description = "Create payment link"),
    ),
    paths(
        crate::routes::refunds::refunds_create,
        crate::routes::refunds::refunds_retrieve,
        crate::routes::refunds::refunds_update,
        crate::routes::refunds::refunds_list,
        // Commenting this out as these are admin apis and not to be used by the merchant
        // crate::routes::admin::merchant_account_create,
        // crate::routes::admin::retrieve_merchant_account,
        // crate::routes::admin::update_merchant_account,
        // crate::routes::admin::delete_merchant_account,
        crate::routes::admin::payment_connector_create,
        crate::routes::admin::payment_connector_retrieve,
        crate::routes::admin::payment_connector_list,
        crate::routes::admin::payment_connector_update,
        crate::routes::admin::payment_connector_delete,
        crate::routes::mandates::get_mandate,
        crate::routes::mandates::revoke_mandate,
        crate::routes::payments::payments_create,
    // crate::routes::payments::payments_start,
        crate::routes::payments::payments_retrieve,
        crate::routes::payments::payments_update,
        crate::routes::payments::payments_confirm,
        crate::routes::payments::payments_capture,
        crate::routes::payments::payments_connector_session,
    // crate::routes::payments::payments_redirect_response,
        crate::routes::payments::payments_cancel,
        crate::routes::payments::payments_list,
        crate::routes::payment_methods::create_payment_method_api,
        crate::routes::payment_methods::list_payment_method_api,
        crate::routes::payment_methods::list_customer_payment_method_api,
        crate::routes::payment_methods::list_customer_payment_method_api_client,
        crate::routes::payment_methods::payment_method_retrieve_api,
        crate::routes::payment_methods::payment_method_update_api,
        crate::routes::payment_methods::payment_method_delete_api,
        crate::routes::customers::customers_create,
        crate::routes::customers::customers_retrieve,
        crate::routes::customers::customers_update,
        crate::routes::customers::customers_delete,
        crate::routes::customers::customers_list,
        // crate::routes::api_keys::api_key_create,
        // crate::routes::api_keys::api_key_retrieve,
        // crate::routes::api_keys::api_key_update,
        // crate::routes::api_keys::api_key_revoke,
        // crate::routes::api_keys::api_key_list,
        crate::routes::disputes::retrieve_disputes_list,
        crate::routes::disputes::retrieve_dispute,
        crate::routes::payouts::payouts_create,
        crate::routes::payouts::payouts_cancel,
        crate::routes::payouts::payouts_fulfill,
        crate::routes::payouts::payouts_retrieve,
        crate::routes::payouts::payouts_update,
        crate::routes::payment_link::payment_link_retrieve,
        crate::routes::gsm::create_gsm_rule,
        crate::routes::gsm::get_gsm_rule,
        crate::routes::gsm::update_gsm_rule,
        crate::routes::gsm::delete_gsm_rule,
    ),
    components(schemas(
        crate::types::api::refunds::RefundRequest,
        crate::types::api::refunds::RefundType,
        crate::types::api::refunds::RefundResponse,
        crate::types::api::refunds::RefundStatus,
        crate::types::api::refunds::RefundUpdateRequest,
        crate::types::api::admin::MerchantAccountCreate,
        crate::types::api::admin::MerchantAccountUpdate,
        crate::types::api::admin::MerchantAccountDeleteResponse,
        crate::types::api::admin::MerchantConnectorDeleteResponse,
        crate::types::api::admin::MerchantConnectorResponse,
        crate::types::api::customers::CustomerRequest,
        crate::types::api::customers::CustomerDeleteResponse,
        crate::types::api::payment_methods::PaymentMethodCreate,
        crate::types::api::payment_methods::PaymentMethodResponse,
        crate::types::api::payment_methods::PaymentMethodList,
        crate::types::api::payment_methods::CustomerPaymentMethod,
        crate::types::api::payment_methods::PaymentMethodListResponse,
        crate::types::api::payment_methods::CustomerPaymentMethodsListResponse,
        crate::types::api::payment_methods::PaymentMethodDeleteResponse,
        crate::types::api::payment_methods::PaymentMethodUpdate,
        crate::types::api::payment_methods::CardDetailFromLocker,
        crate::types::api::payment_methods::CardDetail,
        api_models::customers::CustomerResponse,
        api_models::admin::AcceptedCountries,
        api_models::admin::AcceptedCurrencies,
        api_models::enums::RoutingAlgorithm,
        api_models::enums::PaymentType,
        api_models::enums::PaymentMethod,
        api_models::enums::PaymentMethodType,
        api_models::enums::ConnectorType,
        api_models::enums::PayoutConnectors,
        api_models::enums::Currency,
        api_models::enums::IntentStatus,
        api_models::enums::CaptureMethod,
        api_models::enums::FutureUsage,
        api_models::enums::AuthenticationType,
        api_models::enums::Connector,
        api_models::enums::PaymentMethod,
        api_models::enums::PaymentMethodIssuerCode,
        api_models::enums::MandateStatus,
        api_models::enums::PaymentExperience,
        api_models::enums::BankNames,
        api_models::enums::CardNetwork,
        api_models::enums::DisputeStage,
        api_models::enums::DisputeStatus,
        api_models::enums::CountryAlpha2,
        api_models::enums::FieldType,
        api_models::enums::FrmAction,
        api_models::enums::FrmPreferredFlowTypes,
        api_models::enums::RetryAction,
        api_models::enums::AttemptStatus,
        api_models::enums::CaptureStatus,
        api_models::enums::ReconStatus,
        api_models::enums::ConnectorStatus,
        api_models::enums::AuthorizationStatus,
        api_models::admin::MerchantConnectorCreate,
        api_models::admin::MerchantConnectorUpdate,
        api_models::admin::PrimaryBusinessDetails,
        api_models::admin::FrmConfigs,
        api_models::admin::FrmPaymentMethod,
        api_models::admin::FrmPaymentMethodType,
        api_models::admin::PaymentMethodsEnabled,
        api_models::admin::MerchantConnectorDetailsWrap,
        api_models::admin::MerchantConnectorDetails,
        api_models::admin::MerchantConnectorWebhookDetails,
<<<<<<< HEAD
        api_models::admin::PaymentCreatePaymentLinkConfig,
        api_models::admin::BusinessPaymentLinkConfig,
=======
        api_models::admin::BusinessPaymentLinkConfig,
        api_models::admin::PaymentLinkConfigRequest,
>>>>>>> 397bfab8
        api_models::admin::PaymentLinkConfig,
        api_models::disputes::DisputeResponse,
        api_models::disputes::DisputeResponsePaymentsRetrieve,
        api_models::gsm::GsmCreateRequest,
        api_models::gsm::GsmRetrieveRequest,
        api_models::gsm::GsmUpdateRequest,
        api_models::gsm::GsmDeleteRequest,
        api_models::gsm::GsmDeleteResponse,
        api_models::gsm::GsmResponse,
        api_models::gsm::GsmDecision,
        api_models::payments::AddressDetails,
        api_models::payments::BankDebitData,
        api_models::payments::AliPayQr,
        api_models::payments::AliPayRedirection,
        api_models::payments::MomoRedirection,
        api_models::payments::TouchNGoRedirection,
        api_models::payments::GcashRedirection,
        api_models::payments::KakaoPayRedirection,
        api_models::payments::AliPayHkRedirection,
        api_models::payments::GoPayRedirection,
        api_models::payments::MbWayRedirection,
        api_models::payments::MobilePayRedirection,
        api_models::payments::WeChatPayRedirection,
        api_models::payments::WeChatPayQr,
        api_models::payments::BankDebitBilling,
        api_models::payments::CryptoData,
        api_models::payments::RewardData,
        api_models::payments::UpiData,
        api_models::payments::VoucherData,
        api_models::payments::BoletoVoucherData,
        api_models::payments::AlfamartVoucherData,
        api_models::payments::IndomaretVoucherData,
        api_models::payments::Address,
        api_models::payments::VoucherData,
        api_models::payments::JCSVoucherData,
        api_models::payments::AlfamartVoucherData,
        api_models::payments::IndomaretVoucherData,
        api_models::payments::BankRedirectData,
        api_models::payments::BankRedirectBilling,
        api_models::payments::BankRedirectBilling,
        api_models::payments::ConnectorMetadata,
        api_models::payments::FeatureMetadata,
        api_models::payments::ApplepayConnectorMetadataRequest,
        api_models::payments::SessionTokenInfo,
        api_models::payments::SwishQrData,
        api_models::payments::AirwallexData,
        api_models::payments::NoonData,
        api_models::payments::OrderDetails,
        api_models::payments::OrderDetailsWithAmount,
        api_models::payments::NextActionType,
        api_models::payments::WalletData,
        api_models::payments::NextActionData,
        api_models::payments::PayLaterData,
        api_models::payments::MandateData,
        api_models::payments::PhoneDetails,
        api_models::payments::PaymentMethodData,
        api_models::payments::MandateType,
        api_models::payments::AcceptanceType,
        api_models::payments::MandateAmountData,
        api_models::payments::OnlineMandate,
        api_models::payments::Card,
        api_models::payments::CardRedirectData,
        api_models::payments::CardToken,
        api_models::payments::CustomerAcceptance,
        api_models::payments::PaymentsRequest,
        api_models::payments::PaymentsCreateRequest,
        api_models::payments::PaymentsResponse,
        api_models::payments::PaymentsStartRequest,
        api_models::payments::PaymentRetrieveBody,
        api_models::payments::PaymentsRetrieveRequest,
        api_models::payments::PaymentIdType,
        api_models::payments::PaymentsCaptureRequest,
        api_models::payments::PaymentsSessionRequest,
        api_models::payments::PaymentsSessionResponse,
        api_models::payments::SessionToken,
        api_models::payments::ApplePaySessionResponse,
        api_models::payments::ThirdPartySdkSessionResponse,
        api_models::payments::NoThirdPartySdkSessionResponse,
        api_models::payments::SecretInfoToInitiateSdk,
        api_models::payments::ApplePayPaymentRequest,
        api_models::payments::AmountInfo,
        api_models::payments::GooglePayWalletData,
        api_models::payments::PayPalWalletData,
        api_models::payments::PaypalRedirection,
        api_models::payments::GpayMerchantInfo,
        api_models::payments::GpayAllowedPaymentMethods,
        api_models::payments::GpayAllowedMethodsParameters,
        api_models::payments::GpayTokenizationSpecification,
        api_models::payments::GpayTokenParameters,
        api_models::payments::GpayTransactionInfo,
        api_models::payments::GpaySessionTokenResponse,
        api_models::payments::GooglePayThirdPartySdkData,
        api_models::payments::KlarnaSessionTokenResponse,
        api_models::payments::PaypalSessionTokenResponse,
        api_models::payments::ApplepaySessionTokenResponse,
        api_models::payments::SdkNextAction,
        api_models::payments::NextActionCall,
        api_models::payments::SamsungPayWalletData,
        api_models::payments::WeChatPay,
        api_models::payments::GpayTokenizationData,
        api_models::payments::GooglePayPaymentMethodInfo,
        api_models::payments::ApplePayWalletData,
        api_models::payments::ApplepayPaymentMethod,
        api_models::payments::PaymentsCancelRequest,
        api_models::payments::PaymentListConstraints,
        api_models::payments::PaymentListResponse,
        api_models::payments::CashappQr,
        api_models::payments::BankTransferData,
        api_models::payments::BankTransferNextStepsData,
        api_models::payments::SepaAndBacsBillingDetails,
        api_models::payments::AchBillingDetails,
        api_models::payments::MultibancoBillingDetails,
        api_models::payments::DokuBillingDetails,
        api_models::payments::BankTransferInstructions,
        api_models::payments::ReceiverDetails,
        api_models::payments::AchTransfer,
        api_models::payments::MultibancoTransferInstructions,
        api_models::payments::DokuBankTransferInstructions,
        api_models::payments::ApplePayRedirectData,
        api_models::payments::ApplePayThirdPartySdkData,
        api_models::payments::GooglePayRedirectData,
        api_models::payments::GooglePayThirdPartySdk,
        api_models::payments::GooglePaySessionResponse,
        api_models::payments::SepaBankTransferInstructions,
        api_models::payments::BacsBankTransferInstructions,
        api_models::payments::RedirectResponse,
        api_models::payments::RequestSurchargeDetails,
        api_models::payments::PaymentAttemptResponse,
        api_models::payments::CaptureResponse,
        api_models::payments::IncrementalAuthorizationResponse,
        api_models::payments::PaymentCreatePaymentLinkConfig,
        api_models::payment_methods::RequiredFieldInfo,
        api_models::payment_methods::MaskedBankDetails,
        api_models::payment_methods::SurchargeDetailsResponse,
        api_models::payment_methods::SurchargeResponse,
        api_models::payment_methods::SurchargePercentage,
        api_models::payment_methods::RequestPaymentMethodTypes,
        api_models::refunds::RefundListRequest,
        api_models::refunds::RefundListResponse,
        api_models::payments::TimeRange,
        api_models::mandates::MandateRevokedResponse,
        api_models::mandates::MandateResponse,
        api_models::mandates::MandateCardDetails,
        api_models::ephemeral_key::EphemeralKeyCreateResponse,
        api_models::payments::CustomerDetails,
        api_models::payments::GiftCardData,
        api_models::payments::GiftCardDetails,
        api_models::payouts::PayoutCreateRequest,
        api_models::payments::Address,
        api_models::payouts::Card,
        api_models::payouts::AchBankTransfer,
        api_models::payouts::BacsBankTransfer,
        api_models::payouts::SepaBankTransfer,
        api_models::payouts::PayoutCreateResponse,
        api_models::payouts::PayoutRetrieveBody,
        api_models::payouts::PayoutRetrieveRequest,
        api_models::payouts::PayoutActionRequest,
        api_models::payouts::PayoutRequest,
        api_models::payouts::PayoutMethodData,
        api_models::payouts::Bank,
        api_models::enums::PayoutEntityType,
        api_models::enums::PayoutStatus,
        api_models::enums::PayoutType,
        api_models::payments::FrmMessage,
        api_models::webhooks::OutgoingWebhook,
        api_models::webhooks::OutgoingWebhookContent,
        api_models::enums::EventType,
        crate::types::api::admin::MerchantAccountResponse,
        crate::types::api::admin::MerchantConnectorId,
        crate::types::api::admin::MerchantDetails,
        crate::types::api::admin::WebhookDetails,
        crate::types::api::api_keys::ApiKeyExpiration,
        crate::types::api::api_keys::CreateApiKeyRequest,
        crate::types::api::api_keys::CreateApiKeyResponse,
        crate::types::api::api_keys::RetrieveApiKeyResponse,
        crate::types::api::api_keys::RevokeApiKeyResponse,
        crate::types::api::api_keys::UpdateApiKeyRequest,
        api_models::payments::RetrievePaymentLinkRequest,
        api_models::payments::PaymentLinkResponse,
        api_models::payments::RetrievePaymentLinkResponse,
        api_models::payments::PaymentLinkInitiateRequest,
    )),
    modifiers(&SecurityAddon)
)]
pub struct ApiDoc;

struct SecurityAddon;

impl utoipa::Modify for SecurityAddon {
    fn modify(&self, openapi: &mut utoipa::openapi::OpenApi) {
        use utoipa::openapi::security::{ApiKey, ApiKeyValue, SecurityScheme};

        if let Some(components) = openapi.components.as_mut() {
            components.add_security_schemes_from_iter([
                (
                    "api_key",
                    SecurityScheme::ApiKey(ApiKey::Header(ApiKeyValue::with_description(
                        "api-key",
                        "API keys are the most common method of authentication and can be obtained \
                        from the HyperSwitch dashboard."
                    ))),
                ),
                (
                    "admin_api_key",
                    SecurityScheme::ApiKey(ApiKey::Header(ApiKeyValue::with_description(
                        "api-key",
                        "Admin API keys allow you to perform some privileged actions such as \
                        creating a merchant account and Merchant Connector account."
                    ))),
                ),
                (
                    "publishable_key",
                    SecurityScheme::ApiKey(ApiKey::Header(ApiKeyValue::with_description(
                        "api-key",
                        "Publishable keys are a type of keys that can be public and have limited \
                        scope of usage."
                    ))),
                ),
                (
                    "ephemeral_key",
                    SecurityScheme::ApiKey(ApiKey::Header(ApiKeyValue::with_description(
                        "api-key",
                        "Ephemeral keys provide temporary access to singular data, such as access \
                        to a single customer object for a short period of time."
                    ))),
                ),
            ]);
        }
    }
}

pub mod examples {
    /// Creating the payment with minimal fields
    pub const PAYMENTS_CREATE_MINIMUM_FIELDS: &str = r#"{
        "amount": 6540,
        "currency": "USD",
    }"#;

    /// Creating a manual capture payment
    pub const PAYMENTS_CREATE_WITH_MANUAL_CAPTURE: &str = r#"{
        "amount": 6540,
        "currency": "USD",
        "capture_method":"manual"
    }"#;

    /// Creating a payment with billing and shipping address
    pub const PAYMENTS_CREATE_WITH_ADDRESS: &str = r#"{
        "amount": 6540,
        "currency": "USD",
        "customer": {
            "id" : "cus_abcdefgh"
        },
        "billing": {
            "address": {
                "line1": "1467",
                "line2": "Harrison Street",
                "line3": "Harrison Street",
                "city": "San Fransico",
                "state": "California",
                "zip": "94122",
                "country": "US",
                "first_name": "joseph",
                "last_name": "Doe"
            },
            "phone": {
                "number": "8056594427",
                "country_code": "+91"
            }
        }
    }"#;

    /// Creating a payment with customer details
    pub const PAYMENTS_CREATE_WITH_CUSTOMER_DATA: &str = r#"{
        "amount": 6540,
        "currency": "USD",
        "customer": {
            "id":"cus_abcdefgh",
            "name":"John Dough",
            "phone":"9999999999",
            "email":"john@example.com"
        }
    }"#;

    /// 3DS force payment
    pub const PAYMENTS_CREATE_WITH_FORCED_3DS: &str = r#"{
        "amount": 6540,
        "currency": "USD",
        "authentication_type" : "three_ds"
    }"#;

    /// A payment with other fields
    pub const PAYMENTS_CREATE: &str = r#"{
        "amount": 6540,
        "currency": "USD",
        "payment_id": "abcdefghijklmnopqrstuvwxyz",
        "customer": {
            "id":"cus_abcdefgh",
            "name":"John Dough",
            "phone":"9999999999",
            "email":"john@example.com"
        },
        "description": "Its my first payment request",
        "statement_descriptor_name": "joseph",
        "statement_descriptor_suffix": "JS",
        "metadata": {
            "udf1": "some-value",
            "udf2": "some-value"
        }
    }"#;

    /// Creating the payment with order details
    pub const PAYMENTS_CREATE_WITH_ORDER_DETAILS: &str = r#"{
        "amount": 6540,
        "currency": "USD",
        "order_details": [
            {
                "product_name": "Apple iPhone 15",
                "quantity": 1,
                "amount" : 6540
            }
        ]
    }"#;

    /// Creating the payment with connector metadata for noon
    pub const PAYMENTS_CREATE_WITH_NOON_ORDER_CATETORY: &str = r#"{
        "amount": 6540,
        "currency": "USD",
        "connector_metadata": {
            "noon": {
                "order_category":"shoes"
            }
        }
    }"#;
}<|MERGE_RESOLUTION|>--- conflicted
+++ resolved
@@ -186,13 +186,8 @@
         api_models::admin::MerchantConnectorDetailsWrap,
         api_models::admin::MerchantConnectorDetails,
         api_models::admin::MerchantConnectorWebhookDetails,
-<<<<<<< HEAD
-        api_models::admin::PaymentCreatePaymentLinkConfig,
-        api_models::admin::BusinessPaymentLinkConfig,
-=======
         api_models::admin::BusinessPaymentLinkConfig,
         api_models::admin::PaymentLinkConfigRequest,
->>>>>>> 397bfab8
         api_models::admin::PaymentLinkConfig,
         api_models::disputes::DisputeResponse,
         api_models::disputes::DisputeResponsePaymentsRetrieve,
