#[derive(utoipa::OpenApi)]
#[openapi(
    info(
        title = "Hyperswitch - API Documentation",
        contact(
            name = "Hyperswitch Support",
            url = "https://hyperswitch.io",
            email = "hyperswitch@juspay.in"
        ),
        // terms_of_service = "https://www.juspay.io/terms",
        description = r#"
## Get started

Hyperswitch provides a collection of APIs that enable you to process and manage payments.
Our APIs accept and return JSON in the HTTP body, and return standard HTTP response codes.

You can consume the APIs directly using your favorite HTTP/REST library.

We have a testing environment referred to "sandbox", which you can setup to test API calls without
affecting production data.
Currently, our sandbox environment is live while our production environment is under development
and will be available soon.
You can sign up on our Dashboard to get API keys to access Hyperswitch API.

### Environment

Use the following base URLs when making requests to the APIs:

| Environment   |  Base URL                          |
|---------------|------------------------------------|
| Sandbox       | <https://sandbox.hyperswitch.io>   |
| Production    | Coming Soon!                       |

## Authentication

When you sign up on our [dashboard](https://app.hyperswitch.io) and create a merchant
account, you are given a secret key (also referred as api-key) and a publishable key.
You may authenticate all API requests with Hyperswitch server by providing the appropriate key in
the request Authorization header.

| Key           |  Description                                                                                  |
|---------------|-----------------------------------------------------------------------------------------------|
| Sandbox       | Private key. Used to authenticate all API requests from your merchant server                  |
| Production    | Unique identifier for your account. Used to authenticate API requests from your app's client  |

Never share your secret api keys. Keep them guarded and secure.
"#,
    ),
    servers(
        (url = "https://sandbox.hyperswitch.io", description = "Sandbox Environment")
    ),
    tags(
        (name = "Merchant Account", description = "Create and manage merchant accounts"),
        (name = "Merchant Connector Account", description = "Create and manage merchant connector accounts"),
        (name = "Payments", description = "Create and manage one-time payments, recurring payments and mandates"),
        (name = "Refunds", description = "Create and manage refunds for successful payments"),
        (name = "Mandates", description = "Manage mandates"),
        (name = "Customers", description = "Create and manage customers"),
        (name = "Payment Methods", description = "Create and manage payment methods of customers"),
        (name = "API Key", description = "Create and manage API Keys"),
    ),
    paths(
        crate::routes::refunds::refunds_create,
        crate::routes::refunds::refunds_retrieve,
        crate::routes::refunds::refunds_update,
        crate::routes::refunds::refunds_list,
        crate::routes::refunds::refunds_create,
        crate::routes::admin::merchant_account_create,
        crate::routes::admin::retrieve_merchant_account,
        crate::routes::admin::update_merchant_account,
        crate::routes::admin::delete_merchant_account,
        crate::routes::admin::payment_connector_create,
        crate::routes::admin::payment_connector_retrieve,
        crate::routes::admin::payment_connector_list,
        crate::routes::admin::payment_connector_update,
        crate::routes::admin::payment_connector_delete,
        crate::routes::mandates::get_mandate,
        crate::routes::mandates::revoke_mandate,
        crate::routes::payments::payments_create,
       // crate::routes::payments::payments_start,
        crate::routes::payments::payments_retrieve,
        crate::routes::payments::payments_update,
        crate::routes::payments::payments_confirm,
        crate::routes::payments::payments_capture,
        crate::routes::payments::payments_connector_session,
       // crate::routes::payments::payments_redirect_response,
        crate::routes::payments::payments_cancel,
        crate::routes::payments::payments_list,
        crate::routes::payment_methods::create_payment_method_api,
        crate::routes::payment_methods::list_payment_method_api,
        crate::routes::payment_methods::list_customer_payment_method_api,
        crate::routes::payment_methods::payment_method_retrieve_api,
        crate::routes::payment_methods::payment_method_update_api,
        crate::routes::payment_methods::payment_method_delete_api,
        crate::routes::customers::customers_create,
        crate::routes::customers::customers_retrieve,
        crate::routes::customers::customers_update,
        crate::routes::customers::customers_delete,
        crate::routes::api_keys::api_key_create,
        crate::routes::api_keys::api_key_retrieve,
        crate::routes::api_keys::api_key_update,
        crate::routes::api_keys::api_key_revoke,
        crate::routes::api_keys::api_key_list,
    ),
    components(schemas(
        crate::types::api::refunds::RefundRequest,
        crate::types::api::refunds::RefundType,
        crate::types::api::refunds::RefundResponse,
        crate::types::api::refunds::RefundStatus,
        crate::types::api::refunds::RefundUpdateRequest,
        crate::types::api::admin::CreateMerchantAccount,
        crate::types::api::admin::DeleteMerchantAccountResponse,
        crate::types::api::admin::DeleteMcaResponse,
        crate::types::api::customers::CustomerRequest,
        crate::types::api::customers::CustomerDeleteResponse,
        crate::types::api::payment_methods::CreatePaymentMethod,
        crate::types::api::payment_methods::PaymentMethodResponse,
        crate::types::api::payment_methods::ListPaymentMethod,
        crate::types::api::payment_methods::CustomerPaymentMethod,
        crate::types::api::payment_methods::ListPaymentMethodResponse,
        crate::types::api::payment_methods::ListCustomerPaymentMethodsResponse,
        crate::types::api::payment_methods::DeletePaymentMethodResponse,
        crate::types::api::payment_methods::UpdatePaymentMethod,
        crate::types::api::payment_methods::CardDetailFromLocker,
        crate::types::api::payment_methods::CardDetail,
        api_models::customers::CustomerResponse,
        api_models::enums::RoutingAlgorithm,
        api_models::enums::PaymentMethod,
        api_models::enums::PaymentMethodType,
        api_models::enums::ConnectorType,
        api_models::enums::Currency,
        api_models::enums::IntentStatus,
        api_models::enums::CaptureMethod,
        api_models::enums::FutureUsage,
        api_models::enums::AuthenticationType,
        api_models::enums::WalletIssuer,
        api_models::enums::Connector,
        api_models::enums::PaymentMethod,
        api_models::enums::SupportedWallets,
        api_models::enums::PaymentMethodIssuerCode,
        api_models::enums::MandateStatus,
        api_models::enums::PaymentExperience,
<<<<<<< HEAD
=======
        api_models::enums::PaymentIssuer,
>>>>>>> 7792de55
        api_models::admin::PaymentConnectorCreate,
        api_models::admin::PaymentMethodsEnabled,
        api_models::payments::AddressDetails,
        api_models::payments::Address,
        api_models::payments::OrderDetails,
        api_models::payments::NextActionType,
        api_models::payments::Metadata,
        api_models::payments::WalletData,
        api_models::payments::NextAction,
        api_models::payments::PayLaterData,
        api_models::payments::MandateData,
        api_models::payments::PhoneDetails,
        api_models::payments::PaymentMethodData,
        api_models::payments::MandateType,
        api_models::payments::AcceptanceType,
        api_models::payments::MandateAmountData,
        api_models::payments::OnlineMandate,
        api_models::payments::Card,
        api_models::payments::CustomerAcceptance,
        api_models::payments::PaymentsRequest,
        api_models::payments::PaymentsResponse,
        api_models::payments::PaymentsStartRequest,
        api_models::payments::PaymentRetrieveBody,
        api_models::payments::PaymentsRetrieveRequest,
        api_models::payments::PaymentIdType,
        api_models::payments::PaymentsCaptureRequest,
        api_models::payments::PaymentsSessionRequest,
        api_models::payments::PaymentsSessionResponse,
        api_models::payments::SessionToken,
        api_models::payments::ApplePaySessionObject,
        api_models::payments::ApplePayRequest,
        api_models::payments::AmountInfo,
        api_models::payments::GpayMerchantInfo,
        api_models::payments::GpayAllowedPaymentMethods,
        api_models::payments::GpayAllowedMethodsParameters,
        api_models::payments::GpayTokenizationSpecification,
        api_models::payments::GpayTokenParameters,
        api_models::payments::GpayTransactionInfo,
        api_models::payments::GpayData,
        api_models::payments::KlarnaData,
        api_models::payments::PaypalData,
        api_models::payments::ApplepayData,
        api_models::payments::PaymentsCancelRequest,
        api_models::payments::PaymentListConstraints,
        api_models::payments::PaymentListResponse,
        api_models::refunds::RefundListRequest,
        api_models::refunds::RefundListResponse,
        api_models::mandates::MandateRevokedResponse,
        api_models::mandates::MandateResponse,
        api_models::mandates::MandateCardDetails,
        crate::types::api::admin::MerchantAccountResponse,
        crate::types::api::admin::MerchantConnectorId,
        crate::types::api::admin::MerchantDetails,
        crate::types::api::admin::WebhookDetails,
        crate::types::api::api_keys::ApiKeyExpiration,
        crate::types::api::api_keys::CreateApiKeyRequest,
        crate::types::api::api_keys::CreateApiKeyResponse,
        crate::types::api::api_keys::RetrieveApiKeyResponse,
        crate::types::api::api_keys::RevokeApiKeyResponse,
        crate::types::api::api_keys::UpdateApiKeyRequest
    ))
)]
pub struct ApiDoc;<|MERGE_RESOLUTION|>--- conflicted
+++ resolved
@@ -140,10 +140,6 @@
         api_models::enums::PaymentMethodIssuerCode,
         api_models::enums::MandateStatus,
         api_models::enums::PaymentExperience,
-<<<<<<< HEAD
-=======
-        api_models::enums::PaymentIssuer,
->>>>>>> 7792de55
         api_models::admin::PaymentConnectorCreate,
         api_models::admin::PaymentMethodsEnabled,
         api_models::payments::AddressDetails,
