--- conflicted
+++ resolved
@@ -367,10 +367,7 @@
         api_models::payments::PaymentLinkResponse,
         api_models::payments::RetrievePaymentLinkResponse,
         api_models::payments::PaymentLinkInitiateRequest,
-<<<<<<< HEAD
-=======
         api_models::payments::PaymentLinkObject,
->>>>>>> a2405e56
     )),
     modifiers(&SecurityAddon)
 )]
