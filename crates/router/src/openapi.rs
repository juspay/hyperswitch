--- conflicted
+++ resolved
@@ -236,11 +236,8 @@
         api_models::payments::ReceiverDetails,
         api_models::payments::AchTransfer,
         api_models::payments::ApplePayRedirectData,
-<<<<<<< HEAD
         api_models::payments::ApplePayThirdPartySdkData,
-=======
         api_models::payments::GooglePayRedirectData,
->>>>>>> 3a225b21
         api_models::payments::SepaBankTransferInstructions,
         api_models::payments::BacsBankTransferInstructions,
         api_models::payments::RedirectResponse,
