#[cfg(feature = "openapi")]
#[derive(utoipa::OpenApi)]
#[openapi(
    info(
        title = "Hyperswitch - API Documentation",
        contact(
            name = "Hyperswitch Support",
            url = "https://hyperswitch.io",
            email = "hyperswitch@juspay.in"
        ),
        // terms_of_service = "https://www.juspay.io/terms",
        description = r#"
## Get started

Hyperswitch provides a collection of APIs that enable you to process and manage payments.
Our APIs accept and return JSON in the HTTP body, and return standard HTTP response codes.

You can consume the APIs directly using your favorite HTTP/REST library.

We have a testing environment referred to "sandbox", which you can setup to test API calls without
affecting production data.
Currently, our sandbox environment is live while our production environment is under development
and will be available soon.
You can sign up on our Dashboard to get API keys to access Hyperswitch API.

### Environment

Use the following base URLs when making requests to the APIs:

| Environment   |  Base URL                          |
|---------------|------------------------------------|
| Sandbox       | <https://sandbox.hyperswitch.io>   |
| Production    | <https://api.hyperswitch.io>       |

## Authentication

When you sign up on our [dashboard](https://app.hyperswitch.io) and create a merchant
account, you are given a secret key (also referred as api-key) and a publishable key.
You may authenticate all API requests with Hyperswitch server by providing the appropriate key in
the request Authorization header.

| Key             |  Description                                                                                  |
|-----------------|-----------------------------------------------------------------------------------------------|
| api-key         | Private key. Used to authenticate all API requests from your merchant server                  |
| publishable key | Unique identifier for your account. Used to authenticate API requests from your app's client  |

Never share your secret api keys. Keep them guarded and secure.
"#,
    ),
    servers(
        (url = "https://sandbox.hyperswitch.io", description = "Sandbox Environment")
    ),
    tags(
        (name = "Merchant Account", description = "Create and manage merchant accounts"),
        (name = "Merchant Connector Account", description = "Create and manage merchant connector accounts"),
        (name = "Payments", description = "Create and manage one-time payments, recurring payments and mandates"),
        (name = "Refunds", description = "Create and manage refunds for successful payments"),
        (name = "Mandates", description = "Manage mandates"),
        (name = "Customers", description = "Create and manage customers"),
        (name = "Payment Methods", description = "Create and manage payment methods of customers"),
        (name = "Disputes", description = "Manage disputes"),
        // (name = "API Key", description = "Create and manage API Keys"),
        (name = "Payouts", description = "Create and manage payouts"),
        (name = "payment link", description = "Create payment link"),
        (name = "Routing", description = "Create and manage routing configurations"),
    ),
    paths(
        crate::routes::refunds::refunds_create,
        crate::routes::refunds::refunds_retrieve,
        crate::routes::refunds::refunds_update,
        crate::routes::refunds::refunds_list,
        // Commenting this out as these are admin apis and not to be used by the merchant
        crate::routes::admin::merchant_account_create,
        crate::routes::admin::retrieve_merchant_account,
        crate::routes::admin::update_merchant_account,
        crate::routes::admin::delete_merchant_account,
        crate::routes::admin::payment_connector_create,
        crate::routes::admin::payment_connector_retrieve,
        crate::routes::admin::payment_connector_list,
        crate::routes::admin::payment_connector_update,
        crate::routes::admin::payment_connector_delete,
        crate::routes::mandates::get_mandate,
        crate::routes::mandates::revoke_mandate,
        crate::routes::payments::payments_create,
    // crate::routes::payments::payments_start,
        crate::routes::payments::payments_retrieve,
        crate::routes::payments::payments_update,
        crate::routes::payments::payments_confirm,
        crate::routes::payments::payments_capture,
        crate::routes::payments::payments_connector_session,
    // crate::routes::payments::payments_redirect_response,
        crate::routes::payments::payments_cancel,
        crate::routes::payments::payments_list,
        crate::routes::payment_methods::create_payment_method_api,
        crate::routes::payment_methods::list_payment_method_api,
        crate::routes::payment_methods::list_customer_payment_method_api,
        crate::routes::payment_methods::list_customer_payment_method_api_client,
        crate::routes::payment_methods::payment_method_retrieve_api,
        crate::routes::payment_methods::payment_method_update_api,
        crate::routes::payment_methods::payment_method_delete_api,
        crate::routes::customers::customers_create,
        crate::routes::customers::customers_retrieve,
        crate::routes::customers::customers_update,
        crate::routes::customers::customers_delete,
        crate::routes::customers::customers_list,
        // crate::routes::api_keys::api_key_create,
        // crate::routes::api_keys::api_key_retrieve,
        // crate::routes::api_keys::api_key_update,
        // crate::routes::api_keys::api_key_revoke,
        // crate::routes::api_keys::api_key_list,
        crate::routes::disputes::retrieve_disputes_list,
        crate::routes::disputes::retrieve_dispute,
        crate::routes::payouts::payouts_create,
        crate::routes::payouts::payouts_cancel,
        crate::routes::payouts::payouts_fulfill,
        crate::routes::payouts::payouts_retrieve,
        crate::routes::payouts::payouts_update,
        crate::routes::payment_link::payment_link_retrieve,
        crate::routes::gsm::create_gsm_rule,
        crate::routes::gsm::get_gsm_rule,
        crate::routes::gsm::update_gsm_rule,
        crate::routes::gsm::delete_gsm_rule,
        crate::routes::routing::routing_create_config,
        crate::routes::routing::routing_link_config,
        crate::routes::routing::routing_retrieve_config,
        crate::routes::routing::routing_retrieve_dictionary,
        crate::routes::routing::routing_unlink_config,
        crate::routes::routing::routing_update_default_config,
        crate::routes::routing::routing_retrieve_default_config,
        crate::routes::routing::routing_retrieve_linked_config,
        crate::routes::routing::routing_retrieve_default_config_for_profiles,
        crate::routes::routing::routing_update_default_config_for_profile,
    ),
    components(schemas(
        crate::types::api::refunds::RefundRequest,
        crate::types::api::refunds::RefundType,
        crate::types::api::refunds::RefundResponse,
        crate::types::api::refunds::RefundStatus,
        crate::types::api::refunds::RefundUpdateRequest,
        crate::types::api::admin::MerchantAccountCreate,
        crate::types::api::admin::MerchantAccountUpdate,
        crate::types::api::admin::MerchantAccountDeleteResponse,
        crate::types::api::admin::MerchantConnectorDeleteResponse,
        crate::types::api::admin::MerchantConnectorResponse,
        crate::types::api::customers::CustomerRequest,
        crate::types::api::customers::CustomerDeleteResponse,
        crate::types::api::payment_methods::PaymentMethodCreate,
        crate::types::api::payment_methods::PaymentMethodResponse,
        crate::types::api::payment_methods::PaymentMethodList,
        crate::types::api::payment_methods::CustomerPaymentMethod,
        crate::types::api::payment_methods::PaymentMethodListResponse,
        crate::types::api::payment_methods::CustomerPaymentMethodsListResponse,
        crate::types::api::payment_methods::PaymentMethodDeleteResponse,
        crate::types::api::payment_methods::PaymentMethodUpdate,
        crate::types::api::payment_methods::CardDetailFromLocker,
        crate::types::api::payment_methods::CardDetail,
        api_models::customers::CustomerResponse,
        api_models::admin::AcceptedCountries,
        api_models::admin::AcceptedCurrencies,
        api_models::enums::RoutingAlgorithm,
        api_models::enums::PaymentType,
        api_models::enums::PaymentMethod,
        api_models::enums::PaymentMethodType,
        api_models::enums::ConnectorType,
        api_models::enums::PayoutConnectors,
        api_models::enums::Currency,
        api_models::enums::IntentStatus,
        api_models::enums::CaptureMethod,
        api_models::enums::FutureUsage,
        api_models::enums::AuthenticationType,
        api_models::enums::Connector,
        api_models::enums::PaymentMethod,
        api_models::enums::PaymentMethodIssuerCode,
        api_models::enums::MandateStatus,
        api_models::enums::PaymentExperience,
        api_models::enums::BankNames,
        api_models::enums::CardNetwork,
        api_models::enums::DisputeStage,
        api_models::enums::DisputeStatus,
        api_models::enums::CountryAlpha2,
        api_models::enums::FieldType,
        api_models::enums::FrmAction,
        api_models::enums::FrmPreferredFlowTypes,
        api_models::enums::RetryAction,
        api_models::enums::AttemptStatus,
        api_models::enums::CaptureStatus,
        api_models::enums::ReconStatus,
        api_models::enums::ConnectorStatus,
        api_models::enums::AuthorizationStatus,
        api_models::admin::MerchantConnectorCreate,
        api_models::admin::MerchantConnectorUpdate,
        api_models::admin::PrimaryBusinessDetails,
        api_models::admin::FrmConfigs,
        api_models::admin::FrmPaymentMethod,
        api_models::admin::FrmPaymentMethodType,
        api_models::admin::PaymentMethodsEnabled,
        api_models::admin::MerchantConnectorDetailsWrap,
        api_models::admin::MerchantConnectorDetails,
        api_models::admin::MerchantConnectorWebhookDetails,
        api_models::admin::PaymentLinkConfig,
        api_models::admin::PaymentLinkColorSchema,
        api_models::disputes::DisputeResponse,
        api_models::disputes::DisputeResponsePaymentsRetrieve,
        api_models::gsm::GsmCreateRequest,
        api_models::gsm::GsmRetrieveRequest,
        api_models::gsm::GsmUpdateRequest,
        api_models::gsm::GsmDeleteRequest,
        api_models::gsm::GsmDeleteResponse,
        api_models::gsm::GsmResponse,
        api_models::gsm::GsmDecision,
        api_models::payments::AddressDetails,
        api_models::payments::BankDebitData,
        api_models::payments::AliPayQr,
        api_models::payments::AliPayRedirection,
        api_models::payments::MomoRedirection,
        api_models::payments::TouchNGoRedirection,
        api_models::payments::GcashRedirection,
        api_models::payments::KakaoPayRedirection,
        api_models::payments::AliPayHkRedirection,
        api_models::payments::GoPayRedirection,
        api_models::payments::MbWayRedirection,
        api_models::payments::MobilePayRedirection,
        api_models::payments::WeChatPayRedirection,
        api_models::payments::WeChatPayQr,
        api_models::payments::BankDebitBilling,
        api_models::payments::CryptoData,
        api_models::payments::RewardData,
        api_models::payments::UpiData,
        api_models::payments::VoucherData,
        api_models::payments::BoletoVoucherData,
        api_models::payments::AlfamartVoucherData,
        api_models::payments::IndomaretVoucherData,
        api_models::payments::Address,
        api_models::payments::VoucherData,
        api_models::payments::JCSVoucherData,
        api_models::payments::AlfamartVoucherData,
        api_models::payments::IndomaretVoucherData,
        api_models::payments::BankRedirectData,
        api_models::payments::BankRedirectBilling,
        api_models::payments::BankRedirectBilling,
        api_models::payments::ConnectorMetadata,
        api_models::payments::FeatureMetadata,
        api_models::payments::ApplepayConnectorMetadataRequest,
        api_models::payments::SessionTokenInfo,
        api_models::payments::SwishQrData,
        api_models::payments::AirwallexData,
        api_models::payments::NoonData,
        api_models::payments::OrderDetails,
        api_models::payments::OrderDetailsWithAmount,
        api_models::payments::NextActionType,
        api_models::payments::WalletData,
        api_models::payments::NextActionData,
        api_models::payments::PayLaterData,
        api_models::payments::MandateData,
        api_models::payments::PhoneDetails,
        api_models::payments::PaymentMethodData,
        api_models::payments::MandateType,
        api_models::payments::AcceptanceType,
        api_models::payments::MandateAmountData,
        api_models::payments::OnlineMandate,
        api_models::payments::Card,
        api_models::payments::CardRedirectData,
        api_models::payments::CardToken,
        api_models::payments::CustomerAcceptance,
        api_models::payments::PaymentsRequest,
        api_models::payments::PaymentsCreateRequest,
        api_models::payments::PaymentsResponse,
        api_models::payments::PaymentsStartRequest,
        api_models::payments::PaymentRetrieveBody,
        api_models::payments::PaymentsRetrieveRequest,
        api_models::payments::PaymentIdType,
        api_models::payments::PaymentsCaptureRequest,
        api_models::payments::PaymentsSessionRequest,
        api_models::payments::PaymentsSessionResponse,
        api_models::payments::SessionToken,
        api_models::payments::ApplePaySessionResponse,
        api_models::payments::ThirdPartySdkSessionResponse,
        api_models::payments::NoThirdPartySdkSessionResponse,
        api_models::payments::SecretInfoToInitiateSdk,
        api_models::payments::ApplePayPaymentRequest,
        api_models::payments::AmountInfo,
        api_models::payments::GooglePayWalletData,
        api_models::payments::PayPalWalletData,
        api_models::payments::PaypalRedirection,
        api_models::payments::GpayMerchantInfo,
        api_models::payments::GpayAllowedPaymentMethods,
        api_models::payments::GpayAllowedMethodsParameters,
        api_models::payments::GpayTokenizationSpecification,
        api_models::payments::GpayTokenParameters,
        api_models::payments::GpayTransactionInfo,
        api_models::payments::GpaySessionTokenResponse,
        api_models::payments::GooglePayThirdPartySdkData,
        api_models::payments::KlarnaSessionTokenResponse,
        api_models::payments::PaypalSessionTokenResponse,
        api_models::payments::ApplepaySessionTokenResponse,
        api_models::payments::SdkNextAction,
        api_models::payments::NextActionCall,
        api_models::payments::SamsungPayWalletData,
        api_models::payments::WeChatPay,
        api_models::payments::GpayTokenizationData,
        api_models::payments::GooglePayPaymentMethodInfo,
        api_models::payments::ApplePayWalletData,
        api_models::payments::ApplepayPaymentMethod,
        api_models::payments::PaymentsCancelRequest,
        api_models::payments::PaymentListConstraints,
        api_models::payments::PaymentListResponse,
        api_models::payments::CashappQr,
        api_models::payments::BankTransferData,
        api_models::payments::BankTransferNextStepsData,
        api_models::payments::SepaAndBacsBillingDetails,
        api_models::payments::AchBillingDetails,
        api_models::payments::MultibancoBillingDetails,
        api_models::payments::DokuBillingDetails,
        api_models::payments::BankTransferInstructions,
        api_models::payments::ReceiverDetails,
        api_models::payments::AchTransfer,
        api_models::payments::MultibancoTransferInstructions,
        api_models::payments::DokuBankTransferInstructions,
        api_models::payments::ApplePayRedirectData,
        api_models::payments::ApplePayThirdPartySdkData,
        api_models::payments::GooglePayRedirectData,
        api_models::payments::GooglePayThirdPartySdk,
        api_models::payments::GooglePaySessionResponse,
        api_models::payments::SepaBankTransferInstructions,
        api_models::payments::BacsBankTransferInstructions,
        api_models::payments::RedirectResponse,
        api_models::payments::RequestSurchargeDetails,
        api_models::payments::PaymentAttemptResponse,
        api_models::payments::CaptureResponse,
        api_models::payments::IncrementalAuthorizationResponse,
        api_models::payment_methods::RequiredFieldInfo,
        api_models::payment_methods::MaskedBankDetails,
        api_models::payment_methods::SurchargeDetailsResponse,
        api_models::payment_methods::SurchargeResponse,
        api_models::payment_methods::SurchargePercentage,
        api_models::refunds::RefundListRequest,
        api_models::refunds::RefundListResponse,
        api_models::payments::TimeRange,
        api_models::mandates::MandateRevokedResponse,
        api_models::mandates::MandateResponse,
        api_models::mandates::MandateCardDetails,
        api_models::ephemeral_key::EphemeralKeyCreateResponse,
        api_models::payments::CustomerDetails,
        api_models::payments::GiftCardData,
        api_models::payments::GiftCardDetails,
        api_models::payouts::PayoutCreateRequest,
        api_models::payments::Address,
        api_models::payouts::Card,
        api_models::payouts::AchBankTransfer,
        api_models::payouts::BacsBankTransfer,
        api_models::payouts::SepaBankTransfer,
        api_models::payouts::PayoutCreateResponse,
        api_models::payouts::PayoutRetrieveBody,
        api_models::payouts::PayoutRetrieveRequest,
        api_models::payouts::PayoutActionRequest,
        api_models::payouts::PayoutRequest,
        api_models::payouts::PayoutMethodData,
        api_models::payouts::Bank,
        api_models::enums::PayoutEntityType,
        api_models::enums::PayoutStatus,
        api_models::enums::PayoutType,
        api_models::payments::FrmMessage,
        api_models::webhooks::OutgoingWebhook,
        api_models::webhooks::OutgoingWebhookContent,
        api_models::enums::EventType,
        crate::types::api::admin::MerchantAccountResponse,
        crate::types::api::admin::MerchantConnectorId,
        crate::types::api::admin::MerchantDetails,
        crate::types::api::admin::WebhookDetails,
        crate::types::api::api_keys::ApiKeyExpiration,
        crate::types::api::api_keys::CreateApiKeyRequest,
        crate::types::api::api_keys::CreateApiKeyResponse,
        crate::types::api::api_keys::RetrieveApiKeyResponse,
        crate::types::api::api_keys::RevokeApiKeyResponse,
        crate::types::api::api_keys::UpdateApiKeyRequest,
        api_models::payments::RetrievePaymentLinkRequest,
        api_models::payments::PaymentLinkResponse,
        api_models::payments::RetrievePaymentLinkResponse,
        api_models::payments::PaymentLinkInitiateRequest,
        api_models::payments::PaymentLinkObject,
<<<<<<< HEAD
        api_models::routing::RoutingConfigRequest,
        api_models::routing::RoutingDictionaryRecord,
        api_models::routing::RoutingKind,
        api_models::routing::RoutableConnectorChoice,
        api_models::routing::LinkedRoutingConfigRetrieveResponse,
        api_models::routing::RoutingRetrieveResponse,
        api_models::routing::ProfileDefaultRoutingConfig,
        api_models::routing::MerchantRoutingAlgorithm,
        api_models::routing::RoutingAlgorithmKind,
        api_models::routing::RoutingDictionary,
        api_models::routing::RoutableChoiceKind,
        api_models::routing::RoutingAlgorithm,
        api_models::routing::ConnectorVolumeSplit,
        api_models::routing::ConnectorSelection,
        common_enums::enums::RoutableConnectors,
        euclid::frontend::ast::ProgramConnectorSelection,
        euclid::frontend::ast::RuleConnectorSelection,
        euclid::frontend::ast::IfStatement,
        euclid::frontend::ast::Comparison,
        euclid::frontend::ast::ComparisonType,
        euclid::frontend::ast::ValueType,
        euclid::frontend::ast::MetadataValue,
        euclid::frontend::ast::NumberComparison,
=======
>>>>>>> 298e3627
    )),
    modifiers(&SecurityAddon)
)]
pub struct ApiDoc;

struct SecurityAddon;

impl utoipa::Modify for SecurityAddon {
    fn modify(&self, openapi: &mut utoipa::openapi::OpenApi) {
        use utoipa::openapi::security::{ApiKey, ApiKeyValue, SecurityScheme};

        if let Some(components) = openapi.components.as_mut() {
            components.add_security_schemes_from_iter([
                (
                    "api_key",
                    SecurityScheme::ApiKey(ApiKey::Header(ApiKeyValue::with_description(
                        "api-key",
                        "API keys are the most common method of authentication and can be obtained \
                        from the HyperSwitch dashboard."
                    ))),
                ),
                (
                    "admin_api_key",
                    SecurityScheme::ApiKey(ApiKey::Header(ApiKeyValue::with_description(
                        "api-key",
                        "Admin API keys allow you to perform some privileged actions such as \
                        creating a merchant account and Merchant Connector account."
                    ))),
                ),
                (
                    "publishable_key",
                    SecurityScheme::ApiKey(ApiKey::Header(ApiKeyValue::with_description(
                        "api-key",
                        "Publishable keys are a type of keys that can be public and have limited \
                        scope of usage."
                    ))),
                ),
                (
                    "ephemeral_key",
                    SecurityScheme::ApiKey(ApiKey::Header(ApiKeyValue::with_description(
                        "api-key",
                        "Ephemeral keys provide temporary access to singular data, such as access \
                        to a single customer object for a short period of time."
                    ))),
                ),
            ]);
        }
    }
}

pub mod examples {
    /// Creating the payment with minimal fields
    pub const PAYMENTS_CREATE_MINIMUM_FIELDS: &str = r#"{
        "amount": 6540,
        "currency": "USD",
    }"#;

    /// Creating a manual capture payment
    pub const PAYMENTS_CREATE_WITH_MANUAL_CAPTURE: &str = r#"{
        "amount": 6540,
        "currency": "USD",
        "capture_method":"manual"
    }"#;

    /// Creating a payment with billing and shipping address
    pub const PAYMENTS_CREATE_WITH_ADDRESS: &str = r#"{
        "amount": 6540,
        "currency": "USD",
        "customer": {
            "id" : "cus_abcdefgh"
        },
        "billing": {
            "address": {
                "line1": "1467",
                "line2": "Harrison Street",
                "line3": "Harrison Street",
                "city": "San Fransico",
                "state": "California",
                "zip": "94122",
                "country": "US",
                "first_name": "joseph",
                "last_name": "Doe"
            },
            "phone": {
                "number": "8056594427",
                "country_code": "+91"
            }
        }
    }"#;

    /// Creating a payment with customer details
    pub const PAYMENTS_CREATE_WITH_CUSTOMER_DATA: &str = r#"{
        "amount": 6540,
        "currency": "USD",
        "customer": {
            "id":"cus_abcdefgh",
            "name":"John Dough",
            "phone":"9999999999",
            "email":"john@example.com"
        }
    }"#;

    /// 3DS force payment
    pub const PAYMENTS_CREATE_WITH_FORCED_3DS: &str = r#"{
        "amount": 6540,
        "currency": "USD",
        "authentication_type" : "three_ds"
    }"#;

    /// A payment with other fields
    pub const PAYMENTS_CREATE: &str = r#"{
        "amount": 6540,
        "currency": "USD",
        "payment_id": "abcdefghijklmnopqrstuvwxyz",
        "customer": {
            "id":"cus_abcdefgh",
            "name":"John Dough",
            "phone":"9999999999",
            "email":"john@example.com"
        },
        "description": "Its my first payment request",
        "statement_descriptor_name": "joseph",
        "statement_descriptor_suffix": "JS",
        "metadata": {
            "udf1": "some-value",
            "udf2": "some-value"
        }
    }"#;

    /// Creating the payment with order details
    pub const PAYMENTS_CREATE_WITH_ORDER_DETAILS: &str = r#"{
        "amount": 6540,
        "currency": "USD",
        "order_details": [
            {
                "product_name": "Apple iPhone 15",
                "quantity": 1,
                "amount" : 6540
            }
        ]
    }"#;

    /// Creating the payment with connector metadata for noon
    pub const PAYMENTS_CREATE_WITH_NOON_ORDER_CATETORY: &str = r#"{
        "amount": 6540,
        "currency": "USD",
        "connector_metadata": {
            "noon": {
                "order_category":"shoes"
            }
        }
    }"#;
}<|MERGE_RESOLUTION|>--- conflicted
+++ resolved
@@ -378,7 +378,6 @@
         api_models::payments::RetrievePaymentLinkResponse,
         api_models::payments::PaymentLinkInitiateRequest,
         api_models::payments::PaymentLinkObject,
-<<<<<<< HEAD
         api_models::routing::RoutingConfigRequest,
         api_models::routing::RoutingDictionaryRecord,
         api_models::routing::RoutingKind,
@@ -402,8 +401,6 @@
         euclid::frontend::ast::ValueType,
         euclid::frontend::ast::MetadataValue,
         euclid::frontend::ast::NumberComparison,
-=======
->>>>>>> 298e3627
     )),
     modifiers(&SecurityAddon)
 )]
