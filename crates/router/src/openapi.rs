#[derive(utoipa::OpenApi)]
#[openapi(
    info(
        title = "Hyperswitch - API Documentation",
        contact(
            name = "Hyperswitch Support",
            url = "https://hyperswitch.io",
            email = "hyperswitch@juspay.in"
        ),
        // terms_of_service = "https://www.juspay.io/terms",
        description = r#"
## Get started

Hyperswitch provides a collection of APIs that enable you to process and manage payments.
Our APIs accept and return JSON in the HTTP body, and return standard HTTP response codes.

You can consume the APIs directly using your favorite HTTP/REST library.

We have a testing environment referred to "sandbox", which you can setup to test API calls without
affecting production data. Currently, our sandbox environment is live while our production environment is under development and will be available soon. You can sign up on our Dashboard to get API keys to access Hyperswitch API.

### Environment

Use the following base URLs when making requests to the APIs:

<<<<<<< HEAD
| Environment   |  Base URL                                            |
|---------------|------------------------------------------------------|
| Sandbox       | <https://sandbox.hyperswitch.io>                     |
| Production    | <https://router.juspay.io>                           |
=======
| Environment   |  Base URL                          |
|---------------|------------------------------------|
| Sandbox       | <https://sandbox.hyperswitch.io>   |
| Production    | Coming Soon!                       |
>>>>>>> 3dfd548c

## Authentication

When you sign up on our [dashboard](https://app.hyperswitch.io) and create a merchant
account, you are given a secret key (also referred as api-key) and a publishable key.
You may authenticate all API requests with Hyperswitch server by providing the appropriate key in the
request Authorization header.

| Key           |  Description                                                                                  |
|---------------|-----------------------------------------------------------------------------------------------|
| Sandbox       | Private key. Used to authenticate all API requests from your merchant server                  |
| Production    | Unique identifier for your account. Used to authenticate API requests from your app’s client  |

Never share your secret api keys. Keep them guarded and secure.
"#,
    ),
    servers(
        (url = "https://sandbox.hyperswitch.io", description = "Sandbox Environment")
    ),
    tags(
        (name = "Merchant Account"),// , description = "Create and manage merchant accounts"),
        (name = "Merchant Connector Account"),// , description = "Create and manage merchant connector accounts"),
        (name = "Payments"),// , description = "Create and manage one-time payments, recurring payments and mandates"),
        (name = "Refunds"),// , description = "Create and manage refunds for successful payments"),
        (name = "Mandates"),// , description = "Manage mandates"),
        (name = "Customers"),// , description = "Create and manage customers"),
        (name = "Payment Methods")// , description = "Create and manage payment methods of customers")
    ),
    paths(
        crate::routes::refunds::refunds_create,
        crate::routes::refunds::refunds_retrieve,
        crate::routes::refunds::refunds_update,
        crate::routes::refunds::refunds_list,
        crate::routes::refunds::refunds_create,
        crate::routes::admin::merchant_account_create,
        crate::routes::admin::retrieve_merchant_account,
        crate::routes::admin::update_merchant_account,
        crate::routes::admin::delete_merchant_account,
        crate::routes::admin::payment_connector_create,
        crate::routes::admin::payment_connector_retrieve,
        crate::routes::admin::payment_connector_list,
        crate::routes::admin::payment_connector_update,
        crate::routes::admin::payment_connector_delete,
        crate::routes::mandates::get_mandate,
        crate::routes::mandates::revoke_mandate,
        crate::routes::payments::payments_create,
       // crate::routes::payments::payments_start,
        crate::routes::payments::payments_retrieve,
        crate::routes::payments::payments_update,
        crate::routes::payments::payments_confirm,
        crate::routes::payments::payments_capture,
        crate::routes::payments::payments_connector_session,
       // crate::routes::payments::payments_redirect_response,
        crate::routes::payments::payments_cancel,
        crate::routes::payments::payments_list,
        crate::routes::payment_methods::create_payment_method_api,
        crate::routes::payment_methods::list_payment_method_api,
        crate::routes::payment_methods::list_customer_payment_method_api,
        crate::routes::payment_methods::payment_method_retrieve_api,
        crate::routes::payment_methods::payment_method_update_api,
        crate::routes::payment_methods::payment_method_delete_api,
        crate::routes::customers::customers_create,
        crate::routes::customers::customers_retrieve,
        crate::routes::customers::customers_update,
        crate::routes::customers::customers_delete,
    ),
    components(schemas(
        crate::types::api::refunds::RefundRequest,
        crate::types::api::refunds::RefundType,
        crate::types::api::refunds::RefundResponse,
        crate::types::api::refunds::RefundStatus,
        crate::types::api::refunds::RefundUpdateRequest,
        crate::types::api::admin::CreateMerchantAccount,
        crate::types::api::admin::DeleteMerchantAccountResponse,
        crate::types::api::admin::DeleteMcaResponse,
        crate::types::api::customers::CustomerRequest,
        crate::types::api::customers::CustomerDeleteResponse,
        crate::types::api::payment_methods::CreatePaymentMethod,
        crate::types::api::payment_methods::PaymentMethodResponse,
        crate::types::api::payment_methods::ListPaymentMethod,
        crate::types::api::payment_methods::CustomerPaymentMethod,
        crate::types::api::payment_methods::ListPaymentMethodResponse,
        crate::types::api::payment_methods::ListCustomerPaymentMethodsResponse,
        crate::types::api::payment_methods::DeletePaymentMethodResponse,
        crate::types::api::payment_methods::UpdatePaymentMethod,
        crate::types::api::payment_methods::CardDetailFromLocker,
        crate::types::api::payment_methods::CardDetail,
        api_models::customers::CustomerResponse,
        api_models::enums::RoutingAlgorithm,
        api_models::enums::PaymentMethodType,
        api_models::enums::PaymentMethodSubType,
        api_models::enums::ConnectorType,
        api_models::enums::Currency,
        api_models::enums::IntentStatus,
        api_models::enums::CaptureMethod,
        api_models::enums::FutureUsage,
        api_models::enums::AuthenticationType,
        api_models::enums::WalletIssuer,
        api_models::enums::Connector,
        api_models::enums::PaymentMethodType,
        api_models::enums::SupportedWallets,
        api_models::enums::PaymentMethodIssuerCode,
        api_models::enums::MandateStatus,
        api_models::admin::PaymentConnectorCreate,
        api_models::admin::PaymentMethods,
        api_models::payments::AddressDetails,
        api_models::payments::Address,
        api_models::payments::OrderDetails,
        api_models::payments::NextActionType,
        api_models::payments::Metadata,
        api_models::payments::WalletData,
        api_models::payments::KlarnaIssuer,
        api_models::payments::AffirmIssuer,
        api_models::payments::AfterpayClearpayIssuer,
        api_models::payments::NextAction,
        api_models::payments::PayLaterData,
        api_models::payments::MandateData,
        api_models::payments::PhoneDetails,
        api_models::payments::PaymentMethod,
        api_models::payments::MandateType,
        api_models::payments::AcceptanceType,
        api_models::payments::MandateAmountData,
        api_models::payments::OnlineMandate,
        api_models::payments::Card,
        api_models::payments::CustomerAcceptance,
        api_models::payments::PaymentsRequest,
        api_models::payments::PaymentsResponse,
        api_models::payment_methods::PaymentExperience,
        api_models::payments::PaymentsStartRequest,
        api_models::payments::PaymentRetrieveBody,
        api_models::payments::PaymentsRetrieveRequest,
        api_models::payments::PaymentIdType,
        api_models::payments::PaymentsCaptureRequest,
        api_models::payments::PaymentsSessionRequest,
        api_models::payments::PaymentsSessionResponse,
        api_models::payments::SessionToken,
        api_models::payments::GpayMerchantInfo,
        api_models::payments::GpayAllowedPaymentMethods,
        api_models::payments::GpayAllowedMethodsParameters,
        api_models::payments::GpayTokenizationSpecification,
        api_models::payments::GpayTokenParameters,
        api_models::payments::GpayTransactionInfo,
        api_models::payments::PaymentsCancelRequest,
        api_models::payments::PaymentListConstraints,
        api_models::payments::PaymentListResponse,
        api_models::refunds::RefundListRequest,
        api_models::refunds::RefundListResponse,
        api_models::mandates::MandateRevokedResponse,
        api_models::mandates::MandateResponse,
        api_models::mandates::MandateCardDetails,
        crate::types::api::admin::MerchantAccountResponse,
        crate::types::api::admin::MerchantConnectorId,
        crate::types::api::admin::MerchantDetails,
        crate::types::api::admin::WebhookDetails,
    ))
)]
pub struct ApiDoc;<|MERGE_RESOLUTION|>--- conflicted
+++ resolved
@@ -23,17 +23,10 @@
 
 Use the following base URLs when making requests to the APIs:
 
-<<<<<<< HEAD
-| Environment   |  Base URL                                            |
-|---------------|------------------------------------------------------|
-| Sandbox       | <https://sandbox.hyperswitch.io>                     |
-| Production    | <https://router.juspay.io>                           |
-=======
 | Environment   |  Base URL                          |
 |---------------|------------------------------------|
 | Sandbox       | <https://sandbox.hyperswitch.io>   |
 | Production    | Coming Soon!                       |
->>>>>>> 3dfd548c
 
 ## Authentication
 
