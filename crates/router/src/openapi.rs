--- conflicted
+++ resolved
@@ -169,11 +169,8 @@
         api_models::payments::WeChatPayRedirection,
         api_models::payments::BankDebitBilling,
         api_models::payments::CryptoData,
-<<<<<<< HEAD
+        api_models::payments::RewardData,
         api_models::payments::UpiData,
-=======
-        api_models::payments::RewardData,
->>>>>>> 7bb0aa5c
         api_models::payments::Address,
         api_models::payments::BankRedirectData,
         api_models::payments::BankRedirectBilling,
