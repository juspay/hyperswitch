[package]
name = "router"
description = "Modern, fast and open payment router"
version = "0.2.0"
edition.workspace = true
default-run = "router"
rust-version.workspace = true
readme = "README.md"
license.workspace = true

[features]
default = ["common_default", "v1"]
common_default = ["kv_store", "stripe", "oltp", "olap", "accounts_cache", "dummy_connector", "payouts", "payout_retry", "retry", "frm", "tls", "partial-auth", "km_forward_x_request_id"]
olap = ["hyperswitch_domain_models/olap", "storage_impl/olap", "scheduler/olap", "api_models/olap", "dep:analytics"]
tls = ["actix-web/rustls-0_22"]
email = ["external_services/email", "scheduler/email", "olap"]
# keymanager_create, keymanager_mtls, encryption_service should not be removed or added to default feature. Once this features were enabled it can't be disabled as these are breaking changes.
keymanager_create = []
keymanager_mtls = ["reqwest/rustls-tls", "common_utils/keymanager_mtls"]
encryption_service = ["keymanager_create", "hyperswitch_domain_models/encryption_service", "common_utils/encryption_service"]
km_forward_x_request_id = ["common_utils/km_forward_x_request_id"]
frm = ["api_models/frm", "hyperswitch_domain_models/frm", "hyperswitch_connectors/frm", "hyperswitch_interfaces/frm"]
stripe = []
release = ["stripe", "email", "accounts_cache", "kv_store", "vergen", "recon", "external_services/aws_kms", "external_services/aws_s3", "keymanager_mtls", "keymanager_create", "encryption_service", "dynamic_routing"]
oltp = ["storage_impl/oltp"]
kv_store = ["scheduler/kv_store"]
accounts_cache = []
vergen = ["router_env/vergen"]
dummy_connector = ["api_models/dummy_connector", "euclid/dummy_connector", "hyperswitch_interfaces/dummy_connector", "kgraph_utils/dummy_connector"]
external_access_dc = ["dummy_connector"]
detailed_errors = ["api_models/detailed_errors", "error-stack/serde"]
payouts = ["api_models/payouts", "common_enums/payouts", "hyperswitch_connectors/payouts", "hyperswitch_domain_models/payouts", "storage_impl/payouts"]
payout_retry = ["payouts"]
recon = ["email", "api_models/recon"]
retry = []
v2 = ["customer_v2", "payment_methods_v2", "common_default", "api_models/v2", "diesel_models/v2", "hyperswitch_domain_models/v2", "storage_impl/v2", "kgraph_utils/v2", "common_utils/v2"]
v1 = ["common_default", "api_models/v1", "diesel_models/v1", "hyperswitch_domain_models/v1", "storage_impl/v1", "hyperswitch_interfaces/v1", "kgraph_utils/v1", "common_utils/v1"]
customer_v2 = ["api_models/customer_v2", "diesel_models/customer_v2", "hyperswitch_domain_models/customer_v2", "storage_impl/customer_v2"]
payment_methods_v2 = ["api_models/payment_methods_v2", "diesel_models/payment_methods_v2", "hyperswitch_domain_models/payment_methods_v2", "storage_impl/payment_methods_v2", "common_utils/payment_methods_v2"]
dynamic_routing = ["external_services/dynamic_routing", "storage_impl/dynamic_routing", "api_models/dynamic_routing"]

# Partial Auth
# The feature reduces the overhead of the router authenticating the merchant for every request, and trusts on `x-merchant-id` header to be present in the request.
# This is named as partial-auth because the router will still try to authenticate if the `x-merchant-id` header is not present.
partial-auth = []

[dependencies]
actix-cors = "0.6.5"
actix-http = "3.6.0"
actix-multipart = "0.6.1"
actix-rt = "2.9.0"
actix-web = "4.5.1"
argon2 = { version = "0.5.3", features = ["std"] }
async-bb8-diesel = { git = "https://github.com/jarnura/async-bb8-diesel", rev = "53b4ab901aab7635c8215fd1c2d542c8db443094" }
async-trait = "0.1.79"
base64 = "0.22.0"
bb8 = "0.8"
blake3 = "1.5.1"
bytes = "1.6.0"
clap = { version = "4.4.18", default-features = false, features = ["std", "derive", "help", "usage"] }
config = { version = "0.14.0", features = ["toml"] }
cookie = "0.18.1"
csv = "1.3.0"
diesel = { version = "2.2.3", features = ["postgres"] }
digest = "0.10.7"
dyn-clone = "1.0.17"
encoding_rs = "0.8.33"
error-stack = "0.4.1"
futures = "0.3.30"
hex = "0.4.3"
<<<<<<< HEAD
rust_hkdf = { package = "hkdf", version = "0.12.4" }
=======
hkdf = "0.12.4"
>>>>>>> 3da637e6
http = "0.2.12"
hyper = "0.14.28"
infer = "0.15.0"
iso_currency = "0.4.4"
isocountry = "0.3.2"
josekit = "0.8.6"
jsonwebtoken = "9.2.0"
maud = { version = "0.26.0", features = ["actix-web"] }
mimalloc = { version = "0.1", optional = true }
mime = "0.3.17"
nanoid = "0.4.0"
num_cpus = "1.16.0"
num-traits = "0.2.19"
once_cell = "1.19.0"
openidconnect = "3.5.0"                                                                                                      # TODO: remove reqwest
openssl = "0.10.70"
quick-xml = { version = "0.31.0", features = ["serialize"] }
rand = "0.8.5"
rand_chacha = "0.3.1"
rdkafka = "0.36.2"
regex = "1.10.4"
reqwest = { version = "0.11.27", features = ["json", "rustls-tls", "gzip", "multipart"] }
ring = "0.17.8"
rust_decimal = { version = "1.35.0", features = ["serde-with-float", "serde-with-str"] }
rust-i18n = { git = "https://github.com/kashif-m/rust-i18n", rev = "f2d8096aaaff7a87a847c35a5394c269f75e077a" }
rustc-hash = "1.1.0"
rustls = "0.22"
rustls-pemfile = "2"
serde = { version = "1.0.197", features = ["derive"] }
serde_json = "1.0.115"
serde_path_to_error = "0.1.16"
serde_qs = "0.12.0"
serde_repr = "0.1.19"
serde_urlencoded = "0.7.1"
serde_with = "3.7.0"
sha1 = { version = "0.10.6" }
sha2 = "0.10.8"
strum = { version = "0.26", features = ["derive"] }
tera = "1.19.1"
thiserror = "1.0.58"
time = { version = "0.3.35", features = ["serde", "serde-well-known", "std", "parsing", "serde-human-readable"] }
tokio = { version = "1.37.0", features = ["macros", "rt-multi-thread"] }
totp-rs = { version = "5.5.1", features = ["gen_secret", "otpauth"] }
tracing-futures = { version = "0.2.5", features = ["tokio"] }
unicode-segmentation = "1.11.0"
unidecode = "0.3.0"
url = { version = "2.5.0", features = ["serde"] }
urlencoding = "2.1.3"
utoipa = { version = "4.2.0", features = ["preserve_order", "preserve_path_order", "time"] }
uuid = { version = "1.8.0", features = ["v4"] }
validator = "0.17.0"
x509-parser = "0.16.0"

# First party crates

analytics = { version = "0.1.0", path = "../analytics", optional = true, default-features = false }
api_models = { version = "0.1.0", path = "../api_models", features = ["errors", "control_center_theme"] }
cards = { version = "0.1.0", path = "../cards" }
common_enums = { version = "0.1.0", path = "../common_enums" }
common_utils = { version = "0.1.0", path = "../common_utils", features = ["signals", "async_ext", "logs", "metrics", "keymanager", "encryption_service"] }
common_types = { version = "0.1.0", path = "../common_types" }
currency_conversion = { version = "0.1.0", path = "../currency_conversion" }
diesel_models = { version = "0.1.0", path = "../diesel_models", features = ["kv_store"], default-features = false }
euclid = { version = "0.1.0", path = "../euclid", features = ["valued_jit"] }
events = { version = "0.1.0", path = "../events" }
external_services = { version = "0.1.0", path = "../external_services" }
hyperswitch_connectors = { version = "0.1.0", path = "../hyperswitch_connectors", default-features = false }
hyperswitch_constraint_graph = { version = "0.1.0", path = "../hyperswitch_constraint_graph" }
hyperswitch_domain_models = { version = "0.1.0", path = "../hyperswitch_domain_models", default-features = false }
hyperswitch_interfaces = { version = "0.1.0", path = "../hyperswitch_interfaces", default-features = false }
kgraph_utils = { version = "0.1.0", path = "../kgraph_utils" }
masking = { version = "0.1.0", path = "../masking" }
pm_auth = { version = "0.1.0", path = "../pm_auth", package = "pm_auth" }
redis_interface = { version = "0.1.0", path = "../redis_interface" }
router_derive = { version = "0.1.0", path = "../router_derive" }
router_env = { version = "0.1.0", path = "../router_env", features = ["log_extra_implicit_fields", "log_custom_entries_to_extra"] }
scheduler = { version = "0.1.0", path = "../scheduler", default-features = false }
storage_impl = { version = "0.1.0", path = "../storage_impl", default-features = false }

[build-dependencies]
router_env = { version = "0.1.0", path = "../router_env", default-features = false }

[dev-dependencies]
actix-http = "3.6.0"
awc = { version = "3.4.0", features = ["rustls"] }
derive_deref = "1.1.1"
rand = "0.8.5"
serial_test = "3.0.0"
time = { version = "0.3.35", features = ["macros"] }
tokio = "1.37.0"
wiremock = "0.6.0"

# First party dev-dependencies
test_utils = { version = "0.1.0", path = "../test_utils" }

[[bin]]
name = "router"
path = "src/bin/router.rs"

[[bin]]
name = "scheduler"
path = "src/bin/scheduler.rs"

[lints]
workspace = true<|MERGE_RESOLUTION|>--- conflicted
+++ resolved
@@ -68,11 +68,7 @@
 error-stack = "0.4.1"
 futures = "0.3.30"
 hex = "0.4.3"
-<<<<<<< HEAD
-rust_hkdf = { package = "hkdf", version = "0.12.4" }
-=======
 hkdf = "0.12.4"
->>>>>>> 3da637e6
 http = "0.2.12"
 hyper = "0.14.28"
 infer = "0.15.0"
