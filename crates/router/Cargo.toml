--- conflicted
+++ resolved
@@ -94,13 +94,9 @@
 router_derive = { version = "0.1.0", path = "../router_derive" }
 router_env = { version = "0.1.0", path = "../router_env", features = ["log_extra_implicit_fields", "log_custom_entries_to_extra"] }
 diesel_models = { version = "0.1.0", path = "../diesel_models", features = ["kv_store"] }
-<<<<<<< HEAD
 scheduler = { version = "0.1.0", path = "../scheduler", features = ["kv_store"] }
-storage_impl = { version = "0.1.0", path = "../storage_impl"}
-=======
 data_models = { version = "0.1.0", path = "../data_models", default-features = false }
 storage_impl = { version = "0.1.0", path = "../storage_impl", default-features = false }
->>>>>>> abc736bb
 
 [target.'cfg(not(target_os = "windows"))'.dependencies]
 signal-hook-tokio = { version = "0.3.1", features = ["futures-v0_3"] }
