--- conflicted
+++ resolved
@@ -125,12 +125,9 @@
 euclid = { version = "0.1.0", path = "../euclid", features = ["valued_jit"] }
 events = { version = "0.1.0", path = "../events" }
 external_services = { version = "0.1.0", path = "../external_services" }
-<<<<<<< HEAD
 hyperswitch_connectors = { version = "0.1.0", path = "../hyperswitch_connectors" }
-=======
 hyperswitch_constraint_graph = { version = "0.1.0", path = "../hyperswitch_constraint_graph" }
 hyperswitch_domain_models = { version = "0.1.0", path = "../hyperswitch_domain_models", default-features = false }
->>>>>>> 83849a5f
 hyperswitch_interfaces = { version = "0.1.0", path = "../hyperswitch_interfaces" }
 kgraph_utils = { version = "0.1.0", path = "../kgraph_utils" }
 masking = { version = "0.1.0", path = "../masking" }
