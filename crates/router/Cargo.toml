[package]
name = "router"
description = "Modern, fast and open payment router"
version = "0.2.0"
edition = "2021"
default-run = "router"
rust-version = "1.65"
readme = "README.md"
license = "Apache-2.0"
build = "src/build.rs"

[features]
default = ["kv_store", "stripe", "oltp", "olap", "accounts_cache", "dummy_connector"]
s3 = ["dep:aws-sdk-s3","dep:aws-config"]
kms = ["external_services/kms","dep:aws-config"]
email = ["external_services/email","dep:aws-config"]
basilisk = ["kms"]
stripe = ["dep:serde_qs"]
<<<<<<< HEAD
sandbox = ["kms", "stripe", "basilisk", "s3"]
production = ["kms", "stripe", "basilisk", "s3","pii-encryption-script"]
=======
sandbox = ["kms", "stripe", "basilisk", "s3", "email"]
production = ["kms", "stripe", "basilisk", "s3", "email"]
>>>>>>> 6ba580ff
olap = []
oltp = []
kv_store = []
accounts_cache = []
openapi = ["olap", "oltp"]
vergen = ["router_env/vergen"]
multiple_mca = ["api_models/multiple_mca"]
<<<<<<< HEAD
pii-encryption-script = []
dummy_connector = []
=======
dummy_connector = ["api_models/dummy_connector"]
external_access_dc = ["dummy_connector"]
detailed_errors = ["api_models/detailed_errors", "error-stack/serde"]
>>>>>>> 6ba580ff


[dependencies]
actix = "0.13.0"
actix-cors = "0.6.4"
actix-rt = "2.8.0"
actix-web = "4.3.1"
async-bb8-diesel = { git = "https://github.com/juspay/async-bb8-diesel", rev = "9a71d142726dbc33f41c1fd935ddaa79841c7be5" }
async-trait = "0.1.68"
base64 = "0.21.0"
bb8 = "0.8"
blake3 = "1.3.3"
bytes = "1.4.0"
clap = { version = "4.2.2", default-features = false, features = ["std", "derive", "help", "usage"] }
config = { version = "0.13.3", features = ["toml"] }
crc32fast = "1.3.2"
diesel = { version = "2.0.3", features = ["postgres"] }
dyn-clone = "1.0.11"
encoding_rs = "0.8.32"
error-stack = "0.3.1"
frunk = "0.4.1"
frunk_core = "0.4.1"
futures = "0.3.28"
hex = "0.4.3"
http = "0.2.9"
josekit = "0.8.2"
jsonwebtoken = "8.3.0"
literally = "0.1.3"
maud = { version = "0.25", features = ["actix-web"] }
mimalloc = { version = "0.1", optional = true }
mime = "0.3.17"
moka = { version = "0.10", features = ["future"] }
nanoid = "0.4.0"
num_cpus = "1.15.0"
once_cell = "1.17.1"
rand = "0.8.5"
regex = "1.7.3"
reqwest = { version = "0.11.16", features = ["json", "native-tls", "gzip", "multipart"] }
ring = "0.16.20"
serde = { version = "1.0.160", features = ["derive"] }
serde_json = "1.0.96"
serde_path_to_error = "0.1.11"
serde_qs = { version = "0.12.0", optional = true }
serde_urlencoded = "0.7.1"
serde_with = "2.3.2"
signal-hook = "0.3.15"
strum = { version = "0.24.1", features = ["derive"] }
thiserror = "1.0.40"
time = { version = "0.3.20", features = ["serde", "serde-well-known", "std"] }
tokio = { version = "1.27.0", features = ["macros", "rt-multi-thread"] }
url = { version = "2.3.1", features = ["serde"] }
utoipa = { version = "3.3.0", features = ["preserve_order", "time"] }
utoipa-swagger-ui = { version = "3.1.3", features = ["actix-web"] }
uuid = { version = "1.3.1", features = ["serde", "v4"] }

# First party crates
api_models = { version = "0.1.0", path = "../api_models", features = ["errors"] }
common_utils = { version = "0.1.0", path = "../common_utils", features = ["signals", "async_ext"] }
cards = { version = "0.1.0", path = "../cards" }
external_services = { version = "0.1.0", path = "../external_services" }
masking = { version = "0.1.0", path = "../masking" }
redis_interface = { version = "0.1.0", path = "../redis_interface" }
router_derive = { version = "0.1.0", path = "../router_derive" }
router_env = { version = "0.1.0", path = "../router_env", features = ["log_extra_implicit_fields", "log_custom_entries_to_extra"] }
storage_models = { version = "0.1.0", path = "../storage_models", features = ["kv_store"] }
actix-multipart = "0.6.0"
aws-sdk-s3 = { version = "0.25.0", optional = true }
aws-config = {version = "0.55.1", optional = true }
infer = "0.13.0"

[target.'cfg(not(target_os = "windows"))'.dependencies]
signal-hook-tokio = { version = "0.3.1", features = ["futures-v0_3"]}

[build-dependencies]
router_env = { version = "0.1.0", path = "../router_env", default-features = false }

[dev-dependencies]
actix-http = "3.3.1"
awc = { version = "3.1.1", features = ["rustls"] }
derive_deref = "1.1.1"
rand = "0.8.5"
serial_test = "2.0.0"
time = { version = "0.3.20", features = ["macros"] }
tokio = "1.27.0"
toml = "0.7.3"
wiremock = "0.5"
thirtyfour = "0.31.0"

[[bin]]
name = "router"
path = "src/bin/router.rs"

[[bin]]
name = "scheduler"
path = "src/bin/scheduler.rs"<|MERGE_RESOLUTION|>--- conflicted
+++ resolved
@@ -16,13 +16,8 @@
 email = ["external_services/email","dep:aws-config"]
 basilisk = ["kms"]
 stripe = ["dep:serde_qs"]
-<<<<<<< HEAD
-sandbox = ["kms", "stripe", "basilisk", "s3"]
-production = ["kms", "stripe", "basilisk", "s3","pii-encryption-script"]
-=======
-sandbox = ["kms", "stripe", "basilisk", "s3", "email"]
-production = ["kms", "stripe", "basilisk", "s3", "email"]
->>>>>>> 6ba580ff
+sandbox = ["kms", "stripe", "basilisk", "s3","email"]
+production = ["kms", "stripe", "basilisk", "s3","pii-encryption-script","email"]
 olap = []
 oltp = []
 kv_store = []
@@ -30,14 +25,10 @@
 openapi = ["olap", "oltp"]
 vergen = ["router_env/vergen"]
 multiple_mca = ["api_models/multiple_mca"]
-<<<<<<< HEAD
 pii-encryption-script = []
-dummy_connector = []
-=======
 dummy_connector = ["api_models/dummy_connector"]
 external_access_dc = ["dummy_connector"]
 detailed_errors = ["api_models/detailed_errors", "error-stack/serde"]
->>>>>>> 6ba580ff
 
 
 [dependencies]
