--- conflicted
+++ resolved
@@ -66,12 +66,8 @@
 time = { version = "0.3.17", features = ["serde", "serde-well-known", "std"] }
 tokio = { version = "1.24.1", features = ["macros", "rt-multi-thread"] }
 url = { version = "2.3.1", features = ["serde"] }
-<<<<<<< HEAD
-utoipa = { git = "https://github.com/SanchithHegde/utoipa", branch = "retain-property-order", features = ["time"]}
-=======
 # Switch to the crates.io release of `utoipa` when the `preserve_order` feature is available in the release
-utoipa = { git = "https://github.com/juhaku/utoipa", rev = "2a5c09d953f14dc78af655bbcfd016ce9a71baa0", features = ["preserve_order"] }
->>>>>>> 7a8ea2be
+utoipa = { git = "https://github.com/juhaku/utoipa", rev = "2a5c09d953f14dc78af655bbcfd016ce9a71baa0", features = ["preserve_order", "time"] }
 uuid = { version = "1.2.2", features = ["serde", "v4"] }
 
 # First party crates
