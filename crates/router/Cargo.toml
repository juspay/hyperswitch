--- conflicted
+++ resolved
@@ -10,129 +10,35 @@
 
 [features]
 default = ["common_default", "v1"]
-common_default = [
-  "kv_store",
-  "stripe",
-  "oltp",
-  "olap",
-  "accounts_cache",
-  "dummy_connector",
-  "payouts",
-  "payout_retry",
-  "retry",
-  "frm",
-  "tls",
-  "partial-auth",
-  "km_forward_x_request_id",
-  "email",
-  "recon",
-]
-olap = [
-  "hyperswitch_domain_models/olap",
-  "storage_impl/olap",
-  "scheduler/olap",
-  "api_models/olap",
-  "dep:analytics",
-]
+common_default = ["kv_store", "stripe", "oltp", "olap", "accounts_cache", "dummy_connector", "payouts", "payout_retry", "retry", "frm", "tls", "partial-auth", "km_forward_x_request_id"]
+olap = ["hyperswitch_domain_models/olap", "storage_impl/olap", "scheduler/olap", "api_models/olap", "dep:analytics"]
 tls = ["actix-web/rustls-0_22"]
 email = ["external_services/email", "scheduler/email", "olap"]
 # keymanager_create, keymanager_mtls, encryption_service should not be removed or added to default feature. Once this features were enabled it can't be disabled as these are breaking changes.
 keymanager_create = []
 keymanager_mtls = ["reqwest/rustls-tls", "common_utils/keymanager_mtls"]
-encryption_service = [
-  "hyperswitch_domain_models/encryption_service",
-  "common_utils/encryption_service",
-]
+encryption_service = ["hyperswitch_domain_models/encryption_service", "common_utils/encryption_service"]
 km_forward_x_request_id = ["common_utils/km_forward_x_request_id"]
-frm = [
-  "api_models/frm",
-  "hyperswitch_domain_models/frm",
-  "hyperswitch_connectors/frm",
-  "hyperswitch_interfaces/frm",
-]
+frm = ["api_models/frm", "hyperswitch_domain_models/frm", "hyperswitch_connectors/frm", "hyperswitch_interfaces/frm"]
 stripe = []
-release = [
-  "stripe",
-  "email",
-  "accounts_cache",
-  "kv_store",
-  "vergen",
-  "recon",
-  "external_services/aws_kms",
-  "external_services/aws_s3",
-  "keymanager_mtls",
-  "keymanager_create",
-  "encryption_service",
-]
+release = ["stripe", "email", "accounts_cache", "kv_store", "vergen", "recon", "external_services/aws_kms", "external_services/aws_s3", "keymanager_mtls", "keymanager_create", "encryption_service"]
 oltp = ["storage_impl/oltp"]
 kv_store = ["scheduler/kv_store"]
 accounts_cache = []
 vergen = ["router_env/vergen"]
-dummy_connector = [
-  "api_models/dummy_connector",
-  "euclid/dummy_connector",
-  "hyperswitch_interfaces/dummy_connector",
-  "kgraph_utils/dummy_connector",
-]
+dummy_connector = ["api_models/dummy_connector", "euclid/dummy_connector", "hyperswitch_interfaces/dummy_connector", "kgraph_utils/dummy_connector"]
 external_access_dc = ["dummy_connector"]
 detailed_errors = ["api_models/detailed_errors", "error-stack/serde"]
-payouts = [
-  "api_models/payouts",
-  "common_enums/payouts",
-  "hyperswitch_connectors/payouts",
-  "hyperswitch_domain_models/payouts",
-  "storage_impl/payouts",
-]
+payouts = ["api_models/payouts", "common_enums/payouts", "hyperswitch_connectors/payouts", "hyperswitch_domain_models/payouts", "storage_impl/payouts"]
 payout_retry = ["payouts"]
 recon = ["email", "api_models/recon"]
 retry = []
-<<<<<<< HEAD
-v2 = [
-  "customer_v2",
-  "payment_methods_v2",
-  "payment_v2",
-  "common_default",
-  "api_models/v2",
-  "diesel_models/v2",
-  "hyperswitch_domain_models/v2",
-  "storage_impl/v2",
-  "kgraph_utils/v2",
-]
-v1 = [
-  "common_default",
-  "api_models/v1",
-  "diesel_models/v1",
-  "hyperswitch_domain_models/v1",
-  "storage_impl/v1",
-  "hyperswitch_interfaces/v1",
-  "kgraph_utils/v1",
-]
-customer_v2 = [
-  "api_models/customer_v2",
-  "diesel_models/customer_v2",
-  "hyperswitch_domain_models/customer_v2",
-  "storage_impl/customer_v2",
-]
-payment_v2 = [
-  "api_models/payment_v2",
-  "diesel_models/payment_v2",
-  "hyperswitch_domain_models/payment_v2",
-  "storage_impl/payment_v2",
-]
-payment_methods_v2 = [
-  "api_models/payment_methods_v2",
-  "diesel_models/payment_methods_v2",
-  "hyperswitch_domain_models/payment_methods_v2",
-  "storage_impl/payment_methods_v2",
-]
-=======
 v2 = ["customer_v2", "payment_methods_v2", "payment_v2", "common_default", "api_models/v2", "diesel_models/v2", "hyperswitch_domain_models/v2", "storage_impl/v2", "kgraph_utils/v2"]
 v1 = ["common_default", "api_models/v1", "diesel_models/v1", "hyperswitch_domain_models/v1", "storage_impl/v1", "hyperswitch_interfaces/v1", "kgraph_utils/v1"]
 customer_v2 = ["api_models/customer_v2", "diesel_models/customer_v2", "hyperswitch_domain_models/customer_v2", "storage_impl/customer_v2"]
 payment_v2 = ["api_models/payment_v2", "diesel_models/payment_v2", "hyperswitch_domain_models/payment_v2", "storage_impl/payment_v2"]
 payment_methods_v2 = ["api_models/payment_methods_v2", "diesel_models/payment_methods_v2", "hyperswitch_domain_models/payment_methods_v2", "storage_impl/payment_methods_v2", "common_utils/payment_methods_v2"]
 dynamic_routing = ["external_services/dynamic_routing"]
->>>>>>> 82574c0e
 
 # Partial Auth
 # The feature reduces the overhead of the router authenticating the merchant for every request, and trusts on `x-merchant-id` header to be present in the request.
@@ -152,12 +58,7 @@
 bb8 = "0.8"
 blake3 = "1.5.1"
 bytes = "1.6.0"
-clap = { version = "4.4.18", default-features = false, features = [
-  "std",
-  "derive",
-  "help",
-  "usage",
-] }
+clap = { version = "4.4.18", default-features = false, features = ["std", "derive", "help", "usage"] }
 config = { version = "0.14.0", features = ["toml"] }
 cookie = "0.18.1"
 csv = "1.3.0"
@@ -189,18 +90,10 @@
 rand_chacha = "0.3.1"
 rdkafka = "0.36.2"
 regex = "1.10.4"
-reqwest = { version = "0.11.27", features = [
-  "json",
-  "rustls-tls",
-  "gzip",
-  "multipart",
-] }
+reqwest = { version = "0.11.27", features = ["json", "rustls-tls", "gzip", "multipart"] }
 ring = "0.17.8"
 roxmltree = "0.19.0"
-rust_decimal = { version = "1.35.0", features = [
-  "serde-with-float",
-  "serde-with-str",
-] }
+rust_decimal = { version = "1.35.0", features = ["serde-with-float", "serde-with-str"] }
 rust-i18n = { git = "https://github.com/kashif-m/rust-i18n", rev = "f2d8096aaaff7a87a847c35a5394c269f75e077a" }
 rustc-hash = "1.1.0"
 rustls = "0.22"
@@ -216,24 +109,14 @@
 strum = { version = "0.26", features = ["derive"] }
 tera = "1.19.1"
 thiserror = "1.0.58"
-time = { version = "0.3.35", features = [
-  "serde",
-  "serde-well-known",
-  "std",
-  "parsing",
-  "serde-human-readable",
-] }
+time = { version = "0.3.35", features = ["serde", "serde-well-known", "std", "parsing", "serde-human-readable"] }
 tokio = { version = "1.37.0", features = ["macros", "rt-multi-thread"] }
 totp-rs = { version = "5.5.1", features = ["gen_secret", "otpauth"] }
 tracing-futures = { version = "0.2.5", features = ["tokio"] }
 unicode-segmentation = "1.11.0"
 unidecode = "0.3.0"
 url = { version = "2.5.0", features = ["serde"] }
-utoipa = { version = "4.2.0", features = [
-  "preserve_order",
-  "preserve_path_order",
-  "time",
-] }
+utoipa = { version = "4.2.0", features = ["preserve_order", "preserve_path_order", "time"] }
 uuid = { version = "1.8.0", features = ["v4"] }
 validator = "0.17.0"
 x509-parser = "0.16.0"
@@ -241,23 +124,12 @@
 # First party crates
 
 analytics = { version = "0.1.0", path = "../analytics", optional = true, default-features = false }
-api_models = { version = "0.1.0", path = "../api_models", features = [
-  "errors",
-] }
+api_models = { version = "0.1.0", path = "../api_models", features = ["errors"]}
 cards = { version = "0.1.0", path = "../cards" }
 common_enums = { version = "0.1.0", path = "../common_enums" }
-common_utils = { version = "0.1.0", path = "../common_utils", features = [
-  "signals",
-  "async_ext",
-  "logs",
-  "metrics",
-  "keymanager",
-  "encryption_service",
-] }
+common_utils = { version = "0.1.0", path = "../common_utils", features = ["signals", "async_ext", "logs", "metrics", "keymanager", "encryption_service"] }
 currency_conversion = { version = "0.1.0", path = "../currency_conversion" }
-diesel_models = { version = "0.1.0", path = "../diesel_models", features = [
-  "kv_store",
-], default-features = false }
+diesel_models = { version = "0.1.0", path = "../diesel_models", features = ["kv_store"], default-features = false }
 euclid = { version = "0.1.0", path = "../euclid", features = ["valued_jit"] }
 events = { version = "0.1.0", path = "../events" }
 external_services = { version = "0.1.0", path = "../external_services" }
@@ -270,10 +142,7 @@
 pm_auth = { version = "0.1.0", path = "../pm_auth", package = "pm_auth" }
 redis_interface = { version = "0.1.0", path = "../redis_interface" }
 router_derive = { version = "0.1.0", path = "../router_derive" }
-router_env = { version = "0.1.0", path = "../router_env", features = [
-  "log_extra_implicit_fields",
-  "log_custom_entries_to_extra",
-] }
+router_env = { version = "0.1.0", path = "../router_env", features = ["log_extra_implicit_fields", "log_custom_entries_to_extra"] }
 scheduler = { version = "0.1.0", path = "../scheduler", default-features = false }
 storage_impl = { version = "0.1.0", path = "../storage_impl", default-features = false }
 
