[package]
name = "router"
description = "Modern, fast and open payment router"
version = "0.2.0"
edition.workspace = true
default-run = "router"
rust-version.workspace = true
readme = "README.md"
license.workspace = true

[features]
default = ["kv_store", "stripe", "oltp", "olap", "backwards_compatibility", "accounts_cache", "dummy_connector", "payouts", "profile_specific_fallback_routing"]
s3 = ["dep:aws-sdk-s3", "dep:aws-config"]
kms = ["external_services/kms", "dep:aws-config"]
email = ["external_services/email", "dep:aws-config"]
basilisk = ["kms"]
stripe = ["dep:serde_qs"]
release = ["kms", "stripe", "basilisk", "s3", "email", "business_profile_routing", "accounts_cache", "kv_store", "profile_specific_fallback_routing"]
olap = ["data_models/olap", "storage_impl/olap", "scheduler/olap"]
oltp = ["data_models/oltp", "storage_impl/oltp"]
kv_store = ["scheduler/kv_store"]
accounts_cache = []
openapi = ["olap", "oltp", "payouts"]
vergen = ["router_env/vergen"]
backwards_compatibility = ["api_models/backwards_compatibility", "euclid/backwards_compatibility", "kgraph_utils/backwards_compatibility"]
business_profile_routing=["api_models/business_profile_routing"]
profile_specific_fallback_routing = []
dummy_connector = ["api_models/dummy_connector", "euclid/dummy_connector", "kgraph_utils/dummy_connector"]
connector_choice_mca_id = ["api_models/connector_choice_mca_id", "euclid/connector_choice_mca_id", "kgraph_utils/connector_choice_mca_id"]
external_access_dc = ["dummy_connector"]
detailed_errors = ["api_models/detailed_errors", "error-stack/serde"]
payouts = []
api_locking = []


[dependencies]
actix = "0.13.0"
actix-cors = "0.6.4"
actix-multipart = "0.6.0"
actix-rt = "2.8.0"
actix-web = "4.3.1"
<<<<<<< HEAD
async-bb8-diesel = { git = "https://github.com/jarnura/async-bb8-diesel", rev = "53b4ab901aab7635c8215fd1c2d542c8db443094" }
=======
argon2 = { version = "0.5.0", features = ["std"] }
async-bb8-diesel = "0.1.0"
>>>>>>> 8e538dbd
async-trait = "0.1.68"
aws-config = { version = "0.55.3", optional = true }
aws-sdk-s3 = { version = "0.28.0", optional = true }
base64 = "0.21.2"
bb8 = "0.8"
bigdecimal = "0.3.1"
blake3 = "1.3.3"
bytes = "1.4.0"
clap = { version = "4.3.2", default-features = false, features = ["std", "derive", "help", "usage"] }
config = { version = "0.13.3", features = ["toml"] }
diesel = { version = "2.1.0", features = ["postgres"] }
dyn-clone = "1.0.11"
encoding_rs = "0.8.32"
error-stack = "0.3.1"
futures = "0.3.28"
hex = "0.4.3"
http = "0.2.9"
hyper = "0.14.27"
image = "0.23.14"
infer = "0.13.0"
josekit = "0.8.3"
jsonwebtoken = "8.3.0"
literally = "0.1.3"
maud = { version = "0.25", features = ["actix-web"] }
mimalloc = { version = "0.1", optional = true }
mime = "0.3.17"
nanoid = "0.4.0"
num_cpus = "1.15.0"
once_cell = "1.18.0"
qrcode = "0.12.0"
rand = "0.8.5"
rand_chacha = "0.3.1"
regex = "1.8.4"
reqwest = { version = "0.11.18", features = ["json", "native-tls", "gzip", "multipart"] }
ring = "0.16.20"
roxmltree = "0.18.0"
rustc-hash = "1.1.0"
serde = { version = "1.0.163", features = ["derive"] }
serde_json = "1.0.96"
serde_path_to_error = "0.1.11"
serde_qs = { version = "0.12.0", optional = true }
serde_urlencoded = "0.7.1"
serde_with = "3.0.0"
signal-hook = "0.3.15"
strum = { version = "0.24.1", features = ["derive"] }
sqlx = { version = "0.6.3", features = ["postgres", "runtime-actix", "runtime-actix-native-tls", "time", "bigdecimal"] }
thiserror = "1.0.40"
time = { version = "0.3.21", features = ["serde", "serde-well-known", "std"] }
tokio = { version = "1.28.2", features = ["macros", "rt-multi-thread"] }
tera = "1.19.1"
unicode-segmentation = "1.10.1"
url = { version = "2.4.0", features = ["serde"] }
utoipa = { version = "3.3.0", features = ["preserve_order", "time"] }
utoipa-swagger-ui = { version = "3.1.3", features = ["actix-web"] }
uuid = { version = "1.3.3", features = ["serde", "v4"] }
validator = "0.16.0"
openssl = "0.10.55"
x509-parser = "0.15.0"
sha-1 = { version = "0.9"}
digest = "0.9"
tracing-futures = { version = "0.2.5", features = ["tokio"] }

# First party crates
api_models = { version = "0.1.0", path = "../api_models", features = ["errors"] }
cards = { version = "0.1.0", path = "../cards" }
common_utils = { version = "0.1.0", path = "../common_utils", features = ["signals", "async_ext", "logs"] }
common_enums = { version = "0.1.0", path = "../common_enums"}
external_services = { version = "0.1.0", path = "../external_services" }
euclid = { version = "0.1.0", path = "../euclid", features = ["valued_jit"] }
masking = { version = "0.1.0", path = "../masking" }
redis_interface = { version = "0.1.0", path = "../redis_interface" }
router_derive = { version = "0.1.0", path = "../router_derive" }
router_env = { version = "0.1.0", path = "../router_env", features = ["log_extra_implicit_fields", "log_custom_entries_to_extra"] }
diesel_models = { version = "0.1.0", path = "../diesel_models", features = ["kv_store"] }
scheduler = { version = "0.1.0", path = "../scheduler", default-features = false}
data_models = { version = "0.1.0", path = "../data_models", default-features = false }
kgraph_utils = { version = "0.1.0", path = "../kgraph_utils" }
storage_impl = { version = "0.1.0", path = "../storage_impl", default-features = false }

[target.'cfg(not(target_os = "windows"))'.dependencies]
signal-hook-tokio = { version = "0.3.1", features = ["futures-v0_3"] }

[build-dependencies]
router_env = { version = "0.1.0", path = "../router_env", default-features = false }

[dev-dependencies]
actix-http = "3.3.1"
awc = { version = "3.1.1", features = ["rustls"] }
derive_deref = "1.1.1"
rand = "0.8.5"
serial_test = "2.0.0"
thirtyfour = "0.31.0"
time = { version = "0.3.21", features = ["macros"] }
tokio = "1.28.2"
toml = "0.7.4"
wiremock = "0.5"

# First party dev-dependencies
test_utils = { version = "0.1.0", path = "../test_utils" }

[[bin]]
name = "router"
path = "src/bin/router.rs"

[[bin]]
name = "scheduler"
path = "src/bin/scheduler.rs"<|MERGE_RESOLUTION|>--- conflicted
+++ resolved
@@ -39,12 +39,8 @@
 actix-multipart = "0.6.0"
 actix-rt = "2.8.0"
 actix-web = "4.3.1"
-<<<<<<< HEAD
 async-bb8-diesel = { git = "https://github.com/jarnura/async-bb8-diesel", rev = "53b4ab901aab7635c8215fd1c2d542c8db443094" }
-=======
 argon2 = { version = "0.5.0", features = ["std"] }
-async-bb8-diesel = "0.1.0"
->>>>>>> 8e538dbd
 async-trait = "0.1.68"
 aws-config = { version = "0.55.3", optional = true }
 aws-sdk-s3 = { version = "0.28.0", optional = true }
