[package]
name = "router"
description = "Modern, fast and open payment router"
version = "0.2.0"
edition = "2021"
default-run = "router"
rust-version = "1.65"
readme = "README.md"
license = "Apache-2.0"
build = "src/build.rs"

[features]
default = ["kv_store", "stripe"]
kms = ["aws-config", "aws-sdk-kms"]
basilisk = []
stripe = ["dep:serde_qs"]
sandbox = ["kms", "stripe", "basilisk"]
olap = []
production = []
kv_store = []


[dependencies]
actix = "0.13.0"
actix-cors = "0.6.4"
actix-rt = "2.7.0"
actix-web = "4.2.1"
async-bb8-diesel = { git = "https://github.com/juspay/async-bb8-diesel", rev = "9a71d142726dbc33f41c1fd935ddaa79841c7be5" }
async-trait = "0.1.61"
aws-config = { version = "0.52.0", optional = true }
aws-sdk-kms = { version = "0.22.0", optional = true }
base64 = "0.21.0"
bb8 = "0.8"
bytes = "1.3.0"
config = { version = "0.13.3", features = ["toml"] }
crc32fast = "1.3.2"
diesel = { version = "2.0.2", features = ["postgres", "serde_json", "time"] }
dyn-clone = "1.0.10"
encoding_rs = "0.8.31"
error-stack = "0.2.4"
frunk = "0.4.1"
frunk_core = "0.4.1"
futures = "0.3.25"
hex = "0.4.3"
http = "0.2.8"
josekit = "0.8.1"
literally = "0.1.3"
maud = { version = "0.24", features = ["actix-web"] }
mimalloc = { version = "0.1", optional = true }
mime = "0.3.16"
nanoid = "0.4.0"
num_cpus = "1.15.0"
once_cell = "1.17.0"
rand = "0.8.5"
<<<<<<< HEAD
reqwest = { version = "0.11.12", features = ["json", "native-tls", "gzip"] }
=======
reqwest = { version = "0.11.13", features = ["json", "native-tls"] }
>>>>>>> c5cf63b7
ring = "0.16.20"
serde = { version = "1.0.152", features = ["derive"] }
serde_json = "1.0.91"
serde_path_to_error = "0.1.9"
serde_qs = { version = "0.11.0", optional = true }
serde_urlencoded = "0.7.1"
structopt = "0.3.26"
strum = { version = "0.24.1", features = ["derive"] }
thiserror = "1.0.38"
time = { version = "0.3.17", features = ["serde", "serde-well-known", "std"] }
tokio = { version = "1.24.1", features = ["macros", "rt-multi-thread"] }
url = { version = "2.3.1", features = ["serde"] }
utoipa = { git = "https://github.com/SanchithHegde/utoipa", branch = "retain-property-order" }
uuid = { version = "1.2.2", features = ["serde", "v4"] }

# First party crates
api_models = { version = "0.1.0", path = "../api_models" }
common_utils = { version = "0.1.0", path = "../common_utils" }
masking = { version = "0.1.0", path = "../masking" }
redis_interface = { version = "0.1.0", path = "../redis_interface" }
router_derive = { version = "0.1.0", path = "../router_derive" }
router_env = { version = "0.1.0", path = "../router_env", features = ["log_extra_implicit_fields", "log_custom_entries_to_extra"] }
storage_models = { version = "0.1.0", path = "../storage_models", features = ["kv_store"] }

[build-dependencies]
router_env = { version = "0.1.0", path = "../router_env", default-features = false, features = ["vergen"] }

[dev-dependencies]
actix-http = "3.2.2"
awc = { version = "3.0.1", features = ["rustls"] }
derive_deref = "1.1.1"
rand = "0.8.5"
serial_test = "0.10.0"
time = { version = "0.3.17", features = ["macros"] }
tokio = "1.24.1"
toml = "0.5.10"
wiremock = "0.5"

[[bin]]
name = "router"
path = "src/bin/router.rs"

[[bin]]
name = "scheduler"
path = "src/bin/scheduler.rs"<|MERGE_RESOLUTION|>--- conflicted
+++ resolved
@@ -52,11 +52,7 @@
 num_cpus = "1.15.0"
 once_cell = "1.17.0"
 rand = "0.8.5"
-<<<<<<< HEAD
-reqwest = { version = "0.11.12", features = ["json", "native-tls", "gzip"] }
-=======
-reqwest = { version = "0.11.13", features = ["json", "native-tls"] }
->>>>>>> c5cf63b7
+reqwest = { version = "0.11.13", features = ["json", "native-tls", "gzip"] }
 ring = "0.16.20"
 serde = { version = "1.0.152", features = ["derive"] }
 serde_json = "1.0.91"
