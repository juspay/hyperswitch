[package]
name = "router"
description = "Modern, fast and open payment router"
version = "0.2.0"
edition.workspace = true
default-run = "router"
rust-version.workspace = true
readme = "README.md"
license.workspace = true

[features]
default = ["kv_store", "stripe", "oltp", "olap", "backwards_compatibility", "accounts_cache", "dummy_connector", "payouts", "payout_retry", "business_profile_routing", "connector_choice_mca_id", "profile_specific_fallback_routing", "retry", "frm"]
email = ["external_services/email", "scheduler/email", "olap"]
frm = ["api_models/frm"]
stripe = ["dep:serde_qs"]
release = ["stripe", "email", "backwards_compatibility", "business_profile_routing", "accounts_cache", "kv_store", "connector_choice_mca_id", "profile_specific_fallback_routing", "vergen", "recon", "external_services/aws_kms", "external_services/aws_s3"]
olap = ["data_models/olap", "storage_impl/olap", "scheduler/olap", "api_models/olap", "dep:analytics"]
oltp = ["storage_impl/oltp"]
kv_store = ["scheduler/kv_store"]
accounts_cache = []
vergen = ["router_env/vergen"]
backwards_compatibility = ["api_models/backwards_compatibility"]
business_profile_routing = ["api_models/business_profile_routing"]
profile_specific_fallback_routing = []
dummy_connector = ["api_models/dummy_connector", "euclid/dummy_connector", "kgraph_utils/dummy_connector"]
connector_choice_mca_id = ["api_models/connector_choice_mca_id", "euclid/connector_choice_mca_id", "kgraph_utils/connector_choice_mca_id"]
external_access_dc = ["dummy_connector"]
detailed_errors = ["api_models/detailed_errors", "error-stack/serde"]
payouts = ["api_models/payouts", "common_enums/payouts", "data_models/payouts", "storage_impl/payouts"]
payout_retry = ["payouts"]
recon = ["email", "api_models/recon"]
retry = []

[dependencies]
actix-cors = "0.6.5"
actix-multipart = "0.6.1"
actix-rt = "2.9.0"
actix-web = "4.5.1"
async-bb8-diesel = { git = "https://github.com/jarnura/async-bb8-diesel", rev = "53b4ab901aab7635c8215fd1c2d542c8db443094" }
argon2 = { version = "0.5.3", features = ["std"] }
async-trait = "0.1.79"
base64 = "0.22.0"
bb8 = "0.8"
bigdecimal = "0.3.1"
blake3 = "1.5.1"
bytes = "1.6.0"
clap = { version = "4.4.18", default-features = false, features = ["std", "derive", "help", "usage"] }
config = { version = "0.14.0", features = ["toml"] }
cookie = "0.18.1"
diesel = { version = "2.1.5", features = ["postgres"] }
digest = "0.10.7"
dyn-clone = "1.0.17"
encoding_rs = "0.8.33"
error-stack = "0.4.1"
futures = "0.3.30"
hex = "0.4.3"
http = "0.2.12"
hyper = "0.14.28"
image = { version = "0.25.1", default-features = false, features = ["png"] }
infer = "0.15.0"
josekit = "0.8.6"
jsonwebtoken = "9.2.0"
maud = { version = "0.26.0", features = ["actix-web"] }
mimalloc = { version = "0.1", optional = true }
mime = "0.3.17"
nanoid = "0.4.0"
num_cpus = "1.16.0"
once_cell = "1.19.0"
openssl = "0.10.64"
qrcode = "0.14.0"
rand = "0.8.5"
rand_chacha = "0.3.1"
regex = "1.10.4"
reqwest = { version = "0.11.27", features = ["json", "native-tls", "gzip", "multipart"] }
ring = "0.17.8"
roxmltree = "0.19.0"
rust_decimal = { version = "1.35.0", features = ["serde-with-float", "serde-with-str"] }
rustc-hash = "1.1.0"
serde = { version = "1.0.197", features = ["derive"] }
serde_json = "1.0.115"
serde_path_to_error = "0.1.16"
serde_qs = { version = "0.12.0", optional = true }
serde_urlencoded = "0.7.1"
serde_with = "3.7.0"
sha1 = { version = "0.10.6" }
sqlx = { version = "0.7.3", features = ["postgres", "runtime-tokio", "runtime-tokio-native-tls", "time", "bigdecimal"] }
strum = { version = "0.26", features = ["derive"] }
tera = "1.19.1"
thiserror = "1.0.58"
time = { version = "0.3.34", features = ["serde", "serde-well-known", "std"] }
tokio = { version = "1.37.0", features = ["macros", "rt-multi-thread"] }
unicode-segmentation = "1.11.0"
url = { version = "2.5.0", features = ["serde"] }
utoipa = { version = "4.2.0", features = ["preserve_order", "preserve_path_order", "time"] }
uuid = { version = "1.8.0", features = ["v4"] }
validator = "0.17.0"
x509-parser = "0.16.0"
tracing-futures = { version = "0.2.5", features = ["tokio"] }

# First party crates
api_models = { version = "0.1.0", path = "../api_models", features = ["errors"] }
analytics = { version = "0.1.0", path = "../analytics", optional = true }
cards = { version = "0.1.0", path = "../cards" }
common_enums = { version = "0.1.0", path = "../common_enums" }
common_utils = { version = "0.1.0", path = "../common_utils", features = ["signals", "async_ext", "logs"] }
currency_conversion = { version = "0.1.0", path = "../currency_conversion" }
data_models = { version = "0.1.0", path = "../data_models", default-features = false }
diesel_models = { version = "0.1.0", path = "../diesel_models", features = ["kv_store"] }
euclid = { version = "0.1.0", path = "../euclid", features = ["valued_jit"] }
pm_auth = { version = "0.1.0", path = "../pm_auth", package = "pm_auth" }
external_services = { version = "0.1.0", path = "../external_services" }
hyperswitch_interfaces = { version = "0.1.0", path = "../hyperswitch_interfaces" }
kgraph_utils = { version = "0.1.0", path = "../kgraph_utils" }
masking = { version = "0.1.0", path = "../masking" }
redis_interface = { version = "0.1.0", path = "../redis_interface" }
router_derive = { version = "0.1.0", path = "../router_derive" }
router_env = { version = "0.1.0", path = "../router_env", features = ["log_extra_implicit_fields", "log_custom_entries_to_extra"] }
scheduler = { version = "0.1.0", path = "../scheduler", default-features = false }
storage_impl = { version = "0.1.0", path = "../storage_impl", default-features = false }
openapi = { version = "0.1.0", path = "../openapi", optional = true }
erased-serde = "0.4.4"
quick-xml = { version = "0.31.0", features = ["serialize"] }
rdkafka = "0.36.2"
isocountry = "0.3.2"
iso_currency = "0.4.4"
<<<<<<< HEAD
actix-http = "3.3.1"
events = { version = "0.1.0", path = "../events" }
=======
actix-http = "3.6.0"
>>>>>>> 06e30e04

[build-dependencies]
router_env = { version = "0.1.0", path = "../router_env", default-features = false }

[dev-dependencies]
actix-http = "3.6.0"
awc = { version = "3.4.0", features = ["rustls"] }
derive_deref = "1.1.1"
rand = "0.8.5"
serial_test = "3.0.0"
time = { version = "0.3.34", features = ["macros"] }
tokio = "1.37.0"
wiremock = "0.6.0"


# First party dev-dependencies
test_utils = { version = "0.1.0", path = "../test_utils" }

[[bin]]
name = "router"
path = "src/bin/router.rs"

[[bin]]
name = "scheduler"
path = "src/bin/scheduler.rs"<|MERGE_RESOLUTION|>--- conflicted
+++ resolved
@@ -123,12 +123,8 @@
 rdkafka = "0.36.2"
 isocountry = "0.3.2"
 iso_currency = "0.4.4"
-<<<<<<< HEAD
-actix-http = "3.3.1"
+actix-http = "3.6.0"
 events = { version = "0.1.0", path = "../events" }
-=======
-actix-http = "3.6.0"
->>>>>>> 06e30e04
 
 [build-dependencies]
 router_env = { version = "0.1.0", path = "../router_env", default-features = false }
