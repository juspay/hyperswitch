[package]
name = "router"
description = "Modern, fast and open payment router"
version = "0.2.0"
edition = "2021"
default-run = "router"
rust-version = "1.65"
readme = "README.md"
license = "Apache-2.0"
build = "src/build.rs"

[features]
<<<<<<< HEAD
default = ["kv_store", "stripe", "oltp", "olap","accounts_cache", "josekit"]
=======
default = ["kv_store", "stripe", "oltp", "olap", "accounts_cache"]
>>>>>>> e1afeb64
kms = ["aws-config", "aws-sdk-kms"]
basilisk = []
stripe = ["dep:serde_qs"]
sandbox = ["kms", "stripe", "basilisk"]
olap = []
oltp = []
production = []
kv_store = []
accounts_cache = []
openapi = ["olap", "oltp"]


[dependencies]
actix = "0.13.0"
actix-cors = "0.6.4"
actix-rt = "2.8.0"
actix-web = "4.3.0"
async-bb8-diesel = { git = "https://github.com/juspay/async-bb8-diesel", rev = "9a71d142726dbc33f41c1fd935ddaa79841c7be5" }
async-trait = "0.1.63"
aws-config = { version = "0.54.1", optional = true }
aws-sdk-kms = { version = "0.24.0", optional = true }
base64 = "0.21.0"
bb8 = "0.8"
blake3 = "1.3.3"
bytes = "1.3.0"
clap = { version = "4.1.4", default-features = false, features = ["std", "derive", "help", "usage"] }
config = { version = "0.13.3", features = ["toml"] }
crc32fast = "1.3.2"
diesel = { version = "2.0.3", features = ["postgres", "serde_json", "time", "64-column-tables"] }
dyn-clone = "1.0.10"
encoding_rs = "0.8.31"
error-stack = "0.2.4"
frunk = "0.4.1"
frunk_core = "0.4.1"
futures = "0.3.25"
hex = "0.4.3"
http = "0.2.8"
josekit = { version = "0.8.1", optional = true }
jsonwebtoken = "8.2.0"
literally = "0.1.3"
maud = { version = "0.24", features = ["actix-web"] }
mimalloc = { version = "0.1", optional = true }
mime = "0.3.16"
nanoid = "0.4.0"
num_cpus = "1.15.0"
once_cell = "1.17.0"
rand = "0.8.5"
regex = "1.7.1"
reqwest = { version = "0.11.14", features = ["json", "native-tls", "gzip"] }
ring = "0.16.20"
serde = { version = "1.0.152", features = ["derive"] }
serde_json = "1.0.91"
serde_path_to_error = "0.1.9"
serde_qs = { version = "0.11.0", optional = true }
serde_urlencoded = "0.7.1"
serde_with = "2.2.0"
signal-hook-tokio = { version = "0.3.1", features = ["futures-v0_3"] }
signal-hook = "0.3.14"
strum = { version = "0.24.1", features = ["derive"] }
thiserror = "1.0.38"
time = { version = "0.3.17", features = ["serde", "serde-well-known", "std"] }
tokio = { version = "1.25.0", features = ["macros", "rt-multi-thread"] }
url = { version = "2.3.1", features = ["serde"] }
utoipa = { version = "3.0.3", features = ["preserve_order", "time"] }
utoipa-swagger-ui = { version = "3.0.2", features = ["actix-web"] }
uuid = { version = "1.2.2", features = ["serde", "v4"] }

# First party crates
api_models = { version = "0.1.0", path = "../api_models" }
common_utils = { version = "0.1.0", path = "../common_utils" }
masking = { version = "0.1.0", path = "../masking" }
redis_interface = { version = "0.1.0", path = "../redis_interface" }
router_derive = { version = "0.1.0", path = "../router_derive" }
router_env = { version = "0.1.0", path = "../router_env", features = ["log_extra_implicit_fields", "log_custom_entries_to_extra"] }
storage_models = { version = "0.1.0", path = "../storage_models", features = ["kv_store"] }

[build-dependencies]
router_env = { version = "0.1.0", path = "../router_env", default-features = false, features = ["vergen"] }

[dev-dependencies]
actix-http = "3.3.0"
awc = { version = "3.1.0", features = ["rustls"] }
derive_deref = "1.1.1"
rand = "0.8.5"
serial_test = "1.0.0"
time = { version = "0.3.17", features = ["macros"] }
tokio = "1.25.0"
toml = "0.7.0"
wiremock = "0.5"

[[bin]]
name = "router"
path = "src/bin/router.rs"

[[bin]]
name = "scheduler"
path = "src/bin/scheduler.rs"<|MERGE_RESOLUTION|>--- conflicted
+++ resolved
@@ -10,11 +10,7 @@
 build = "src/build.rs"
 
 [features]
-<<<<<<< HEAD
 default = ["kv_store", "stripe", "oltp", "olap","accounts_cache", "josekit"]
-=======
-default = ["kv_store", "stripe", "oltp", "olap", "accounts_cache"]
->>>>>>> e1afeb64
 kms = ["aws-config", "aws-sdk-kms"]
 basilisk = []
 stripe = ["dep:serde_qs"]
