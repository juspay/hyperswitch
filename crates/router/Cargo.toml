[package]
name = "router"
description = "Modern, fast and open payment router"
version = "0.2.0"
edition = "2021"
default-run = "router"
rust-version = "1.65"
readme = "README.md"
license = "Apache-2.0"
build = "src/build.rs"

[features]
default = ["kv_store", "stripe", "oltp", "olap", "accounts_cache"]
kms = ["external_services/kms"]
basilisk = ["kms"]
stripe = ["dep:serde_qs"]
sandbox = ["kms", "stripe", "basilisk"]
production = ["kms", "stripe", "basilisk"]
olap = []
oltp = []
kv_store = []
accounts_cache = []
openapi = ["olap", "oltp"]
vergen = ["router_env/vergen"]
multiple_mca = ["api_models/multiple_mca"]


[dependencies]
actix = "0.13.0"
actix-cors = "0.6.4"
actix-rt = "2.8.0"
actix-web = "4.3.1"
async-bb8-diesel = { git = "https://github.com/juspay/async-bb8-diesel", rev = "9a71d142726dbc33f41c1fd935ddaa79841c7be5" }
<<<<<<< HEAD
async_once = "0.2.6"
async-trait = "0.1.66"
=======
async-trait = "0.1.68"
>>>>>>> 573a4d38
base64 = "0.21.0"
bb8 = "0.8"
blake3 = "1.3.3"
bytes = "1.4.0"
clap = { version = "4.2.2", default-features = false, features = ["std", "derive", "help", "usage"] }
config = { version = "0.13.3", features = ["toml"] }
crc32fast = "1.3.2"
diesel = { version = "2.0.3", features = ["postgres"] }
dyn-clone = "1.0.11"
encoding_rs = "0.8.32"
error-stack = "0.3.1"
frunk = "0.4.1"
frunk_core = "0.4.1"
futures = "0.3.28"
hex = "0.4.3"
http = "0.2.9"
josekit = "0.8.2"
<<<<<<< HEAD
jsonwebtoken = "8.2.0"
lazy_static = "1.4.0"
=======
jsonwebtoken = "8.3.0"
>>>>>>> 573a4d38
literally = "0.1.3"
maud = { version = "0.25", features = ["actix-web"] }
mimalloc = { version = "0.1", optional = true }
mime = "0.3.17"
moka = { version = "0.10", features = ["future"] }
nanoid = "0.4.0"
num_cpus = "1.15.0"
once_cell = "1.17.1"
rand = "0.8.5"
regex = "1.7.3"
reqwest = { version = "0.11.16", features = ["json", "native-tls", "gzip"] }
ring = "0.16.20"
serde = { version = "1.0.160", features = ["derive"] }
serde_json = "1.0.96"
serde_path_to_error = "0.1.11"
serde_qs = { version = "0.12.0", optional = true }
serde_urlencoded = "0.7.1"
serde_with = "2.3.2"
signal-hook-tokio = { version = "0.3.1", features = ["futures-v0_3"] }
signal-hook = "0.3.15"
strum = { version = "0.24.1", features = ["derive"] }
thiserror = "1.0.40"
time = { version = "0.3.20", features = ["serde", "serde-well-known", "std"] }
tokio = { version = "1.27.0", features = ["macros", "rt-multi-thread"] }
url = { version = "2.3.1", features = ["serde"] }
utoipa = { version = "3.3.0", features = ["preserve_order", "time"] }
utoipa-swagger-ui = { version = "3.1.3", features = ["actix-web"] }
uuid = { version = "1.3.1", features = ["serde", "v4"] }

# First party crates
api_models = { version = "0.1.0", path = "../api_models", features = ["errors"] }
common_utils = { version = "0.1.0", path = "../common_utils", features = ["signals", "async_ext"] }
external_services = { version = "0.1.0", path = "../external_services" }
masking = { version = "0.1.0", path = "../masking" }
redis_interface = { version = "0.1.0", path = "../redis_interface" }
router_derive = { version = "0.1.0", path = "../router_derive" }
router_env = { version = "0.1.0", path = "../router_env", features = ["log_extra_implicit_fields", "log_custom_entries_to_extra"] }
storage_models = { version = "0.1.0", path = "../storage_models", features = ["kv_store"] }

[build-dependencies]
router_env = { version = "0.1.0", path = "../router_env", default-features = false }

[dev-dependencies]
actix-http = "3.3.1"
awc = { version = "3.1.1", features = ["rustls"] }
derive_deref = "1.1.1"
rand = "0.8.5"
serial_test = "2.0.0"
time = { version = "0.3.20", features = ["macros"] }
tokio = "1.27.0"
toml = "0.7.3"
wiremock = "0.5"

[[bin]]
name = "router"
path = "src/bin/router.rs"

[[bin]]
name = "scheduler"
path = "src/bin/scheduler.rs"<|MERGE_RESOLUTION|>--- conflicted
+++ resolved
@@ -31,12 +31,8 @@
 actix-rt = "2.8.0"
 actix-web = "4.3.1"
 async-bb8-diesel = { git = "https://github.com/juspay/async-bb8-diesel", rev = "9a71d142726dbc33f41c1fd935ddaa79841c7be5" }
-<<<<<<< HEAD
 async_once = "0.2.6"
-async-trait = "0.1.66"
-=======
 async-trait = "0.1.68"
->>>>>>> 573a4d38
 base64 = "0.21.0"
 bb8 = "0.8"
 blake3 = "1.3.3"
@@ -54,12 +50,8 @@
 hex = "0.4.3"
 http = "0.2.9"
 josekit = "0.8.2"
-<<<<<<< HEAD
-jsonwebtoken = "8.2.0"
+jsonwebtoken = "8.3.0"
 lazy_static = "1.4.0"
-=======
-jsonwebtoken = "8.3.0"
->>>>>>> 573a4d38
 literally = "0.1.3"
 maud = { version = "0.25", features = ["actix-web"] }
 mimalloc = { version = "0.1", optional = true }
