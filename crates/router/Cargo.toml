[package]
name = "router"
description = "Modern, fast and open payment router"
version = "0.2.0"
edition = "2021"
default-run = "router"
rust-version = "1.65"
readme = "README.md"
license = "Apache-2.0"
build = "src/build.rs"

[features]
default = ["kv_store", "stripe", "oltp", "olap","accounts_cache"]
kms = ["aws-config", "aws-sdk-kms"]
basilisk = ["kms"]
stripe = ["dep:serde_qs"]
sandbox = ["kms", "stripe", "basilisk"]
olap = []
oltp = []
production = []
kv_store = []
accounts_cache = []
openapi = ["olap", "oltp"]


[dependencies]
actix = "0.13.0"
actix-cors = "0.6.4"
actix-rt = "2.8.0"
actix-web = "4.3.1"
async-bb8-diesel = { git = "https://github.com/juspay/async-bb8-diesel", rev = "9a71d142726dbc33f41c1fd935ddaa79841c7be5" }
async-trait = "0.1.66"
aws-config = { version = "0.54.1", optional = true }
aws-sdk-kms = { version = "0.24.0", optional = true }
base64 = "0.21.0"
bb8 = "0.8"
blake3 = "1.3.3"
bytes = "1.4.0"
clap = { version = "4.1.8", default-features = false, features = ["std", "derive", "help", "usage"] }
config = { version = "0.13.3", features = ["toml"] }
crc32fast = "1.3.2"
diesel = { version = "2.0.3", features = ["postgres", "serde_json", "time", "64-column-tables"] }
dyn-clone = "1.0.11"
encoding_rs = "0.8.32"
error-stack = "0.3.1"
frunk = "0.4.1"
frunk_core = "0.4.1"
futures = "0.3.27"
hex = "0.4.3"
http = "0.2.9"
<<<<<<< HEAD
josekit = { version = "0.8.2", optional = true }
json = "0.12.4"
=======
josekit = "0.8.2"
>>>>>>> 3243277d
jsonwebtoken = "8.2.0"
literally = "0.1.3"
maud = { version = "0.24", features = ["actix-web"] }
mimalloc = { version = "0.1", optional = true }
mime = "0.3.16"
moka = {version = "0.10", features = ["future"] }
nanoid = "0.4.0"
num_cpus = "1.15.0"
once_cell = "1.17.1"
rand = "0.8.5"
regex = "1.7.1"
reqwest = { version = "0.11.14", features = ["json", "native-tls", "gzip"] }
ring = "0.16.20"
serde = { version = "1.0.155", features = ["derive"] }
serde_json = "1.0.94"
serde_path_to_error = "0.1.10"
serde_qs = { version = "0.12.0", optional = true }
serde_urlencoded = "0.7.1"
serde_with = "2.3.1"
signal-hook-tokio = { version = "0.3.1", features = ["futures-v0_3"] }
signal-hook = "0.3.15"
strum = { version = "0.24.1", features = ["derive"] }
thiserror = "1.0.39"
time = { version = "0.3.20", features = ["serde", "serde-well-known", "std"] }
tokio = { version = "1.26.0", features = ["macros", "rt-multi-thread"] }
url = { version = "2.3.1", features = ["serde"] }
utoipa = { version = "3.1.0", features = ["preserve_order", "time"] }
utoipa-swagger-ui = { version = "3.1.0", features = ["actix-web"] }
uuid = { version = "1.3.0", features = ["serde", "v4"] }

# First party crates
api_models = { version = "0.1.0", path = "../api_models" }
common_utils = { version = "0.1.0", path = "../common_utils" }
masking = { version = "0.1.0", path = "../masking" }
redis_interface = { version = "0.1.0", path = "../redis_interface" }
router_derive = { version = "0.1.0", path = "../router_derive" }
router_env = { version = "0.1.0", path = "../router_env", features = ["log_extra_implicit_fields", "log_custom_entries_to_extra"] }
storage_models = { version = "0.1.0", path = "../storage_models", features = ["kv_store"] }

[build-dependencies]
router_env = { version = "0.1.0", path = "../router_env", default-features = false, features = ["vergen"] }

[dev-dependencies]
actix-http = "3.3.1"
awc = { version = "3.1.1", features = ["rustls"] }
derive_deref = "1.1.1"
rand = "0.8.5"
serial_test = "1.0.0"
time = { version = "0.3.20", features = ["macros"] }
tokio = "1.26.0"
toml = "0.7.2"
wiremock = "0.5"

[[bin]]
name = "router"
path = "src/bin/router.rs"

[[bin]]
name = "scheduler"
path = "src/bin/scheduler.rs"<|MERGE_RESOLUTION|>--- conflicted
+++ resolved
@@ -48,12 +48,8 @@
 futures = "0.3.27"
 hex = "0.4.3"
 http = "0.2.9"
-<<<<<<< HEAD
-josekit = { version = "0.8.2", optional = true }
+josekit = "0.8.2"
 json = "0.12.4"
-=======
-josekit = "0.8.2"
->>>>>>> 3243277d
 jsonwebtoken = "8.2.0"
 literally = "0.1.3"
 maud = { version = "0.24", features = ["actix-web"] }
