--- conflicted
+++ resolved
@@ -2,13 +2,9 @@
 
 mod utils;
 
-<<<<<<< HEAD
 use std::sync::Arc;
 
-use common_utils::types::MinorUnit;
-=======
 use common_utils::{id_type, types::MinorUnit};
->>>>>>> 21a3a2ea
 use router::{
     configs,
     core::payments,
