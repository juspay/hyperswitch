#![allow(
    clippy::expect_used,
    clippy::unwrap_in_result,
    clippy::unwrap_used,
    clippy::print_stdout
)]

mod utils;

use std::{borrow::Cow, sync::Arc};

use common_utils::{id_type, types::MinorUnit};
use router::{
    configs,
    core::payments,
    db::StorageImpl,
    routes, services,
    types::{
        self,
        api::{self, enums as api_enums},
    },
};
use time::macros::datetime;
use tokio::sync::oneshot;
use uuid::Uuid;

// setting the connector in environment variables doesn't work when run in parallel. Neither does passing the paymentid
// do we'll test refund and payment in same tests and later implement thread_local variables.
// When test-connector feature is enabled, you can pass the connector name in description

#[actix_web::test]
#[ignore]
// verify the API-KEY/merchant id has stripe as first choice
async fn payments_create_stripe() {
    Box::pin(utils::setup()).await;

    let payment_id = format!("test_{}", Uuid::new_v4());
    let api_key = ("API-KEY", "MySecretApiKey");

    let request = serde_json::json!({
    "payment_id" : payment_id,
    "merchant_id" : "jarnura",
    "amount" : 1000,
    "currency" : "USD",
    "amount_to_capture" : 1000,
    "confirm" : true,
    "customer" : "test_customer",
    "customer_email" : "test@gmail.com",
    "customer_name" : "Test",
    "description" : "stripe",
    "return_url" : "https://juspay.in/",
    "payment_method_data" : {"card" : {"card_number":"4242424242424242","card_exp_month":"12","card_exp_year":"29","card_holder_name":"JohnDoe","card_cvc":"123"}},
    "payment_method" : "card",
    "statement_descriptor_name" : "Test Merchant",
    "statement_descriptor_suffix" : "US"
    });

    let refund_req = serde_json::json!({
            "amount" : 1000,
            "currency" : "USD",
            "refund_id" : "refund_123",
            "payment_id" : payment_id,
            "merchant_id" : "jarnura",
    });

    let client = awc::Client::default();

    let mut create_response = client
        .post("http://127.0.0.1:8080/payments/create")
        .insert_header(api_key)
        .send_json(&request)
        .await
        .unwrap();
    let create_response_body = create_response.body().await;
    println!("{create_response:?} : {create_response_body:?}");
    assert_eq!(create_response.status(), awc::http::StatusCode::OK);

    let mut retrieve_response = client
        .get("http://127.0.0.1:8080/payments/retrieve")
        .insert_header(api_key)
        .send_json(&request)
        .await
        .unwrap();
    let retrieve_response_body = retrieve_response.body().await;
    println!("{retrieve_response:?} =:= {retrieve_response_body:?}");
    assert_eq!(retrieve_response.status(), awc::http::StatusCode::OK);

    let mut refund_response = client
        .post("http://127.0.0.1:8080/refunds/create")
        .insert_header(api_key)
        .send_json(&refund_req)
        .await
        .unwrap();

    let refund_response_body = refund_response.body().await;
    println!("{refund_response:?} =:= {refund_response_body:?}");
    assert_eq!(refund_response.status(), awc::http::StatusCode::OK);
}

#[actix_web::test]
#[ignore]
// verify the API-KEY/merchant id has adyen as first choice
async fn payments_create_adyen() {
    Box::pin(utils::setup()).await;

    let payment_id = format!("test_{}", Uuid::new_v4());
    let api_key = ("API-KEY", "321");

    let request = serde_json::json!({
    "payment_id" : payment_id,
    "merchant_id" : "jarnura",
    "amount" : 1000,
    "currency" : "USD",
    "amount_to_capture" : 1000,
    "confirm" : true,
    "customer" : "test_customer",
    "customer_email" : "test@gmail.com",
    "customer_name" : "Test",
    "description" : "adyen",
    "return_url" : "https://juspay.in/",
    "payment_method_data" : {"card" : {"card_number":"5555 3412 4444 1115","card_exp_month":"03","card_exp_year":"2030","card_holder_name":"JohnDoe","card_cvc":"737"}},
    "payment_method" : "card",
    "statement_descriptor_name" : "Test Merchant",
    "statement_descriptor_suffix" : "US"
    });

    let refund_req = serde_json::json!({
            "amount" : 1000,
            "currency" : "USD",
            "refund_id" : "refund_123",
            "payment_id" : payment_id,
            "merchant_id" : "jarnura",
    });

    let client = awc::Client::default();

    let mut create_response = client
        .post("http://127.0.0.1:8080/payments/create")
        .insert_header(api_key) //API Key must have adyen as first choice
        .send_json(&request)
        .await
        .unwrap();
    let create_response_body = create_response.body().await;
    println!("{create_response:?} : {create_response_body:?}");
    assert_eq!(create_response.status(), awc::http::StatusCode::OK);

    let mut retrieve_response = client
        .get("http://127.0.0.1:8080/payments/retrieve")
        .insert_header(api_key)
        .send_json(&request)
        .await
        .unwrap();
    let retrieve_response_body = retrieve_response.body().await;
    println!("{retrieve_response:?} =:= {retrieve_response_body:?}");
    assert_eq!(retrieve_response.status(), awc::http::StatusCode::OK);

    let mut refund_response = client
        .post("http://127.0.0.1:8080/refunds/create")
        .insert_header(api_key)
        .send_json(&refund_req)
        .await
        .unwrap();

    let refund_response_body = refund_response.body().await;
    println!("{refund_response:?} =:= {refund_response_body:?}");
    assert_eq!(refund_response.status(), awc::http::StatusCode::OK);
}

#[actix_web::test]
// verify the API-KEY/merchant id has stripe as first choice
#[ignore]
async fn payments_create_fail() {
    Box::pin(utils::setup()).await;

    let payment_id = format!("test_{}", Uuid::new_v4());
    let api_key = ("API-KEY", "MySecretApiKey");

    let invalid_request = serde_json::json!({
    "description" : "stripe",
    });

    let request = serde_json::json!({
    "payment_id" : payment_id,
    "merchant_id" : "jarnura",
    "amount" : 1000,
    "currency" : "USD",
    "amount_to_capture" : 1000,
    "confirm" : true,
    "customer" : "test_customer",
    "customer_email" : "test@gmail.com",
    "customer_name" : "Test",
    "description" : "adyen",
    "return_url" : "https://juspay.in/",
    "payment_method_data" : {"card" : {"card_number":"5555 3412 4444 1115","card_exp_month":"03","card_exp_year":"2030","card_holder_name":"JohnDoe","card_cvc":"737"}},
    "payment_method" : "card",
    "statement_descriptor_name" : "Test Merchant",
    "statement_descriptor_suffix" : "US"
    });

    let client = awc::Client::default();

    let mut invalid_response = client
        .post("http://127.0.0.1:8080/payments/create")
        .insert_header(api_key)
        .send_json(&invalid_request)
        .await
        .unwrap();
    let invalid_response_body = invalid_response.body().await;
    println!("{invalid_response:?} : {invalid_response_body:?}");
    assert_eq!(
        invalid_response.status(),
        awc::http::StatusCode::BAD_REQUEST
    );

    let mut api_key_response = client
        .get("http://127.0.0.1:8080/payments/retrieve")
        // .insert_header(api_key)
        .send_json(&request)
        .await
        .unwrap();
    let api_key_response_body = api_key_response.body().await;
    println!("{api_key_response:?} =:= {api_key_response_body:?}");
    assert_eq!(
        api_key_response.status(),
        awc::http::StatusCode::UNAUTHORIZED
    );
}

#[actix_web::test]
#[ignore]
async fn payments_todo() {
    Box::pin(utils::setup()).await;

    let client = awc::Client::default();
    let mut response;
    let mut response_body;
    let _post_endpoints = ["123/update", "123/confirm", "cancel"];
    let get_endpoints = vec!["list"];

    for endpoint in get_endpoints {
        response = client
            .get(format!("http://127.0.0.1:8080/payments/{endpoint}"))
            .insert_header(("API-KEY", "MySecretApiKey"))
            .send()
            .await
            .unwrap();
        response_body = response.body().await;
        println!("{endpoint} =:= {response:?} : {response_body:?}");
        assert_eq!(response.status(), awc::http::StatusCode::OK);
    }

    // for endpoint in post_endpoints {
    //     response = client
    //         .post(format!("http://127.0.0.1:8080/payments/{}", endpoint))
    //         .send()
    //         .await
    //         .unwrap();
    //     response_body = response.body().await;
    //     println!("{} =:= {:?} : {:?}", endpoint, response, response_body);
    //     assert_eq!(response.status(), awc::http::StatusCode::OK);
    // }
}

#[test]
fn connector_list() {
    let connector_list = types::ConnectorsList {
        connectors: vec![String::from("stripe"), "adyen".to_string()],
    };

    let json = serde_json::to_string(&connector_list).unwrap();

    println!("{}", &json);

    let newlist: types::ConnectorsList = serde_json::from_str(&json).unwrap();

    println!("{newlist:#?}");
    assert_eq!(true, true);
}

#[cfg(feature = "v1")]
#[actix_rt::test]
#[ignore] // AWS
async fn payments_create_core() {
    use configs::settings::Settings;
    use hyperswitch_domain_models::merchant_context::{Context, MerchantContext};
    let conf = Settings::new().expect("invalid settings");
    let tx: oneshot::Sender<()> = oneshot::channel().0;
    let app_state = Box::pin(routes::AppState::with_storage(
        conf,
        StorageImpl::PostgresqlTest,
        tx,
        Box::new(services::MockApiClient),
    ))
    .await;

    let merchant_id = id_type::MerchantId::try_from(Cow::from("juspay_merchant")).unwrap();

    let state = Arc::new(app_state)
        .get_session_state(
            &id_type::TenantId::try_from_string("public".to_string()).unwrap(),
            None,
            || {},
        )
        .unwrap();
    let key_manager_state = &(&state).into();
    let key_store = state
        .store
        .get_merchant_key_store_by_merchant_id(
            key_manager_state,
            &merchant_id,
            &state.store.get_master_key().to_vec().into(),
        )
        .await
        .unwrap();

    let merchant_account = state
        .store
        .find_merchant_account_by_merchant_id(key_manager_state, &merchant_id, &key_store)
        .await
        .unwrap();

    let merchant_context = MerchantContext::NormalMerchant(Box::new(Context(
        merchant_account.clone(),
        key_store.clone(),
    )));
    let payment_id =
        id_type::PaymentId::try_from(Cow::Borrowed("pay_mbabizu24mvu3mela5njyhpit10")).unwrap();

    let req = api::PaymentsRequest {
        payment_id: Some(api::PaymentIdType::PaymentIntentId(payment_id.clone())),
        merchant_id: Some(merchant_id.clone()),
        amount: Some(MinorUnit::new(6540).into()),
        currency: Some(api_enums::Currency::USD),
        capture_method: Some(api_enums::CaptureMethod::Automatic),
        amount_to_capture: Some(MinorUnit::new(6540)),
        capture_on: Some(datetime!(2022-09-10 11:12)),
        confirm: Some(true),
        customer_id: None,
        email: None,
        name: None,
        description: Some("Its my first payment request".to_string()),
        return_url: Some(url::Url::parse("http://example.com/payments").unwrap()),
        setup_future_usage: Some(api_enums::FutureUsage::OnSession),
        authentication_type: Some(api_enums::AuthenticationType::NoThreeDs),
        payment_method_data: Some(api::PaymentMethodDataRequest {
            payment_method_data: Some(api::PaymentMethodData::Card(api::Card {
                card_number: "4242424242424242".to_string().try_into().unwrap(),
                card_exp_month: "10".to_string().into(),
                card_exp_year: "35".to_string().into(),
                card_holder_name: Some(masking::Secret::new("Arun Raj".to_string())),
                card_cvc: "123".to_string().into(),
                card_issuer: None,
                card_network: None,
                card_type: None,
                card_issuing_country: None,
                bank_code: None,
                nick_name: Some(masking::Secret::new("nick_name".into())),
            })),
            billing: None,
        }),
        payment_method: Some(api_enums::PaymentMethod::Card),
        shipping: Some(api::Address {
            address: None,
            phone: None,
            email: None,
        }),
        billing: Some(api::Address {
            address: None,
            phone: None,
            email: None,
        }),
        statement_descriptor_name: Some("Hyperswtich".to_string()),
        statement_descriptor_suffix: Some("Hyperswitch".to_string()),
        ..Default::default()
    };

    let expected_response = api::PaymentsResponse {
        payment_id,
        status: api_enums::IntentStatus::Succeeded,
        amount: MinorUnit::new(6540),
        amount_capturable: MinorUnit::new(0),
        amount_received: None,
        client_secret: None,
        created: None,
        currency: "USD".to_string(),
        customer_id: None,
        description: Some("Its my first payment request".to_string()),
        refunds: None,
        mandate_id: None,
        merchant_id,
        net_amount: MinorUnit::new(6540),
        connector: None,
        customer: None,
        disputes: None,
        attempts: None,
        captures: None,
        mandate_data: None,
        setup_future_usage: None,
        off_session: None,
        capture_on: None,
        capture_method: None,
        payment_method: None,
        payment_method_data: None,
        payment_token: None,
        shipping: None,
        billing: None,
        order_details: None,
        email: None,
        name: None,
        phone: None,
        return_url: None,
        authentication_type: None,
        statement_descriptor_name: None,
        statement_descriptor_suffix: None,
        next_action: None,
        cancellation_reason: None,
        error_code: None,
        error_message: None,
        unified_code: None,
        unified_message: None,
        payment_experience: None,
        payment_method_type: None,
        connector_label: None,
        business_country: None,
        business_label: None,
        business_sub_label: None,
        allowed_payment_method_types: None,
        ephemeral_key: None,
        manual_retry_allowed: None,
        connector_transaction_id: None,
        frm_message: None,
        metadata: None,
        connector_metadata: None,
        feature_metadata: None,
        reference_id: None,
        payment_link: None,
        profile_id: None,
        surcharge_details: None,
        attempt_count: 1,
        merchant_decision: None,
        merchant_connector_id: None,
        incremental_authorization_allowed: None,
        authorization_count: None,
        incremental_authorizations: None,
        external_authentication_details: None,
        external_3ds_authentication_attempted: None,
        expires_on: None,
        fingerprint: None,
        browser_info: None,
        payment_method_id: None,
        payment_method_status: None,
        updated: None,
        split_payments: None,
        frm_metadata: None,
        merchant_order_reference_id: None,
        capture_before: None,
        extended_authorization_applied: None,
        order_tax_amount: None,
        connector_mandate_id: None,
        shipping_cost: None,
        card_discovery: None,
        force_3ds_challenge: None,
        force_3ds_challenge_trigger: None,
        issuer_error_code: None,
        issuer_error_message: None,
        is_iframe_redirection_enabled: None,
        whole_connector_response: None,
<<<<<<< HEAD
        network_transaction_id: None,
=======
        payment_channel: None,
>>>>>>> ecd7366d
    };
    let expected_response =
        services::ApplicationResponse::JsonWithHeaders((expected_response, vec![]));
    let actual_response = Box::pin(payments::payments_core::<
        api::Authorize,
        api::PaymentsResponse,
        _,
        _,
        _,
        payments::PaymentData<api::Authorize>,
    >(
        state.clone(),
        state.get_req_state(),
        merchant_context,
        None,
        payments::PaymentCreate,
        req,
        services::AuthFlow::Merchant,
        payments::CallConnectorAction::Trigger,
        None,
        hyperswitch_domain_models::payments::HeaderPayload::default(),
    ))
    .await
    .unwrap();
    assert_eq!(expected_response, actual_response);
}

// #[actix_rt::test]
// async fn payments_start_core_stripe_redirect() {
//     use configs::settings::Settings;
//     let conf = Settings::new().expect("invalid settings");

//     let state = routes::AppState {
//         flow_name: String::from("default"),
//         pg_conn: connection::pg_connection_read(&conf),
//         redis_conn: connection::redis_connection(&conf).await,
//     };

//     let customer_id = format!("cust_{}", Uuid::new_v4());
//     let merchant_id = "jarnura".to_string();
//     let payment_id = "pay_mbabizu24mvu3mela5njyhpit10".to_string();
//     let customer_data = api::CreateCustomerRequest {
//         customer_id: customer_id.clone(),
//         merchant_id: merchant_id.clone(),
//         ..api::CreateCustomerRequest::default()
//     };

//     let _customer = customer_data.insert(&state.pg_conn).unwrap();

//     let merchant_account = services::authenticate(&state, "MySecretApiKey").unwrap();
//     let payment_attempt = storage::PaymentAttempt::find_by_payment_id_merchant_id(
//         &state.pg_conn,
//         &payment_id,
//         &merchant_id,
//     )
//     .unwrap();
//     let payment_intent = storage::PaymentIntent::find_by_payment_id_merchant_id(
//         &state.pg_conn,
//         &payment_id,
//         &merchant_id,
//     )
//     .unwrap();
//     let payment_intent_update = storage::PaymentIntentUpdate::ReturnUrlUpdate {
//         return_url: "http://example.com/payments".to_string(),
//         status: None,
//     };
//     payment_intent
//         .update(&state.pg_conn, payment_intent_update)
//         .unwrap();

//     let expected_response = services::ApplicationResponse::Form(services::RedirectForm {
//         url: "http://example.com/payments".to_string(),
//         method: services::Method::Post,
//         form_fields: HashMap::from([("payment_id".to_string(), payment_id.clone())]),
//     });
//     let actual_response = payments_start_core(
//         &state,
//         merchant_account,
//         api::PaymentsStartRequest {
//             payment_id,
//             merchant_id,
//             txn_id: payment_attempt.txn_id.to_owned(),
//         },
//     )
//     .await
//     .unwrap();
//     assert_eq!(expected_response, actual_response);
// }

#[cfg(feature = "v1")]
#[actix_rt::test]
#[ignore]
async fn payments_create_core_adyen_no_redirect() {
    use hyperswitch_domain_models::merchant_context::{Context, MerchantContext};

    use crate::configs::settings::Settings;
    let conf = Settings::new().expect("invalid settings");
    let tx: oneshot::Sender<()> = oneshot::channel().0;
    let app_state = Box::pin(routes::AppState::with_storage(
        conf,
        StorageImpl::PostgresqlTest,
        tx,
        Box::new(services::MockApiClient),
    ))
    .await;
    let state = Arc::new(app_state)
        .get_session_state(
            &id_type::TenantId::try_from_string("public".to_string()).unwrap(),
            None,
            || {},
        )
        .unwrap();

    let payment_id =
        id_type::PaymentId::try_from(Cow::Borrowed("pay_mbabizu24mvu3mela5njyhpit10")).unwrap();

    let customer_id = format!("cust_{}", Uuid::new_v4());
    let merchant_id = id_type::MerchantId::try_from(Cow::from("juspay_merchant")).unwrap();
    let key_manager_state = &(&state).into();
    let key_store = state
        .store
        .get_merchant_key_store_by_merchant_id(
            key_manager_state,
            &merchant_id,
            &state.store.get_master_key().to_vec().into(),
        )
        .await
        .unwrap();

    let merchant_account = state
        .store
        .find_merchant_account_by_merchant_id(key_manager_state, &merchant_id, &key_store)
        .await
        .unwrap();

    let merchant_context = MerchantContext::NormalMerchant(Box::new(Context(
        merchant_account.clone(),
        key_store.clone(),
    )));

    let req = api::PaymentsRequest {
        payment_id: Some(api::PaymentIdType::PaymentIntentId(payment_id.clone())),
        merchant_id: Some(merchant_id.clone()),
        amount: Some(MinorUnit::new(6540).into()),
        currency: Some(api_enums::Currency::USD),
        capture_method: Some(api_enums::CaptureMethod::Automatic),
        amount_to_capture: Some(MinorUnit::new(6540)),
        capture_on: Some(datetime!(2022-09-10 10:11:12)),
        confirm: Some(true),
        customer_id: Some(id_type::CustomerId::try_from(Cow::from(customer_id)).unwrap()),
        description: Some("Its my first payment request".to_string()),
        return_url: Some(url::Url::parse("http://example.com/payments").unwrap()),
        setup_future_usage: Some(api_enums::FutureUsage::OnSession),
        authentication_type: Some(api_enums::AuthenticationType::NoThreeDs),
        payment_method_data: Some(api::PaymentMethodDataRequest {
            payment_method_data: Some(api::PaymentMethodData::Card(api::Card {
                card_number: "5555 3412 4444 1115".to_string().try_into().unwrap(),
                card_exp_month: "03".to_string().into(),
                card_exp_year: "2030".to_string().into(),
                card_holder_name: Some(masking::Secret::new("JohnDoe".to_string())),
                card_cvc: "737".to_string().into(),
                card_issuer: None,
                card_network: None,
                card_type: None,
                card_issuing_country: None,
                bank_code: None,
                nick_name: Some(masking::Secret::new("nick_name".into())),
            })),
            billing: None,
        }),
        payment_method: Some(api_enums::PaymentMethod::Card),
        shipping: Some(api::Address {
            address: None,
            phone: None,
            email: None,
        }),
        billing: Some(api::Address {
            address: None,
            phone: None,
            email: None,
        }),
        statement_descriptor_name: Some("Juspay".to_string()),
        statement_descriptor_suffix: Some("Router".to_string()),
        ..Default::default()
    };

    let expected_response = services::ApplicationResponse::JsonWithHeaders((
        api::PaymentsResponse {
            payment_id: payment_id.clone(),
            status: api_enums::IntentStatus::Processing,
            amount: MinorUnit::new(6540),
            amount_capturable: MinorUnit::new(0),
            amount_received: None,
            client_secret: None,
            created: None,
            currency: "USD".to_string(),
            customer_id: None,
            description: Some("Its my first payment request".to_string()),
            refunds: None,
            mandate_id: None,
            merchant_id,
            net_amount: MinorUnit::new(6540),
            connector: None,
            customer: None,
            disputes: None,
            attempts: None,
            captures: None,
            mandate_data: None,
            setup_future_usage: None,
            off_session: None,
            capture_on: None,
            capture_method: None,
            payment_method: None,
            payment_method_data: None,
            payment_token: None,
            shipping: None,
            billing: None,
            order_details: None,
            email: None,
            name: None,
            phone: None,
            return_url: None,
            authentication_type: None,
            statement_descriptor_name: None,
            statement_descriptor_suffix: None,
            next_action: None,
            cancellation_reason: None,
            error_code: None,
            error_message: None,
            unified_code: None,
            unified_message: None,
            payment_experience: None,
            payment_method_type: None,
            connector_label: None,
            business_country: None,
            business_label: None,
            business_sub_label: None,
            allowed_payment_method_types: None,
            ephemeral_key: None,
            manual_retry_allowed: None,
            connector_transaction_id: None,
            frm_message: None,
            metadata: None,
            connector_metadata: None,
            feature_metadata: None,
            reference_id: None,
            payment_link: None,
            profile_id: None,
            surcharge_details: None,
            attempt_count: 1,
            merchant_decision: None,
            merchant_connector_id: None,
            incremental_authorization_allowed: None,
            authorization_count: None,
            incremental_authorizations: None,
            external_authentication_details: None,
            external_3ds_authentication_attempted: None,
            expires_on: None,
            fingerprint: None,
            browser_info: None,
            payment_method_id: None,
            payment_method_status: None,
            updated: None,
            split_payments: None,
            frm_metadata: None,
            merchant_order_reference_id: None,
            capture_before: None,
            extended_authorization_applied: None,
            order_tax_amount: None,
            connector_mandate_id: None,
            shipping_cost: None,
            card_discovery: None,
            force_3ds_challenge: None,
            force_3ds_challenge_trigger: None,
            issuer_error_code: None,
            issuer_error_message: None,
            is_iframe_redirection_enabled: None,
            whole_connector_response: None,
<<<<<<< HEAD
            network_transaction_id: None,
=======
            payment_channel: None,
>>>>>>> ecd7366d
        },
        vec![],
    ));
    let actual_response = Box::pin(payments::payments_core::<
        api::Authorize,
        api::PaymentsResponse,
        _,
        _,
        _,
        payments::PaymentData<api::Authorize>,
    >(
        state.clone(),
        state.get_req_state(),
        merchant_context,
        None,
        payments::PaymentCreate,
        req,
        services::AuthFlow::Merchant,
        payments::CallConnectorAction::Trigger,
        None,
        hyperswitch_domain_models::payments::HeaderPayload::default(),
    ))
    .await
    .unwrap();
    assert_eq!(expected_response, actual_response);
}<|MERGE_RESOLUTION|>--- conflicted
+++ resolved
@@ -465,11 +465,8 @@
         issuer_error_message: None,
         is_iframe_redirection_enabled: None,
         whole_connector_response: None,
-<<<<<<< HEAD
+        payment_channel: None,
         network_transaction_id: None,
-=======
-        payment_channel: None,
->>>>>>> ecd7366d
     };
     let expected_response =
         services::ApplicationResponse::JsonWithHeaders((expected_response, vec![]));
@@ -748,11 +745,8 @@
             issuer_error_message: None,
             is_iframe_redirection_enabled: None,
             whole_connector_response: None,
-<<<<<<< HEAD
+            payment_channel: None,
             network_transaction_id: None,
-=======
-            payment_channel: None,
->>>>>>> ecd7366d
         },
         vec![],
     ));
