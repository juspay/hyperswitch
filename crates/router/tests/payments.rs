--- conflicted
+++ resolved
@@ -319,22 +319,7 @@
         }),
         statement_descriptor_name: Some("Juspay".to_string()),
         statement_descriptor_suffix: Some("Router".to_string()),
-<<<<<<< HEAD
         ..Default::default()
-=======
-        payment_token: None,
-        card_cvc: None,
-        phone: None,
-        phone_country_code: None,
-        metadata: None,
-        mandate_data: None,
-        mandate_id: None,
-        off_session: None,
-        client_secret: None,
-        browser_info: None,
-        payment_experience: None,
-        payment_issuer: None,
->>>>>>> 301736fc
     };
 
     let expected_response = api::PaymentsResponse {
@@ -480,24 +465,7 @@
         }),
         statement_descriptor_name: Some("Juspay".to_string()),
         statement_descriptor_suffix: Some("Router".to_string()),
-<<<<<<< HEAD
         ..Default::default()
-=======
-        payment_token: None,
-        card_cvc: None,
-        email: None,
-        name: None,
-        phone: None,
-        phone_country_code: None,
-        metadata: None,
-        mandate_data: None,
-        mandate_id: None,
-        off_session: None,
-        client_secret: None,
-        browser_info: None,
-        payment_experience: None,
-        payment_issuer: None,
->>>>>>> 301736fc
     };
 
     let expected_response = services::ApplicationResponse::Json(api::PaymentsResponse {
