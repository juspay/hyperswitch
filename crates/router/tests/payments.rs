#![allow(
    clippy::expect_used,
    clippy::unwrap_in_result,
    clippy::unwrap_used,
    clippy::print_stdout
)]

mod utils;

use std::{borrow::Cow, sync::Arc};

use common_utils::{id_type, types::MinorUnit};
use router::{
    configs,
    core::payments,
    db::StorageImpl,
    routes, services,
    types::{
        self,
        api::{self, enums as api_enums},
    },
};
use time::macros::datetime;
use tokio::sync::oneshot;
use uuid::Uuid;

// setting the connector in environment variables doesn't work when run in parallel. Neither does passing the paymentid
// do we'll test refund and payment in same tests and later implement thread_local variables.
// When test-connector feature is enabled, you can pass the connector name in description

#[actix_web::test]
#[ignore]
// verify the API-KEY/merchant id has stripe as first choice
async fn payments_create_stripe() {
    Box::pin(utils::setup()).await;

    let payment_id = format!("test_{}", Uuid::new_v4());
    let api_key = ("API-KEY", "MySecretApiKey");

    let request = serde_json::json!({
    "payment_id" : payment_id,
    "merchant_id" : "jarnura",
    "amount" : 1000,
    "currency" : "USD",
    "amount_to_capture" : 1000,
    "confirm" : true,
    "customer" : "test_customer",
    "customer_email" : "test@gmail.com",
    "customer_name" : "Test",
    "description" : "stripe",
    "return_url" : "https://juspay.in/",
    "payment_method_data" : {"card" : {"card_number":"4242424242424242","card_exp_month":"12","card_exp_year":"29","card_holder_name":"JohnDoe","card_cvc":"123"}},
    "payment_method" : "card",
    "statement_descriptor_name" : "Test Merchant",
    "statement_descriptor_suffix" : "US"
    });

    let refund_req = serde_json::json!({
            "amount" : 1000,
            "currency" : "USD",
            "refund_id" : "refund_123",
            "payment_id" : payment_id,
            "merchant_id" : "jarnura",
    });

    let client = awc::Client::default();

    let mut create_response = client
        .post("http://127.0.0.1:8080/payments/create")
        .insert_header(api_key)
        .send_json(&request)
        .await
        .unwrap();
    let create_response_body = create_response.body().await;
    println!("{create_response:?} : {create_response_body:?}");
    assert_eq!(create_response.status(), awc::http::StatusCode::OK);

    let mut retrieve_response = client
        .get("http://127.0.0.1:8080/payments/retrieve")
        .insert_header(api_key)
        .send_json(&request)
        .await
        .unwrap();
    let retrieve_response_body = retrieve_response.body().await;
    println!("{retrieve_response:?} =:= {retrieve_response_body:?}");
    assert_eq!(retrieve_response.status(), awc::http::StatusCode::OK);

    let mut refund_response = client
        .post("http://127.0.0.1:8080/refunds/create")
        .insert_header(api_key)
        .send_json(&refund_req)
        .await
        .unwrap();

    let refund_response_body = refund_response.body().await;
    println!("{refund_response:?} =:= {refund_response_body:?}");
    assert_eq!(refund_response.status(), awc::http::StatusCode::OK);
}

#[actix_web::test]
#[ignore]
// verify the API-KEY/merchant id has adyen as first choice
async fn payments_create_adyen() {
    Box::pin(utils::setup()).await;

    let payment_id = format!("test_{}", Uuid::new_v4());
    let api_key = ("API-KEY", "321");

    let request = serde_json::json!({
    "payment_id" : payment_id,
    "merchant_id" : "jarnura",
    "amount" : 1000,
    "currency" : "USD",
    "amount_to_capture" : 1000,
    "confirm" : true,
    "customer" : "test_customer",
    "customer_email" : "test@gmail.com",
    "customer_name" : "Test",
    "description" : "adyen",
    "return_url" : "https://juspay.in/",
    "payment_method_data" : {"card" : {"card_number":"5555 3412 4444 1115","card_exp_month":"03","card_exp_year":"2030","card_holder_name":"JohnDoe","card_cvc":"737"}},
    "payment_method" : "card",
    "statement_descriptor_name" : "Test Merchant",
    "statement_descriptor_suffix" : "US"
    });

    let refund_req = serde_json::json!({
            "amount" : 1000,
            "currency" : "USD",
            "refund_id" : "refund_123",
            "payment_id" : payment_id,
            "merchant_id" : "jarnura",
    });

    let client = awc::Client::default();

    let mut create_response = client
        .post("http://127.0.0.1:8080/payments/create")
        .insert_header(api_key) //API Key must have adyen as first choice
        .send_json(&request)
        .await
        .unwrap();
    let create_response_body = create_response.body().await;
    println!("{create_response:?} : {create_response_body:?}");
    assert_eq!(create_response.status(), awc::http::StatusCode::OK);

    let mut retrieve_response = client
        .get("http://127.0.0.1:8080/payments/retrieve")
        .insert_header(api_key)
        .send_json(&request)
        .await
        .unwrap();
    let retrieve_response_body = retrieve_response.body().await;
    println!("{retrieve_response:?} =:= {retrieve_response_body:?}");
    assert_eq!(retrieve_response.status(), awc::http::StatusCode::OK);

    let mut refund_response = client
        .post("http://127.0.0.1:8080/refunds/create")
        .insert_header(api_key)
        .send_json(&refund_req)
        .await
        .unwrap();

    let refund_response_body = refund_response.body().await;
    println!("{refund_response:?} =:= {refund_response_body:?}");
    assert_eq!(refund_response.status(), awc::http::StatusCode::OK);
}

#[actix_web::test]
// verify the API-KEY/merchant id has stripe as first choice
#[ignore]
async fn payments_create_fail() {
    Box::pin(utils::setup()).await;

    let payment_id = format!("test_{}", Uuid::new_v4());
    let api_key = ("API-KEY", "MySecretApiKey");

    let invalid_request = serde_json::json!({
    "description" : "stripe",
    });

    let request = serde_json::json!({
    "payment_id" : payment_id,
    "merchant_id" : "jarnura",
    "amount" : 1000,
    "currency" : "USD",
    "amount_to_capture" : 1000,
    "confirm" : true,
    "customer" : "test_customer",
    "customer_email" : "test@gmail.com",
    "customer_name" : "Test",
    "description" : "adyen",
    "return_url" : "https://juspay.in/",
    "payment_method_data" : {"card" : {"card_number":"5555 3412 4444 1115","card_exp_month":"03","card_exp_year":"2030","card_holder_name":"JohnDoe","card_cvc":"737"}},
    "payment_method" : "card",
    "statement_descriptor_name" : "Test Merchant",
    "statement_descriptor_suffix" : "US"
    });

    let client = awc::Client::default();

    let mut invalid_response = client
        .post("http://127.0.0.1:8080/payments/create")
        .insert_header(api_key)
        .send_json(&invalid_request)
        .await
        .unwrap();
    let invalid_response_body = invalid_response.body().await;
    println!("{invalid_response:?} : {invalid_response_body:?}");
    assert_eq!(
        invalid_response.status(),
        awc::http::StatusCode::BAD_REQUEST
    );

    let mut api_key_response = client
        .get("http://127.0.0.1:8080/payments/retrieve")
        // .insert_header(api_key)
        .send_json(&request)
        .await
        .unwrap();
    let api_key_response_body = api_key_response.body().await;
    println!("{api_key_response:?} =:= {api_key_response_body:?}");
    assert_eq!(
        api_key_response.status(),
        awc::http::StatusCode::UNAUTHORIZED
    );
}

#[actix_web::test]
#[ignore]
async fn payments_todo() {
    Box::pin(utils::setup()).await;

    let client = awc::Client::default();
    let mut response;
    let mut response_body;
    let _post_endpoints = ["123/update", "123/confirm", "cancel"];
    let get_endpoints = vec!["list"];

    for endpoint in get_endpoints {
        response = client
            .get(format!("http://127.0.0.1:8080/payments/{endpoint}"))
            .insert_header(("API-KEY", "MySecretApiKey"))
            .send()
            .await
            .unwrap();
        response_body = response.body().await;
        println!("{endpoint} =:= {response:?} : {response_body:?}");
        assert_eq!(response.status(), awc::http::StatusCode::OK);
    }

    // for endpoint in post_endpoints {
    //     response = client
    //         .post(format!("http://127.0.0.1:8080/payments/{}", endpoint))
    //         .send()
    //         .await
    //         .unwrap();
    //     response_body = response.body().await;
    //     println!("{} =:= {:?} : {:?}", endpoint, response, response_body);
    //     assert_eq!(response.status(), awc::http::StatusCode::OK);
    // }
}

#[test]
fn connector_list() {
    let connector_list = types::ConnectorsList {
        connectors: vec![String::from("stripe"), "adyen".to_string()],
    };

    let json = serde_json::to_string(&connector_list).unwrap();

    println!("{}", &json);

    let newlist: types::ConnectorsList = serde_json::from_str(&json).unwrap();

    println!("{newlist:#?}");
    assert_eq!(true, true);
}

#[cfg(feature = "v1")]
#[actix_rt::test]
#[ignore] // AWS
async fn payments_create_core() {
    use configs::settings::Settings;
    use hyperswitch_domain_models::merchant_context::{Context, MerchantContext};
    let conf = Settings::new().expect("invalid settings");
    let tx: oneshot::Sender<()> = oneshot::channel().0;
    let app_state = Box::pin(routes::AppState::with_storage(
        conf,
        StorageImpl::PostgresqlTest,
        tx,
        Box::new(services::MockApiClient),
    ))
    .await;

    let merchant_id = id_type::MerchantId::try_from(Cow::from("juspay_merchant")).unwrap();

    let state = Arc::new(app_state)
        .get_session_state(
            &id_type::TenantId::try_from_string("public".to_string()).unwrap(),
            None,
            || {},
        )
        .unwrap();
    let key_manager_state = &(&state).into();
    let key_store = state
        .store
        .get_merchant_key_store_by_merchant_id(
            key_manager_state,
            &merchant_id,
            &state.store.get_master_key().to_vec().into(),
        )
        .await
        .unwrap();

    let merchant_account = state
        .store
        .find_merchant_account_by_merchant_id(key_manager_state, &merchant_id, &key_store)
        .await
        .unwrap();

    let merchant_context = MerchantContext::NormalMerchant(Box::new(Context(
        merchant_account.clone(),
        key_store.clone(),
    )));
    let payment_id =
        id_type::PaymentId::try_from(Cow::Borrowed("pay_mbabizu24mvu3mela5njyhpit10")).unwrap();

    let req = api::PaymentsRequest {
        payment_id: Some(api::PaymentIdType::PaymentIntentId(payment_id.clone())),
        merchant_id: Some(merchant_id.clone()),
        amount: Some(MinorUnit::new(6540).into()),
        currency: Some(api_enums::Currency::USD),
        capture_method: Some(api_enums::CaptureMethod::Automatic),
        amount_to_capture: Some(MinorUnit::new(6540)),
        capture_on: Some(datetime!(2022-09-10 11:12)),
        confirm: Some(true),
        customer_id: None,
        email: None,
        name: None,
        description: Some("Its my first payment request".to_string()),
        return_url: Some(url::Url::parse("http://example.com/payments").unwrap()),
        setup_future_usage: Some(api_enums::FutureUsage::OnSession),
        authentication_type: Some(api_enums::AuthenticationType::NoThreeDs),
        payment_method_data: Some(api::PaymentMethodDataRequest {
            payment_method_data: Some(api::PaymentMethodData::Card(api::Card {
                card_number: "4242424242424242".to_string().try_into().unwrap(),
                card_exp_month: "10".to_string().into(),
                card_exp_year: "35".to_string().into(),
                card_holder_name: Some(masking::Secret::new("Arun Raj".to_string())),
                card_cvc: "123".to_string().into(),
                card_issuer: None,
                card_network: None,
                card_type: None,
                card_issuing_country: None,
                bank_code: None,
                nick_name: Some(masking::Secret::new("nick_name".into())),
            })),
            billing: None,
        }),
        payment_method: Some(api_enums::PaymentMethod::Card),
        shipping: Some(api::Address {
            address: None,
            phone: None,
            email: None,
        }),
        billing: Some(api::Address {
            address: None,
            phone: None,
            email: None,
        }),
        statement_descriptor_name: Some("Hyperswtich".to_string()),
        statement_descriptor_suffix: Some("Hyperswitch".to_string()),
        ..Default::default()
    };

    let expected_response = api::PaymentsResponse {
        payment_id,
        status: api_enums::IntentStatus::Succeeded,
        amount: MinorUnit::new(6540),
        amount_capturable: MinorUnit::new(0),
        amount_received: None,
        client_secret: None,
        created: None,
        currency: "USD".to_string(),
        customer_id: None,
        description: Some("Its my first payment request".to_string()),
        refunds: None,
        mandate_id: None,
        merchant_id,
        net_amount: MinorUnit::new(6540),
        connector: None,
        customer: None,
        disputes: None,
        attempts: None,
        captures: None,
        mandate_data: None,
        setup_future_usage: None,
        off_session: None,
        capture_on: None,
        capture_method: None,
        payment_method: None,
        payment_method_data: None,
        payment_token: None,
        shipping: None,
        billing: None,
        order_details: None,
        email: None,
        name: None,
        phone: None,
        return_url: None,
        authentication_type: None,
        statement_descriptor_name: None,
        statement_descriptor_suffix: None,
        next_action: None,
        cancellation_reason: None,
        error_code: None,
        error_message: None,
        unified_code: None,
        unified_message: None,
        payment_experience: None,
        payment_method_type: None,
        connector_label: None,
        business_country: None,
        business_label: None,
        business_sub_label: None,
        allowed_payment_method_types: None,
        ephemeral_key: None,
        manual_retry_allowed: None,
        connector_transaction_id: None,
        frm_message: None,
        metadata: None,
        connector_metadata: None,
        feature_metadata: None,
        reference_id: None,
        payment_link: None,
        profile_id: None,
        surcharge_details: None,
        attempt_count: 1,
        merchant_decision: None,
        merchant_connector_id: None,
        incremental_authorization_allowed: None,
        authorization_count: None,
        incremental_authorizations: None,
        external_authentication_details: None,
        external_3ds_authentication_attempted: None,
        expires_on: None,
        fingerprint: None,
        browser_info: None,
        payment_method_id: None,
        payment_method_status: None,
        updated: None,
        split_payments: None,
        frm_metadata: None,
        merchant_order_reference_id: None,
        capture_before: None,
        extended_authorization_applied: None,
        order_tax_amount: None,
        connector_mandate_id: None,
        shipping_cost: None,
        card_discovery: None,
        force_3ds_challenge: None,
        force_3ds_challenge_trigger: None,
        issuer_error_code: None,
        issuer_error_message: None,
        is_iframe_redirection_enabled: None,
        whole_connector_response: None,
        payment_channel: None,
        network_transaction_id: None,
        enable_partial_authorization: None,
        is_overcapture_enabled: None,
        enable_overcapture: None,
        network_details: None,
<<<<<<< HEAD
        is_stored_credential: None,
=======
        request_extended_authorization: None,
>>>>>>> 1ff66a72
    };
    let expected_response =
        services::ApplicationResponse::JsonWithHeaders((expected_response, vec![]));
    let actual_response = Box::pin(payments::payments_core::<
        api::Authorize,
        api::PaymentsResponse,
        _,
        _,
        _,
        payments::PaymentData<api::Authorize>,
    >(
        state.clone(),
        state.get_req_state(),
        merchant_context,
        None,
        payments::PaymentCreate,
        req,
        services::AuthFlow::Merchant,
        payments::CallConnectorAction::Trigger,
        None,
        hyperswitch_domain_models::payments::HeaderPayload::default(),
    ))
    .await
    .unwrap();
    assert_eq!(expected_response, actual_response);
}

// #[actix_rt::test]
// async fn payments_start_core_stripe_redirect() {
//     use configs::settings::Settings;
//     let conf = Settings::new().expect("invalid settings");

//     let state = routes::AppState {
//         flow_name: String::from("default"),
//         pg_conn: connection::pg_connection_read(&conf),
//         redis_conn: connection::redis_connection(&conf).await,
//     };

//     let customer_id = format!("cust_{}", Uuid::new_v4());
//     let merchant_id = "jarnura".to_string();
//     let payment_id = "pay_mbabizu24mvu3mela5njyhpit10".to_string();
//     let customer_data = api::CreateCustomerRequest {
//         customer_id: customer_id.clone(),
//         merchant_id: merchant_id.clone(),
//         ..api::CreateCustomerRequest::default()
//     };

//     let _customer = customer_data.insert(&state.pg_conn).unwrap();

//     let merchant_account = services::authenticate(&state, "MySecretApiKey").unwrap();
//     let payment_attempt = storage::PaymentAttempt::find_by_payment_id_merchant_id(
//         &state.pg_conn,
//         &payment_id,
//         &merchant_id,
//     )
//     .unwrap();
//     let payment_intent = storage::PaymentIntent::find_by_payment_id_merchant_id(
//         &state.pg_conn,
//         &payment_id,
//         &merchant_id,
//     )
//     .unwrap();
//     let payment_intent_update = storage::PaymentIntentUpdate::ReturnUrlUpdate {
//         return_url: "http://example.com/payments".to_string(),
//         status: None,
//     };
//     payment_intent
//         .update(&state.pg_conn, payment_intent_update)
//         .unwrap();

//     let expected_response = services::ApplicationResponse::Form(services::RedirectForm {
//         url: "http://example.com/payments".to_string(),
//         method: services::Method::Post,
//         form_fields: HashMap::from([("payment_id".to_string(), payment_id.clone())]),
//     });
//     let actual_response = payments_start_core(
//         &state,
//         merchant_account,
//         api::PaymentsStartRequest {
//             payment_id,
//             merchant_id,
//             txn_id: payment_attempt.txn_id.to_owned(),
//         },
//     )
//     .await
//     .unwrap();
//     assert_eq!(expected_response, actual_response);
// }

#[cfg(feature = "v1")]
#[actix_rt::test]
#[ignore]
async fn payments_create_core_adyen_no_redirect() {
    use hyperswitch_domain_models::merchant_context::{Context, MerchantContext};

    use crate::configs::settings::Settings;
    let conf = Settings::new().expect("invalid settings");
    let tx: oneshot::Sender<()> = oneshot::channel().0;
    let app_state = Box::pin(routes::AppState::with_storage(
        conf,
        StorageImpl::PostgresqlTest,
        tx,
        Box::new(services::MockApiClient),
    ))
    .await;
    let state = Arc::new(app_state)
        .get_session_state(
            &id_type::TenantId::try_from_string("public".to_string()).unwrap(),
            None,
            || {},
        )
        .unwrap();

    let payment_id =
        id_type::PaymentId::try_from(Cow::Borrowed("pay_mbabizu24mvu3mela5njyhpit10")).unwrap();

    let customer_id = format!("cust_{}", Uuid::new_v4());
    let merchant_id = id_type::MerchantId::try_from(Cow::from("juspay_merchant")).unwrap();
    let key_manager_state = &(&state).into();
    let key_store = state
        .store
        .get_merchant_key_store_by_merchant_id(
            key_manager_state,
            &merchant_id,
            &state.store.get_master_key().to_vec().into(),
        )
        .await
        .unwrap();

    let merchant_account = state
        .store
        .find_merchant_account_by_merchant_id(key_manager_state, &merchant_id, &key_store)
        .await
        .unwrap();

    let merchant_context = MerchantContext::NormalMerchant(Box::new(Context(
        merchant_account.clone(),
        key_store.clone(),
    )));

    let req = api::PaymentsRequest {
        payment_id: Some(api::PaymentIdType::PaymentIntentId(payment_id.clone())),
        merchant_id: Some(merchant_id.clone()),
        amount: Some(MinorUnit::new(6540).into()),
        currency: Some(api_enums::Currency::USD),
        capture_method: Some(api_enums::CaptureMethod::Automatic),
        amount_to_capture: Some(MinorUnit::new(6540)),
        capture_on: Some(datetime!(2022-09-10 10:11:12)),
        confirm: Some(true),
        customer_id: Some(id_type::CustomerId::try_from(Cow::from(customer_id)).unwrap()),
        description: Some("Its my first payment request".to_string()),
        return_url: Some(url::Url::parse("http://example.com/payments").unwrap()),
        setup_future_usage: Some(api_enums::FutureUsage::OnSession),
        authentication_type: Some(api_enums::AuthenticationType::NoThreeDs),
        payment_method_data: Some(api::PaymentMethodDataRequest {
            payment_method_data: Some(api::PaymentMethodData::Card(api::Card {
                card_number: "5555 3412 4444 1115".to_string().try_into().unwrap(),
                card_exp_month: "03".to_string().into(),
                card_exp_year: "2030".to_string().into(),
                card_holder_name: Some(masking::Secret::new("JohnDoe".to_string())),
                card_cvc: "737".to_string().into(),
                card_issuer: None,
                card_network: None,
                card_type: None,
                card_issuing_country: None,
                bank_code: None,
                nick_name: Some(masking::Secret::new("nick_name".into())),
            })),
            billing: None,
        }),
        payment_method: Some(api_enums::PaymentMethod::Card),
        shipping: Some(api::Address {
            address: None,
            phone: None,
            email: None,
        }),
        billing: Some(api::Address {
            address: None,
            phone: None,
            email: None,
        }),
        statement_descriptor_name: Some("Juspay".to_string()),
        statement_descriptor_suffix: Some("Router".to_string()),
        ..Default::default()
    };

    let expected_response = services::ApplicationResponse::JsonWithHeaders((
        api::PaymentsResponse {
            payment_id: payment_id.clone(),
            status: api_enums::IntentStatus::Processing,
            amount: MinorUnit::new(6540),
            amount_capturable: MinorUnit::new(0),
            amount_received: None,
            client_secret: None,
            created: None,
            currency: "USD".to_string(),
            customer_id: None,
            description: Some("Its my first payment request".to_string()),
            refunds: None,
            mandate_id: None,
            merchant_id,
            net_amount: MinorUnit::new(6540),
            connector: None,
            customer: None,
            disputes: None,
            attempts: None,
            captures: None,
            mandate_data: None,
            setup_future_usage: None,
            off_session: None,
            capture_on: None,
            capture_method: None,
            payment_method: None,
            payment_method_data: None,
            payment_token: None,
            shipping: None,
            billing: None,
            order_details: None,
            email: None,
            name: None,
            phone: None,
            return_url: None,
            authentication_type: None,
            statement_descriptor_name: None,
            statement_descriptor_suffix: None,
            next_action: None,
            cancellation_reason: None,
            error_code: None,
            error_message: None,
            unified_code: None,
            unified_message: None,
            payment_experience: None,
            payment_method_type: None,
            connector_label: None,
            business_country: None,
            business_label: None,
            business_sub_label: None,
            allowed_payment_method_types: None,
            ephemeral_key: None,
            manual_retry_allowed: None,
            connector_transaction_id: None,
            frm_message: None,
            metadata: None,
            connector_metadata: None,
            feature_metadata: None,
            reference_id: None,
            payment_link: None,
            profile_id: None,
            surcharge_details: None,
            attempt_count: 1,
            merchant_decision: None,
            merchant_connector_id: None,
            incremental_authorization_allowed: None,
            authorization_count: None,
            incremental_authorizations: None,
            external_authentication_details: None,
            external_3ds_authentication_attempted: None,
            expires_on: None,
            fingerprint: None,
            browser_info: None,
            payment_method_id: None,
            payment_method_status: None,
            updated: None,
            split_payments: None,
            frm_metadata: None,
            merchant_order_reference_id: None,
            capture_before: None,
            extended_authorization_applied: None,
            order_tax_amount: None,
            connector_mandate_id: None,
            shipping_cost: None,
            card_discovery: None,
            force_3ds_challenge: None,
            force_3ds_challenge_trigger: None,
            issuer_error_code: None,
            issuer_error_message: None,
            is_iframe_redirection_enabled: None,
            whole_connector_response: None,
            payment_channel: None,
            network_transaction_id: None,
            enable_partial_authorization: None,
            is_overcapture_enabled: None,
            enable_overcapture: None,
            network_details: None,
<<<<<<< HEAD
            is_stored_credential: None,
=======
            request_extended_authorization: None,
>>>>>>> 1ff66a72
        },
        vec![],
    ));
    let actual_response = Box::pin(payments::payments_core::<
        api::Authorize,
        api::PaymentsResponse,
        _,
        _,
        _,
        payments::PaymentData<api::Authorize>,
    >(
        state.clone(),
        state.get_req_state(),
        merchant_context,
        None,
        payments::PaymentCreate,
        req,
        services::AuthFlow::Merchant,
        payments::CallConnectorAction::Trigger,
        None,
        hyperswitch_domain_models::payments::HeaderPayload::default(),
    ))
    .await
    .unwrap();
    assert_eq!(expected_response, actual_response);
}<|MERGE_RESOLUTION|>--- conflicted
+++ resolved
@@ -471,11 +471,8 @@
         is_overcapture_enabled: None,
         enable_overcapture: None,
         network_details: None,
-<<<<<<< HEAD
         is_stored_credential: None,
-=======
         request_extended_authorization: None,
->>>>>>> 1ff66a72
     };
     let expected_response =
         services::ApplicationResponse::JsonWithHeaders((expected_response, vec![]));
@@ -760,11 +757,8 @@
             is_overcapture_enabled: None,
             enable_overcapture: None,
             network_details: None,
-<<<<<<< HEAD
             is_stored_credential: None,
-=======
             request_extended_authorization: None,
->>>>>>> 1ff66a72
         },
         vec![],
     ));
