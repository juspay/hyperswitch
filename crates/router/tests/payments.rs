#![allow(clippy::expect_used, clippy::unwrap_in_result, clippy::unwrap_used)]

mod utils;

use router::{
    configs,
    core::{payment_methods::Oss, payments},
    db::StorageImpl,
    routes, services,
    types::{
        self,
        api::{self, enums as api_enums},
    },
};
use time::macros::datetime;
use tokio::sync::oneshot;
use uuid::Uuid;

// setting the connector in environment variables doesn't work when run in parallel. Neither does passing the paymentid
// do we'll test refund and payment in same tests and later implement thread_local variables.
// When test-connector feature is enabled, you can pass the connector name in description

#[actix_web::test]
#[ignore]
// verify the API-KEY/merchant id has stripe as first choice
async fn payments_create_stripe() {
    Box::pin(utils::setup()).await;

    let payment_id = format!("test_{}", uuid::Uuid::new_v4());
    let api_key = ("API-KEY", "MySecretApiKey");

    let request = serde_json::json!({
    "payment_id" : payment_id,
    "merchant_id" : "jarnura",
    "amount" : 1000,
    "currency" : "USD",
    "amount_to_capture" : 1000,
    "confirm" : true,
    "customer" : "test_customer",
    "customer_email" : "test@gmail.com",
    "customer_name" : "Test",
    "description" : "stripe",
    "return_url" : "https://juspay.in/",
    "payment_method_data" : {"card" : {"card_number":"4242424242424242","card_exp_month":"12","card_exp_year":"29","card_holder_name":"JohnDoe","card_cvc":"123"}},
    "payment_method" : "card",
    "statement_descriptor_name" : "Test Merchant",
    "statement_descriptor_suffix" : "US"
    });

    let refund_req = serde_json::json!({
            "amount" : 1000,
            "currency" : "USD",
            "refund_id" : "refund_123",
            "payment_id" : payment_id,
            "merchant_id" : "jarnura",
    });

    let client = awc::Client::default();

    let mut create_response = client
        .post("http://127.0.0.1:8080/payments/create")
        .insert_header(api_key)
        .send_json(&request)
        .await
        .unwrap();
    let create_response_body = create_response.body().await;
    println!("{create_response:?} : {create_response_body:?}");
    assert_eq!(create_response.status(), awc::http::StatusCode::OK);

    let mut retrieve_response = client
        .get("http://127.0.0.1:8080/payments/retrieve")
        .insert_header(api_key)
        .send_json(&request)
        .await
        .unwrap();
    let retrieve_response_body = retrieve_response.body().await;
    println!("{retrieve_response:?} =:= {retrieve_response_body:?}");
    assert_eq!(retrieve_response.status(), awc::http::StatusCode::OK);

    let mut refund_response = client
        .post("http://127.0.0.1:8080/refunds/create")
        .insert_header(api_key)
        .send_json(&refund_req)
        .await
        .unwrap();

    let refund_response_body = refund_response.body().await;
    println!("{refund_response:?} =:= {refund_response_body:?}");
    assert_eq!(refund_response.status(), awc::http::StatusCode::OK);
}

#[actix_web::test]
#[ignore]
// verify the API-KEY/merchant id has adyen as first choice
async fn payments_create_adyen() {
    Box::pin(utils::setup()).await;

    let payment_id = format!("test_{}", uuid::Uuid::new_v4());
    let api_key = ("API-KEY", "321");

    let request = serde_json::json!({
    "payment_id" : payment_id,
    "merchant_id" : "jarnura",
    "amount" : 1000,
    "currency" : "USD",
    "amount_to_capture" : 1000,
    "confirm" : true,
    "customer" : "test_customer",
    "customer_email" : "test@gmail.com",
    "customer_name" : "Test",
    "description" : "adyen",
    "return_url" : "https://juspay.in/",
    "payment_method_data" : {"card" : {"card_number":"5555 3412 4444 1115","card_exp_month":"03","card_exp_year":"2030","card_holder_name":"JohnDoe","card_cvc":"737"}},
    "payment_method" : "card",
    "statement_descriptor_name" : "Test Merchant",
    "statement_descriptor_suffix" : "US"
    });

    let refund_req = serde_json::json!({
            "amount" : 1000,
            "currency" : "USD",
            "refund_id" : "refund_123",
            "payment_id" : payment_id,
            "merchant_id" : "jarnura",
    });

    let client = awc::Client::default();

    let mut create_response = client
        .post("http://127.0.0.1:8080/payments/create")
        .insert_header(api_key) //API Key must have adyen as first choice
        .send_json(&request)
        .await
        .unwrap();
    let create_response_body = create_response.body().await;
    println!("{create_response:?} : {create_response_body:?}");
    assert_eq!(create_response.status(), awc::http::StatusCode::OK);

    let mut retrieve_response = client
        .get("http://127.0.0.1:8080/payments/retrieve")
        .insert_header(api_key)
        .send_json(&request)
        .await
        .unwrap();
    let retrieve_response_body = retrieve_response.body().await;
    println!("{retrieve_response:?} =:= {retrieve_response_body:?}");
    assert_eq!(retrieve_response.status(), awc::http::StatusCode::OK);

    let mut refund_response = client
        .post("http://127.0.0.1:8080/refunds/create")
        .insert_header(api_key)
        .send_json(&refund_req)
        .await
        .unwrap();

    let refund_response_body = refund_response.body().await;
    println!("{refund_response:?} =:= {refund_response_body:?}");
    assert_eq!(refund_response.status(), awc::http::StatusCode::OK);
}

#[actix_web::test]
// verify the API-KEY/merchant id has stripe as first choice
#[ignore]
async fn payments_create_fail() {
    Box::pin(utils::setup()).await;

    let payment_id = format!("test_{}", uuid::Uuid::new_v4());
    let api_key = ("API-KEY", "MySecretApiKey");

    let invalid_request = serde_json::json!({
    "description" : "stripe",
    });

    let request = serde_json::json!({
    "payment_id" : payment_id,
    "merchant_id" : "jarnura",
    "amount" : 1000,
    "currency" : "USD",
    "amount_to_capture" : 1000,
    "confirm" : true,
    "customer" : "test_customer",
    "customer_email" : "test@gmail.com",
    "customer_name" : "Test",
    "description" : "adyen",
    "return_url" : "https://juspay.in/",
    "payment_method_data" : {"card" : {"card_number":"5555 3412 4444 1115","card_exp_month":"03","card_exp_year":"2030","card_holder_name":"JohnDoe","card_cvc":"737"}},
    "payment_method" : "card",
    "statement_descriptor_name" : "Test Merchant",
    "statement_descriptor_suffix" : "US"
    });

    let client = awc::Client::default();

    let mut invalid_response = client
        .post("http://127.0.0.1:8080/payments/create")
        .insert_header(api_key)
        .send_json(&invalid_request)
        .await
        .unwrap();
    let invalid_response_body = invalid_response.body().await;
    println!("{invalid_response:?} : {invalid_response_body:?}");
    assert_eq!(
        invalid_response.status(),
        awc::http::StatusCode::BAD_REQUEST
    );

    let mut api_key_response = client
        .get("http://127.0.0.1:8080/payments/retrieve")
        // .insert_header(api_key)
        .send_json(&request)
        .await
        .unwrap();
    let api_key_response_body = api_key_response.body().await;
    println!("{api_key_response:?} =:= {api_key_response_body:?}");
    assert_eq!(
        api_key_response.status(),
        awc::http::StatusCode::UNAUTHORIZED
    );
}

#[actix_web::test]
#[ignore]
async fn payments_todo() {
    Box::pin(utils::setup()).await;

    let client = awc::Client::default();
    let mut response;
    let mut response_body;
    let _post_endpoints = ["123/update", "123/confirm", "cancel"];
    let get_endpoints = vec!["list"];

    for endpoint in get_endpoints {
        response = client
            .get(format!("http://127.0.0.1:8080/payments/{endpoint}"))
            .insert_header(("API-KEY", "MySecretApiKey"))
            .send()
            .await
            .unwrap();
        response_body = response.body().await;
        println!("{endpoint} =:= {response:?} : {response_body:?}");
        assert_eq!(response.status(), awc::http::StatusCode::OK);
    }

    // for endpoint in post_endpoints {
    //     response = client
    //         .post(format!("http://127.0.0.1:8080/payments/{}", endpoint))
    //         .send()
    //         .await
    //         .unwrap();
    //     response_body = response.body().await;
    //     println!("{} =:= {:?} : {:?}", endpoint, response, response_body);
    //     assert_eq!(response.status(), awc::http::StatusCode::OK);
    // }
}

#[test]
fn connector_list() {
    let connector_list = types::ConnectorsList {
        connectors: vec![String::from("stripe"), "adyen".to_string()],
    };

    let json = serde_json::to_string(&connector_list).unwrap();

    println!("{}", &json);

    let newlist: types::ConnectorsList = serde_json::from_str(&json).unwrap();

    println!("{newlist:#?}");
    assert_eq!(true, true);
}

#[actix_rt::test]
#[ignore] // AWS
async fn payments_create_core() {
    use configs::settings::Settings;
    let conf = Settings::new().expect("invalid settings");
    let tx: oneshot::Sender<()> = oneshot::channel().0;
    let state = Box::pin(routes::AppState::with_storage(
        conf,
        StorageImpl::PostgresqlTest,
        tx,
        Box::new(services::MockApiClient),
    ))
    .await;

    let key_store = state
        .store
        .get_merchant_key_store_by_merchant_id(
            "juspay_merchant",
            &state.store.get_master_key().to_vec().into(),
        )
        .await
        .unwrap();

    let merchant_account = state
        .store
        .find_merchant_account_by_merchant_id("juspay_merchant", &key_store)
        .await
        .unwrap();

    let req = api::PaymentsRequest {
        payment_id: Some(api::PaymentIdType::PaymentIntentId(
            "pay_mbabizu24mvu3mela5njyhpit10".to_string(),
        )),
        merchant_id: Some("jarnura".to_string()),
        amount: Some(6540.into()),
        currency: Some(api_enums::Currency::USD),
        capture_method: Some(api_enums::CaptureMethod::Automatic),
        amount_to_capture: Some(6540),
        capture_on: Some(datetime!(2022-09-10 11:12)),
        confirm: Some(true),
        customer_id: None,
        email: None,
        name: None,
        description: Some("Its my first payment request".to_string()),
        return_url: Some(url::Url::parse("http://example.com/payments").unwrap()),
        setup_future_usage: Some(api_enums::FutureUsage::OnSession),
        authentication_type: Some(api_enums::AuthenticationType::NoThreeDs),
        payment_method_data: Some(api::PaymentMethodData::Card(api::Card {
            card_number: "4242424242424242".to_string().try_into().unwrap(),
            card_exp_month: "10".to_string().into(),
            card_exp_year: "35".to_string().into(),
            card_holder_name: "Arun Raj".to_string().into(),
            card_cvc: "123".to_string().into(),
            card_issuer: None,
            card_network: None,
            card_type: None,
            card_issuing_country: None,
            bank_code: None,
            nick_name: Some(masking::Secret::new("nick_name".into())),
        })),
        payment_method: Some(api_enums::PaymentMethod::Card),
        shipping: Some(api::Address {
            address: None,
            phone: None,
        }),
        billing: Some(api::Address {
            address: None,
            phone: None,
        }),
        statement_descriptor_name: Some("Hyperswtich".to_string()),
        statement_descriptor_suffix: Some("Hyperswitch".to_string()),
        ..Default::default()
    };

    let expected_response = api::PaymentsResponse {
        payment_id: Some("pay_mbabizu24mvu3mela5njyhpit10".to_string()),
        status: api_enums::IntentStatus::Succeeded,
        amount: 6540,
        amount_capturable: None,
        amount_received: None,
        client_secret: None,
        created: None,
        currency: "USD".to_string(),
        customer_id: None,
        description: Some("Its my first payment request".to_string()),
        refunds: None,
        mandate_id: None,
        ..Default::default()
    };
    let expected_response =
        services::ApplicationResponse::JsonWithHeaders((expected_response, vec![]));
<<<<<<< HEAD
    let actual_response = Box::pin(payments::payments_core::<
        api::Authorize,
        api::PaymentsResponse,
        _,
        _,
        _,
        Oss,
    >(
        state,
        merchant_account,
        key_store,
        payments::PaymentCreate,
        req,
        services::AuthFlow::Merchant,
        payments::CallConnectorAction::Trigger,
        api::HeaderPayload::default(),
    ))
    .await
    .unwrap();
=======
    let actual_response =
        payments::payments_core::<api::Authorize, api::PaymentsResponse, _, _, _, Oss>(
            state,
            merchant_account,
            key_store,
            payments::PaymentCreate,
            req,
            services::AuthFlow::Merchant,
            payments::CallConnectorAction::Trigger,
            None,
            api::HeaderPayload::default(),
        )
        .await
        .unwrap();
>>>>>>> 1effddd0
    assert_eq!(expected_response, actual_response);
}

// #[actix_rt::test]
// async fn payments_start_core_stripe_redirect() {
//     use configs::settings::Settings;
//     let conf = Settings::new().expect("invalid settings");

//     let state = routes::AppState {
//         flow_name: String::from("default"),
//         pg_conn: connection::pg_connection_read(&conf),
//         redis_conn: connection::redis_connection(&conf).await,
//     };

//     let customer_id = format!("cust_{}", Uuid::new_v4());
//     let merchant_id = "jarnura".to_string();
//     let payment_id = "pay_mbabizu24mvu3mela5njyhpit10".to_string();
//     let customer_data = api::CreateCustomerRequest {
//         customer_id: customer_id.clone(),
//         merchant_id: merchant_id.clone(),
//         ..api::CreateCustomerRequest::default()
//     };

//     let _customer = customer_data.insert(&state.pg_conn).unwrap();

//     let merchant_account = services::authenticate(&state, "MySecretApiKey").unwrap();
//     let payment_attempt = storage::PaymentAttempt::find_by_payment_id_merchant_id(
//         &state.pg_conn,
//         &payment_id,
//         &merchant_id,
//     )
//     .unwrap();
//     let payment_intent = storage::PaymentIntent::find_by_payment_id_merchant_id(
//         &state.pg_conn,
//         &payment_id,
//         &merchant_id,
//     )
//     .unwrap();
//     let payment_intent_update = storage::PaymentIntentUpdate::ReturnUrlUpdate {
//         return_url: "http://example.com/payments".to_string(),
//         status: None,
//     };
//     payment_intent
//         .update(&state.pg_conn, payment_intent_update)
//         .unwrap();

//     let expected_response = services::ApplicationResponse::Form(services::RedirectForm {
//         url: "http://example.com/payments".to_string(),
//         method: services::Method::Post,
//         form_fields: HashMap::from([("payment_id".to_string(), payment_id.clone())]),
//     });
//     let actual_response = payments_start_core(
//         &state,
//         merchant_account,
//         api::PaymentsStartRequest {
//             payment_id,
//             merchant_id,
//             txn_id: payment_attempt.txn_id.to_owned(),
//         },
//     )
//     .await
//     .unwrap();
//     assert_eq!(expected_response, actual_response);
// }

#[actix_rt::test]
#[ignore]
async fn payments_create_core_adyen_no_redirect() {
    use crate::configs::settings::Settings;
    let conf = Settings::new().expect("invalid settings");
    let tx: oneshot::Sender<()> = oneshot::channel().0;
    let state = Box::pin(routes::AppState::with_storage(
        conf,
        StorageImpl::PostgresqlTest,
        tx,
        Box::new(services::MockApiClient),
    ))
    .await;

    let customer_id = format!("cust_{}", Uuid::new_v4());
    let merchant_id = "arunraj".to_string();
    let payment_id = "pay_mbabizu24mvu3mela5njyhpit10".to_string();

    let key_store = state
        .store
        .get_merchant_key_store_by_merchant_id(
            "juspay_merchant",
            &state.store.get_master_key().to_vec().into(),
        )
        .await
        .unwrap();

    let merchant_account = state
        .store
        .find_merchant_account_by_merchant_id("juspay_merchant", &key_store)
        .await
        .unwrap();

    let req = api::PaymentsRequest {
        payment_id: Some(api::PaymentIdType::PaymentIntentId(payment_id.clone())),
        merchant_id: Some(merchant_id.clone()),
        amount: Some(6540.into()),
        currency: Some(api_enums::Currency::USD),
        capture_method: Some(api_enums::CaptureMethod::Automatic),
        amount_to_capture: Some(6540),
        capture_on: Some(datetime!(2022-09-10 10:11:12)),
        confirm: Some(true),
        customer_id: Some(customer_id),
        description: Some("Its my first payment request".to_string()),
        return_url: Some(url::Url::parse("http://example.com/payments").unwrap()),
        setup_future_usage: Some(api_enums::FutureUsage::OnSession),
        authentication_type: Some(api_enums::AuthenticationType::NoThreeDs),
        payment_method_data: Some(api::PaymentMethodData::Card(api::Card {
            card_number: "5555 3412 4444 1115".to_string().try_into().unwrap(),
            card_exp_month: "03".to_string().into(),
            card_exp_year: "2030".to_string().into(),
            card_holder_name: "JohnDoe".to_string().into(),
            card_cvc: "737".to_string().into(),
            card_issuer: None,
            card_network: None,
            card_type: None,
            card_issuing_country: None,
            bank_code: None,
            nick_name: Some(masking::Secret::new("nick_name".into())),
        })),
        payment_method: Some(api_enums::PaymentMethod::Card),
        shipping: Some(api::Address {
            address: None,
            phone: None,
        }),
        billing: Some(api::Address {
            address: None,
            phone: None,
        }),
        statement_descriptor_name: Some("Juspay".to_string()),
        statement_descriptor_suffix: Some("Router".to_string()),
        ..Default::default()
    };

    let expected_response = services::ApplicationResponse::JsonWithHeaders((
        api::PaymentsResponse {
            payment_id: Some(payment_id.clone()),
            status: api_enums::IntentStatus::Processing,
            amount: 6540,
            amount_capturable: None,
            amount_received: None,
            client_secret: None,
            created: None,
            currency: "USD".to_string(),
            customer_id: None,
            description: Some("Its my first payment request".to_string()),
            refunds: None,
            mandate_id: None,
            ..Default::default()
        },
        vec![],
    ));
<<<<<<< HEAD
    let actual_response = Box::pin(payments::payments_core::<
        api::Authorize,
        api::PaymentsResponse,
        _,
        _,
        _,
        Oss,
    >(
        state,
        merchant_account,
        key_store,
        payments::PaymentCreate,
        req,
        services::AuthFlow::Merchant,
        payments::CallConnectorAction::Trigger,
        api::HeaderPayload::default(),
    ))
    .await
    .unwrap();
=======
    let actual_response =
        payments::payments_core::<api::Authorize, api::PaymentsResponse, _, _, _, Oss>(
            state,
            merchant_account,
            key_store,
            payments::PaymentCreate,
            req,
            services::AuthFlow::Merchant,
            payments::CallConnectorAction::Trigger,
            None,
            api::HeaderPayload::default(),
        )
        .await
        .unwrap();
>>>>>>> 1effddd0
    assert_eq!(expected_response, actual_response);
}<|MERGE_RESOLUTION|>--- conflicted
+++ resolved
@@ -360,7 +360,6 @@
     };
     let expected_response =
         services::ApplicationResponse::JsonWithHeaders((expected_response, vec![]));
-<<<<<<< HEAD
     let actual_response = Box::pin(payments::payments_core::<
         api::Authorize,
         api::PaymentsResponse,
@@ -376,26 +375,11 @@
         req,
         services::AuthFlow::Merchant,
         payments::CallConnectorAction::Trigger,
+        None,
         api::HeaderPayload::default(),
     ))
     .await
     .unwrap();
-=======
-    let actual_response =
-        payments::payments_core::<api::Authorize, api::PaymentsResponse, _, _, _, Oss>(
-            state,
-            merchant_account,
-            key_store,
-            payments::PaymentCreate,
-            req,
-            services::AuthFlow::Merchant,
-            payments::CallConnectorAction::Trigger,
-            None,
-            api::HeaderPayload::default(),
-        )
-        .await
-        .unwrap();
->>>>>>> 1effddd0
     assert_eq!(expected_response, actual_response);
 }
 
@@ -553,7 +537,6 @@
         },
         vec![],
     ));
-<<<<<<< HEAD
     let actual_response = Box::pin(payments::payments_core::<
         api::Authorize,
         api::PaymentsResponse,
@@ -569,25 +552,10 @@
         req,
         services::AuthFlow::Merchant,
         payments::CallConnectorAction::Trigger,
+        None,
         api::HeaderPayload::default(),
     ))
     .await
     .unwrap();
-=======
-    let actual_response =
-        payments::payments_core::<api::Authorize, api::PaymentsResponse, _, _, _, Oss>(
-            state,
-            merchant_account,
-            key_store,
-            payments::PaymentCreate,
-            req,
-            services::AuthFlow::Merchant,
-            payments::CallConnectorAction::Trigger,
-            None,
-            api::HeaderPayload::default(),
-        )
-        .await
-        .unwrap();
->>>>>>> 1effddd0
     assert_eq!(expected_response, actual_response);
 }