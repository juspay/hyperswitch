--- conflicted
+++ resolved
@@ -463,11 +463,8 @@
         force_3ds_challenge_trigger: None,
         issuer_error_code: None,
         issuer_error_message: None,
-<<<<<<< HEAD
+        is_iframe_redirection_enabled: None,
         whole_connector_response: None,
-=======
-        is_iframe_redirection_enabled: None,
->>>>>>> 56c32cb6
     };
     let expected_response =
         services::ApplicationResponse::JsonWithHeaders((expected_response, vec![]));
@@ -744,11 +741,8 @@
             force_3ds_challenge_trigger: None,
             issuer_error_code: None,
             issuer_error_message: None,
-<<<<<<< HEAD
+            is_iframe_redirection_enabled: None,
             whole_connector_response: None,
-=======
-            is_iframe_redirection_enabled: None,
->>>>>>> 56c32cb6
         },
         vec![],
     ));
