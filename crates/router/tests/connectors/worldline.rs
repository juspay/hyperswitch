--- conflicted
+++ resolved
@@ -83,14 +83,11 @@
             browser_info: None,
             order_details: None,
             email: None,
-<<<<<<< HEAD
             session_token: None,
             enrolled_for_3ds: false,
             related_transaction_id: None,
-=======
             payment_experience: None,
             payment_method_type: None,
->>>>>>> e102cae7
         })
     }
 }
