--- conflicted
+++ resolved
@@ -80,12 +80,8 @@
             browser_info: None,
             order_details: None,
             email: None,
-<<<<<<< HEAD
-            wallet_issuer_name: None,
-=======
             payment_experience: None,
             payment_issuer: None,
->>>>>>> e8255b4a
         })
     }
 }
