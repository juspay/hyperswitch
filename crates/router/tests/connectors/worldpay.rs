--- conflicted
+++ resolved
@@ -62,20 +62,13 @@
     let conn = Worldpay {};
     let _mock = conn.start_server(get_mock_config()).await;
     let response = conn
-<<<<<<< HEAD
         .authorize_payment(
             Some(types::PaymentsAuthorizeData {
                 payment_method_data: types::api::PaymentMethod::Wallet(api::WalletData {
                     issuer_name: api_enums::WalletIssuer::GooglePay,
-                    token: "someToken".to_string(),
+                    token: Some("someToken".to_string()),
                 }),
                 ..utils::PaymentAuthorizeType::default().0
-=======
-        .authorize_payment(Some(types::PaymentsAuthorizeData {
-            payment_method_data: types::api::PaymentMethod::Wallet(api::WalletData {
-                issuer_name: api_enums::WalletIssuer::GooglePay,
-                token: Some("someToken".to_string()),
->>>>>>> 98816c05
             }),
             None,
         )
@@ -93,20 +86,13 @@
     let conn = Worldpay {};
     let _mock = conn.start_server(get_mock_config()).await;
     let response = conn
-<<<<<<< HEAD
         .authorize_payment(
             Some(types::PaymentsAuthorizeData {
                 payment_method_data: types::api::PaymentMethod::Wallet(api::WalletData {
                     issuer_name: api_enums::WalletIssuer::ApplePay,
-                    token: "someToken".to_string(),
+                    token: Some("someToken".to_string()),
                 }),
                 ..utils::PaymentAuthorizeType::default().0
-=======
-        .authorize_payment(Some(types::PaymentsAuthorizeData {
-            payment_method_data: types::api::PaymentMethod::Wallet(api::WalletData {
-                issuer_name: api_enums::WalletIssuer::ApplePay,
-                token: Some("someToken".to_string()),
->>>>>>> 98816c05
             }),
             None,
         )
