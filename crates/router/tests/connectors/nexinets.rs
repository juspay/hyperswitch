use std::str::FromStr;

use cards::CardNumber;
use common_utils::types::MinorUnit;
use masking::Secret;
use router::types::{self, domain, storage::enums, PaymentsAuthorizeData};

use crate::{
    connector_auth,
    utils::{self, ConnectorActions},
};

#[derive(Clone, Copy)]
struct NexinetsTest;
impl ConnectorActions for NexinetsTest {}
static CONNECTOR: NexinetsTest = NexinetsTest {};
impl utils::Connector for NexinetsTest {
    fn get_data(&self) -> types::api::ConnectorData {
        use router::connector::Nexinets;
        utils::construct_connector_data_old(
            Box::new(&Nexinets),
            types::Connector::Nexinets,
            types::api::GetToken::Connector,
            None,
        )
    }

    fn get_auth_token(&self) -> types::ConnectorAuthType {
        utils::to_connector_auth_type(
            connector_auth::ConnectorAuthentication::new()
                .nexinets
                .expect("Missing connector authentication configuration")
                .into(),
        )
    }

    fn get_name(&self) -> String {
        "nexinets".to_string()
    }
}

fn payment_method_details() -> Option<PaymentsAuthorizeData> {
    Some(PaymentsAuthorizeData {
        currency: diesel_models::enums::Currency::EUR,
        payment_method_data: domain::PaymentMethodData::Card(domain::Card {
            card_number: CardNumber::from_str("374111111111111").unwrap(),
            ..utils::CCardType::default().0
        }),
        router_return_url: Some("https://google.com".to_string()),
        ..utils::PaymentAuthorizeType::default().0
    })
}
// Cards Positive Tests
// Creates a payment using the manual capture flow (Non 3DS).
#[actix_web::test]
async fn should_only_authorize_payment() {
    let response = CONNECTOR
        .authorize_payment(payment_method_details(), None)
        .await
        .expect("Authorize payment response");
    assert_eq!(response.status, enums::AttemptStatus::Authorized);
}

// Captures a payment using the manual capture flow (Non 3DS).
#[actix_web::test]
async fn should_capture_authorized_payment() {
    let response = CONNECTOR
        .authorize_payment(payment_method_details(), None)
        .await
        .unwrap();
    assert_eq!(response.status, enums::AttemptStatus::Authorized);
    let connector_payment_id = "".to_string();
    let connector_meta = utils::get_connector_metadata(response.response);
    let capture_data = types::PaymentsCaptureData {
        connector_meta,
        currency: diesel_models::enums::Currency::EUR,
        ..utils::PaymentCaptureType::default().0
    };
    let capture_response = CONNECTOR
        .capture_payment(connector_payment_id, Some(capture_data), None)
        .await
        .unwrap();
    assert_eq!(capture_response.status, enums::AttemptStatus::Charged);
}

// Partially captures a payment using the manual capture flow (Non 3DS).
#[actix_web::test]
async fn should_partially_capture_authorized_payment() {
    let response = CONNECTOR
        .authorize_payment(payment_method_details(), None)
        .await
        .unwrap();
    assert_eq!(response.status, enums::AttemptStatus::Authorized);
    let connector_payment_id = "".to_string();
    let connector_meta = utils::get_connector_metadata(response.response);
    let capture_data = types::PaymentsCaptureData {
        connector_meta,
        amount_to_capture: 50,
        currency: diesel_models::enums::Currency::EUR,
        ..utils::PaymentCaptureType::default().0
    };
    let capture_response = CONNECTOR
        .capture_payment(connector_payment_id, Some(capture_data), None)
        .await
        .unwrap();
    assert_eq!(capture_response.status, enums::AttemptStatus::Charged);
}

// Synchronizes a payment using the manual capture flow (Non 3DS).
#[actix_web::test]
async fn should_sync_authorized_payment() {
    let authorize_response = CONNECTOR
        .authorize_payment(payment_method_details(), None)
        .await
        .expect("Authorize payment response");
    let txn_id = "".to_string();
    let connector_meta = utils::get_connector_metadata(authorize_response.response);
    let response = CONNECTOR
        .psync_retry_till_status_matches(
            enums::AttemptStatus::Authorized,
            Some(types::PaymentsSyncData {
                connector_transaction_id: types::ResponseId::ConnectorTransactionId(txn_id),
                encoded_data: None,
                capture_method: None,
                sync_type: types::SyncRequestType::SinglePaymentSync,
                connector_meta,
                mandate_id: None,
                payment_method_type: None,
                currency: enums::Currency::EUR,
                payment_experience: None,
<<<<<<< HEAD
                ..Default::default()
=======
                integrity_object: None,
                amount: MinorUnit::new(100),
>>>>>>> 10ac0894
            }),
            None,
        )
        .await
        .expect("PSync response");
    assert_eq!(response.status, enums::AttemptStatus::Authorized,);
}

// Voids a payment using the manual capture flow (Non 3DS).
#[actix_web::test]
async fn should_void_authorized_payment() {
    let response = CONNECTOR
        .authorize_payment(payment_method_details(), None)
        .await
        .unwrap();
    assert_eq!(response.status, enums::AttemptStatus::Authorized);
    let connector_payment_id = "".to_string();
    let connector_meta = utils::get_connector_metadata(response.response);
    let response = CONNECTOR
        .void_payment(
            connector_payment_id,
            Some(types::PaymentsCancelData {
                connector_meta,
                amount: Some(100),
                currency: Some(diesel_models::enums::Currency::EUR),
                ..utils::PaymentCancelType::default().0
            }),
            None,
        )
        .await
        .unwrap();

    assert_eq!(response.status, enums::AttemptStatus::Voided);
}

// Refunds a payment using the manual capture flow (Non 3DS).
#[actix_web::test]
async fn should_refund_manually_captured_payment() {
    let authorize_response = CONNECTOR
        .authorize_payment(payment_method_details(), None)
        .await
        .expect("Authorize payment response");
    let txn_id = "".to_string();
    let capture_connector_meta = utils::get_connector_metadata(authorize_response.response);
    let capture_response = CONNECTOR
        .capture_payment(
            txn_id,
            Some(types::PaymentsCaptureData {
                currency: diesel_models::enums::Currency::EUR,
                connector_meta: capture_connector_meta,
                ..utils::PaymentCaptureType::default().0
            }),
            None,
        )
        .await
        .expect("Capture payment response");
    let capture_txn_id =
        utils::get_connector_transaction_id(capture_response.response.clone()).unwrap();
    let refund_connector_metadata = utils::get_connector_metadata(capture_response.response);
    let response = CONNECTOR
        .refund_payment(
            capture_txn_id.clone(),
            Some(types::RefundsData {
                connector_transaction_id: capture_txn_id,
                currency: diesel_models::enums::Currency::EUR,
                connector_metadata: refund_connector_metadata,
                ..utils::PaymentRefundType::default().0
            }),
            None,
        )
        .await
        .unwrap();
    assert_eq!(
        response.response.unwrap().refund_status,
        enums::RefundStatus::Success,
    );
}

// Partially refunds a payment using the manual capture flow (Non 3DS).
#[actix_web::test]
async fn should_partially_refund_manually_captured_payment() {
    let authorize_response = CONNECTOR
        .authorize_payment(payment_method_details(), None)
        .await
        .expect("Authorize payment response");
    let txn_id = "".to_string();
    let capture_connector_meta = utils::get_connector_metadata(authorize_response.response);
    let capture_response = CONNECTOR
        .capture_payment(
            txn_id.clone(),
            Some(types::PaymentsCaptureData {
                currency: diesel_models::enums::Currency::EUR,
                connector_meta: capture_connector_meta,
                ..utils::PaymentCaptureType::default().0
            }),
            None,
        )
        .await
        .expect("Capture payment response");
    let capture_txn_id =
        utils::get_connector_transaction_id(capture_response.response.clone()).unwrap();
    let refund_connector_metadata = utils::get_connector_metadata(capture_response.response);
    let response = CONNECTOR
        .refund_payment(
            capture_txn_id.clone(),
            Some(types::RefundsData {
                refund_amount: 10,
                connector_transaction_id: capture_txn_id,
                currency: diesel_models::enums::Currency::EUR,
                connector_metadata: refund_connector_metadata,
                ..utils::PaymentRefundType::default().0
            }),
            None,
        )
        .await
        .unwrap();
    assert_eq!(
        response.response.unwrap().refund_status,
        enums::RefundStatus::Success,
    );
}

// Synchronizes a refund using the manual capture flow (Non 3DS).
#[actix_web::test]
async fn should_sync_manually_captured_refund() {
    let authorize_response = CONNECTOR
        .authorize_payment(payment_method_details(), None)
        .await
        .expect("Authorize payment response");
    let txn_id = "".to_string();
    let capture_connector_meta = utils::get_connector_metadata(authorize_response.response);
    let capture_response = CONNECTOR
        .capture_payment(
            txn_id.clone(),
            Some(types::PaymentsCaptureData {
                currency: diesel_models::enums::Currency::EUR,
                connector_meta: capture_connector_meta,
                ..utils::PaymentCaptureType::default().0
            }),
            None,
        )
        .await
        .expect("Capture payment response");
    let capture_txn_id =
        utils::get_connector_transaction_id(capture_response.response.clone()).unwrap();
    let refund_connector_metadata = utils::get_connector_metadata(capture_response.response);
    let refund_response = CONNECTOR
        .refund_payment(
            capture_txn_id.clone(),
            Some(types::RefundsData {
                refund_amount: 100,
                connector_transaction_id: capture_txn_id.clone(),
                currency: diesel_models::enums::Currency::EUR,
                connector_metadata: refund_connector_metadata.clone(),
                ..utils::PaymentRefundType::default().0
            }),
            None,
        )
        .await
        .unwrap();
    let transaction_id = Some(
        refund_response
            .response
            .clone()
            .unwrap()
            .connector_refund_id,
    );
    let response = CONNECTOR
        .rsync_retry_till_status_matches(
            enums::RefundStatus::Success,
            refund_response
                .response
                .clone()
                .unwrap()
                .connector_refund_id,
            Some(types::RefundsData {
                connector_refund_id: transaction_id,
                connector_transaction_id: capture_txn_id,
                connector_metadata: refund_connector_metadata,
                ..utils::PaymentRefundType::default().0
            }),
            None,
        )
        .await
        .unwrap();
    assert_eq!(
        response.response.unwrap().refund_status,
        enums::RefundStatus::Success,
    );
}

// Creates a payment using the automatic capture flow (Non 3DS).
#[actix_web::test]
async fn should_make_payment() {
    let authorize_response = CONNECTOR
        .make_payment(payment_method_details(), None)
        .await
        .unwrap();
    assert_eq!(authorize_response.status, enums::AttemptStatus::Charged);
}

// Synchronizes a payment using the automatic capture flow (Non 3DS).
#[actix_web::test]
async fn should_sync_auto_captured_payment() {
    let cap_response = CONNECTOR
        .make_payment(payment_method_details(), None)
        .await
        .unwrap();
    assert_eq!(cap_response.status, enums::AttemptStatus::Charged);
    let txn_id = utils::get_connector_transaction_id(cap_response.response.clone()).unwrap();
    let connector_meta = utils::get_connector_metadata(cap_response.response);
    let response = CONNECTOR
        .psync_retry_till_status_matches(
            enums::AttemptStatus::Charged,
            Some(types::PaymentsSyncData {
                connector_transaction_id: types::ResponseId::ConnectorTransactionId(txn_id),
                capture_method: Some(enums::CaptureMethod::Automatic),
                connector_meta,
                ..Default::default()
            }),
            None,
        )
        .await
        .unwrap();
    assert_eq!(response.status, enums::AttemptStatus::Charged,);
}

// Refunds a payment using the automatic capture flow (Non 3DS).
#[actix_web::test]
async fn should_refund_auto_captured_payment() {
    let captured_response = CONNECTOR
        .make_payment(payment_method_details(), None)
        .await
        .unwrap();
    assert_eq!(captured_response.status, enums::AttemptStatus::Charged);
    let txn_id = utils::get_connector_transaction_id(captured_response.response.clone());
    let connector_metadata = utils::get_connector_metadata(captured_response.response);
    let response = CONNECTOR
        .refund_payment(
            txn_id.clone().unwrap(),
            Some(types::RefundsData {
                refund_amount: 100,
                currency: diesel_models::enums::Currency::EUR,
                connector_transaction_id: txn_id.unwrap(),
                connector_metadata,
                ..utils::PaymentRefundType::default().0
            }),
            None,
        )
        .await
        .unwrap();
    assert_eq!(
        response.response.unwrap().refund_status,
        enums::RefundStatus::Success,
    );
}

// Partially refunds a payment using the automatic capture flow (Non 3DS).
#[actix_web::test]
async fn should_partially_refund_succeeded_payment() {
    let captured_response = CONNECTOR
        .make_payment(payment_method_details(), None)
        .await
        .unwrap();
    assert_eq!(captured_response.status, enums::AttemptStatus::Charged);
    let txn_id = utils::get_connector_transaction_id(captured_response.response.clone());
    let connector_meta = utils::get_connector_metadata(captured_response.response);
    let response = CONNECTOR
        .refund_payment(
            txn_id.clone().unwrap(),
            Some(types::RefundsData {
                refund_amount: 50,
                currency: diesel_models::enums::Currency::EUR,
                connector_transaction_id: txn_id.unwrap(),
                connector_metadata: connector_meta,
                ..utils::PaymentRefundType::default().0
            }),
            None,
        )
        .await
        .unwrap();
    assert_eq!(
        response.response.unwrap().refund_status,
        enums::RefundStatus::Success,
    );
}

// Creates multiple refunds against a payment using the automatic capture flow (Non 3DS).
#[actix_web::test]
async fn should_refund_succeeded_payment_multiple_times() {
    let captured_response = CONNECTOR
        .make_payment(payment_method_details(), None)
        .await
        .unwrap();
    assert_eq!(captured_response.status, enums::AttemptStatus::Charged);
    let txn_id = utils::get_connector_transaction_id(captured_response.response.clone());
    let connector_meta = utils::get_connector_metadata(captured_response.response);
    for _x in 0..2 {
        let refund_response = CONNECTOR
            .refund_payment(
                txn_id.clone().unwrap(),
                Some(types::RefundsData {
                    connector_metadata: connector_meta.clone(),
                    connector_transaction_id: txn_id.clone().unwrap(),
                    refund_amount: 50,
                    currency: diesel_models::enums::Currency::EUR,
                    ..utils::PaymentRefundType::default().0
                }),
                None,
            )
            .await
            .unwrap();
        assert_eq!(
            refund_response.response.unwrap().refund_status,
            enums::RefundStatus::Success,
        );
    }
}

// Synchronizes a refund using the automatic capture flow (Non 3DS).
#[actix_web::test]
async fn should_sync_refund() {
    let captured_response = CONNECTOR
        .make_payment(payment_method_details(), None)
        .await
        .unwrap();
    assert_eq!(captured_response.status, enums::AttemptStatus::Charged);
    let txn_id = utils::get_connector_transaction_id(captured_response.response.clone());
    let connector_metadata = utils::get_connector_metadata(captured_response.response).clone();
    let refund_response = CONNECTOR
        .refund_payment(
            txn_id.clone().unwrap(),
            Some(types::RefundsData {
                connector_transaction_id: txn_id.clone().unwrap(),
                refund_amount: 100,
                currency: diesel_models::enums::Currency::EUR,
                connector_metadata: connector_metadata.clone(),
                ..utils::PaymentRefundType::default().0
            }),
            None,
        )
        .await
        .unwrap();
    let transaction_id = Some(
        refund_response
            .response
            .clone()
            .unwrap()
            .connector_refund_id,
    );
    let response = CONNECTOR
        .rsync_retry_till_status_matches(
            enums::RefundStatus::Success,
            refund_response
                .response
                .clone()
                .unwrap()
                .connector_refund_id,
            Some(types::RefundsData {
                connector_refund_id: transaction_id,
                connector_transaction_id: txn_id.unwrap(),
                connector_metadata,
                ..utils::PaymentRefundType::default().0
            }),
            None,
        )
        .await
        .unwrap();
    assert_eq!(
        response.response.unwrap().refund_status,
        enums::RefundStatus::Success,
    );
}

// Creates a payment with incorrect CVC.
#[actix_web::test]
async fn should_fail_payment_for_incorrect_cvc() {
    let response = CONNECTOR
        .make_payment(
            Some(PaymentsAuthorizeData {
                payment_method_data: domain::PaymentMethodData::Card(domain::Card {
                    card_cvc: Secret::new("12345".to_string()),
                    ..utils::CCardType::default().0
                }),
                ..utils::PaymentAuthorizeType::default().0
            }),
            None,
        )
        .await
        .unwrap();
    assert_eq!(
        response.response.unwrap_err().message,
        "payment.verification : Bad value for 'payment.verification'. Expected: string of length in range 3 <=> 4 representing a valid creditcard verification number.".to_string(),
    );
}

// Creates a payment with incorrect expiry month.
#[actix_web::test]
async fn should_fail_payment_for_invalid_exp_month() {
    let response = CONNECTOR
        .make_payment(
            Some(PaymentsAuthorizeData {
                payment_method_data: domain::PaymentMethodData::Card(domain::Card {
                    card_exp_month: Secret::new("20".to_string()),
                    ..utils::CCardType::default().0
                }),
                ..utils::PaymentAuthorizeType::default().0
            }),
            None,
        )
        .await
        .unwrap();
    assert_eq!(
        response.response.unwrap_err().message,
        "payment.expiryMonth : Bad value for 'payment.expiryMonth'. Expected: string of length 2 in range '01' <=> '12' representing the month in a valid creditcard expiry date >= current date.".to_string(),
    );
}

// Creates a payment with incorrect expiry year.
#[actix_web::test]
async fn should_fail_payment_for_incorrect_expiry_year() {
    let response = CONNECTOR
        .make_payment(
            Some(PaymentsAuthorizeData {
                payment_method_data: domain::PaymentMethodData::Card(domain::Card {
                    card_exp_year: Secret::new("2000".to_string()),
                    ..utils::CCardType::default().0
                }),
                ..utils::PaymentAuthorizeType::default().0
            }),
            None,
        )
        .await
        .unwrap();
    assert_eq!(
        response.response.unwrap_err().message,
        "payment.expiryYear : Bad value for 'payment.expiryYear'. Expected: string of length 2 in range '01' <=> '99' representing the year in a valid creditcard expiry date >= current date.".to_string(),
    );
}

// Voids a payment using automatic capture flow (Non 3DS).
#[actix_web::test]
async fn should_fail_void_payment_for_auto_capture() {
    let captured_response = CONNECTOR
        .make_payment(payment_method_details(), None)
        .await
        .unwrap();
    assert_eq!(captured_response.status, enums::AttemptStatus::Charged);
    let txn_id = utils::get_connector_transaction_id(captured_response.response.clone()).unwrap();
    let connector_meta = utils::get_connector_metadata(captured_response.response);
    let void_response = CONNECTOR
        .void_payment(
            txn_id,
            Some(types::PaymentsCancelData {
                cancellation_reason: Some("requested_by_customer".to_string()),
                amount: Some(100),
                currency: Some(diesel_models::enums::Currency::EUR),
                connector_meta,
                ..Default::default()
            }),
            None,
        )
        .await
        .unwrap();
    assert_eq!(
        void_response.response.unwrap_err().message,
        "transactionId : Operation not allowed!"
    );
}

// Captures a payment using invalid connector payment id.
#[actix_web::test]
async fn should_fail_capture_for_invalid_payment() {
    let connector_payment_id = "".to_string();
    let capture_response = CONNECTOR
        .capture_payment(
            connector_payment_id,
            Some(types::PaymentsCaptureData {
                connector_meta: Some(
                    serde_json::json!({"transaction_id" : "transaction_usmh41hymb",
                        "order_id" : "tjil1ymxsz",
                        "psync_flow" : "PREAUTH"
                    }),
                ),
                amount_to_capture: 50,
                currency: diesel_models::enums::Currency::EUR,
                ..utils::PaymentCaptureType::default().0
            }),
            None,
        )
        .await
        .unwrap();
    assert_eq!(
        capture_response.response.unwrap_err().message,
        String::from("transactionId : Transaction does not belong to order.")
    );
}

// Refunds a payment with refund amount higher than payment amount.
#[actix_web::test]
async fn should_fail_for_refund_amount_higher_than_payment_amount() {
    let captured_response = CONNECTOR
        .make_payment(payment_method_details(), None)
        .await
        .unwrap();
    assert_eq!(captured_response.status, enums::AttemptStatus::Charged);
    let txn_id = utils::get_connector_transaction_id(captured_response.response.clone());
    let connector_meta = utils::get_connector_metadata(captured_response.response);
    let response = CONNECTOR
        .refund_payment(
            txn_id.clone().unwrap(),
            Some(types::RefundsData {
                refund_amount: 150,
                currency: diesel_models::enums::Currency::EUR,
                connector_transaction_id: txn_id.unwrap(),
                connector_metadata: connector_meta,
                ..utils::PaymentRefundType::default().0
            }),
            None,
        )
        .await
        .unwrap();
    assert_eq!(
        response.response.unwrap_err().message,
        "initialAmount : Bad value for 'initialAmount'. Expected: Positive integer between 1 and maximum available amount (debit/capture.initialAmount - debit/capture.refundedAmount.",
    );
}

// Connector dependent test cases goes here

// [#478]: add unit tests for non 3DS, wallets & webhooks in connector tests<|MERGE_RESOLUTION|>--- conflicted
+++ resolved
@@ -128,12 +128,9 @@
                 payment_method_type: None,
                 currency: enums::Currency::EUR,
                 payment_experience: None,
-<<<<<<< HEAD
-                ..Default::default()
-=======
                 integrity_object: None,
                 amount: MinorUnit::new(100),
->>>>>>> 10ac0894
+                ..Default::default()
             }),
             None,
         )
