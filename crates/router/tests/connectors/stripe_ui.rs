use serial_test::serial;
use thirtyfour::{prelude::*, WebDriver};

use crate::{selenium::*, tester};

struct StripeSeleniumTest;

impl SeleniumTest for StripeSeleniumTest {
    fn get_connector_name(&self) -> String {
        "stripe".to_string()
    }
}

async fn should_make_3ds_payment(c: WebDriver) -> Result<(), WebDriverError> {
    let conn = StripeSeleniumTest {};
    conn.make_redirection_payment(c, vec![
            Event::Trigger(Trigger::Goto(&format!("{CHEKOUT_BASE_URL}/card?cname=CL-BRW1&ccnum=4000000000003063&expmonth=10&expyear=25&cvv=123&amount=100&country=US&currency=USD"))),
            Event::Trigger(Trigger::Click(By::Id("card-submit-btn"))),
            Event::Trigger(Trigger::Click(By::Id("test-source-authorize-3ds"))),
            Event::Assert(Assert::IsPresent("Google")),
            Event::Assert(Assert::Contains(Selector::QueryParamStr, "status=succeeded")),

    ]).await?;
    Ok(())
}

async fn should_make_3ds_mandate_payment(c: WebDriver) -> Result<(), WebDriverError> {
    let conn = StripeSeleniumTest {};
    conn.make_redirection_payment(c, vec![
            Event::Trigger(Trigger::Goto(&format!("{CHEKOUT_BASE_URL}/card?cname=CL-BRW1&ccnum=4000002500003155&expmonth=10&expyear=25&cvv=123&amount=10&country=US&currency=USD&mandate_data[customer_acceptance][acceptance_type]=offline&mandate_data[customer_acceptance][accepted_at]=1963-05-03T04:07:52.723Z&mandate_data[customer_acceptance][online][ip_address]=127.0.0.1&mandate_data[customer_acceptance][online][user_agent]=amet%20irure%20esse&mandate_data[mandate_type][multi_use][amount]=700&mandate_data[mandate_type][multi_use][currency]=USD&return_url={CHEKOUT_BASE_URL}/payments"))),
            Event::Trigger(Trigger::Click(By::Id("card-submit-btn"))),
            Event::Trigger(Trigger::Click(By::Id("test-source-authorize-3ds"))),
            Event::Assert(Assert::IsPresent("succeeded")),
            Event::Assert(Assert::IsPresent("Mandate ID")),
            Event::Assert(Assert::IsPresent("man_")),// mandate id starting with man_
            Event::Trigger(Trigger::Click(By::Css("#pm-mandate-btn a"))),
            Event::Trigger(Trigger::Click(By::Id("pay-with-mandate-btn"))),
            Event::Assert(Assert::IsPresent("succeeded")),

    ]).await?;
    Ok(())
}

async fn should_fail_recurring_payment_due_to_authentication(
    c: WebDriver,
) -> Result<(), WebDriverError> {
    let conn = StripeSeleniumTest {};
    conn.make_redirection_payment(c, vec![
            Event::Trigger(Trigger::Goto(&format!("{CHEKOUT_BASE_URL}/card?cname=CL-BRW1&ccnum=4000002760003184&expmonth=10&expyear=25&cvv=123&amount=10&country=US&currency=USD&mandate_data[customer_acceptance][acceptance_type]=offline&mandate_data[customer_acceptance][accepted_at]=1963-05-03T04:07:52.723Z&mandate_data[customer_acceptance][online][ip_address]=127.0.0.1&mandate_data[customer_acceptance][online][user_agent]=amet%20irure%20esse&mandate_data[mandate_type][multi_use][amount]=700&mandate_data[mandate_type][multi_use][currency]=USD&return_url={CHEKOUT_BASE_URL}/payments"))),
            Event::Trigger(Trigger::Click(By::Id("card-submit-btn"))),
            Event::Trigger(Trigger::Click(By::Id("test-source-authorize-3ds"))),
            Event::Assert(Assert::IsPresent("succeeded")),
            Event::Assert(Assert::IsPresent("Mandate ID")),
            Event::Assert(Assert::IsPresent("man_")),// mandate id starting with man_
            Event::Trigger(Trigger::Click(By::Css("#pm-mandate-btn a"))),
            Event::Trigger(Trigger::Click(By::Id("pay-with-mandate-btn"))),
            Event::Assert(Assert::IsPresent("authentication_required: Your card was declined. This transaction requires authentication.")),

    ]).await?;
    Ok(())
}

async fn should_make_3ds_mandate_with_zero_dollar_payment(
    c: WebDriver,
) -> Result<(), WebDriverError> {
    let conn = StripeSeleniumTest {};
    conn.make_redirection_payment(c, vec![
            Event::Trigger(Trigger::Goto(&format!("{CHEKOUT_BASE_URL}/card?cname=CL-BRW1&ccnum=4000002500003155&expmonth=10&expyear=25&cvv=123&amount=0&country=US&currency=USD&mandate_data[customer_acceptance][acceptance_type]=offline&mandate_data[customer_acceptance][accepted_at]=1963-05-03T04:07:52.723Z&mandate_data[customer_acceptance][online][ip_address]=127.0.0.1&mandate_data[customer_acceptance][online][user_agent]=amet%20irure%20esse&mandate_data[mandate_type][multi_use][amount]=700&mandate_data[mandate_type][multi_use][currency]=USD&return_url={CHEKOUT_BASE_URL}/payments"))),
            Event::Trigger(Trigger::Click(By::Id("card-submit-btn"))),
            Event::Trigger(Trigger::Click(By::Id("test-source-authorize-3ds"))),
            Event::Assert(Assert::IsPresent("succeeded")),
            Event::Assert(Assert::IsPresent("Mandate ID")),
            Event::Assert(Assert::IsPresent("man_")),// mandate id starting with man_
            Event::Trigger(Trigger::Click(By::Css("#pm-mandate-btn a"))),
            Event::Trigger(Trigger::Click(By::Id("pay-with-mandate-btn"))),
            // Need to be handled as mentioned in https://stripe.com/docs/payments/save-and-reuse?platform=web#charge-saved-payment-method
            Event::Assert(Assert::IsPresent("succeeded")),

    ]).await?;
    Ok(())
}

async fn should_make_gpay_payment(c: WebDriver) -> Result<(), WebDriverError> {
    let conn = StripeSeleniumTest {};
    let pub_key = conn
        .get_configs()
        .automation_configs
        .unwrap()
        .stripe_pub_key
        .unwrap();
    conn.make_gpay_payment(c,
        &format!("{CHEKOUT_BASE_URL}/gpay?gatewayname=stripe&gpaycustomfields[stripe:version]=2018-10-31&gpaycustomfields[stripe:publishableKey]={pub_key}&amount=70.00&country=US&currency=USD"),
        vec![
        Event::Assert(Assert::IsPresent("succeeded")),
    ]).await?;
    Ok(())
}

async fn should_make_gpay_mandate_payment(c: WebDriver) -> Result<(), WebDriverError> {
    let conn = StripeSeleniumTest {};
    let pub_key = conn
        .get_configs()
        .automation_configs
        .unwrap()
        .stripe_pub_key
        .unwrap();
    conn.make_gpay_payment(c,
        &format!("{CHEKOUT_BASE_URL}/gpay?gatewayname=stripe&gpaycustomfields[stripe:version]=2018-10-31&gpaycustomfields[stripe:publishableKey]={pub_key}&amount=70.00&country=US&currency=USD&mandate_data[customer_acceptance][acceptance_type]=offline&mandate_data[customer_acceptance][accepted_at]=1963-05-03T04:07:52.723Z&mandate_data[customer_acceptance][online][ip_address]=127.0.0.1&mandate_data[customer_acceptance][online][user_agent]=amet%20irure%20esse&mandate_data[mandate_type][multi_use][amount]=700&mandate_data[mandate_type][multi_use][currency]=USD"),
        vec![
        Event::Assert(Assert::IsPresent("succeeded")),
        Event::Assert(Assert::IsPresent("Mandate ID")),
        Event::Assert(Assert::IsPresent("man_")),// mandate id starting with man_
        Event::Trigger(Trigger::Click(By::Css("#pm-mandate-btn a"))),
        Event::Trigger(Trigger::Click(By::Id("pay-with-mandate-btn"))),
        Event::Assert(Assert::IsPresent("succeeded")),
    ]).await?;
    Ok(())
}

#[ignore = "Different flows"]
//https://stripe.com/docs/testing#regulatory-cards
async fn should_make_stripe_klarna_payment(c: WebDriver) -> Result<(), WebDriverError> {
    let conn = StripeSeleniumTest {};
    conn.make_redirection_payment(
        c,
        vec![
            Event::Trigger(Trigger::Goto(&format!("{CHEKOUT_BASE_URL}/saved/19"))),
            Event::Trigger(Trigger::Click(By::Id("card-submit-btn"))),
            Event::Trigger(Trigger::SwitchFrame(By::Id("klarna-apf-iframe"))),
<<<<<<< HEAD
            Event::Trigger(Trigger::Sleep(5)),
            Event::Trigger(Trigger::Click(By::Id("signInWithBankId"))),
            Event::Assert(Assert::IsPresent("Klart att betala")),
            Event::Trigger(Trigger::Sleep(5)),
            Event::EitherOr(
                Assert::IsPresent("Klart att betala"),
                vec![Event::Trigger(Trigger::Click(By::Css(
                    "button[data-testid='confirm-and-pay']",
                )))],
                vec![
                    Event::Trigger(Trigger::Click(By::Css(
                        "button[data-testid='SmoothCheckoutPopUp:skip']",
                    ))),
                    Event::Trigger(Trigger::Click(By::Css(
                        "button[data-testid='confirm-and-pay']",
                    ))),
                ],
            ),
=======
            Event::RunIf(
                Assert::IsPresent("Let’s verify your phone"),
                vec![
                    Event::Trigger(Trigger::SendKeys(By::Id("phone"), "8056594427")),
                    Event::Trigger(Trigger::Click(By::Id("onContinue"))),
                    Event::Trigger(Trigger::SendKeys(By::Id("otp_field"), "123456")),
                ],
            ),
            Event::RunIf(
                Assert::IsPresent("Pick a plan"),
                vec![Event::Trigger(Trigger::Click(By::Css(
                    "button[data-testid='pick-plan']",
                )))],
            ),
            Event::Trigger(Trigger::Click(By::Css(
                "button[data-testid='confirm-and-pay']",
            ))),
>>>>>>> 8d205784
            Event::Trigger(Trigger::SwitchTab(Position::Prev)),
            Event::Assert(Assert::IsPresent("Google")),
            Event::Assert(Assert::Contains(
                Selector::QueryParamStr,
                "status=succeeded",
            )),
        ],
    )
    .await?;
    Ok(())
}

async fn should_make_afterpay_payment(c: WebDriver) -> Result<(), WebDriverError> {
    let conn = StripeSeleniumTest {};
    conn.make_redirection_payment(
        c,
        vec![
            Event::Trigger(Trigger::Goto(&format!("{CHEKOUT_BASE_URL}/saved/22"))),
            Event::Trigger(Trigger::Click(By::Id("card-submit-btn"))),
            Event::Trigger(Trigger::Click(By::Css(
                "a[class='common-Button common-Button--default']",
            ))),
            Event::Assert(Assert::IsPresent("Google")),
            Event::Assert(Assert::Contains(
                Selector::QueryParamStr,
                "status=succeeded",
            )),
        ],
    )
    .await?;
    Ok(())
}

async fn should_make_stripe_alipay_payment(c: WebDriver) -> Result<(), WebDriverError> {
    let conn = StripeSeleniumTest {};
    conn.make_redirection_payment(
        c,
        vec![
            Event::Trigger(Trigger::Goto(&format!("{CHEKOUT_BASE_URL}/saved/35"))),
            Event::Trigger(Trigger::Click(By::Id("card-submit-btn"))),
            Event::Trigger(Trigger::Click(By::Css(
                "button[class='common-Button common-Button--default']",
            ))),
            Event::Trigger(Trigger::Sleep(5)),
            Event::Assert(Assert::IsPresent("Google")),
            Event::Assert(Assert::Contains(
                Selector::QueryParamStr,
                "status=succeeded",
            )),
        ],
    )
    .await?;
    Ok(())
}

async fn should_make_stripe_ideal_bank_redirect_payment(
    c: WebDriver,
) -> Result<(), WebDriverError> {
    let conn = StripeSeleniumTest {};
    conn.make_redirection_payment(
        c,
        vec![
            Event::Trigger(Trigger::Goto(&format!("{CHEKOUT_BASE_URL}/saved/2"))),
            Event::Trigger(Trigger::Click(By::Id("card-submit-btn"))),
            Event::Trigger(Trigger::Click(By::Css(
                "a[class='common-Button common-Button--default']",
            ))),
            Event::Assert(Assert::IsPresent("Google")),
            Event::Assert(Assert::Contains(
                Selector::QueryParamStr,
                "status=succeeded",
            )),
        ],
    )
    .await?;
    Ok(())
}

async fn should_make_stripe_giropay_bank_redirect_payment(
    c: WebDriver,
) -> Result<(), WebDriverError> {
    let conn = StripeSeleniumTest {};
    conn.make_redirection_payment(
        c,
        vec![
            Event::Trigger(Trigger::Goto(&format!("{CHEKOUT_BASE_URL}/saved/1"))),
            Event::Trigger(Trigger::Click(By::Id("card-submit-btn"))),
            Event::Trigger(Trigger::Click(By::Css(
                "a[class='common-Button common-Button--default']",
            ))),
            Event::Assert(Assert::IsPresent("Google")),
            Event::Assert(Assert::Contains(
                Selector::QueryParamStr,
                "status=succeeded",
            )),
        ],
    )
    .await?;
    Ok(())
}

async fn should_make_stripe_eps_bank_redirect_payment(c: WebDriver) -> Result<(), WebDriverError> {
    let conn = StripeSeleniumTest {};
    conn.make_redirection_payment(
        c,
        vec![
            Event::Trigger(Trigger::Goto(&format!("{CHEKOUT_BASE_URL}/saved/26"))),
            Event::Trigger(Trigger::Click(By::Id("card-submit-btn"))),
            Event::Trigger(Trigger::Click(By::Css(
                "a[class='common-Button common-Button--default']",
            ))),
            Event::Assert(Assert::IsPresent("Google")),
            Event::Assert(Assert::Contains(
                Selector::QueryParamStr,
                "status=succeeded",
            )),
        ],
    )
    .await?;
    Ok(())
}

async fn should_make_stripe_bancontact_card_redirect_payment(
    c: WebDriver,
) -> Result<(), WebDriverError> {
    let conn = StripeSeleniumTest {};
    conn.make_redirection_payment(
        c,
        vec![
            Event::Trigger(Trigger::Goto(&format!("{CHEKOUT_BASE_URL}/saved/28"))),
            Event::Trigger(Trigger::Click(By::Id("card-submit-btn"))),
            Event::Trigger(Trigger::Click(By::Css(
                "a[class='common-Button common-Button--default']",
            ))),
            Event::Assert(Assert::IsPresent("Google")),
            Event::Assert(Assert::Contains(
                Selector::QueryParamStr,
                "status=succeeded",
            )),
        ],
    )
    .await?;
    Ok(())
}

async fn should_make_stripe_p24_redirect_payment(c: WebDriver) -> Result<(), WebDriverError> {
    let conn = StripeSeleniumTest {};
    conn.make_redirection_payment(
        c,
        vec![
            Event::Trigger(Trigger::Goto(&format!("{CHEKOUT_BASE_URL}/saved/31"))),
            Event::Trigger(Trigger::Click(By::Id("card-submit-btn"))),
            Event::Trigger(Trigger::Click(By::Css(
                "a[class='common-Button common-Button--default']",
            ))),
            Event::Assert(Assert::IsPresent("Google")),
            Event::Assert(Assert::Contains(
                Selector::QueryParamStr,
                "status=succeeded",
            )),
        ],
    )
    .await?;
    Ok(())
}

async fn should_make_stripe_sofort_redirect_payment(c: WebDriver) -> Result<(), WebDriverError> {
    let conn = StripeSeleniumTest {};
    conn.make_redirection_payment(
        c,
        vec![
            Event::Trigger(Trigger::Goto(&format!("{CHEKOUT_BASE_URL}/saved/34"))),
            Event::Trigger(Trigger::Click(By::Id("card-submit-btn"))),
            Event::Trigger(Trigger::Click(By::Css(
                "a[class='common-Button common-Button--default']",
            ))),
            Event::Assert(Assert::IsPresent("Google")),
            Event::Assert(Assert::ContainsAny(
                Selector::QueryParamStr,
                vec!["status=processing", "status=succeeded"],
            )),
        ],
    )
    .await?;
    Ok(())
}

async fn should_make_stripe_ach_bank_debit_payment(c: WebDriver) -> Result<(), WebDriverError> {
    let conn = StripeSeleniumTest {};
    conn.make_redirection_payment(
        c,
        vec![
            Event::Trigger(Trigger::Goto(&format!("{CHEKOUT_BASE_URL}/saved/56"))),
            Event::Trigger(Trigger::Click(By::Id("card-submit-btn"))),
            Event::Trigger(Trigger::SendKeys(
                By::Css("input[class='p-CodePuncher-controllingInput']"),
                "11AA",
            )),
            Event::Trigger(Trigger::Click(By::Css(
                "div[class='SubmitButton-IconContainer']",
            ))),
            Event::Assert(Assert::IsPresent("Thanks for your payment")),
            Event::Assert(Assert::IsPresent("You completed a payment")),
        ],
    )
    .await?;
    Ok(())
}

async fn should_make_stripe_becs_bank_debit_payment(c: WebDriver) -> Result<(), WebDriverError> {
    let conn = StripeSeleniumTest {};
    conn.make_redirection_payment(
        c,
        vec![
            Event::Trigger(Trigger::Goto(&format!("{CHEKOUT_BASE_URL}/saved/56"))),
            Event::Trigger(Trigger::Click(By::Id("card-submit-btn"))),
            Event::Assert(Assert::IsPresent("processing")),
        ],
    )
    .await?;
    Ok(())
}

async fn should_make_stripe_sepa_bank_debit_payment(c: WebDriver) -> Result<(), WebDriverError> {
    let conn = StripeSeleniumTest {};
    conn.make_redirection_payment(
        c,
        vec![
            Event::Trigger(Trigger::Goto(&format!("{CHEKOUT_BASE_URL}/saved/67"))),
            Event::Trigger(Trigger::Click(By::Id("card-submit-btn"))),
            Event::Assert(Assert::IsPresent("processing")),
        ],
    )
    .await?;
    Ok(())
}

#[test]
#[serial]
fn should_make_3ds_payment_test() {
    tester!(should_make_3ds_payment);
}

#[test]
#[serial]
fn should_make_3ds_mandate_payment_test() {
    tester!(should_make_3ds_mandate_payment);
}

#[test]
#[serial]
fn should_fail_recurring_payment_due_to_authentication_test() {
    tester!(should_fail_recurring_payment_due_to_authentication);
}

#[test]
#[serial]
fn should_make_3ds_mandate_with_zero_dollar_payment_test() {
    tester!(should_make_3ds_mandate_with_zero_dollar_payment);
}

#[test]
#[serial]
fn should_make_gpay_payment_test() {
    tester!(should_make_gpay_payment);
}

#[test]
#[serial]
fn should_make_gpay_mandate_payment_test() {
    tester!(should_make_gpay_mandate_payment);
}

#[test]
#[serial]
fn should_make_stripe_klarna_payment_test() {
    tester!(should_make_stripe_klarna_payment);
}

#[test]
#[serial]
fn should_make_afterpay_payment_test() {
    tester!(should_make_afterpay_payment);
}

#[test]
#[serial]
fn should_make_stripe_alipay_payment_test() {
    tester!(should_make_stripe_alipay_payment);
}

#[test]
#[serial]
fn should_make_stripe_ideal_bank_redirect_payment_test() {
    tester!(should_make_stripe_ideal_bank_redirect_payment);
}

#[test]
#[serial]
fn should_make_stripe_giropay_bank_redirect_payment_test() {
    tester!(should_make_stripe_giropay_bank_redirect_payment);
}

#[test]
#[serial]
fn should_make_stripe_eps_bank_redirect_payment_test() {
    tester!(should_make_stripe_eps_bank_redirect_payment);
}

#[test]
#[serial]
fn should_make_stripe_bancontact_card_redirect_payment_test() {
    tester!(should_make_stripe_bancontact_card_redirect_payment);
}

#[test]
#[serial]
fn should_make_stripe_p24_redirect_payment_test() {
    tester!(should_make_stripe_p24_redirect_payment);
}

#[test]
#[serial]
fn should_make_stripe_sofort_redirect_payment_test() {
    tester!(should_make_stripe_sofort_redirect_payment);
}

#[test]
#[serial]
fn should_make_stripe_ach_bank_debit_payment_test() {
    tester!(should_make_stripe_ach_bank_debit_payment);
}

#[test]
#[serial]
fn should_make_stripe_becs_bank_debit_payment_test() {
    tester!(should_make_stripe_becs_bank_debit_payment);
}

#[test]
#[serial]
fn should_make_stripe_sepa_bank_debit_payment_test() {
    tester!(should_make_stripe_sepa_bank_debit_payment);
}<|MERGE_RESOLUTION|>--- conflicted
+++ resolved
@@ -127,26 +127,6 @@
             Event::Trigger(Trigger::Goto(&format!("{CHEKOUT_BASE_URL}/saved/19"))),
             Event::Trigger(Trigger::Click(By::Id("card-submit-btn"))),
             Event::Trigger(Trigger::SwitchFrame(By::Id("klarna-apf-iframe"))),
-<<<<<<< HEAD
-            Event::Trigger(Trigger::Sleep(5)),
-            Event::Trigger(Trigger::Click(By::Id("signInWithBankId"))),
-            Event::Assert(Assert::IsPresent("Klart att betala")),
-            Event::Trigger(Trigger::Sleep(5)),
-            Event::EitherOr(
-                Assert::IsPresent("Klart att betala"),
-                vec![Event::Trigger(Trigger::Click(By::Css(
-                    "button[data-testid='confirm-and-pay']",
-                )))],
-                vec![
-                    Event::Trigger(Trigger::Click(By::Css(
-                        "button[data-testid='SmoothCheckoutPopUp:skip']",
-                    ))),
-                    Event::Trigger(Trigger::Click(By::Css(
-                        "button[data-testid='confirm-and-pay']",
-                    ))),
-                ],
-            ),
-=======
             Event::RunIf(
                 Assert::IsPresent("Let’s verify your phone"),
                 vec![
@@ -164,7 +144,6 @@
             Event::Trigger(Trigger::Click(By::Css(
                 "button[data-testid='confirm-and-pay']",
             ))),
->>>>>>> 8d205784
             Event::Trigger(Trigger::SwitchTab(Position::Prev)),
             Event::Assert(Assert::IsPresent("Google")),
             Event::Assert(Assert::Contains(
