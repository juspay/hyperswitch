--- conflicted
+++ resolved
@@ -403,11 +403,8 @@
             payment_method_token: None,
             connector_customer: None,
             preprocessing_id: None,
-<<<<<<< HEAD
+            connector_request_reference_id: uuid::Uuid::new_v4().to_string(),
             test_mode: None,
-=======
-            connector_request_reference_id: uuid::Uuid::new_v4().to_string(),
->>>>>>> 08cca881
         }
     }
 
