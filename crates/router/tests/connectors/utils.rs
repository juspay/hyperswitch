use std::{fmt::Debug, marker::PhantomData, str::FromStr, sync::Arc, time::Duration};

use async_trait::async_trait;
use common_utils::{id_type::GenerateId, pii::Email};
use error_stack::Report;
use hyperswitch_domain_models::router_data_v2::flow_common_types::PaymentFlowData;
use masking::Secret;
use router::{
    configs::settings::Settings,
    core::{errors::ConnectorError, payments},
    db::StorageImpl,
    routes,
    services::{
        self,
        connector_integration_interface::{BoxedConnectorIntegrationInterface, ConnectorEnum},
    },
    types::{self, storage::enums, AccessToken, MinorUnit, PaymentAddress, RouterData},
};
use test_utils::connector_auth::ConnectorAuthType;
use tokio::sync::oneshot;
use wiremock::{Mock, MockServer};

pub trait Connector {
    fn get_data(&self) -> types::api::ConnectorData;

    fn get_auth_token(&self) -> types::ConnectorAuthType;

    fn get_name(&self) -> String;

    fn get_connector_meta(&self) -> Option<serde_json::Value> {
        None
    }

    /// interval in seconds to be followed when making the subsequent request whenever needed
    fn get_request_interval(&self) -> u64 {
        5
    }

    #[cfg(feature = "payouts")]
    fn get_payout_data(&self) -> Option<types::api::ConnectorData> {
        None
    }
}

pub fn construct_connector_data_old(
    connector: types::api::BoxedConnector,
    connector_name: types::Connector,
    get_token: types::api::GetToken,
    merchant_connector_id: Option<common_utils::id_type::MerchantConnectorAccountId>,
) -> types::api::ConnectorData {
    types::api::ConnectorData {
        connector: ConnectorEnum::Old(connector),
        connector_name,
        get_token,
        merchant_connector_id,
    }
}

#[derive(Debug, Default, Clone)]
pub struct PaymentInfo {
    pub address: Option<PaymentAddress>,
    pub auth_type: Option<enums::AuthenticationType>,
    pub access_token: Option<AccessToken>,
    pub connector_meta_data: Option<serde_json::Value>,
    pub connector_customer: Option<String>,
    pub payment_method_token: Option<String>,
    #[cfg(feature = "payouts")]
    pub payout_method_data: Option<types::api::PayoutMethodData>,
    #[cfg(feature = "payouts")]
    pub currency: Option<enums::Currency>,
}

impl PaymentInfo {
    pub fn with_default_billing_name() -> Self {
        Self {
            address: Some(PaymentAddress::new(
                None,
                None,
                Some(hyperswitch_domain_models::address::Address {
                    address: Some(hyperswitch_domain_models::address::AddressDetails {
                        first_name: Some(Secret::new("John".to_string())),
                        last_name: Some(Secret::new("Doe".to_string())),
                        ..Default::default()
                    }),
                    phone: None,
                    email: None,
                }),
                None,
            )),
            ..Default::default()
        }
    }
}

#[async_trait]
pub trait ConnectorActions: Connector {
    /// For initiating payments when `CaptureMethod` is set to `Manual`
    /// This doesn't complete the transaction, `PaymentsCapture` needs to be done manually
    async fn authorize_payment(
        &self,
        payment_data: Option<types::PaymentsAuthorizeData>,
        payment_info: Option<PaymentInfo>,
    ) -> Result<types::PaymentsAuthorizeRouterData, Report<ConnectorError>> {
        let integration = self.get_data().connector.get_connector_integration();
        let request = self.generate_data(
            types::PaymentsAuthorizeData {
                confirm: true,
                capture_method: Some(diesel_models::enums::CaptureMethod::Manual),
                ..(payment_data.unwrap_or(PaymentAuthorizeType::default().0))
            },
            payment_info,
        );
        Box::pin(call_connector(request, integration)).await
    }

    async fn create_connector_customer(
        &self,
        payment_data: Option<types::ConnectorCustomerData>,
        payment_info: Option<PaymentInfo>,
    ) -> Result<types::ConnectorCustomerRouterData, Report<ConnectorError>> {
        let integration: BoxedConnectorIntegrationInterface<_, PaymentFlowData, _, _> =
            self.get_data().connector.get_connector_integration();
        let request = self.generate_data(
            types::ConnectorCustomerData {
                ..(payment_data.unwrap_or(CustomerType::default().0))
            },
            payment_info,
        );
        Box::pin(call_connector(request, integration)).await
    }

    async fn create_connector_pm_token(
        &self,
        payment_data: Option<types::PaymentMethodTokenizationData>,
        payment_info: Option<PaymentInfo>,
    ) -> Result<types::TokenizationRouterData, Report<ConnectorError>> {
        let integration = self.get_data().connector.get_connector_integration();
        let request = self.generate_data(
            types::PaymentMethodTokenizationData {
                ..(payment_data.unwrap_or(TokenType::default().0))
            },
            payment_info,
        );
        Box::pin(call_connector(request, integration)).await
    }

    /// For initiating payments when `CaptureMethod` is set to `Automatic`
    /// This does complete the transaction without user intervention to Capture the payment
    async fn make_payment(
        &self,
        payment_data: Option<types::PaymentsAuthorizeData>,
        payment_info: Option<PaymentInfo>,
    ) -> Result<types::PaymentsAuthorizeRouterData, Report<ConnectorError>> {
        let integration = self.get_data().connector.get_connector_integration();
        let request = self.generate_data(
            types::PaymentsAuthorizeData {
                confirm: true,
                capture_method: Some(diesel_models::enums::CaptureMethod::Automatic),
                ..(payment_data.unwrap_or(PaymentAuthorizeType::default().0))
            },
            payment_info,
        );
        Box::pin(call_connector(request, integration)).await
    }

    async fn sync_payment(
        &self,
        payment_data: Option<types::PaymentsSyncData>,
        payment_info: Option<PaymentInfo>,
    ) -> Result<types::PaymentsSyncRouterData, Report<ConnectorError>> {
        let integration = self.get_data().connector.get_connector_integration();
        let request = self.generate_data(
            payment_data.unwrap_or_else(|| PaymentSyncType::default().0),
            payment_info,
        );
        Box::pin(call_connector(request, integration)).await
    }

    /// will retry the psync till the given status matches or retry max 3 times
    async fn psync_retry_till_status_matches(
        &self,
        status: enums::AttemptStatus,
        payment_data: Option<types::PaymentsSyncData>,
        payment_info: Option<PaymentInfo>,
    ) -> Result<types::PaymentsSyncRouterData, Report<ConnectorError>> {
        let max_tries = 3;
        for curr_try in 0..max_tries {
            let sync_res = self
                .sync_payment(payment_data.clone(), payment_info.clone())
                .await
                .unwrap();
            if (sync_res.status == status) || (curr_try == max_tries - 1) {
                return Ok(sync_res);
            }
            tokio::time::sleep(Duration::from_secs(self.get_request_interval())).await;
        }
        Err(ConnectorError::ProcessingStepFailed(None).into())
    }

    async fn capture_payment(
        &self,
        transaction_id: String,
        payment_data: Option<types::PaymentsCaptureData>,
        payment_info: Option<PaymentInfo>,
    ) -> Result<types::PaymentsCaptureRouterData, Report<ConnectorError>> {
        let integration = self.get_data().connector.get_connector_integration();
        let request = self.generate_data(
            types::PaymentsCaptureData {
                connector_transaction_id: transaction_id,
                ..payment_data.unwrap_or(PaymentCaptureType::default().0)
            },
            payment_info,
        );
        Box::pin(call_connector(request, integration)).await
    }

    async fn authorize_and_capture_payment(
        &self,
        authorize_data: Option<types::PaymentsAuthorizeData>,
        capture_data: Option<types::PaymentsCaptureData>,
        payment_info: Option<PaymentInfo>,
    ) -> Result<types::PaymentsCaptureRouterData, Report<ConnectorError>> {
        let authorize_response = self
            .authorize_payment(authorize_data, payment_info.clone())
            .await
            .unwrap();
        assert_eq!(authorize_response.status, enums::AttemptStatus::Authorized);
        let txn_id = get_connector_transaction_id(authorize_response.response);
        let response = self
            .capture_payment(txn_id.unwrap(), capture_data, payment_info)
            .await
            .unwrap();
        return Ok(response);
    }

    async fn void_payment(
        &self,
        transaction_id: String,
        payment_data: Option<types::PaymentsCancelData>,
        payment_info: Option<PaymentInfo>,
    ) -> Result<types::PaymentsCancelRouterData, Report<ConnectorError>> {
        let integration = self.get_data().connector.get_connector_integration();
        let request = self.generate_data(
            types::PaymentsCancelData {
                connector_transaction_id: transaction_id,
                ..payment_data.unwrap_or(PaymentCancelType::default().0)
            },
            payment_info,
        );
        Box::pin(call_connector(request, integration)).await
    }

    async fn authorize_and_void_payment(
        &self,
        authorize_data: Option<types::PaymentsAuthorizeData>,
        void_data: Option<types::PaymentsCancelData>,
        payment_info: Option<PaymentInfo>,
    ) -> Result<types::PaymentsCancelRouterData, Report<ConnectorError>> {
        let authorize_response = self
            .authorize_payment(authorize_data, payment_info.clone())
            .await
            .unwrap();
        assert_eq!(authorize_response.status, enums::AttemptStatus::Authorized);
        let txn_id = get_connector_transaction_id(authorize_response.response);
        tokio::time::sleep(Duration::from_secs(self.get_request_interval())).await; // to avoid 404 error
        let response = self
            .void_payment(txn_id.unwrap(), void_data, payment_info)
            .await
            .unwrap();
        return Ok(response);
    }

    async fn refund_payment(
        &self,
        transaction_id: String,
        refund_data: Option<types::RefundsData>,
        payment_info: Option<PaymentInfo>,
    ) -> Result<types::RefundExecuteRouterData, Report<ConnectorError>> {
        let integration = self.get_data().connector.get_connector_integration();
        let request = self.generate_data(
            types::RefundsData {
                connector_transaction_id: transaction_id,
                ..refund_data.unwrap_or(PaymentRefundType::default().0)
            },
            payment_info,
        );
        Box::pin(call_connector(request, integration)).await
    }

    async fn capture_payment_and_refund(
        &self,
        authorize_data: Option<types::PaymentsAuthorizeData>,
        capture_data: Option<types::PaymentsCaptureData>,
        refund_data: Option<types::RefundsData>,
        payment_info: Option<PaymentInfo>,
    ) -> Result<types::RefundExecuteRouterData, Report<ConnectorError>> {
        //make a successful payment
        let response = self
            .authorize_and_capture_payment(authorize_data, capture_data, payment_info.clone())
            .await
            .unwrap();
        let txn_id = self.get_connector_transaction_id_from_capture_data(response);

        //try refund for previous payment
        tokio::time::sleep(Duration::from_secs(self.get_request_interval())).await; // to avoid 404 error
        Ok(self
            .refund_payment(txn_id.unwrap(), refund_data, payment_info)
            .await
            .unwrap())
    }

    async fn make_payment_and_refund(
        &self,
        authorize_data: Option<types::PaymentsAuthorizeData>,
        refund_data: Option<types::RefundsData>,
        payment_info: Option<PaymentInfo>,
    ) -> Result<types::RefundExecuteRouterData, Report<ConnectorError>> {
        //make a successful payment
        let response = self
            .make_payment(authorize_data, payment_info.clone())
            .await
            .unwrap();

        //try refund for previous payment
        let transaction_id = get_connector_transaction_id(response.response).unwrap();
        tokio::time::sleep(Duration::from_secs(self.get_request_interval())).await; // to avoid 404 error
        Ok(self
            .refund_payment(transaction_id, refund_data, payment_info)
            .await
            .unwrap())
    }

    async fn auth_capture_and_refund(
        &self,
        authorize_data: Option<types::PaymentsAuthorizeData>,
        refund_data: Option<types::RefundsData>,
        payment_info: Option<PaymentInfo>,
    ) -> Result<types::RefundExecuteRouterData, Report<ConnectorError>> {
        //make a successful payment
        let response = self
            .authorize_and_capture_payment(authorize_data, None, payment_info.clone())
            .await
            .unwrap();

        //try refund for previous payment
        let transaction_id = get_connector_transaction_id(response.response).unwrap();
        tokio::time::sleep(Duration::from_secs(self.get_request_interval())).await; // to avoid 404 error
        Ok(self
            .refund_payment(transaction_id, refund_data, payment_info)
            .await
            .unwrap())
    }

    async fn make_payment_and_multiple_refund(
        &self,
        authorize_data: Option<types::PaymentsAuthorizeData>,
        refund_data: Option<types::RefundsData>,
        payment_info: Option<PaymentInfo>,
    ) {
        //make a successful payment
        let response = self
            .make_payment(authorize_data, payment_info.clone())
            .await
            .unwrap();

        //try refund for previous payment
        let transaction_id = get_connector_transaction_id(response.response).unwrap();
        for _x in 0..2 {
            tokio::time::sleep(Duration::from_secs(self.get_request_interval())).await; // to avoid 404 error
            let refund_response = self
                .refund_payment(
                    transaction_id.clone(),
                    refund_data.clone(),
                    payment_info.clone(),
                )
                .await
                .unwrap();
            assert_eq!(
                refund_response.response.unwrap().refund_status,
                enums::RefundStatus::Success,
            );
        }
    }

    async fn sync_refund(
        &self,
        refund_id: String,
        payment_data: Option<types::RefundsData>,
        payment_info: Option<PaymentInfo>,
    ) -> Result<types::RefundSyncRouterData, Report<ConnectorError>> {
        let integration = self.get_data().connector.get_connector_integration();
        let request = self.generate_data(
            payment_data.unwrap_or_else(|| types::RefundsData {
                payment_amount: 1000,
                minor_payment_amount: MinorUnit::new(1000),
                currency: enums::Currency::USD,
                refund_id: uuid::Uuid::new_v4().to_string(),
                connector_transaction_id: "".to_string(),
                webhook_url: None,
                refund_amount: 100,
                minor_refund_amount: MinorUnit::new(100),
                connector_metadata: None,
                refund_connector_metadata: None,
                reason: None,
                connector_refund_id: Some(refund_id),
                browser_info: None,
                split_refunds: None,
                integrity_object: None,
                refund_status: enums::RefundStatus::Pending,
                merchant_account_id: None,
                merchant_config_currency: None,
                capture_method: None,
                additional_payment_method_data: None,
            }),
            payment_info,
        );
        Box::pin(call_connector(request, integration)).await
    }

    /// will retry the rsync till the given status matches or retry max 3 times
    async fn rsync_retry_till_status_matches(
        &self,
        status: enums::RefundStatus,
        refund_id: String,
        payment_data: Option<types::RefundsData>,
        payment_info: Option<PaymentInfo>,
    ) -> Result<types::RefundSyncRouterData, Report<ConnectorError>> {
        let max_tries = 3;
        for curr_try in 0..max_tries {
            let sync_res = self
                .sync_refund(
                    refund_id.clone(),
                    payment_data.clone(),
                    payment_info.clone(),
                )
                .await
                .unwrap();
            if (sync_res.clone().response.unwrap().refund_status == status)
                || (curr_try == max_tries - 1)
            {
                return Ok(sync_res);
            }
            tokio::time::sleep(Duration::from_secs(self.get_request_interval())).await;
        }
        Err(ConnectorError::ProcessingStepFailed(None).into())
    }

    #[cfg(feature = "payouts")]
    fn get_payout_request<Flow, Res>(
        &self,
        connector_payout_id: Option<String>,
        payout_type: enums::PayoutType,
        payment_info: Option<PaymentInfo>,
    ) -> RouterData<Flow, types::PayoutsData, Res> {
        self.generate_data(
            types::PayoutsData {
                payout_id: common_utils::id_type::PayoutId::generate(),
                amount: 1,
                minor_amount: MinorUnit::new(1),
                connector_payout_id,
                destination_currency: payment_info.to_owned().map_or(enums::Currency::EUR, |pi| {
                    pi.currency.map_or(enums::Currency::EUR, |c| c)
                }),
                source_currency: payment_info.to_owned().map_or(enums::Currency::EUR, |pi| {
                    pi.currency.map_or(enums::Currency::EUR, |c| c)
                }),
                entity_type: enums::PayoutEntityType::Individual,
                payout_type: Some(payout_type),
                customer_details: Some(payments::CustomerDetails {
                    customer_id: Some(common_utils::generate_customer_id_of_default_length()),
                    name: Some(Secret::new("John Doe".to_string())),
                    email: Email::from_str("john.doe@example").ok(),
                    phone: Some(Secret::new("620874518".to_string())),
                    phone_country_code: Some("+31".to_string()),
                    tax_registration_id: Some("1232343243".to_string().into()),
                }),
                vendor_details: None,
                priority: None,
                connector_transfer_method_id: None,
                webhook_url: None,
                browser_info: None,
                payout_connector_metadata: None,
            },
            payment_info,
        )
    }

    fn generate_data<Flow, Req: From<Req>, Res>(
        &self,
        req: Req,
        info: Option<PaymentInfo>,
    ) -> RouterData<Flow, Req, Res> {
        let merchant_id =
            common_utils::id_type::MerchantId::try_from(std::borrow::Cow::from(self.get_name()))
                .unwrap();

        RouterData {
            flow: PhantomData,
            merchant_id,
            customer_id: Some(common_utils::generate_customer_id_of_default_length()),
            connector: self.get_name(),
            tenant_id: common_utils::id_type::TenantId::try_from_string("public".to_string())
                .unwrap(),
            payment_id: uuid::Uuid::new_v4().to_string(),
            attempt_id: uuid::Uuid::new_v4().to_string(),
            status: enums::AttemptStatus::default(),
            auth_type: info
                .clone()
                .map_or(enums::AuthenticationType::NoThreeDs, |a| {
                    a.auth_type
                        .map_or(enums::AuthenticationType::NoThreeDs, |a| a)
                }),
            payment_method: enums::PaymentMethod::Card,
            payment_method_type: None,
            connector_auth_type: self.get_auth_token(),
            description: Some("This is a test".to_string()),
            payment_method_status: None,
            request: req,
            response: Err(types::ErrorResponse::default()),
            address: info
                .clone()
                .and_then(|a| a.address)
                .or_else(|| Some(PaymentAddress::default()))
                .unwrap(),
            connector_meta_data: info
                .clone()
                .and_then(|a| a.connector_meta_data.map(Secret::new)),
            connector_wallets_details: None,
            amount_captured: None,
            minor_amount_captured: None,
            access_token: info.clone().and_then(|a| a.access_token),
            session_token: None,
            reference_id: None,
            payment_method_token: info.clone().and_then(|a| {
                a.payment_method_token
                    .map(|token| types::PaymentMethodToken::Token(Secret::new(token)))
            }),
            connector_customer: info.clone().and_then(|a| a.connector_customer),
            recurring_mandate_payment_data: None,

            preprocessing_id: None,
            connector_request_reference_id: uuid::Uuid::new_v4().to_string(),
            #[cfg(feature = "payouts")]
            payout_method_data: info.and_then(|p| p.payout_method_data),
            #[cfg(feature = "payouts")]
            quote_id: None,
            test_mode: None,
            payment_method_balance: None,
            connector_api_version: None,
            connector_http_status_code: None,
            apple_pay_flow: None,
            external_latency: None,
            frm_metadata: None,
            refund_id: None,
            dispute_id: None,
            connector_response: None,
            integrity_check: Ok(()),
            additional_merchant_data: None,
            header_payload: None,
            connector_mandate_request_reference_id: None,
            psd2_sca_exemption_type: None,
            authentication_id: None,
            raw_connector_response: None,
            is_payment_id_from_merchant: None,
            l2_l3_data: None,
            minor_amount_capturable: None,
            authorized_amount: None,
        }
    }

    fn get_connector_transaction_id_from_capture_data(
        &self,
        response: types::PaymentsCaptureRouterData,
    ) -> Option<String> {
        match response.response {
            Ok(types::PaymentsResponseData::TransactionResponse { resource_id, .. }) => {
                resource_id.get_connector_transaction_id().ok()
            }
            Ok(types::PaymentsResponseData::SessionResponse { .. }) => None,
            Ok(types::PaymentsResponseData::SessionTokenResponse { .. }) => None,
            Ok(types::PaymentsResponseData::TokenizationResponse { .. }) => None,
            Ok(types::PaymentsResponseData::TransactionUnresolvedResponse { .. }) => None,
            Ok(types::PaymentsResponseData::ConnectorCustomerResponse(..)) => None,
            Ok(types::PaymentsResponseData::PreProcessingResponse { .. }) => None,
            Ok(types::PaymentsResponseData::ThreeDSEnrollmentResponse { .. }) => None,
            Ok(types::PaymentsResponseData::MultipleCaptureResponse { .. }) => None,
            Ok(types::PaymentsResponseData::IncrementalAuthorizationResponse { .. }) => None,
            Ok(types::PaymentsResponseData::PostProcessingResponse { .. }) => None,
            Ok(types::PaymentsResponseData::PaymentResourceUpdateResponse { .. }) => None,
            Ok(types::PaymentsResponseData::PaymentsCreateOrderResponse { .. }) => None,
            Err(_) => None,
        }
    }

    #[cfg(feature = "payouts")]
    async fn verify_payout_eligibility(
        &self,
        payout_type: enums::PayoutType,
        payment_info: Option<PaymentInfo>,
    ) -> Result<types::PayoutsResponseData, Report<ConnectorError>> {
        let connector_integration: services::BoxedPayoutConnectorIntegrationInterface<
            types::api::PoEligibility,
            types::PayoutsData,
            types::PayoutsResponseData,
        > = self
            .get_payout_data()
            .ok_or(ConnectorError::FailedToObtainPreferredConnector)?
            .connector
            .get_connector_integration();
        let request = self.get_payout_request(None, payout_type, payment_info);
        let tx: oneshot::Sender<()> = oneshot::channel().0;

        let app_state = Box::pin(routes::AppState::with_storage(
            Settings::new().unwrap(),
            StorageImpl::PostgresqlTest,
            tx,
            Box::new(services::MockApiClient),
        ))
        .await;
        let state = Arc::new(app_state)
            .get_session_state(
                &common_utils::id_type::TenantId::try_from_string("public".to_string()).unwrap(),
                None,
                || {},
            )
            .unwrap();
        let res = services::api::execute_connector_processing_step(
            &state,
            connector_integration,
            &request,
            payments::CallConnectorAction::Trigger,
            None,
            None,
        )
        .await?;
        Ok(res.response.unwrap())
    }

    #[cfg(feature = "payouts")]
    async fn fulfill_payout(
        &self,
        connector_payout_id: Option<String>,
        payout_type: enums::PayoutType,
        payment_info: Option<PaymentInfo>,
    ) -> Result<types::PayoutsResponseData, Report<ConnectorError>> {
        let connector_integration: services::BoxedPayoutConnectorIntegrationInterface<
            types::api::PoFulfill,
            types::PayoutsData,
            types::PayoutsResponseData,
        > = self
            .get_payout_data()
            .ok_or(ConnectorError::FailedToObtainPreferredConnector)?
            .connector
            .get_connector_integration();
        let request = self.get_payout_request(connector_payout_id, payout_type, payment_info);
        let tx: oneshot::Sender<()> = oneshot::channel().0;

        let app_state = Box::pin(routes::AppState::with_storage(
            Settings::new().unwrap(),
            StorageImpl::PostgresqlTest,
            tx,
            Box::new(services::MockApiClient),
        ))
        .await;
        let state = Arc::new(app_state)
            .get_session_state(
                &common_utils::id_type::TenantId::try_from_string("public".to_string()).unwrap(),
                None,
                || {},
            )
            .unwrap();
        let res = services::api::execute_connector_processing_step(
            &state,
            connector_integration,
            &request,
            payments::CallConnectorAction::Trigger,
            None,
            None,
        )
        .await?;
        Ok(res.response.unwrap())
    }

    #[cfg(feature = "payouts")]
    async fn create_payout(
        &self,
        connector_customer: Option<String>,
        payout_type: enums::PayoutType,
        payment_info: Option<PaymentInfo>,
    ) -> Result<types::PayoutsResponseData, Report<ConnectorError>> {
        let connector_integration: services::BoxedPayoutConnectorIntegrationInterface<
            types::api::PoCreate,
            types::PayoutsData,
            types::PayoutsResponseData,
        > = self
            .get_payout_data()
            .ok_or(ConnectorError::FailedToObtainPreferredConnector)?
            .connector
            .get_connector_integration();
        let mut request = self.get_payout_request(None, payout_type, payment_info);
        request.connector_customer = connector_customer;
        let tx: oneshot::Sender<()> = oneshot::channel().0;

        let app_state = Box::pin(routes::AppState::with_storage(
            Settings::new().unwrap(),
            StorageImpl::PostgresqlTest,
            tx,
            Box::new(services::MockApiClient),
        ))
        .await;
        let state = Arc::new(app_state)
            .get_session_state(
                &common_utils::id_type::TenantId::try_from_string("public".to_string()).unwrap(),
                None,
                || {},
            )
            .unwrap();
        let res = services::api::execute_connector_processing_step(
            &state,
            connector_integration,
            &request,
            payments::CallConnectorAction::Trigger,
            None,
            None,
        )
        .await?;
        Ok(res.response.unwrap())
    }

    #[cfg(feature = "payouts")]
    async fn cancel_payout(
        &self,
        connector_payout_id: String,
        payout_type: enums::PayoutType,
        payment_info: Option<PaymentInfo>,
    ) -> Result<types::PayoutsResponseData, Report<ConnectorError>> {
        let connector_integration: services::BoxedPayoutConnectorIntegrationInterface<
            types::api::PoCancel,
            types::PayoutsData,
            types::PayoutsResponseData,
        > = self
            .get_payout_data()
            .ok_or(ConnectorError::FailedToObtainPreferredConnector)?
            .connector
            .get_connector_integration();
        let request = self.get_payout_request(Some(connector_payout_id), payout_type, payment_info);
        let tx: oneshot::Sender<()> = oneshot::channel().0;

        let app_state = Box::pin(routes::AppState::with_storage(
            Settings::new().unwrap(),
            StorageImpl::PostgresqlTest,
            tx,
            Box::new(services::MockApiClient),
        ))
        .await;
        let state = Arc::new(app_state)
            .get_session_state(
                &common_utils::id_type::TenantId::try_from_string("public".to_string()).unwrap(),
                None,
                || {},
            )
            .unwrap();
        let res = services::api::execute_connector_processing_step(
            &state,
            connector_integration,
            &request,
            payments::CallConnectorAction::Trigger,
            None,
            None,
        )
        .await?;
        Ok(res.response.unwrap())
    }

    #[cfg(feature = "payouts")]
    async fn create_and_fulfill_payout(
        &self,
        connector_customer: Option<String>,
        payout_type: enums::PayoutType,
        payment_info: Option<PaymentInfo>,
    ) -> Result<types::PayoutsResponseData, Report<ConnectorError>> {
        let create_res = self
            .create_payout(connector_customer, payout_type, payment_info.to_owned())
            .await?;
        assert_eq!(
            create_res.status.unwrap(),
            enums::PayoutStatus::RequiresFulfillment
        );
        let fulfill_res = self
            .fulfill_payout(
                create_res.connector_payout_id,
                payout_type,
                payment_info.to_owned(),
            )
            .await?;
        Ok(fulfill_res)
    }

    #[cfg(feature = "payouts")]
    async fn create_and_cancel_payout(
        &self,
        connector_customer: Option<String>,
        payout_type: enums::PayoutType,
        payment_info: Option<PaymentInfo>,
    ) -> Result<types::PayoutsResponseData, Report<ConnectorError>> {
        let create_res = self
            .create_payout(connector_customer, payout_type, payment_info.to_owned())
            .await?;
        assert_eq!(
            create_res.status.unwrap(),
            enums::PayoutStatus::RequiresFulfillment
        );
        let cancel_res = self
            .cancel_payout(
                create_res
                    .connector_payout_id
                    .ok_or(ConnectorError::MissingRequiredField {
                        field_name: "connector_payout_id",
                    })?,
                payout_type,
                payment_info.to_owned(),
            )
            .await?;
        Ok(cancel_res)
    }

    #[cfg(feature = "payouts")]
    async fn create_payout_recipient(
        &self,
        payout_type: enums::PayoutType,
        payment_info: Option<PaymentInfo>,
    ) -> Result<types::PayoutsResponseData, Report<ConnectorError>> {
        let connector_integration: services::BoxedPayoutConnectorIntegrationInterface<
            types::api::PoRecipient,
            types::PayoutsData,
            types::PayoutsResponseData,
        > = self
            .get_payout_data()
            .ok_or(ConnectorError::FailedToObtainPreferredConnector)?
            .connector
            .get_connector_integration();
        let request = self.get_payout_request(None, payout_type, payment_info);
        let tx = oneshot::channel().0;

        let app_state = Box::pin(routes::AppState::with_storage(
            Settings::new().unwrap(),
            StorageImpl::PostgresqlTest,
            tx,
            Box::new(services::MockApiClient),
        ))
        .await;
        let state = Arc::new(app_state)
            .get_session_state(
                &common_utils::id_type::TenantId::try_from_string("public".to_string()).unwrap(),
                None,
                || {},
            )
            .unwrap();
        let res = services::api::execute_connector_processing_step(
            &state,
            connector_integration,
            &request,
            payments::CallConnectorAction::Trigger,
            None,
            None,
        )
        .await?;
        Ok(res.response.unwrap())
    }
}

async fn call_connector<
    T: Debug + Clone + 'static,
    ResourceCommonData: Debug
        + Clone
        + services::connector_integration_interface::RouterDataConversion<T, Req, Resp>
        + 'static,
    Req: Debug + Clone + 'static,
    Resp: Debug + Clone + 'static,
>(
    request: RouterData<T, Req, Resp>,
    integration: BoxedConnectorIntegrationInterface<T, ResourceCommonData, Req, Resp>,
) -> Result<RouterData<T, Req, Resp>, Report<ConnectorError>> {
    let conf = Settings::new().unwrap();
    let tx: oneshot::Sender<()> = oneshot::channel().0;

    let app_state = Box::pin(routes::AppState::with_storage(
        conf,
        StorageImpl::PostgresqlTest,
        tx,
        Box::new(services::MockApiClient),
    ))
    .await;
    let state = Arc::new(app_state)
        .get_session_state(
            &common_utils::id_type::TenantId::try_from_string("public".to_string()).unwrap(),
            None,
            || {},
        )
        .unwrap();
    services::api::execute_connector_processing_step(
        &state,
        integration,
        &request,
        payments::CallConnectorAction::Trigger,
        None,
        None,
    )
    .await
}

pub struct MockConfig {
    pub address: Option<String>,
    pub mocks: Vec<Mock>,
}

#[async_trait]
pub trait LocalMock {
    async fn start_server(&self, config: MockConfig) -> MockServer {
        let address = config
            .address
            .unwrap_or_else(|| "127.0.0.1:9090".to_string());
        let listener = std::net::TcpListener::bind(address).unwrap();
        let expected_server_address = listener
            .local_addr()
            .expect("Failed to get server address.");
        let mock_server = MockServer::builder().listener(listener).start().await;
        assert_eq!(&expected_server_address, mock_server.address());
        for mock in config.mocks {
            mock_server.register(mock).await;
        }
        mock_server
    }
}

pub struct PaymentAuthorizeType(pub types::PaymentsAuthorizeData);
pub struct PaymentCaptureType(pub types::PaymentsCaptureData);
pub struct PaymentCancelType(pub types::PaymentsCancelData);
pub struct PaymentSyncType(pub types::PaymentsSyncData);
pub struct PaymentRefundType(pub types::RefundsData);
pub struct CCardType(pub types::domain::Card);
pub struct BrowserInfoType(pub types::BrowserInformation);
pub struct CustomerType(pub types::ConnectorCustomerData);
pub struct TokenType(pub types::PaymentMethodTokenizationData);

impl Default for CCardType {
    fn default() -> Self {
        Self(types::domain::Card {
            card_number: cards::CardNumber::from_str("4200000000000000").unwrap(),
            card_exp_month: Secret::new("10".to_string()),
            card_exp_year: Secret::new("2025".to_string()),
            card_cvc: Secret::new("999".to_string()),
            card_issuer: None,
            card_network: None,
            card_type: None,
            card_issuing_country: None,
            bank_code: None,
            nick_name: Some(Secret::new("nick_name".into())),
            card_holder_name: Some(Secret::new("card holder name".into())),
            co_badged_card_data: None,
        })
    }
}

impl Default for PaymentAuthorizeType {
    fn default() -> Self {
        let data = types::PaymentsAuthorizeData {
            payment_method_data: types::domain::PaymentMethodData::Card(CCardType::default().0),
            amount: 100,
            minor_amount: MinorUnit::new(100),
            order_tax_amount: Some(MinorUnit::zero()),
            currency: enums::Currency::USD,
            confirm: true,
            capture_method: None,
            setup_future_usage: None,
            mandate_id: None,
            off_session: None,
            setup_mandate_details: None,
            browser_info: Some(BrowserInfoType::default().0),
            order_details: None,
            order_category: None,
            email: None,
            customer_name: None,
            session_token: None,
            enrolled_for_3ds: false,
            related_transaction_id: None,
            payment_experience: None,
            payment_method_type: None,
            router_return_url: None,
            complete_authorize_url: None,
            webhook_url: None,
            customer_id: None,
            surcharge_details: None,
            request_incremental_authorization: false,
            request_extended_authorization: None,
            metadata: None,
            authentication_data: None,
            customer_acceptance: None,
            split_payments: None,
            integrity_object: None,
            merchant_order_reference_id: None,
            additional_payment_method_data: None,
            shipping_cost: None,
            merchant_account_id: None,
            merchant_config_currency: None,
            connector_testing_data: None,
            order_id: None,
            locale: None,
            payment_channel: None,
            enable_partial_authorization: None,
            enable_overcapture: None,
            is_stored_credential: None,
            mit_category: None,
            billing_descriptor: None,
<<<<<<< HEAD
            partner_merchant_identifier_details: None,
=======
            tokenization: None,
>>>>>>> 947941ca
        };
        Self(data)
    }
}

impl Default for PaymentCaptureType {
    fn default() -> Self {
        Self(types::PaymentsCaptureData {
            amount_to_capture: 100,
            currency: enums::Currency::USD,
            connector_transaction_id: "".to_string(),
            payment_amount: 100,
            ..Default::default()
        })
    }
}

impl Default for PaymentCancelType {
    fn default() -> Self {
        Self(types::PaymentsCancelData {
            cancellation_reason: Some("requested_by_customer".to_string()),
            connector_transaction_id: "".to_string(),
            ..Default::default()
        })
    }
}

impl Default for BrowserInfoType {
    fn default() -> Self {
        let data = types::BrowserInformation {
            user_agent: Some("".to_string()),
            accept_header: Some("".to_string()),
            language: Some("nl-NL".to_string()),
            color_depth: Some(24),
            screen_height: Some(723),
            screen_width: Some(1536),
            time_zone: Some(0),
            java_enabled: Some(true),
            java_script_enabled: Some(true),
            ip_address: Some("127.0.0.1".parse().unwrap()),
            device_model: Some("Apple IPHONE 7".to_string()),
            os_type: Some("IOS or ANDROID".to_string()),
            os_version: Some("IOS 14.5".to_string()),
            accept_language: Some("en".to_string()),
            referer: None,
        };
        Self(data)
    }
}

impl Default for PaymentSyncType {
    fn default() -> Self {
        let data = types::PaymentsSyncData {
            mandate_id: None,
            connector_transaction_id: types::ResponseId::ConnectorTransactionId(
                "12345".to_string(),
            ),
            encoded_data: None,
            capture_method: None,
            sync_type: types::SyncRequestType::SinglePaymentSync,
            connector_meta: None,
            payment_method_type: None,
            currency: enums::Currency::USD,
            payment_experience: None,
            amount: MinorUnit::new(100),
            integrity_object: None,
            ..Default::default()
        };
        Self(data)
    }
}

impl Default for PaymentRefundType {
    fn default() -> Self {
        let data = types::RefundsData {
            payment_amount: 100,
            minor_payment_amount: MinorUnit::new(100),
            currency: enums::Currency::USD,
            refund_id: uuid::Uuid::new_v4().to_string(),
            connector_transaction_id: String::new(),
            refund_amount: 100,
            minor_refund_amount: MinorUnit::new(100),
            webhook_url: None,
            connector_metadata: None,
            refund_connector_metadata: None,
            reason: Some("Customer returned product".to_string()),
            connector_refund_id: None,
            browser_info: None,
            split_refunds: None,
            integrity_object: None,
            refund_status: enums::RefundStatus::Pending,
            merchant_account_id: None,
            merchant_config_currency: None,
            capture_method: None,
            additional_payment_method_data: None,
        };
        Self(data)
    }
}

impl Default for CustomerType {
    fn default() -> Self {
        let data = types::ConnectorCustomerData {
            payment_method_data: Some(types::domain::PaymentMethodData::Card(
                CCardType::default().0,
            )),
            description: None,
            email: Email::from_str("test@juspay.in").ok(),
            phone: None,
            name: None,
            preprocessing_id: None,
            split_payments: None,
            customer_acceptance: None,
            setup_future_usage: None,
            customer_id: None,
            billing_address: None,
        };
        Self(data)
    }
}

impl Default for TokenType {
    fn default() -> Self {
        let data = types::PaymentMethodTokenizationData {
            payment_method_data: types::domain::PaymentMethodData::Card(CCardType::default().0),
            browser_info: None,
            amount: Some(100),
            currency: enums::Currency::USD,
            split_payments: None,
            mandate_id: None,
            setup_future_usage: None,
            customer_acceptance: None,
            setup_mandate_details: None,
        };
        Self(data)
    }
}

pub fn get_connector_transaction_id(
    response: Result<types::PaymentsResponseData, types::ErrorResponse>,
) -> Option<String> {
    match response {
        Ok(types::PaymentsResponseData::TransactionResponse { resource_id, .. }) => {
            resource_id.get_connector_transaction_id().ok()
        }
        Ok(types::PaymentsResponseData::SessionResponse { .. }) => None,
        Ok(types::PaymentsResponseData::SessionTokenResponse { .. }) => None,
        Ok(types::PaymentsResponseData::TokenizationResponse { .. }) => None,
        Ok(types::PaymentsResponseData::TransactionUnresolvedResponse { .. }) => None,
        Ok(types::PaymentsResponseData::PreProcessingResponse { .. }) => None,
        Ok(types::PaymentsResponseData::ConnectorCustomerResponse(..)) => None,
        Ok(types::PaymentsResponseData::ThreeDSEnrollmentResponse { .. }) => None,
        Ok(types::PaymentsResponseData::MultipleCaptureResponse { .. }) => None,
        Ok(types::PaymentsResponseData::IncrementalAuthorizationResponse { .. }) => None,
        Ok(types::PaymentsResponseData::PostProcessingResponse { .. }) => None,
        Ok(types::PaymentsResponseData::PaymentResourceUpdateResponse { .. }) => None,
        Ok(types::PaymentsResponseData::PaymentsCreateOrderResponse { .. }) => None,
        Err(_) => None,
    }
}

pub fn get_connector_metadata(
    response: Result<types::PaymentsResponseData, types::ErrorResponse>,
) -> Option<serde_json::Value> {
    match response {
        Ok(types::PaymentsResponseData::TransactionResponse {
            resource_id: _,
            redirection_data: _,
            mandate_reference: _,
            connector_metadata,
            network_txn_id: _,
            connector_response_reference_id: _,
            incremental_authorization_allowed: _,
            charges: _,
        }) => connector_metadata,
        _ => None,
    }
}

pub fn to_connector_auth_type(auth_type: ConnectorAuthType) -> types::ConnectorAuthType {
    match auth_type {
        ConnectorAuthType::HeaderKey { api_key } => types::ConnectorAuthType::HeaderKey { api_key },
        ConnectorAuthType::BodyKey { api_key, key1 } => {
            types::ConnectorAuthType::BodyKey { api_key, key1 }
        }
        ConnectorAuthType::SignatureKey {
            api_key,
            key1,
            api_secret,
        } => types::ConnectorAuthType::SignatureKey {
            api_key,
            key1,
            api_secret,
        },
        ConnectorAuthType::MultiAuthKey {
            api_key,
            key1,
            api_secret,
            key2,
        } => types::ConnectorAuthType::MultiAuthKey {
            api_key,
            key1,
            api_secret,
            key2,
        },
        _ => types::ConnectorAuthType::NoKey,
    }
}<|MERGE_RESOLUTION|>--- conflicted
+++ resolved
@@ -1012,11 +1012,8 @@
             is_stored_credential: None,
             mit_category: None,
             billing_descriptor: None,
-<<<<<<< HEAD
+            tokenization: None,
             partner_merchant_identifier_details: None,
-=======
-            tokenization: None,
->>>>>>> 947941ca
         };
         Self(data)
     }
