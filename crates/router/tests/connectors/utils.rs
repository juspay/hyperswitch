use std::{fmt::Debug, marker::PhantomData, str::FromStr, sync::Arc, time::Duration};

use async_trait::async_trait;
use common_utils::{id_type::GenerateId, pii::Email};
use error_stack::Report;
use hyperswitch_domain_models::router_data_v2::flow_common_types::PaymentFlowData;
use masking::Secret;
use router::{
    configs::settings::Settings,
    core::{errors::ConnectorError, payments},
    db::StorageImpl,
    routes,
    services::{
        self,
        connector_integration_interface::{BoxedConnectorIntegrationInterface, ConnectorEnum},
    },
    types::{self, storage::enums, AccessToken, MinorUnit, PaymentAddress, RouterData},
};
use test_utils::connector_auth::ConnectorAuthType;
use tokio::sync::oneshot;
use wiremock::{Mock, MockServer};

pub trait Connector {
    fn get_data(&self) -> types::api::ConnectorData;

    fn get_auth_token(&self) -> types::ConnectorAuthType;

    fn get_name(&self) -> String;

    fn get_connector_meta(&self) -> Option<serde_json::Value> {
        None
    }

    /// interval in seconds to be followed when making the subsequent request whenever needed
    fn get_request_interval(&self) -> u64 {
        5
    }

    #[cfg(feature = "payouts")]
    fn get_payout_data(&self) -> Option<types::api::ConnectorData> {
        None
    }
}

pub fn construct_connector_data_old(
    connector: types::api::BoxedConnector,
    connector_name: types::Connector,
    get_token: types::api::GetToken,
    merchant_connector_id: Option<common_utils::id_type::MerchantConnectorAccountId>,
) -> types::api::ConnectorData {
    types::api::ConnectorData {
        connector: ConnectorEnum::Old(connector),
        connector_name,
        get_token,
        merchant_connector_id,
    }
}

#[derive(Debug, Default, Clone)]
pub struct PaymentInfo {
    pub address: Option<PaymentAddress>,
    pub auth_type: Option<enums::AuthenticationType>,
    pub access_token: Option<AccessToken>,
    pub connector_meta_data: Option<serde_json::Value>,
    pub connector_customer: Option<String>,
    pub payment_method_token: Option<String>,
    #[cfg(feature = "payouts")]
    pub payout_method_data: Option<types::api::PayoutMethodData>,
    #[cfg(feature = "payouts")]
    pub currency: Option<enums::Currency>,
}

impl PaymentInfo {
    pub fn with_default_billing_name() -> Self {
        Self {
            address: Some(PaymentAddress::new(
                None,
                None,
                Some(hyperswitch_domain_models::address::Address {
                    address: Some(hyperswitch_domain_models::address::AddressDetails {
                        first_name: Some(Secret::new("John".to_string())),
                        last_name: Some(Secret::new("Doe".to_string())),
                        ..Default::default()
                    }),
                    phone: None,
                    email: None,
                }),
                None,
            )),
            ..Default::default()
        }
    }
}

#[async_trait]
pub trait ConnectorActions: Connector {
    /// For initiating payments when `CaptureMethod` is set to `Manual`
    /// This doesn't complete the transaction, `PaymentsCapture` needs to be done manually
    async fn authorize_payment(
        &self,
        payment_data: Option<types::PaymentsAuthorizeData>,
        payment_info: Option<PaymentInfo>,
    ) -> Result<types::PaymentsAuthorizeRouterData, Report<ConnectorError>> {
        let integration = self.get_data().connector.get_connector_integration();
        let request = self.generate_data(
            types::PaymentsAuthorizeData {
                confirm: true,
                capture_method: Some(diesel_models::enums::CaptureMethod::Manual),
                ..(payment_data.unwrap_or(PaymentAuthorizeType::default().0))
            },
            payment_info,
        );
        Box::pin(call_connector(request, integration)).await
    }

    async fn create_connector_customer(
        &self,
        payment_data: Option<types::ConnectorCustomerData>,
        payment_info: Option<PaymentInfo>,
    ) -> Result<types::ConnectorCustomerRouterData, Report<ConnectorError>> {
        let integration: BoxedConnectorIntegrationInterface<_, PaymentFlowData, _, _> =
            self.get_data().connector.get_connector_integration();
        let request = self.generate_data(
            types::ConnectorCustomerData {
                ..(payment_data.unwrap_or(CustomerType::default().0))
            },
            payment_info,
        );
        Box::pin(call_connector(request, integration)).await
    }

    async fn create_connector_pm_token(
        &self,
        payment_data: Option<types::PaymentMethodTokenizationData>,
        payment_info: Option<PaymentInfo>,
    ) -> Result<types::TokenizationRouterData, Report<ConnectorError>> {
        let integration = self.get_data().connector.get_connector_integration();
        let request = self.generate_data(
            types::PaymentMethodTokenizationData {
                ..(payment_data.unwrap_or(TokenType::default().0))
            },
            payment_info,
        );
        Box::pin(call_connector(request, integration)).await
    }

    /// For initiating payments when `CaptureMethod` is set to `Automatic`
    /// This does complete the transaction without user intervention to Capture the payment
    async fn make_payment(
        &self,
        payment_data: Option<types::PaymentsAuthorizeData>,
        payment_info: Option<PaymentInfo>,
    ) -> Result<types::PaymentsAuthorizeRouterData, Report<ConnectorError>> {
        let integration = self.get_data().connector.get_connector_integration();
        let request = self.generate_data(
            types::PaymentsAuthorizeData {
                confirm: true,
                capture_method: Some(diesel_models::enums::CaptureMethod::Automatic),
                ..(payment_data.unwrap_or(PaymentAuthorizeType::default().0))
            },
            payment_info,
        );
        Box::pin(call_connector(request, integration)).await
    }

    async fn sync_payment(
        &self,
        payment_data: Option<types::PaymentsSyncData>,
        payment_info: Option<PaymentInfo>,
    ) -> Result<types::PaymentsSyncRouterData, Report<ConnectorError>> {
        let integration = self.get_data().connector.get_connector_integration();
        let request = self.generate_data(
            payment_data.unwrap_or_else(|| PaymentSyncType::default().0),
            payment_info,
        );
        Box::pin(call_connector(request, integration)).await
    }

    /// will retry the psync till the given status matches or retry max 3 times
    async fn psync_retry_till_status_matches(
        &self,
        status: enums::AttemptStatus,
        payment_data: Option<types::PaymentsSyncData>,
        payment_info: Option<PaymentInfo>,
    ) -> Result<types::PaymentsSyncRouterData, Report<ConnectorError>> {
        let max_tries = 3;
        for curr_try in 0..max_tries {
            let sync_res = self
                .sync_payment(payment_data.clone(), payment_info.clone())
                .await
                .unwrap();
            if (sync_res.status == status) || (curr_try == max_tries - 1) {
                return Ok(sync_res);
            }
            tokio::time::sleep(Duration::from_secs(self.get_request_interval())).await;
        }
        Err(ConnectorError::ProcessingStepFailed(None).into())
    }

    async fn capture_payment(
        &self,
        transaction_id: String,
        payment_data: Option<types::PaymentsCaptureData>,
        payment_info: Option<PaymentInfo>,
    ) -> Result<types::PaymentsCaptureRouterData, Report<ConnectorError>> {
        let integration = self.get_data().connector.get_connector_integration();
        let request = self.generate_data(
            types::PaymentsCaptureData {
                connector_transaction_id: transaction_id,
                ..payment_data.unwrap_or(PaymentCaptureType::default().0)
            },
            payment_info,
        );
        Box::pin(call_connector(request, integration)).await
    }

    async fn authorize_and_capture_payment(
        &self,
        authorize_data: Option<types::PaymentsAuthorizeData>,
        capture_data: Option<types::PaymentsCaptureData>,
        payment_info: Option<PaymentInfo>,
    ) -> Result<types::PaymentsCaptureRouterData, Report<ConnectorError>> {
        let authorize_response = self
            .authorize_payment(authorize_data, payment_info.clone())
            .await
            .unwrap();
        assert_eq!(authorize_response.status, enums::AttemptStatus::Authorized);
        let txn_id = get_connector_transaction_id(authorize_response.response);
        let response = self
            .capture_payment(txn_id.unwrap(), capture_data, payment_info)
            .await
            .unwrap();
        return Ok(response);
    }

    async fn void_payment(
        &self,
        transaction_id: String,
        payment_data: Option<types::PaymentsCancelData>,
        payment_info: Option<PaymentInfo>,
    ) -> Result<types::PaymentsCancelRouterData, Report<ConnectorError>> {
        let integration = self.get_data().connector.get_connector_integration();
        let request = self.generate_data(
            types::PaymentsCancelData {
                connector_transaction_id: transaction_id,
                ..payment_data.unwrap_or(PaymentCancelType::default().0)
            },
            payment_info,
        );
        Box::pin(call_connector(request, integration)).await
    }

    async fn authorize_and_void_payment(
        &self,
        authorize_data: Option<types::PaymentsAuthorizeData>,
        void_data: Option<types::PaymentsCancelData>,
        payment_info: Option<PaymentInfo>,
    ) -> Result<types::PaymentsCancelRouterData, Report<ConnectorError>> {
        let authorize_response = self
            .authorize_payment(authorize_data, payment_info.clone())
            .await
            .unwrap();
        assert_eq!(authorize_response.status, enums::AttemptStatus::Authorized);
        let txn_id = get_connector_transaction_id(authorize_response.response);
        tokio::time::sleep(Duration::from_secs(self.get_request_interval())).await; // to avoid 404 error
        let response = self
            .void_payment(txn_id.unwrap(), void_data, payment_info)
            .await
            .unwrap();
        return Ok(response);
    }

    async fn refund_payment(
        &self,
        transaction_id: String,
        refund_data: Option<types::RefundsData>,
        payment_info: Option<PaymentInfo>,
    ) -> Result<types::RefundExecuteRouterData, Report<ConnectorError>> {
        let integration = self.get_data().connector.get_connector_integration();
        let request = self.generate_data(
            types::RefundsData {
                connector_transaction_id: transaction_id,
                ..refund_data.unwrap_or(PaymentRefundType::default().0)
            },
            payment_info,
        );
        Box::pin(call_connector(request, integration)).await
    }

    async fn capture_payment_and_refund(
        &self,
        authorize_data: Option<types::PaymentsAuthorizeData>,
        capture_data: Option<types::PaymentsCaptureData>,
        refund_data: Option<types::RefundsData>,
        payment_info: Option<PaymentInfo>,
    ) -> Result<types::RefundExecuteRouterData, Report<ConnectorError>> {
        //make a successful payment
        let response = self
            .authorize_and_capture_payment(authorize_data, capture_data, payment_info.clone())
            .await
            .unwrap();
        let txn_id = self.get_connector_transaction_id_from_capture_data(response);

        //try refund for previous payment
        tokio::time::sleep(Duration::from_secs(self.get_request_interval())).await; // to avoid 404 error
        Ok(self
            .refund_payment(txn_id.unwrap(), refund_data, payment_info)
            .await
            .unwrap())
    }

    async fn make_payment_and_refund(
        &self,
        authorize_data: Option<types::PaymentsAuthorizeData>,
        refund_data: Option<types::RefundsData>,
        payment_info: Option<PaymentInfo>,
    ) -> Result<types::RefundExecuteRouterData, Report<ConnectorError>> {
        //make a successful payment
        let response = self
            .make_payment(authorize_data, payment_info.clone())
            .await
            .unwrap();

        //try refund for previous payment
        let transaction_id = get_connector_transaction_id(response.response).unwrap();
        tokio::time::sleep(Duration::from_secs(self.get_request_interval())).await; // to avoid 404 error
        Ok(self
            .refund_payment(transaction_id, refund_data, payment_info)
            .await
            .unwrap())
    }

    async fn auth_capture_and_refund(
        &self,
        authorize_data: Option<types::PaymentsAuthorizeData>,
        refund_data: Option<types::RefundsData>,
        payment_info: Option<PaymentInfo>,
    ) -> Result<types::RefundExecuteRouterData, Report<ConnectorError>> {
        //make a successful payment
        let response = self
            .authorize_and_capture_payment(authorize_data, None, payment_info.clone())
            .await
            .unwrap();

        //try refund for previous payment
        let transaction_id = get_connector_transaction_id(response.response).unwrap();
        tokio::time::sleep(Duration::from_secs(self.get_request_interval())).await; // to avoid 404 error
        Ok(self
            .refund_payment(transaction_id, refund_data, payment_info)
            .await
            .unwrap())
    }

    async fn make_payment_and_multiple_refund(
        &self,
        authorize_data: Option<types::PaymentsAuthorizeData>,
        refund_data: Option<types::RefundsData>,
        payment_info: Option<PaymentInfo>,
    ) {
        //make a successful payment
        let response = self
            .make_payment(authorize_data, payment_info.clone())
            .await
            .unwrap();

        //try refund for previous payment
        let transaction_id = get_connector_transaction_id(response.response).unwrap();
        for _x in 0..2 {
            tokio::time::sleep(Duration::from_secs(self.get_request_interval())).await; // to avoid 404 error
            let refund_response = self
                .refund_payment(
                    transaction_id.clone(),
                    refund_data.clone(),
                    payment_info.clone(),
                )
                .await
                .unwrap();
            assert_eq!(
                refund_response.response.unwrap().refund_status,
                enums::RefundStatus::Success,
            );
        }
    }

    async fn sync_refund(
        &self,
        refund_id: String,
        payment_data: Option<types::RefundsData>,
        payment_info: Option<PaymentInfo>,
    ) -> Result<types::RefundSyncRouterData, Report<ConnectorError>> {
        let integration = self.get_data().connector.get_connector_integration();
        let request = self.generate_data(
            payment_data.unwrap_or_else(|| types::RefundsData {
                payment_amount: 1000,
                minor_payment_amount: MinorUnit::new(1000),
                currency: enums::Currency::USD,
                refund_id: uuid::Uuid::new_v4().to_string(),
                connector_transaction_id: "".to_string(),
                webhook_url: None,
                refund_amount: 100,
                minor_refund_amount: MinorUnit::new(100),
                connector_metadata: None,
                refund_connector_metadata: None,
                reason: None,
                connector_refund_id: Some(refund_id),
                browser_info: None,
                split_refunds: None,
                integrity_object: None,
                refund_status: enums::RefundStatus::Pending,
                merchant_account_id: None,
                merchant_config_currency: None,
                capture_method: None,
                additional_payment_method_data: None,
                payment_method_type: None,
            }),
            payment_info,
        );
        Box::pin(call_connector(request, integration)).await
    }

    /// will retry the rsync till the given status matches or retry max 3 times
    async fn rsync_retry_till_status_matches(
        &self,
        status: enums::RefundStatus,
        refund_id: String,
        payment_data: Option<types::RefundsData>,
        payment_info: Option<PaymentInfo>,
    ) -> Result<types::RefundSyncRouterData, Report<ConnectorError>> {
        let max_tries = 3;
        for curr_try in 0..max_tries {
            let sync_res = self
                .sync_refund(
                    refund_id.clone(),
                    payment_data.clone(),
                    payment_info.clone(),
                )
                .await
                .unwrap();
            if (sync_res.clone().response.unwrap().refund_status == status)
                || (curr_try == max_tries - 1)
            {
                return Ok(sync_res);
            }
            tokio::time::sleep(Duration::from_secs(self.get_request_interval())).await;
        }
        Err(ConnectorError::ProcessingStepFailed(None).into())
    }

    #[cfg(feature = "payouts")]
    fn get_payout_request<Flow, Res>(
        &self,
        connector_payout_id: Option<String>,
        payout_type: enums::PayoutType,
        payment_info: Option<PaymentInfo>,
    ) -> RouterData<Flow, types::PayoutsData, Res> {
        self.generate_data(
            types::PayoutsData {
                payout_id: common_utils::id_type::PayoutId::generate(),
                amount: 1,
                minor_amount: MinorUnit::new(1),
                connector_payout_id,
                destination_currency: payment_info.to_owned().map_or(enums::Currency::EUR, |pi| {
                    pi.currency.map_or(enums::Currency::EUR, |c| c)
                }),
                source_currency: payment_info.to_owned().map_or(enums::Currency::EUR, |pi| {
                    pi.currency.map_or(enums::Currency::EUR, |c| c)
                }),
                entity_type: enums::PayoutEntityType::Individual,
                payout_type: Some(payout_type),
                customer_details: Some(payments::CustomerDetails {
                    customer_id: Some(common_utils::generate_customer_id_of_default_length()),
                    name: Some(Secret::new("John Doe".to_string())),
                    email: Email::from_str("john.doe@example").ok(),
                    phone: Some(Secret::new("620874518".to_string())),
                    phone_country_code: Some("+31".to_string()),
                    tax_registration_id: Some("1232343243".to_string().into()),
                }),
                vendor_details: None,
                priority: None,
                connector_transfer_method_id: None,
                webhook_url: None,
                browser_info: None,
                payout_connector_metadata: None,
            },
            payment_info,
        )
    }

    fn generate_data<Flow, Req: From<Req>, Res>(
        &self,
        req: Req,
        info: Option<PaymentInfo>,
    ) -> RouterData<Flow, Req, Res> {
        let merchant_id =
            common_utils::id_type::MerchantId::try_from(std::borrow::Cow::from(self.get_name()))
                .unwrap();

        RouterData {
            flow: PhantomData,
            merchant_id,
            customer_id: Some(common_utils::generate_customer_id_of_default_length()),
            connector: self.get_name(),
            tenant_id: common_utils::id_type::TenantId::try_from_string("public".to_string())
                .unwrap(),
            payment_id: uuid::Uuid::new_v4().to_string(),
            attempt_id: uuid::Uuid::new_v4().to_string(),
            status: enums::AttemptStatus::default(),
            auth_type: info
                .clone()
                .map_or(enums::AuthenticationType::NoThreeDs, |a| {
                    a.auth_type
                        .map_or(enums::AuthenticationType::NoThreeDs, |a| a)
                }),
            payment_method: enums::PaymentMethod::Card,
            payment_method_type: None,
            connector_auth_type: self.get_auth_token(),
            description: Some("This is a test".to_string()),
            payment_method_status: None,
            request: req,
            response: Err(types::ErrorResponse::default()),
            address: info
                .clone()
                .and_then(|a| a.address)
                .or_else(|| Some(PaymentAddress::default()))
                .unwrap(),
            connector_meta_data: info
                .clone()
                .and_then(|a| a.connector_meta_data.map(Secret::new)),
            connector_wallets_details: None,
            amount_captured: None,
            minor_amount_captured: None,
            access_token: info.clone().and_then(|a| a.access_token),
            session_token: None,
            reference_id: None,
            payment_method_token: info.clone().and_then(|a| {
                a.payment_method_token
                    .map(|token| types::PaymentMethodToken::Token(Secret::new(token)))
            }),
            connector_customer: info.clone().and_then(|a| a.connector_customer),
            recurring_mandate_payment_data: None,

            preprocessing_id: None,
            connector_request_reference_id: uuid::Uuid::new_v4().to_string(),
            #[cfg(feature = "payouts")]
            payout_method_data: info.and_then(|p| p.payout_method_data),
            #[cfg(feature = "payouts")]
            quote_id: None,
            test_mode: None,
            payment_method_balance: None,
            connector_api_version: None,
            connector_http_status_code: None,
            apple_pay_flow: None,
            external_latency: None,
            frm_metadata: None,
            refund_id: None,
            dispute_id: None,
            connector_response: None,
            integrity_check: Ok(()),
            additional_merchant_data: None,
            header_payload: None,
            connector_mandate_request_reference_id: None,
            psd2_sca_exemption_type: None,
            authentication_id: None,
            raw_connector_response: None,
            is_payment_id_from_merchant: None,
            l2_l3_data: None,
            minor_amount_capturable: None,
            authorized_amount: None,
        }
    }

    fn get_connector_transaction_id_from_capture_data(
        &self,
        response: types::PaymentsCaptureRouterData,
    ) -> Option<String> {
        match response.response {
            Ok(types::PaymentsResponseData::TransactionResponse { resource_id, .. }) => {
                resource_id.get_connector_transaction_id().ok()
            }
            Ok(types::PaymentsResponseData::SessionResponse { .. }) => None,
            Ok(types::PaymentsResponseData::SessionTokenResponse { .. }) => None,
            Ok(types::PaymentsResponseData::TokenizationResponse { .. }) => None,
            Ok(types::PaymentsResponseData::TransactionUnresolvedResponse { .. }) => None,
            Ok(types::PaymentsResponseData::ConnectorCustomerResponse(..)) => None,
            Ok(types::PaymentsResponseData::PreProcessingResponse { .. }) => None,
            Ok(types::PaymentsResponseData::ThreeDSEnrollmentResponse { .. }) => None,
            Ok(types::PaymentsResponseData::MultipleCaptureResponse { .. }) => None,
            Ok(types::PaymentsResponseData::IncrementalAuthorizationResponse { .. }) => None,
            Ok(types::PaymentsResponseData::PostProcessingResponse { .. }) => None,
            Ok(types::PaymentsResponseData::PaymentResourceUpdateResponse { .. }) => None,
            Ok(types::PaymentsResponseData::PaymentsCreateOrderResponse { .. }) => None,
            Err(_) => None,
        }
    }

    #[cfg(feature = "payouts")]
    async fn verify_payout_eligibility(
        &self,
        payout_type: enums::PayoutType,
        payment_info: Option<PaymentInfo>,
    ) -> Result<types::PayoutsResponseData, Report<ConnectorError>> {
        let connector_integration: services::BoxedPayoutConnectorIntegrationInterface<
            types::api::PoEligibility,
            types::PayoutsData,
            types::PayoutsResponseData,
        > = self
            .get_payout_data()
            .ok_or(ConnectorError::FailedToObtainPreferredConnector)?
            .connector
            .get_connector_integration();
        let request = self.get_payout_request(None, payout_type, payment_info);
        let tx: oneshot::Sender<()> = oneshot::channel().0;

        let app_state = Box::pin(routes::AppState::with_storage(
            Settings::new().unwrap(),
            StorageImpl::PostgresqlTest,
            tx,
            Box::new(services::MockApiClient),
        ))
        .await;
        let state = Arc::new(app_state)
            .get_session_state(
                &common_utils::id_type::TenantId::try_from_string("public".to_string()).unwrap(),
                None,
                || {},
            )
            .unwrap();
        let res = services::api::execute_connector_processing_step(
            &state,
            connector_integration,
            &request,
            payments::CallConnectorAction::Trigger,
            None,
            None,
        )
        .await?;
        Ok(res.response.unwrap())
    }

    #[cfg(feature = "payouts")]
    async fn fulfill_payout(
        &self,
        connector_payout_id: Option<String>,
        payout_type: enums::PayoutType,
        payment_info: Option<PaymentInfo>,
    ) -> Result<types::PayoutsResponseData, Report<ConnectorError>> {
        let connector_integration: services::BoxedPayoutConnectorIntegrationInterface<
            types::api::PoFulfill,
            types::PayoutsData,
            types::PayoutsResponseData,
        > = self
            .get_payout_data()
            .ok_or(ConnectorError::FailedToObtainPreferredConnector)?
            .connector
            .get_connector_integration();
        let request = self.get_payout_request(connector_payout_id, payout_type, payment_info);
        let tx: oneshot::Sender<()> = oneshot::channel().0;

        let app_state = Box::pin(routes::AppState::with_storage(
            Settings::new().unwrap(),
            StorageImpl::PostgresqlTest,
            tx,
            Box::new(services::MockApiClient),
        ))
        .await;
        let state = Arc::new(app_state)
            .get_session_state(
                &common_utils::id_type::TenantId::try_from_string("public".to_string()).unwrap(),
                None,
                || {},
            )
            .unwrap();
        let res = services::api::execute_connector_processing_step(
            &state,
            connector_integration,
            &request,
            payments::CallConnectorAction::Trigger,
            None,
            None,
        )
        .await?;
        Ok(res.response.unwrap())
    }

    #[cfg(feature = "payouts")]
    async fn create_payout(
        &self,
        connector_customer: Option<String>,
        payout_type: enums::PayoutType,
        payment_info: Option<PaymentInfo>,
    ) -> Result<types::PayoutsResponseData, Report<ConnectorError>> {
        let connector_integration: services::BoxedPayoutConnectorIntegrationInterface<
            types::api::PoCreate,
            types::PayoutsData,
            types::PayoutsResponseData,
        > = self
            .get_payout_data()
            .ok_or(ConnectorError::FailedToObtainPreferredConnector)?
            .connector
            .get_connector_integration();
        let mut request = self.get_payout_request(None, payout_type, payment_info);
        request.connector_customer = connector_customer;
        let tx: oneshot::Sender<()> = oneshot::channel().0;

        let app_state = Box::pin(routes::AppState::with_storage(
            Settings::new().unwrap(),
            StorageImpl::PostgresqlTest,
            tx,
            Box::new(services::MockApiClient),
        ))
        .await;
        let state = Arc::new(app_state)
            .get_session_state(
                &common_utils::id_type::TenantId::try_from_string("public".to_string()).unwrap(),
                None,
                || {},
            )
            .unwrap();
        let res = services::api::execute_connector_processing_step(
            &state,
            connector_integration,
            &request,
            payments::CallConnectorAction::Trigger,
            None,
            None,
        )
        .await?;
        Ok(res.response.unwrap())
    }

    #[cfg(feature = "payouts")]
    async fn cancel_payout(
        &self,
        connector_payout_id: String,
        payout_type: enums::PayoutType,
        payment_info: Option<PaymentInfo>,
    ) -> Result<types::PayoutsResponseData, Report<ConnectorError>> {
        let connector_integration: services::BoxedPayoutConnectorIntegrationInterface<
            types::api::PoCancel,
            types::PayoutsData,
            types::PayoutsResponseData,
        > = self
            .get_payout_data()
            .ok_or(ConnectorError::FailedToObtainPreferredConnector)?
            .connector
            .get_connector_integration();
        let request = self.get_payout_request(Some(connector_payout_id), payout_type, payment_info);
        let tx: oneshot::Sender<()> = oneshot::channel().0;

        let app_state = Box::pin(routes::AppState::with_storage(
            Settings::new().unwrap(),
            StorageImpl::PostgresqlTest,
            tx,
            Box::new(services::MockApiClient),
        ))
        .await;
        let state = Arc::new(app_state)
            .get_session_state(
                &common_utils::id_type::TenantId::try_from_string("public".to_string()).unwrap(),
                None,
                || {},
            )
            .unwrap();
        let res = services::api::execute_connector_processing_step(
            &state,
            connector_integration,
            &request,
            payments::CallConnectorAction::Trigger,
            None,
            None,
        )
        .await?;
        Ok(res.response.unwrap())
    }

    #[cfg(feature = "payouts")]
    async fn create_and_fulfill_payout(
        &self,
        connector_customer: Option<String>,
        payout_type: enums::PayoutType,
        payment_info: Option<PaymentInfo>,
    ) -> Result<types::PayoutsResponseData, Report<ConnectorError>> {
        let create_res = self
            .create_payout(connector_customer, payout_type, payment_info.to_owned())
            .await?;
        assert_eq!(
            create_res.status.unwrap(),
            enums::PayoutStatus::RequiresFulfillment
        );
        let fulfill_res = self
            .fulfill_payout(
                create_res.connector_payout_id,
                payout_type,
                payment_info.to_owned(),
            )
            .await?;
        Ok(fulfill_res)
    }

    #[cfg(feature = "payouts")]
    async fn create_and_cancel_payout(
        &self,
        connector_customer: Option<String>,
        payout_type: enums::PayoutType,
        payment_info: Option<PaymentInfo>,
    ) -> Result<types::PayoutsResponseData, Report<ConnectorError>> {
        let create_res = self
            .create_payout(connector_customer, payout_type, payment_info.to_owned())
            .await?;
        assert_eq!(
            create_res.status.unwrap(),
            enums::PayoutStatus::RequiresFulfillment
        );
        let cancel_res = self
            .cancel_payout(
                create_res
                    .connector_payout_id
                    .ok_or(ConnectorError::MissingRequiredField {
                        field_name: "connector_payout_id",
                    })?,
                payout_type,
                payment_info.to_owned(),
            )
            .await?;
        Ok(cancel_res)
    }

    #[cfg(feature = "payouts")]
    async fn create_payout_recipient(
        &self,
        payout_type: enums::PayoutType,
        payment_info: Option<PaymentInfo>,
    ) -> Result<types::PayoutsResponseData, Report<ConnectorError>> {
        let connector_integration: services::BoxedPayoutConnectorIntegrationInterface<
            types::api::PoRecipient,
            types::PayoutsData,
            types::PayoutsResponseData,
        > = self
            .get_payout_data()
            .ok_or(ConnectorError::FailedToObtainPreferredConnector)?
            .connector
            .get_connector_integration();
        let request = self.get_payout_request(None, payout_type, payment_info);
        let tx = oneshot::channel().0;

        let app_state = Box::pin(routes::AppState::with_storage(
            Settings::new().unwrap(),
            StorageImpl::PostgresqlTest,
            tx,
            Box::new(services::MockApiClient),
        ))
        .await;
        let state = Arc::new(app_state)
            .get_session_state(
                &common_utils::id_type::TenantId::try_from_string("public".to_string()).unwrap(),
                None,
                || {},
            )
            .unwrap();
        let res = services::api::execute_connector_processing_step(
            &state,
            connector_integration,
            &request,
            payments::CallConnectorAction::Trigger,
            None,
            None,
        )
        .await?;
        Ok(res.response.unwrap())
    }
}

async fn call_connector<
    T: Debug + Clone + 'static,
    ResourceCommonData: Debug
        + Clone
        + services::connector_integration_interface::RouterDataConversion<T, Req, Resp>
        + 'static,
    Req: Debug + Clone + 'static,
    Resp: Debug + Clone + 'static,
>(
    request: RouterData<T, Req, Resp>,
    integration: BoxedConnectorIntegrationInterface<T, ResourceCommonData, Req, Resp>,
) -> Result<RouterData<T, Req, Resp>, Report<ConnectorError>> {
    let conf = Settings::new().unwrap();
    let tx: oneshot::Sender<()> = oneshot::channel().0;

    let app_state = Box::pin(routes::AppState::with_storage(
        conf,
        StorageImpl::PostgresqlTest,
        tx,
        Box::new(services::MockApiClient),
    ))
    .await;
    let state = Arc::new(app_state)
        .get_session_state(
            &common_utils::id_type::TenantId::try_from_string("public".to_string()).unwrap(),
            None,
            || {},
        )
        .unwrap();
    services::api::execute_connector_processing_step(
        &state,
        integration,
        &request,
        payments::CallConnectorAction::Trigger,
        None,
        None,
    )
    .await
}

pub struct MockConfig {
    pub address: Option<String>,
    pub mocks: Vec<Mock>,
}

#[async_trait]
pub trait LocalMock {
    async fn start_server(&self, config: MockConfig) -> MockServer {
        let address = config
            .address
            .unwrap_or_else(|| "127.0.0.1:9090".to_string());
        let listener = std::net::TcpListener::bind(address).unwrap();
        let expected_server_address = listener
            .local_addr()
            .expect("Failed to get server address.");
        let mock_server = MockServer::builder().listener(listener).start().await;
        assert_eq!(&expected_server_address, mock_server.address());
        for mock in config.mocks {
            mock_server.register(mock).await;
        }
        mock_server
    }
}

pub struct PaymentAuthorizeType(pub types::PaymentsAuthorizeData);
pub struct PaymentCaptureType(pub types::PaymentsCaptureData);
pub struct PaymentCancelType(pub types::PaymentsCancelData);
pub struct PaymentSyncType(pub types::PaymentsSyncData);
pub struct PaymentRefundType(pub types::RefundsData);
pub struct CCardType(pub types::domain::Card);
pub struct BrowserInfoType(pub types::BrowserInformation);
pub struct CustomerType(pub types::ConnectorCustomerData);
pub struct TokenType(pub types::PaymentMethodTokenizationData);

impl Default for CCardType {
    fn default() -> Self {
        Self(types::domain::Card {
            card_number: cards::CardNumber::from_str("4200000000000000").unwrap(),
            card_exp_month: Secret::new("10".to_string()),
            card_exp_year: Secret::new("2025".to_string()),
            card_cvc: Secret::new("999".to_string()),
            card_issuer: None,
            card_network: None,
            card_type: None,
            card_issuing_country: None,
            bank_code: None,
            nick_name: Some(Secret::new("nick_name".into())),
            card_holder_name: Some(Secret::new("card holder name".into())),
            co_badged_card_data: None,
        })
    }
}

impl Default for PaymentAuthorizeType {
    fn default() -> Self {
        let data = types::PaymentsAuthorizeData {
            payment_method_data: types::domain::PaymentMethodData::Card(CCardType::default().0),
            amount: 100,
            minor_amount: MinorUnit::new(100),
            order_tax_amount: Some(MinorUnit::zero()),
            currency: enums::Currency::USD,
            confirm: true,
            capture_method: None,
            setup_future_usage: None,
            mandate_id: None,
            off_session: None,
            setup_mandate_details: None,
            browser_info: Some(BrowserInfoType::default().0),
            order_details: None,
            order_category: None,
            email: None,
            customer_name: None,
            session_token: None,
            enrolled_for_3ds: false,
            related_transaction_id: None,
            payment_experience: None,
            payment_method_type: None,
            router_return_url: None,
            complete_authorize_url: None,
            webhook_url: None,
            customer_id: None,
            surcharge_details: None,
            request_incremental_authorization: false,
            request_extended_authorization: None,
            metadata: None,
            authentication_data: None,
            customer_acceptance: None,
            split_payments: None,
            integrity_object: None,
            merchant_order_reference_id: None,
            additional_payment_method_data: None,
            shipping_cost: None,
            merchant_account_id: None,
            merchant_config_currency: None,
            connector_testing_data: None,
            order_id: None,
            locale: None,
            payment_channel: None,
            enable_partial_authorization: None,
            enable_overcapture: None,
            is_stored_credential: None,
            mit_category: None,
<<<<<<< HEAD
            feature_metadata: None,
=======
            billing_descriptor: None,
            tokenization: None,
            partner_merchant_identifier_details: None,
>>>>>>> fd058d97
        };
        Self(data)
    }
}

impl Default for PaymentCaptureType {
    fn default() -> Self {
        Self(types::PaymentsCaptureData {
            amount_to_capture: 100,
            currency: enums::Currency::USD,
            connector_transaction_id: "".to_string(),
            payment_amount: 100,
            ..Default::default()
        })
    }
}

impl Default for PaymentCancelType {
    fn default() -> Self {
        Self(types::PaymentsCancelData {
            cancellation_reason: Some("requested_by_customer".to_string()),
            connector_transaction_id: "".to_string(),
            ..Default::default()
        })
    }
}

impl Default for BrowserInfoType {
    fn default() -> Self {
        let data = types::BrowserInformation {
            user_agent: Some("".to_string()),
            accept_header: Some("".to_string()),
            language: Some("nl-NL".to_string()),
            color_depth: Some(24),
            screen_height: Some(723),
            screen_width: Some(1536),
            time_zone: Some(0),
            java_enabled: Some(true),
            java_script_enabled: Some(true),
            ip_address: Some("127.0.0.1".parse().unwrap()),
            device_model: Some("Apple IPHONE 7".to_string()),
            os_type: Some("IOS or ANDROID".to_string()),
            os_version: Some("IOS 14.5".to_string()),
            accept_language: Some("en".to_string()),
            referer: None,
        };
        Self(data)
    }
}

impl Default for PaymentSyncType {
    fn default() -> Self {
        let data = types::PaymentsSyncData {
            mandate_id: None,
            connector_transaction_id: types::ResponseId::ConnectorTransactionId(
                "12345".to_string(),
            ),
            encoded_data: None,
            capture_method: None,
            sync_type: types::SyncRequestType::SinglePaymentSync,
            connector_meta: None,
            payment_method_type: None,
            currency: enums::Currency::USD,
            payment_experience: None,
            amount: MinorUnit::new(100),
            integrity_object: None,
            ..Default::default()
        };
        Self(data)
    }
}

impl Default for PaymentRefundType {
    fn default() -> Self {
        let data = types::RefundsData {
            payment_amount: 100,
            minor_payment_amount: MinorUnit::new(100),
            currency: enums::Currency::USD,
            refund_id: uuid::Uuid::new_v4().to_string(),
            connector_transaction_id: String::new(),
            refund_amount: 100,
            minor_refund_amount: MinorUnit::new(100),
            webhook_url: None,
            connector_metadata: None,
            refund_connector_metadata: None,
            reason: Some("Customer returned product".to_string()),
            connector_refund_id: None,
            browser_info: None,
            split_refunds: None,
            integrity_object: None,
            refund_status: enums::RefundStatus::Pending,
            merchant_account_id: None,
            merchant_config_currency: None,
            capture_method: None,
            additional_payment_method_data: None,
            payment_method_type: None,
        };
        Self(data)
    }
}

impl Default for CustomerType {
    fn default() -> Self {
        let data = types::ConnectorCustomerData {
            payment_method_data: Some(types::domain::PaymentMethodData::Card(
                CCardType::default().0,
            )),
            description: None,
            email: Email::from_str("test@juspay.in").ok(),
            phone: None,
            name: None,
            preprocessing_id: None,
            split_payments: None,
            customer_acceptance: None,
            setup_future_usage: None,
            customer_id: None,
            billing_address: None,
        };
        Self(data)
    }
}

impl Default for TokenType {
    fn default() -> Self {
        let data = types::PaymentMethodTokenizationData {
            payment_method_data: types::domain::PaymentMethodData::Card(CCardType::default().0),
            browser_info: None,
            amount: Some(100),
            currency: enums::Currency::USD,
            split_payments: None,
            mandate_id: None,
            setup_future_usage: None,
            customer_acceptance: None,
            setup_mandate_details: None,
            payment_method_type: None,
        };
        Self(data)
    }
}

pub fn get_connector_transaction_id(
    response: Result<types::PaymentsResponseData, types::ErrorResponse>,
) -> Option<String> {
    match response {
        Ok(types::PaymentsResponseData::TransactionResponse { resource_id, .. }) => {
            resource_id.get_connector_transaction_id().ok()
        }
        Ok(types::PaymentsResponseData::SessionResponse { .. }) => None,
        Ok(types::PaymentsResponseData::SessionTokenResponse { .. }) => None,
        Ok(types::PaymentsResponseData::TokenizationResponse { .. }) => None,
        Ok(types::PaymentsResponseData::TransactionUnresolvedResponse { .. }) => None,
        Ok(types::PaymentsResponseData::PreProcessingResponse { .. }) => None,
        Ok(types::PaymentsResponseData::ConnectorCustomerResponse(..)) => None,
        Ok(types::PaymentsResponseData::ThreeDSEnrollmentResponse { .. }) => None,
        Ok(types::PaymentsResponseData::MultipleCaptureResponse { .. }) => None,
        Ok(types::PaymentsResponseData::IncrementalAuthorizationResponse { .. }) => None,
        Ok(types::PaymentsResponseData::PostProcessingResponse { .. }) => None,
        Ok(types::PaymentsResponseData::PaymentResourceUpdateResponse { .. }) => None,
        Ok(types::PaymentsResponseData::PaymentsCreateOrderResponse { .. }) => None,
        Err(_) => None,
    }
}

pub fn get_connector_metadata(
    response: Result<types::PaymentsResponseData, types::ErrorResponse>,
) -> Option<serde_json::Value> {
    match response {
        Ok(types::PaymentsResponseData::TransactionResponse {
            resource_id: _,
            redirection_data: _,
            mandate_reference: _,
            connector_metadata,
            network_txn_id: _,
            connector_response_reference_id: _,
            incremental_authorization_allowed: _,
            charges: _,
        }) => connector_metadata,
        _ => None,
    }
}

pub fn to_connector_auth_type(auth_type: ConnectorAuthType) -> types::ConnectorAuthType {
    match auth_type {
        ConnectorAuthType::HeaderKey { api_key } => types::ConnectorAuthType::HeaderKey { api_key },
        ConnectorAuthType::BodyKey { api_key, key1 } => {
            types::ConnectorAuthType::BodyKey { api_key, key1 }
        }
        ConnectorAuthType::SignatureKey {
            api_key,
            key1,
            api_secret,
        } => types::ConnectorAuthType::SignatureKey {
            api_key,
            key1,
            api_secret,
        },
        ConnectorAuthType::MultiAuthKey {
            api_key,
            key1,
            api_secret,
            key2,
        } => types::ConnectorAuthType::MultiAuthKey {
            api_key,
            key1,
            api_secret,
            key2,
        },
        _ => types::ConnectorAuthType::NoKey,
    }
}<|MERGE_RESOLUTION|>--- conflicted
+++ resolved
@@ -1012,13 +1012,10 @@
             enable_overcapture: None,
             is_stored_credential: None,
             mit_category: None,
-<<<<<<< HEAD
-            feature_metadata: None,
-=======
             billing_descriptor: None,
             tokenization: None,
             partner_merchant_identifier_details: None,
->>>>>>> fd058d97
+            feature_metadata: None,
         };
         Self(data)
     }
