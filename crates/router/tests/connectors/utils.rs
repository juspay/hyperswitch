--- conflicted
+++ resolved
@@ -116,11 +116,8 @@
                 refund_id: uuid::Uuid::new_v4().to_string(),
                 connector_transaction_id: transaction_id,
                 refund_amount: 100,
-<<<<<<< HEAD
                 connector_specific_data: None,
-=======
                 reason: None,
->>>>>>> ca994f6a
             }),
         );
         call_connector(request, integration).await
@@ -142,11 +139,8 @@
                 refund_id: uuid::Uuid::new_v4().to_string(),
                 connector_transaction_id: transaction_id,
                 refund_amount: 100,
-<<<<<<< HEAD
                 connector_specific_data: None,
-=======
                 reason: None,
->>>>>>> ca994f6a
             }),
         );
         call_connector(request, integration).await
@@ -256,11 +250,8 @@
             refund_id: uuid::Uuid::new_v4().to_string(),
             connector_transaction_id: String::new(),
             refund_amount: 100,
-<<<<<<< HEAD
             connector_specific_data: None,
-=======
             reason: None,
->>>>>>> ca994f6a
         };
         Self(data)
     }
