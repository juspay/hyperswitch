use std::{fmt::Debug, marker::PhantomData, time::Duration};

use async_trait::async_trait;
use error_stack::Report;
use masking::Secret;
use router::{
    configs::settings::Settings,
    core::{errors, errors::ConnectorError, payments},
    db::StorageImpl,
    routes, services,
    types::{self, api, storage::enums, AccessToken, PaymentAddress, RouterData},
};
use wiremock::{Mock, MockServer};

pub trait Connector {
    fn get_data(&self) -> types::api::ConnectorData;
    fn get_auth_token(&self) -> types::ConnectorAuthType;
    fn get_name(&self) -> String;
    fn get_connector_meta(&self) -> Option<serde_json::Value> {
        None
    }
    /// interval in seconds to be followed when making the subsequent request whenever needed
    fn get_request_interval(&self) -> u64 {
        5
    }
}

#[derive(Debug, Default, Clone)]
pub struct PaymentInfo {
    pub address: Option<PaymentAddress>,
    pub auth_type: Option<enums::AuthenticationType>,
    pub access_token: Option<AccessToken>,
    pub connector_meta_data: Option<serde_json::Value>,
}

#[async_trait]
pub trait ConnectorActions: Connector {
    async fn authorize_payment(
        &self,
        payment_data: Option<types::PaymentsAuthorizeData>,
        payment_info: Option<PaymentInfo>,
    ) -> Result<types::PaymentsAuthorizeRouterData, Report<ConnectorError>> {
        let integration = self.get_data().connector.get_connector_integration();
        let mut request = self.generate_data(
            types::PaymentsAuthorizeData {
                confirm: true,
                capture_method: Some(storage_models::enums::CaptureMethod::Manual),
                ..(payment_data.unwrap_or(PaymentAuthorizeType::default().0))
            },
            payment_info,
        );
        let state =
            routes::AppState::with_storage(Settings::new().unwrap(), StorageImpl::PostgresqlTest)
                .await;
        integration.execute_pretasks(&mut request, &state).await?;
        call_connector(request, integration).await
    }

    async fn make_payment(
        &self,
        payment_data: Option<types::PaymentsAuthorizeData>,
        payment_info: Option<PaymentInfo>,
    ) -> Result<types::PaymentsAuthorizeRouterData, Report<ConnectorError>> {
        let integration = self.get_data().connector.get_connector_integration();
        let mut request = self.generate_data(
            types::PaymentsAuthorizeData {
                confirm: true,
                capture_method: Some(storage_models::enums::CaptureMethod::Automatic),
                ..(payment_data.unwrap_or(PaymentAuthorizeType::default().0))
            },
            payment_info,
        );
        let state =
            routes::AppState::with_storage(Settings::new().unwrap(), StorageImpl::PostgresqlTest)
                .await;
        integration.execute_pretasks(&mut request, &state).await?;
        call_connector(request, integration).await
    }

    async fn sync_payment(
        &self,
        payment_data: Option<types::PaymentsSyncData>,
        payment_info: Option<PaymentInfo>,
    ) -> Result<types::PaymentsSyncRouterData, Report<ConnectorError>> {
        let integration = self.get_data().connector.get_connector_integration();
        let request = self.generate_data(
            payment_data.unwrap_or_else(|| PaymentSyncType::default().0),
            payment_info,
        );
        call_connector(request, integration).await
    }

    /// will retry the psync till the given status matches or retry max 3 times
    async fn psync_retry_till_status_matches(
        &self,
        status: enums::AttemptStatus,
        payment_data: Option<types::PaymentsSyncData>,
        payment_info: Option<PaymentInfo>,
    ) -> Result<types::PaymentsSyncRouterData, Report<ConnectorError>> {
        let max_tries = 3;
        for curr_try in 0..max_tries {
            let sync_res = self
                .sync_payment(payment_data.clone(), payment_info.clone())
                .await
                .unwrap();
            if (sync_res.status == status) || (curr_try == max_tries - 1) {
                return Ok(sync_res);
            }
            tokio::time::sleep(Duration::from_secs(self.get_request_interval())).await;
        }
        Err(errors::ConnectorError::ProcessingStepFailed(None).into())
    }

    async fn capture_payment(
        &self,
        transaction_id: String,
        payment_data: Option<types::PaymentsCaptureData>,
        payment_info: Option<PaymentInfo>,
    ) -> Result<types::PaymentsCaptureRouterData, Report<ConnectorError>> {
        let integration = self.get_data().connector.get_connector_integration();
        let request = self.generate_data(
            types::PaymentsCaptureData {
                connector_transaction_id: transaction_id,
                ..payment_data.unwrap_or(PaymentCaptureType::default().0)
            },
            payment_info,
        );
        call_connector(request, integration).await
    }

    async fn authorize_and_capture_payment(
        &self,
        authorize_data: Option<types::PaymentsAuthorizeData>,
        capture_data: Option<types::PaymentsCaptureData>,
        payment_info: Option<PaymentInfo>,
    ) -> Result<types::PaymentsCaptureRouterData, Report<ConnectorError>> {
        let authorize_response = self
            .authorize_payment(authorize_data, payment_info.clone())
            .await
            .unwrap();
        assert_eq!(authorize_response.status, enums::AttemptStatus::Authorized);
        let txn_id = get_connector_transaction_id(authorize_response.response);
        let response = self
            .capture_payment(txn_id.unwrap(), capture_data, payment_info)
            .await
            .unwrap();
        return Ok(response);
    }

    async fn void_payment(
        &self,
        transaction_id: String,
        payment_data: Option<types::PaymentsCancelData>,
        payment_info: Option<PaymentInfo>,
    ) -> Result<types::PaymentsCancelRouterData, Report<ConnectorError>> {
        let integration = self.get_data().connector.get_connector_integration();
        let request = self.generate_data(
            types::PaymentsCancelData {
                connector_transaction_id: transaction_id,
                ..payment_data.unwrap_or(PaymentCancelType::default().0)
            },
            payment_info,
        );
        call_connector(request, integration).await
    }

    async fn authorize_and_void_payment(
        &self,
        authorize_data: Option<types::PaymentsAuthorizeData>,
        void_data: Option<types::PaymentsCancelData>,
        payment_info: Option<PaymentInfo>,
    ) -> Result<types::PaymentsCancelRouterData, Report<ConnectorError>> {
        let authorize_response = self
            .authorize_payment(authorize_data, payment_info.clone())
            .await
            .unwrap();
        assert_eq!(authorize_response.status, enums::AttemptStatus::Authorized);
        let txn_id = get_connector_transaction_id(authorize_response.response);
        tokio::time::sleep(Duration::from_secs(self.get_request_interval())).await; // to avoid 404 error
        let response = self
            .void_payment(txn_id.unwrap(), void_data, payment_info)
            .await
            .unwrap();
        return Ok(response);
    }

    async fn refund_payment(
        &self,
        transaction_id: String,
        payment_data: Option<types::RefundsData>,
        payment_info: Option<PaymentInfo>,
    ) -> Result<types::RefundExecuteRouterData, Report<ConnectorError>> {
        let integration = self.get_data().connector.get_connector_integration();
        let request = self.generate_data(
            types::RefundsData {
                connector_transaction_id: transaction_id,
                ..payment_data.unwrap_or(PaymentRefundType::default().0)
            },
            payment_info,
        );
        call_connector(request, integration).await
    }

    async fn capture_payment_and_refund(
        &self,
        authorize_data: Option<types::PaymentsAuthorizeData>,
        capture_data: Option<types::PaymentsCaptureData>,
        refund_data: Option<types::RefundsData>,
        payment_info: Option<PaymentInfo>,
    ) -> Result<types::RefundExecuteRouterData, Report<ConnectorError>> {
        //make a successful payment
        let response = self
            .authorize_and_capture_payment(authorize_data, capture_data, payment_info.clone())
            .await
            .unwrap();
        let txn_id = self.get_connector_transaction_id_from_capture_data(response);

        //try refund for previous payment
        tokio::time::sleep(Duration::from_secs(self.get_request_interval())).await; // to avoid 404 error
        Ok(self
            .refund_payment(txn_id.unwrap(), refund_data, payment_info)
            .await
            .unwrap())
    }

    async fn make_payment_and_refund(
        &self,
        authorize_data: Option<types::PaymentsAuthorizeData>,
        refund_data: Option<types::RefundsData>,
        payment_info: Option<PaymentInfo>,
    ) -> Result<types::RefundExecuteRouterData, Report<ConnectorError>> {
        //make a successful payment
        let response = self
            .make_payment(authorize_data, payment_info.clone())
            .await
            .unwrap();

        //try refund for previous payment
        let transaction_id = get_connector_transaction_id(response.response).unwrap();
        tokio::time::sleep(Duration::from_secs(self.get_request_interval())).await; // to avoid 404 error
        Ok(self
            .refund_payment(transaction_id, refund_data, payment_info)
            .await
            .unwrap())
    }

    async fn auth_capture_and_refund(
        &self,
        authorize_data: Option<types::PaymentsAuthorizeData>,
        refund_data: Option<types::RefundsData>,
        payment_info: Option<PaymentInfo>,
    ) -> Result<types::RefundExecuteRouterData, Report<ConnectorError>> {
        //make a successful payment
        let response = self
            .authorize_and_capture_payment(authorize_data, None, payment_info.clone())
            .await
            .unwrap();

        //try refund for previous payment
        let transaction_id = get_connector_transaction_id(response.response).unwrap();
        tokio::time::sleep(Duration::from_secs(self.get_request_interval())).await; // to avoid 404 error
        Ok(self
            .refund_payment(transaction_id, refund_data, payment_info)
            .await
            .unwrap())
    }

    async fn make_payment_and_multiple_refund(
        &self,
        authorize_data: Option<types::PaymentsAuthorizeData>,
        refund_data: Option<types::RefundsData>,
        payment_info: Option<PaymentInfo>,
    ) {
        //make a successful payment
        let response = self
            .make_payment(authorize_data, payment_info.clone())
            .await
            .unwrap();

        //try refund for previous payment
        let transaction_id = get_connector_transaction_id(response.response).unwrap();
        for _x in 0..2 {
            tokio::time::sleep(Duration::from_secs(self.get_request_interval())).await; // to avoid 404 error
            let refund_response = self
                .refund_payment(
                    transaction_id.clone(),
                    refund_data.clone(),
                    payment_info.clone(),
                )
                .await
                .unwrap();
            assert_eq!(
                refund_response.response.unwrap().refund_status,
                enums::RefundStatus::Success,
            );
        }
    }

    async fn sync_refund(
        &self,
        refund_id: String,
        payment_data: Option<types::RefundsData>,
        payment_info: Option<PaymentInfo>,
    ) -> Result<types::RefundSyncRouterData, Report<ConnectorError>> {
        let integration = self.get_data().connector.get_connector_integration();
        let request = self.generate_data(
            payment_data.unwrap_or_else(|| types::RefundsData {
                amount: 1000,
                currency: enums::Currency::USD,
                refund_id: uuid::Uuid::new_v4().to_string(),
                connector_transaction_id: "".to_string(),
                refund_amount: 100,
                connector_metadata: None,
                reason: None,
                connector_refund_id: Some(refund_id),
            }),
            payment_info,
        );
        call_connector(request, integration).await
    }

    /// will retry the rsync till the given status matches or retry max 3 times
    async fn rsync_retry_till_status_matches(
        &self,
        status: enums::RefundStatus,
        refund_id: String,
        payment_data: Option<types::RefundsData>,
        payment_info: Option<PaymentInfo>,
    ) -> Result<types::RefundSyncRouterData, Report<ConnectorError>> {
        let max_tries = 3;
        for curr_try in 0..max_tries {
            let sync_res = self
                .sync_refund(
                    refund_id.clone(),
                    payment_data.clone(),
                    payment_info.clone(),
                )
                .await
                .unwrap();
            if (sync_res.clone().response.unwrap().refund_status == status)
                || (curr_try == max_tries - 1)
            {
                return Ok(sync_res);
            }
            tokio::time::sleep(Duration::from_secs(self.get_request_interval())).await;
        }
        Err(errors::ConnectorError::ProcessingStepFailed(None).into())
    }

    fn generate_data<Flow, Req: From<Req>, Res>(
        &self,
        req: Req,
        info: Option<PaymentInfo>,
    ) -> RouterData<Flow, Req, Res> {
        RouterData {
            flow: PhantomData,
            merchant_id: self.get_name(),
            connector: self.get_name(),
            payment_id: uuid::Uuid::new_v4().to_string(),
            attempt_id: uuid::Uuid::new_v4().to_string(),
            status: enums::AttemptStatus::default(),
            auth_type: info
                .clone()
                .map_or(enums::AuthenticationType::NoThreeDs, |a| {
                    a.auth_type
                        .map_or(enums::AuthenticationType::NoThreeDs, |a| a)
                }),
            payment_method: enums::PaymentMethod::Card,
            connector_auth_type: self.get_auth_token(),
            description: Some("This is a test".to_string()),
            return_url: None,
            request: req,
            response: Err(types::ErrorResponse::default()),
            payment_method_id: None,
            address: info
                .clone()
                .and_then(|a| a.address)
                .or_else(|| Some(PaymentAddress::default()))
                .unwrap(),
            connector_meta_data: info
                .clone()
                .and_then(|a| a.connector_meta_data.map(masking::Secret::new)),
            amount_captured: None,
            access_token: info.and_then(|a| a.access_token),
            session_token: None,
            reference_id: None,
            payment_method_token: None,
        }
    }

    fn get_connector_transaction_id_from_capture_data(
        &self,
        response: types::PaymentsCaptureRouterData,
    ) -> Option<String> {
        match response.response {
            Ok(types::PaymentsResponseData::TransactionResponse { resource_id, .. }) => {
                resource_id.get_connector_transaction_id().ok()
            }
            Ok(types::PaymentsResponseData::SessionResponse { .. }) => None,
            Ok(types::PaymentsResponseData::SessionTokenResponse { .. }) => None,
<<<<<<< HEAD
            Ok(types::PaymentsResponseData::TokenizationResponse { .. }) => None,
=======
            Ok(types::PaymentsResponseData::TransactionUnresolvedResponse { .. }) => None,
>>>>>>> 23511166
            Err(_) => None,
        }
    }
}

async fn call_connector<
    T: Debug + Clone + 'static,
    Req: Debug + Clone + 'static,
    Resp: Debug + Clone + 'static,
>(
    request: RouterData<T, Req, Resp>,
    integration: services::BoxedConnectorIntegration<'_, T, Req, Resp>,
) -> Result<RouterData<T, Req, Resp>, Report<ConnectorError>> {
    let conf = Settings::new().unwrap();
    let state = routes::AppState::with_storage(conf, StorageImpl::PostgresqlTest).await;
    services::api::execute_connector_processing_step(
        &state,
        integration,
        &request,
        payments::CallConnectorAction::Trigger,
    )
    .await
}

pub struct MockConfig {
    pub address: Option<String>,
    pub mocks: Vec<Mock>,
}

#[async_trait]
pub trait LocalMock {
    async fn start_server(&self, config: MockConfig) -> MockServer {
        let address = config
            .address
            .unwrap_or_else(|| "127.0.0.1:9090".to_string());
        let listener = std::net::TcpListener::bind(address).unwrap();
        let expected_server_address = listener
            .local_addr()
            .expect("Failed to get server address.");
        let mock_server = MockServer::builder().listener(listener).start().await;
        assert_eq!(&expected_server_address, mock_server.address());
        for mock in config.mocks {
            mock_server.register(mock).await;
        }
        mock_server
    }
}

pub struct PaymentAuthorizeType(pub types::PaymentsAuthorizeData);
pub struct PaymentCaptureType(pub types::PaymentsCaptureData);
pub struct PaymentCancelType(pub types::PaymentsCancelData);
pub struct PaymentSyncType(pub types::PaymentsSyncData);
pub struct PaymentRefundType(pub types::RefundsData);
pub struct CCardType(pub api::Card);
pub struct BrowserInfoType(pub types::BrowserInformation);

impl Default for CCardType {
    fn default() -> Self {
        Self(api::Card {
            card_number: Secret::new("4200000000000000".to_string()),
            card_exp_month: Secret::new("10".to_string()),
            card_exp_year: Secret::new("2025".to_string()),
            card_holder_name: Secret::new("John Doe".to_string()),
            card_cvc: Secret::new("999".to_string()),
            card_issuer: None,
            card_network: None,
        })
    }
}

impl Default for PaymentAuthorizeType {
    fn default() -> Self {
        let data = types::PaymentsAuthorizeData {
            payment_method_data: types::api::PaymentMethodData::Card(CCardType::default().0),
            amount: 100,
            currency: enums::Currency::USD,
            confirm: true,
            statement_descriptor_suffix: None,
            statement_descriptor: None,
            capture_method: None,
            setup_future_usage: None,
            mandate_id: None,
            off_session: None,
            setup_mandate_details: None,
            browser_info: Some(BrowserInfoType::default().0),
            order_details: None,
            email: None,
            session_token: None,
            enrolled_for_3ds: false,
            related_transaction_id: None,
            payment_experience: None,
            payment_method_type: None,
            router_return_url: None,
            complete_authorize_url: None,
            webhook_url: None,
        };
        Self(data)
    }
}

impl Default for PaymentCaptureType {
    fn default() -> Self {
        Self(types::PaymentsCaptureData {
            amount_to_capture: 100,
            currency: enums::Currency::USD,
            connector_transaction_id: "".to_string(),
            payment_amount: 100,
            ..Default::default()
        })
    }
}

impl Default for PaymentCancelType {
    fn default() -> Self {
        Self(types::PaymentsCancelData {
            cancellation_reason: Some("requested_by_customer".to_string()),
            connector_transaction_id: "".to_string(),
            ..Default::default()
        })
    }
}

impl Default for BrowserInfoType {
    fn default() -> Self {
        let data = types::BrowserInformation {
            user_agent: "".to_string(),
            accept_header: "".to_string(),
            language: "nl-NL".to_string(),
            color_depth: 24,
            screen_height: 723,
            screen_width: 1536,
            time_zone: 0,
            java_enabled: true,
            java_script_enabled: true,
            ip_address: Some("127.0.0.1".parse().unwrap()),
        };
        Self(data)
    }
}

impl Default for PaymentSyncType {
    fn default() -> Self {
        let data = types::PaymentsSyncData {
            connector_transaction_id: types::ResponseId::ConnectorTransactionId(
                "12345".to_string(),
            ),
            encoded_data: None,
            capture_method: None,
            connector_meta: None,
        };
        Self(data)
    }
}

impl Default for PaymentRefundType {
    fn default() -> Self {
        let data = types::RefundsData {
            amount: 100,
            currency: enums::Currency::USD,
            refund_id: uuid::Uuid::new_v4().to_string(),
            connector_transaction_id: String::new(),
            refund_amount: 100,
            connector_metadata: None,
            reason: Some("Customer returned product".to_string()),
            connector_refund_id: None,
        };
        Self(data)
    }
}

pub fn get_connector_transaction_id(
    response: Result<types::PaymentsResponseData, types::ErrorResponse>,
) -> Option<String> {
    match response {
        Ok(types::PaymentsResponseData::TransactionResponse { resource_id, .. }) => {
            resource_id.get_connector_transaction_id().ok()
        }
        Ok(types::PaymentsResponseData::SessionResponse { .. }) => None,
        Ok(types::PaymentsResponseData::SessionTokenResponse { .. }) => None,
<<<<<<< HEAD
        Ok(types::PaymentsResponseData::TokenizationResponse { .. }) => None,
=======
        Ok(types::PaymentsResponseData::TransactionUnresolvedResponse { .. }) => None,
>>>>>>> 23511166
        Err(_) => None,
    }
}

pub fn get_connector_metadata(
    response: Result<types::PaymentsResponseData, types::ErrorResponse>,
) -> Option<serde_json::Value> {
    match response {
        Ok(types::PaymentsResponseData::TransactionResponse {
            resource_id: _,
            redirection_data: _,
            mandate_reference: _,
            connector_metadata,
        }) => connector_metadata,
        _ => None,
    }
}<|MERGE_RESOLUTION|>--- conflicted
+++ resolved
@@ -398,11 +398,8 @@
             }
             Ok(types::PaymentsResponseData::SessionResponse { .. }) => None,
             Ok(types::PaymentsResponseData::SessionTokenResponse { .. }) => None,
-<<<<<<< HEAD
             Ok(types::PaymentsResponseData::TokenizationResponse { .. }) => None,
-=======
             Ok(types::PaymentsResponseData::TransactionUnresolvedResponse { .. }) => None,
->>>>>>> 23511166
             Err(_) => None,
         }
     }
@@ -582,11 +579,8 @@
         }
         Ok(types::PaymentsResponseData::SessionResponse { .. }) => None,
         Ok(types::PaymentsResponseData::SessionTokenResponse { .. }) => None,
-<<<<<<< HEAD
         Ok(types::PaymentsResponseData::TokenizationResponse { .. }) => None,
-=======
         Ok(types::PaymentsResponseData::TransactionUnresolvedResponse { .. }) => None,
->>>>>>> 23511166
         Err(_) => None,
     }
 }
