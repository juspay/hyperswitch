--- conflicted
+++ resolved
@@ -469,12 +469,8 @@
             browser_info: Some(BrowserInfoType::default().0),
             order_details: None,
             email: None,
-<<<<<<< HEAD
-            wallet_issuer_name: None,
-=======
             payment_experience: None,
             payment_issuer: None,
->>>>>>> e8255b4a
         };
         Self(data)
     }
