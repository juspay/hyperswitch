use std::{fmt::Debug, marker::PhantomData, time::Duration};

use async_trait::async_trait;
use error_stack::Report;
use masking::Secret;
use router::{
    configs::settings::Settings,
    core::{errors, errors::ConnectorError, payments},
    db::StorageImpl,
    routes, services,
    types::{self, api, storage::enums, AccessToken, PaymentAddress, RouterData},
};
use wiremock::{Mock, MockServer};

pub trait Connector {
    fn get_data(&self) -> types::api::ConnectorData;
    fn get_auth_token(&self) -> types::ConnectorAuthType;
    fn get_name(&self) -> String;
    fn get_connector_meta(&self) -> Option<serde_json::Value> {
        None
    }
    /// interval in seconds to be followed when making the subsequent request whenever needed
    fn get_request_interval(&self) -> u64 {
        5
    }
}

#[derive(Debug, Default, Clone)]
pub struct PaymentInfo {
    pub address: Option<PaymentAddress>,
    pub auth_type: Option<enums::AuthenticationType>,
    pub access_token: Option<AccessToken>,
    pub router_return_url: Option<String>,
    pub connector_meta_data: Option<serde_json::Value>,
}

#[async_trait]
pub trait ConnectorActions: Connector {
    async fn authorize_payment(
        &self,
        payment_data: Option<types::PaymentsAuthorizeData>,
        payment_info: Option<PaymentInfo>,
    ) -> Result<types::PaymentsAuthorizeRouterData, Report<ConnectorError>> {
        let integration = self.get_data().connector.get_connector_integration();
        let mut request = self.generate_data(
            types::PaymentsAuthorizeData {
                confirm: true,
                capture_method: Some(storage_models::enums::CaptureMethod::Manual),
                ..(payment_data.unwrap_or(PaymentAuthorizeType::default().0))
            },
            payment_info,
        );
        let state =
            routes::AppState::with_storage(Settings::new().unwrap(), StorageImpl::PostgresqlTest)
                .await;
        integration.execute_pretasks(&mut request, &state).await?;
        call_connector(request, integration).await
    }

    async fn make_payment(
        &self,
        payment_data: Option<types::PaymentsAuthorizeData>,
        payment_info: Option<PaymentInfo>,
    ) -> Result<types::PaymentsAuthorizeRouterData, Report<ConnectorError>> {
        let integration = self.get_data().connector.get_connector_integration();
        let mut request = self.generate_data(
            types::PaymentsAuthorizeData {
                confirm: true,
                capture_method: Some(storage_models::enums::CaptureMethod::Automatic),
                ..(payment_data.unwrap_or(PaymentAuthorizeType::default().0))
            },
            payment_info,
        );
        let state =
            routes::AppState::with_storage(Settings::new().unwrap(), StorageImpl::PostgresqlTest)
                .await;
        integration.execute_pretasks(&mut request, &state).await?;
        call_connector(request, integration).await
    }

    async fn sync_payment(
        &self,
        payment_data: Option<types::PaymentsSyncData>,
        payment_info: Option<PaymentInfo>,
    ) -> Result<types::PaymentsSyncRouterData, Report<ConnectorError>> {
        let integration = self.get_data().connector.get_connector_integration();
        let request = self.generate_data(
            payment_data.unwrap_or_else(|| PaymentSyncType::default().0),
            payment_info,
        );
        call_connector(request, integration).await
    }

    /// will retry the psync till the given status matches or retry max 3 times
    async fn psync_retry_till_status_matches(
        &self,
        status: enums::AttemptStatus,
        payment_data: Option<types::PaymentsSyncData>,
        payment_info: Option<PaymentInfo>,
    ) -> Result<types::PaymentsSyncRouterData, Report<ConnectorError>> {
        let max_tries = 3;
        for curr_try in 0..max_tries {
            let sync_res = self
                .sync_payment(payment_data.clone(), payment_info.clone())
                .await
                .unwrap();
            if (sync_res.status == status) || (curr_try == max_tries - 1) {
                return Ok(sync_res);
            }
            tokio::time::sleep(Duration::from_secs(self.get_request_interval())).await;
        }
        Err(errors::ConnectorError::ProcessingStepFailed(None).into())
    }

    async fn capture_payment(
        &self,
        transaction_id: String,
        payment_data: Option<types::PaymentsCaptureData>,
        payment_info: Option<PaymentInfo>,
    ) -> Result<types::PaymentsCaptureRouterData, Report<ConnectorError>> {
        let integration = self.get_data().connector.get_connector_integration();
        let request = self.generate_data(
            types::PaymentsCaptureData {
                connector_transaction_id: transaction_id,
                ..payment_data.unwrap_or(PaymentCaptureType::default().0)
            },
            payment_info,
        );
        call_connector(request, integration).await
    }

    async fn authorize_and_capture_payment(
        &self,
        authorize_data: Option<types::PaymentsAuthorizeData>,
        capture_data: Option<types::PaymentsCaptureData>,
        payment_info: Option<PaymentInfo>,
    ) -> Result<types::PaymentsCaptureRouterData, Report<ConnectorError>> {
        let authorize_response = self
            .authorize_payment(authorize_data, payment_info.clone())
            .await
            .unwrap();
        assert_eq!(authorize_response.status, enums::AttemptStatus::Authorized);
        let txn_id = get_connector_transaction_id(authorize_response.response);
        let response = self
            .capture_payment(txn_id.unwrap(), capture_data, payment_info)
            .await
            .unwrap();
        return Ok(response);
    }

    async fn void_payment(
        &self,
        transaction_id: String,
        payment_data: Option<types::PaymentsCancelData>,
        payment_info: Option<PaymentInfo>,
    ) -> Result<types::PaymentsCancelRouterData, Report<ConnectorError>> {
        let integration = self.get_data().connector.get_connector_integration();
        let request = self.generate_data(
            types::PaymentsCancelData {
                connector_transaction_id: transaction_id,
                ..payment_data.unwrap_or(PaymentCancelType::default().0)
            },
            payment_info,
        );
        call_connector(request, integration).await
    }

    async fn authorize_and_void_payment(
        &self,
        authorize_data: Option<types::PaymentsAuthorizeData>,
        void_data: Option<types::PaymentsCancelData>,
        payment_info: Option<PaymentInfo>,
    ) -> Result<types::PaymentsCancelRouterData, Report<ConnectorError>> {
        let authorize_response = self
            .authorize_payment(authorize_data, payment_info.clone())
            .await
            .unwrap();
        assert_eq!(authorize_response.status, enums::AttemptStatus::Authorized);
        let txn_id = get_connector_transaction_id(authorize_response.response);
        tokio::time::sleep(Duration::from_secs(self.get_request_interval())).await; // to avoid 404 error
        let response = self
            .void_payment(txn_id.unwrap(), void_data, payment_info)
            .await
            .unwrap();
        return Ok(response);
    }

    async fn refund_payment(
        &self,
        transaction_id: String,
        payment_data: Option<types::RefundsData>,
        payment_info: Option<PaymentInfo>,
    ) -> Result<types::RefundExecuteRouterData, Report<ConnectorError>> {
        let integration = self.get_data().connector.get_connector_integration();
        let request = self.generate_data(
            types::RefundsData {
                connector_transaction_id: transaction_id,
                ..payment_data.unwrap_or(PaymentRefundType::default().0)
            },
            payment_info,
        );
        call_connector(request, integration).await
    }

    async fn capture_payment_and_refund(
        &self,
        authorize_data: Option<types::PaymentsAuthorizeData>,
        capture_data: Option<types::PaymentsCaptureData>,
        refund_data: Option<types::RefundsData>,
        payment_info: Option<PaymentInfo>,
    ) -> Result<types::RefundExecuteRouterData, Report<ConnectorError>> {
        //make a successful payment
        let response = self
            .authorize_and_capture_payment(authorize_data, capture_data, payment_info.clone())
            .await
            .unwrap();
        let txn_id = self.get_connector_transaction_id_from_capture_data(response);

        //try refund for previous payment
        tokio::time::sleep(Duration::from_secs(self.get_request_interval())).await; // to avoid 404 error
        Ok(self
            .refund_payment(txn_id.unwrap(), refund_data, payment_info)
            .await
            .unwrap())
    }

    async fn make_payment_and_refund(
        &self,
        authorize_data: Option<types::PaymentsAuthorizeData>,
        refund_data: Option<types::RefundsData>,
        payment_info: Option<PaymentInfo>,
    ) -> Result<types::RefundExecuteRouterData, Report<ConnectorError>> {
        //make a successful payment
        let response = self
            .make_payment(authorize_data, payment_info.clone())
            .await
            .unwrap();

        //try refund for previous payment
        let transaction_id = get_connector_transaction_id(response.response).unwrap();
        tokio::time::sleep(Duration::from_secs(self.get_request_interval())).await; // to avoid 404 error
        Ok(self
            .refund_payment(transaction_id, refund_data, payment_info)
            .await
            .unwrap())
    }

    async fn auth_capture_and_refund(
        &self,
        authorize_data: Option<types::PaymentsAuthorizeData>,
        refund_data: Option<types::RefundsData>,
        payment_info: Option<PaymentInfo>,
    ) -> Result<types::RefundExecuteRouterData, Report<ConnectorError>> {
        //make a successful payment
        let response = self
            .authorize_and_capture_payment(authorize_data, None, payment_info.clone())
            .await
            .unwrap();

        //try refund for previous payment
        let transaction_id = get_connector_transaction_id(response.response).unwrap();
        tokio::time::sleep(Duration::from_secs(self.get_request_interval())).await; // to avoid 404 error
        Ok(self
            .refund_payment(transaction_id, refund_data, payment_info)
            .await
            .unwrap())
    }

    async fn make_payment_and_multiple_refund(
        &self,
        authorize_data: Option<types::PaymentsAuthorizeData>,
        refund_data: Option<types::RefundsData>,
        payment_info: Option<PaymentInfo>,
    ) {
        //make a successful payment
        let response = self
            .make_payment(authorize_data, payment_info.clone())
            .await
            .unwrap();

        //try refund for previous payment
        let transaction_id = get_connector_transaction_id(response.response).unwrap();
        for _x in 0..2 {
            tokio::time::sleep(Duration::from_secs(self.get_request_interval())).await; // to avoid 404 error
            let refund_response = self
                .refund_payment(
                    transaction_id.clone(),
                    refund_data.clone(),
                    payment_info.clone(),
                )
                .await
                .unwrap();
            assert_eq!(
                refund_response.response.unwrap().refund_status,
                enums::RefundStatus::Success,
            );
        }
    }

    async fn sync_refund(
        &self,
        refund_id: String,
        payment_data: Option<types::RefundsData>,
        payment_info: Option<PaymentInfo>,
    ) -> Result<types::RefundSyncRouterData, Report<ConnectorError>> {
        let integration = self.get_data().connector.get_connector_integration();
        let request = self.generate_data(
            payment_data.unwrap_or_else(|| types::RefundsData {
                amount: 1000,
                currency: enums::Currency::USD,
                refund_id: uuid::Uuid::new_v4().to_string(),
                connector_transaction_id: "".to_string(),
                refund_amount: 100,
                connector_metadata: None,
                reason: None,
                connector_refund_id: Some(refund_id),
            }),
            payment_info,
        );
        call_connector(request, integration).await
    }

    /// will retry the rsync till the given status matches or retry max 3 times
    async fn rsync_retry_till_status_matches(
        &self,
        status: enums::RefundStatus,
        refund_id: String,
        payment_data: Option<types::RefundsData>,
        payment_info: Option<PaymentInfo>,
    ) -> Result<types::RefundSyncRouterData, Report<ConnectorError>> {
        let max_tries = 3;
        for curr_try in 0..max_tries {
            let sync_res = self
                .sync_refund(
                    refund_id.clone(),
                    payment_data.clone(),
                    payment_info.clone(),
                )
                .await
                .unwrap();
            if (sync_res.clone().response.unwrap().refund_status == status)
                || (curr_try == max_tries - 1)
            {
                return Ok(sync_res);
            }
            tokio::time::sleep(Duration::from_secs(self.get_request_interval())).await;
        }
        Err(errors::ConnectorError::ProcessingStepFailed(None).into())
    }

    fn generate_data<Flow, Req: From<Req>, Res>(
        &self,
        req: Req,
        info: Option<PaymentInfo>,
    ) -> RouterData<Flow, Req, Res> {
        RouterData {
            flow: PhantomData,
            merchant_id: self.get_name(),
            connector: self.get_name(),
            payment_id: uuid::Uuid::new_v4().to_string(),
            attempt_id: uuid::Uuid::new_v4().to_string(),
            status: enums::AttemptStatus::default(),
            router_return_url: info.clone().and_then(|a| a.router_return_url),
            auth_type: info
                .clone()
                .map_or(enums::AuthenticationType::NoThreeDs, |a| {
                    a.auth_type
                        .map_or(enums::AuthenticationType::NoThreeDs, |a| a)
                }),
            payment_method: enums::PaymentMethod::Card,
            connector_auth_type: self.get_auth_token(),
            description: Some("This is a test".to_string()),
            return_url: None,
            request: req,
            response: Err(types::ErrorResponse::default()),
            payment_method_id: None,
            address: info
                .clone()
                .and_then(|a| a.address)
                .or_else(|| Some(PaymentAddress::default()))
                .unwrap(),
            connector_meta_data: info.clone().and_then(|a| a.connector_meta_data),
            amount_captured: None,
            access_token: info.and_then(|a| a.access_token),
            session_token: None,
            reference_id: None,
        }
    }

    fn get_connector_transaction_id_from_capture_data(
        &self,
        response: types::PaymentsCaptureRouterData,
    ) -> Option<String> {
        match response.response {
            Ok(types::PaymentsResponseData::TransactionResponse { resource_id, .. }) => {
                resource_id.get_connector_transaction_id().ok()
            }
            Ok(types::PaymentsResponseData::SessionResponse { .. }) => None,
            Ok(types::PaymentsResponseData::SessionTokenResponse { .. }) => None,
            Err(_) => None,
        }
    }
}

async fn call_connector<
    T: Debug + Clone + 'static,
    Req: Debug + Clone + 'static,
    Resp: Debug + Clone + 'static,
>(
    request: RouterData<T, Req, Resp>,
    integration: services::BoxedConnectorIntegration<'_, T, Req, Resp>,
) -> Result<RouterData<T, Req, Resp>, Report<ConnectorError>> {
    let conf = Settings::new().unwrap();
    let state = routes::AppState::with_storage(conf, StorageImpl::PostgresqlTest).await;
    services::api::execute_connector_processing_step(
        &state,
        integration,
        &request,
        payments::CallConnectorAction::Trigger,
    )
    .await
}

pub struct MockConfig {
    pub address: Option<String>,
    pub mocks: Vec<Mock>,
}

#[async_trait]
pub trait LocalMock {
    async fn start_server(&self, config: MockConfig) -> MockServer {
        let address = config
            .address
            .unwrap_or_else(|| "127.0.0.1:9090".to_string());
        let listener = std::net::TcpListener::bind(address).unwrap();
        let expected_server_address = listener
            .local_addr()
            .expect("Failed to get server address.");
        let mock_server = MockServer::builder().listener(listener).start().await;
        assert_eq!(&expected_server_address, mock_server.address());
        for mock in config.mocks {
            mock_server.register(mock).await;
        }
        mock_server
    }
}

pub struct PaymentAuthorizeType(pub types::PaymentsAuthorizeData);
pub struct PaymentCaptureType(pub types::PaymentsCaptureData);
pub struct PaymentCancelType(pub types::PaymentsCancelData);
pub struct PaymentSyncType(pub types::PaymentsSyncData);
pub struct PaymentRefundType(pub types::RefundsData);
pub struct CCardType(pub api::Card);
pub struct BrowserInfoType(pub types::BrowserInformation);

impl Default for CCardType {
    fn default() -> Self {
        Self(api::Card {
            card_number: Secret::new("4200000000000000".to_string()),
            card_exp_month: Secret::new("10".to_string()),
            card_exp_year: Secret::new("2025".to_string()),
            card_holder_name: Secret::new("John Doe".to_string()),
            card_cvc: Secret::new("999".to_string()),
            card_issuer: None,
            card_network: None,
        })
    }
}

impl Default for PaymentAuthorizeType {
    fn default() -> Self {
        let data = types::PaymentsAuthorizeData {
            payment_method_data: types::api::PaymentMethodData::Card(CCardType::default().0),
            amount: 100,
            currency: enums::Currency::USD,
            confirm: true,
            statement_descriptor_suffix: None,
            capture_method: None,
            setup_future_usage: None,
            mandate_id: None,
            off_session: None,
            setup_mandate_details: None,
            browser_info: Some(BrowserInfoType::default().0),
            order_details: None,
            email: None,
            payment_experience: None,
<<<<<<< HEAD
            payment_method_type: None,
=======
            payment_issuer: None,
>>>>>>> 301736fc
        };
        Self(data)
    }
}

impl Default for PaymentCaptureType {
    fn default() -> Self {
        Self(types::PaymentsCaptureData {
            amount_to_capture: Some(100),
            currency: enums::Currency::USD,
            connector_transaction_id: "".to_string(),
            amount: 100,
        })
    }
}

impl Default for PaymentCancelType {
    fn default() -> Self {
        Self(types::PaymentsCancelData {
            cancellation_reason: Some("requested_by_customer".to_string()),
            connector_transaction_id: "".to_string(),
            ..Default::default()
        })
    }
}

impl Default for BrowserInfoType {
    fn default() -> Self {
        let data = types::BrowserInformation {
            user_agent: "".to_string(),
            accept_header: "".to_string(),
            language: "nl-NL".to_string(),
            color_depth: 24,
            screen_height: 723,
            screen_width: 1536,
            time_zone: 0,
            java_enabled: true,
            java_script_enabled: true,
            ip_address: Some("127.0.0.1".parse().unwrap()),
        };
        Self(data)
    }
}

impl Default for PaymentSyncType {
    fn default() -> Self {
        let data = types::PaymentsSyncData {
            connector_transaction_id: types::ResponseId::ConnectorTransactionId(
                "12345".to_string(),
            ),
            encoded_data: None,
            capture_method: None,
        };
        Self(data)
    }
}

impl Default for PaymentRefundType {
    fn default() -> Self {
        let data = types::RefundsData {
            amount: 100,
            currency: enums::Currency::USD,
            refund_id: uuid::Uuid::new_v4().to_string(),
            connector_transaction_id: String::new(),
            refund_amount: 100,
            connector_metadata: None,
            reason: Some("Customer returned product".to_string()),
            connector_refund_id: None,
        };
        Self(data)
    }
}

pub fn get_connector_transaction_id(
    response: Result<types::PaymentsResponseData, types::ErrorResponse>,
) -> Option<String> {
    match response {
        Ok(types::PaymentsResponseData::TransactionResponse { resource_id, .. }) => {
            resource_id.get_connector_transaction_id().ok()
        }
        Ok(types::PaymentsResponseData::SessionResponse { .. }) => None,
        Ok(types::PaymentsResponseData::SessionTokenResponse { .. }) => None,
        Err(_) => None,
    }
}<|MERGE_RESOLUTION|>--- conflicted
+++ resolved
@@ -484,11 +484,7 @@
             order_details: None,
             email: None,
             payment_experience: None,
-<<<<<<< HEAD
             payment_method_type: None,
-=======
-            payment_issuer: None,
->>>>>>> 301736fc
         };
         Self(data)
     }
