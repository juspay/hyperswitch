use std::{fmt::Debug, marker::PhantomData};

use async_trait::async_trait;
use error_stack::Report;
use masking::Secret;
use router::{
    core::{errors::ConnectorError, payments},
    db::StorageImpl,
    routes, services,
    types::{self, api, storage::enums, AccessToken, PaymentAddress},
};
use wiremock::{Mock, MockServer};

pub trait Connector {
    fn get_data(&self) -> types::api::ConnectorData;
    fn get_auth_token(&self) -> types::ConnectorAuthType;
    fn get_name(&self) -> String;
    fn get_connector_meta(&self) -> Option<serde_json::Value> {
        None
    }
}

#[derive(Debug, Default, Clone)]
pub struct PaymentInfo {
    pub address: Option<PaymentAddress>,
    pub auth_type: Option<enums::AuthenticationType>,
    pub access_token: Option<AccessToken>,
}

#[async_trait]
pub trait ConnectorActions: Connector {
    async fn authorize_payment(
        &self,
        payment_data: Option<types::PaymentsAuthorizeData>,
        payment_info: Option<PaymentInfo>,
    ) -> Result<types::PaymentsAuthorizeRouterData, Report<ConnectorError>> {
        let integration = self.get_data().connector.get_connector_integration();
        let request = self.generate_data(
            payment_data.unwrap_or_else(|| types::PaymentsAuthorizeData {
                capture_method: Some(storage_models::enums::CaptureMethod::Manual),
                ..PaymentAuthorizeType::default().0
            }),
            payment_info,
        );
        call_connector(request, integration).await
    }
    async fn make_payment(
        &self,
        payment_data: Option<types::PaymentsAuthorizeData>,
        payment_info: Option<PaymentInfo>,
    ) -> Result<types::PaymentsAuthorizeRouterData, Report<ConnectorError>> {
        let integration = self.get_data().connector.get_connector_integration();
        let request = self.generate_data(
            payment_data.unwrap_or_else(|| PaymentAuthorizeType::default().0),
            payment_info,
        );
        call_connector(request, integration).await
    }

    async fn sync_payment(
        &self,
        payment_data: Option<types::PaymentsSyncData>,
        payment_info: Option<PaymentInfo>,
    ) -> Result<types::PaymentsSyncRouterData, Report<ConnectorError>> {
        let integration = self.get_data().connector.get_connector_integration();
        let request = self.generate_data(
            payment_data.unwrap_or_else(|| PaymentSyncType::default().0),
            payment_info,
        );
        call_connector(request, integration).await
    }

    async fn capture_payment(
        &self,
        transaction_id: String,
        payment_data: Option<types::PaymentsCaptureData>,
        payment_info: Option<PaymentInfo>,
    ) -> Result<types::PaymentsCaptureRouterData, Report<ConnectorError>> {
        let integration = self.get_data().connector.get_connector_integration();
        let request = self.generate_data(
            payment_data.unwrap_or(types::PaymentsCaptureData {
                amount_to_capture: Some(100),
                currency: enums::Currency::USD,
                connector_transaction_id: transaction_id,
                amount: 100,
            }),
            payment_info,
        );
        call_connector(request, integration).await
    }

    async fn void_payment(
        &self,
        transaction_id: String,
        payment_data: Option<types::PaymentsCancelData>,
        payment_info: Option<PaymentInfo>,
    ) -> Result<types::PaymentsCancelRouterData, Report<ConnectorError>> {
        let integration = self.get_data().connector.get_connector_integration();
        let request = self.generate_data(
            payment_data.unwrap_or(types::PaymentsCancelData {
                connector_transaction_id: transaction_id,
                cancellation_reason: Some("Test cancellation".to_string()),
            }),
            payment_info,
        );
        call_connector(request, integration).await
    }

    async fn refund_payment(
        &self,
        transaction_id: String,
        payment_data: Option<types::RefundsData>,
        payment_info: Option<PaymentInfo>,
    ) -> Result<types::RefundExecuteRouterData, Report<ConnectorError>> {
        let integration = self.get_data().connector.get_connector_integration();
        let request = self.generate_data(
            payment_data.unwrap_or_else(|| types::RefundsData {
                amount: 100,
                currency: enums::Currency::USD,
                refund_id: uuid::Uuid::new_v4().to_string(),
                connector_transaction_id: transaction_id,
                refund_amount: 100,
                connector_metadata: None,
                reason: Some("Customer returned product".to_string()),
            }),
            payment_info,
        );
        call_connector(request, integration).await
    }

    async fn sync_refund(
        &self,
        transaction_id: String,
        payment_data: Option<types::RefundsData>,
        payment_info: Option<PaymentInfo>,
    ) -> Result<types::RefundSyncRouterData, Report<ConnectorError>> {
        let integration = self.get_data().connector.get_connector_integration();
        let request = self.generate_data(
            payment_data.unwrap_or_else(|| types::RefundsData {
                amount: 1000,
                currency: enums::Currency::USD,
                refund_id: uuid::Uuid::new_v4().to_string(),
                connector_transaction_id: transaction_id,
                refund_amount: 100,
                connector_metadata: None,
                reason: None,
            }),
            payment_info,
        );
        call_connector(request, integration).await
    }

    fn generate_data<Flow, Req: From<Req>, Res>(
        &self,
        req: Req,
        info: Option<PaymentInfo>,
    ) -> types::RouterData<Flow, Req, Res> {
        types::RouterData {
            flow: PhantomData,
            merchant_id: self.get_name(),
            connector: self.get_name(),
            payment_id: uuid::Uuid::new_v4().to_string(),
            attempt_id: Some(uuid::Uuid::new_v4().to_string()),
            status: enums::AttemptStatus::default(),
            router_return_url: None,
            auth_type: info
                .clone()
                .map_or(enums::AuthenticationType::NoThreeDs, |a| {
                    a.auth_type
                        .map_or(enums::AuthenticationType::NoThreeDs, |a| a)
                }),
            payment_method: enums::PaymentMethodType::Card,
            connector_auth_type: self.get_auth_token(),
            description: Some("This is a test".to_string()),
            return_url: None,
            request: req,
            response: Err(types::ErrorResponse::default()),
            payment_method_id: None,
            address: info
                .clone()
                .and_then(|a| a.address)
                .or_else(|| Some(PaymentAddress::default()))
                .unwrap(),
            connector_meta_data: self.get_connector_meta(),
            amount_captured: None,
<<<<<<< HEAD
            access_token: info.and_then(|a| a.access_token),
=======
            access_token: None,
>>>>>>> b1b05000
        }
    }
}

async fn call_connector<
    T: Debug + Clone + 'static,
    Req: Debug + Clone + 'static,
    Resp: Debug + Clone + 'static,
>(
    request: types::RouterData<T, Req, Resp>,
    integration: services::BoxedConnectorIntegration<'_, T, Req, Resp>,
) -> Result<types::RouterData<T, Req, Resp>, Report<ConnectorError>> {
    use router::configs::settings::Settings;
    let conf = Settings::new().unwrap();
    let state = routes::AppState::with_storage(conf, StorageImpl::PostgresqlTest).await;
    services::api::execute_connector_processing_step(
        &state,
        integration,
        &request,
        payments::CallConnectorAction::Trigger,
    )
    .await
}

pub struct MockConfig {
    pub address: Option<String>,
    pub mocks: Vec<Mock>,
}

#[async_trait]
pub trait LocalMock {
    async fn start_server(&self, config: MockConfig) -> MockServer {
        let address = config
            .address
            .unwrap_or_else(|| "127.0.0.1:9090".to_string());
        let listener = std::net::TcpListener::bind(address).unwrap();
        let expected_server_address = listener
            .local_addr()
            .expect("Failed to get server address.");
        let mock_server = MockServer::builder().listener(listener).start().await;
        assert_eq!(&expected_server_address, mock_server.address());
        for mock in config.mocks {
            mock_server.register(mock).await;
        }
        mock_server
    }
}

pub struct PaymentAuthorizeType(pub types::PaymentsAuthorizeData);
pub struct PaymentSyncType(pub types::PaymentsSyncData);
pub struct PaymentRefundType(pub types::RefundsData);
pub struct CCardType(pub api::CCard);
pub struct BrowserInfoType(pub types::BrowserInformation);

impl Default for CCardType {
    fn default() -> Self {
        Self(api::CCard {
            card_number: Secret::new("4200000000000000".to_string()),
            card_exp_month: Secret::new("10".to_string()),
            card_exp_year: Secret::new("2025".to_string()),
            card_holder_name: Secret::new("John Doe".to_string()),
            card_cvc: Secret::new("999".to_string()),
        })
    }
}

impl Default for PaymentAuthorizeType {
    fn default() -> Self {
        let data = types::PaymentsAuthorizeData {
            payment_method_data: types::api::PaymentMethod::Card(CCardType::default().0),
            amount: 100,
            currency: enums::Currency::USD,
            confirm: true,
            statement_descriptor_suffix: None,
            capture_method: None,
            setup_future_usage: None,
            mandate_id: None,
            off_session: None,
            setup_mandate_details: None,
            browser_info: Some(BrowserInfoType::default().0),
            order_details: None,
            email: None,
        };
        Self(data)
    }
}

impl Default for BrowserInfoType {
    fn default() -> Self {
        let data = types::BrowserInformation {
            user_agent: "".to_string(),
            accept_header: "".to_string(),
            language: "nl-NL".to_string(),
            color_depth: 24,
            screen_height: 723,
            screen_width: 1536,
            time_zone: 0,
            java_enabled: true,
            java_script_enabled: true,
            ip_address: Some("127.0.0.1".parse().unwrap()),
        };
        Self(data)
    }
}

impl Default for PaymentSyncType {
    fn default() -> Self {
        let data = types::PaymentsSyncData {
            connector_transaction_id: types::ResponseId::ConnectorTransactionId(
                "12345".to_string(),
            ),
            encoded_data: None,
            capture_method: None,
        };
        Self(data)
    }
}

impl Default for PaymentRefundType {
    fn default() -> Self {
        let data = types::RefundsData {
            amount: 1000,
            currency: enums::Currency::USD,
            refund_id: uuid::Uuid::new_v4().to_string(),
            connector_transaction_id: String::new(),
            refund_amount: 100,
            connector_metadata: None,
            reason: None,
        };
        Self(data)
    }
}

pub fn get_connector_transaction_id(
    response: types::PaymentsAuthorizeRouterData,
) -> Option<String> {
    match response.response {
        Ok(types::PaymentsResponseData::TransactionResponse { resource_id, .. }) => {
            resource_id.get_connector_transaction_id().ok()
        }
        Ok(types::PaymentsResponseData::SessionResponse { .. }) => None,
        Err(_) => None,
    }
}<|MERGE_RESOLUTION|>--- conflicted
+++ resolved
@@ -183,11 +183,7 @@
                 .unwrap(),
             connector_meta_data: self.get_connector_meta(),
             amount_captured: None,
-<<<<<<< HEAD
             access_token: info.and_then(|a| a.access_token),
-=======
-            access_token: None,
->>>>>>> b1b05000
         }
     }
 }
