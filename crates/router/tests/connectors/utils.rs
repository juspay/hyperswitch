--- conflicted
+++ resolved
@@ -1004,12 +1004,9 @@
             payment_method_type: None,
             currency: enums::Currency::USD,
             payment_experience: None,
-<<<<<<< HEAD
-            ..Default::default()
-=======
             amount: MinorUnit::new(100),
             integrity_object: None,
->>>>>>> 10ac0894
+            ..Default::default()
         };
         Self(data)
     }
