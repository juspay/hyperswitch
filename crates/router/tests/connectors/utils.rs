--- conflicted
+++ resolved
@@ -42,11 +42,7 @@
         let integration = self.get_data().connector.get_connector_integration();
         let request = self.generate_data(
             types::PaymentsAuthorizeData {
-<<<<<<< HEAD
                 confirm: true,
-=======
-                confirm: false,
->>>>>>> 3cbd5f98
                 capture_method: Some(storage_models::enums::CaptureMethod::Manual),
                 ..(payment_data.unwrap_or(PaymentAuthorizeType::default().0))
             },
@@ -134,11 +130,7 @@
             .await
             .unwrap();
         assert_eq!(authorize_response.status, enums::AttemptStatus::Authorized);
-<<<<<<< HEAD
         let txn_id = get_connector_transaction_id(authorize_response.response);
-=======
-        let txn_id = get_connector_transaction_id(authorize_response);
->>>>>>> 3cbd5f98
         let response = self
             .capture_payment(txn_id.unwrap(), capture_data, payment_info)
             .await
@@ -174,11 +166,7 @@
             .await
             .unwrap();
         assert_eq!(authorize_response.status, enums::AttemptStatus::Authorized);
-<<<<<<< HEAD
         let txn_id = get_connector_transaction_id(authorize_response.response);
-=======
-        let txn_id = get_connector_transaction_id(authorize_response);
->>>>>>> 3cbd5f98
         tokio::time::sleep(Duration::from_secs(self.get_request_interval())).await; // to avoid 404 error
         let response = self
             .void_payment(txn_id.unwrap(), void_data, payment_info)
@@ -217,7 +205,6 @@
             .unwrap();
 
         //try refund for previous payment
-<<<<<<< HEAD
         let transaction_id = get_connector_transaction_id(response.response).unwrap();
         tokio::time::sleep(Duration::from_secs(self.get_request_interval())).await; // to avoid 404 error
         Ok(self
@@ -240,9 +227,6 @@
 
         //try refund for previous payment
         let transaction_id = get_connector_transaction_id(response.response).unwrap();
-=======
-        let transaction_id = get_connector_transaction_id(response).unwrap();
->>>>>>> 3cbd5f98
         tokio::time::sleep(Duration::from_secs(self.get_request_interval())).await; // to avoid 404 error
         Ok(self
             .refund_payment(transaction_id, refund_data, payment_info)
@@ -263,11 +247,7 @@
             .unwrap();
 
         //try refund for previous payment
-<<<<<<< HEAD
         let transaction_id = get_connector_transaction_id(response.response).unwrap();
-=======
-        let transaction_id = get_connector_transaction_id(response).unwrap();
->>>>>>> 3cbd5f98
         for _x in 0..2 {
             tokio::time::sleep(Duration::from_secs(self.get_request_interval())).await; // to avoid 404 error
             let refund_response = self
@@ -326,10 +306,6 @@
                 )
                 .await
                 .unwrap();
-<<<<<<< HEAD
-            print!(">>>>>{:?}", sync_res);
-=======
->>>>>>> 3cbd5f98
             if (sync_res.clone().response.unwrap().refund_status == status)
                 || (curr_try == max_tries - 1)
             {
