use api_models::payments::{Address, AddressDetails};
use router::types::{self, storage::enums};

use crate::{
    connector_auth,
    utils::{self, ConnectorActions},
};

#[derive(Clone, Copy)]
struct CashtocodeTest;
impl ConnectorActions for CashtocodeTest {}
impl utils::Connector for CashtocodeTest {
    fn get_data(&self) -> types::api::ConnectorData {
        use router::connector::Cashtocode;
        types::api::ConnectorData {
            connector: Box::new(&Cashtocode),
            connector_name: types::Connector::Cashtocode,
            get_token: types::api::GetToken::Connector,
            merchant_connector_id: None,
        }
    }

    fn get_auth_token(&self) -> types::ConnectorAuthType {
        utils::to_connector_auth_type(
            connector_auth::ConnectorAuthentication::new()
                .cashtocode
                .expect("Missing connector authentication configuration")
                .into(),
        )
    }

    fn get_name(&self) -> String {
        "cashtocode".to_string()
    }
}

static CONNECTOR: CashtocodeTest = CashtocodeTest {};

impl CashtocodeTest {
    fn get_payment_authorize_data(
        payment_method_type: Option<enums::PaymentMethodType>,
        payment_method_data: types::api::PaymentMethodData,
    ) -> Option<types::PaymentsAuthorizeData> {
        Some(types::PaymentsAuthorizeData {
            amount: 1000,
            currency: enums::Currency::EUR,
            payment_method_data,
            confirm: true,
            statement_descriptor_suffix: None,
            statement_descriptor: None,
            setup_future_usage: None,
            mandate_id: None,
            off_session: None,
            setup_mandate_details: None,
            capture_method: None,
            browser_info: None,
            order_details: None,
            order_category: None,
            email: None,
            customer_name: None,
            payment_experience: None,
            payment_method_type,
            session_token: None,
            enrolled_for_3ds: false,
            related_transaction_id: None,
            router_return_url: Some(String::from("https://google.com")),
            webhook_url: None,
            complete_authorize_url: None,
            customer_id: Some("John Doe".to_owned()),
            surcharge_details: None,
            request_incremental_authorization: false,
            metadata: None,
<<<<<<< HEAD
            authentication_data: None,
=======
            customer_acceptance: None,
>>>>>>> 2db39e8b
        })
    }

    fn get_payment_info() -> Option<utils::PaymentInfo> {
        Some(utils::PaymentInfo {
            address: Some(types::PaymentAddress {
                billing: Some(Address {
                    address: Some(AddressDetails {
                        country: Some(api_models::enums::CountryAlpha2::US),
                        ..Default::default()
                    }),
                    phone: None,
                    email: None,
                }),
                ..Default::default()
            }),
            return_url: Some("https://google.com".to_owned()),
            ..Default::default()
        })
    }
}

//fetch payurl for payment create
#[actix_web::test]
async fn should_fetch_pay_url_classic() {
    let authorize_response = CONNECTOR
        .make_payment(
            CashtocodeTest::get_payment_authorize_data(
                Some(enums::PaymentMethodType::ClassicReward),
                api_models::payments::PaymentMethodData::Reward,
            ),
            CashtocodeTest::get_payment_info(),
        )
        .await
        .unwrap();
    assert_eq!(
        authorize_response.status,
        enums::AttemptStatus::AuthenticationPending
    );
}

#[actix_web::test]
async fn should_fetch_pay_url_evoucher() {
    let authorize_response = CONNECTOR
        .make_payment(
            CashtocodeTest::get_payment_authorize_data(
                Some(enums::PaymentMethodType::Evoucher),
                api_models::payments::PaymentMethodData::Reward,
            ),
            CashtocodeTest::get_payment_info(),
        )
        .await
        .unwrap();
    assert_eq!(
        authorize_response.status,
        enums::AttemptStatus::AuthenticationPending
    );
}<|MERGE_RESOLUTION|>--- conflicted
+++ resolved
@@ -70,11 +70,8 @@
             surcharge_details: None,
             request_incremental_authorization: false,
             metadata: None,
-<<<<<<< HEAD
             authentication_data: None,
-=======
             customer_acceptance: None,
->>>>>>> 2db39e8b
         })
     }
 
