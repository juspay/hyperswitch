--- conflicted
+++ resolved
@@ -106,11 +106,7 @@
                 ),
                 encoded_data: None,
                 capture_method: Some(diesel_models::enums::CaptureMethod::Manual),
-<<<<<<< HEAD
-                pending_capture_id_list: None,
-=======
                 capture_sync_type: types::CaptureSyncType::SingleCaptureSync,
->>>>>>> abc736bb
                 connector_meta: None,
             }),
             None,
@@ -224,11 +220,7 @@
                 ),
                 encoded_data: None,
                 capture_method: Some(enums::CaptureMethod::Automatic),
-<<<<<<< HEAD
-                pending_capture_id_list: None,
-=======
                 capture_sync_type: types::CaptureSyncType::SingleCaptureSync,
->>>>>>> abc736bb
                 connector_meta: None,
             }),
             None,
