use std::{str::FromStr, time::Duration};

use cards::CardNumber;
use masking::Secret;
use router::types::{self, api, storage::enums};

use crate::{
    connector_auth,
    utils::{self, ConnectorActions},
};

#[derive(Clone, Copy)]
struct ForteTest;
impl ConnectorActions for ForteTest {}
impl utils::Connector for ForteTest {
    fn get_data(&self) -> types::api::ConnectorData {
        use router::connector::Forte;
        types::api::ConnectorData {
            connector: Box::new(&Forte),
            connector_name: types::Connector::Forte,
            get_token: types::api::GetToken::Connector,
        }
    }

    fn get_auth_token(&self) -> types::ConnectorAuthType {
        utils::to_connector_auth_type(
            connector_auth::ConnectorAuthentication::new()
                .forte
                .expect("Missing connector authentication configuration")
                .into(),
        )
    }

    fn get_name(&self) -> String {
        "forte".to_string()
    }
}

static CONNECTOR: ForteTest = ForteTest {};

fn get_payment_data() -> Option<types::PaymentsAuthorizeData> {
    Some(types::PaymentsAuthorizeData {
        payment_method_data: types::api::PaymentMethodData::Card(api::Card {
            card_number: CardNumber::from_str("4111111111111111").unwrap(),
            ..utils::CCardType::default().0
        }),
        ..utils::PaymentAuthorizeType::default().0
    })
}

fn get_default_payment_info() -> Option<utils::PaymentInfo> {
    Some(utils::PaymentInfo {
        address: Some(types::PaymentAddress {
            billing: Some(api::Address {
                address: Some(api::AddressDetails {
                    first_name: Some(Secret::new("first".to_string())),
                    last_name: Some(Secret::new("last".to_string())),
                    line1: Some(Secret::new("line1".to_string())),
                    line2: Some(Secret::new("line2".to_string())),
                    city: Some("city".to_string()),
                    zip: Some(Secret::new("zip".to_string())),
                    country: Some(api_models::enums::CountryAlpha2::IN),
                    ..Default::default()
                }),
                phone: Some(api::PhoneDetails {
                    number: Some(Secret::new("1234567890".to_string())),
                    country_code: Some("+91".to_string()),
                }),
            }),
            ..Default::default()
        }),
        ..Default::default()
    })
}

// Cards Positive Tests
// Creates a payment using the manual capture flow (Non 3DS).
#[actix_web::test]
async fn should_only_authorize_payment() {
    let response = CONNECTOR
        .authorize_payment(get_payment_data(), get_default_payment_info())
        .await
        .expect("Authorize payment response");
    assert_eq!(response.status, enums::AttemptStatus::Authorized);
}

// Captures a payment using the manual capture flow (Non 3DS).
#[actix_web::test]
async fn should_capture_authorized_payment() {
    let authorize_response = CONNECTOR
        .authorize_payment(get_payment_data(), get_default_payment_info())
        .await
        .expect("Authorize payment response");
    let txn_id = utils::get_connector_transaction_id(authorize_response.response.clone()).unwrap();
    let connector_meta = utils::get_connector_metadata(authorize_response.response);
    let response = CONNECTOR
        .capture_payment(
            txn_id,
            Some(types::PaymentsCaptureData {
                connector_meta,
                ..utils::PaymentCaptureType::default().0
            }),
            get_default_payment_info(),
        )
        .await
        .expect("Capture payment response");
    //Status of the Payments is always in Pending State, Forte has to settle the sandbox transaction manually
    assert_eq!(response.status, enums::AttemptStatus::Pending);
}

// Partially captures a payment using the manual capture flow (Non 3DS).
#[actix_web::test]
async fn should_partially_capture_authorized_payment() {
    let authorize_response = CONNECTOR
        .authorize_payment(get_payment_data(), get_default_payment_info())
        .await
        .expect("Authorize payment response");
    let txn_id = utils::get_connector_transaction_id(authorize_response.response.clone()).unwrap();
    let connector_meta = utils::get_connector_metadata(authorize_response.response);
    let response = CONNECTOR
        .capture_payment(
            txn_id,
            Some(types::PaymentsCaptureData {
                connector_meta,
                amount_to_capture: 50,
                ..utils::PaymentCaptureType::default().0
            }),
            get_default_payment_info(),
        )
        .await
        .expect("Capture payment response");
    //Status of the Payments is always in Pending State, Forte has to settle the sandbox transactions manually
    assert_eq!(response.status, enums::AttemptStatus::Pending);
}

// Synchronizes a payment using the manual capture flow (Non 3DS).
#[actix_web::test]
async fn should_sync_authorized_payment() {
    let authorize_response = CONNECTOR
        .authorize_payment(get_payment_data(), get_default_payment_info())
        .await
        .expect("Authorize payment response");
    let txn_id = utils::get_connector_transaction_id(authorize_response.response);
    let response = CONNECTOR
        .psync_retry_till_status_matches(
            enums::AttemptStatus::Authorized,
            Some(types::PaymentsSyncData {
                connector_transaction_id: router::types::ResponseId::ConnectorTransactionId(
                    txn_id.unwrap(),
                ),
                encoded_data: None,
                capture_method: None,
<<<<<<< HEAD
                pending_capture_id_list: None,
=======
                capture_sync_type: types::CaptureSyncType::SingleCaptureSync,
>>>>>>> abc736bb
                connector_meta: None,
                mandate_id: None,
            }),
            get_default_payment_info(),
        )
        .await
        .expect("PSync response");
    assert_eq!(response.status, enums::AttemptStatus::Authorized,);
}

// Voids a payment using the manual capture flow (Non 3DS).
#[actix_web::test]
async fn should_void_authorized_payment() {
    let authorize_response = CONNECTOR
        .authorize_payment(get_payment_data(), get_default_payment_info())
        .await
        .expect("Authorize payment response");
    let txn_id = utils::get_connector_transaction_id(authorize_response.response.clone()).unwrap();
    let connector_meta = utils::get_connector_metadata(authorize_response.response);
    let response = CONNECTOR
        .void_payment(
            txn_id,
            Some(types::PaymentsCancelData {
                connector_transaction_id: String::from(""),
                cancellation_reason: Some("requested_by_customer".to_string()),
                connector_meta,
                ..Default::default()
            }),
            None,
        )
        .await
        .expect("Void payment response");
    //Forte doesnot send status in response, so setting it to pending so later it will be synced
    assert_eq!(response.status, enums::AttemptStatus::Pending);
}

// Refunds a payment using the manual capture flow (Non 3DS).
#[actix_web::test]
#[ignore = "Since Payment status is always in pending, cannot refund"]
async fn should_refund_manually_captured_payment() {
    let authorize_response = CONNECTOR
        .authorize_payment(get_payment_data(), None)
        .await
        .expect("Authorize payment response");
    let txn_id = utils::get_connector_transaction_id(authorize_response.response.clone()).unwrap();
    let capture_connector_meta = utils::get_connector_metadata(authorize_response.response);
    let capture_response = CONNECTOR
        .capture_payment(
            txn_id.clone(),
            Some(types::PaymentsCaptureData {
                connector_meta: capture_connector_meta,
                ..utils::PaymentCaptureType::default().0
            }),
            None,
        )
        .await
        .expect("Capture payment response");
    let refund_connector_metadata = utils::get_connector_metadata(capture_response.response);
    let response = CONNECTOR
        .refund_payment(
            txn_id,
            Some(types::RefundsData {
                connector_metadata: refund_connector_metadata,
                ..utils::PaymentRefundType::default().0
            }),
            None,
        )
        .await
        .unwrap();
    assert_eq!(
        response.response.unwrap().refund_status,
        enums::RefundStatus::Success,
    );
}

// Partially refunds a payment using the manual capture flow (Non 3DS).
#[actix_web::test]
#[ignore = "Since Payment status is always in pending, cannot refund"]
async fn should_partially_refund_manually_captured_payment() {
    let authorize_response = CONNECTOR
        .authorize_payment(get_payment_data(), None)
        .await
        .expect("Authorize payment response");
    let txn_id = utils::get_connector_transaction_id(authorize_response.response.clone()).unwrap();
    let capture_connector_meta = utils::get_connector_metadata(authorize_response.response);
    let capture_response = CONNECTOR
        .capture_payment(
            txn_id.clone(),
            Some(types::PaymentsCaptureData {
                connector_meta: capture_connector_meta,
                ..utils::PaymentCaptureType::default().0
            }),
            None,
        )
        .await
        .expect("Capture payment response");
    let refund_connector_metadata = utils::get_connector_metadata(capture_response.response);
    let response = CONNECTOR
        .refund_payment(
            txn_id,
            Some(types::RefundsData {
                connector_metadata: refund_connector_metadata,
                refund_amount: 50,
                ..utils::PaymentRefundType::default().0
            }),
            None,
        )
        .await
        .unwrap();
    assert_eq!(
        response.response.unwrap().refund_status,
        enums::RefundStatus::Success,
    );
}

// Synchronizes a refund using the manual capture flow (Non 3DS).
#[actix_web::test]
#[ignore = "Since Payment status is always in pending, cannot refund"]
async fn should_sync_manually_captured_refund() {
    let refund_response = CONNECTOR
        .capture_payment_and_refund(None, None, None, get_default_payment_info())
        .await
        .unwrap();
    let response = CONNECTOR
        .rsync_retry_till_status_matches(
            enums::RefundStatus::Success,
            refund_response.response.unwrap().connector_refund_id,
            None,
            get_default_payment_info(),
        )
        .await
        .unwrap();
    assert_eq!(
        response.response.unwrap().refund_status,
        enums::RefundStatus::Success,
    );
}

// Creates a payment using the automatic capture flow (Non 3DS).
#[actix_web::test]
async fn should_make_payment() {
    let response = CONNECTOR
        .make_payment(get_payment_data(), get_default_payment_info())
        .await
        .unwrap();
    //Status of the Payments is always in Pending State, Forte has to settle the sandbox transaction manually
    assert_eq!(response.status, enums::AttemptStatus::Pending);
}

// Synchronizes a payment using the automatic capture flow (Non 3DS).
#[actix_web::test]
async fn should_sync_auto_captured_payment() {
    let authorize_response = CONNECTOR
        .make_payment(get_payment_data(), get_default_payment_info())
        .await
        .unwrap();
    assert_eq!(authorize_response.status, enums::AttemptStatus::Pending);
    let txn_id = utils::get_connector_transaction_id(authorize_response.response);
    assert_ne!(txn_id, None, "Empty connector transaction id");
    let response = CONNECTOR
        .psync_retry_till_status_matches(
            enums::AttemptStatus::Charged,
            Some(types::PaymentsSyncData {
                connector_transaction_id: router::types::ResponseId::ConnectorTransactionId(
                    txn_id.unwrap(),
                ),
                encoded_data: None,
                capture_method: None,
                ..Default::default()
            }),
            get_default_payment_info(),
        )
        .await
        .unwrap();
    //Status of the Payments is always in Pending State, Forte has to settle the sandbox transaction manually
    assert_eq!(response.status, enums::AttemptStatus::Pending,);
}

// Refunds a payment using the automatic capture flow (Non 3DS).
#[actix_web::test]
#[ignore = "Since Payment status is always in pending, cannot refund"]
async fn should_refund_auto_captured_payment() {
    let authorize_response = CONNECTOR
        .make_payment(get_payment_data(), get_default_payment_info())
        .await
        .unwrap();
    let txn_id = utils::get_connector_transaction_id(authorize_response.response.clone()).unwrap();
    tokio::time::sleep(Duration::from_secs(10)).await;
    let refund_connector_metadata = utils::get_connector_metadata(authorize_response.response);
    let response = CONNECTOR
        .refund_payment(
            txn_id,
            Some(types::RefundsData {
                connector_metadata: refund_connector_metadata,
                ..utils::PaymentRefundType::default().0
            }),
            get_default_payment_info(),
        )
        .await
        .unwrap();
    assert_eq!(
        response.response.unwrap().refund_status,
        enums::RefundStatus::Pending,
    );
}

// Partially refunds a payment using the automatic capture flow (Non 3DS).
#[actix_web::test]
#[ignore = "Since Payment status is always in pending, cannot refund"]
async fn should_partially_refund_succeeded_payment() {
    let authorize_response = CONNECTOR
        .make_payment(get_payment_data(), get_default_payment_info())
        .await
        .unwrap();
    let txn_id = utils::get_connector_transaction_id(authorize_response.response.clone()).unwrap();
    tokio::time::sleep(Duration::from_secs(10)).await;
    let refund_connector_metadata = utils::get_connector_metadata(authorize_response.response);
    let response = CONNECTOR
        .refund_payment(
            txn_id,
            Some(types::RefundsData {
                refund_amount: 50,
                connector_metadata: refund_connector_metadata,
                ..utils::PaymentRefundType::default().0
            }),
            get_default_payment_info(),
        )
        .await
        .unwrap();
    assert_eq!(
        response.response.unwrap().refund_status,
        enums::RefundStatus::Pending,
    );
}

// Creates multiple refunds against a payment using the automatic capture flow (Non 3DS).
#[actix_web::test]
#[ignore = "Since Payment status is always in pending, cannot refund"]
async fn should_refund_succeeded_payment_multiple_times() {
    let authorize_response = CONNECTOR
        .make_payment(get_payment_data(), get_default_payment_info())
        .await
        .unwrap();
    let txn_id = utils::get_connector_transaction_id(authorize_response.response.clone()).unwrap();
    tokio::time::sleep(Duration::from_secs(10)).await;

    let refund_connector_metadata = utils::get_connector_metadata(authorize_response.response);
    for _x in 0..2 {
        let refund_response = CONNECTOR
            .refund_payment(
                txn_id.clone(),
                Some(types::RefundsData {
                    connector_metadata: refund_connector_metadata.clone(),
                    refund_amount: 50,
                    ..utils::PaymentRefundType::default().0
                }),
                get_default_payment_info(),
            )
            .await
            .unwrap();
        assert_eq!(
            refund_response.response.unwrap().refund_status,
            enums::RefundStatus::Pending,
        );
    }
}

// Synchronizes a refund using the automatic capture flow (Non 3DS).
#[actix_web::test]
#[ignore = "Since Payment status is always in pending, cannot refund"]
async fn should_sync_refund() {
    let authorize_response = CONNECTOR
        .make_payment(get_payment_data(), get_default_payment_info())
        .await
        .unwrap();
    let txn_id = utils::get_connector_transaction_id(authorize_response.response.clone()).unwrap();
    tokio::time::sleep(Duration::from_secs(10)).await;
    let refund_connector_metadata = utils::get_connector_metadata(authorize_response.response);
    let refund_response = CONNECTOR
        .refund_payment(
            txn_id,
            Some(types::RefundsData {
                connector_metadata: refund_connector_metadata,
                ..utils::PaymentRefundType::default().0
            }),
            get_default_payment_info(),
        )
        .await
        .unwrap();
    let response = CONNECTOR
        .rsync_retry_till_status_matches(
            enums::RefundStatus::Success,
            refund_response.response.unwrap().connector_refund_id,
            None,
            get_default_payment_info(),
        )
        .await
        .unwrap();
    assert_eq!(
        response.response.unwrap().refund_status,
        enums::RefundStatus::Pending,
    );
}

// Cards Negative scenerios
// Creates a payment with incorrect CVC.
#[actix_web::test]
async fn should_fail_payment_for_incorrect_cvc() {
    let response = CONNECTOR
        .make_payment(
            Some(types::PaymentsAuthorizeData {
                payment_method_data: types::api::PaymentMethodData::Card(api::Card {
                    card_cvc: Secret::new("12345".to_string()),
                    ..utils::CCardType::default().0
                }),
                ..utils::PaymentAuthorizeType::default().0
            }),
            get_default_payment_info(),
        )
        .await
        .unwrap();
    assert_eq!(
        response.response.unwrap_err().message,
        "INVALID CVV DATA".to_string(),
    );
}

// Creates a payment with incorrect expiry month.
#[actix_web::test]
async fn should_fail_payment_for_invalid_exp_month() {
    let response = CONNECTOR
        .make_payment(
            Some(types::PaymentsAuthorizeData {
                payment_method_data: types::api::PaymentMethodData::Card(api::Card {
                    card_exp_month: Secret::new("20".to_string()),
                    ..utils::CCardType::default().0
                }),
                ..utils::PaymentAuthorizeType::default().0
            }),
            get_default_payment_info(),
        )
        .await
        .unwrap();
    assert_eq!(
        response.response.unwrap_err().message,
        "INVALID EXPIRATION DATE".to_string(),
    );
}

// Creates a payment with incorrect expiry year.
#[actix_web::test]
#[ignore]
async fn should_fail_payment_for_incorrect_expiry_year() {
    let response = CONNECTOR
        .make_payment(
            Some(types::PaymentsAuthorizeData {
                payment_method_data: types::api::PaymentMethodData::Card(api::Card {
                    card_exp_year: Secret::new("2000".to_string()),
                    ..utils::CCardType::default().0
                }),
                ..utils::PaymentAuthorizeType::default().0
            }),
            None,
        )
        .await
        .unwrap();
    assert_eq!(
        response.response.unwrap_err().message,
        "Your card's expiration year is invalid.".to_string(),
    );
}

// Voids a payment using automatic capture flow (Non 3DS).
#[actix_web::test]
async fn should_fail_void_payment_for_auto_capture() {
    let authorize_response = CONNECTOR
        .authorize_payment(get_payment_data(), get_default_payment_info())
        .await
        .expect("Authorize payment response");
    let txn_id = utils::get_connector_transaction_id(authorize_response.response.clone()).unwrap();
    let capture_connector_meta = utils::get_connector_metadata(authorize_response.response);
    let capture_response = CONNECTOR
        .capture_payment(
            txn_id,
            Some(types::PaymentsCaptureData {
                connector_meta: capture_connector_meta,
                ..utils::PaymentCaptureType::default().0
            }),
            get_default_payment_info(),
        )
        .await
        .expect("Capture payment response");
    let txn_id = utils::get_connector_transaction_id(capture_response.clone().response).unwrap();
    let connector_meta = utils::get_connector_metadata(capture_response.response);
    let void_response = CONNECTOR
        .void_payment(
            txn_id,
            Some(types::PaymentsCancelData {
                cancellation_reason: Some("requested_by_customer".to_string()),
                connector_meta,
                ..Default::default()
            }),
            get_default_payment_info(),
        )
        .await
        .expect("Void payment response");
    assert_eq!(
        void_response.response.unwrap_err().message,
        "ORIG TRANS NOT FOUND"
    );
}

// Captures a payment using invalid connector payment id.
#[actix_web::test]
async fn should_fail_capture_for_invalid_payment() {
    let connector_meta = Some(serde_json::json!({
        "auth_id": "56YH8TZ",
    }));
    let capture_response = CONNECTOR
        .capture_payment(
            "123456789".to_string(),
            Some(types::PaymentsCaptureData {
                connector_meta,
                ..utils::PaymentCaptureType::default().0
            }),
            None,
        )
        .await
        .unwrap();
    assert_eq!(
        capture_response.response.unwrap_err().message,
        "Error[1]: The value for field transaction_id is invalid. Check for possible formatting issues. Error[2]: The value for field transaction_id is invalid. Check for possible formatting issues.",
    );
}

// Refunds a payment with refund amount higher than payment amount.
#[actix_web::test]
#[ignore]
async fn should_fail_for_refund_amount_higher_than_payment_amount() {
    let authorize_response = CONNECTOR
        .make_payment(get_payment_data(), None)
        .await
        .unwrap();
    let txn_id = utils::get_connector_transaction_id(authorize_response.response.clone()).unwrap();
    tokio::time::sleep(Duration::from_secs(10)).await;
    let refund_connector_metadata = utils::get_connector_metadata(authorize_response.response);
    let response = CONNECTOR
        .refund_payment(
            txn_id,
            Some(types::RefundsData {
                refund_amount: 1500,
                connector_metadata: refund_connector_metadata,
                ..utils::PaymentRefundType::default().0
            }),
            None,
        )
        .await
        .unwrap();
    assert_eq!(
        response.response.unwrap_err().message,
        "Refund amount (₹1.50) is greater than charge amount (₹1.00)",
    );
}

// Connector dependent test cases goes here

// [#478]: add unit tests for non 3DS, wallets & webhooks in connector tests

// Cards Negative scenerios
// Creates a payment with incorrect card issuer.

#[actix_web::test]
async fn should_throw_not_implemented_for_unsupported_issuer() {
    let authorize_data = Some(types::PaymentsAuthorizeData {
        payment_method_data: types::api::PaymentMethodData::Card(api::Card {
            card_number: CardNumber::from_str("6759649826438453").unwrap(),
            ..utils::CCardType::default().0
        }),
        capture_method: Some(enums::CaptureMethod::Automatic),
        ..utils::PaymentAuthorizeType::default().0
    });
    let response = CONNECTOR.make_payment(authorize_data, None).await;
    assert_eq!(
        *response.unwrap_err().current_context(),
        router::core::errors::ConnectorError::NotSupported {
            message: "Maestro".to_string(),
            connector: "Forte",
        }
    )
}<|MERGE_RESOLUTION|>--- conflicted
+++ resolved
@@ -150,11 +150,7 @@
                 ),
                 encoded_data: None,
                 capture_method: None,
-<<<<<<< HEAD
-                pending_capture_id_list: None,
-=======
                 capture_sync_type: types::CaptureSyncType::SingleCaptureSync,
->>>>>>> abc736bb
                 connector_meta: None,
                 mandate_id: None,
             }),
