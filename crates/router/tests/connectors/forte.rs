--- conflicted
+++ resolved
@@ -161,12 +161,9 @@
                 payment_method_type: None,
                 currency: enums::Currency::USD,
                 payment_experience: None,
-<<<<<<< HEAD
-                ..Default::default()
-=======
                 integrity_object: None,
                 amount: MinorUnit::new(100),
->>>>>>> 10ac0894
+                ..Default::default()
             }),
             get_default_payment_info(),
         )
