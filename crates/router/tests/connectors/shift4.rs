use std::str::FromStr;

use masking::Secret;
use router::types::{self, api, storage::enums};

use crate::{
    connector_auth,
    utils::{self, ConnectorActions},
};

#[derive(Clone, Copy)]
struct Shift4Test;
impl ConnectorActions for Shift4Test {}
impl utils::Connector for Shift4Test {
    fn get_data(&self) -> types::api::ConnectorData {
        use router::connector::Shift4;
        types::api::ConnectorData {
            connector: Box::new(&Shift4),
            connector_name: types::Connector::Shift4,
            get_token: types::api::GetToken::Connector,
        }
    }

    fn get_auth_token(&self) -> types::ConnectorAuthType {
        types::ConnectorAuthType::from(
            connector_auth::ConnectorAuthentication::new()
                .shift4
                .expect("Missing connector authentication configuration"),
        )
    }

    fn get_name(&self) -> String {
        "shift4".to_string()
    }
}

static CONNECTOR: Shift4Test = Shift4Test {};

// Cards Positive Tests
// Creates a payment using the manual capture flow (Non 3DS).
#[actix_web::test]
async fn should_only_authorize_payment() {
    let response = CONNECTOR.authorize_payment(None, None).await.unwrap();
    assert_eq!(response.status, enums::AttemptStatus::Authorized);
}

// Creates a payment using the automatic capture flow (Non 3DS).
#[actix_web::test]
async fn should_make_payment() {
    let authorize_response = CONNECTOR.make_payment(None, None).await.unwrap();
    assert_eq!(authorize_response.status, enums::AttemptStatus::Charged);
}

// Captures a payment using the manual capture flow (Non 3DS).
#[actix_web::test]
async fn should_capture_authorized_payment() {
    let connector = CONNECTOR;
    let response = connector
        .authorize_and_capture_payment(None, None, None)
        .await;
    assert_eq!(response.unwrap().status, enums::AttemptStatus::Charged);
}

// Partially captures a payment using the manual capture flow (Non 3DS).
#[actix_web::test]
async fn should_partially_capture_authorized_payment() {
    let connector = CONNECTOR;
    let response = connector
        .authorize_and_capture_payment(
            None,
            Some(types::PaymentsCaptureData {
                amount_to_capture: 50,
                ..utils::PaymentCaptureType::default().0
            }),
            None,
        )
        .await;
    assert_eq!(response.unwrap().status, enums::AttemptStatus::Charged);
}

// Synchronizes a payment using the manual capture flow (Non 3DS).
#[actix_web::test]
async fn should_sync_authorized_payment() {
    let connector = CONNECTOR;
    let authorize_response = connector.authorize_payment(None, None).await.unwrap();
    let txn_id = utils::get_connector_transaction_id(authorize_response.response);
    let response = connector
        .psync_retry_till_status_matches(
            enums::AttemptStatus::Authorized,
            Some(types::PaymentsSyncData {
                connector_transaction_id: router::types::ResponseId::ConnectorTransactionId(
                    txn_id.unwrap(),
                ),
                ..Default::default()
            }),
            None,
        )
        .await
        .unwrap();
    assert_eq!(response.status, enums::AttemptStatus::Authorized,);
}

// Synchronizes a payment using the automatic capture flow (Non 3DS).
#[actix_web::test]
async fn should_sync_auto_captured_payment() {
    // Authorize
    let authorize_response = CONNECTOR.make_payment(None, None).await.unwrap();
    assert_eq!(authorize_response.status, enums::AttemptStatus::Charged);
    let txn_id = utils::get_connector_transaction_id(authorize_response.response);
    assert_ne!(txn_id, None, "Empty connector transaction id");
    let response = CONNECTOR
        .psync_retry_till_status_matches(
            enums::AttemptStatus::Charged,
            Some(types::PaymentsSyncData {
                connector_transaction_id: router::types::ResponseId::ConnectorTransactionId(
                    txn_id.unwrap(),
                ),
                ..Default::default()
            }),
            None,
        )
        .await
        .unwrap();
    assert_eq!(response.status, enums::AttemptStatus::Charged,);
}

// Voids a payment using the manual capture flow (Non 3DS).
#[actix_web::test]
async fn should_void_authorized_payment() {
    let connector = CONNECTOR;
    let response = connector
        .authorize_and_void_payment(
            None,
            Some(types::PaymentsCancelData {
                connector_transaction_id: "".to_string(),
                cancellation_reason: Some("requested_by_customer".to_string()),
                ..Default::default()
            }),
            None,
        )
        .await;
    assert_eq!(response.unwrap().status, enums::AttemptStatus::Pending); //shift4 doesn't allow voiding a payment
}

// Cards Negative scenerios
// Creates a payment with incorrect card number.
#[actix_web::test]
async fn should_fail_payment_for_incorrect_card_number() {
    let response = CONNECTOR
        .make_payment(
            Some(types::PaymentsAuthorizeData {
                payment_method_data: types::api::PaymentMethodData::Card(api::Card {
<<<<<<< HEAD
                    card_number: cards::CardNumber::from_str("1234567891011").unwrap(),
=======
                    card_number: cards::CardNumber::from_str("4024007134364842").unwrap(),
>>>>>>> cef89143
                    ..utils::CCardType::default().0
                }),
                ..utils::PaymentAuthorizeType::default().0
            }),
            None,
        )
        .await
        .unwrap();
    assert_eq!(
        response.response.unwrap_err().message,
<<<<<<< HEAD
        "Your request was in test mode, but used a non test card. For a list of valid test cards, visit our doc site.".to_string(),
=======
        "The card's security code failed verification.".to_string(),
>>>>>>> cef89143
    );
}

// Creates a payment with incorrect CVC.
#[actix_web::test]
async fn should_succeed_payment_for_incorrect_cvc() {
    let response = CONNECTOR
        .make_payment(
            Some(types::PaymentsAuthorizeData {
                payment_method_data: types::api::PaymentMethodData::Card(api::Card {
                    card_cvc: Secret::new("asdasd".to_string()), //shift4 accept invalid CVV as it doesn't accept CVV
                    ..utils::CCardType::default().0
                }),
                ..utils::PaymentAuthorizeType::default().0
            }),
            None,
        )
        .await
        .unwrap();
    assert_eq!(response.status, enums::AttemptStatus::Charged);
}

// Creates a payment with incorrect expiry month.
#[actix_web::test]
async fn should_fail_payment_for_invalid_exp_month() {
    let response = CONNECTOR
        .make_payment(
            Some(types::PaymentsAuthorizeData {
                payment_method_data: types::api::PaymentMethodData::Card(api::Card {
                    card_exp_month: Secret::new("20".to_string()),
                    ..utils::CCardType::default().0
                }),
                ..utils::PaymentAuthorizeType::default().0
            }),
            None,
        )
        .await
        .unwrap();
    assert_eq!(
        response.response.unwrap_err().message,
        "The card's expiration month is invalid.".to_string(),
    );
}

// Creates a payment with incorrect expiry year.
#[actix_web::test]
async fn should_fail_payment_for_incorrect_expiry_year() {
    let response = CONNECTOR
        .make_payment(
            Some(types::PaymentsAuthorizeData {
                payment_method_data: types::api::PaymentMethodData::Card(api::Card {
                    card_exp_year: Secret::new("2000".to_string()),
                    ..utils::CCardType::default().0
                }),
                ..utils::PaymentAuthorizeType::default().0
            }),
            None,
        )
        .await
        .unwrap();
    assert_eq!(
        response.response.unwrap_err().message,
        "The card has expired.".to_string(),
    );
}

// Voids a payment using automatic capture flow (Non 3DS).
#[actix_web::test]
async fn should_fail_void_payment_for_auto_capture() {
    // Authorize
    let authorize_response = CONNECTOR.make_payment(None, None).await.unwrap();
    assert_eq!(authorize_response.status, enums::AttemptStatus::Charged);
    let txn_id = utils::get_connector_transaction_id(authorize_response.response);
    assert_ne!(txn_id, None, "Empty connector transaction id");

    // Void
    let void_response = CONNECTOR
        .void_payment(txn_id.unwrap(), None, None)
        .await
        .unwrap();
    assert_eq!(void_response.status, enums::AttemptStatus::Pending); //shift4 doesn't allow voiding a payment
}

// Captures a payment using invalid connector payment id.
#[actix_web::test]
async fn should_fail_capture_for_invalid_payment() {
    // Capture
    let capture_response = CONNECTOR
        .capture_payment("123456789".to_string(), None, None)
        .await
        .unwrap();
    assert_eq!(
        capture_response.response.unwrap_err().message,
        String::from("Charge '123456789' does not exist")
    );
}

// Refunds a payment using the automatic capture flow (Non 3DS).
#[actix_web::test]
async fn should_refund_auto_captured_payment() {
    let connector = CONNECTOR;
    let response = connector
        .make_payment_and_refund(None, None, None)
        .await
        .unwrap();
    assert_eq!(
        response.response.unwrap().refund_status,
        enums::RefundStatus::Success,
    );
}

// Refunds a payment using the manual capture flow (Non 3DS).
#[actix_web::test]
async fn should_refund_manually_captured_payment() {
    let connector = CONNECTOR;
    let response = connector
        .auth_capture_and_refund(None, None, None)
        .await
        .unwrap();
    assert_eq!(
        response.response.unwrap().refund_status,
        enums::RefundStatus::Success,
    );
}

#[actix_web::test]
async fn should_partially_refund_succeeded_payment() {
    let connector = CONNECTOR;
    let refund_response = connector
        .make_payment_and_refund(
            None,
            Some(types::RefundsData {
                refund_amount: 50,
                ..utils::PaymentRefundType::default().0
            }),
            None,
        )
        .await
        .unwrap();
    assert_eq!(
        refund_response.response.unwrap().refund_status,
        enums::RefundStatus::Success,
    );
}

// Partially refunds a payment using the manual capture flow (Non 3DS).
#[actix_web::test]
async fn should_partially_refund_manually_captured_payment() {
    let connector = CONNECTOR;
    let response = connector
        .auth_capture_and_refund(
            None,
            Some(types::RefundsData {
                refund_amount: 50,
                ..utils::PaymentRefundType::default().0
            }),
            None,
        )
        .await
        .unwrap();
    assert_eq!(
        response.response.unwrap().refund_status,
        enums::RefundStatus::Success,
    );
}

#[actix_web::test]
async fn should_refund_succeeded_payment_multiple_times() {
    let connector = CONNECTOR;
    connector
        .make_payment_and_multiple_refund(
            None,
            Some(types::RefundsData {
                refund_amount: 50,
                ..utils::PaymentRefundType::default().0
            }),
            None,
        )
        .await;
}

// Refunds a payment with refund amount higher than payment amount.
#[actix_web::test]
async fn should_fail_for_refund_amount_higher_than_payment_amount() {
    let connector = CONNECTOR;
    let response = connector
        .make_payment_and_refund(
            None,
            Some(types::RefundsData {
                refund_amount: 150,
                ..utils::PaymentRefundType::default().0
            }),
            None,
        )
        .await
        .unwrap();
    assert_eq!(
        response.response.unwrap_err().message,
        "Invalid Refund data",
    );
}

// Synchronizes a refund using the automatic capture flow (Non 3DS).
#[actix_web::test]
async fn should_sync_refund() {
    let connector = CONNECTOR;
    let refund_response = connector
        .make_payment_and_refund(None, None, None)
        .await
        .unwrap();
    let response = connector
        .rsync_retry_till_status_matches(
            enums::RefundStatus::Success,
            refund_response.response.unwrap().connector_refund_id,
            None,
            None,
        )
        .await
        .unwrap();
    assert_eq!(
        response.response.unwrap().refund_status,
        enums::RefundStatus::Success,
    );
}

// Synchronizes a refund using the manual capture flow (Non 3DS).
#[actix_web::test]
async fn should_sync_manually_captured_refund() {
    let connector = CONNECTOR;
    let refund_response = connector
        .auth_capture_and_refund(None, None, None)
        .await
        .unwrap();
    let response = connector
        .rsync_retry_till_status_matches(
            enums::RefundStatus::Success,
            refund_response.response.unwrap().connector_refund_id,
            None,
            None,
        )
        .await
        .unwrap();
    assert_eq!(
        response.response.unwrap().refund_status,
        enums::RefundStatus::Success,
    );
}<|MERGE_RESOLUTION|>--- conflicted
+++ resolved
@@ -150,11 +150,7 @@
         .make_payment(
             Some(types::PaymentsAuthorizeData {
                 payment_method_data: types::api::PaymentMethodData::Card(api::Card {
-<<<<<<< HEAD
-                    card_number: cards::CardNumber::from_str("1234567891011").unwrap(),
-=======
                     card_number: cards::CardNumber::from_str("4024007134364842").unwrap(),
->>>>>>> cef89143
                     ..utils::CCardType::default().0
                 }),
                 ..utils::PaymentAuthorizeType::default().0
@@ -165,11 +161,7 @@
         .unwrap();
     assert_eq!(
         response.response.unwrap_err().message,
-<<<<<<< HEAD
-        "Your request was in test mode, but used a non test card. For a list of valid test cards, visit our doc site.".to_string(),
-=======
         "The card's security code failed verification.".to_string(),
->>>>>>> cef89143
     );
 }
 
