use std::{collections::HashMap, env, io::Read, path::MAIN_SEPARATOR, time::Duration};

use async_trait::async_trait;
use thirtyfour::{components::SelectElement, prelude::*, WebDriver};

use crate::connector_auth;

#[derive(Clone)]
pub enum Event<'a> {
    RunIf(Assert<'a>, Vec<Event<'a>>),
    EitherOr(Assert<'a>, Vec<Event<'a>>, Vec<Event<'a>>),
    Assert(Assert<'a>),
    Trigger(Trigger<'a>),
}

#[derive(Clone)]
#[allow(dead_code)]
pub enum Trigger<'a> {
    Goto(&'a str),
    Click(By),
    ClickNth(By, usize),
    SelectOption(By, &'a str),
    ChangeQueryParam(&'a str, &'a str),
    SwitchTab(Position),
    SwitchFrame(By),
    Find(By),
    Query(By),
    SendKeys(By, &'a str),
    Sleep(u64),
}

#[derive(Clone)]
pub enum Position {
    Prev,
    Next,
}
#[derive(Clone)]
pub enum Selector {
    Title,
    QueryParamStr,
}

#[derive(Clone)]
pub enum Assert<'a> {
    Eq(Selector, &'a str),
    Contains(Selector, &'a str),
    ContainsAny(Selector, Vec<&'a str>),
    IsPresent(&'a str),
    IsPresentNow(&'a str),
}

pub static CHEKOUT_BASE_URL: &str = "https://hs-payments-test.netlify.app";
#[async_trait]
pub trait SeleniumTest {
    fn get_saved_testcases(&self) -> serde_json::Value {
        let env_value = env::var("CONNECTOR_TESTS_FILE_PATH").ok();
        if env_value.is_none() {
            return serde_json::json!("");
        }
        let path =
            env::var("CONNECTOR_TESTS_FILE_PATH").expect("connector tests file path not set");
        let mut file = &std::fs::File::open(path).expect("Failed to open file");
        let mut contents = String::new();
        file.read_to_string(&mut contents)
            .expect("Failed to read file");

        // Parse the JSON data
        serde_json::from_str(&contents).expect("Failed to parse JSON")
    }
    fn get_configs(&self) -> connector_auth::ConnectorAuthentication {
        let path = env::var("CONNECTOR_AUTH_FILE_PATH")
            .expect("connector authentication file path not set");
        toml::from_str(
            &std::fs::read_to_string(path).expect("connector authentication config file not found"),
        )
        .expect("Failed to read connector authentication config file")
    }
    fn get_connector_name(&self) -> String;
    async fn complete_actions(
        &self,
        driver: &WebDriver,
        actions: Vec<Event<'_>>,
    ) -> Result<(), WebDriverError> {
        for action in actions {
            match action {
                Event::Assert(assert) => match assert {
                    Assert::Contains(selector, text) => match selector {
                        Selector::QueryParamStr => {
                            let url = driver.current_url().await?;
                            assert!(url.query().unwrap().contains(text))
                        }
                        _ => assert!(driver.title().await?.contains(text)),
                    },
                    Assert::ContainsAny(selector, search_keys) => match selector {
                        Selector::QueryParamStr => {
                            let url = driver.current_url().await?;
                            assert!(search_keys
                                .iter()
                                .any(|key| url.query().unwrap().contains(key)))
                        }
                        _ => assert!(driver.title().await?.contains(search_keys.first().unwrap())),
                    },
                    Assert::Eq(_selector, text) => assert_eq!(driver.title().await?, text),
                    Assert::IsPresent(text) => {
                        assert!(is_text_present(driver, text).await?)
                    }
                    Assert::IsPresentNow(text) => {
                        assert!(is_text_present_now(driver, text).await?)
                    }
                },
                Event::RunIf(con_event, events) => match con_event {
                    Assert::Contains(selector, text) => match selector {
                        Selector::QueryParamStr => {
                            let url = driver.current_url().await?;
                            if url.query().unwrap().contains(text) {
                                self.complete_actions(driver, events).await?;
                            }
                        }
                        _ => assert!(driver.title().await?.contains(text)),
                    },
                    Assert::ContainsAny(selector, keys) => match selector {
                        Selector::QueryParamStr => {
                            let url = driver.current_url().await?;
                            if keys.iter().any(|key| url.query().unwrap().contains(key)) {
                                self.complete_actions(driver, events).await?;
                            }
                        }
                        _ => assert!(driver.title().await?.contains(keys.first().unwrap())),
                    },
                    Assert::Eq(_selector, text) => {
                        if text == driver.title().await? {
                            self.complete_actions(driver, events).await?;
                        }
                    }
                    Assert::IsPresent(text) => {
                        if is_text_present(driver, text).await.is_ok() {
                            self.complete_actions(driver, events).await?;
                        }
                    }
                    Assert::IsPresentNow(text) => {
                        if is_text_present_now(driver, text).await.is_ok() {
                            self.complete_actions(driver, events).await?;
                        }
                    }
                },
                Event::EitherOr(con_event, success, failure) => match con_event {
                    Assert::Contains(selector, text) => match selector {
                        Selector::QueryParamStr => {
                            let url = driver.current_url().await?;
                            self.complete_actions(
                                driver,
                                if url.query().unwrap().contains(text) {
                                    success
                                } else {
                                    failure
                                },
                            )
                            .await?;
                        }
                        _ => assert!(driver.title().await?.contains(text)),
                    },
                    Assert::ContainsAny(selector, keys) => match selector {
                        Selector::QueryParamStr => {
                            let url = driver.current_url().await?;
                            self.complete_actions(
                                driver,
                                if keys.iter().any(|key| url.query().unwrap().contains(key)) {
                                    success
                                } else {
                                    failure
                                },
                            )
                            .await?;
                        }
                        _ => assert!(driver.title().await?.contains(keys.first().unwrap())),
                    },
                    Assert::Eq(_selector, text) => {
                        self.complete_actions(
                            driver,
                            if text == driver.title().await? {
                                success
                            } else {
                                failure
                            },
                        )
                        .await?;
                    }
                    Assert::IsPresent(text) => {
                        self.complete_actions(
                            driver,
                            if is_text_present(driver, text).await.is_ok() {
                                success
                            } else {
                                failure
                            },
                        )
                        .await?;
                    }
                    Assert::IsPresentNow(text) => {
                        self.complete_actions(
                            driver,
                            if is_text_present_now(driver, text).await.is_ok() {
                                success
                            } else {
                                failure
                            },
                        )
                        .await?;
                    }
                },
                Event::Trigger(trigger) => match trigger {
                    Trigger::Goto(url) => {
                        let saved_tests =
                            serde_json::to_string(&self.get_saved_testcases()).unwrap();
                        let conf = serde_json::to_string(&self.get_configs()).unwrap();
                        let hs_base_url = self
                            .get_configs()
                            .automation_configs
                            .unwrap()
                            .hs_base_url
                            .unwrap_or_else(|| "http://localhost:8080".to_string());
                        let configs_url = self
                            .get_configs()
                            .automation_configs
                            .unwrap()
                            .configs_url
                            .unwrap();
                        let script = &[
                            format!("localStorage.configs='{configs_url}'").as_str(),
                            "localStorage.current_env='local'",
                            "localStorage.hs_api_key=''",
                            "localStorage.hs_api_keys=''",
                            format!("localStorage.base_url='{hs_base_url}'").as_str(),
                            format!("localStorage.hs_api_configs='{conf}'").as_str(),
                            format!("localStorage.saved_payments=JSON.stringify({saved_tests})")
                                .as_str(),
                            "localStorage.force_sync='true'",
                            format!(
                                "localStorage.current_connector=\"{}\";",
                                self.get_connector_name().clone()
                            )
                            .as_str(),
                        ]
                        .join(";");
                        driver.goto(url).await?;
                        driver.execute(script, Vec::new()).await?;
                    }
                    Trigger::Click(by) => {
                        let ele = driver.query(by).first().await?;
                        ele.wait_until().enabled().await?;
                        ele.wait_until().displayed().await?;
                        ele.wait_until().clickable().await?;
                        ele.scroll_into_view().await?;
                        ele.click().await?;
                    }
                    Trigger::ClickNth(by, n) => {
                        let ele = driver.query(by).all().await?.into_iter().nth(n).unwrap();
                        ele.wait_until().enabled().await?;
                        ele.wait_until().displayed().await?;
                        ele.wait_until().clickable().await?;
                        ele.scroll_into_view().await?;
                        ele.click().await?;
                    }
                    Trigger::Find(by) => {
                        driver.find(by).await?;
                    }
                    Trigger::Query(by) => {
                        driver.query(by).first().await?;
                    }
                    Trigger::SendKeys(by, input) => {
                        let ele = driver.query(by).first().await?;
                        ele.wait_until().displayed().await?;
                        ele.send_keys(&input).await?;
                    }
                    Trigger::SelectOption(by, input) => {
                        let ele = driver.query(by).first().await?;
                        let select_element = SelectElement::new(&ele).await?;
                        select_element.select_by_partial_text(input).await?;
                    }
                    Trigger::ChangeQueryParam(param, value) => {
                        let mut url = driver.current_url().await?;
                        let mut hash_query: HashMap<String, String> =
                            url.query_pairs().into_owned().collect();
                        hash_query.insert(param.to_string(), value.to_string());
                        let url_str = serde_urlencoded::to_string(hash_query)
                            .expect("Query Param update failed");
                        url.set_query(Some(&url_str));
                        driver.goto(url.as_str()).await?;
                    }
                    Trigger::Sleep(seconds) => {
                        tokio::time::sleep(Duration::from_secs(seconds)).await;
                    }
                    Trigger::SwitchTab(position) => match position {
                        Position::Next => {
                            let windows = driver.windows().await?;
                            if let Some(window) = windows.iter().rev().next() {
                                driver.switch_to_window(window.to_owned()).await?;
                            }
                        }
                        Position::Prev => {
                            let windows = driver.windows().await?;
                            if let Some(window) = windows.into_iter().next() {
                                driver.switch_to_window(window.to_owned()).await?;
                            }
                        }
                    },
                    Trigger::SwitchFrame(by) => {
                        let iframe = driver.query(by).first().await?;
                        iframe.wait_until().displayed().await?;
                        iframe.clone().enter_frame().await?;
                    }
                },
            }
        }
        Ok(())
    }

    async fn make_redirection_payment(
        &self,
        c: WebDriver,
        actions: Vec<Event<'_>>,
    ) -> Result<(), WebDriverError> {
        let config = self.get_configs().automation_configs.unwrap();
        if config.run_minimum_steps.unwrap() {
            self.complete_actions(&c, actions[..3].to_vec()).await
        } else {
            println!("Run all steps");
            self.complete_actions(&c, actions).await
        }
    }
    async fn make_gpay_payment(
        &self,
        c: WebDriver,
        url: &str,
        actions: Vec<Event<'_>>,
    ) -> Result<(), WebDriverError> {
        let config = self.get_configs().automation_configs.unwrap();
        let (email, pass) = (&config.gmail_email.unwrap(), &config.gmail_pass.unwrap());
        let default_actions = vec![
            Event::Trigger(Trigger::Goto(url)),
            Event::Trigger(Trigger::Click(By::Css(".gpay-button"))),
            Event::Trigger(Trigger::SwitchTab(Position::Next)),
            Event::Trigger(Trigger::Sleep(5)),
            Event::RunIf(
                Assert::IsPresentNow("Sign in"),
                vec![
                    Event::Trigger(Trigger::SendKeys(By::Id("identifierId"), email)),
                    Event::Trigger(Trigger::ClickNth(By::Tag("button"), 2)),
                    Event::EitherOr(
                        Assert::IsPresent("Welcome"),
                        vec![
                            Event::Trigger(Trigger::SendKeys(By::Name("Passwd"), pass)),
                            Event::Trigger(Trigger::Sleep(2)),
                            Event::Trigger(Trigger::Click(By::Id("passwordNext"))),
                            Event::Trigger(Trigger::Sleep(10)),
                        ],
                        vec![
                            Event::Trigger(Trigger::SendKeys(By::Id("identifierId"), email)),
                            Event::Trigger(Trigger::ClickNth(By::Tag("button"), 2)),
                            Event::Trigger(Trigger::SendKeys(By::Name("Passwd"), pass)),
                            Event::Trigger(Trigger::Sleep(2)),
                            Event::Trigger(Trigger::Click(By::Id("passwordNext"))),
                            Event::Trigger(Trigger::Sleep(10)),
                        ],
                    ),
                ],
            ),
            Event::Trigger(Trigger::SwitchFrame(By::Id("sM432dIframe"))),
            Event::Assert(Assert::IsPresent("Gpay Tester")),
            Event::Trigger(Trigger::Click(By::ClassName("jfk-button-action"))),
            Event::Trigger(Trigger::SwitchTab(Position::Prev)),
        ];
        self.complete_actions(&c, default_actions).await?;
        self.complete_actions(&c, actions).await
    }
    async fn make_paypal_payment(
        &self,
        c: WebDriver,
        url: &str,
        actions: Vec<Event<'_>>,
    ) -> Result<(), WebDriverError> {
        self.complete_actions(
            &c,
            vec![
                Event::Trigger(Trigger::Goto(url)),
                Event::Trigger(Trigger::Click(By::Id("card-submit-btn"))),
            ],
        )
        .await?;
        let (email, pass) = (
            &self
                .get_configs()
                .automation_configs
                .unwrap()
                .pypl_email
                .unwrap(),
            &self
                .get_configs()
                .automation_configs
                .unwrap()
                .pypl_pass
                .unwrap(),
        );
        let mut pypl_actions = vec![
            Event::EitherOr(
                Assert::IsPresent("Password"),
                vec![
                    Event::Trigger(Trigger::SendKeys(By::Id("password"), pass)),
                    Event::Trigger(Trigger::Click(By::Id("btnLogin"))),
                ],
                vec![
                    Event::Trigger(Trigger::SendKeys(By::Id("email"), email)),
                    Event::Trigger(Trigger::Click(By::Id("btnNext"))),
                    Event::Trigger(Trigger::SendKeys(By::Id("password"), pass)),
                    Event::Trigger(Trigger::Click(By::Id("btnLogin"))),
                ],
            ),
            Event::Trigger(Trigger::Click(By::Id("payment-submit-btn"))),
        ];
        pypl_actions.extend(actions);
        self.complete_actions(&c, pypl_actions).await
    }
}
async fn is_text_present_now(driver: &WebDriver, key: &str) -> WebDriverResult<bool> {
    let mut xpath = "//*[contains(text(),'".to_owned();
    xpath.push_str(key);
    xpath.push_str("')]");
    let result = driver.find(By::XPath(&xpath)).await?;
    result.is_present().await
}
async fn is_text_present(driver: &WebDriver, key: &str) -> WebDriverResult<bool> {
    let mut xpath = "//*[contains(text(),'".to_owned();
    xpath.push_str(key);
    xpath.push_str("')]");
    let result = driver.query(By::XPath(&xpath)).first().await?;
    result.is_present().await
}

#[macro_export]
macro_rules! tester_inner {
    ($execute:ident, $webdriver:expr) => {{
        use std::{
            sync::{Arc, Mutex},
            thread,
        };

        let driver = $webdriver;

        // we'll need the session_id from the thread
        // NOTE: even if it panics, so can't just return it
        let session_id = Arc::new(Mutex::new(None));

        // run test in its own thread to catch panics
        let sid = session_id.clone();
        let res = thread::spawn(move || {
            let runtime = tokio::runtime::Builder::new_current_thread()
                .enable_all()
                .build()
                .unwrap();
            let driver = runtime
                .block_on(driver)
                .expect("failed to construct test WebDriver");
            *sid.lock().unwrap() = runtime.block_on(driver.session_id()).ok();
            // make sure we close, even if an assertion fails
            let client = driver.clone();
            let x = runtime.block_on(async move {
                let r = tokio::spawn($execute(driver)).await;
                let _ = client.quit().await;
                r
            });
            drop(runtime);
            x.expect("test panicked")
        })
        .join();
        let success = handle_test_error(res);
        assert!(success);
    }};
}

#[macro_export]
macro_rules! tester {
    ($f:ident) => {{
        use $crate::tester_inner;
        let browser = get_browser();
        let url = make_url(&browser);
        let caps = make_capabilities(&browser);
        tester_inner!($f, WebDriver::new(url, caps));
    }};
}

pub fn get_browser() -> String {
    "firefox".to_string()
}

pub fn make_capabilities(s: &str) -> Capabilities {
    match s {
        "firefox" => {
            let mut caps = DesiredCapabilities::firefox();
            let ignore_profile = env::var("IGNORE_BROWSER_PROFILE").ok();
            if ignore_profile.is_none() {
                let profile_path = &format!("-profile={}", get_firefox_profile_path().unwrap());
                caps.add_firefox_arg(profile_path).unwrap();
            } else {
                caps.add_firefox_arg("--headless").ok();
            }
            caps.into()
        }
        "chrome" => {
            let mut caps = DesiredCapabilities::chrome();
            let profile_path = &format!("user-data-dir={}", get_chrome_profile_path().unwrap());
            caps.add_chrome_arg(profile_path).unwrap();
            caps.into()
        }
        &_ => DesiredCapabilities::safari().into(),
    }
}
fn get_chrome_profile_path() -> Result<String, WebDriverError> {
<<<<<<< HEAD
    let exe = env::current_exe()?;
    let dir = exe.parent().expect("Executable must be in some directory");
    let mut base_path = dir
        .to_str()
        .map(|str| {
            let mut fp = str.split(MAIN_SEPARATOR).collect::<Vec<_>>();
            fp.truncate(3);
            fp.join(&MAIN_SEPARATOR.to_string())
        })
        .unwrap();
    base_path.push_str(r#"/Library/Application\ Support/Google/Chrome/Default"#); //Issue: 1573
    Ok(base_path)
=======
    env::var("CHROME_PROFILE_PATH").map_or_else(
        |_| -> Result<String, WebDriverError> {
            let exe = env::current_exe()?;
            let dir = exe.parent().expect("Executable must be in some directory");
            let mut base_path = dir
                .to_str()
                .map(|str| {
                    let mut fp = str.split(MAIN_SEPARATOR).collect::<Vec<_>>();
                    fp.truncate(3);
                    fp.join(&MAIN_SEPARATOR.to_string())
                })
                .unwrap();
            base_path.push_str(r#"/Library/Application\ Support/Google/Chrome/Default"#);
            Ok(base_path)
        },
        Ok,
    )
>>>>>>> b967d232
}
fn get_firefox_profile_path() -> Result<String, WebDriverError> {
    let exe = env::current_exe()?;
    let dir = exe.parent().expect("Executable must be in some directory");
    let mut base_path = dir
        .to_str()
        .map(|str| {
            let mut fp = str.split(MAIN_SEPARATOR).collect::<Vec<_>>();
            fp.truncate(3);
            fp.join(&MAIN_SEPARATOR.to_string())
        })
        .unwrap();
    base_path.push_str(r#"/Library/Application Support/Firefox/Profiles/hs-test"#); //Issue: 1573
    Ok(base_path)
}

pub fn make_url(s: &str) -> &'static str {
    match s {
        "firefox" => "http://localhost:4444",
        "chrome" => "http://localhost:9515",
        &_ => "",
    }
}

pub fn handle_test_error(
    res: Result<Result<(), WebDriverError>, Box<dyn std::any::Any + Send>>,
) -> bool {
    match res {
        Ok(Ok(_)) => true,
        Ok(Err(e)) => {
            eprintln!("test future failed to resolve: {:?}", e);
            false
        }
        Err(e) => {
            if let Some(e) = e.downcast_ref::<WebDriverError>() {
                eprintln!("test future panicked: {:?}", e);
            } else {
                eprintln!("test future panicked; an assertion probably failed");
            }
            false
        }
    }
}<|MERGE_RESOLUTION|>--- conflicted
+++ resolved
@@ -515,7 +515,6 @@
     }
 }
 fn get_chrome_profile_path() -> Result<String, WebDriverError> {
-<<<<<<< HEAD
     let exe = env::current_exe()?;
     let dir = exe.parent().expect("Executable must be in some directory");
     let mut base_path = dir
@@ -528,25 +527,6 @@
         .unwrap();
     base_path.push_str(r#"/Library/Application\ Support/Google/Chrome/Default"#); //Issue: 1573
     Ok(base_path)
-=======
-    env::var("CHROME_PROFILE_PATH").map_or_else(
-        |_| -> Result<String, WebDriverError> {
-            let exe = env::current_exe()?;
-            let dir = exe.parent().expect("Executable must be in some directory");
-            let mut base_path = dir
-                .to_str()
-                .map(|str| {
-                    let mut fp = str.split(MAIN_SEPARATOR).collect::<Vec<_>>();
-                    fp.truncate(3);
-                    fp.join(&MAIN_SEPARATOR.to_string())
-                })
-                .unwrap();
-            base_path.push_str(r#"/Library/Application\ Support/Google/Chrome/Default"#);
-            Ok(base_path)
-        },
-        Ok,
-    )
->>>>>>> b967d232
 }
 fn get_firefox_profile_path() -> Result<String, WebDriverError> {
     let exe = env::current_exe()?;
