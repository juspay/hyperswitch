--- conflicted
+++ resolved
@@ -1,10 +1,7 @@
-<<<<<<< HEAD
+use std::str::FromStr;
+
 use async_once::AsyncOnce;
 use lazy_static::lazy_static;
-=======
-use std::str::FromStr;
-
->>>>>>> c5db5c37
 use masking::Secret;
 use router::types::{self, api, storage::enums, AccessToken, BrowserInformation, ErrorResponse};
 
@@ -211,35 +208,6 @@
     );
 }
 
-<<<<<<< HEAD
-// Creates a payment with empty card number.
-#[actix_web::test]
-async fn should_fail_payment_for_empty_card_number() {
-    let payment_authorize_data = types::PaymentsAuthorizeData {
-        payment_method_data: types::api::PaymentMethodData::Card(api::Card {
-            card_number: Secret::new("".to_string()),
-            card_exp_year: Secret::new("25".to_string()),
-            card_cvc: Secret::new("123".to_string()),
-            ..utils::CCardType::default().0
-        }),
-        browser_info: Some(get_default_browser_info()),
-        router_return_url: Some(String::from("http://localhost:8080")),
-        ..utils::PaymentAuthorizeType::default().0
-    };
-    let payment_info = get_default_payment_info().await;
-    let response = CONNECTOR
-        .make_payment(Some(payment_authorize_data), payment_info)
-        .await
-        .unwrap();
-    let x = response.response.unwrap_err();
-    assert_eq!(
-        x.message,
-        "Errors { code: 61, description: \"invalid payment data (country or brand)\" }",
-    );
-}
-
-=======
->>>>>>> c5db5c37
 // Creates a payment with incorrect expiry year.
 #[actix_web::test]
 async fn should_fail_payment_for_incorrect_expiry_year() {
