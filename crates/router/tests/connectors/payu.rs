--- conflicted
+++ resolved
@@ -89,13 +89,8 @@
     let authorize_response = Payu {}
         .authorize_payment(
             Some(types::PaymentsAuthorizeData {
-<<<<<<< HEAD
-                payment_method_data: types::domain::PaymentMethodData::Wallet(api::WalletData::GooglePay(
-                    api_models::payments::GooglePayWalletData {
-=======
                 payment_method_data: domain::PaymentMethodData::Wallet(domain::WalletData::GooglePay(
                     domain::GooglePayWalletData {
->>>>>>> bc25f3fa
                         pm_type: "CARD".to_string(),
                         description: "Visa1234567890".to_string(),
                         info: domain::GooglePayPaymentMethodInfo {
