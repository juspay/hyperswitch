use masking::PeekInterface;
use router::types::{self, domain, storage::enums, AccessToken, ConnectorAuthType};

use crate::{
    connector_auth,
    utils::{self, Connector, ConnectorActions, PaymentAuthorizeType},
};
struct Payu;
impl ConnectorActions for Payu {}
impl Connector for Payu {
    fn get_data(&self) -> types::api::ConnectorData {
        use router::connector::Payu;
        types::api::ConnectorData {
            connector: Box::new(&Payu),
            connector_name: types::Connector::Payu,
            get_token: types::api::GetToken::Connector,
            merchant_connector_id: None,
        }
    }

    fn get_auth_token(&self) -> ConnectorAuthType {
        utils::to_connector_auth_type(
            connector_auth::ConnectorAuthentication::new()
                .payu
                .expect("Missing connector authentication configuration")
                .into(),
        )
    }

    fn get_name(&self) -> String {
        "payu".to_string()
    }
}

fn get_access_token() -> Option<AccessToken> {
    let connector = Payu {};
    match connector.get_auth_token() {
        ConnectorAuthType::BodyKey { api_key, key1 } => Some(AccessToken {
            token: api_key,
            expires: key1.peek().parse::<i64>().unwrap(),
        }),
        _ => None,
    }
}
fn get_default_payment_info() -> Option<utils::PaymentInfo> {
    Some(utils::PaymentInfo {
        access_token: get_access_token(),
        ..Default::default()
    })
}

#[actix_web::test]
#[ignore]
async fn should_authorize_card_payment() {
    //Authorize Card Payment in PLN currency
    let authorize_response = Payu {}
        .authorize_payment(
            Some(types::PaymentsAuthorizeData {
                currency: enums::Currency::PLN,
                ..PaymentAuthorizeType::default().0
            }),
            get_default_payment_info(),
        )
        .await
        .unwrap();
    // in Payu need Psync to get status therefore set to pending
    assert_eq!(authorize_response.status, enums::AttemptStatus::Pending);
    if let Some(transaction_id) = utils::get_connector_transaction_id(authorize_response.response) {
        let sync_response = Payu {}
            .psync_retry_till_status_matches(
                enums::AttemptStatus::Authorized,
                Some(types::PaymentsSyncData {
                    connector_transaction_id: types::ResponseId::ConnectorTransactionId(
                        transaction_id.clone(),
                    ),
                    ..Default::default()
                }),
                get_default_payment_info(),
            )
            .await
            .unwrap();
        // Assert the sync response, it will be authorized in case of manual capture, for automatic it will be Completed Success
        assert_eq!(sync_response.status, enums::AttemptStatus::Authorized);
    }
}

#[actix_web::test]
async fn should_authorize_gpay_payment() {
    let authorize_response = Payu {}
        .authorize_payment(
            Some(types::PaymentsAuthorizeData {
                payment_method_data: domain::PaymentMethodData::Wallet(domain::WalletData::GooglePay(
                    domain::GooglePayWalletData {
                        pm_type: "CARD".to_string(),
                        description: "Visa1234567890".to_string(),
<<<<<<< HEAD
                        info: api_models::payments::GooglePayPaymentMethodInfo {
                            card_network:"VISA".to_string(),
                            card_details:"1234".to_string(),
                            assurance_details: None,
=======
                        info: domain::GooglePayPaymentMethodInfo {
                            card_network: "VISA".to_string(),
                            card_details: "1234".to_string(),
>>>>>>> ca61e475
                        },
                        tokenization_data: domain::GpayTokenizationData {
                            token_type: "payu".to_string(),
                            token: r#"{"signature":"MEUCIQD7Ta+d9+buesrH2KKkF+03AqTen+eHHN8KFleHoKaiVAIgGvAXyI0Vg3ws8KlF7agW/gmXJhpJOOPkqiNVbn/4f0Y\u003d","protocolVersion":"ECv1","signedMessage":"{\"encryptedMessage\":\"UcdGP9F/1loU0aXvVj6VqGRPA5EAjHYfJrXD0N+5O13RnaJXKWIjch1zzjpy9ONOZHqEGAqYKIcKcpe5ppN4Fpd0dtbm1H4u+lA+SotCff3euPV6sne22/Pl/MNgbz5QvDWR0UjcXvIKSPNwkds1Ib7QMmH4GfZ3vvn6s534hxAmcv/LlkeM4FFf6py9crJK5fDIxtxRJncfLuuPeAXkyy+u4zE33HmT34Oe5MSW/kYZVz31eWqFy2YCIjbJcC9ElMluoOKSZ305UG7tYGB1LCFGQLtLxphrhPu1lEmGEZE1t2cVDoCzjr3rm1OcfENc7eNC4S+ko6yrXh1ZX06c/F9kunyLn0dAz8K5JLIwLdjw3wPADVSd3L0eM7jkzhH80I6nWkutO0x8BFltxWl+OtzrnAe093OUncH6/DK1pCxtJaHdw1WUWrzULcdaMZmPfA\\u003d\\u003d\",\"ephemeralPublicKey\":\"BH7A1FUBWiePkjh/EYmsjY/63D/6wU+4UmkLh7WW6v7PnoqQkjrFpc4kEP5a1Op4FkIlM9LlEs3wGdFB8xIy9cM\\u003d\",\"tag\":\"e/EOsw2Y2wYpJngNWQqH7J62Fhg/tzmgDl6UFGuAN+A\\u003d\"}"}"# .to_string()//Generate new GooglePay token this is bound to expire
                        },
                    },
                )),
                currency: enums::Currency::PLN,
                ..PaymentAuthorizeType::default().0
            }),
            get_default_payment_info(),
        )
        .await
        .unwrap();
    assert_eq!(authorize_response.status, enums::AttemptStatus::Pending);
    if let Some(transaction_id) = utils::get_connector_transaction_id(authorize_response.response) {
        let sync_response = Payu {}
            .sync_payment(
                Some(types::PaymentsSyncData {
                    connector_transaction_id: types::ResponseId::ConnectorTransactionId(
                        transaction_id.clone(),
                    ),
                    ..Default::default()
                }),
                get_default_payment_info(),
            )
            .await
            .unwrap();
        assert_eq!(sync_response.status, enums::AttemptStatus::Authorized);
    }
}

#[actix_web::test]
#[ignore]
async fn should_capture_already_authorized_payment() {
    let connector = Payu {};
    let authorize_response = connector
        .authorize_payment(
            Some(types::PaymentsAuthorizeData {
                currency: enums::Currency::PLN,
                ..PaymentAuthorizeType::default().0
            }),
            get_default_payment_info(),
        )
        .await
        .unwrap();
    assert_eq!(authorize_response.status, enums::AttemptStatus::Pending);
    if let Some(transaction_id) = utils::get_connector_transaction_id(authorize_response.response) {
        let sync_response = connector
            .psync_retry_till_status_matches(
                enums::AttemptStatus::Authorized,
                Some(types::PaymentsSyncData {
                    connector_transaction_id: types::ResponseId::ConnectorTransactionId(
                        transaction_id.clone(),
                    ),
                    ..Default::default()
                }),
                get_default_payment_info(),
            )
            .await
            .unwrap();
        assert_eq!(sync_response.status, enums::AttemptStatus::Authorized);
        let capture_response = connector
            .capture_payment(transaction_id.clone(), None, get_default_payment_info())
            .await
            .unwrap();
        assert_eq!(capture_response.status, enums::AttemptStatus::Pending);
        let response = connector
            .psync_retry_till_status_matches(
                enums::AttemptStatus::Charged,
                Some(types::PaymentsSyncData {
                    connector_transaction_id: types::ResponseId::ConnectorTransactionId(
                        transaction_id,
                    ),
                    ..Default::default()
                }),
                get_default_payment_info(),
            )
            .await
            .unwrap();
        assert_eq!(response.status, enums::AttemptStatus::Charged,);
    }
}

#[actix_web::test]
#[ignore]
async fn should_sync_payment() {
    let connector = Payu {};
    // Authorize the payment for manual capture
    let authorize_response = connector
        .authorize_payment(
            Some(types::PaymentsAuthorizeData {
                currency: enums::Currency::PLN,
                ..PaymentAuthorizeType::default().0
            }),
            get_default_payment_info(),
        )
        .await
        .unwrap();
    assert_eq!(authorize_response.status, enums::AttemptStatus::Pending);

    if let Some(transaction_id) = utils::get_connector_transaction_id(authorize_response.response) {
        // Sync the Payment Data
        let response = connector
            .psync_retry_till_status_matches(
                enums::AttemptStatus::Authorized,
                Some(types::PaymentsSyncData {
                    connector_transaction_id: types::ResponseId::ConnectorTransactionId(
                        transaction_id,
                    ),
                    ..Default::default()
                }),
                get_default_payment_info(),
            )
            .await
            .unwrap();

        assert_eq!(response.status, enums::AttemptStatus::Authorized);
    }
}

#[actix_web::test]
#[ignore]
async fn should_void_already_authorized_payment() {
    let connector = Payu {};
    //make a successful payment
    let authorize_response = connector
        .make_payment(
            Some(types::PaymentsAuthorizeData {
                currency: enums::Currency::PLN,
                ..PaymentAuthorizeType::default().0
            }),
            get_default_payment_info(),
        )
        .await
        .unwrap();
    assert_eq!(authorize_response.status, enums::AttemptStatus::Pending);

    //try CANCEL for previous payment
    if let Some(transaction_id) = utils::get_connector_transaction_id(authorize_response.response) {
        let void_response = connector
            .void_payment(transaction_id.clone(), None, get_default_payment_info())
            .await
            .unwrap();
        assert_eq!(void_response.status, enums::AttemptStatus::Pending);

        let sync_response = connector
            .psync_retry_till_status_matches(
                enums::AttemptStatus::Voided,
                Some(types::PaymentsSyncData {
                    connector_transaction_id: types::ResponseId::ConnectorTransactionId(
                        transaction_id,
                    ),
                    ..Default::default()
                }),
                get_default_payment_info(),
            )
            .await
            .unwrap();
        assert_eq!(sync_response.status, enums::AttemptStatus::Voided,);
    }
}

#[actix_web::test]
#[ignore]
async fn should_refund_succeeded_payment() {
    let connector = Payu {};
    let authorize_response = connector
        .authorize_payment(
            Some(types::PaymentsAuthorizeData {
                currency: enums::Currency::PLN,
                ..PaymentAuthorizeType::default().0
            }),
            get_default_payment_info(),
        )
        .await
        .unwrap();
    assert_eq!(authorize_response.status, enums::AttemptStatus::Pending);

    if let Some(transaction_id) = utils::get_connector_transaction_id(authorize_response.response) {
        let sync_response = connector
            .psync_retry_till_status_matches(
                enums::AttemptStatus::Authorized,
                Some(types::PaymentsSyncData {
                    connector_transaction_id: types::ResponseId::ConnectorTransactionId(
                        transaction_id.clone(),
                    ),
                    ..Default::default()
                }),
                get_default_payment_info(),
            )
            .await
            .unwrap();
        assert_eq!(sync_response.status, enums::AttemptStatus::Authorized);
        //Capture the payment in case of Manual Capture
        let capture_response = connector
            .capture_payment(transaction_id.clone(), None, get_default_payment_info())
            .await
            .unwrap();
        assert_eq!(capture_response.status, enums::AttemptStatus::Pending);

        let sync_response = connector
            .psync_retry_till_status_matches(
                enums::AttemptStatus::Charged,
                Some(types::PaymentsSyncData {
                    connector_transaction_id: types::ResponseId::ConnectorTransactionId(
                        transaction_id.clone(),
                    ),
                    ..Default::default()
                }),
                get_default_payment_info(),
            )
            .await
            .unwrap();
        assert_eq!(sync_response.status, enums::AttemptStatus::Charged);
        //Refund the payment
        let refund_response = connector
            .refund_payment(transaction_id.clone(), None, get_default_payment_info())
            .await
            .unwrap();
        assert_eq!(
            refund_response.response.unwrap().connector_refund_id.len(),
            10
        );
    }
}

#[actix_web::test]
async fn should_sync_succeeded_refund_payment() {
    let connector = Payu {};

    //Currently hardcoding the order_id because RSync is not instant, change it accordingly
    let sync_refund_response = connector
        .sync_refund(
            "6DHQQN3T57230110GUEST000P01".to_string(),
            None,
            get_default_payment_info(),
        )
        .await
        .unwrap();
    assert_eq!(
        sync_refund_response.response.unwrap().refund_status,
        enums::RefundStatus::Success
    );
}

#[actix_web::test]
async fn should_fail_already_refunded_payment() {
    let connector = Payu {};
    //Currently hardcoding the order_id, change it accordingly
    let response = connector
        .refund_payment(
            "5H1SVX6P7W230112GUEST000P01".to_string(),
            None,
            get_default_payment_info(),
        )
        .await
        .unwrap();
    let x = response.response.unwrap_err();
    assert_eq!(x.reason.unwrap(), "PAID".to_string());
}<|MERGE_RESOLUTION|>--- conflicted
+++ resolved
@@ -93,16 +93,10 @@
                     domain::GooglePayWalletData {
                         pm_type: "CARD".to_string(),
                         description: "Visa1234567890".to_string(),
-<<<<<<< HEAD
-                        info: api_models::payments::GooglePayPaymentMethodInfo {
-                            card_network:"VISA".to_string(),
-                            card_details:"1234".to_string(),
-                            assurance_details: None,
-=======
                         info: domain::GooglePayPaymentMethodInfo {
                             card_network: "VISA".to_string(),
                             card_details: "1234".to_string(),
->>>>>>> ca61e475
+                            assurance_details: None,
                         },
                         tokenization_data: domain::GpayTokenizationData {
                             token_type: "payu".to_string(),
