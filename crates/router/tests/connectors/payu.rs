use router::types::{self, api, storage::enums, AccessToken, ConnectorAuthType};

use crate::{
    connector_auth,
    utils::{self, Connector, ConnectorActions, PaymentAuthorizeType},
};
struct Payu;
impl ConnectorActions for Payu {}
impl Connector for Payu {
    fn get_data(&self) -> types::api::ConnectorData {
        use router::connector::Payu;
        types::api::ConnectorData {
            connector: Box::new(&Payu),
            connector_name: types::Connector::Payu,
            get_token: types::api::GetToken::Connector,
        }
    }

    fn get_auth_token(&self) -> ConnectorAuthType {
        types::ConnectorAuthType::from(
            connector_auth::ConnectorAuthentication::new()
                .payu
                .expect("Missing connector authentication configuration"),
        )
    }

    fn get_name(&self) -> String {
        "payu".to_string()
    }
}

fn get_access_token() -> Option<AccessToken> {
    let connector = Payu {};
    match connector.get_auth_token() {
        ConnectorAuthType::BodyKey { api_key, key1 } => Some(AccessToken {
            token: api_key,
            expires: key1.parse::<i64>().unwrap(),
        }),
        _ => None,
    }
}
fn get_default_payment_info() -> Option<utils::PaymentInfo> {
    Some(utils::PaymentInfo {
        access_token: get_access_token(),
        ..Default::default()
    })
}

#[actix_web::test]
#[ignore]
async fn should_authorize_card_payment() {
    //Authorize Card Payment in PLN currency
    let authorize_response = Payu {}
        .authorize_payment(
            Some(types::PaymentsAuthorizeData {
                currency: enums::Currency::PLN,
                ..PaymentAuthorizeType::default().0
            }),
            get_default_payment_info(),
        )
        .await
        .unwrap();
    // in Payu need Psync to get status therefore set to pending
    assert_eq!(authorize_response.status, enums::AttemptStatus::Pending);
    if let Some(transaction_id) = utils::get_connector_transaction_id(authorize_response.response) {
        let sync_response = Payu {}
            .psync_retry_till_status_matches(
                enums::AttemptStatus::Authorized,
                Some(types::PaymentsSyncData {
                    connector_transaction_id: router::types::ResponseId::ConnectorTransactionId(
                        transaction_id.clone(),
                    ),
                    encoded_data: None,
                    capture_method: None,
                }),
                get_default_payment_info(),
            )
            .await
            .unwrap();
        // Assert the sync response, it will be authorized in case of manual capture, for automatic it will be Completed Success
        assert_eq!(sync_response.status, enums::AttemptStatus::Authorized);
    }
}

#[actix_web::test]
async fn should_authorize_gpay_payment() {
<<<<<<< HEAD
    let authorize_response = Payu {}
        .authorize_payment(
            Some(types::PaymentsAuthorizeData {
                payment_method_data: types::api::PaymentMethod::Wallet(api::WalletData::Gpay(
                    api_models::payments::GpayWalletData {
                        pm_type: "CARD".to_string(),
                        description: "Visa1234567890".to_string(),
                        info: api_models::payments::GpayPaymentMethodInfo {
                            card_network: "VISA".to_string(),
                            card_details: "1234".to_string(),
                        },
                        tokenization_data: api_models::payments::GpayTokenizationData {
                            token_type: "payu".to_string(),
                            token: r#"{"signature":"MEUCIQD7Ta+d9+buesrH2KKkF+03AqTen+eHHN8KFleHoKaiVAIgGvAXyI0Vg3ws8KlF7agW/gmXJhpJOOPkqiNVbn/4f0Y\u003d","protocolVersion":"ECv1","signedMessage":"{\"encryptedMessage\":\"UcdGP9F/1loU0aXvVj6VqGRPA5EAjHYfJrXD0N+5O13RnaJXKWIjch1zzjpy9ONOZHqEGAqYKIcKcpe5ppN4Fpd0dtbm1H4u+lA+SotCff3euPV6sne22/Pl/MNgbz5QvDWR0UjcXvIKSPNwkds1Ib7QMmH4GfZ3vvn6s534hxAmcv/LlkeM4FFf6py9crJK5fDIxtxRJncfLuuPeAXkyy+u4zE33HmT34Oe5MSW/kYZVz31eWqFy2YCIjbJcC9ElMluoOKSZ305UG7tYGB1LCFGQLtLxphrhPu1lEmGEZE1t2cVDoCzjr3rm1OcfENc7eNC4S+ko6yrXh1ZX06c/F9kunyLn0dAz8K5JLIwLdjw3wPADVSd3L0eM7jkzhH80I6nWkutO0x8BFltxWl+OtzrnAe093OUncH6/DK1pCxtJaHdw1WUWrzULcdaMZmPfA\\u003d\\u003d\",\"ephemeralPublicKey\":\"BH7A1FUBWiePkjh/EYmsjY/63D/6wU+4UmkLh7WW6v7PnoqQkjrFpc4kEP5a1Op4FkIlM9LlEs3wGdFB8xIy9cM\\u003d\",\"tag\":\"e/EOsw2Y2wYpJngNWQqH7J62Fhg/tzmgDl6UFGuAN+A\\u003d\"}"}"# .to_string()//Generate new GooglePay token this is bound to expire
                        },
                    },
                )),
                currency: enums::Currency::PLN,
                ..PaymentAuthorizeType::default().0
            }),
            get_default_payment_info(),
        )
        .await
        .unwrap();
=======
    let authorize_response = Payu {}.authorize_payment(Some(types::PaymentsAuthorizeData{
            payment_method_data: types::api::PaymentMethodData::Wallet(api::WalletData{
                    issuer_name: api_models::enums::WalletIssuer::GooglePay,
                    token: Some(r#"{"signature":"MEUCIQD7Ta+d9+buesrH2KKkF+03AqTen+eHHN8KFleHoKaiVAIgGvAXyI0Vg3ws8KlF7agW/gmXJhpJOOPkqiNVbn/4f0Y\u003d","protocolVersion":"ECv1","signedMessage":"{\"encryptedMessage\":\"UcdGP9F/1loU0aXvVj6VqGRPA5EAjHYfJrXD0N+5O13RnaJXKWIjch1zzjpy9ONOZHqEGAqYKIcKcpe5ppN4Fpd0dtbm1H4u+lA+SotCff3euPV6sne22/Pl/MNgbz5QvDWR0UjcXvIKSPNwkds1Ib7QMmH4GfZ3vvn6s534hxAmcv/LlkeM4FFf6py9crJK5fDIxtxRJncfLuuPeAXkyy+u4zE33HmT34Oe5MSW/kYZVz31eWqFy2YCIjbJcC9ElMluoOKSZ305UG7tYGB1LCFGQLtLxphrhPu1lEmGEZE1t2cVDoCzjr3rm1OcfENc7eNC4S+ko6yrXh1ZX06c/F9kunyLn0dAz8K5JLIwLdjw3wPADVSd3L0eM7jkzhH80I6nWkutO0x8BFltxWl+OtzrnAe093OUncH6/DK1pCxtJaHdw1WUWrzULcdaMZmPfA\\u003d\\u003d\",\"ephemeralPublicKey\":\"BH7A1FUBWiePkjh/EYmsjY/63D/6wU+4UmkLh7WW6v7PnoqQkjrFpc4kEP5a1Op4FkIlM9LlEs3wGdFB8xIy9cM\\u003d\",\"tag\":\"e/EOsw2Y2wYpJngNWQqH7J62Fhg/tzmgDl6UFGuAN+A\\u003d\"}"}"#
                    .to_string()) //Generate new GooglePay token this is bound to expire
                }),
            currency: enums::Currency::PLN,
            ..PaymentAuthorizeType::default().0
    }), get_default_payment_info()).await.unwrap();
>>>>>>> a2616d87
    assert_eq!(authorize_response.status, enums::AttemptStatus::Pending);
    if let Some(transaction_id) = utils::get_connector_transaction_id(authorize_response.response) {
        let sync_response = Payu {}
            .sync_payment(
                Some(types::PaymentsSyncData {
                    connector_transaction_id: router::types::ResponseId::ConnectorTransactionId(
                        transaction_id.clone(),
                    ),
                    encoded_data: None,
                    capture_method: None,
                }),
                get_default_payment_info(),
            )
            .await
            .unwrap();
        assert_eq!(sync_response.status, enums::AttemptStatus::Authorized);
    }
}

#[actix_web::test]
#[ignore]
async fn should_capture_already_authorized_payment() {
    let connector = Payu {};
    let authorize_response = connector
        .authorize_payment(
            Some(types::PaymentsAuthorizeData {
                currency: enums::Currency::PLN,
                ..PaymentAuthorizeType::default().0
            }),
            get_default_payment_info(),
        )
        .await
        .unwrap();
    assert_eq!(authorize_response.status, enums::AttemptStatus::Pending);
    if let Some(transaction_id) = utils::get_connector_transaction_id(authorize_response.response) {
        let sync_response = connector
            .psync_retry_till_status_matches(
                enums::AttemptStatus::Authorized,
                Some(types::PaymentsSyncData {
                    connector_transaction_id: router::types::ResponseId::ConnectorTransactionId(
                        transaction_id.clone(),
                    ),
                    encoded_data: None,
                    capture_method: None,
                }),
                get_default_payment_info(),
            )
            .await
            .unwrap();
        assert_eq!(sync_response.status, enums::AttemptStatus::Authorized);
        let capture_response = connector
            .capture_payment(transaction_id.clone(), None, get_default_payment_info())
            .await
            .unwrap();
        assert_eq!(capture_response.status, enums::AttemptStatus::Pending);
        let response = connector
            .psync_retry_till_status_matches(
                enums::AttemptStatus::Charged,
                Some(types::PaymentsSyncData {
                    connector_transaction_id: router::types::ResponseId::ConnectorTransactionId(
                        transaction_id,
                    ),
                    encoded_data: None,
                    capture_method: None,
                }),
                get_default_payment_info(),
            )
            .await
            .unwrap();
        assert_eq!(response.status, enums::AttemptStatus::Charged,);
    }
}

#[actix_web::test]
#[ignore]
async fn should_sync_payment() {
    let connector = Payu {};
    // Authorize the payment for manual capture
    let authorize_response = connector
        .authorize_payment(
            Some(types::PaymentsAuthorizeData {
                currency: enums::Currency::PLN,
                ..PaymentAuthorizeType::default().0
            }),
            get_default_payment_info(),
        )
        .await
        .unwrap();
    assert_eq!(authorize_response.status, enums::AttemptStatus::Pending);

    if let Some(transaction_id) = utils::get_connector_transaction_id(authorize_response.response) {
        // Sync the Payment Data
        let response = connector
            .psync_retry_till_status_matches(
                enums::AttemptStatus::Authorized,
                Some(types::PaymentsSyncData {
                    connector_transaction_id: router::types::ResponseId::ConnectorTransactionId(
                        transaction_id,
                    ),
                    encoded_data: None,
                    capture_method: None,
                }),
                get_default_payment_info(),
            )
            .await
            .unwrap();

        assert_eq!(response.status, enums::AttemptStatus::Authorized);
    }
}

#[actix_web::test]
#[ignore]
async fn should_void_already_authorized_payment() {
    let connector = Payu {};
    //make a successful payment
    let authorize_response = connector
        .make_payment(
            Some(types::PaymentsAuthorizeData {
                currency: enums::Currency::PLN,
                ..PaymentAuthorizeType::default().0
            }),
            get_default_payment_info(),
        )
        .await
        .unwrap();
    assert_eq!(authorize_response.status, enums::AttemptStatus::Pending);

    //try CANCEL for previous payment
    if let Some(transaction_id) = utils::get_connector_transaction_id(authorize_response.response) {
        let void_response = connector
            .void_payment(transaction_id.clone(), None, get_default_payment_info())
            .await
            .unwrap();
        assert_eq!(void_response.status, enums::AttemptStatus::Pending);

        let sync_response = connector
            .psync_retry_till_status_matches(
                enums::AttemptStatus::Voided,
                Some(types::PaymentsSyncData {
                    connector_transaction_id: router::types::ResponseId::ConnectorTransactionId(
                        transaction_id,
                    ),
                    encoded_data: None,
                    capture_method: None,
                }),
                get_default_payment_info(),
            )
            .await
            .unwrap();
        assert_eq!(sync_response.status, enums::AttemptStatus::Voided,);
    }
}

#[actix_web::test]
#[ignore]
async fn should_refund_succeeded_payment() {
    let connector = Payu {};
    let authorize_response = connector
        .authorize_payment(
            Some(types::PaymentsAuthorizeData {
                currency: enums::Currency::PLN,
                ..PaymentAuthorizeType::default().0
            }),
            get_default_payment_info(),
        )
        .await
        .unwrap();
    assert_eq!(authorize_response.status, enums::AttemptStatus::Pending);

    if let Some(transaction_id) = utils::get_connector_transaction_id(authorize_response.response) {
        let sync_response = connector
            .psync_retry_till_status_matches(
                enums::AttemptStatus::Authorized,
                Some(types::PaymentsSyncData {
                    connector_transaction_id: router::types::ResponseId::ConnectorTransactionId(
                        transaction_id.clone(),
                    ),
                    encoded_data: None,
                    capture_method: None,
                }),
                get_default_payment_info(),
            )
            .await
            .unwrap();
        assert_eq!(sync_response.status, enums::AttemptStatus::Authorized);
        //Capture the payment in case of Manual Capture
        let capture_response = connector
            .capture_payment(transaction_id.clone(), None, get_default_payment_info())
            .await
            .unwrap();
        assert_eq!(capture_response.status, enums::AttemptStatus::Pending);

        let sync_response = connector
            .psync_retry_till_status_matches(
                enums::AttemptStatus::Charged,
                Some(types::PaymentsSyncData {
                    connector_transaction_id: router::types::ResponseId::ConnectorTransactionId(
                        transaction_id.clone(),
                    ),
                    encoded_data: None,
                    capture_method: None,
                }),
                get_default_payment_info(),
            )
            .await
            .unwrap();
        assert_eq!(sync_response.status, enums::AttemptStatus::Charged);
        //Refund the payment
        let refund_response = connector
            .refund_payment(transaction_id.clone(), None, get_default_payment_info())
            .await
            .unwrap();
        assert_eq!(
            refund_response.response.unwrap().connector_refund_id.len(),
            10
        );
    }
}

#[actix_web::test]
async fn should_sync_succeeded_refund_payment() {
    let connector = Payu {};

    //Currently hardcoding the order_id because RSync is not instant, change it accordingly
    let sync_refund_response = connector
        .sync_refund(
            "6DHQQN3T57230110GUEST000P01".to_string(),
            None,
            get_default_payment_info(),
        )
        .await
        .unwrap();
    assert_eq!(
        sync_refund_response.response.unwrap().refund_status,
        enums::RefundStatus::Success
    );
}

#[actix_web::test]
async fn should_fail_already_refunded_payment() {
    let connector = Payu {};
    //Currently hardcoding the order_id, change it accordingly
    let response = connector
        .refund_payment(
            "5H1SVX6P7W230112GUEST000P01".to_string(),
            None,
            get_default_payment_info(),
        )
        .await
        .unwrap();
    let x = response.response.unwrap_err();
    assert_eq!(x.reason.unwrap(), "PAID".to_string());
}<|MERGE_RESOLUTION|>--- conflicted
+++ resolved
@@ -84,11 +84,10 @@
 
 #[actix_web::test]
 async fn should_authorize_gpay_payment() {
-<<<<<<< HEAD
     let authorize_response = Payu {}
         .authorize_payment(
             Some(types::PaymentsAuthorizeData {
-                payment_method_data: types::api::PaymentMethod::Wallet(api::WalletData::Gpay(
+                payment_method_data: types::api::PaymentMethodData::Wallet(api::WalletData::GooglePay(
                     api_models::payments::GpayWalletData {
                         pm_type: "CARD".to_string(),
                         description: "Visa1234567890".to_string(),
@@ -109,17 +108,6 @@
         )
         .await
         .unwrap();
-=======
-    let authorize_response = Payu {}.authorize_payment(Some(types::PaymentsAuthorizeData{
-            payment_method_data: types::api::PaymentMethodData::Wallet(api::WalletData{
-                    issuer_name: api_models::enums::WalletIssuer::GooglePay,
-                    token: Some(r#"{"signature":"MEUCIQD7Ta+d9+buesrH2KKkF+03AqTen+eHHN8KFleHoKaiVAIgGvAXyI0Vg3ws8KlF7agW/gmXJhpJOOPkqiNVbn/4f0Y\u003d","protocolVersion":"ECv1","signedMessage":"{\"encryptedMessage\":\"UcdGP9F/1loU0aXvVj6VqGRPA5EAjHYfJrXD0N+5O13RnaJXKWIjch1zzjpy9ONOZHqEGAqYKIcKcpe5ppN4Fpd0dtbm1H4u+lA+SotCff3euPV6sne22/Pl/MNgbz5QvDWR0UjcXvIKSPNwkds1Ib7QMmH4GfZ3vvn6s534hxAmcv/LlkeM4FFf6py9crJK5fDIxtxRJncfLuuPeAXkyy+u4zE33HmT34Oe5MSW/kYZVz31eWqFy2YCIjbJcC9ElMluoOKSZ305UG7tYGB1LCFGQLtLxphrhPu1lEmGEZE1t2cVDoCzjr3rm1OcfENc7eNC4S+ko6yrXh1ZX06c/F9kunyLn0dAz8K5JLIwLdjw3wPADVSd3L0eM7jkzhH80I6nWkutO0x8BFltxWl+OtzrnAe093OUncH6/DK1pCxtJaHdw1WUWrzULcdaMZmPfA\\u003d\\u003d\",\"ephemeralPublicKey\":\"BH7A1FUBWiePkjh/EYmsjY/63D/6wU+4UmkLh7WW6v7PnoqQkjrFpc4kEP5a1Op4FkIlM9LlEs3wGdFB8xIy9cM\\u003d\",\"tag\":\"e/EOsw2Y2wYpJngNWQqH7J62Fhg/tzmgDl6UFGuAN+A\\u003d\"}"}"#
-                    .to_string()) //Generate new GooglePay token this is bound to expire
-                }),
-            currency: enums::Currency::PLN,
-            ..PaymentAuthorizeType::default().0
-    }), get_default_payment_info()).await.unwrap();
->>>>>>> a2616d87
     assert_eq!(authorize_response.status, enums::AttemptStatus::Pending);
     if let Some(transaction_id) = utils::get_connector_transaction_id(authorize_response.response) {
         let sync_response = Payu {}
