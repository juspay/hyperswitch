--- conflicted
+++ resolved
@@ -138,11 +138,7 @@
                 connector_transaction_id: router::types::ResponseId::ConnectorTransactionId(txn_id),
                 encoded_data: None,
                 capture_method: None,
-<<<<<<< HEAD
-                pending_capture_id_list: None,
-=======
                 capture_sync_type: types::CaptureSyncType::SingleCaptureSync,
->>>>>>> abc736bb
                 connector_meta,
             }),
             get_default_payment_info(),
@@ -335,11 +331,7 @@
                 ),
                 encoded_data: None,
                 capture_method: Some(enums::CaptureMethod::Automatic),
-<<<<<<< HEAD
-                pending_capture_id_list: None,
-=======
                 capture_sync_type: types::CaptureSyncType::SingleCaptureSync,
->>>>>>> abc736bb
                 connector_meta,
             }),
             get_default_payment_info(),
