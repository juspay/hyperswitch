--- conflicted
+++ resolved
@@ -1,16 +1,12 @@
-<<<<<<< HEAD
+use std::str::FromStr;
+
 use masking::Secret;
 use router::types::{self, api, storage::enums, AccessToken, ConnectorAuthType};
-=======
-use std::str::FromStr;
-
-use router::types::{self, api, storage::enums};
->>>>>>> bc4ac529
 use serde_json::json;
 
 use crate::{
     connector_auth,
-    utils::{self, get_connector_metadata, Connector, ConnectorActions, PaymentInfo},
+    utils::{self, Connector, ConnectorActions, PaymentInfo},
 };
 
 struct Globalpay;
@@ -41,9 +37,6 @@
     fn get_connector_meta(&self) -> Option<serde_json::Value> {
         Some(json!({"account_name": "transaction_processing"}))
     }
-    fn get_request_interval(&self) -> u64 {
-        5
-    }
 }
 
 fn get_access_token() -> Option<AccessToken> {
@@ -263,7 +256,6 @@
 }
 
 // Synchronizes a refund using the manual capture flow (Non 3DS).
-// #[serial_test::serial]
 #[actix_web::test]
 async fn should_sync_manually_captured_refund() {
     let refund_response = CONNECTOR
@@ -394,7 +386,7 @@
         .make_payment(
             Some(types::PaymentsAuthorizeData {
                 payment_method_data: types::api::PaymentMethodData::Card(api::Card {
-                    card_number: Secret::new(String::from("")),
+                    card_number: cards::CardNumber::from_str("4024007134364842").unwrap(),
                     ..utils::CCardType::default().0
                 }),
                 ..utils::PaymentAuthorizeType::default().0
@@ -412,14 +404,13 @@
 
 // Cards Negative scenerios
 // Creates a payment with incorrect card number.
-#[serial_test::serial]
 #[actix_web::test]
 async fn should_fail_payment_for_incorrect_card_number() {
     let response = CONNECTOR
         .make_payment(
             Some(types::PaymentsAuthorizeData {
                 payment_method_data: types::api::PaymentMethodData::Card(api::Card {
-                    card_number: Secret::new("1234567891011".to_string()),
+                    card_number: cards::CardNumber::from_str("4024007134364842").unwrap(),
                     ..utils::CCardType::default().0
                 }),
                 ..utils::PaymentAuthorizeType::default().0
