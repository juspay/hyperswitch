use std::str::FromStr;

use api_models::payments::{Address, AddressDetails};
use masking::Secret;
use router::types::{self, api, storage::enums, PaymentAddress};

use crate::{
    connector_auth,
    utils::{self, ConnectorActions, PaymentInfo},
};

#[derive(Clone, Copy)]
struct AdyenTest;
impl ConnectorActions for AdyenTest {}
impl utils::Connector for AdyenTest {
    fn get_data(&self) -> types::api::ConnectorData {
        use router::connector::Adyen;
        types::api::ConnectorData {
            connector: Box::new(&Adyen),
            connector_name: types::Connector::Adyen,
            get_token: types::api::GetToken::Connector,
        }
    }

    fn get_auth_token(&self) -> types::ConnectorAuthType {
        types::ConnectorAuthType::from(
            connector_auth::ConnectorAuthentication::new()
                .adyen
                .expect("Missing connector authentication configuration"),
        )
    }

    fn get_name(&self) -> String {
        "adyen".to_string()
    }
}

impl AdyenTest {
    fn get_payment_info() -> Option<PaymentInfo> {
        Some(PaymentInfo {
            address: Some(PaymentAddress {
                billing: Some(Address {
                    address: Some(AddressDetails {
                        country: Some(api_models::enums::CountryAlpha2::US),
                        ..Default::default()
                    }),
                    phone: None,
                }),
                ..Default::default()
            }),
            ..Default::default()
        })
    }

    fn get_payment_authorize_data(
        card_number: &str,
        card_exp_month: &str,
        card_exp_year: &str,
        card_cvc: &str,
        capture_method: enums::CaptureMethod,
    ) -> Option<types::PaymentsAuthorizeData> {
        Some(types::PaymentsAuthorizeData {
            amount: 3500,
            currency: enums::Currency::USD,
            payment_method_data: types::api::PaymentMethodData::Card(types::api::Card {
                card_number: cards::CardNumber::from_str(card_number).unwrap(),
                card_exp_month: Secret::new(card_exp_month.to_string()),
                card_exp_year: Secret::new(card_exp_year.to_string()),
                card_holder_name: Secret::new("John Doe".to_string()),
                card_cvc: Secret::new(card_cvc.to_string()),
                card_issuer: None,
                card_network: None,
            }),
            confirm: true,
            statement_descriptor_suffix: None,
            statement_descriptor: None,
            setup_future_usage: None,
            mandate_id: None,
            off_session: None,
            setup_mandate_details: None,
            capture_method: Some(capture_method),
            browser_info: None,
            order_details: None,
            email: None,
            payment_experience: None,
            payment_method_type: None,
            session_token: None,
            enrolled_for_3ds: false,
            related_transaction_id: None,
            router_return_url: Some(String::from("http://localhost:8080")),
            webhook_url: None,
            complete_authorize_url: None,
            customer_id: None,
        })
    }
}

static CONNECTOR: AdyenTest = AdyenTest {};

// Cards Positive Tests
// Creates a payment using the manual capture flow (Non 3DS).
#[actix_web::test]
async fn should_only_authorize_payment() {
    let response = CONNECTOR
        .authorize_payment(
            AdyenTest::get_payment_authorize_data(
                "4111111111111111",
                "03",
                "2030",
                "737",
                enums::CaptureMethod::Manual,
            ),
            AdyenTest::get_payment_info(),
        )
        .await
        .expect("Authorize payment response");
    assert_eq!(response.status, enums::AttemptStatus::Authorized);
}

// Captures a payment using the manual capture flow (Non 3DS).
#[actix_web::test]
async fn should_capture_authorized_payment() {
    let response = CONNECTOR
        .authorize_and_capture_payment(
            AdyenTest::get_payment_authorize_data(
                "370000000000002",
                "03",
                "2030",
                "7373",
                enums::CaptureMethod::Manual,
            ),
            None,
            AdyenTest::get_payment_info(),
        )
        .await
        .expect("Capture payment response");
    assert_eq!(response.status, enums::AttemptStatus::Charged);
}

// Partially captures a payment using the manual capture flow (Non 3DS).
#[actix_web::test]
async fn should_partially_capture_authorized_payment() {
    let response = CONNECTOR
        .authorize_and_capture_payment(
            AdyenTest::get_payment_authorize_data(
                "4293189100000008",
                "03",
                "2030",
                "737",
                enums::CaptureMethod::Manual,
            ),
            Some(types::PaymentsCaptureData {
                amount_to_capture: 50,
                ..utils::PaymentCaptureType::default().0
            }),
            AdyenTest::get_payment_info(),
        )
        .await
        .expect("Capture payment response");
    assert_eq!(response.status, enums::AttemptStatus::Charged);
}

// Voids a payment using the manual capture flow (Non 3DS).
#[actix_web::test]
async fn should_void_authorized_payment() {
    let response = CONNECTOR
        .authorize_and_void_payment(
            AdyenTest::get_payment_authorize_data(
                "4293189100000008",
                "03",
                "2030",
                "737",
                enums::CaptureMethod::Manual,
            ),
            Some(types::PaymentsCancelData {
                connector_transaction_id: String::from(""),
                cancellation_reason: Some("requested_by_customer".to_string()),
                ..Default::default()
            }),
            AdyenTest::get_payment_info(),
        )
        .await
        .expect("Void payment response");
    assert_eq!(response.status, enums::AttemptStatus::Voided);
}

// Refunds a payment using the manual capture flow (Non 3DS).
#[actix_web::test]
async fn should_refund_manually_captured_payment() {
    let response = CONNECTOR
        .capture_payment_and_refund(
            AdyenTest::get_payment_authorize_data(
                "370000000000002",
                "03",
                "2030",
                "7373",
                enums::CaptureMethod::Manual,
            ),
            None,
            Some(types::RefundsData {
                refund_amount: 1500,
                reason: Some("CUSTOMER REQUEST".to_string()),
                ..utils::PaymentRefundType::default().0
            }),
            AdyenTest::get_payment_info(),
        )
        .await
        .unwrap();
    assert_eq!(
        response.response.unwrap().refund_status,
        enums::RefundStatus::Success,
    );
}

// Partially refunds a payment using the manual capture flow (Non 3DS).
#[actix_web::test]
async fn should_partially_refund_manually_captured_payment() {
    let response = CONNECTOR
        .capture_payment_and_refund(
            AdyenTest::get_payment_authorize_data(
                "2222400070000005",
                "03",
                "2030",
                "737",
                enums::CaptureMethod::Manual,
            ),
            None,
            Some(types::RefundsData {
                refund_amount: 1500,
                reason: Some("CUSTOMER REQUEST".to_string()),
                ..utils::PaymentRefundType::default().0
            }),
            AdyenTest::get_payment_info(),
        )
        .await
        .unwrap();
    assert_eq!(
        response.response.unwrap().refund_status,
        enums::RefundStatus::Success,
    );
}

// Creates a payment using the automatic capture flow (Non 3DS).
#[actix_web::test]
async fn should_make_payment() {
    let authorize_response = CONNECTOR
        .make_payment(
            AdyenTest::get_payment_authorize_data(
                "2222400070000005",
                "03",
                "2030",
                "737",
                enums::CaptureMethod::Manual,
            ),
            AdyenTest::get_payment_info(),
        )
        .await
        .unwrap();
    assert_eq!(authorize_response.status, enums::AttemptStatus::Charged);
}

// Refunds a payment using the automatic capture flow (Non 3DS).
#[actix_web::test]
async fn should_refund_auto_captured_payment() {
    let response = CONNECTOR
        .make_payment_and_refund(
            AdyenTest::get_payment_authorize_data(
                "2222400070000005",
                "03",
                "2030",
                "737",
                enums::CaptureMethod::Automatic,
            ),
            Some(types::RefundsData {
                refund_amount: 1000,
                reason: Some("CUSTOMER REQUEST".to_string()),
                ..utils::PaymentRefundType::default().0
            }),
            AdyenTest::get_payment_info(),
        )
        .await
        .unwrap();
    assert_eq!(
        response.response.unwrap().refund_status,
        enums::RefundStatus::Success,
    );
}

// Partially refunds a payment using the automatic capture flow (Non 3DS).
#[actix_web::test]
async fn should_partially_refund_succeeded_payment() {
    let refund_response = CONNECTOR
        .make_payment_and_refund(
            AdyenTest::get_payment_authorize_data(
                "4293189100000008",
                "03",
                "2030",
                "737",
                enums::CaptureMethod::Automatic,
            ),
            Some(types::RefundsData {
                refund_amount: 500,
                reason: Some("CUSTOMER REQUEST".to_string()),
                ..utils::PaymentRefundType::default().0
            }),
            AdyenTest::get_payment_info(),
        )
        .await
        .unwrap();
    assert_eq!(
        refund_response.response.unwrap().refund_status,
        enums::RefundStatus::Success,
    );
}

// Creates multiple refunds against a payment using the automatic capture flow (Non 3DS).
#[actix_web::test]
async fn should_refund_succeeded_payment_multiple_times() {
    CONNECTOR
        .make_payment_and_multiple_refund(
            AdyenTest::get_payment_authorize_data(
                "2222400070000005",
                "03",
                "2030",
                "737",
                enums::CaptureMethod::Automatic,
            ),
            Some(types::RefundsData {
                refund_amount: 100,
                reason: Some("CUSTOMER REQUEST".to_string()),
                ..utils::PaymentRefundType::default().0
            }),
            AdyenTest::get_payment_info(),
        )
        .await;
}

// Cards Negative scenerios
// Creates a payment with incorrect card number.
#[actix_web::test]
async fn should_fail_payment_for_incorrect_card_number() {
    let response = CONNECTOR
        .make_payment(
            Some(types::PaymentsAuthorizeData {
                router_return_url: Some(String::from("http://localhost:8080")),
                payment_method_data: types::api::PaymentMethodData::Card(api::Card {
<<<<<<< HEAD
                    card_number: cards::CardNumber::from_str("1234567891011").unwrap(),
=======
                    card_number: cards::CardNumber::from_str("4024007134364842").unwrap(),
>>>>>>> cef89143
                    ..utils::CCardType::default().0
                }),
                ..utils::PaymentAuthorizeType::default().0
            }),
            AdyenTest::get_payment_info(),
        )
        .await
        .unwrap();
<<<<<<< HEAD
    assert_eq!(
        response.response.unwrap_err().message,
        "Invalid card number",
    );
=======
    assert_eq!(response.response.unwrap_err().message, "Refused",);
>>>>>>> cef89143
}

// Creates a payment with incorrect CVC.
#[actix_web::test]
async fn should_fail_payment_for_incorrect_cvc() {
    let response = CONNECTOR
        .make_payment(
            Some(types::PaymentsAuthorizeData {
                router_return_url: Some(String::from("http://localhost:8080")),
                payment_method_data: types::api::PaymentMethodData::Card(api::Card {
                    card_cvc: Secret::new("12345".to_string()),
                    ..utils::CCardType::default().0
                }),
                ..utils::PaymentAuthorizeType::default().0
            }),
            AdyenTest::get_payment_info(),
        )
        .await
        .unwrap();
    assert_eq!(
        response.response.unwrap_err().message,
        "CVC is not the right length",
    );
}

// Creates a payment with incorrect expiry month.
#[actix_web::test]
async fn should_fail_payment_for_invalid_exp_month() {
    let response = CONNECTOR
        .make_payment(
            Some(types::PaymentsAuthorizeData {
                router_return_url: Some(String::from("http://localhost:8080")),
                payment_method_data: types::api::PaymentMethodData::Card(api::Card {
                    card_exp_month: Secret::new("20".to_string()),
                    ..utils::CCardType::default().0
                }),
                ..utils::PaymentAuthorizeType::default().0
            }),
            AdyenTest::get_payment_info(),
        )
        .await
        .unwrap();
    let errors = vec!["The provided Expiry Date is not valid.: Expiry month should be between 1 and 12 inclusive: 20","Refused"];
    assert!(errors.contains(&response.response.unwrap_err().message.as_str()))
}

// Creates a payment with incorrect expiry year.
#[actix_web::test]
async fn should_fail_payment_for_incorrect_expiry_year() {
    let response = CONNECTOR
        .make_payment(
            Some(types::PaymentsAuthorizeData {
                router_return_url: Some(String::from("http://localhost:8080")),
                payment_method_data: types::api::PaymentMethodData::Card(api::Card {
                    card_exp_year: Secret::new("2000".to_string()),
                    ..utils::CCardType::default().0
                }),
                ..utils::PaymentAuthorizeType::default().0
            }),
            AdyenTest::get_payment_info(),
        )
        .await
        .unwrap();
    assert_eq!(response.response.unwrap_err().message, "Expired Card",);
}

// Captures a payment using invalid connector payment id.
#[actix_web::test]
async fn should_fail_capture_for_invalid_payment() {
    let capture_response = CONNECTOR
        .capture_payment("123456789".to_string(), None, AdyenTest::get_payment_info())
        .await
        .unwrap();
    assert_eq!(
        capture_response.response.unwrap_err().message,
        String::from("Original pspReference required for this operation")
    );
}

// Connector dependent test cases goes here

// [#478]: add unit tests for non 3DS, wallets & webhooks in connector tests<|MERGE_RESOLUTION|>--- conflicted
+++ resolved
@@ -344,11 +344,7 @@
             Some(types::PaymentsAuthorizeData {
                 router_return_url: Some(String::from("http://localhost:8080")),
                 payment_method_data: types::api::PaymentMethodData::Card(api::Card {
-<<<<<<< HEAD
-                    card_number: cards::CardNumber::from_str("1234567891011").unwrap(),
-=======
                     card_number: cards::CardNumber::from_str("4024007134364842").unwrap(),
->>>>>>> cef89143
                     ..utils::CCardType::default().0
                 }),
                 ..utils::PaymentAuthorizeType::default().0
@@ -357,14 +353,7 @@
         )
         .await
         .unwrap();
-<<<<<<< HEAD
-    assert_eq!(
-        response.response.unwrap_err().message,
-        "Invalid card number",
-    );
-=======
     assert_eq!(response.response.unwrap_err().message, "Refused",);
->>>>>>> cef89143
 }
 
 // Creates a payment with incorrect CVC.
