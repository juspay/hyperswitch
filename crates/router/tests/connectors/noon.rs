--- conflicted
+++ resolved
@@ -14,21 +14,12 @@
 impl utils::Connector for NoonTest {
     fn get_data(&self) -> types::api::ConnectorData {
         use router::connector::Noon;
-<<<<<<< HEAD
         utils::construct_connector_data_old(
-            Box::new(&Noon),
+            Box::new(Noon::new()),
             types::Connector::Noon,
             types::api::GetToken::Connector,
             None,
         )
-=======
-        types::api::ConnectorData {
-            connector: Box::new(Noon::new()),
-            connector_name: types::Connector::Noon,
-            get_token: types::api::GetToken::Connector,
-            merchant_connector_id: None,
-        }
->>>>>>> 899bc8f8
     }
 
     fn get_auth_token(&self) -> types::ConnectorAuthType {
