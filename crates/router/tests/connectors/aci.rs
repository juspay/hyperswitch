--- conflicted
+++ resolved
@@ -29,13 +29,9 @@
         description: Some("This is a test".to_string()),
         orca_return_url: None,
         return_url: None,
-<<<<<<< HEAD
         request: types::PaymentsAuthorizeData {
-=======
-        request: types::PaymentsRequestData {
             amount: 1000,
             currency: enums::Currency::USD,
->>>>>>> 5a5ac61d
             payment_method_data: types::api::PaymentMethod::Card(types::api::CCard {
                 card_number: Secret::new("4200000000000000".to_string()),
                 card_exp_month: Secret::new("10".to_string()),
@@ -75,13 +71,10 @@
         connector_auth_type: auth.into(),
         description: Some("This is a test".to_string()),
         return_url: None,
-<<<<<<< HEAD
         request: types::RefundsData {
-=======
-        request: types::RefundsRequestData {
             amount: 1000,
             currency: enums::Currency::USD,
->>>>>>> 5a5ac61d
+
             refund_id: uuid::Uuid::new_v4().to_string(),
             payment_method_data: types::api::PaymentMethod::Card(types::api::CCard {
                 card_number: Secret::new("4200000000000000".to_string()),
