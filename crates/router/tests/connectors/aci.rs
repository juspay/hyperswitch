--- conflicted
+++ resolved
@@ -29,11 +29,7 @@
         description: Some("This is a test".to_string()),
         orca_return_url: None,
         return_url: None,
-<<<<<<< HEAD
-        request: types::PaymentsRequestData {
-=======
         request: types::PaymentsAuthorizeData {
->>>>>>> bad0d7ee
             amount: 1000,
             currency: enums::Currency::USD,
             payment_method_data: types::api::PaymentMethod::Card(types::api::CCard {
@@ -75,16 +71,10 @@
         connector_auth_type: auth.into(),
         description: Some("This is a test".to_string()),
         return_url: None,
-<<<<<<< HEAD
-        request: types::RefundsRequestData {
-            amount: 1000,
-            currency: enums::Currency::USD,
-=======
         request: types::RefundsData {
             amount: 1000,
             currency: enums::Currency::USD,
 
->>>>>>> bad0d7ee
             refund_id: uuid::Uuid::new_v4().to_string(),
             payment_method_data: types::api::PaymentMethod::Card(types::api::CCard {
                 card_number: Secret::new("4200000000000000".to_string()),
