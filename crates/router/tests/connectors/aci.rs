use std::{marker::PhantomData, str::FromStr};

use masking::Secret;
use router::{
    configs::settings::Settings,
    connector::aci,
    core::payments,
    db::StorageImpl,
    routes, services,
    types::{self, storage::enums, PaymentAddress},
};
use tokio::sync::oneshot;

use crate::{connector_auth::ConnectorAuthentication, utils};

fn construct_payment_router_data() -> types::PaymentsAuthorizeRouterData {
    let auth = ConnectorAuthentication::new()
        .aci
        .expect("Missing ACI connector authentication configuration");

    types::RouterData {
        flow: PhantomData,
        merchant_id: String::from("aci"),
        customer_id: Some(String::from("aci")),
        connector: "aci".to_string(),
        payment_id: uuid::Uuid::new_v4().to_string(),
        attempt_id: uuid::Uuid::new_v4().to_string(),
        status: enums::AttemptStatus::default(),
        auth_type: enums::AuthenticationType::NoThreeDs,
        payment_method: enums::PaymentMethod::Card,
        connector_auth_type: utils::to_connector_auth_type(auth.into()),
        description: Some("This is a test".to_string()),
        return_url: None,
        request: types::PaymentsAuthorizeData {
            amount: 1000,
            currency: enums::Currency::USD,
            payment_method_data: types::api::PaymentMethodData::Card(types::api::Card {
                card_number: cards::CardNumber::from_str("4200000000000000").unwrap(),
                card_exp_month: Secret::new("10".to_string()),
                card_exp_year: Secret::new("2025".to_string()),
                card_holder_name: Some(masking::Secret::new("John Doe".to_string())),
                card_cvc: Secret::new("999".to_string()),
                card_issuer: None,
                card_network: None,
                card_type: None,
                card_issuing_country: None,
                bank_code: None,
                nick_name: Some(masking::Secret::new("nick_name".into())),
            }),
            confirm: true,
            statement_descriptor_suffix: None,
            statement_descriptor: None,
            setup_future_usage: None,
            mandate_id: None,
            off_session: None,
            setup_mandate_details: None,
            capture_method: None,
            browser_info: None,
            order_details: None,
            order_category: None,
            email: None,
            customer_name: None,
            session_token: None,
            enrolled_for_3ds: false,
            related_transaction_id: None,
            payment_experience: None,
            payment_method_type: None,
            router_return_url: None,
            webhook_url: None,
            complete_authorize_url: None,
            customer_id: None,
            surcharge_details: None,
            request_incremental_authorization: false,
            metadata: None,
<<<<<<< HEAD
            authentication_data: None,
=======
            customer_acceptance: None,
>>>>>>> 2db39e8b
        },
        response: Err(types::ErrorResponse::default()),
        payment_method_id: None,
        address: PaymentAddress::default(),
        connector_meta_data: None,
        amount_captured: None,
        access_token: None,
        session_token: None,
        reference_id: None,
        payment_method_token: None,
        connector_customer: None,
        recurring_mandate_payment_data: None,

        preprocessing_id: None,
        connector_request_reference_id: uuid::Uuid::new_v4().to_string(),
        #[cfg(feature = "payouts")]
        payout_method_data: None,
        #[cfg(feature = "payouts")]
        quote_id: None,
        test_mode: None,
        payment_method_balance: None,
        connector_api_version: None,
        connector_http_status_code: None,
        apple_pay_flow: None,
        external_latency: None,
        frm_metadata: None,
        refund_id: None,
        dispute_id: None,
    }
}

fn construct_refund_router_data<F>() -> types::RefundsRouterData<F> {
    let auth = ConnectorAuthentication::new()
        .aci
        .expect("Missing ACI connector authentication configuration");

    types::RouterData {
        flow: PhantomData,
        merchant_id: String::from("aci"),
        customer_id: Some(String::from("aci")),
        connector: "aci".to_string(),
        payment_id: uuid::Uuid::new_v4().to_string(),
        attempt_id: uuid::Uuid::new_v4().to_string(),
        status: enums::AttemptStatus::default(),
        payment_method: enums::PaymentMethod::Card,
        auth_type: enums::AuthenticationType::NoThreeDs,
        connector_auth_type: utils::to_connector_auth_type(auth.into()),
        description: Some("This is a test".to_string()),
        return_url: None,
        request: types::RefundsData {
            payment_amount: 1000,
            currency: enums::Currency::USD,

            refund_id: uuid::Uuid::new_v4().to_string(),
            connector_transaction_id: String::new(),
            refund_amount: 100,
            webhook_url: None,
            connector_metadata: None,
            reason: None,
            connector_refund_id: None,
            browser_info: None,
        },
        payment_method_id: None,
        response: Err(types::ErrorResponse::default()),
        address: PaymentAddress::default(),
        connector_meta_data: None,
        amount_captured: None,
        access_token: None,
        session_token: None,
        reference_id: None,
        payment_method_token: None,
        connector_customer: None,
        recurring_mandate_payment_data: None,

        preprocessing_id: None,
        connector_request_reference_id: uuid::Uuid::new_v4().to_string(),
        #[cfg(feature = "payouts")]
        payout_method_data: None,
        #[cfg(feature = "payouts")]
        quote_id: None,
        test_mode: None,
        payment_method_balance: None,
        connector_api_version: None,
        connector_http_status_code: None,
        apple_pay_flow: None,
        external_latency: None,
        frm_metadata: None,
        refund_id: None,
        dispute_id: None,
    }
}

#[actix_web::test]

async fn payments_create_success() {
    let conf = Settings::new().unwrap();
    let tx: oneshot::Sender<()> = oneshot::channel().0;

    let state = routes::AppState::with_storage(
        conf,
        StorageImpl::PostgresqlTest,
        tx,
        Box::new(services::MockApiClient),
    )
    .await;

    static CV: aci::Aci = aci::Aci;
    let connector = types::api::ConnectorData {
        connector: Box::new(&CV),
        connector_name: types::Connector::Aci,
        get_token: types::api::GetToken::Connector,
        merchant_connector_id: None,
    };
    let connector_integration: services::BoxedConnectorIntegration<
        '_,
        types::api::Authorize,
        types::PaymentsAuthorizeData,
        types::PaymentsResponseData,
    > = connector.connector.get_connector_integration();
    let request = construct_payment_router_data();
    let response = services::api::execute_connector_processing_step(
        &state,
        connector_integration,
        &request,
        payments::CallConnectorAction::Trigger,
        None,
    )
    .await
    .unwrap();
    assert!(
        response.status == enums::AttemptStatus::Charged,
        "The payment failed"
    );
}

#[actix_web::test]
#[ignore]
async fn payments_create_failure() {
    {
        let conf = Settings::new().unwrap();
        static CV: aci::Aci = aci::Aci;
        let tx: oneshot::Sender<()> = oneshot::channel().0;

        let state = routes::AppState::with_storage(
            conf,
            StorageImpl::PostgresqlTest,
            tx,
            Box::new(services::MockApiClient),
        )
        .await;
        let connector = types::api::ConnectorData {
            connector: Box::new(&CV),
            connector_name: types::Connector::Aci,
            get_token: types::api::GetToken::Connector,
            merchant_connector_id: None,
        };
        let connector_integration: services::BoxedConnectorIntegration<
            '_,
            types::api::Authorize,
            types::PaymentsAuthorizeData,
            types::PaymentsResponseData,
        > = connector.connector.get_connector_integration();
        let mut request = construct_payment_router_data();
        request.request.payment_method_data =
            types::api::PaymentMethodData::Card(types::api::Card {
                card_number: cards::CardNumber::from_str("4200000000000000").unwrap(),
                card_exp_month: Secret::new("10".to_string()),
                card_exp_year: Secret::new("2025".to_string()),
                card_holder_name: Some(masking::Secret::new("John Doe".to_string())),
                card_cvc: Secret::new("99".to_string()),
                card_issuer: None,
                card_network: None,
                card_type: None,
                card_issuing_country: None,
                bank_code: None,
                nick_name: Some(masking::Secret::new("nick_name".into())),
            });

        let response = services::api::execute_connector_processing_step(
            &state,
            connector_integration,
            &request,
            payments::CallConnectorAction::Trigger,
            None,
        )
        .await
        .is_err();
        println!("{response:?}");
        assert!(response, "The payment was intended to fail but it passed");
    }
}

#[actix_web::test]

async fn refund_for_successful_payments() {
    let conf = Settings::new().unwrap();
    static CV: aci::Aci = aci::Aci;
    let connector = types::api::ConnectorData {
        connector: Box::new(&CV),
        connector_name: types::Connector::Aci,
        get_token: types::api::GetToken::Connector,
        merchant_connector_id: None,
    };
    let tx: oneshot::Sender<()> = oneshot::channel().0;

    let state = routes::AppState::with_storage(
        conf,
        StorageImpl::PostgresqlTest,
        tx,
        Box::new(services::MockApiClient),
    )
    .await;
    let connector_integration: services::BoxedConnectorIntegration<
        '_,
        types::api::Authorize,
        types::PaymentsAuthorizeData,
        types::PaymentsResponseData,
    > = connector.connector.get_connector_integration();
    let request = construct_payment_router_data();
    let response = services::api::execute_connector_processing_step(
        &state,
        connector_integration,
        &request,
        payments::CallConnectorAction::Trigger,
        None,
    )
    .await
    .unwrap();
    assert!(
        response.status == enums::AttemptStatus::Charged,
        "The payment failed"
    );
    let connector_integration: services::BoxedConnectorIntegration<
        '_,
        types::api::Execute,
        types::RefundsData,
        types::RefundsResponseData,
    > = connector.connector.get_connector_integration();
    let mut refund_request = construct_refund_router_data();
    refund_request.request.connector_transaction_id = match response.response.unwrap() {
        types::PaymentsResponseData::TransactionResponse { resource_id, .. } => {
            resource_id.get_connector_transaction_id().unwrap()
        }
        _ => panic!("Connector transaction id not found"),
    };
    let response = services::api::execute_connector_processing_step(
        &state,
        connector_integration,
        &refund_request,
        payments::CallConnectorAction::Trigger,
        None,
    )
    .await
    .unwrap();
    println!("{response:?}");
    assert!(
        response.response.unwrap().refund_status == enums::RefundStatus::Success,
        "The refund transaction failed"
    );
}

#[actix_web::test]
#[ignore]
async fn refunds_create_failure() {
    let conf = Settings::new().unwrap();
    static CV: aci::Aci = aci::Aci;
    let connector = types::api::ConnectorData {
        connector: Box::new(&CV),
        connector_name: types::Connector::Aci,
        get_token: types::api::GetToken::Connector,
        merchant_connector_id: None,
    };
    let tx: oneshot::Sender<()> = oneshot::channel().0;

    let state = routes::AppState::with_storage(
        conf,
        StorageImpl::PostgresqlTest,
        tx,
        Box::new(services::MockApiClient),
    )
    .await;
    let connector_integration: services::BoxedConnectorIntegration<
        '_,
        types::api::Execute,
        types::RefundsData,
        types::RefundsResponseData,
    > = connector.connector.get_connector_integration();
    let mut request = construct_refund_router_data();
    request.request.connector_transaction_id = "1234".to_string();
    let response = services::api::execute_connector_processing_step(
        &state,
        connector_integration,
        &request,
        payments::CallConnectorAction::Trigger,
        None,
    )
    .await
    .is_err();
    println!("{response:?}");
    assert!(response, "The refund was intended to fail but it passed");
}<|MERGE_RESOLUTION|>--- conflicted
+++ resolved
@@ -72,11 +72,8 @@
             surcharge_details: None,
             request_incremental_authorization: false,
             metadata: None,
-<<<<<<< HEAD
             authentication_data: None,
-=======
             customer_acceptance: None,
->>>>>>> 2db39e8b
         },
         response: Err(types::ErrorResponse::default()),
         payment_method_id: None,
