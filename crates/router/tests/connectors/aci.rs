--- conflicted
+++ resolved
@@ -4,7 +4,7 @@
 use router::{
     configs::settings::Settings,
     connector::aci,
-    core::{errors, payments},
+    core::payments,
     routes::AppState,
     services,
     types::{self, storage::enums, PaymentAddress},
@@ -48,13 +48,7 @@
             capture_method: None,
             browser_info: None,
         },
-<<<<<<< HEAD
-        response: Err(types::ErrorResponse::from(
-            errors::ApiErrorResponse::InternalServerError,
-        )),
-=======
         response: Err(types::ErrorResponse::default()),
->>>>>>> 32e7d345
         payment_method_id: None,
         address: PaymentAddress::default(),
     }
@@ -92,13 +86,7 @@
             refund_amount: 100,
         },
         payment_method_id: None,
-<<<<<<< HEAD
-        response: Err(types::ErrorResponse::from(
-            errors::ApiErrorResponse::InternalServerError,
-        )),
-=======
         response: Err(types::ErrorResponse::default()),
->>>>>>> 32e7d345
         address: PaymentAddress::default(),
     }
 }
