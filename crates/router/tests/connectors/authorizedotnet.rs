use std::marker::PhantomData;

use masking::Secret;
use router::{
    configs::settings::Settings,
    connector::Authorizedotnet,
    core::payments,
    db::StorageImpl,
    routes, services,
    types::{self, storage::enums, PaymentAddress},
};

use crate::connector_auth::ConnectorAuthentication;

fn construct_payment_router_data() -> types::PaymentsAuthorizeRouterData {
    let auth = ConnectorAuthentication::new()
        .authorizedotnet
        .expect("Missing Authorize.net connector authentication configuration");

    types::RouterData {
        flow: PhantomData,
        merchant_id: String::from("authorizedotnet"),
        connector: "authorizedotnet".to_string(),
        payment_id: uuid::Uuid::new_v4().to_string(),
        attempt_id: uuid::Uuid::new_v4().to_string(),
        status: enums::AttemptStatus::default(),
        router_return_url: None,
        payment_method: enums::PaymentMethod::Card,
        connector_auth_type: auth.into(),
        auth_type: enums::AuthenticationType::NoThreeDs,
        description: Some("This is a test".to_string()),
        return_url: None,
        request: types::PaymentsAuthorizeData {
            amount: 100,
            currency: enums::Currency::USD,
            payment_method_data: types::api::PaymentMethodData::Card(types::api::Card {
                card_number: Secret::new("5424000000000015".to_string()),
                card_exp_month: Secret::new("10".to_string()),
                card_exp_year: Secret::new("2025".to_string()),
                card_holder_name: Secret::new("John Doe".to_string()),
                card_cvc: Secret::new("999".to_string()),
                card_issuer: None,
                card_network: None,
            }),
            confirm: true,
            statement_descriptor_suffix: None,
            setup_future_usage: None,
            mandate_id: None,
            off_session: None,
            setup_mandate_details: None,
            capture_method: None,
            browser_info: None,
            order_details: None,
            email: None,
            payment_experience: None,
<<<<<<< HEAD
            payment_method_type: None,
=======
            payment_issuer: None,
>>>>>>> 7792de55
        },
        payment_method_id: None,
        response: Err(types::ErrorResponse::default()),
        address: PaymentAddress::default(),
        connector_meta_data: None,
        amount_captured: None,
        access_token: None,
    }
}

fn construct_refund_router_data<F>() -> types::RefundsRouterData<F> {
    let auth = ConnectorAuthentication::new()
        .authorizedotnet
        .expect("Missing Authorize.net connector authentication configuration");

    types::RouterData {
        flow: PhantomData,
        connector_meta_data: None,
        merchant_id: String::from("authorizedotnet"),
        connector: "authorizedotnet".to_string(),
        payment_id: uuid::Uuid::new_v4().to_string(),
        attempt_id: uuid::Uuid::new_v4().to_string(),
        status: enums::AttemptStatus::default(),
        router_return_url: None,
        auth_type: enums::AuthenticationType::NoThreeDs,
        payment_method: enums::PaymentMethod::Card,
        connector_auth_type: auth.into(),
        description: Some("This is a test".to_string()),
        return_url: None,
        request: router::types::RefundsData {
            amount: 100,
            currency: enums::Currency::USD,
            refund_id: uuid::Uuid::new_v4().to_string(),
            connector_transaction_id: String::new(),
            refund_amount: 1,
            connector_metadata: None,
            reason: None,
            connector_refund_id: None,
        },
        response: Err(types::ErrorResponse::default()),
        payment_method_id: None,
        address: PaymentAddress::default(),
        amount_captured: None,
        access_token: None,
    }
}

#[actix_web::test]
#[ignore]
async fn payments_create_success() {
    let conf = Settings::new().unwrap();
    let state = routes::AppState::with_storage(conf, StorageImpl::PostgresqlTest).await;
    static CV: Authorizedotnet = Authorizedotnet;
    let connector = types::api::ConnectorData {
        connector: Box::new(&CV),
        connector_name: types::Connector::Authorizedotnet,
        get_token: types::api::GetToken::Connector,
    };
    let connector_integration: services::BoxedConnectorIntegration<
        '_,
        types::api::Authorize,
        types::PaymentsAuthorizeData,
        types::PaymentsResponseData,
    > = connector.connector.get_connector_integration();
    let request = construct_payment_router_data();

    let response = services::api::execute_connector_processing_step(
        &state,
        connector_integration,
        &request,
        payments::CallConnectorAction::Trigger,
    )
    .await
    .unwrap();

    println!("{response:?}");

    assert!(
        response.status == enums::AttemptStatus::Charged,
        "The payment failed"
    );
}

#[actix_web::test]
#[ignore]
async fn payments_create_failure() {
    {
        let conf = Settings::new().unwrap();
        static CV: Authorizedotnet = Authorizedotnet;
        let connector = types::api::ConnectorData {
            connector: Box::new(&CV),
            connector_name: types::Connector::Authorizedotnet,
            get_token: types::api::GetToken::Connector,
        };
        let state = routes::AppState::with_storage(conf, StorageImpl::PostgresqlTest).await;
        let connector_integration: services::BoxedConnectorIntegration<
            '_,
            types::api::Authorize,
            types::PaymentsAuthorizeData,
            types::PaymentsResponseData,
        > = connector.connector.get_connector_integration();
        let mut request = construct_payment_router_data();

        request.request.payment_method_data =
            types::api::PaymentMethodData::Card(types::api::Card {
                card_number: Secret::new("542400000000001".to_string()),
                card_exp_month: Secret::new("10".to_string()),
                card_exp_year: Secret::new("2025".to_string()),
                card_holder_name: Secret::new("John Doe".to_string()),
                card_cvc: Secret::new("999".to_string()),
                card_issuer: None,
                card_network: None,
            });

        let response = services::api::execute_connector_processing_step(
            &state,
            connector_integration,
            &request,
            payments::CallConnectorAction::Trigger,
        )
        .await
        .unwrap();

        println!("{response:?}");

        assert!(
            response.status == enums::AttemptStatus::Failure,
            "The payment was intended to fail but it passed"
        );
    }
}

#[actix_web::test]
#[ignore]
async fn refunds_create_success() {
    let conf = Settings::new().unwrap();
    static CV: Authorizedotnet = Authorizedotnet;
    let connector = types::api::ConnectorData {
        connector: Box::new(&CV),
        connector_name: types::Connector::Authorizedotnet,
        get_token: types::api::GetToken::Connector,
    };
    let state = routes::AppState::with_storage(conf, StorageImpl::PostgresqlTest).await;
    let connector_integration: services::BoxedConnectorIntegration<
        '_,
        types::api::Execute,
        types::RefundsData,
        types::RefundsResponseData,
    > = connector.connector.get_connector_integration();

    let mut request = construct_refund_router_data();
    request.request.connector_transaction_id = "abfbc35c-4825-4dd4-ab2d-fae0acc22389".to_string();

    let response = services::api::execute_connector_processing_step(
        &state,
        connector_integration,
        &request,
        payments::CallConnectorAction::Trigger,
    )
    .await
    .unwrap();

    println!("{response:?}");

    assert!(
        response.response.unwrap().refund_status == enums::RefundStatus::Success,
        "The refund transaction failed"
    );
}

#[actix_web::test]
async fn refunds_create_failure() {
    let conf = Settings::new().unwrap();
    static CV: Authorizedotnet = Authorizedotnet;
    let connector = types::api::ConnectorData {
        connector: Box::new(&CV),
        connector_name: types::Connector::Authorizedotnet,
        get_token: types::api::GetToken::Connector,
    };
    let state = routes::AppState::with_storage(conf, StorageImpl::PostgresqlTest).await;
    let connector_integration: services::BoxedConnectorIntegration<
        '_,
        types::api::Execute,
        types::RefundsData,
        types::RefundsResponseData,
    > = connector.connector.get_connector_integration();

    let mut request = construct_refund_router_data();
    request.request.connector_transaction_id = "1234".to_string();

    let response = services::api::execute_connector_processing_step(
        &state,
        connector_integration,
        &request,
        payments::CallConnectorAction::Trigger,
    )
    .await
    .unwrap();

    println!("{response:?}");

    assert!(
        response.response.unwrap().refund_status == enums::RefundStatus::Failure,
        "The test was intended to fail but it passed"
    );
}<|MERGE_RESOLUTION|>--- conflicted
+++ resolved
@@ -53,11 +53,7 @@
             order_details: None,
             email: None,
             payment_experience: None,
-<<<<<<< HEAD
             payment_method_type: None,
-=======
-            payment_issuer: None,
->>>>>>> 7792de55
         },
         payment_method_id: None,
         response: Err(types::ErrorResponse::default()),
