use std::marker::PhantomData;

use masking::Secret;
use router::{
    configs::settings::Settings,
    connector::Authorizedotnet,
    core::payments,
    db::StorageImpl,
    routes, services,
    types::{self, storage::enums, PaymentAddress},
};
use tokio::sync::oneshot;

use crate::connector_auth::ConnectorAuthentication;

fn construct_payment_router_data() -> types::PaymentsAuthorizeRouterData {
    let auth = ConnectorAuthentication::new()
        .authorizedotnet
        .expect("Missing Authorize.net connector authentication configuration");

    types::RouterData {
        flow: PhantomData,
        merchant_id: String::from("authorizedotnet"),
        customer_id: Some(String::from("authorizedotnet")),
        connector: "authorizedotnet".to_string(),
        payment_id: uuid::Uuid::new_v4().to_string(),
        attempt_id: uuid::Uuid::new_v4().to_string(),
        status: enums::AttemptStatus::default(),
        payment_method: enums::PaymentMethod::Card,
        connector_auth_type: auth.into(),
        auth_type: enums::AuthenticationType::NoThreeDs,
        description: Some("This is a test".to_string()),
        return_url: None,
        request: types::PaymentsAuthorizeData {
            amount: 100,
            currency: enums::Currency::USD,
            payment_method_data: types::api::PaymentMethodData::Card(types::api::Card {
                card_number: Secret::new("5424000000000015".to_string()),
                card_exp_month: Secret::new("10".to_string()),
                card_exp_year: Secret::new("2025".to_string()),
                card_holder_name: Secret::new("John Doe".to_string()),
                card_cvc: Secret::new("999".to_string()),
                card_issuer: None,
                card_network: None,
            }),
            confirm: true,
            statement_descriptor_suffix: None,
            statement_descriptor: None,
            setup_future_usage: None,
            mandate_id: None,
            off_session: None,
            setup_mandate_details: None,
            capture_method: None,
            browser_info: None,
            order_details: None,
            email: None,
            session_token: None,
            enrolled_for_3ds: false,
            related_transaction_id: None,
            payment_experience: None,
            payment_method_type: None,
            router_return_url: None,
            webhook_url: None,
            complete_authorize_url: None,
            customer_id: None,
        },
        payment_method_id: None,
        response: Err(types::ErrorResponse::default()),
        address: PaymentAddress::default(),
        connector_meta_data: None,
        amount_captured: None,
        access_token: None,
        session_token: None,
        reference_id: None,
        payment_method_token: None,
<<<<<<< HEAD
        preprocessing_id: None,
        customer_id: None,
=======
        connector_customer: None,
>>>>>>> 3131bc84
    }
}

fn construct_refund_router_data<F>() -> types::RefundsRouterData<F> {
    let auth = ConnectorAuthentication::new()
        .authorizedotnet
        .expect("Missing Authorize.net connector authentication configuration");

    types::RouterData {
        flow: PhantomData,
        connector_meta_data: None,
        merchant_id: String::from("authorizedotnet"),
        customer_id: Some(String::from("authorizedotnet")),
        connector: "authorizedotnet".to_string(),
        payment_id: uuid::Uuid::new_v4().to_string(),
        attempt_id: uuid::Uuid::new_v4().to_string(),
        status: enums::AttemptStatus::default(),
        auth_type: enums::AuthenticationType::NoThreeDs,
        payment_method: enums::PaymentMethod::Card,
        connector_auth_type: auth.into(),
        description: Some("This is a test".to_string()),
        return_url: None,
        request: router::types::RefundsData {
            amount: 100,
            currency: enums::Currency::USD,
            refund_id: uuid::Uuid::new_v4().to_string(),
            connector_transaction_id: String::new(),
            refund_amount: 1,
            connector_metadata: None,
            reason: None,
            connector_refund_id: None,
        },
        response: Err(types::ErrorResponse::default()),
        payment_method_id: None,
        address: PaymentAddress::default(),
        amount_captured: None,
        access_token: None,
        session_token: None,
        reference_id: None,
        payment_method_token: None,
<<<<<<< HEAD
        preprocessing_id: None,
        customer_id: None,
=======
        connector_customer: None,
>>>>>>> 3131bc84
    }
}

#[actix_web::test]
#[ignore]
async fn payments_create_success() {
    let conf = Settings::new().unwrap();
    let tx: oneshot::Sender<()> = oneshot::channel().0;
    let state = routes::AppState::with_storage(conf, StorageImpl::PostgresqlTest, tx).await;
    static CV: Authorizedotnet = Authorizedotnet;
    let connector = types::api::ConnectorData {
        connector: Box::new(&CV),
        connector_name: types::Connector::Authorizedotnet,
        get_token: types::api::GetToken::Connector,
    };
    let connector_integration: services::BoxedConnectorIntegration<
        '_,
        types::api::Authorize,
        types::PaymentsAuthorizeData,
        types::PaymentsResponseData,
    > = connector.connector.get_connector_integration();
    let request = construct_payment_router_data();

    let response = services::api::execute_connector_processing_step(
        &state,
        connector_integration,
        &request,
        payments::CallConnectorAction::Trigger,
    )
    .await
    .unwrap();

    println!("{response:?}");

    assert!(
        response.status == enums::AttemptStatus::Charged,
        "The payment failed"
    );
}

#[actix_web::test]
#[ignore]
async fn payments_create_failure() {
    {
        let conf = Settings::new().unwrap();
        static CV: Authorizedotnet = Authorizedotnet;
        let connector = types::api::ConnectorData {
            connector: Box::new(&CV),
            connector_name: types::Connector::Authorizedotnet,
            get_token: types::api::GetToken::Connector,
        };
        let tx: oneshot::Sender<()> = oneshot::channel().0;
        let state = routes::AppState::with_storage(conf, StorageImpl::PostgresqlTest, tx).await;
        let connector_integration: services::BoxedConnectorIntegration<
            '_,
            types::api::Authorize,
            types::PaymentsAuthorizeData,
            types::PaymentsResponseData,
        > = connector.connector.get_connector_integration();
        let mut request = construct_payment_router_data();

        request.request.payment_method_data =
            types::api::PaymentMethodData::Card(types::api::Card {
                card_number: Secret::new("542400000000001".to_string()),
                card_exp_month: Secret::new("10".to_string()),
                card_exp_year: Secret::new("2025".to_string()),
                card_holder_name: Secret::new("John Doe".to_string()),
                card_cvc: Secret::new("999".to_string()),
                card_issuer: None,
                card_network: None,
            });

        let response = services::api::execute_connector_processing_step(
            &state,
            connector_integration,
            &request,
            payments::CallConnectorAction::Trigger,
        )
        .await
        .unwrap();

        println!("{response:?}");

        assert!(
            response.status == enums::AttemptStatus::Failure,
            "The payment was intended to fail but it passed"
        );
    }
}

#[actix_web::test]
#[ignore]
async fn refunds_create_success() {
    let conf = Settings::new().unwrap();
    static CV: Authorizedotnet = Authorizedotnet;
    let connector = types::api::ConnectorData {
        connector: Box::new(&CV),
        connector_name: types::Connector::Authorizedotnet,
        get_token: types::api::GetToken::Connector,
    };
    let tx: oneshot::Sender<()> = oneshot::channel().0;
    let state = routes::AppState::with_storage(conf, StorageImpl::PostgresqlTest, tx).await;
    let connector_integration: services::BoxedConnectorIntegration<
        '_,
        types::api::Execute,
        types::RefundsData,
        types::RefundsResponseData,
    > = connector.connector.get_connector_integration();

    let mut request = construct_refund_router_data();
    request.request.connector_transaction_id = "abfbc35c-4825-4dd4-ab2d-fae0acc22389".to_string();

    let response = services::api::execute_connector_processing_step(
        &state,
        connector_integration,
        &request,
        payments::CallConnectorAction::Trigger,
    )
    .await
    .unwrap();

    println!("{response:?}");

    assert!(
        response.response.unwrap().refund_status == enums::RefundStatus::Success,
        "The refund transaction failed"
    );
}

#[actix_web::test]
async fn refunds_create_failure() {
    let conf = Settings::new().unwrap();
    static CV: Authorizedotnet = Authorizedotnet;
    let connector = types::api::ConnectorData {
        connector: Box::new(&CV),
        connector_name: types::Connector::Authorizedotnet,
        get_token: types::api::GetToken::Connector,
    };
    let tx: oneshot::Sender<()> = oneshot::channel().0;
    let state = routes::AppState::with_storage(conf, StorageImpl::PostgresqlTest, tx).await;
    let connector_integration: services::BoxedConnectorIntegration<
        '_,
        types::api::Execute,
        types::RefundsData,
        types::RefundsResponseData,
    > = connector.connector.get_connector_integration();

    let mut request = construct_refund_router_data();
    request.request.connector_transaction_id = "1234".to_string();

    let response = services::api::execute_connector_processing_step(
        &state,
        connector_integration,
        &request,
        payments::CallConnectorAction::Trigger,
    )
    .await
    .unwrap();

    println!("{response:?}");

    assert!(
        response.response.unwrap().refund_status == enums::RefundStatus::Failure,
        "The test was intended to fail but it passed"
    );
}<|MERGE_RESOLUTION|>--- conflicted
+++ resolved
@@ -73,12 +73,8 @@
         session_token: None,
         reference_id: None,
         payment_method_token: None,
-<<<<<<< HEAD
+        connector_customer: None,
         preprocessing_id: None,
-        customer_id: None,
-=======
-        connector_customer: None,
->>>>>>> 3131bc84
     }
 }
 
@@ -119,12 +115,8 @@
         session_token: None,
         reference_id: None,
         payment_method_token: None,
-<<<<<<< HEAD
+        connector_customer: None,
         preprocessing_id: None,
-        customer_id: None,
-=======
-        connector_customer: None,
->>>>>>> 3131bc84
     }
 }
 
