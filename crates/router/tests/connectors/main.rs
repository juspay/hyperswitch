#![allow(
    clippy::expect_used,
    clippy::panic,
    clippy::unwrap_in_result,
    clippy::unwrap_used
)]
use test_utils::connector_auth;

mod aci;
mod adyen;
mod adyen_uk_ui;
mod airwallex;
mod airwallex_ui;
mod authorizedotnet;
mod bambora;
mod bambora_ui;
mod bitpay;
mod bluesnap;
mod bluesnap_ui;
mod cashtocode;
mod checkout;
mod checkout_ui;
mod coinbase;
mod cryptopay;
mod cybersource;
mod dlocal;
#[cfg(feature = "dummy_connector")]
mod dummyconnector;
mod fiserv;
mod forte;
mod globalpay;
mod globalpay_ui;
mod globepay;
mod iatapay;
mod mollie;
mod mollie_ui;
mod multisafepay;
mod multisafepay_ui;
mod nexinets;
mod nmi;
mod noon;
mod nuvei;
mod nuvei_ui;
mod opayo;
mod opennode;
mod payeezy;
mod payme;
mod paypal;
mod paypal_ui;
mod payu;
mod payu_ui;
mod powertranz;
mod rapyd;
mod selenium;
mod shift4;
mod shift4_ui;
mod stripe;
mod stripe_ui;
mod trustpay;
<<<<<<< HEAD
=======
mod trustpay_3ds_ui;
>>>>>>> 52d7a8c8
mod tsys;
mod utils;
mod worldline;
mod worldline_ui;
mod worldpay;
mod zen;<|MERGE_RESOLUTION|>--- conflicted
+++ resolved
@@ -57,10 +57,7 @@
 mod stripe;
 mod stripe_ui;
 mod trustpay;
-<<<<<<< HEAD
-=======
 mod trustpay_3ds_ui;
->>>>>>> 52d7a8c8
 mod tsys;
 mod utils;
 mod worldline;
