#![allow(
    clippy::expect_used,
    clippy::panic,
    clippy::unwrap_in_result,
    clippy::unwrap_used
)]
use test_utils::connector_auth;

mod aci;
mod adyen;
mod adyen_uk_ui;
mod airwallex;
mod airwallex_ui;
mod authorizedotnet;
mod bambora;
mod bambora_ui;
mod bitpay;
mod bluesnap;
mod bluesnap_ui;
mod cashtocode;
mod checkout;
mod checkout_ui;
mod coinbase;
mod cryptopay;
mod cybersource;
mod dlocal;
#[cfg(feature = "dummy_connector")]
mod dummyconnector;
mod fiserv;
mod forte;
mod globalpay;
mod globalpay_ui;
mod globepay;
mod iatapay;
mod mollie;
mod mollie_ui;
mod multisafepay;
mod multisafepay_ui;
mod nexinets;
mod nmi;
mod noon;
mod nuvei;
mod nuvei_ui;
mod opayo;
mod opennode;
mod payeezy;
mod payme;
mod paypal;
mod paypal_ui;
mod payu;
mod payu_ui;
mod powertranz;
mod rapyd;
mod selenium;
mod shift4;
mod shift4_ui;
mod stripe;
mod stripe_ui;
mod trustpay;
<<<<<<< HEAD
mod tsys;
=======
mod trustpay_3ds_ui;
>>>>>>> 3f756e59
mod utils;
mod worldline;
mod worldline_ui;
mod worldpay;
mod zen;<|MERGE_RESOLUTION|>--- conflicted
+++ resolved
@@ -57,11 +57,8 @@
 mod stripe;
 mod stripe_ui;
 mod trustpay;
-<<<<<<< HEAD
+mod trustpay_3ds_ui;
 mod tsys;
-=======
-mod trustpay_3ds_ui;
->>>>>>> 3f756e59
 mod utils;
 mod worldline;
 mod worldline_ui;
