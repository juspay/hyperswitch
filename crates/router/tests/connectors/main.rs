--- conflicted
+++ resolved
@@ -57,11 +57,8 @@
 mod stripe;
 mod stripe_ui;
 mod trustpay;
-<<<<<<< HEAD
+mod trustpay_3ds_ui;
 mod tsys;
-=======
-mod trustpay_3ds_ui;
->>>>>>> 5c1a540a
 mod utils;
 mod worldline;
 mod worldline_ui;
