#![allow(
    clippy::expect_used,
    clippy::panic,
    clippy::unwrap_in_result,
    clippy::unwrap_used
)]

mod aci;
mod adyen;
mod adyen_uk_ui;
mod airwallex;
mod authorizedotnet;
mod bambora;
mod bitpay;
mod bluesnap;
<<<<<<< HEAD
mod bluesnap_ui;
=======
mod cashtocode;
>>>>>>> 82545555
mod checkout;
mod coinbase;
mod connector_auth;
mod cybersource;
mod dlocal;
#[cfg(feature = "dummy_connector")]
mod dummyconnector;
mod fiserv;
mod forte;
mod globalpay;
mod globalpay_ui;
mod iatapay;
mod mollie;
mod multisafepay;
mod nexinets;
mod nmi;
mod noon;
mod nuvei;
mod nuvei_ui;
mod opennode;
mod payeezy;
mod paypal;
mod payu;
mod payu_ui;
mod rapyd;
mod selenium;
mod shift4;
mod stripe;
mod stripe_ui;
mod trustpay;
mod utils;
mod worldline;
mod worldline_ui;
mod worldpay;
mod zen;<|MERGE_RESOLUTION|>--- conflicted
+++ resolved
@@ -13,11 +13,8 @@
 mod bambora;
 mod bitpay;
 mod bluesnap;
-<<<<<<< HEAD
 mod bluesnap_ui;
-=======
 mod cashtocode;
->>>>>>> 82545555
 mod checkout;
 mod coinbase;
 mod connector_auth;
