--- conflicted
+++ resolved
@@ -11,11 +11,8 @@
 mod dlocal;
 mod fiserv;
 mod globalpay;
-<<<<<<< HEAD
 mod multisafepay;
-=======
 mod nuvei;
->>>>>>> 301736fc
 mod payu;
 mod rapyd;
 mod shift4;
