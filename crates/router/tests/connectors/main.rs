#![allow(clippy::expect_used, clippy::panic, clippy::unwrap_used)]

mod aci;
mod adyen;
mod airwallex;
mod authorizedotnet;
mod bluesnap;
mod checkout;
mod connector_auth;
mod cybersource;
mod dlocal;
mod fiserv;
mod globalpay;
<<<<<<< HEAD
mod intuit;
=======
mod nuvei;
>>>>>>> 12f25f05
mod payu;
mod rapyd;
mod shift4;
mod stripe;
mod utils;
mod worldline;
mod worldpay;<|MERGE_RESOLUTION|>--- conflicted
+++ resolved
@@ -11,11 +11,8 @@
 mod dlocal;
 mod fiserv;
 mod globalpay;
-<<<<<<< HEAD
 mod intuit;
-=======
 mod nuvei;
->>>>>>> 12f25f05
 mod payu;
 mod rapyd;
 mod shift4;
