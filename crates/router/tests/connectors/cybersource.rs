use masking::Secret;
use router::types::{
    self, api,
    storage::{self, enums},
};

use crate::{
    connector_auth,
    utils::{self, ConnectorActions, PaymentAuthorizeType},
};
struct Cybersource;
impl ConnectorActions for Cybersource {}
impl utils::Connector for Cybersource {
    fn get_data(&self) -> types::api::ConnectorData {
        use router::connector::Cybersource;
        types::api::ConnectorData {
            connector: Box::new(&Cybersource),
            connector_name: types::Connector::Cybersource,
            get_token: types::api::GetToken::Connector,
        }
    }
    fn get_auth_token(&self) -> types::ConnectorAuthType {
        types::ConnectorAuthType::from(
            connector_auth::ConnectorAuthentication::new()
                .cybersource
                .expect("Missing connector authentication configuration"),
        )
    }
    fn get_name(&self) -> String {
        "cybersource".to_string()
    }
}

fn get_default_payment_info() -> Option<utils::PaymentInfo> {
    Some(utils::PaymentInfo {
        address: Some(types::PaymentAddress {
            billing: Some(api::Address {
                address: Some(api::AddressDetails {
                    first_name: Some(Secret::new("first".to_string())),
                    last_name: Some(Secret::new("last".to_string())),
                    line1: Some(Secret::new("line1".to_string())),
                    line2: Some(Secret::new("line2".to_string())),
                    city: Some("city".to_string()),
                    zip: Some(Secret::new("zip".to_string())),
                    country: Some("IN".to_string()),
                    ..Default::default()
                }),
                phone: Some(api::PhoneDetails {
                    number: Some(Secret::new("1234567890".to_string())),
                    country_code: Some("+91".to_string()),
                }),
            }),
            ..Default::default()
        }),
        ..Default::default()
    })
}
fn get_default_payment_authorize_data() -> Option<types::PaymentsAuthorizeData> {
    Some(types::PaymentsAuthorizeData {
        currency: storage::enums::Currency::USD,
        email: Some(Secret::new("abc@gmail.com".to_string())),
        ..PaymentAuthorizeType::default().0
    })
}
#[actix_web::test]
async fn should_only_authorize_payment() {
    let response = Cybersource {}
        .authorize_payment(
            get_default_payment_authorize_data(),
            get_default_payment_info(),
        )
        .await
        .unwrap();
    assert_eq!(response.status, enums::AttemptStatus::Authorized);
}
#[actix_web::test]
async fn should_make_payment() {
    let response = Cybersource {}
        .make_payment(
            get_default_payment_authorize_data(),
            get_default_payment_info(),
        )
        .await
        .unwrap();
    assert_eq!(response.status, enums::AttemptStatus::Pending);
}
#[actix_web::test]
async fn should_capture_already_authorized_payment() {
    let connector = Cybersource {};
    let response = connector
        .authorize_and_capture_payment(
            get_default_payment_authorize_data(),
            None,
            get_default_payment_info(),
        )
        .await;
    assert_eq!(response.unwrap().status, enums::AttemptStatus::Pending);
}
#[actix_web::test]
async fn should_partially_capture_already_authorized_payment() {
    let connector = Cybersource {};
    let response = connector
        .authorize_and_capture_payment(
            get_default_payment_authorize_data(),
            Some(types::PaymentsCaptureData {
                amount_to_capture: Some(50),
                ..utils::PaymentCaptureType::default().0
            }),
            get_default_payment_info(),
        )
        .await;
    assert_eq!(response.unwrap().status, enums::AttemptStatus::Pending);
}

#[actix_web::test]
async fn should_sync_payment() {
    let connector = Cybersource {};
    let response = connector
        .psync_retry_till_status_matches(
            enums::AttemptStatus::Charged,
            Some(types::PaymentsSyncData {
                connector_transaction_id: router::types::ResponseId::ConnectorTransactionId(
                    "6699597903496176903954".to_string(),
                ),
                encoded_data: None,
                capture_method: None,
            }),
            None,
        )
        .await
        .unwrap();
    assert_eq!(response.status, enums::AttemptStatus::Charged,);
}
#[actix_web::test]
async fn should_void_already_authorized_payment() {
    let connector = Cybersource {};
    let response = connector
        .authorize_and_void_payment(
            get_default_payment_authorize_data(),
            Some(types::PaymentsCancelData {
                connector_transaction_id: "".to_string(),
                cancellation_reason: Some("requested_by_customer".to_string()),
            }),
            get_default_payment_info(),
        )
        .await;
    assert_eq!(response.unwrap().status, enums::AttemptStatus::Voided);
}
#[actix_web::test]
async fn should_fail_payment_for_incorrect_card_number() {
    let response = Cybersource {}
        .make_payment(
            Some(types::PaymentsAuthorizeData {
                payment_method_data: types::api::PaymentMethod::Card(api::CCard {
                    card_number: Secret::new("4024007134364111".to_string()),
                    ..utils::CCardType::default().0
                }),
                ..get_default_payment_authorize_data().unwrap()
            }),
            get_default_payment_info(),
        )
        .await
        .unwrap();
    let x = response.response.unwrap_err();
    assert_eq!(x.message, "Decline - Invalid account number",);
}
#[actix_web::test]
async fn should_fail_payment_for_no_card_number() {
    let response = Cybersource {}
        .make_payment(
            Some(types::PaymentsAuthorizeData {
                payment_method_data: types::api::PaymentMethod::Card(api::CCard {
                    card_number: Secret::new("".to_string()),
                    ..utils::CCardType::default().0
                }),
                ..get_default_payment_authorize_data().unwrap()
            }),
            get_default_payment_info(),
        )
        .await
        .unwrap();
    let x = response.response.unwrap_err();
    assert_eq!(x.message, "The order has been rejected by Decision Manager",);
}
#[actix_web::test]
async fn should_fail_payment_for_invalid_exp_month() {
    let response = Cybersource {}
        .make_payment(
            Some(types::PaymentsAuthorizeData {
                payment_method_data: types::api::PaymentMethod::Card(api::CCard {
                    card_exp_month: Secret::new("13".to_string()),
                    ..utils::CCardType::default().0
                }),
                ..get_default_payment_authorize_data().unwrap()
            }),
            get_default_payment_info(),
        )
        .await
        .unwrap();
    let x = response.response.unwrap_err();
    assert_eq!(
        x.message,
        r#"Declined - One or more fields in the request contains invalid data [{"field":"paymentInformation.card.expirationMonth","reason":"INVALID_DATA"}]"#,
    );
}
#[actix_web::test]
async fn should_fail_payment_for_invalid_exp_year() {
    let response = Cybersource {}
        .make_payment(
            Some(types::PaymentsAuthorizeData {
                payment_method_data: types::api::PaymentMethod::Card(api::CCard {
                    card_exp_year: Secret::new("2022".to_string()),
                    ..utils::CCardType::default().0
                }),
                ..get_default_payment_authorize_data().unwrap()
            }),
            get_default_payment_info(),
        )
        .await
        .unwrap();
    let x = response.response.unwrap_err();
    assert_eq!(x.message, "Decline - Expired card. You might also receive this if the expiration date you provided does not match the date the issuing bank has on file.",);
}
#[actix_web::test]
async fn should_fail_payment_for_invalid_card_cvc() {
    let response = Cybersource {}
        .make_payment(
            Some(types::PaymentsAuthorizeData {
                payment_method_data: types::api::PaymentMethod::Card(api::CCard {
                    card_cvc: Secret::new("2131233213".to_string()),
                    ..utils::CCardType::default().0
                }),
                ..get_default_payment_authorize_data().unwrap()
            }),
            get_default_payment_info(),
        )
        .await
        .unwrap();
    let x = response.response.unwrap_err();
    assert_eq!(
        x.message,
        r#"Declined - One or more fields in the request contains invalid data [{"field":"paymentInformation.card.securityCode","reason":"INVALID_DATA"}]"#,
    );
}
// Voids a payment using automatic capture flow (Non 3DS).
#[actix_web::test]
async fn should_fail_void_payment_for_reversed_payment() {
    let connector = Cybersource {};
    // Authorize
    let authorize_response = connector
        .make_payment(
            get_default_payment_authorize_data(),
            get_default_payment_info(),
        )
        .await
        .unwrap();
    assert_eq!(authorize_response.status, enums::AttemptStatus::Pending);
    let txn_id = utils::get_connector_transaction_id(authorize_response.response);
    assert_ne!(txn_id, None, "Empty connector transaction id");
    // Void
    let void_response = connector
        .void_payment("6736046645576085004953".to_string(), None, None)
        .await
        .unwrap();
    let res = void_response.response.unwrap_err();
    println!("{:?}", res);
    assert_eq!(
        res.message,
        "Decline - The authorization has already been reversed."
    );
}
#[actix_web::test]
async fn should_fail_capture_for_invalid_payment() {
    let connector = Cybersource {};
    let response = connector
        .capture_payment("12345".to_string(), None, get_default_payment_info())
        .await
        .unwrap();
    let err = response.response.unwrap_err();
    assert_eq!(
        err.message,
        r#"Declined - One or more fields in the request contains invalid data [{"field":"id","reason":"INVALID_DATA"}]"#
    );
    assert_eq!(err.code, "No error code".to_string());
}
#[actix_web::test]
async fn should_refund_succeeded_payment() {
    let connector = Cybersource {};
    let response = connector
        .make_payment_and_refund(
            get_default_payment_authorize_data(),
            None,
            get_default_payment_info(),
        )
        .await
        .unwrap();
    assert_eq!(
        response.response.unwrap().refund_status,
        enums::RefundStatus::Pending,
    );
}
#[actix_web::test]
async fn should_refund_manually_captured_payment() {
    let connector = Cybersource {};
    let response = connector
        .auth_capture_and_refund(
            get_default_payment_authorize_data(),
            None,
            get_default_payment_info(),
        )
        .await
        .unwrap();
    assert_eq!(
        response.response.unwrap().refund_status,
        enums::RefundStatus::Pending,
    );
}
#[actix_web::test]
async fn should_partially_refund_succeeded_payment() {
    let connector = Cybersource {};
    let refund_response = connector
        .make_payment_and_refund(
            get_default_payment_authorize_data(),
            Some(types::RefundsData {
                refund_amount: 50,
                ..utils::PaymentRefundType::default().0
            }),
            get_default_payment_info(),
        )
        .await
        .unwrap();
    assert_eq!(
        refund_response.response.unwrap().refund_status,
        enums::RefundStatus::Pending,
    );
}
#[actix_web::test]
async fn should_partially_refund_manually_captured_payment() {
    let connector = Cybersource {};
    let response = connector
        .auth_capture_and_refund(
            get_default_payment_authorize_data(),
            Some(types::RefundsData {
                refund_amount: 50,
                ..utils::PaymentRefundType::default().0
            }),
            get_default_payment_info(),
        )
        .await
        .unwrap();
    assert_eq!(
        response.response.unwrap().refund_status,
        enums::RefundStatus::Pending,
    );
}

#[actix_web::test]
<<<<<<< HEAD
async fn should_fail_refund_for_invalid_amount() {
    let connector = Cybersource {};
    let response = connector
        .make_payment_and_refund(
            get_default_payment_authorize_data(),
            Some(types::RefundsData {
                refund_amount: 15000,
                ..utils::PaymentRefundType::default().0
=======
async fn should_fail_payment_for_incorrect_card_number() {
    let response = Cybersource {}
        .make_payment(
            Some(types::PaymentsAuthorizeData {
                payment_method_data: types::api::PaymentMethod::Card(api::Card {
                    card_number: Secret::new("424242442424242".to_string()),
                    ..utils::CCardType::default().0
                }),
                ..get_default_payment_authorize_data().unwrap()
>>>>>>> 3cbd5f98
            }),
            get_default_payment_info(),
        )
        .await
        .unwrap();
    assert_eq!(
        response.response.unwrap().refund_status,
        enums::RefundStatus::Pending,
    );
}
#[actix_web::test]
<<<<<<< HEAD
async fn should_sync_refund() {
    let connector = Cybersource {};
    let response = connector
        .rsync_retry_till_status_matches(
            enums::RefundStatus::Success,
            "6699597076726585603955".to_string(),
            None,
=======
async fn should_fail_payment_for_incorrect_exp_month() {
    let response = Cybersource {}
        .make_payment(
            Some(types::PaymentsAuthorizeData {
                payment_method_data: types::api::PaymentMethod::Card(api::Card {
                    card_number: Secret::new("4242424242424242".to_string()),
                    card_exp_month: Secret::new("101".to_string()),
                    ..utils::CCardType::default().0
                }),
                ..get_default_payment_authorize_data().unwrap()
            }),
>>>>>>> 3cbd5f98
            get_default_payment_info(),
        )
        .await
        .unwrap();
    assert_eq!(
        response.response.unwrap().refund_status,
        enums::RefundStatus::Success,
    );
}<|MERGE_RESOLUTION|>--- conflicted
+++ resolved
@@ -151,7 +151,7 @@
     let response = Cybersource {}
         .make_payment(
             Some(types::PaymentsAuthorizeData {
-                payment_method_data: types::api::PaymentMethod::Card(api::CCard {
+                payment_method_data: types::api::PaymentMethod::Card(api::Card {
                     card_number: Secret::new("4024007134364111".to_string()),
                     ..utils::CCardType::default().0
                 }),
@@ -169,7 +169,7 @@
     let response = Cybersource {}
         .make_payment(
             Some(types::PaymentsAuthorizeData {
-                payment_method_data: types::api::PaymentMethod::Card(api::CCard {
+                payment_method_data: types::api::PaymentMethod::Card(api::Card {
                     card_number: Secret::new("".to_string()),
                     ..utils::CCardType::default().0
                 }),
@@ -187,7 +187,7 @@
     let response = Cybersource {}
         .make_payment(
             Some(types::PaymentsAuthorizeData {
-                payment_method_data: types::api::PaymentMethod::Card(api::CCard {
+                payment_method_data: types::api::PaymentMethod::Card(api::Card {
                     card_exp_month: Secret::new("13".to_string()),
                     ..utils::CCardType::default().0
                 }),
@@ -208,7 +208,7 @@
     let response = Cybersource {}
         .make_payment(
             Some(types::PaymentsAuthorizeData {
-                payment_method_data: types::api::PaymentMethod::Card(api::CCard {
+                payment_method_data: types::api::PaymentMethod::Card(api::Card {
                     card_exp_year: Secret::new("2022".to_string()),
                     ..utils::CCardType::default().0
                 }),
@@ -226,7 +226,7 @@
     let response = Cybersource {}
         .make_payment(
             Some(types::PaymentsAuthorizeData {
-                payment_method_data: types::api::PaymentMethod::Card(api::CCard {
+                payment_method_data: types::api::PaymentMethod::Card(api::Card {
                     card_cvc: Secret::new("2131233213".to_string()),
                     ..utils::CCardType::default().0
                 }),
@@ -334,6 +334,7 @@
         enums::RefundStatus::Pending,
     );
 }
+
 #[actix_web::test]
 async fn should_partially_refund_manually_captured_payment() {
     let connector = Cybersource {};
@@ -355,7 +356,6 @@
 }
 
 #[actix_web::test]
-<<<<<<< HEAD
 async fn should_fail_refund_for_invalid_amount() {
     let connector = Cybersource {};
     let response = connector
@@ -364,29 +364,17 @@
             Some(types::RefundsData {
                 refund_amount: 15000,
                 ..utils::PaymentRefundType::default().0
-=======
-async fn should_fail_payment_for_incorrect_card_number() {
-    let response = Cybersource {}
-        .make_payment(
-            Some(types::PaymentsAuthorizeData {
-                payment_method_data: types::api::PaymentMethod::Card(api::Card {
-                    card_number: Secret::new("424242442424242".to_string()),
-                    ..utils::CCardType::default().0
-                }),
-                ..get_default_payment_authorize_data().unwrap()
->>>>>>> 3cbd5f98
-            }),
-            get_default_payment_info(),
-        )
-        .await
-        .unwrap();
-    assert_eq!(
-        response.response.unwrap().refund_status,
-        enums::RefundStatus::Pending,
-    );
-}
-#[actix_web::test]
-<<<<<<< HEAD
+            }),
+            get_default_payment_info(),
+        )
+        .await
+        .unwrap();
+    assert_eq!(
+        response.response.unwrap().refund_status,
+        enums::RefundStatus::Pending,
+    );
+}
+#[actix_web::test]
 async fn should_sync_refund() {
     let connector = Cybersource {};
     let response = connector
@@ -394,19 +382,6 @@
             enums::RefundStatus::Success,
             "6699597076726585603955".to_string(),
             None,
-=======
-async fn should_fail_payment_for_incorrect_exp_month() {
-    let response = Cybersource {}
-        .make_payment(
-            Some(types::PaymentsAuthorizeData {
-                payment_method_data: types::api::PaymentMethod::Card(api::Card {
-                    card_number: Secret::new("4242424242424242".to_string()),
-                    card_exp_month: Secret::new("101".to_string()),
-                    ..utils::CCardType::default().0
-                }),
-                ..get_default_payment_authorize_data().unwrap()
-            }),
->>>>>>> 3cbd5f98
             get_default_payment_info(),
         )
         .await
