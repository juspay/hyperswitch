use serial_test::serial;
use thirtyfour::{prelude::*, WebDriver};

use crate::{selenium::*, tester};

struct AdyenSeleniumTest;

impl SeleniumTest for AdyenSeleniumTest {
    fn get_connector_name(&self) -> String {
        "adyen_uk".to_string()
    }
}

async fn should_make_adyen_gpay_payment(c: WebDriver) -> Result<(), WebDriverError> {
    let conn = AdyenSeleniumTest {};
    conn.make_gpay_payment(c,
        &format!("{CHEKOUT_BASE_URL}/gpay?gatewayname=adyen&gatewaymerchantid=JuspayDEECOM&amount=70.00&country=US&currency=USD"),
        vec![
        Event::Assert(Assert::IsPresent("succeeded")),
    ]).await?;
    Ok(())
}

async fn should_make_adyen_gpay_mandate_payment(c: WebDriver) -> Result<(), WebDriverError> {
    let conn = AdyenSeleniumTest {};
    conn.make_gpay_payment(c,
        &format!("{CHEKOUT_BASE_URL}/gpay?gatewayname=adyen&gatewaymerchantid=JuspayDEECOM&amount=70.00&country=US&currency=USD&mandate_data[customer_acceptance][acceptance_type]=offline&mandate_data[customer_acceptance][accepted_at]=1963-05-03T04:07:52.723Z&mandate_data[customer_acceptance][online][ip_address]=127.0.0.1&mandate_data[customer_acceptance][online][user_agent]=amet%20irure%20esse&mandate_data[mandate_type][multi_use][amount]=7000&mandate_data[mandate_type][multi_use][currency]=USD"),
        vec![
        Event::Assert(Assert::IsPresent("succeeded")),
        Event::Assert(Assert::IsPresent("Mandate ID")),
        Event::Assert(Assert::IsPresent("man_")),// mandate id starting with man_
        Event::Trigger(Trigger::Click(By::Id("pm-mandate-btn"))),
        Event::Trigger(Trigger::Click(By::Id("pay-with-mandate-btn"))),
        Event::Assert(Assert::IsPresent("succeeded")),
    ]).await?;
    Ok(())
}

async fn should_make_adyen_gpay_zero_dollar_mandate_payment(
    c: WebDriver,
) -> Result<(), WebDriverError> {
    let conn = AdyenSeleniumTest {};
    conn.make_gpay_payment(c,
        &format!("{CHEKOUT_BASE_URL}/gpay?gatewayname=adyen&gatewaymerchantid=JuspayDEECOM&amount=0.00&country=US&currency=USD&mandate_data[customer_acceptance][acceptance_type]=offline&mandate_data[customer_acceptance][accepted_at]=1963-05-03T04:07:52.723Z&mandate_data[customer_acceptance][online][ip_address]=127.0.0.1&mandate_data[customer_acceptance][online][user_agent]=amet%20irure%20esse&mandate_data[mandate_type][multi_use][amount]=700&mandate_data[mandate_type][multi_use][currency]=USD"),
        vec![
        Event::Assert(Assert::IsPresent("succeeded")),
        Event::Assert(Assert::IsPresent("Mandate ID")),
        Event::Assert(Assert::IsPresent("man_")),// mandate id starting with man_
        Event::Trigger(Trigger::Click(By::Id("pm-mandate-btn"))),
        Event::Trigger(Trigger::Click(By::Id("pay-with-mandate-btn"))),
        Event::Assert(Assert::IsPresent("succeeded")),
    ]).await?;
    Ok(())
}

async fn should_make_adyen_klarna_mandate_payment(c: WebDriver) -> Result<(), WebDriverError> {
    let conn = AdyenSeleniumTest {};
    conn.make_redirection_payment(c,
        vec![
            Event::Trigger(Trigger::Goto(&format!("{CHEKOUT_BASE_URL}/klarna-redirect?amount=70.00&country=SE&currency=SEK&mandate_data[customer_acceptance][acceptance_type]=offline&mandate_data[customer_acceptance][accepted_at]=1963-05-03T04:07:52.723Z&mandate_data[customer_acceptance][online][ip_address]=127.0.0.1&mandate_data[customer_acceptance][online][user_agent]=amet%20irure%20esse&mandate_data[mandate_type][multi_use][amount]=700&mandate_data[mandate_type][multi_use][currency]=SEK&return_url={CHEKOUT_BASE_URL}/payments"))),
            Event::Trigger(Trigger::Click(By::Id("klarna-redirect-btn"))),
            Event::Trigger(Trigger::SwitchFrame(By::Id("klarna-apf-iframe"))),
            Event::Trigger(Trigger::Click(By::Id("signInWithBankId"))),
            Event::Assert(Assert::IsPresent("Klart att betala")),
            Event::EitherOr(Assert::IsPresent("Klart att betala"), vec![
                Event::Trigger(Trigger::Click(By::Css("button[data-testid='confirm-and-pay']"))),
            ],
            vec![
                Event::Trigger(Trigger::Click(By::Css("button[data-testid='SmoothCheckoutPopUp:skip']"))),
                Event::Trigger(Trigger::Click(By::Css("button[data-testid='confirm-and-pay']"))),
            ]
            ),
            Event::Trigger(Trigger::SwitchTab(Position::Prev)),
            Event::Assert(Assert::IsPresent("succeeded")),
            Event::Assert(Assert::IsPresent("Mandate ID")),
            Event::Assert(Assert::IsPresent("man_")),// mandate id starting with man_
            Event::Trigger(Trigger::Click(By::Id("pm-mandate-btn"))),
            Event::Trigger(Trigger::Click(By::Id("pay-with-mandate-btn"))),
            Event::Assert(Assert::IsPresent("succeeded")),
    ]).await?;
    Ok(())
}

<<<<<<< HEAD
async fn should_make_adyen_clearpay_payment(c: WebDriver) -> Result<(), WebDriverError> {
    let conn = AdyenSeleniumTest {};
    conn.make_clearpay_payment(
        c,
=======
async fn should_make_adyen_clearpay_payment(driver: WebDriver) -> Result<(), WebDriverError> {
    let conn = AdyenSeleniumTest {};
    conn.make_clearpay_payment(
        driver,
>>>>>>> 15cbd38c
        &format!("{CHEKOUT_BASE_URL}/saved/163"),
        vec![
            Event::Assert(Assert::IsPresent("Google")),
            Event::Assert(Assert::ContainsAny(
                Selector::QueryParamStr,
                vec!["status=succeeded"],
            )),
        ],
    )
    .await?;
    Ok(())
}

<<<<<<< HEAD
async fn should_make_adyen_twint_payment(c: WebDriver) -> Result<(), WebDriverError> {
    let conn = AdyenSeleniumTest {};
    conn.make_redirection_payment(
        c,
=======
async fn should_make_adyen_twint_payment(driver: WebDriver) -> Result<(), WebDriverError> {
    let conn = AdyenSeleniumTest {};
    conn.make_redirection_payment(
        driver,
>>>>>>> 15cbd38c
        vec![
            Event::Trigger(Trigger::Goto(&format!("{CHEKOUT_BASE_URL}/saved/170"))),
            Event::Trigger(Trigger::Click(By::Id("card-submit-btn"))),
            Event::Trigger(Trigger::Sleep(5)),
            Event::Trigger(Trigger::Click(By::LinkText("authorised"))),
            Event::Assert(Assert::IsPresent("Google")),
            Event::Assert(Assert::ContainsAny(
                Selector::QueryParamStr,
                vec!["status=succeeded"],
            )),
        ],
    )
    .await?;
    Ok(())
}

#[test]
#[serial]
fn should_make_adyen_gpay_payment_test() {
    tester!(should_make_adyen_gpay_payment);
}

#[test]
#[serial]
fn should_make_adyen_gpay_mandate_payment_test() {
    tester!(should_make_adyen_gpay_mandate_payment);
}

#[test]
#[serial]
fn should_make_adyen_gpay_zero_dollar_mandate_payment_test() {
    tester!(should_make_adyen_gpay_zero_dollar_mandate_payment);
}

#[test]
#[serial]
fn should_make_adyen_klarna_mandate_payment_test() {
    tester!(should_make_adyen_klarna_mandate_payment);
}

#[test]
#[serial]
fn should_make_adyen_clearpay_payment_test() {
    tester!(should_make_adyen_clearpay_payment);
}

#[test]
#[serial]
fn should_make_adyen_twint_payment_test() {
    tester!(should_make_adyen_twint_payment);
}

// https://hs-payments-test.netlify.app/paypal-redirect?amount=70.00&country=US&currency=USD&mandate_data[customer_acceptance][acceptance_type]=offline&mandate_data[customer_acceptance][accepted_at]=1963-05-03T04:07:52.723Z&mandate_data[customer_acceptance][online][ip_address]=127.0.0.1&mandate_data[customer_acceptance][online][user_agent]=amet%20irure%20esse&mandate_data[mandate_type][multi_use][amount]=700&mandate_data[mandate_type][multi_use][currency]=USD&apikey=dev_uFpxA0r6jjbVaxHSY3X0BZLL3erDUzvg3i51abwB1Bknu3fdiPxw475DQgnByn1z<|MERGE_RESOLUTION|>--- conflicted
+++ resolved
@@ -81,17 +81,10 @@
     Ok(())
 }
 
-<<<<<<< HEAD
-async fn should_make_adyen_clearpay_payment(c: WebDriver) -> Result<(), WebDriverError> {
-    let conn = AdyenSeleniumTest {};
-    conn.make_clearpay_payment(
-        c,
-=======
 async fn should_make_adyen_clearpay_payment(driver: WebDriver) -> Result<(), WebDriverError> {
     let conn = AdyenSeleniumTest {};
     conn.make_clearpay_payment(
         driver,
->>>>>>> 15cbd38c
         &format!("{CHEKOUT_BASE_URL}/saved/163"),
         vec![
             Event::Assert(Assert::IsPresent("Google")),
@@ -105,17 +98,10 @@
     Ok(())
 }
 
-<<<<<<< HEAD
-async fn should_make_adyen_twint_payment(c: WebDriver) -> Result<(), WebDriverError> {
-    let conn = AdyenSeleniumTest {};
-    conn.make_redirection_payment(
-        c,
-=======
 async fn should_make_adyen_twint_payment(driver: WebDriver) -> Result<(), WebDriverError> {
     let conn = AdyenSeleniumTest {};
     conn.make_redirection_payment(
         driver,
->>>>>>> 15cbd38c
         vec![
             Event::Trigger(Trigger::Goto(&format!("{CHEKOUT_BASE_URL}/saved/170"))),
             Event::Trigger(Trigger::Click(By::Id("card-submit-btn"))),
