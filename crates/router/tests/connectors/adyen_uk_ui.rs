use serial_test::serial;
use thirtyfour::{prelude::*, WebDriver};

use crate::{selenium::*, tester};

struct AdyenSeleniumTest;

impl SeleniumTest for AdyenSeleniumTest {
    fn get_connector_name(&self) -> String {
        "adyen_uk".to_string()
    }
}

async fn should_make_adyen_3ds_payment_failed(web_driver: WebDriver) -> Result<(), WebDriverError> {
    let conn = AdyenSeleniumTest {};
    conn.make_redirection_payment(
        web_driver,
        vec![
            Event::Trigger(Trigger::Goto(&format!("{CHEKOUT_BASE_URL}/saved/177"))),
            Event::Trigger(Trigger::Click(By::Id("card-submit-btn"))),
            Event::Trigger(Trigger::SwitchFrame(By::Name("threeDSIframe"))),
            Event::Assert(Assert::Eq(Selector::Title, "Payment Authentication")),
            Event::Trigger(Trigger::SendKeys(By::ClassName("input-field"), "password")),
            Event::Trigger(Trigger::Click(By::Id("buttonSubmit"))),
            Event::Trigger(Trigger::Sleep(5)),
            Event::Assert(Assert::IsPresent("failed")),
        ],
    )
    .await?;
    Ok(())
}

async fn should_make_adyen_3ds_payment_success(
    web_driver: WebDriver,
) -> Result<(), WebDriverError> {
    let conn = AdyenSeleniumTest {};
    conn.make_redirection_payment(
        web_driver,
        vec![
            Event::Trigger(Trigger::Goto(&format!("{CHEKOUT_BASE_URL}/saved/62"))),
            Event::Trigger(Trigger::Click(By::Id("card-submit-btn"))),
            Event::Trigger(Trigger::SwitchFrame(By::Name("threeDSIframe"))),
            Event::Assert(Assert::Eq(Selector::Title, "Payment Authentication")),
            Event::Trigger(Trigger::SendKeys(By::ClassName("input-field"), "password")),
            Event::Trigger(Trigger::Click(By::Id("buttonSubmit"))),
            Event::Trigger(Trigger::Sleep(5)),
            Event::Assert(Assert::IsPresent("succeeded")),
        ],
    )
    .await?;
    Ok(())
}

async fn should_make_adyen_3ds_mandate_payment(
    web_driver: WebDriver,
) -> Result<(), WebDriverError> {
    let conn = AdyenSeleniumTest {};
    conn.make_redirection_payment(
        web_driver,
        vec![
            Event::Trigger(Trigger::Goto(&format!("{CHEKOUT_BASE_URL}/saved/203"))),
            Event::Trigger(Trigger::Click(By::Id("card-submit-btn"))),
            Event::Assert(Assert::IsPresent("succeeded")),
            Event::Assert(Assert::IsPresent("Mandate ID")),
            Event::Assert(Assert::IsPresent("man_")), // mandate id starting with man_
            Event::Trigger(Trigger::Click(By::Css("a.btn"))),
            Event::Trigger(Trigger::Click(By::Id("card-submit-btn"))),
            Event::Assert(Assert::IsPresent("succeeded")),
        ],
    )
    .await?;
    Ok(())
}

async fn should_make_adyen_3ds_mandate_with_zero_dollar_payment(
    web_driver: WebDriver,
) -> Result<(), WebDriverError> {
    let conn = AdyenSeleniumTest {};
    conn.make_redirection_payment(
        web_driver,
        vec![
            Event::Trigger(Trigger::Goto(&format!("{CHEKOUT_BASE_URL}/saved/204"))),
            Event::Trigger(Trigger::Click(By::Id("card-submit-btn"))),
            Event::Assert(Assert::IsPresent("succeeded")),
            Event::Assert(Assert::IsPresent("Mandate ID")),
            Event::Assert(Assert::IsPresent("man_")), // mandate id starting with man_
            Event::Trigger(Trigger::Click(By::Css("a.btn"))),
            Event::Trigger(Trigger::Click(By::Id("card-submit-btn"))),
            Event::Assert(Assert::IsPresent("succeeded")),
        ],
    )
    .await?;
    Ok(())
}

async fn should_make_adyen_gpay_payment(web_driver: WebDriver) -> Result<(), WebDriverError> {
    let conn = AdyenSeleniumTest {};
    conn.make_gpay_payment(web_driver,
        &format!("{CHEKOUT_BASE_URL}/gpay?gatewayname=adyen&gatewaymerchantid=JuspayDEECOM&amount=70.00&country=US&currency=USD"),
        vec![
        Event::Assert(Assert::IsPresent("succeeded")),
    ]).await?;
    Ok(())
}

async fn should_make_adyen_gpay_mandate_payment(
    web_driver: WebDriver,
) -> Result<(), WebDriverError> {
    let conn = AdyenSeleniumTest {};
    conn.make_gpay_payment(web_driver,
        &format!("{CHEKOUT_BASE_URL}/gpay?gatewayname=adyen&gatewaymerchantid=JuspayDEECOM&amount=70.00&country=US&currency=USD&mandate_data[customer_acceptance][acceptance_type]=offline&mandate_data[customer_acceptance][accepted_at]=1963-05-03T04:07:52.723Z&mandate_data[customer_acceptance][online][ip_address]=127.0.0.1&mandate_data[customer_acceptance][online][user_agent]=amet%20irure%20esse&mandate_data[mandate_type][multi_use][amount]=7000&mandate_data[mandate_type][multi_use][currency]=USD"),
        vec![
        Event::Assert(Assert::IsPresent("succeeded")),
        Event::Assert(Assert::IsPresent("Mandate ID")),
        Event::Assert(Assert::IsPresent("man_")),// mandate id starting with man_
        Event::Trigger(Trigger::Click(By::Css("#pm-mandate-btn a"))),
        Event::Trigger(Trigger::Click(By::Id("card-submit-btn"))),
        Event::Assert(Assert::IsPresent("succeeded")),
    ]).await?;
    Ok(())
}

async fn should_make_adyen_gpay_zero_dollar_mandate_payment(
    web_driver: WebDriver,
) -> Result<(), WebDriverError> {
    let conn = AdyenSeleniumTest {};
    conn.make_gpay_payment(web_driver,
        &format!("{CHEKOUT_BASE_URL}/gpay?gatewayname=adyen&gatewaymerchantid=JuspayDEECOM&amount=0.00&country=US&currency=USD&mandate_data[customer_acceptance][acceptance_type]=offline&mandate_data[customer_acceptance][accepted_at]=1963-05-03T04:07:52.723Z&mandate_data[customer_acceptance][online][ip_address]=127.0.0.1&mandate_data[customer_acceptance][online][user_agent]=amet%20irure%20esse&mandate_data[mandate_type][multi_use][amount]=700&mandate_data[mandate_type][multi_use][currency]=USD"),
        vec![
        Event::Assert(Assert::IsPresent("succeeded")),
        Event::Assert(Assert::IsPresent("Mandate ID")),
        Event::Assert(Assert::IsPresent("man_")),// mandate id starting with man_
        Event::Trigger(Trigger::Click(By::Css("#pm-mandate-btn a"))),
        Event::Trigger(Trigger::Click(By::Id("card-submit-btn"))),
        Event::Assert(Assert::IsPresent("succeeded")),
    ]).await?;
    Ok(())
}

async fn should_make_adyen_klarna_mandate_payment(
    web_driver: WebDriver,
) -> Result<(), WebDriverError> {
    let conn = AdyenSeleniumTest {};
    conn.make_redirection_payment(
        web_driver,
        vec![
            Event::Trigger(Trigger::Goto(&format!("{CHEKOUT_BASE_URL}/saved/195"))),
            Event::Trigger(Trigger::Click(By::Id("card-submit-btn"))),
            Event::Trigger(Trigger::SwitchFrame(By::Id("klarna-apf-iframe"))),
            Event::Trigger(Trigger::Sleep(5)),
            Event::Trigger(Trigger::Click(By::Id("signInWithBankId"))),
            Event::Assert(Assert::IsPresent("Klart att betala")),
            Event::EitherOr(
                Assert::IsPresent("Klart att betala"),
                vec![Event::Trigger(Trigger::Click(By::Css(
                    "button[data-testid='confirm-and-pay']",
                )))],
                vec![
                    Event::Trigger(Trigger::Click(By::Css(
                        "button[data-testid='SmoothCheckoutPopUp:skip']",
                    ))),
                    Event::Trigger(Trigger::Click(By::Css(
                        "button[data-testid='confirm-and-pay']",
                    ))),
                ],
            ),
            Event::RunIf(
                Assert::IsPresent("Färre klick, snabbare betalning"),
                vec![Event::Trigger(Trigger::Click(By::Css(
                    "button[data-testid='SmoothCheckoutPopUp:enable']",
                )))],
            ),
            Event::Trigger(Trigger::SwitchTab(Position::Prev)),
            Event::Assert(Assert::IsPresent("succeeded")),
            Event::Assert(Assert::IsPresent("Mandate ID")),
            Event::Assert(Assert::IsPresent("man_")), // mandate id starting with man_
            Event::Trigger(Trigger::Click(By::Css("#pm-mandate-btn a"))),
            Event::Trigger(Trigger::Click(By::Id("card-submit-btn"))),
            Event::Assert(Assert::IsPresent("succeeded")),
        ],
    )
    .await?;
    Ok(())
}

async fn should_make_adyen_alipay_hk_payment(web_driver: WebDriver) -> Result<(), WebDriverError> {
    let conn = AdyenSeleniumTest {};
    conn.make_redirection_payment(
        web_driver,
        vec![
            Event::Trigger(Trigger::Goto(&format!("{CHEKOUT_BASE_URL}/saved/162"))),
            Event::Trigger(Trigger::Click(By::Id("card-submit-btn"))),
            Event::EitherOr(
                Assert::IsPresent("Payment Method Not Available"),
                vec![Event::Assert(Assert::IsPresent(
                    "Please try again or select a different payment method",
                ))],
                vec![
                    Event::Trigger(Trigger::Click(By::Css("button[value='authorised']"))),
                    Event::Assert(Assert::Contains(
                        Selector::QueryParamStr,
                        "status=succeeded",
                    )),
                ],
            ),
        ],
    )
    .await?;
    Ok(())
}

async fn should_make_adyen_bizum_payment(web_driver: WebDriver) -> Result<(), WebDriverError> {
    let conn = AdyenSeleniumTest {};
    conn.make_redirection_payment(
        web_driver,
        vec![
            Event::Trigger(Trigger::Goto(&format!("{CHEKOUT_BASE_URL}/saved/186"))),
            Event::Trigger(Trigger::Click(By::Id("card-submit-btn"))),
            Event::Trigger(Trigger::SendKeys(By::Id("iPhBizInit"), "700000000")),
            Event::Trigger(Trigger::Click(By::Id("bBizInit"))),
            Event::Trigger(Trigger::Click(By::Css("input.btn.btn-lg.btn-continue"))),
            Event::Assert(Assert::IsPresent("Google")),
            Event::Assert(Assert::Contains(
                Selector::QueryParamStr,
                "status=succeeded",
            )),
        ],
    )
    .await?;
    Ok(())
}

async fn should_make_adyen_clearpay_payment(driver: WebDriver) -> Result<(), WebDriverError> {
    let conn = AdyenSeleniumTest {};
    conn.make_clearpay_payment(
        driver,
        &format!("{CHEKOUT_BASE_URL}/saved/163"),
        vec![Event::Assert(Assert::IsPresent("succeeded"))],
    )
    .await?;
    Ok(())
}

async fn should_make_adyen_paypal_payment(web_driver: WebDriver) -> Result<(), WebDriverError> {
    let conn = AdyenSeleniumTest {};
    conn.make_paypal_payment(
        web_driver,
        &format!("{CHEKOUT_BASE_URL}/saved/202"),
        vec![
            Event::Trigger(Trigger::Click(By::Id("payment-submit-btn"))),
            Event::Assert(Assert::IsPresent("Google")),
            Event::Assert(Assert::ContainsAny(
                Selector::QueryParamStr,
                vec!["status=processing"], //final status of this payment method will remain in processing state
            )),
        ],
    )
    .await?;
    Ok(())
}

async fn should_make_adyen_ach_payment(web_driver: WebDriver) -> Result<(), WebDriverError> {
    let conn = AdyenSeleniumTest {};
    conn.make_redirection_payment(
        web_driver,
        vec![
            Event::Trigger(Trigger::Goto(&format!("{CHEKOUT_BASE_URL}/saved/58"))),
            Event::Trigger(Trigger::Click(By::Id("card-submit-btn"))),
            Event::Assert(Assert::IsPresent("succeeded")),
        ],
    )
    .await?;
    Ok(())
}

async fn should_make_adyen_sepa_payment(web_driver: WebDriver) -> Result<(), WebDriverError> {
    let conn = AdyenSeleniumTest {};
    conn.make_redirection_payment(
        web_driver,
        vec![
            Event::Trigger(Trigger::Goto(&format!("{CHEKOUT_BASE_URL}/saved/51"))),
            Event::Trigger(Trigger::Click(By::Id("card-submit-btn"))),
            Event::Assert(Assert::IsPresent("succeeded")),
        ],
    )
    .await?;
    Ok(())
}

async fn should_make_adyen_bacs_payment(web_driver: WebDriver) -> Result<(), WebDriverError> {
    let conn = AdyenSeleniumTest {};
    conn.make_redirection_payment(
        web_driver,
        vec![
            Event::Trigger(Trigger::Goto(&format!("{CHEKOUT_BASE_URL}/saved/54"))),
            Event::Trigger(Trigger::Click(By::Id("card-submit-btn"))),
            Event::Assert(Assert::IsPresent("Status")),
            Event::Assert(Assert::IsPresent("processing")), //final status of this payment method will remain in processing state
        ],
    )
    .await?;
    Ok(())
}

async fn should_make_adyen_ideal_payment(web_driver: WebDriver) -> Result<(), WebDriverError> {
    let conn = AdyenSeleniumTest {};
    conn.make_redirection_payment(
        web_driver,
        vec![
            Event::Trigger(Trigger::Goto(&format!("{CHEKOUT_BASE_URL}/saved/52"))),
            Event::Trigger(Trigger::Click(By::Id("card-submit-btn"))),
            Event::Trigger(Trigger::Click(By::ClassName("btnLink"))),
            Event::Assert(Assert::IsPresent("succeeded")),
        ],
    )
    .await?;
    Ok(())
}

async fn should_make_adyen_eps_payment(web_driver: WebDriver) -> Result<(), WebDriverError> {
    let conn = AdyenSeleniumTest {};
    conn.make_redirection_payment(
        web_driver,
        vec![
            Event::Trigger(Trigger::Goto(&format!("{CHEKOUT_BASE_URL}/saved/61"))),
            Event::Trigger(Trigger::Click(By::Id("card-submit-btn"))),
            Event::Trigger(Trigger::Click(By::Css("button[value='authorised']"))),
            Event::Assert(Assert::IsPresent("succeeded")),
        ],
    )
    .await?;
    Ok(())
}

async fn should_make_adyen_blik_payment(web_driver: WebDriver) -> Result<(), WebDriverError> {
    let conn = AdyenSeleniumTest {};
    conn.make_redirection_payment(
        web_driver,
        vec![
            Event::Trigger(Trigger::Goto(&format!("{CHEKOUT_BASE_URL}/saved/64"))),
            Event::Trigger(Trigger::Click(By::Id("card-submit-btn"))),
            Event::Assert(Assert::IsPresent("Status")),
            Event::Assert(Assert::IsPresent("processing")), //final status of this payment method will remain in processing state
        ],
    )
    .await?;
    Ok(())
}

async fn should_make_adyen_bancontact_card_payment(
    web_driver: WebDriver,
) -> Result<(), WebDriverError> {
    let conn = AdyenSeleniumTest {};
    let user = &conn
        .get_configs()
        .automation_configs
        .unwrap()
        .adyen_bancontact_username
        .unwrap();

    let pass = &conn
        .get_configs()
        .automation_configs
        .unwrap()
        .adyen_bancontact_pass
        .unwrap();

    conn.make_redirection_payment(
        web_driver,
        vec![
            Event::Trigger(Trigger::Goto(&format!("{CHEKOUT_BASE_URL}/saved/68"))),
            Event::Trigger(Trigger::Click(By::Id("card-submit-btn"))),
            Event::Trigger(Trigger::SendKeys(By::Id("username"), user)),
            Event::Trigger(Trigger::SendKeys(By::Id("password"), pass)),
            Event::Trigger(Trigger::Click(By::ClassName("button"))),
            Event::Trigger(Trigger::Sleep(2)),
            Event::Assert(Assert::IsPresent("succeeded")),
        ],
    )
    .await?;
    Ok(())
}

async fn should_make_adyen_wechatpay_payment(web_driver: WebDriver) -> Result<(), WebDriverError> {
    let conn = AdyenSeleniumTest {};
    conn.make_redirection_payment(
        web_driver,
        vec![
            Event::Trigger(Trigger::Goto(&format!("{CHEKOUT_BASE_URL}/saved/75"))),
            Event::Trigger(Trigger::Click(By::Id("card-submit-btn"))),
            Event::Trigger(Trigger::Click(By::Css("button[value='authorised']"))),
            Event::Assert(Assert::IsPresent("succeeded")),
        ],
    )
    .await?;
    Ok(())
}

async fn should_make_adyen_mbway_payment(web_driver: WebDriver) -> Result<(), WebDriverError> {
    let conn = AdyenSeleniumTest {};
    conn.make_redirection_payment(
        web_driver,
        vec![
            Event::Trigger(Trigger::Goto(&format!("{CHEKOUT_BASE_URL}/saved/196"))),
            Event::Trigger(Trigger::Click(By::Id("card-submit-btn"))),
            Event::Assert(Assert::IsPresent("Status")),
            Event::Assert(Assert::IsPresent("processing")), //final status of this payment method will remain in processing state
        ],
    )
    .await?;
    Ok(())
}

async fn should_make_adyen_ebanking_fi_payment(
    web_driver: WebDriver,
) -> Result<(), WebDriverError> {
    let conn = AdyenSeleniumTest {};
    conn.make_redirection_payment(
        web_driver,
        vec![
            Event::Trigger(Trigger::Goto(&format!("{CHEKOUT_BASE_URL}/saved/78"))),
            Event::Trigger(Trigger::Click(By::Id("card-submit-btn"))),
            Event::Trigger(Trigger::Click(By::ClassName("css-ns0tbt"))),
            Event::Assert(Assert::IsPresent("succeeded")),
        ],
    )
    .await?;
    Ok(())
}

async fn should_make_adyen_onlinebanking_pl_payment(
    web_driver: WebDriver,
) -> Result<(), WebDriverError> {
    let conn = AdyenSeleniumTest {};
    conn.make_redirection_payment(
        web_driver,
        vec![
            Event::Trigger(Trigger::Goto(&format!("{CHEKOUT_BASE_URL}/saved/197"))),
            Event::Trigger(Trigger::Click(By::Id("card-submit-btn"))),
            Event::Trigger(Trigger::Click(By::Id("user_account_pbl_correct"))),
            Event::Assert(Assert::IsPresent("succeeded")),
        ],
    )
    .await?;
    Ok(())
}

#[ignore]
async fn should_make_adyen_giropay_payment(web_driver: WebDriver) -> Result<(), WebDriverError> {
    let conn = AdyenSeleniumTest {};
    conn.make_redirection_payment(
        web_driver,
        vec![
            Event::Trigger(Trigger::Goto(&format!("{CHEKOUT_BASE_URL}/saved/70"))),
            Event::Trigger(Trigger::Click(By::Id("card-submit-btn"))),
            Event::Trigger(Trigger::SendKeys(
                By::Css("input[id='tags']"),
                "Testbank Fiducia 44448888 GENODETT488",
            )),
            Event::Trigger(Trigger::Click(By::Css("input[id='tags']"))),
            Event::Trigger(Trigger::Sleep(3)),
            Event::Trigger(Trigger::Click(By::Id("ui-id-3"))),
            Event::Trigger(Trigger::Click(By::ClassName("blueButton"))),
            Event::Trigger(Trigger::SendKeys(By::Name("sc"), "10")),
            Event::Trigger(Trigger::SendKeys(By::Name("extensionSc"), "4000")),
            Event::Trigger(Trigger::SendKeys(By::Name("customerName1"), "Hopper")),
            Event::Trigger(Trigger::SendKeys(
                By::Name("customerIBAN"),
                "DE36444488881234567890",
            )),
            Event::Trigger(Trigger::Click(By::Css("input[value='Absenden']"))),
            Event::Assert(Assert::IsPresent("Google")),
            Event::Assert(Assert::ContainsAny(
                Selector::QueryParamStr,
                vec!["status=processing"], //final status of this payment method will remain in processing state
            )),
        ],
    )
    .await?;
    Ok(())
}

async fn should_make_adyen_twint_payment(driver: WebDriver) -> Result<(), WebDriverError> {
    let conn = AdyenSeleniumTest {};
    conn.make_redirection_payment(
        driver,
        vec![
            Event::Trigger(Trigger::Goto(&format!("{CHEKOUT_BASE_URL}/saved/170"))),
            Event::Trigger(Trigger::Click(By::Id("card-submit-btn"))),
            Event::Trigger(Trigger::Click(By::Css("button[value='authorised']"))),
            Event::Assert(Assert::IsPresent("succeeded")),
        ],
    )
    .await?;
    Ok(())
}

async fn should_make_adyen_walley_payment(web_driver: WebDriver) -> Result<(), WebDriverError> {
    let conn = AdyenSeleniumTest {};
    conn.make_redirection_payment(
        web_driver,
        vec![
            Event::Trigger(Trigger::Goto(&format!("{CHEKOUT_BASE_URL}/saved/198"))),
            Event::Trigger(Trigger::Click(By::Id("card-submit-btn"))),
            Event::Assert(Assert::IsPresent("Teknikmössor AB")),
            Event::Trigger(Trigger::SwitchFrame(By::ClassName(
                "collector-checkout-iframe",
            ))),
            Event::Trigger(Trigger::Click(By::Id("purchase"))),
            Event::Trigger(Trigger::Sleep(10)),
            Event::Trigger(Trigger::SwitchFrame(By::Css(
                "iframe[title='Walley Modal - idp-choices']",
            ))),
            Event::Assert(Assert::IsPresent("Identifisering")),
            Event::Trigger(Trigger::Click(By::Id("optionLoggInnMedBankId"))),
            Event::Trigger(Trigger::SwitchFrame(By::Css("iframe[title='BankID']"))),
            Event::Assert(Assert::IsPresent("Engangskode")),
            Event::Trigger(Trigger::SendKeys(By::Css("input[type='password']"), "otp")),
            Event::Trigger(Trigger::Sleep(4)),
            Event::Trigger(Trigger::Click(By::Css("button[title='Neste']"))),
            Event::Assert(Assert::IsPresent("Ditt BankID-passord")),
            Event::Trigger(Trigger::Sleep(4)),
            Event::Trigger(Trigger::SendKeys(
                By::Css("input[type='password']"),
                "qwer1234",
            )),
            Event::Trigger(Trigger::Click(By::Css("button[title='Neste']"))),
            Event::Trigger(Trigger::SwitchTab(Position::Prev)),
            Event::Assert(Assert::IsPresent("succeeded")),
        ],
    )
    .await?;
    Ok(())
}

async fn should_make_adyen_dana_payment(driver: WebDriver) -> Result<(), WebDriverError> {
    let conn = AdyenSeleniumTest {};
    conn.make_redirection_payment(
        driver,
        vec![
            Event::Trigger(Trigger::Goto(&format!("{CHEKOUT_BASE_URL}/saved/175"))),
            Event::Trigger(Trigger::Click(By::Id("card-submit-btn"))),
            Event::Trigger(Trigger::SendKeys(
                By::Css("input[type='number']"),
                "12345678901",
            )), // Mobile Number can be any random 11 digit number
            Event::Trigger(Trigger::Click(By::Css("button"))),
            Event::Trigger(Trigger::SendKeys(By::Css("input[type='number']"), "111111")), // PIN can be any random 11 digit number
            Event::Trigger(Trigger::Click(By::ClassName("btn-next"))),
            Event::Trigger(Trigger::Sleep(3)),
            Event::Trigger(Trigger::Click(By::ClassName("btn-next"))),
            Event::Assert(Assert::IsPresent("Google")),
            Event::Assert(Assert::ContainsAny(
                Selector::QueryParamStr,
                vec!["status=succeeded"],
            )),
        ],
    )
    .await?;
    Ok(())
}

<<<<<<< HEAD
async fn should_make_adyen_pay_safe_card_payment(driver: WebDriver) -> Result<(), WebDriverError> {
    let conn = AdyenSeleniumTest {};
    conn.make_redirection_payment(
        driver,
        vec![
            Event::Trigger(Trigger::Goto(&format!("{CHEKOUT_BASE_URL}/saved/223"))),
            Event::Trigger(Trigger::Click(By::Id("card-submit-btn"))),
            Event::Trigger(Trigger::SendKeys(By::Id("classicPin-addPinField"), "0000000009903417")),
            Event::Trigger(Trigger::Click(By::Css("div.checkbox"))),
            Event::Trigger(Trigger::Click(By::Id("payBtn"))),
            Event::Assert(Assert::ContainsAny(
                Selector::QueryParamStr,
                vec!["status=succeeded"],
            )),
=======
async fn should_make_adyen_online_banking_fpx_payment(
    web_driver: WebDriver,
) -> Result<(), WebDriverError> {
    let conn = AdyenSeleniumTest {};
    conn.make_redirection_payment(
        web_driver,
        vec![
            Event::Trigger(Trigger::Goto(&format!("{CHEKOUT_BASE_URL}/saved/172"))),
            Event::Trigger(Trigger::Click(By::Id("card-submit-btn"))),
            Event::Trigger(Trigger::Click(By::Css("button[value='authorised']"))),
            Event::Assert(Assert::IsPresent("succeeded")),
        ],
    )
    .await?;
    Ok(())
}

async fn should_make_adyen_online_banking_thailand_payment(
    web_driver: WebDriver,
) -> Result<(), WebDriverError> {
    let conn = AdyenSeleniumTest {};
    conn.make_redirection_payment(
        web_driver,
        vec![
            Event::Trigger(Trigger::Goto(&format!("{CHEKOUT_BASE_URL}/saved/184"))),
            Event::Trigger(Trigger::Click(By::Id("card-submit-btn"))),
            Event::Trigger(Trigger::Click(By::Css("button[value='authorised']"))),
            Event::Assert(Assert::IsPresent("succeeded")),
        ],
    )
    .await?;
    Ok(())
}

async fn should_make_adyen_touch_n_go_payment(web_driver: WebDriver) -> Result<(), WebDriverError> {
    let conn = AdyenSeleniumTest {};
    conn.make_redirection_payment(
        web_driver,
        vec![
            Event::Trigger(Trigger::Goto(&format!("{CHEKOUT_BASE_URL}/saved/185"))),
            Event::Trigger(Trigger::Click(By::Id("card-submit-btn"))),
            Event::Trigger(Trigger::Click(By::Css("button[value='authorised']"))),
            Event::Assert(Assert::IsPresent("succeeded")),
>>>>>>> b96687c3
        ],
    )
    .await?;
    Ok(())
}

#[test]
#[serial]
#[ignore]
fn should_make_adyen_gpay_payment_test() {
    tester!(should_make_adyen_gpay_payment);
}

#[test]
#[serial]
#[ignore]
fn should_make_adyen_gpay_mandate_payment_test() {
    tester!(should_make_adyen_gpay_mandate_payment);
}

#[test]
#[serial]
#[ignore]
fn should_make_adyen_gpay_zero_dollar_mandate_payment_test() {
    tester!(should_make_adyen_gpay_zero_dollar_mandate_payment);
}

#[test]
#[serial]
fn should_make_adyen_klarna_mandate_payment_test() {
    tester!(should_make_adyen_klarna_mandate_payment);
}

#[test]
#[serial]
fn should_make_adyen_3ds_payment_failed_test() {
    tester!(should_make_adyen_3ds_payment_failed);
}

#[test]
#[serial]
fn should_make_adyen_3ds_mandate_payment_test() {
    tester!(should_make_adyen_3ds_mandate_payment);
}

#[test]
#[serial]
fn should_make_adyen_3ds_mandate_with_zero_dollar_payment_test() {
    tester!(should_make_adyen_3ds_mandate_with_zero_dollar_payment);
}

#[test]
#[serial]
fn should_make_adyen_3ds_payment_success_test() {
    tester!(should_make_adyen_3ds_payment_success);
}

#[test]
#[serial]
fn should_make_adyen_alipay_hk_payment_test() {
    tester!(should_make_adyen_alipay_hk_payment);
}

#[test]
#[serial]
#[ignore = "Failing from connector side"]
fn should_make_adyen_bizum_payment_test() {
    tester!(should_make_adyen_bizum_payment);
}

#[test]
#[serial]
fn should_make_adyen_clearpay_payment_test() {
    tester!(should_make_adyen_clearpay_payment);
}

#[test]
#[serial]
fn should_make_adyen_twint_payment_test() {
    tester!(should_make_adyen_twint_payment);
}

<<<<<<< HEAD

#[test]
#[serial]
fn should_make_adyen_pay_safe_card_payment_test() {
    tester!(should_make_adyen_pay_safe_card_payment);
}

// https://hs-payments-test.netlify.app/paypal-redirect?amount=70.00&country=US&currency=USD&mandate_data[customer_acceptance][acceptance_type]=offline&mandate_data[customer_acceptance][accepted_at]=1963-05-03T04:07:52.723Z&mandate_data[customer_acceptance][online][ip_address]=127.0.0.1&mandate_data[customer_acceptance][online][user_agent]=amet%20irure%20esse&mandate_data[mandate_type][multi_use][amount]=700&mandate_data[mandate_type][multi_use][currency]=USD&apikey=dev_uFpxA0r6jjbVaxHSY3X0BZLL3erDUzvg3i51abwB1Bknu3fdiPxw475DQgnByn1z
=======
#[test]
#[serial]
fn should_make_adyen_paypal_payment_test() {
    tester!(should_make_adyen_paypal_payment);
}

#[test]
#[serial]
fn should_make_adyen_ach_payment_test() {
    tester!(should_make_adyen_ach_payment);
}

#[test]
#[serial]
fn should_make_adyen_sepa_payment_test() {
    tester!(should_make_adyen_sepa_payment);
}

#[test]
#[serial]
fn should_make_adyen_bacs_payment_test() {
    tester!(should_make_adyen_bacs_payment);
}

#[test]
#[serial]
fn should_make_adyen_ideal_payment_test() {
    tester!(should_make_adyen_ideal_payment);
}

#[test]
#[serial]
fn should_make_adyen_eps_payment_test() {
    tester!(should_make_adyen_eps_payment);
}

#[test]
#[serial]
fn should_make_adyen_blik_payment_test() {
    tester!(should_make_adyen_blik_payment);
}

#[test]
#[serial]
fn should_make_adyen_bancontact_card_payment_test() {
    tester!(should_make_adyen_bancontact_card_payment);
}

#[test]
#[serial]
fn should_make_adyen_wechatpay_payment_test() {
    tester!(should_make_adyen_wechatpay_payment);
}

#[test]
#[serial]
fn should_make_adyen_mbway_payment_test() {
    tester!(should_make_adyen_mbway_payment);
}

#[test]
#[serial]
fn should_make_adyen_ebanking_fi_payment_test() {
    tester!(should_make_adyen_ebanking_fi_payment);
}

#[test]
#[serial]
fn should_make_adyen_onlinebanking_pl_payment_test() {
    tester!(should_make_adyen_onlinebanking_pl_payment);
}

#[ignore]
#[test]
#[serial]
fn should_make_adyen_giropay_payment_test() {
    tester!(should_make_adyen_giropay_payment);
}

#[ignore]
#[test]
#[serial]
fn should_make_adyen_walley_payment_test() {
    tester!(should_make_adyen_walley_payment);
}

#[test]
#[serial]
fn should_make_adyen_dana_payment_test() {
    tester!(should_make_adyen_dana_payment);
}

#[test]
#[serial]
fn should_make_adyen_online_banking_fpx_payment_test() {
    tester!(should_make_adyen_online_banking_fpx_payment);
}

#[test]
#[serial]
fn should_make_adyen_online_banking_thailand_payment_test() {
    tester!(should_make_adyen_online_banking_thailand_payment);
}

#[test]
#[serial]
fn should_make_adyen_touch_n_go_payment_test() {
    tester!(should_make_adyen_touch_n_go_payment);
}
>>>>>>> b96687c3
<|MERGE_RESOLUTION|>--- conflicted
+++ resolved
@@ -560,7 +560,55 @@
     Ok(())
 }
 
-<<<<<<< HEAD
+async fn should_make_adyen_online_banking_fpx_payment(
+    web_driver: WebDriver,
+) -> Result<(), WebDriverError> {
+    let conn = AdyenSeleniumTest {};
+    conn.make_redirection_payment(
+        web_driver,
+        vec![
+            Event::Trigger(Trigger::Goto(&format!("{CHEKOUT_BASE_URL}/saved/172"))),
+            Event::Trigger(Trigger::Click(By::Id("card-submit-btn"))),
+            Event::Trigger(Trigger::Click(By::Css("button[value='authorised']"))),
+            Event::Assert(Assert::IsPresent("succeeded")),
+        ],
+    )
+    .await?;
+    Ok(())
+}
+
+async fn should_make_adyen_online_banking_thailand_payment(
+    web_driver: WebDriver,
+) -> Result<(), WebDriverError> {
+    let conn = AdyenSeleniumTest {};
+    conn.make_redirection_payment(
+        web_driver,
+        vec![
+            Event::Trigger(Trigger::Goto(&format!("{CHEKOUT_BASE_URL}/saved/184"))),
+            Event::Trigger(Trigger::Click(By::Id("card-submit-btn"))),
+            Event::Trigger(Trigger::Click(By::Css("button[value='authorised']"))),
+            Event::Assert(Assert::IsPresent("succeeded")),
+        ],
+    )
+    .await?;
+    Ok(())
+}
+
+async fn should_make_adyen_touch_n_go_payment(web_driver: WebDriver) -> Result<(), WebDriverError> {
+    let conn = AdyenSeleniumTest {};
+    conn.make_redirection_payment(
+        web_driver,
+        vec![
+            Event::Trigger(Trigger::Goto(&format!("{CHEKOUT_BASE_URL}/saved/185"))),
+            Event::Trigger(Trigger::Click(By::Id("card-submit-btn"))),
+            Event::Trigger(Trigger::Click(By::Css("button[value='authorised']"))),
+            Event::Assert(Assert::IsPresent("succeeded")),
+        ],
+    )
+    .await?;
+    Ok(())
+}
+
 async fn should_make_adyen_pay_safe_card_payment(driver: WebDriver) -> Result<(), WebDriverError> {
     let conn = AdyenSeleniumTest {};
     conn.make_redirection_payment(
@@ -575,51 +623,6 @@
                 Selector::QueryParamStr,
                 vec!["status=succeeded"],
             )),
-=======
-async fn should_make_adyen_online_banking_fpx_payment(
-    web_driver: WebDriver,
-) -> Result<(), WebDriverError> {
-    let conn = AdyenSeleniumTest {};
-    conn.make_redirection_payment(
-        web_driver,
-        vec![
-            Event::Trigger(Trigger::Goto(&format!("{CHEKOUT_BASE_URL}/saved/172"))),
-            Event::Trigger(Trigger::Click(By::Id("card-submit-btn"))),
-            Event::Trigger(Trigger::Click(By::Css("button[value='authorised']"))),
-            Event::Assert(Assert::IsPresent("succeeded")),
-        ],
-    )
-    .await?;
-    Ok(())
-}
-
-async fn should_make_adyen_online_banking_thailand_payment(
-    web_driver: WebDriver,
-) -> Result<(), WebDriverError> {
-    let conn = AdyenSeleniumTest {};
-    conn.make_redirection_payment(
-        web_driver,
-        vec![
-            Event::Trigger(Trigger::Goto(&format!("{CHEKOUT_BASE_URL}/saved/184"))),
-            Event::Trigger(Trigger::Click(By::Id("card-submit-btn"))),
-            Event::Trigger(Trigger::Click(By::Css("button[value='authorised']"))),
-            Event::Assert(Assert::IsPresent("succeeded")),
-        ],
-    )
-    .await?;
-    Ok(())
-}
-
-async fn should_make_adyen_touch_n_go_payment(web_driver: WebDriver) -> Result<(), WebDriverError> {
-    let conn = AdyenSeleniumTest {};
-    conn.make_redirection_payment(
-        web_driver,
-        vec![
-            Event::Trigger(Trigger::Goto(&format!("{CHEKOUT_BASE_URL}/saved/185"))),
-            Event::Trigger(Trigger::Click(By::Id("card-submit-btn"))),
-            Event::Trigger(Trigger::Click(By::Css("button[value='authorised']"))),
-            Event::Assert(Assert::IsPresent("succeeded")),
->>>>>>> b96687c3
         ],
     )
     .await?;
@@ -702,7 +705,6 @@
     tester!(should_make_adyen_twint_payment);
 }
 
-<<<<<<< HEAD
 
 #[test]
 #[serial]
@@ -710,8 +712,9 @@
     tester!(should_make_adyen_pay_safe_card_payment);
 }
 
-// https://hs-payments-test.netlify.app/paypal-redirect?amount=70.00&country=US&currency=USD&mandate_data[customer_acceptance][acceptance_type]=offline&mandate_data[customer_acceptance][accepted_at]=1963-05-03T04:07:52.723Z&mandate_data[customer_acceptance][online][ip_address]=127.0.0.1&mandate_data[customer_acceptance][online][user_agent]=amet%20irure%20esse&mandate_data[mandate_type][multi_use][amount]=700&mandate_data[mandate_type][multi_use][currency]=USD&apikey=dev_uFpxA0r6jjbVaxHSY3X0BZLL3erDUzvg3i51abwB1Bknu3fdiPxw475DQgnByn1z
-=======
+
+
+
 #[test]
 #[serial]
 fn should_make_adyen_paypal_payment_test() {
@@ -820,5 +823,4 @@
 #[serial]
 fn should_make_adyen_touch_n_go_payment_test() {
     tester!(should_make_adyen_touch_n_go_payment);
-}
->>>>>>> b96687c3
+}