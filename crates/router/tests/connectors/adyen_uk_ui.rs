use serial_test::serial;
use thirtyfour::{prelude::*, WebDriver};

use crate::{selenium::*, tester};

struct AdyenSeleniumTest;

impl SeleniumTest for AdyenSeleniumTest {
    fn get_connector_name(&self) -> String {
        "adyen_uk".to_string()
    }
}

async fn should_make_adyen_3ds_payment_failed(web_driver: WebDriver) -> Result<(), WebDriverError> {
    let conn = AdyenSeleniumTest {};
    conn.make_redirection_payment(
        web_driver,
        vec![
            Event::Trigger(Trigger::Goto(&format!("{CHEKOUT_BASE_URL}/saved/177"))),
            Event::Trigger(Trigger::Click(By::Id("card-submit-btn"))),
            Event::Trigger(Trigger::SwitchFrame(By::Name("threeDSIframe"))),
            Event::Assert(Assert::Eq(Selector::Title, "Payment Authentication")),
            Event::Trigger(Trigger::SendKeys(By::ClassName("input-field"), "password")),
            Event::Trigger(Trigger::Click(By::Id("buttonSubmit"))),
            Event::Trigger(Trigger::Sleep(5)),
            Event::Assert(Assert::IsPresent("failed")),
        ],
    )
    .await?;
    Ok(())
}

async fn should_make_adyen_3ds_payment_success(
    web_driver: WebDriver,
) -> Result<(), WebDriverError> {
    let conn = AdyenSeleniumTest {};
    conn.make_redirection_payment(
        web_driver,
        vec![
            Event::Trigger(Trigger::Goto(&format!("{CHEKOUT_BASE_URL}/saved/62"))),
            Event::Trigger(Trigger::Click(By::Id("card-submit-btn"))),
            Event::Trigger(Trigger::SwitchFrame(By::Name("threeDSIframe"))),
            Event::Assert(Assert::Eq(Selector::Title, "Payment Authentication")),
            Event::Trigger(Trigger::SendKeys(By::ClassName("input-field"), "password")),
            Event::Trigger(Trigger::Click(By::Id("buttonSubmit"))),
            Event::Trigger(Trigger::Sleep(5)),
            Event::Assert(Assert::IsPresent("succeeded")),
        ],
    )
    .await?;
    Ok(())
}

async fn should_make_adyen_3ds_mandate_payment(
    web_driver: WebDriver,
) -> Result<(), WebDriverError> {
    let conn = AdyenSeleniumTest {};
    conn.make_redirection_payment(
        web_driver,
        vec![
            Event::Trigger(Trigger::Goto(&format!("{CHEKOUT_BASE_URL}/saved/203"))),
            Event::Trigger(Trigger::Click(By::Id("card-submit-btn"))),
            Event::Assert(Assert::IsPresent("succeeded")),
            Event::Assert(Assert::IsPresent("Mandate ID")),
            Event::Assert(Assert::IsPresent("man_")), // mandate id starting with man_
            Event::Trigger(Trigger::Click(By::Css("a.btn"))),
            Event::Trigger(Trigger::Click(By::Id("card-submit-btn"))),
            Event::Assert(Assert::IsPresent("succeeded")),
        ],
    )
    .await?;
    Ok(())
}

async fn should_make_adyen_3ds_mandate_with_zero_dollar_payment(
    web_driver: WebDriver,
) -> Result<(), WebDriverError> {
    let conn = AdyenSeleniumTest {};
    conn.make_redirection_payment(
        web_driver,
        vec![
            Event::Trigger(Trigger::Goto(&format!("{CHEKOUT_BASE_URL}/saved/204"))),
            Event::Trigger(Trigger::Click(By::Id("card-submit-btn"))),
            Event::Assert(Assert::IsPresent("succeeded")),
            Event::Assert(Assert::IsPresent("Mandate ID")),
            Event::Assert(Assert::IsPresent("man_")), // mandate id starting with man_
            Event::Trigger(Trigger::Click(By::Css("a.btn"))),
            Event::Trigger(Trigger::Click(By::Id("card-submit-btn"))),
            Event::Assert(Assert::IsPresent("succeeded")),
        ],
    )
    .await?;
    Ok(())
}

async fn should_make_adyen_gpay_payment(web_driver: WebDriver) -> Result<(), WebDriverError> {
    let conn = AdyenSeleniumTest {};
    conn.make_gpay_payment(web_driver,
        &format!("{CHEKOUT_BASE_URL}/gpay?gatewayname=adyen&gatewaymerchantid=JuspayDEECOM&amount=70.00&country=US&currency=USD"),
        vec![
        Event::Assert(Assert::IsPresent("succeeded")),
    ]).await?;
    Ok(())
}

async fn should_make_adyen_gpay_mandate_payment(
    web_driver: WebDriver,
) -> Result<(), WebDriverError> {
    let conn = AdyenSeleniumTest {};
    conn.make_gpay_payment(web_driver,
        &format!("{CHEKOUT_BASE_URL}/gpay?gatewayname=adyen&gatewaymerchantid=JuspayDEECOM&amount=70.00&country=US&currency=USD&mandate_data[customer_acceptance][acceptance_type]=offline&mandate_data[customer_acceptance][accepted_at]=1963-05-03T04:07:52.723Z&mandate_data[customer_acceptance][online][ip_address]=127.0.0.1&mandate_data[customer_acceptance][online][user_agent]=amet%20irure%20esse&mandate_data[mandate_type][multi_use][amount]=7000&mandate_data[mandate_type][multi_use][currency]=USD"),
        vec![
        Event::Assert(Assert::IsPresent("succeeded")),
        Event::Assert(Assert::IsPresent("Mandate ID")),
        Event::Assert(Assert::IsPresent("man_")),// mandate id starting with man_
        Event::Trigger(Trigger::Click(By::Css("#pm-mandate-btn a"))),
        Event::Trigger(Trigger::Click(By::Id("card-submit-btn"))),
        Event::Assert(Assert::IsPresent("succeeded")),
    ]).await?;
    Ok(())
}

async fn should_make_adyen_gpay_zero_dollar_mandate_payment(
    web_driver: WebDriver,
) -> Result<(), WebDriverError> {
    let conn = AdyenSeleniumTest {};
    conn.make_gpay_payment(web_driver,
        &format!("{CHEKOUT_BASE_URL}/gpay?gatewayname=adyen&gatewaymerchantid=JuspayDEECOM&amount=0.00&country=US&currency=USD&mandate_data[customer_acceptance][acceptance_type]=offline&mandate_data[customer_acceptance][accepted_at]=1963-05-03T04:07:52.723Z&mandate_data[customer_acceptance][online][ip_address]=127.0.0.1&mandate_data[customer_acceptance][online][user_agent]=amet%20irure%20esse&mandate_data[mandate_type][multi_use][amount]=700&mandate_data[mandate_type][multi_use][currency]=USD"),
        vec![
        Event::Assert(Assert::IsPresent("succeeded")),
        Event::Assert(Assert::IsPresent("Mandate ID")),
        Event::Assert(Assert::IsPresent("man_")),// mandate id starting with man_
        Event::Trigger(Trigger::Click(By::Css("#pm-mandate-btn a"))),
        Event::Trigger(Trigger::Click(By::Id("card-submit-btn"))),
        Event::Assert(Assert::IsPresent("succeeded")),
    ]).await?;
    Ok(())
}

async fn should_make_adyen_klarna_mandate_payment(
    web_driver: WebDriver,
) -> Result<(), WebDriverError> {
    let conn = AdyenSeleniumTest {};
    conn.make_redirection_payment(
        web_driver,
        vec![
            Event::Trigger(Trigger::Goto(&format!("{CHEKOUT_BASE_URL}/saved/195"))),
            Event::Trigger(Trigger::Click(By::Id("card-submit-btn"))),
            Event::Trigger(Trigger::SwitchFrame(By::Id("klarna-apf-iframe"))),
            Event::Trigger(Trigger::Sleep(5)),
            Event::Trigger(Trigger::Click(By::Id("signInWithBankId"))),
            Event::Assert(Assert::IsPresent("Klart att betala")),
            Event::EitherOr(
                Assert::IsPresent("Klart att betala"),
                vec![Event::Trigger(Trigger::Click(By::Css(
                    "button[data-testid='confirm-and-pay']",
                )))],
                vec![
                    Event::Trigger(Trigger::Click(By::Css(
                        "button[data-testid='SmoothCheckoutPopUp:skip']",
                    ))),
                    Event::Trigger(Trigger::Click(By::Css(
                        "button[data-testid='confirm-and-pay']",
                    ))),
                ],
            ),
            Event::RunIf(
                Assert::IsPresent("Färre klick, snabbare betalning"),
                vec![Event::Trigger(Trigger::Click(By::Css(
                    "button[data-testid='SmoothCheckoutPopUp:enable']",
                )))],
            ),
            Event::Trigger(Trigger::SwitchTab(Position::Prev)),
            Event::Assert(Assert::IsPresent("succeeded")),
            Event::Assert(Assert::IsPresent("Mandate ID")),
            Event::Assert(Assert::IsPresent("man_")), // mandate id starting with man_
            Event::Trigger(Trigger::Click(By::Css("#pm-mandate-btn a"))),
            Event::Trigger(Trigger::Click(By::Id("card-submit-btn"))),
            Event::Assert(Assert::IsPresent("succeeded")),
        ],
    )
    .await?;
    Ok(())
}

async fn should_make_adyen_alipay_hk_payment(web_driver: WebDriver) -> Result<(), WebDriverError> {
    let conn = AdyenSeleniumTest {};
    conn.make_redirection_payment(
        web_driver,
        vec![
            Event::Trigger(Trigger::Goto(&format!("{CHEKOUT_BASE_URL}/saved/162"))),
            Event::Trigger(Trigger::Click(By::Id("card-submit-btn"))),
            Event::EitherOr(
                Assert::IsPresent("Payment Method Not Available"),
                vec![Event::Assert(Assert::IsPresent(
                    "Please try again or select a different payment method",
                ))],
                vec![
                    Event::Trigger(Trigger::Click(By::Css("button[value='authorised']"))),
                    Event::Assert(Assert::Contains(
                        Selector::QueryParamStr,
                        "status=succeeded",
                    )),
                ],
            ),
        ],
    )
    .await?;
    Ok(())
}

<<<<<<< HEAD
async fn should_make_adyen_swish_payment(c: WebDriver) -> Result<(), WebDriverError> {
    let conn = AdyenSeleniumTest {};
    conn.make_redirection_payment(
        c,
        vec![
            Event::Trigger(Trigger::Goto(&format!("{CHEKOUT_BASE_URL}/saved/210"))),
            Event::Trigger(Trigger::Click(By::Id("card-submit-btn"))),
            Event::Assert(Assert::IsPresent("status")),
            Event::Assert(Assert::IsPresent("processing")),
            Event::Assert(Assert::IsPresent("Next Action Type")),
            Event::Assert(Assert::IsPresent("qr_code_information")),
=======
async fn should_make_adyen_bizum_payment(web_driver: WebDriver) -> Result<(), WebDriverError> {
    let conn = AdyenSeleniumTest {};
    conn.make_redirection_payment(
        web_driver,
        vec![
            Event::Trigger(Trigger::Goto(&format!("{CHEKOUT_BASE_URL}/saved/186"))),
            Event::Trigger(Trigger::Click(By::Id("card-submit-btn"))),
            Event::Trigger(Trigger::SendKeys(By::Id("iPhBizInit"), "700000000")),
            Event::Trigger(Trigger::Click(By::Id("bBizInit"))),
            Event::Trigger(Trigger::Click(By::Css("input.btn.btn-lg.btn-continue"))),
            Event::Assert(Assert::IsPresent("Google")),
            Event::Assert(Assert::Contains(
                Selector::QueryParamStr,
                "status=succeeded",
            )),
        ],
    )
    .await?;
    Ok(())
}

async fn should_make_adyen_clearpay_payment(driver: WebDriver) -> Result<(), WebDriverError> {
    let conn = AdyenSeleniumTest {};
    conn.make_clearpay_payment(
        driver,
        &format!("{CHEKOUT_BASE_URL}/saved/163"),
        vec![Event::Assert(Assert::IsPresent("succeeded"))],
    )
    .await?;
    Ok(())
}

async fn should_make_adyen_paypal_payment(web_driver: WebDriver) -> Result<(), WebDriverError> {
    let conn = AdyenSeleniumTest {};
    conn.make_paypal_payment(
        web_driver,
        &format!("{CHEKOUT_BASE_URL}/saved/202"),
        vec![
            Event::Assert(Assert::IsPresent("Google")),
            Event::Assert(Assert::ContainsAny(
                Selector::QueryParamStr,
                vec!["status=processing"], //final status of this payment method will remain in processing state
            )),
        ],
    )
    .await?;
    Ok(())
}

async fn should_make_adyen_ach_payment(web_driver: WebDriver) -> Result<(), WebDriverError> {
    let conn = AdyenSeleniumTest {};
    conn.make_redirection_payment(
        web_driver,
        vec![
            Event::Trigger(Trigger::Goto(&format!("{CHEKOUT_BASE_URL}/saved/58"))),
            Event::Trigger(Trigger::Click(By::Id("card-submit-btn"))),
            Event::Assert(Assert::IsPresent("succeeded")),
        ],
    )
    .await?;
    Ok(())
}

async fn should_make_adyen_sepa_payment(web_driver: WebDriver) -> Result<(), WebDriverError> {
    let conn = AdyenSeleniumTest {};
    conn.make_redirection_payment(
        web_driver,
        vec![
            Event::Trigger(Trigger::Goto(&format!("{CHEKOUT_BASE_URL}/saved/51"))),
            Event::Trigger(Trigger::Click(By::Id("card-submit-btn"))),
            Event::Assert(Assert::IsPresent("succeeded")),
        ],
    )
    .await?;
    Ok(())
}

async fn should_make_adyen_bacs_payment(web_driver: WebDriver) -> Result<(), WebDriverError> {
    let conn = AdyenSeleniumTest {};
    conn.make_redirection_payment(
        web_driver,
        vec![
            Event::Trigger(Trigger::Goto(&format!("{CHEKOUT_BASE_URL}/saved/54"))),
            Event::Trigger(Trigger::Click(By::Id("card-submit-btn"))),
            Event::Assert(Assert::IsPresent("Status")),
            Event::Assert(Assert::IsPresent("processing")), //final status of this payment method will remain in processing state
        ],
    )
    .await?;
    Ok(())
}

async fn should_make_adyen_ideal_payment(web_driver: WebDriver) -> Result<(), WebDriverError> {
    let conn = AdyenSeleniumTest {};
    conn.make_redirection_payment(
        web_driver,
        vec![
            Event::Trigger(Trigger::Goto(&format!("{CHEKOUT_BASE_URL}/saved/52"))),
            Event::Trigger(Trigger::Click(By::Id("card-submit-btn"))),
            Event::Trigger(Trigger::Click(By::ClassName("btnLink"))),
            Event::Assert(Assert::IsPresent("succeeded")),
        ],
    )
    .await?;
    Ok(())
}

async fn should_make_adyen_eps_payment(web_driver: WebDriver) -> Result<(), WebDriverError> {
    let conn = AdyenSeleniumTest {};
    conn.make_redirection_payment(
        web_driver,
        vec![
            Event::Trigger(Trigger::Goto(&format!("{CHEKOUT_BASE_URL}/saved/61"))),
            Event::Trigger(Trigger::Click(By::Id("card-submit-btn"))),
            Event::Trigger(Trigger::Click(By::Css("button[value='authorised']"))),
            Event::Assert(Assert::IsPresent("succeeded")),
        ],
    )
    .await?;
    Ok(())
}

async fn should_make_adyen_blik_payment(web_driver: WebDriver) -> Result<(), WebDriverError> {
    let conn = AdyenSeleniumTest {};
    conn.make_redirection_payment(
        web_driver,
        vec![
            Event::Trigger(Trigger::Goto(&format!("{CHEKOUT_BASE_URL}/saved/64"))),
            Event::Trigger(Trigger::Click(By::Id("card-submit-btn"))),
            Event::Assert(Assert::IsPresent("Status")),
            Event::Assert(Assert::IsPresent("processing")), //final status of this payment method will remain in processing state
        ],
    )
    .await?;
    Ok(())
}

async fn should_make_adyen_bancontact_card_payment(
    web_driver: WebDriver,
) -> Result<(), WebDriverError> {
    let conn = AdyenSeleniumTest {};
    let user = &conn
        .get_configs()
        .automation_configs
        .unwrap()
        .adyen_bancontact_username
        .unwrap();

    let pass = &conn
        .get_configs()
        .automation_configs
        .unwrap()
        .adyen_bancontact_pass
        .unwrap();

    conn.make_redirection_payment(
        web_driver,
        vec![
            Event::Trigger(Trigger::Goto(&format!("{CHEKOUT_BASE_URL}/saved/68"))),
            Event::Trigger(Trigger::Click(By::Id("card-submit-btn"))),
            Event::Trigger(Trigger::SendKeys(By::Id("username"), user)),
            Event::Trigger(Trigger::SendKeys(By::Id("password"), pass)),
            Event::Trigger(Trigger::Click(By::ClassName("button"))),
            Event::Trigger(Trigger::Sleep(2)),
            Event::Assert(Assert::IsPresent("succeeded")),
        ],
    )
    .await?;
    Ok(())
}

async fn should_make_adyen_wechatpay_payment(web_driver: WebDriver) -> Result<(), WebDriverError> {
    let conn = AdyenSeleniumTest {};
    conn.make_redirection_payment(
        web_driver,
        vec![
            Event::Trigger(Trigger::Goto(&format!("{CHEKOUT_BASE_URL}/saved/75"))),
            Event::Trigger(Trigger::Click(By::Id("card-submit-btn"))),
            Event::Trigger(Trigger::Click(By::Css("button[value='authorised']"))),
            Event::Assert(Assert::IsPresent("succeeded")),
        ],
    )
    .await?;
    Ok(())
}

async fn should_make_adyen_mbway_payment(web_driver: WebDriver) -> Result<(), WebDriverError> {
    let conn = AdyenSeleniumTest {};
    conn.make_redirection_payment(
        web_driver,
        vec![
            Event::Trigger(Trigger::Goto(&format!("{CHEKOUT_BASE_URL}/saved/196"))),
            Event::Trigger(Trigger::Click(By::Id("card-submit-btn"))),
            Event::Assert(Assert::IsPresent("Status")),
            Event::Assert(Assert::IsPresent("processing")), //final status of this payment method will remain in processing state
        ],
    )
    .await?;
    Ok(())
}

async fn should_make_adyen_ebanking_fi_payment(
    web_driver: WebDriver,
) -> Result<(), WebDriverError> {
    let conn = AdyenSeleniumTest {};
    conn.make_redirection_payment(
        web_driver,
        vec![
            Event::Trigger(Trigger::Goto(&format!("{CHEKOUT_BASE_URL}/saved/78"))),
            Event::Trigger(Trigger::Click(By::Id("card-submit-btn"))),
            Event::Trigger(Trigger::Click(By::ClassName("css-ns0tbt"))),
            Event::Assert(Assert::IsPresent("succeeded")),
        ],
    )
    .await?;
    Ok(())
}

async fn should_make_adyen_onlinebanking_pl_payment(
    web_driver: WebDriver,
) -> Result<(), WebDriverError> {
    let conn = AdyenSeleniumTest {};
    conn.make_redirection_payment(
        web_driver,
        vec![
            Event::Trigger(Trigger::Goto(&format!("{CHEKOUT_BASE_URL}/saved/197"))),
            Event::Trigger(Trigger::Click(By::Id("card-submit-btn"))),
            Event::Trigger(Trigger::Click(By::Id("user_account_pbl_correct"))),
            Event::Assert(Assert::IsPresent("succeeded")),
        ],
    )
    .await?;
    Ok(())
}

#[ignore]
async fn should_make_adyen_giropay_payment(web_driver: WebDriver) -> Result<(), WebDriverError> {
    let conn = AdyenSeleniumTest {};
    conn.make_redirection_payment(
        web_driver,
        vec![
            Event::Trigger(Trigger::Goto(&format!("{CHEKOUT_BASE_URL}/saved/70"))),
            Event::Trigger(Trigger::Click(By::Id("card-submit-btn"))),
            Event::Trigger(Trigger::SendKeys(
                By::Css("input[id='tags']"),
                "Testbank Fiducia 44448888 GENODETT488",
            )),
            Event::Trigger(Trigger::Click(By::Css("input[id='tags']"))),
            Event::Trigger(Trigger::Sleep(3)),
            Event::Trigger(Trigger::Click(By::Id("ui-id-3"))),
            Event::Trigger(Trigger::Click(By::ClassName("blueButton"))),
            Event::Trigger(Trigger::SendKeys(By::Name("sc"), "10")),
            Event::Trigger(Trigger::SendKeys(By::Name("extensionSc"), "4000")),
            Event::Trigger(Trigger::SendKeys(By::Name("customerName1"), "Hopper")),
            Event::Trigger(Trigger::SendKeys(
                By::Name("customerIBAN"),
                "DE36444488881234567890",
            )),
            Event::Trigger(Trigger::Click(By::Css("input[value='Absenden']"))),
            Event::Assert(Assert::IsPresent("Google")),
            Event::Assert(Assert::ContainsAny(
                Selector::QueryParamStr,
                vec!["status=processing"], //final status of this payment method will remain in processing state
            )),
        ],
    )
    .await?;
    Ok(())
}

async fn should_make_adyen_twint_payment(driver: WebDriver) -> Result<(), WebDriverError> {
    let conn = AdyenSeleniumTest {};
    conn.make_redirection_payment(
        driver,
        vec![
            Event::Trigger(Trigger::Goto(&format!("{CHEKOUT_BASE_URL}/saved/170"))),
            Event::Trigger(Trigger::Click(By::Id("card-submit-btn"))),
            Event::Trigger(Trigger::Click(By::Css("button[value='authorised']"))),
            Event::Assert(Assert::IsPresent("succeeded")),
        ],
    )
    .await?;
    Ok(())
}

async fn should_make_adyen_walley_payment(web_driver: WebDriver) -> Result<(), WebDriverError> {
    let conn = AdyenSeleniumTest {};
    conn.make_redirection_payment(
        web_driver,
        vec![
            Event::Trigger(Trigger::Goto(&format!("{CHEKOUT_BASE_URL}/saved/198"))),
            Event::Trigger(Trigger::Click(By::Id("card-submit-btn"))),
            Event::Assert(Assert::IsPresent("Teknikmössor AB")),
            Event::Trigger(Trigger::SwitchFrame(By::ClassName(
                "collector-checkout-iframe",
            ))),
            Event::Trigger(Trigger::Click(By::Id("purchase"))),
            Event::Trigger(Trigger::Sleep(10)),
            Event::Trigger(Trigger::SwitchFrame(By::Css(
                "iframe[title='Walley Modal - idp-choices']",
            ))),
            Event::Assert(Assert::IsPresent("Identifisering")),
            Event::Trigger(Trigger::Click(By::Id("optionLoggInnMedBankId"))),
            Event::Trigger(Trigger::SwitchFrame(By::Css("iframe[title='BankID']"))),
            Event::Assert(Assert::IsPresent("Engangskode")),
            Event::Trigger(Trigger::SendKeys(By::Css("input[type='password']"), "otp")),
            Event::Trigger(Trigger::Sleep(4)),
            Event::Trigger(Trigger::Click(By::Css("button[title='Neste']"))),
            Event::Assert(Assert::IsPresent("Ditt BankID-passord")),
            Event::Trigger(Trigger::Sleep(4)),
            Event::Trigger(Trigger::SendKeys(
                By::Css("input[type='password']"),
                "qwer1234",
            )),
            Event::Trigger(Trigger::Click(By::Css("button[title='Neste']"))),
            Event::Trigger(Trigger::SwitchTab(Position::Prev)),
            Event::Assert(Assert::IsPresent("succeeded")),
        ],
    )
    .await?;
    Ok(())
}

async fn should_make_adyen_dana_payment(driver: WebDriver) -> Result<(), WebDriverError> {
    let conn = AdyenSeleniumTest {};
    conn.make_redirection_payment(
        driver,
        vec![
            Event::Trigger(Trigger::Goto(&format!("{CHEKOUT_BASE_URL}/saved/175"))),
            Event::Trigger(Trigger::Click(By::Id("card-submit-btn"))),
            Event::Trigger(Trigger::SendKeys(
                By::Css("input[type='number']"),
                "12345678901",
            )), // Mobile Number can be any random 11 digit number
            Event::Trigger(Trigger::Click(By::Css("button"))),
            Event::Trigger(Trigger::SendKeys(By::Css("input[type='number']"), "111111")), // PIN can be any random 11 digit number
            Event::Trigger(Trigger::Click(By::ClassName("btn-next"))),
            Event::Trigger(Trigger::Sleep(3)),
            Event::Trigger(Trigger::Click(By::ClassName("btn-next"))),
            Event::Assert(Assert::IsPresent("Google")),
            Event::Assert(Assert::ContainsAny(
                Selector::QueryParamStr,
                vec!["status=succeeded"],
            )),
        ],
    )
    .await?;
    Ok(())
}

async fn should_make_adyen_online_banking_fpx_payment(
    web_driver: WebDriver,
) -> Result<(), WebDriverError> {
    let conn = AdyenSeleniumTest {};
    conn.make_redirection_payment(
        web_driver,
        vec![
            Event::Trigger(Trigger::Goto(&format!("{CHEKOUT_BASE_URL}/saved/172"))),
            Event::Trigger(Trigger::Click(By::Id("card-submit-btn"))),
            Event::Trigger(Trigger::Click(By::Css("button[value='authorised']"))),
            Event::Assert(Assert::IsPresent("succeeded")),
        ],
    )
    .await?;
    Ok(())
}

async fn should_make_adyen_online_banking_thailand_payment(
    web_driver: WebDriver,
) -> Result<(), WebDriverError> {
    let conn = AdyenSeleniumTest {};
    conn.make_redirection_payment(
        web_driver,
        vec![
            Event::Trigger(Trigger::Goto(&format!("{CHEKOUT_BASE_URL}/saved/184"))),
            Event::Trigger(Trigger::Click(By::Id("card-submit-btn"))),
            Event::Trigger(Trigger::Click(By::Css("button[value='authorised']"))),
            Event::Assert(Assert::IsPresent("succeeded")),
        ],
    )
    .await?;
    Ok(())
}

async fn should_make_adyen_touch_n_go_payment(web_driver: WebDriver) -> Result<(), WebDriverError> {
    let conn = AdyenSeleniumTest {};
    conn.make_redirection_payment(
        web_driver,
        vec![
            Event::Trigger(Trigger::Goto(&format!("{CHEKOUT_BASE_URL}/saved/185"))),
            Event::Trigger(Trigger::Click(By::Id("card-submit-btn"))),
            Event::Trigger(Trigger::Click(By::Css("button[value='authorised']"))),
            Event::Assert(Assert::IsPresent("succeeded")),
>>>>>>> d578f087
        ],
    )
    .await?;
    Ok(())
}

#[test]
#[serial]
#[ignore]
fn should_make_adyen_gpay_payment_test() {
    tester!(should_make_adyen_gpay_payment);
}

#[test]
#[serial]
#[ignore]
fn should_make_adyen_gpay_mandate_payment_test() {
    tester!(should_make_adyen_gpay_mandate_payment);
}

#[test]
#[serial]
#[ignore]
fn should_make_adyen_gpay_zero_dollar_mandate_payment_test() {
    tester!(should_make_adyen_gpay_zero_dollar_mandate_payment);
}

#[test]
#[serial]
fn should_make_adyen_klarna_mandate_payment_test() {
    tester!(should_make_adyen_klarna_mandate_payment);
}

#[test]
#[serial]
fn should_make_adyen_3ds_payment_failed_test() {
    tester!(should_make_adyen_3ds_payment_failed);
}

#[test]
#[serial]
fn should_make_adyen_3ds_mandate_payment_test() {
    tester!(should_make_adyen_3ds_mandate_payment);
}

#[test]
#[serial]
fn should_make_adyen_3ds_mandate_with_zero_dollar_payment_test() {
    tester!(should_make_adyen_3ds_mandate_with_zero_dollar_payment);
}

#[test]
#[serial]
fn should_make_adyen_3ds_payment_success_test() {
    tester!(should_make_adyen_3ds_payment_success);
}

#[test]
#[serial]
fn should_make_adyen_alipay_hk_payment_test() {
    tester!(should_make_adyen_alipay_hk_payment);
}

#[test]
#[serial]
<<<<<<< HEAD
fn should_make_adyen_swish_payment_test() {
    tester!(should_make_adyen_swish_payment);
}

// https://hs-payments-test.netlify.app/paypal-redirect?amount=70.00&country=US&currency=USD&mandate_data[customer_acceptance][acceptance_type]=offline&mandate_data[customer_acceptance][accepted_at]=1963-05-03T04:07:52.723Z&mandate_data[customer_acceptance][online][ip_address]=127.0.0.1&mandate_data[customer_acceptance][online][user_agent]=amet%20irure%20esse&mandate_data[mandate_type][multi_use][amount]=700&mandate_data[mandate_type][multi_use][currency]=USD&apikey=dev_uFpxA0r6jjbVaxHSY3X0BZLL3erDUzvg3i51abwB1Bknu3fdiPxw475DQgnByn1z
=======
#[ignore = "Failing from connector side"]
fn should_make_adyen_bizum_payment_test() {
    tester!(should_make_adyen_bizum_payment);
}

#[test]
#[serial]
fn should_make_adyen_clearpay_payment_test() {
    tester!(should_make_adyen_clearpay_payment);
}

#[test]
#[serial]
fn should_make_adyen_twint_payment_test() {
    tester!(should_make_adyen_twint_payment);
}

#[test]
#[serial]
fn should_make_adyen_paypal_payment_test() {
    tester!(should_make_adyen_paypal_payment);
}

#[test]
#[serial]
fn should_make_adyen_ach_payment_test() {
    tester!(should_make_adyen_ach_payment);
}

#[test]
#[serial]
fn should_make_adyen_sepa_payment_test() {
    tester!(should_make_adyen_sepa_payment);
}

#[test]
#[serial]
fn should_make_adyen_bacs_payment_test() {
    tester!(should_make_adyen_bacs_payment);
}

#[test]
#[serial]
fn should_make_adyen_ideal_payment_test() {
    tester!(should_make_adyen_ideal_payment);
}

#[test]
#[serial]
fn should_make_adyen_eps_payment_test() {
    tester!(should_make_adyen_eps_payment);
}

#[test]
#[serial]
fn should_make_adyen_blik_payment_test() {
    tester!(should_make_adyen_blik_payment);
}

#[test]
#[serial]
fn should_make_adyen_bancontact_card_payment_test() {
    tester!(should_make_adyen_bancontact_card_payment);
}

#[test]
#[serial]
fn should_make_adyen_wechatpay_payment_test() {
    tester!(should_make_adyen_wechatpay_payment);
}

#[test]
#[serial]
fn should_make_adyen_mbway_payment_test() {
    tester!(should_make_adyen_mbway_payment);
}

#[test]
#[serial]
fn should_make_adyen_ebanking_fi_payment_test() {
    tester!(should_make_adyen_ebanking_fi_payment);
}

#[test]
#[serial]
fn should_make_adyen_onlinebanking_pl_payment_test() {
    tester!(should_make_adyen_onlinebanking_pl_payment);
}

#[ignore]
#[test]
#[serial]
fn should_make_adyen_giropay_payment_test() {
    tester!(should_make_adyen_giropay_payment);
}

#[ignore]
#[test]
#[serial]
fn should_make_adyen_walley_payment_test() {
    tester!(should_make_adyen_walley_payment);
}

#[test]
#[serial]
fn should_make_adyen_dana_payment_test() {
    tester!(should_make_adyen_dana_payment);
}

#[test]
#[serial]
fn should_make_adyen_online_banking_fpx_payment_test() {
    tester!(should_make_adyen_online_banking_fpx_payment);
}

#[test]
#[serial]
fn should_make_adyen_online_banking_thailand_payment_test() {
    tester!(should_make_adyen_online_banking_thailand_payment);
}

#[test]
#[serial]
fn should_make_adyen_touch_n_go_payment_test() {
    tester!(should_make_adyen_touch_n_go_payment);
}
>>>>>>> d578f087
<|MERGE_RESOLUTION|>--- conflicted
+++ resolved
@@ -209,19 +209,6 @@
     Ok(())
 }
 
-<<<<<<< HEAD
-async fn should_make_adyen_swish_payment(c: WebDriver) -> Result<(), WebDriverError> {
-    let conn = AdyenSeleniumTest {};
-    conn.make_redirection_payment(
-        c,
-        vec![
-            Event::Trigger(Trigger::Goto(&format!("{CHEKOUT_BASE_URL}/saved/210"))),
-            Event::Trigger(Trigger::Click(By::Id("card-submit-btn"))),
-            Event::Assert(Assert::IsPresent("status")),
-            Event::Assert(Assert::IsPresent("processing")),
-            Event::Assert(Assert::IsPresent("Next Action Type")),
-            Event::Assert(Assert::IsPresent("qr_code_information")),
-=======
 async fn should_make_adyen_bizum_payment(web_driver: WebDriver) -> Result<(), WebDriverError> {
     let conn = AdyenSeleniumTest {};
     conn.make_redirection_payment(
@@ -615,7 +602,23 @@
             Event::Trigger(Trigger::Click(By::Id("card-submit-btn"))),
             Event::Trigger(Trigger::Click(By::Css("button[value='authorised']"))),
             Event::Assert(Assert::IsPresent("succeeded")),
->>>>>>> d578f087
+        ],
+    )
+    .await?;
+    Ok(())
+}
+
+async fn should_make_adyen_swish_payment(c: WebDriver) -> Result<(), WebDriverError> {
+    let conn = AdyenSeleniumTest {};
+    conn.make_redirection_payment(
+        c,
+        vec![
+            Event::Trigger(Trigger::Goto(&format!("{CHEKOUT_BASE_URL}/saved/210"))),
+            Event::Trigger(Trigger::Click(By::Id("card-submit-btn"))),
+            Event::Assert(Assert::IsPresent("status")),
+            Event::Assert(Assert::IsPresent("processing")),
+            Event::Assert(Assert::IsPresent("Next Action Type")),
+            Event::Assert(Assert::IsPresent("qr_code_information")),
         ],
     )
     .await?;
@@ -679,15 +682,15 @@
     tester!(should_make_adyen_alipay_hk_payment);
 }
 
-#[test]
-#[serial]
-<<<<<<< HEAD
+
+#[test]
+#[serial]
 fn should_make_adyen_swish_payment_test() {
     tester!(should_make_adyen_swish_payment);
 }
 
-// https://hs-payments-test.netlify.app/paypal-redirect?amount=70.00&country=US&currency=USD&mandate_data[customer_acceptance][acceptance_type]=offline&mandate_data[customer_acceptance][accepted_at]=1963-05-03T04:07:52.723Z&mandate_data[customer_acceptance][online][ip_address]=127.0.0.1&mandate_data[customer_acceptance][online][user_agent]=amet%20irure%20esse&mandate_data[mandate_type][multi_use][amount]=700&mandate_data[mandate_type][multi_use][currency]=USD&apikey=dev_uFpxA0r6jjbVaxHSY3X0BZLL3erDUzvg3i51abwB1Bknu3fdiPxw475DQgnByn1z
-=======
+#[test]
+#[serial]
 #[ignore = "Failing from connector side"]
 fn should_make_adyen_bizum_payment_test() {
     tester!(should_make_adyen_bizum_payment);
@@ -813,5 +816,4 @@
 #[serial]
 fn should_make_adyen_touch_n_go_payment_test() {
     tester!(should_make_adyen_touch_n_go_payment);
-}
->>>>>>> d578f087
+}