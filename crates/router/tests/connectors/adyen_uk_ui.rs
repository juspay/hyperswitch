--- conflicted
+++ resolved
@@ -132,17 +132,10 @@
     Ok(())
 }
 
-<<<<<<< HEAD
 async fn should_make_adyen_alipay_hk_payment(web_driver: WebDriver) -> Result<(), WebDriverError> {
     let conn = AdyenSeleniumTest {};
     conn.make_redirection_payment(
         web_driver,
-=======
-async fn should_make_adyen_alipay_hk_payment(c: WebDriver) -> Result<(), WebDriverError> {
-    let conn = AdyenSeleniumTest {};
-    conn.make_redirection_payment(
-        c,
->>>>>>> 47cd08a0
         vec![
             Event::Trigger(Trigger::Goto(&format!("{CHEKOUT_BASE_URL}/saved/162"))),
             Event::Trigger(Trigger::Click(By::Id("card-submit-btn"))),
@@ -188,8 +181,6 @@
 
 #[test]
 #[serial]
-<<<<<<< HEAD
-=======
 fn should_make_adyen_3ds_payment_failed_test() {
     tester!(should_make_adyen_3ds_payment_failed);
 }
@@ -202,7 +193,6 @@
 
 #[test]
 #[serial]
->>>>>>> 47cd08a0
 fn should_make_adyen_alipay_hk_payment_test() {
     tester!(should_make_adyen_alipay_hk_payment);
 }
