use std::str::FromStr;

use api_models::payments::OrderDetails;
<<<<<<< HEAD
use cards::CardNumber;
=======
use common_utils::pii::Email;
>>>>>>> 5c5c3ef3
use masking::Secret;
use router::types::{self, api, storage::enums};

use crate::{
    connector_auth,
    utils::{self, ConnectorActions},
};

#[derive(Clone, Copy)]
struct ZenTest;
impl ConnectorActions for ZenTest {}
impl utils::Connector for ZenTest {
    fn get_data(&self) -> types::api::ConnectorData {
        use router::connector::Zen;
        types::api::ConnectorData {
            connector: Box::new(&Zen),
            connector_name: types::Connector::Zen,
            get_token: types::api::GetToken::Connector,
        }
    }

    fn get_auth_token(&self) -> types::ConnectorAuthType {
        types::ConnectorAuthType::from(
            connector_auth::ConnectorAuthentication::new()
                .zen
                .expect("Missing connector authentication configuration"),
        )
    }

    fn get_name(&self) -> String {
        "zen".to_string()
    }
}

static CONNECTOR: ZenTest = ZenTest {};

// Cards Positive Tests
// Creates a payment using the manual capture flow (Non 3DS).
#[ignore = "Connector triggers 3DS payment on test card"]
#[actix_web::test]
async fn should_only_authorize_payment() {
    let response = CONNECTOR
        .authorize_payment(None, None)
        .await
        .expect("Authorize payment response");
    assert_eq!(response.status, enums::AttemptStatus::Authorized);
}

// Captures a payment using the manual capture flow (Non 3DS).
#[ignore = "Connector triggers 3DS payment on test card and capture is not supported"]
#[actix_web::test]
async fn should_capture_authorized_payment() {
    let response = CONNECTOR
        .authorize_and_capture_payment(None, None, None)
        .await
        .expect("Capture payment response");
    assert_eq!(response.status, enums::AttemptStatus::Charged);
}

// Partially captures a payment using the manual capture flow (Non 3DS).
#[ignore = "Connector triggers 3DS payment on test card and capture is not supported"]
#[actix_web::test]
async fn should_partially_capture_authorized_payment() {
    let response = CONNECTOR
        .authorize_and_capture_payment(
            None,
            Some(types::PaymentsCaptureData {
                amount_to_capture: 50,
                ..utils::PaymentCaptureType::default().0
            }),
            None,
        )
        .await
        .expect("Capture payment response");
    assert_eq!(response.status, enums::AttemptStatus::Charged);
}

// Synchronizes a payment using the manual capture flow (Non 3DS).
#[ignore = "Connector triggers 3DS payment on test card"]
#[actix_web::test]
async fn should_sync_authorized_payment() {
    let authorize_response = CONNECTOR
        .authorize_payment(None, None)
        .await
        .expect("Authorize payment response");
    let txn_id = utils::get_connector_transaction_id(authorize_response.response);
    let response = CONNECTOR
        .psync_retry_till_status_matches(
            enums::AttemptStatus::Authorized,
            Some(types::PaymentsSyncData {
                connector_transaction_id: router::types::ResponseId::ConnectorTransactionId(
                    txn_id.unwrap(),
                ),
                encoded_data: None,
                capture_method: None,
                connector_meta: None,
            }),
            None,
        )
        .await
        .expect("PSync response");
    assert_eq!(response.status, enums::AttemptStatus::Authorized,);
}

// Voids a payment using the manual capture flow (Non 3DS).
#[ignore = "Connector triggers 3DS payment on test card and void is not supported"]
#[actix_web::test]
async fn should_void_authorized_payment() {
    let response = CONNECTOR
        .authorize_and_void_payment(
            None,
            Some(types::PaymentsCancelData {
                connector_transaction_id: String::from(""),
                cancellation_reason: Some("requested_by_customer".to_string()),
                ..Default::default()
            }),
            None,
        )
        .await
        .expect("Void payment response");
    assert_eq!(response.status, enums::AttemptStatus::Voided);
}

// Refunds a payment using the manual capture flow (Non 3DS).
#[ignore = "Connector triggers 3DS payment on test card and capture is not supported"]
#[actix_web::test]
async fn should_refund_manually_captured_payment() {
    let response = CONNECTOR
        .capture_payment_and_refund(None, None, None, None)
        .await
        .unwrap();
    assert_eq!(
        response.response.unwrap().refund_status,
        enums::RefundStatus::Success,
    );
}

// Partially refunds a payment using the manual capture flow (Non 3DS).
#[ignore = "Connector triggers 3DS payment on test card and capture is not supported"]
#[actix_web::test]
async fn should_partially_refund_manually_captured_payment() {
    let response = CONNECTOR
        .capture_payment_and_refund(
            None,
            None,
            Some(types::RefundsData {
                refund_amount: 50,
                ..utils::PaymentRefundType::default().0
            }),
            None,
        )
        .await
        .unwrap();
    assert_eq!(
        response.response.unwrap().refund_status,
        enums::RefundStatus::Success,
    );
}

// Synchronizes a refund using the manual capture flow (Non 3DS).
#[ignore = "Connector triggers 3DS payment on test card and capture is not supported"]
#[actix_web::test]
async fn should_sync_manually_captured_refund() {
    let refund_response = CONNECTOR
        .capture_payment_and_refund(None, None, None, None)
        .await
        .unwrap();
    let response = CONNECTOR
        .rsync_retry_till_status_matches(
            enums::RefundStatus::Success,
            refund_response.response.unwrap().connector_refund_id,
            None,
            None,
        )
        .await
        .unwrap();
    assert_eq!(
        response.response.unwrap().refund_status,
        enums::RefundStatus::Success,
    );
}

// Creates a payment using the automatic capture flow (Non 3DS).
#[ignore = "Connector triggers 3DS payment on test card"]
#[actix_web::test]
async fn should_make_payment() {
    let authorize_response = CONNECTOR.make_payment(None, None).await.unwrap();
    assert_eq!(authorize_response.status, enums::AttemptStatus::Charged);
}

// Synchronizes a payment using the automatic capture flow (Non 3DS).
#[ignore = "Connector triggers 3DS payment on test card"]
#[actix_web::test]
async fn should_sync_auto_captured_payment() {
    let authorize_response = CONNECTOR.make_payment(None, None).await.unwrap();
    assert_eq!(authorize_response.status, enums::AttemptStatus::Charged);
    let txn_id = utils::get_connector_transaction_id(authorize_response.response);
    assert_ne!(txn_id, None, "Empty connector transaction id");
    let response = CONNECTOR
        .psync_retry_till_status_matches(
            enums::AttemptStatus::Charged,
            Some(types::PaymentsSyncData {
                connector_transaction_id: router::types::ResponseId::ConnectorTransactionId(
                    txn_id.unwrap(),
                ),
                encoded_data: None,
                capture_method: Some(enums::CaptureMethod::Automatic),
                connector_meta: None,
            }),
            None,
        )
        .await
        .unwrap();
    assert_eq!(response.status, enums::AttemptStatus::Charged,);
}

// Refunds a payment using the automatic capture flow (Non 3DS).
#[ignore = "Connector triggers 3DS payment on test card"]
#[actix_web::test]
async fn should_refund_auto_captured_payment() {
    let response = CONNECTOR
        .make_payment_and_refund(None, None, None)
        .await
        .unwrap();
    assert_eq!(
        response.response.unwrap().refund_status,
        enums::RefundStatus::Success,
    );
}

// Partially refunds a payment using the automatic capture flow (Non 3DS).
#[ignore = "Connector triggers 3DS payment on test card"]
#[actix_web::test]
async fn should_partially_refund_succeeded_payment() {
    let refund_response = CONNECTOR
        .make_payment_and_refund(
            None,
            Some(types::RefundsData {
                refund_amount: 50,
                ..utils::PaymentRefundType::default().0
            }),
            None,
        )
        .await
        .unwrap();
    assert_eq!(
        refund_response.response.unwrap().refund_status,
        enums::RefundStatus::Success,
    );
}

// Creates multiple refunds against a payment using the automatic capture flow (Non 3DS).
#[ignore = "Connector triggers 3DS payment on test card"]
#[actix_web::test]
async fn should_refund_succeeded_payment_multiple_times() {
    CONNECTOR
        .make_payment_and_multiple_refund(
            None,
            Some(types::RefundsData {
                refund_amount: 50,
                ..utils::PaymentRefundType::default().0
            }),
            None,
        )
        .await;
}

// Synchronizes a refund using the automatic capture flow (Non 3DS).
#[ignore = "Connector triggers 3DS payment on test card"]
#[actix_web::test]
async fn should_sync_refund() {
    let refund_response = CONNECTOR
        .make_payment_and_refund(None, None, None)
        .await
        .unwrap();
    let response = CONNECTOR
        .rsync_retry_till_status_matches(
            enums::RefundStatus::Success,
            refund_response.response.unwrap().connector_refund_id,
            None,
            None,
        )
        .await
        .unwrap();
    assert_eq!(
        response.response.unwrap().refund_status,
        enums::RefundStatus::Success,
    );
}

// Cards Negative scenerios
// Creates a payment with incorrect card number.
#[actix_web::test]
async fn should_fail_payment_for_incorrect_card_number() {
    let response = CONNECTOR
        .make_payment(
            Some(types::PaymentsAuthorizeData {
                payment_method_data: types::api::PaymentMethodData::Card(api::Card {
                    card_number: CardNumber::from_str("1234567891011").unwrap(),
                    ..utils::CCardType::default().0
                }),
                order_details: Some(OrderDetails {
                    product_name: "test".to_string(),
                    quantity: 1,
                }),
                email: Some(Email::from_str("test@gmail.com").unwrap()),
                webhook_url: Some("https://1635-116-74-253-164.ngrok-free.app".to_string()),
                ..utils::PaymentAuthorizeType::default().0
            }),
            None,
        )
        .await
        .unwrap();
    assert_eq!(
        response
            .response
            .unwrap_err()
            .message
            .split_once(';')
            .unwrap()
            .0,
        "Request data doesn't pass validation".to_string(),
    );
}

<<<<<<< HEAD
=======
// Creates a payment with empty card number.
#[actix_web::test]
async fn should_fail_payment_for_empty_card_number() {
    let response = CONNECTOR
        .make_payment(
            Some(types::PaymentsAuthorizeData {
                payment_method_data: types::api::PaymentMethodData::Card(api::Card {
                    card_number: Secret::new(String::from("")),
                    ..utils::CCardType::default().0
                }),
                order_details: Some(OrderDetails {
                    product_name: "test".to_string(),
                    quantity: 1,
                }),
                email: Some(Email::from_str("test@gmail.com").unwrap()),
                webhook_url: Some("https://1635-116-74-253-164.ngrok-free.app".to_string()),
                ..utils::PaymentAuthorizeType::default().0
            }),
            None,
        )
        .await
        .unwrap();
    let x = response.response.unwrap_err();
    assert_eq!(
        x.message.split_once(';').unwrap().0,
        "Request data doesn't pass validation",
    );
}

>>>>>>> 5c5c3ef3
// Creates a payment with incorrect CVC.
#[actix_web::test]
async fn should_fail_payment_for_incorrect_cvc() {
    let response = CONNECTOR
        .make_payment(
            Some(types::PaymentsAuthorizeData {
                payment_method_data: types::api::PaymentMethodData::Card(api::Card {
                    card_cvc: Secret::new("12345".to_string()),
                    ..utils::CCardType::default().0
                }),
                order_details: Some(OrderDetails {
                    product_name: "test".to_string(),
                    quantity: 1,
                }),
                email: Some(Email::from_str("test@gmail.com").unwrap()),
                webhook_url: Some("https://1635-116-74-253-164.ngrok-free.app".to_string()),
                ..utils::PaymentAuthorizeType::default().0
            }),
            None,
        )
        .await
        .unwrap();
    assert_eq!(
        response
            .response
            .unwrap_err()
            .message
            .split_once(';')
            .unwrap()
            .0,
        "Request data doesn't pass validation".to_string(),
    );
}

// Creates a payment with incorrect expiry month.
#[actix_web::test]
async fn should_fail_payment_for_invalid_exp_month() {
    let response = CONNECTOR
        .make_payment(
            Some(types::PaymentsAuthorizeData {
                payment_method_data: types::api::PaymentMethodData::Card(api::Card {
                    card_exp_month: Secret::new("20".to_string()),
                    ..utils::CCardType::default().0
                }),
                order_details: Some(OrderDetails {
                    product_name: "test".to_string(),
                    quantity: 1,
                }),
                email: Some(Email::from_str("test@gmail.com").unwrap()),
                webhook_url: Some("https://1635-116-74-253-164.ngrok-free.app".to_string()),
                ..utils::PaymentAuthorizeType::default().0
            }),
            None,
        )
        .await
        .unwrap();
    assert_eq!(
        response
            .response
            .unwrap_err()
            .message
            .split_once(';')
            .unwrap()
            .0,
        "Request data doesn't pass validation".to_string(),
    );
}

// Creates a payment with incorrect expiry year.
#[actix_web::test]
async fn should_fail_payment_for_incorrect_expiry_year() {
    let response = CONNECTOR
        .make_payment(
            Some(types::PaymentsAuthorizeData {
                payment_method_data: types::api::PaymentMethodData::Card(api::Card {
                    card_exp_year: Secret::new("2000".to_string()),
                    ..utils::CCardType::default().0
                }),
                order_details: Some(OrderDetails {
                    product_name: "test".to_string(),
                    quantity: 1,
                }),
                email: Some(Email::from_str("test@gmail.com").unwrap()),
                webhook_url: Some("https://1635-116-74-253-164.ngrok-free.app".to_string()),
                ..utils::PaymentAuthorizeType::default().0
            }),
            None,
        )
        .await
        .unwrap();
    assert_eq!(
        response
            .response
            .unwrap_err()
            .message
            .split_once(';')
            .unwrap()
            .0,
        "Request data doesn't pass validation".to_string(),
    );
}

// Voids a payment using automatic capture flow (Non 3DS).
#[ignore = "Connector triggers 3DS payment on test card and void is not supported"]
#[actix_web::test]
async fn should_fail_void_payment_for_auto_capture() {
    let authorize_response = CONNECTOR.make_payment(None, None).await.unwrap();
    assert_eq!(authorize_response.status, enums::AttemptStatus::Charged);
    let txn_id = utils::get_connector_transaction_id(authorize_response.response);
    assert_ne!(txn_id, None, "Empty connector transaction id");
    let void_response = CONNECTOR
        .void_payment(txn_id.unwrap(), None, None)
        .await
        .unwrap();
    assert_eq!(
        void_response.response.unwrap_err().message,
        "You cannot cancel this PaymentIntent because it has a status of succeeded."
    );
}

// Captures a payment using invalid connector payment id.
#[ignore = "Connector triggers 3DS payment on test card and capture is not supported"]
#[actix_web::test]
async fn should_fail_capture_for_invalid_payment() {
    let capture_response = CONNECTOR
        .capture_payment("123456789".to_string(), None, None)
        .await
        .unwrap();
    assert_eq!(
        capture_response.response.unwrap_err().message,
        String::from("No such payment_intent: '123456789'")
    );
}

// Refunds a payment with refund amount higher than payment amount.
#[ignore = "Connector triggers 3DS payment on test card"]
#[actix_web::test]
async fn should_fail_for_refund_amount_higher_than_payment_amount() {
    let response = CONNECTOR
        .make_payment_and_refund(
            None,
            Some(types::RefundsData {
                refund_amount: 150,
                ..utils::PaymentRefundType::default().0
            }),
            None,
        )
        .await
        .unwrap();
    assert_eq!(
        response.response.unwrap_err().message,
        "Refund amount (₹1.50) is greater than charge amount (₹1.00)",
    );
}

// Connector dependent test cases goes here

// [#478]: add unit tests for non 3DS, wallets & webhooks in connector tests<|MERGE_RESOLUTION|>--- conflicted
+++ resolved
@@ -1,11 +1,8 @@
 use std::str::FromStr;
 
 use api_models::payments::OrderDetails;
-<<<<<<< HEAD
 use cards::CardNumber;
-=======
 use common_utils::pii::Email;
->>>>>>> 5c5c3ef3
 use masking::Secret;
 use router::types::{self, api, storage::enums};
 
@@ -331,38 +328,6 @@
     );
 }
 
-<<<<<<< HEAD
-=======
-// Creates a payment with empty card number.
-#[actix_web::test]
-async fn should_fail_payment_for_empty_card_number() {
-    let response = CONNECTOR
-        .make_payment(
-            Some(types::PaymentsAuthorizeData {
-                payment_method_data: types::api::PaymentMethodData::Card(api::Card {
-                    card_number: Secret::new(String::from("")),
-                    ..utils::CCardType::default().0
-                }),
-                order_details: Some(OrderDetails {
-                    product_name: "test".to_string(),
-                    quantity: 1,
-                }),
-                email: Some(Email::from_str("test@gmail.com").unwrap()),
-                webhook_url: Some("https://1635-116-74-253-164.ngrok-free.app".to_string()),
-                ..utils::PaymentAuthorizeType::default().0
-            }),
-            None,
-        )
-        .await
-        .unwrap();
-    let x = response.response.unwrap_err();
-    assert_eq!(
-        x.message.split_once(';').unwrap().0,
-        "Request data doesn't pass validation",
-    );
-}
-
->>>>>>> 5c5c3ef3
 // Creates a payment with incorrect CVC.
 #[actix_web::test]
 async fn should_fail_payment_for_incorrect_cvc() {
