use std::marker::PhantomData;

use router::{
    core::{errors, payments},
    routes::AppState,
    types::{self, api, storage::enums, PaymentAddress},
};

use crate::connector_auth::ConnectorAuthentication;

fn construct_payment_router_data() -> types::PaymentsRouterData {
    let auth = ConnectorAuthentication::new()
        .checkout
        .expect("Missing Checkout connector authentication configuration");

    types::RouterData {
        flow: PhantomData,
        merchant_id: "checkout".to_string(),
        connector: "checkout".to_string(),
        payment_id: uuid::Uuid::new_v4().to_string(),
        status: enums::AttemptStatus::default(),
        orca_return_url: None,
        auth_type: enums::AuthenticationType::NoThreeDs,
        payment_method: enums::PaymentMethodType::Card,
        connector_auth_type: auth.into(),
        description: Some("This is a test".to_string()),
        return_url: None,
        request: types::PaymentsRequestData {
            amount: 100,
            currency: enums::Currency::USD,
            payment_method_data: types::api::PaymentMethod::Card(api::CCard {
                card_number: "4242424242424242".to_string().into(),
                card_exp_month: "10".to_string().into(),
                card_exp_year: "35".to_string().into(),
                card_holder_name: "John Doe".to_string().into(),
                card_cvc: "123".to_string().into(),
            }),
            confirm: true,
            statement_descriptor_suffix: None,
            setup_future_usage: None,
            mandate_id: None,
            off_session: None,
            setup_mandate_details: None,
            capture_method: None,
            browser_info: None,
        },
<<<<<<< HEAD
        response: Err(types::ErrorResponse::from(
            errors::ApiErrorResponse::InternalServerError,
        )),
=======
        response: Err(types::ErrorResponse::default()),
>>>>>>> 32e7d345
        payment_method_id: None,
        address: PaymentAddress::default(),
    }
}

fn construct_refund_router_data<F>() -> types::RefundsRouterData<F> {
    let auth = ConnectorAuthentication::new()
        .checkout
        .expect("Missing Checkout connector authentication configuration");

    types::RouterData {
        flow: PhantomData,
        merchant_id: "checkout".to_string(),
        connector: "checkout".to_string(),
        payment_id: uuid::Uuid::new_v4().to_string(),
        status: enums::AttemptStatus::default(),
        orca_return_url: None,
        payment_method: enums::PaymentMethodType::Card,
        auth_type: enums::AuthenticationType::NoThreeDs,
        connector_auth_type: auth.into(),
        description: Some("This is a test".to_string()),
        return_url: None,
        request: types::RefundsRequestData {
            amount: 100,
            currency: enums::Currency::USD,
            refund_id: uuid::Uuid::new_v4().to_string(),
            payment_method_data: types::api::PaymentMethod::Card(api::CCard {
                card_number: "4242424242424242".to_string().into(),
                card_exp_month: "10".to_string().into(),
                card_exp_year: "35".to_string().into(),
                card_holder_name: "John Doe".to_string().into(),
                card_cvc: "123".to_string().into(),
            }),
            connector_transaction_id: String::new(),
            refund_amount: 10,
        },
<<<<<<< HEAD
        response: Err(types::ErrorResponse::from(
            errors::ApiErrorResponse::InternalServerError,
        )),
=======
        response: Err(types::ErrorResponse::default()),
>>>>>>> 32e7d345
        payment_method_id: None,
        address: PaymentAddress::default(),
    }
}

#[actix_web::test]
async fn test_checkout_payment_success() {
    use router::{configs::settings::Settings, connector::Checkout, services};

    let conf = Settings::new().unwrap();
    static CV: Checkout = Checkout;
    let connector = types::api::ConnectorData {
        connector: Box::new(&CV),
        connector_name: types::Connector::Checkout,
    };
    let state = AppState {
        flow_name: String::from("default"),
        store: services::Store::new(&conf).await,
        conf,
    };
    let connector_integration: services::BoxedConnectorIntegration<
        types::api::Authorize,
        types::PaymentsRequestData,
        types::PaymentsResponseData,
    > = connector.connector.get_connector_integration();
    let request = construct_payment_router_data();

    let response = services::api::execute_connector_processing_step(
        &state,
        connector_integration,
        &request,
        payments::CallConnectorAction::Trigger,
    )
    .await
    .unwrap();

    println!("{response:?}");

    assert!(
        response.status == enums::AttemptStatus::Charged,
        "The payment failed"
    );
}

#[actix_web::test]
async fn test_checkout_refund_success() {
    // Successful payment
    use router::{configs::settings::Settings, connector::Checkout, services};

    let conf = Settings::new().expect("invalid settings");
    let state = AppState {
        flow_name: String::from("default"),
        store: services::Store::new(&conf).await,
        conf,
    };
    static CV: Checkout = Checkout;
    let connector = types::api::ConnectorData {
        connector: Box::new(&CV),
        connector_name: types::Connector::Checkout,
    };
    let connector_integration: services::BoxedConnectorIntegration<
        types::api::Authorize,
        types::PaymentsRequestData,
        types::PaymentsResponseData,
    > = connector.connector.get_connector_integration();
    let request = construct_payment_router_data();

    let response = services::api::execute_connector_processing_step(
        &state,
        connector_integration,
        &request,
        payments::CallConnectorAction::Trigger,
    )
    .await
    .unwrap();

    println!("{response:?}");

    assert!(
        response.status == enums::AttemptStatus::Charged,
        "The payment failed"
    );
    // Successful refund
    let connector_integration: services::BoxedConnectorIntegration<
        types::api::Execute,
        types::RefundsRequestData,
        types::RefundsResponseData,
    > = connector.connector.get_connector_integration();
    let mut refund_request = construct_refund_router_data();
    refund_request.request.connector_transaction_id =
        response.response.unwrap().connector_transaction_id;

    let response = services::api::execute_connector_processing_step(
        &state,
        connector_integration,
        &refund_request,
        payments::CallConnectorAction::Trigger,
    )
    .await;

    let response = response.unwrap();
    println!("{response:?}");

    assert!(
        response.response.unwrap().refund_status == enums::RefundStatus::Success,
        "The refund failed"
    );
}

#[actix_web::test]
async fn test_checkout_payment_failure() {
    use router::{configs::settings::Settings, connector::Checkout, services};

    let conf = Settings::new().expect("invalid settings");
    let state = AppState {
        flow_name: String::from("default"),
        store: services::Store::new(&conf).await,
        conf,
    };
    static CV: Checkout = Checkout;
    let connector = types::api::ConnectorData {
        connector: Box::new(&CV),
        connector_name: types::Connector::Checkout,
    };
    let connector_integration: services::BoxedConnectorIntegration<
        types::api::Authorize,
        types::PaymentsRequestData,
        types::PaymentsResponseData,
    > = connector.connector.get_connector_integration();
    let mut request = construct_payment_router_data();
    request.connector_auth_type = types::ConnectorAuthType::BodyKey {
        api_key: "".to_string(),
        key1: "".to_string(),
    };
    let response = services::api::execute_connector_processing_step(
        &state,
        connector_integration,
        &request,
        payments::CallConnectorAction::Trigger,
    )
    .await;
    assert!(response.is_err(), "The payment passed");
}
#[actix_web::test]
async fn test_checkout_refund_failure() {
    use router::{configs::settings::Settings, connector::Checkout, services};

    let conf = Settings::new().expect("invalid settings");
    let state = AppState {
        flow_name: String::from("default"),
        store: services::Store::new(&conf).await,
        conf,
    };
    static CV: Checkout = Checkout;
    let connector = types::api::ConnectorData {
        connector: Box::new(&CV),
        connector_name: types::Connector::Checkout,
    };
    let connector_integration: services::BoxedConnectorIntegration<
        types::api::Authorize,
        types::PaymentsRequestData,
        types::PaymentsResponseData,
    > = connector.connector.get_connector_integration();
    let request = construct_payment_router_data();

    let response = services::api::execute_connector_processing_step(
        &state,
        connector_integration,
        &request,
        payments::CallConnectorAction::Trigger,
    )
    .await
    .unwrap();

    assert!(
        response.status == enums::AttemptStatus::Charged,
        "The payment failed"
    );
    // Unsuccessful refund
    let connector_integration: services::BoxedConnectorIntegration<
        types::api::Execute,
        types::RefundsRequestData,
        types::RefundsResponseData,
    > = connector.connector.get_connector_integration();
    let mut refund_request = construct_refund_router_data();
    refund_request.request.connector_transaction_id =
        response.response.unwrap().connector_transaction_id;

    // Higher amout than that of payment
    refund_request.request.refund_amount = 696969;
    let response = services::api::execute_connector_processing_step(
        &state,
        connector_integration,
        &refund_request,
        payments::CallConnectorAction::Trigger,
    )
    .await;

    println!("{response:?}");
    let response = response.unwrap();
    assert!(response.response.is_err());

    let code = response.response.unwrap_err().code;
    assert_eq!(code, "refund_amount_exceeds_balance");
}<|MERGE_RESOLUTION|>--- conflicted
+++ resolved
@@ -1,7 +1,7 @@
 use std::marker::PhantomData;
 
 use router::{
-    core::{errors, payments},
+    core::payments,
     routes::AppState,
     types::{self, api, storage::enums, PaymentAddress},
 };
@@ -44,13 +44,7 @@
             capture_method: None,
             browser_info: None,
         },
-<<<<<<< HEAD
-        response: Err(types::ErrorResponse::from(
-            errors::ApiErrorResponse::InternalServerError,
-        )),
-=======
         response: Err(types::ErrorResponse::default()),
->>>>>>> 32e7d345
         payment_method_id: None,
         address: PaymentAddress::default(),
     }
@@ -87,13 +81,7 @@
             connector_transaction_id: String::new(),
             refund_amount: 10,
         },
-<<<<<<< HEAD
-        response: Err(types::ErrorResponse::from(
-            errors::ApiErrorResponse::InternalServerError,
-        )),
-=======
         response: Err(types::ErrorResponse::default()),
->>>>>>> 32e7d345
         payment_method_id: None,
         address: PaymentAddress::default(),
     }
