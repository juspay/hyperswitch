--- conflicted
+++ resolved
@@ -41,17 +41,10 @@
     Some(utils::PaymentInfo {
         address: Some(PaymentAddress::new(
             None,
-<<<<<<< HEAD
-            Some(api::Address {
-                address: Some(api::AddressDetails {
+            Some(Address {
+                address: Some(AddressDetails {
                     first_name: cards::NameType::try_from("first".to_string()).ok(),
                     last_name: cards::NameType::try_from("last".to_string()).ok(),
-=======
-            Some(Address {
-                address: Some(AddressDetails {
-                    first_name: Some(Secret::new("first".to_string())),
-                    last_name: Some(Secret::new("last".to_string())),
->>>>>>> 02f0824d
                     line1: Some(Secret::new("line1".to_string())),
                     line2: Some(Secret::new("line2".to_string())),
                     city: Some("city".to_string()),
