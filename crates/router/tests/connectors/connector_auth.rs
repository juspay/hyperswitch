use std::env;

use router::types::ConnectorAuthType;
use serde::Deserialize;

#[derive(Debug, Deserialize, Clone)]
pub(crate) struct ConnectorAuthentication {
    pub aci: Option<BodyKey>,
    pub adyen: Option<BodyKey>,
    pub airwallex: Option<BodyKey>,
    pub authorizedotnet: Option<BodyKey>,
    pub bambora: Option<BodyKey>,
    pub bluesnap: Option<BodyKey>,
    pub checkout: Option<BodyKey>,
    pub coinbase: Option<HeaderKey>,
    pub cybersource: Option<SignatureKey>,
    pub dlocal: Option<SignatureKey>,
    pub fiserv: Option<SignatureKey>,
    pub globalpay: Option<HeaderKey>,
    pub mollie: Option<HeaderKey>,
    pub multisafepay: Option<HeaderKey>,
	pub nuvei: Option<SignatureKey>,
	pub opennode: Option<HeaderKey>,
    pub payu: Option<BodyKey>,
    pub rapyd: Option<BodyKey>,
    pub shift4: Option<HeaderKey>,
    pub stripe: Option<HeaderKey>,
    pub worldpay: Option<BodyKey>,
    pub worldline: Option<SignatureKey>,
    pub trustpay: Option<SignatureKey>,
}

impl ConnectorAuthentication {
    #[allow(clippy::expect_used)]
    pub(crate) fn new() -> Self {
        let path = env::var("CONNECTOR_AUTH_FILE_PATH")
            .expect("connector authentication file path not set");
        toml::from_str(
<<<<<<< HEAD
            &std::fs::read_to_string("tests/connectors/sample_auth.toml")
                .expect("connector authentication config file not found"),
=======
            &std::fs::read_to_string(path).expect("connector authentication config file not found"),
>>>>>>> 6ad518f3
        )
        .expect("Failed to read connector authentication config file")
    }
}

#[derive(Debug, Deserialize, Clone)]
pub(crate) struct HeaderKey {
    pub api_key: String,
}

impl From<HeaderKey> for ConnectorAuthType {
    fn from(key: HeaderKey) -> Self {
        Self::HeaderKey {
            api_key: key.api_key,
        }
    }
}

#[derive(Debug, Deserialize, Clone)]
pub(crate) struct BodyKey {
    pub api_key: String,
    pub key1: String,
}

impl From<BodyKey> for ConnectorAuthType {
    fn from(key: BodyKey) -> Self {
        Self::BodyKey {
            api_key: key.api_key,
            key1: key.key1,
        }
    }
}

#[derive(Debug, Deserialize, Clone)]
pub(crate) struct SignatureKey {
    pub api_key: String,
    pub key1: String,
    pub api_secret: String,
}

impl From<SignatureKey> for ConnectorAuthType {
    fn from(key: SignatureKey) -> Self {
        Self::SignatureKey {
            api_key: key.api_key,
            key1: key.key1,
            api_secret: key.api_secret,
        }
    }
}<|MERGE_RESOLUTION|>--- conflicted
+++ resolved
@@ -36,12 +36,7 @@
         let path = env::var("CONNECTOR_AUTH_FILE_PATH")
             .expect("connector authentication file path not set");
         toml::from_str(
-<<<<<<< HEAD
-            &std::fs::read_to_string("tests/connectors/sample_auth.toml")
-                .expect("connector authentication config file not found"),
-=======
             &std::fs::read_to_string(path).expect("connector authentication config file not found"),
->>>>>>> 6ad518f3
         )
         .expect("Failed to read connector authentication config file")
     }
