--- conflicted
+++ resolved
@@ -11,12 +11,8 @@
     pub authorizedotnet: Option<BodyKey>,
     pub bambora: Option<BodyKey>,
     pub bluesnap: Option<BodyKey>,
-<<<<<<< HEAD
     pub cashtocode: Option<BodyKey>,
-    pub checkout: Option<BodyKey>,
-=======
     pub checkout: Option<SignatureKey>,
->>>>>>> 897250eb
     pub coinbase: Option<HeaderKey>,
     pub cybersource: Option<SignatureKey>,
     pub dlocal: Option<SignatureKey>,
