use std::env;

use router::types::ConnectorAuthType;
use serde::Deserialize;

#[derive(Debug, Deserialize, Clone)]
pub(crate) struct ConnectorAuthentication {
    pub aci: Option<BodyKey>,
    pub adyen: Option<BodyKey>,
    pub airwallex: Option<BodyKey>,
    pub authorizedotnet: Option<BodyKey>,
    pub bambora: Option<BodyKey>,
    pub bluesnap: Option<BodyKey>,
    pub checkout: Option<SignatureKey>,
    pub coinbase: Option<HeaderKey>,
    pub cybersource: Option<SignatureKey>,
    pub dlocal: Option<SignatureKey>,
    #[cfg(feature = "dummy_connector")]
    pub dummyconnector: Option<HeaderKey>,
    pub fiserv: Option<SignatureKey>,
<<<<<<< HEAD
    pub forte: Option<HeaderKey>,
    pub globalpay: Option<BodyKey>,
=======
    pub forte: Option<MultiAuthKey>,
    pub globalpay: Option<HeaderKey>,
>>>>>>> bc4ac529
    pub mollie: Option<HeaderKey>,
    pub multisafepay: Option<HeaderKey>,
    pub nexinets: Option<BodyKey>,
    pub nuvei: Option<SignatureKey>,
    pub opennode: Option<HeaderKey>,
    pub payeezy: Option<SignatureKey>,
    pub paypal: Option<BodyKey>,
    pub payu: Option<BodyKey>,
    pub rapyd: Option<BodyKey>,
    pub shift4: Option<HeaderKey>,
    pub stripe: Option<HeaderKey>,
    pub trustpay: Option<SignatureKey>,
    pub worldpay: Option<BodyKey>,
    pub worldline: Option<SignatureKey>,
    pub zen: Option<HeaderKey>,
}

impl ConnectorAuthentication {
    #[allow(clippy::expect_used)]
    pub(crate) fn new() -> Self {
        let path = env::var("CONNECTOR_AUTH_FILE_PATH")
            .expect("connector authentication file path not set");
        toml::from_str(
            &std::fs::read_to_string(path).expect("connector authentication config file not found"),
        )
        .expect("Failed to read connector authentication config file")
    }
}

#[derive(Debug, Deserialize, Clone)]
pub(crate) struct HeaderKey {
    pub api_key: String,
}

impl From<HeaderKey> for ConnectorAuthType {
    fn from(key: HeaderKey) -> Self {
        Self::HeaderKey {
            api_key: key.api_key,
        }
    }
}

#[derive(Debug, Deserialize, Clone)]
pub(crate) struct BodyKey {
    pub api_key: String,
    pub key1: String,
}

impl From<BodyKey> for ConnectorAuthType {
    fn from(key: BodyKey) -> Self {
        Self::BodyKey {
            api_key: key.api_key,
            key1: key.key1,
        }
    }
}

#[derive(Debug, Deserialize, Clone)]
pub(crate) struct SignatureKey {
    pub api_key: String,
    pub key1: String,
    pub api_secret: String,
}

impl From<SignatureKey> for ConnectorAuthType {
    fn from(key: SignatureKey) -> Self {
        Self::SignatureKey {
            api_key: key.api_key,
            key1: key.key1,
            api_secret: key.api_secret,
        }
    }
}

#[derive(Debug, Deserialize, Clone)]
pub(crate) struct MultiAuthKey {
    pub api_key: String,
    pub key1: String,
    pub api_secret: String,
    pub key2: String,
}

impl From<MultiAuthKey> for ConnectorAuthType {
    fn from(key: MultiAuthKey) -> Self {
        Self::MultiAuthKey {
            api_key: key.api_key,
            key1: key.key1,
            api_secret: key.api_secret,
            key2: key.key2,
        }
    }
}<|MERGE_RESOLUTION|>--- conflicted
+++ resolved
@@ -18,13 +18,8 @@
     #[cfg(feature = "dummy_connector")]
     pub dummyconnector: Option<HeaderKey>,
     pub fiserv: Option<SignatureKey>,
-<<<<<<< HEAD
-    pub forte: Option<HeaderKey>,
+    pub forte: Option<MultiAuthKey>,
     pub globalpay: Option<BodyKey>,
-=======
-    pub forte: Option<MultiAuthKey>,
-    pub globalpay: Option<HeaderKey>,
->>>>>>> bc4ac529
     pub mollie: Option<HeaderKey>,
     pub multisafepay: Option<HeaderKey>,
     pub nexinets: Option<BodyKey>,
