--- conflicted
+++ resolved
@@ -24,12 +24,8 @@
     pub iatapay: Option<SignatureKey>,
     pub mollie: Option<HeaderKey>,
     pub multisafepay: Option<HeaderKey>,
-<<<<<<< HEAD
     pub nexinets: Option<BodyKey>,
-=======
-    pub nexinets: Option<HeaderKey>,
     pub noon: Option<HeaderKey>,
->>>>>>> ed22b2af
     pub nmi: Option<HeaderKey>,
     pub nuvei: Option<SignatureKey>,
     pub opennode: Option<HeaderKey>,
