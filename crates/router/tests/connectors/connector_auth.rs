use std::env;

use router::types::ConnectorAuthType;
use serde::Deserialize;

#[derive(Debug, Deserialize, Clone)]
pub(crate) struct ConnectorAuthentication {
    pub aci: Option<BodyKey>,
    pub adyen: Option<BodyKey>,
    pub airwallex: Option<BodyKey>,
    pub authorizedotnet: Option<BodyKey>,
    pub bambora: Option<BodyKey>,
    pub bluesnap: Option<BodyKey>,
    pub checkout: Option<BodyKey>,
    pub cybersource: Option<SignatureKey>,
    pub dlocal: Option<SignatureKey>,
    pub fiserv: Option<SignatureKey>,
    pub globalpay: Option<HeaderKey>,
    pub mollie: Option<HeaderKey>,
    pub multisafepay: Option<HeaderKey>,
    pub nuvei: Option<SignatureKey>,
    pub payu: Option<BodyKey>,
    pub rapyd: Option<BodyKey>,
    pub shift4: Option<HeaderKey>,
    pub stripe: Option<HeaderKey>,
    pub worldpay: Option<BodyKey>,
    pub worldline: Option<SignatureKey>,
<<<<<<< HEAD
    pub zen: Option<HeaderKey>,
=======
    pub trustpay: Option<SignatureKey>,
>>>>>>> 6ad518f3
}

impl ConnectorAuthentication {
    #[allow(clippy::expect_used)]
    pub(crate) fn new() -> Self {
        let path = env::var("CONNECTOR_AUTH_FILE_PATH")
            .expect("connector authentication file path not set");
        toml::from_str(
            &std::fs::read_to_string(path).expect("connector authentication config file not found"),
        )
        .expect("Failed to read connector authentication config file")
    }
}

#[derive(Debug, Deserialize, Clone)]
pub(crate) struct HeaderKey {
    pub api_key: String,
}

impl From<HeaderKey> for ConnectorAuthType {
    fn from(key: HeaderKey) -> Self {
        Self::HeaderKey {
            api_key: key.api_key,
        }
    }
}

#[derive(Debug, Deserialize, Clone)]
pub(crate) struct BodyKey {
    pub api_key: String,
    pub key1: String,
}

impl From<BodyKey> for ConnectorAuthType {
    fn from(key: BodyKey) -> Self {
        Self::BodyKey {
            api_key: key.api_key,
            key1: key.key1,
        }
    }
}

#[derive(Debug, Deserialize, Clone)]
pub(crate) struct SignatureKey {
    pub api_key: String,
    pub key1: String,
    pub api_secret: String,
}

impl From<SignatureKey> for ConnectorAuthType {
    fn from(key: SignatureKey) -> Self {
        Self::SignatureKey {
            api_key: key.api_key,
            key1: key.key1,
            api_secret: key.api_secret,
        }
    }
}<|MERGE_RESOLUTION|>--- conflicted
+++ resolved
@@ -23,13 +23,10 @@
     pub rapyd: Option<BodyKey>,
     pub shift4: Option<HeaderKey>,
     pub stripe: Option<HeaderKey>,
+    pub trustpay: Option<SignatureKey>,
     pub worldpay: Option<BodyKey>,
     pub worldline: Option<SignatureKey>,
-<<<<<<< HEAD
     pub zen: Option<HeaderKey>,
-=======
-    pub trustpay: Option<SignatureKey>,
->>>>>>> 6ad518f3
 }
 
 impl ConnectorAuthentication {
