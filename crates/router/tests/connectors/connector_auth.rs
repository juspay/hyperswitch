--- conflicted
+++ resolved
@@ -13,11 +13,8 @@
     pub dlocal: Option<SignatureKey>,
     pub fiserv: Option<SignatureKey>,
     pub globalpay: Option<HeaderKey>,
-<<<<<<< HEAD
     pub multisafepay: Option<HeaderKey>,
-=======
     pub nuvei: Option<SignatureKey>,
->>>>>>> 301736fc
     pub payu: Option<BodyKey>,
     pub rapyd: Option<BodyKey>,
     pub shift4: Option<HeaderKey>,
