use std::env;

use router::types::ConnectorAuthType;
use serde::Deserialize;

#[derive(Debug, Deserialize, Clone)]
pub(crate) struct ConnectorAuthentication {
    pub aci: Option<BodyKey>,
    pub adyen: Option<BodyKey>,
    pub airwallex: Option<BodyKey>,
    pub authorizedotnet: Option<BodyKey>,
    pub bambora: Option<BodyKey>,
    pub bluesnap: Option<BodyKey>,
    pub checkout: Option<BodyKey>,
    pub coinbase: Option<HeaderKey>,
    pub cybersource: Option<SignatureKey>,
    pub dlocal: Option<SignatureKey>,
    pub fiserv: Option<SignatureKey>,
    pub globalpay: Option<HeaderKey>,
    pub mollie: Option<HeaderKey>,
    pub multisafepay: Option<HeaderKey>,
    pub nuvei: Option<SignatureKey>,
<<<<<<< HEAD
    pub payeezy: Option<SignatureKey>,
=======
    pub opennode: Option<HeaderKey>,
    pub paypal: Option<BodyKey>,
>>>>>>> acab7671
    pub payu: Option<BodyKey>,
    pub rapyd: Option<BodyKey>,
    pub shift4: Option<HeaderKey>,
    pub stripe: Option<HeaderKey>,
    pub worldpay: Option<BodyKey>,
    pub worldline: Option<SignatureKey>,
    pub trustpay: Option<SignatureKey>,
}

impl ConnectorAuthentication {
    #[allow(clippy::expect_used)]
    pub(crate) fn new() -> Self {
        let path = env::var("CONNECTOR_AUTH_FILE_PATH")
            .expect("connector authentication file path not set");
        toml::from_str(
            &std::fs::read_to_string(path).expect("connector authentication config file not found"),
        )
        .expect("Failed to read connector authentication config file")
    }
}

#[derive(Debug, Deserialize, Clone)]
pub(crate) struct HeaderKey {
    pub api_key: String,
}

impl From<HeaderKey> for ConnectorAuthType {
    fn from(key: HeaderKey) -> Self {
        Self::HeaderKey {
            api_key: key.api_key,
        }
    }
}

#[derive(Debug, Deserialize, Clone)]
pub(crate) struct BodyKey {
    pub api_key: String,
    pub key1: String,
}

impl From<BodyKey> for ConnectorAuthType {
    fn from(key: BodyKey) -> Self {
        Self::BodyKey {
            api_key: key.api_key,
            key1: key.key1,
        }
    }
}

#[derive(Debug, Deserialize, Clone)]
pub(crate) struct SignatureKey {
    pub api_key: String,
    pub key1: String,
    pub api_secret: String,
}

impl From<SignatureKey> for ConnectorAuthType {
    fn from(key: SignatureKey) -> Self {
        Self::SignatureKey {
            api_key: key.api_key,
            key1: key.key1,
            api_secret: key.api_secret,
        }
    }
}<|MERGE_RESOLUTION|>--- conflicted
+++ resolved
@@ -20,12 +20,9 @@
     pub mollie: Option<HeaderKey>,
     pub multisafepay: Option<HeaderKey>,
     pub nuvei: Option<SignatureKey>,
-<<<<<<< HEAD
+    pub opennode: Option<HeaderKey>,
     pub payeezy: Option<SignatureKey>,
-=======
-    pub opennode: Option<HeaderKey>,
     pub paypal: Option<BodyKey>,
->>>>>>> acab7671
     pub payu: Option<BodyKey>,
     pub rapyd: Option<BodyKey>,
     pub shift4: Option<HeaderKey>,
