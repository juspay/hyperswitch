--- conflicted
+++ resolved
@@ -14,6 +14,7 @@
     pub dlocal: Option<SignatureKey>,
     pub fiserv: Option<SignatureKey>,
     pub globalpay: Option<HeaderKey>,
+    pub intuit: Option<BodyKey>,
     pub mollie: Option<HeaderKey>,
     pub multisafepay: Option<HeaderKey>,
     pub nuvei: Option<SignatureKey>,
@@ -21,13 +22,9 @@
     pub rapyd: Option<BodyKey>,
     pub shift4: Option<HeaderKey>,
     pub stripe: Option<HeaderKey>,
+    pub trustpay: Option<SignatureKey>,
     pub worldpay: Option<BodyKey>,
     pub worldline: Option<SignatureKey>,
-<<<<<<< HEAD
-    pub intuit: Option<BodyKey>,
-=======
-    pub trustpay: Option<SignatureKey>,
->>>>>>> b15b8f7b
 }
 
 impl ConnectorAuthentication {
