--- conflicted
+++ resolved
@@ -24,13 +24,8 @@
     pub iatapay: Option<SignatureKey>,
     pub mollie: Option<HeaderKey>,
     pub multisafepay: Option<HeaderKey>,
-<<<<<<< HEAD
     pub nexinets: Option<BodyKey>,
-    pub noon: Option<HeaderKey>,
-=======
-    pub nexinets: Option<HeaderKey>,
     pub noon: Option<SignatureKey>,
->>>>>>> 16cd3251
     pub nmi: Option<HeaderKey>,
     pub nuvei: Option<SignatureKey>,
     pub opennode: Option<HeaderKey>,
