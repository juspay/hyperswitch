use std::str::FromStr;

use masking::Secret;
use router::types::{self, domain, storage::enums};

use crate::{
    connector_auth,
    utils::{self, ConnectorActions},
};

struct Stripe;
impl ConnectorActions for Stripe {}
impl utils::Connector for Stripe {
    fn get_data(&self) -> types::api::ConnectorData {
        use router::connector::Stripe;
<<<<<<< HEAD
        types::api::ConnectorData {
            connector: Box::new(Stripe::new()),
            connector_name: types::Connector::Stripe,
            get_token: types::api::GetToken::Connector,
            merchant_connector_id: None,
        }
=======
        utils::construct_connector_data_old(
            Box::new(Stripe::new()),
            types::Connector::Stripe,
            types::api::GetToken::Connector,
            None,
        )
>>>>>>> 0796bb3b
    }

    fn get_auth_token(&self) -> types::ConnectorAuthType {
        utils::to_connector_auth_type(
            connector_auth::ConnectorAuthentication::new()
                .stripe
                .expect("Missing connector authentication configuration")
                .into(),
        )
    }

    fn get_name(&self) -> String {
        "stripe".to_string()
    }
}

fn get_payment_authorize_data() -> Option<types::PaymentsAuthorizeData> {
    Some(types::PaymentsAuthorizeData {
        payment_method_data: domain::PaymentMethodData::Card(domain::Card {
            card_number: cards::CardNumber::from_str("4242424242424242").unwrap(),
            ..utils::CCardType::default().0
        }),
        ..utils::PaymentAuthorizeType::default().0
    })
}

#[actix_web::test]
async fn should_only_authorize_payment() {
    let response = Stripe {}
        .authorize_payment(get_payment_authorize_data(), None)
        .await
        .unwrap();
    assert_eq!(response.status, enums::AttemptStatus::Authorized);
}

#[actix_web::test]
async fn should_make_payment() {
    let response = Stripe {}
        .make_payment(get_payment_authorize_data(), None)
        .await
        .unwrap();
    assert_eq!(response.status, enums::AttemptStatus::Charged);
}

#[actix_web::test]
async fn should_capture_already_authorized_payment() {
    let connector = Stripe {};
    let response = connector
        .authorize_and_capture_payment(get_payment_authorize_data(), None, None)
        .await;
    assert_eq!(response.unwrap().status, enums::AttemptStatus::Charged);
}

#[actix_web::test]
async fn should_partially_capture_already_authorized_payment() {
    let connector = Stripe {};
    let response = connector
        .authorize_and_capture_payment(
            get_payment_authorize_data(),
            Some(types::PaymentsCaptureData {
                amount_to_capture: 50,
                ..utils::PaymentCaptureType::default().0
            }),
            None,
        )
        .await;
    assert_eq!(response.unwrap().status, enums::AttemptStatus::Charged);
}

#[actix_web::test]
async fn should_sync_authorized_payment() {
    let connector = Stripe {};
    let authorize_response = connector
        .authorize_payment(get_payment_authorize_data(), None)
        .await
        .unwrap();
    let txn_id = utils::get_connector_transaction_id(authorize_response.response);
    let response = connector
        .psync_retry_till_status_matches(
            enums::AttemptStatus::Authorized,
            Some(types::PaymentsSyncData {
                connector_transaction_id: types::ResponseId::ConnectorTransactionId(
                    txn_id.unwrap(),
                ),
                ..Default::default()
            }),
            None,
        )
        .await
        .unwrap();
    assert_eq!(response.status, enums::AttemptStatus::Authorized,);
}

#[actix_web::test]
async fn should_sync_payment() {
    let connector = Stripe {};
    let authorize_response = connector
        .make_payment(get_payment_authorize_data(), None)
        .await
        .unwrap();
    let txn_id = utils::get_connector_transaction_id(authorize_response.response);
    let response = connector
        .psync_retry_till_status_matches(
            enums::AttemptStatus::Charged,
            Some(types::PaymentsSyncData {
                connector_transaction_id: types::ResponseId::ConnectorTransactionId(
                    txn_id.unwrap(),
                ),
                ..Default::default()
            }),
            None,
        )
        .await
        .unwrap();
    assert_eq!(response.status, enums::AttemptStatus::Charged,);
}

#[actix_web::test]
async fn should_void_already_authorized_payment() {
    let connector = Stripe {};
    let response = connector
        .authorize_and_void_payment(
            get_payment_authorize_data(),
            Some(types::PaymentsCancelData {
                connector_transaction_id: "".to_string(), // this connector_transaction_id will be ignored and the transaction_id from payment authorize data will be used for void
                cancellation_reason: Some("requested_by_customer".to_string()),
                ..Default::default()
            }),
            None,
        )
        .await;
    assert_eq!(response.unwrap().status, enums::AttemptStatus::Voided);
}

#[actix_web::test]
async fn should_fail_payment_for_incorrect_card_number() {
    let response = Stripe {}
        .make_payment(
            Some(types::PaymentsAuthorizeData {
                payment_method_data: domain::PaymentMethodData::Card(domain::Card {
                    card_number: cards::CardNumber::from_str("4024007134364842").unwrap(),
                    ..utils::CCardType::default().0
                }),
                ..utils::PaymentAuthorizeType::default().0
            }),
            None,
        )
        .await
        .unwrap();
    let x = response.response.unwrap_err();
    assert_eq!(
        x.reason.unwrap(),
        "Your card was declined. Your request was in test mode, but used a non test (live) card. For a list of valid test cards, visit: https://stripe.com/docs/testing.",
    );
}

#[actix_web::test]
async fn should_fail_payment_for_invalid_exp_month() {
    let response = Stripe {}
        .make_payment(
            Some(types::PaymentsAuthorizeData {
                payment_method_data: domain::PaymentMethodData::Card(domain::Card {
                    card_exp_month: Secret::new("13".to_string()),
                    ..utils::CCardType::default().0
                }),
                ..utils::PaymentAuthorizeType::default().0
            }),
            None,
        )
        .await
        .unwrap();
    let x = response.response.unwrap_err();
    assert_eq!(
        x.reason.unwrap(),
        "Your card's expiration month is invalid.",
    );
}

#[actix_web::test]
async fn should_fail_payment_for_invalid_exp_year() {
    let response = Stripe {}
        .make_payment(
            Some(types::PaymentsAuthorizeData {
                payment_method_data: domain::PaymentMethodData::Card(domain::Card {
                    card_exp_year: Secret::new("2022".to_string()),
                    ..utils::CCardType::default().0
                }),
                ..utils::PaymentAuthorizeType::default().0
            }),
            None,
        )
        .await
        .unwrap();
    let x = response.response.unwrap_err();
    assert_eq!(x.reason.unwrap(), "Your card's expiration year is invalid.",);
}

#[actix_web::test]
async fn should_fail_payment_for_invalid_card_cvc() {
    let response = Stripe {}
        .make_payment(
            Some(types::PaymentsAuthorizeData {
                payment_method_data: domain::PaymentMethodData::Card(domain::Card {
                    card_cvc: Secret::new("12".to_string()),
                    ..utils::CCardType::default().0
                }),
                ..utils::PaymentAuthorizeType::default().0
            }),
            None,
        )
        .await
        .unwrap();
    let x = response.response.unwrap_err();
    assert_eq!(x.reason.unwrap(), "Your card's security code is invalid.",);
}

// Voids a payment using automatic capture flow (Non 3DS).
#[actix_web::test]
async fn should_fail_void_payment_for_auto_capture() {
    let connector = Stripe {};
    // Authorize
    let authorize_response = connector
        .make_payment(get_payment_authorize_data(), None)
        .await
        .unwrap();
    assert_eq!(authorize_response.status, enums::AttemptStatus::Charged);
    let txn_id = utils::get_connector_transaction_id(authorize_response.response);
    assert_ne!(txn_id, None, "Empty connector transaction id");

    // Void
    let void_response = connector
        .void_payment(txn_id.unwrap(), None, None)
        .await
        .unwrap();
    assert_eq!(
        void_response.response.unwrap_err().reason.unwrap(),
        "You cannot cancel this PaymentIntent because it has a status of succeeded. Only a PaymentIntent with one of the following statuses may be canceled: requires_payment_method, requires_capture, requires_confirmation, requires_action, processing."
    );
}

#[actix_web::test]
async fn should_fail_capture_for_invalid_payment() {
    let connector = Stripe {};
    let response = connector
        .capture_payment("12345".to_string(), None, None)
        .await
        .unwrap();
    let err = response.response.unwrap_err();
    assert_eq!(
        err.reason.unwrap(),
        "No such payment_intent: '12345'".to_string()
    );
    assert_eq!(err.code, "resource_missing".to_string());
}

#[actix_web::test]
async fn should_refund_succeeded_payment() {
    let connector = Stripe {};
    let response = connector
        .make_payment_and_refund(get_payment_authorize_data(), None, None)
        .await
        .unwrap();
    assert_eq!(
        response.response.unwrap().refund_status,
        enums::RefundStatus::Success,
    );
}

#[actix_web::test]
async fn should_refund_manually_captured_payment() {
    let connector = Stripe {};
    let response = connector
        .auth_capture_and_refund(get_payment_authorize_data(), None, None)
        .await
        .unwrap();
    assert_eq!(
        response.response.unwrap().refund_status,
        enums::RefundStatus::Success,
    );
}

#[actix_web::test]
async fn should_partially_refund_succeeded_payment() {
    let connector = Stripe {};
    let refund_response = connector
        .make_payment_and_refund(
            get_payment_authorize_data(),
            Some(types::RefundsData {
                refund_amount: 50,
                ..utils::PaymentRefundType::default().0
            }),
            None,
        )
        .await
        .unwrap();
    assert_eq!(
        refund_response.response.unwrap().refund_status,
        enums::RefundStatus::Success,
    );
}

#[actix_web::test]
async fn should_partially_refund_manually_captured_payment() {
    let connector = Stripe {};
    let response = connector
        .auth_capture_and_refund(
            get_payment_authorize_data(),
            Some(types::RefundsData {
                refund_amount: 50,
                ..utils::PaymentRefundType::default().0
            }),
            None,
        )
        .await
        .unwrap();
    assert_eq!(
        response.response.unwrap().refund_status,
        enums::RefundStatus::Success,
    );
}

#[actix_web::test]
async fn should_refund_succeeded_payment_multiple_times() {
    let connector = Stripe {};
    connector
        .make_payment_and_multiple_refund(
            get_payment_authorize_data(),
            Some(types::RefundsData {
                refund_amount: 50,
                ..utils::PaymentRefundType::default().0
            }),
            None,
        )
        .await;
}

#[actix_web::test]
async fn should_fail_refund_for_invalid_amount() {
    let connector = Stripe {};
    let response = connector
        .make_payment_and_refund(
            get_payment_authorize_data(),
            Some(types::RefundsData {
                refund_amount: 150,
                ..utils::PaymentRefundType::default().0
            }),
            None,
        )
        .await
        .unwrap();
    assert_eq!(
        response.response.unwrap_err().reason.unwrap(),
        "Refund amount ($1.50) is greater than charge amount ($1.00)",
    );
}

#[actix_web::test]
async fn should_sync_refund() {
    let connector = Stripe {};
    let refund_response = connector
        .make_payment_and_refund(get_payment_authorize_data(), None, None)
        .await
        .unwrap();
    let response = connector
        .rsync_retry_till_status_matches(
            enums::RefundStatus::Success,
            refund_response.response.unwrap().connector_refund_id,
            None,
            None,
        )
        .await
        .unwrap();
    assert_eq!(
        response.response.unwrap().refund_status,
        enums::RefundStatus::Success,
    );
}

#[actix_web::test]
async fn should_sync_manually_captured_refund() {
    let connector = Stripe {};
    let refund_response = connector
        .auth_capture_and_refund(get_payment_authorize_data(), None, None)
        .await
        .unwrap();
    let response = connector
        .rsync_retry_till_status_matches(
            enums::RefundStatus::Success,
            refund_response.response.unwrap().connector_refund_id,
            None,
            None,
        )
        .await
        .unwrap();
    assert_eq!(
        response.response.unwrap().refund_status,
        enums::RefundStatus::Success,
    );
}<|MERGE_RESOLUTION|>--- conflicted
+++ resolved
@@ -13,21 +13,12 @@
 impl utils::Connector for Stripe {
     fn get_data(&self) -> types::api::ConnectorData {
         use router::connector::Stripe;
-<<<<<<< HEAD
-        types::api::ConnectorData {
-            connector: Box::new(Stripe::new()),
-            connector_name: types::Connector::Stripe,
-            get_token: types::api::GetToken::Connector,
-            merchant_connector_id: None,
-        }
-=======
         utils::construct_connector_data_old(
             Box::new(Stripe::new()),
             types::Connector::Stripe,
             types::api::GetToken::Connector,
             None,
         )
->>>>>>> 0796bb3b
     }
 
     fn get_auth_token(&self) -> types::ConnectorAuthType {
