--- conflicted
+++ resolved
@@ -347,10 +347,7 @@
 [santander]
 api_key="Client ID"
 key1 ="Client Secret"
-<<<<<<< HEAD
-=======
 
 [dwolla]
 api_key="Client ID"
-key1="Client Secret"
->>>>>>> 1c381177
+key1="Client Secret"