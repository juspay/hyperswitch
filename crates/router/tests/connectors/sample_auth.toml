--- conflicted
+++ resolved
@@ -49,12 +49,10 @@
 api_key = "API Key"
 api_secret = "API Secret Key"
 
-<<<<<<< HEAD
 [multisafepay]
 api_key = ""
-=======
+
 [dlocal]
 key1 = "key1"
 api_key = "api_key"
-api_secret = "secret"
->>>>>>> 7792de55
+api_secret = "secret"