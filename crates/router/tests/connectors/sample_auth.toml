# Copy this file and rename it as `auth.toml`
# Each of the connector's section is optional

[aci]
api_key = "Bearer MyApiKey"
key1 = "MyEntityId"

[adyen]
api_key = "Bearer MyApiKey"
key1 = "MerchantId"
api_secret = "Secondary key"

[amazonpay]
api_key="API Key"

[authorizedotnet]
api_key = "MyMerchantName"
key1 = "MyTransactionKey"

[checkout]
api_key = "PublicKey"
api_secret = "SecretKey"
key1 = "MyProcessingChannelId"

[cybersource]
api_key = "Bearer MyApiKey"
key1 = "Merchant id"
api_secret = "Secret key"

[shift4]
api_key = "Bearer MyApiKey"

[worldpay]
api_key = "api_key"
key1 = "key1"
api_secret = "Merchant Identifier"

[payu]
api_key = "Bearer MyApiKey"
key1 = "MerchantPosId"

[globalpay]
api_key = "api_key"
key1 = "key1"

[rapyd]
api_key = "access_key"
key1 = "secret_key"

[fiserv]
api_key = "MyApiKey"
key1 = "MerchantID"
api_secret = "MySecretKey"

[worldline]
key1 = "Merchant Id"
api_key = "API Key"
api_secret = "API Secret Key"

[multisafepay]
api_key = "API Key"

[dlocal]
key1 = "key1"
api_key = "api_key"
api_secret = "secret"

[bambora]
api_key = "api_key"
key1 = "key1"

[nmi]
api_key = "NMI API Key"

[nuvei]
api_key = "api_key"
key1 = "key1"
api_secret = "secret"

[paypal]
api_key = "api_key"
key1 = "key1"

[mollie]
api_key = "API Key"

[forte]
api_key = "api_key"
key1 = "key1"
key2 = "key2"
api_secret = "api_secret"


[coinbase]
api_key = "API Key"

[opennode]
api_key = "API Key"

[nexinets]
api_key = "api_key"
key1 = "key1"

[payeezy]
api_key = "api_key"
key1 = "key1"
api_secret = "secret"

[bitpay]
api_key = "API Key"

[iatapay]
key1 = "key1"
api_key = "api_key"
api_secret = "secret"

[dummyconnector]
api_key = "API Key"

[noon]
api_key = "Application API KEY"
api_secret = "Application Identifier"
key1 = "Business Identifier"

[opayo]
api_key="API Key"

[wise]
api_key = "API Key"
key1 = "Profile ID"

[automation_configs]
hs_base_url="http://localhost:8080"
hs_test_browser="firefox"
chrome_profile_path=""
firefox_profile_path=""
pypl_email=""
pypl_pass=""
gmail_email=""
gmail_pass=""

[payme]
# Open api key
api_key="seller payme id"
key1="payme client key"

[cryptopay]
api_key = "api_key"
key1 = "key1"

[cashtocode]
api_key="Classic PMT API Key"
key1 = "Evoucher PMT API Key"


[tsys]
api_key="device id"
key1 = "transaction key"
api_secret = "developer id"

[globepay]
api_key = "Partner code"
key1 = "Credential code"

[powertranz]
api_key="PowerTranz-PowerTranzPassword"
key1 = "PowerTranz-PowerTranzId"

[stax]
api_key="API Key"

[boku]
api_key="API Key"
key1 = "transaction key"

[square]
api_key="API Key"
key1 = "transaction key"

[helcim]
api_key="API Key"

[gocardless]
api_key="API Key"

[volt]
api_key="API Key"

[prophetpay]
api_key="API Key"

[bankofamerica]
api_key = "MyApiKey"
key1 = "Merchant id"
api_secret = "Secret key"

[placetopay]
api_key= "Login"
key1= "Trankey"


[plaid]
api_key="Client Id"
key1= "Secret"

[threedsecureio]
api_key="API Key"


[ebanx]
api_key="API Key"


[billwerk]
api_key="API Key"


[netcetera]
certificate="Certificate"
private_key="Private Key"

[zsl]
api_key= "Key"
key1= "Merchant id"


[payone]
api_key="API Key"


[mifinity]
api_key="API Key"


[gpayments]
api_key="API Key"

[adyenplatform]
api_key="API Key"

[datatrans]
api_key="API Key"


[bamboraapac]
api_key="API Key"

[razorpay]
api_key="API Key"
key1 = "Merchant id"
api_secret = "Razorpay Id"
key2 = "Razorpay Secret"

[itaubank]
api_key="API Key"

[wellsfargo]
api_key = "MyApiKey"
key1 = "Merchant id"
api_secret = "Secret key"

[paybox]
api_key="API Key"

[fiservemea]
api_key="API Key"

[nexixpay]
api_key="API Key"

[redsys]
api_key="API Key"

[wellsfargopayout]
api_key = "Consumer Key"
key1 = "Gateway Entity Id"
api_secret = "Consumer Secret"

[taxjar]
api_key = "API Key"

[novalnet]
api_key="API Key"

[deutschebank]
api_key = "Client ID"
key1 = "Merchant ID"
api_secret = "Client Key"

[thunes]
api_key="API Key"

[getnet]
api_key="API Key"

[inespay]
api_key="API Key"

[jpmorgan]
api_key="Client ID"
key1 ="Client Secret"

[elavon]
api_key="API Key"

[nomupay]
api_key="kid"
key1="eid"

[unified_authentication_service]
api_key="API Key"

[chargebee]
api_key= "API Key"

[moneris]
api_key= "API Key"

<<<<<<< HEAD
[recurly]
api_key= "API Key"
=======
[stripebilling]
api_key= "API Key"

[paystack]
api_key = "API Key"
>>>>>>> 0c952cc1
<|MERGE_RESOLUTION|>--- conflicted
+++ resolved
@@ -316,13 +316,11 @@
 [moneris]
 api_key= "API Key"
 
-<<<<<<< HEAD
-[recurly]
-api_key= "API Key"
-=======
 [stripebilling]
 api_key= "API Key"
 
 [paystack]
 api_key = "API Key"
->>>>>>> 0c952cc1
+
+[recurly]
+api_key= "API Key"