# Copy this file and rename it as `auth.toml`
# Each of the connector's section is optional

[aci]
api_key = "Bearer MyApiKey"
key1 = "MyEntityId"

[adyen]
api_key = "Bearer MyApiKey"
key1 = "MerchantId"
api_secret = "Secondary key"

[authorizedotnet]
api_key = "MyMerchantName"
key1 = "MyTransactionKey"

[checkout]
api_key = "PublicKey"
api_secret = "SecretKey"
key1 = "MyProcessingChannelId"

[cybersource]
api_key = "Bearer MyApiKey"
key1 = "Merchant id"
api_secret = "Secret key"

[shift4]
api_key = "Bearer MyApiKey"

[worldpay]
api_key = "api_key"
key1 = "key1"

[payu]
api_key = "Bearer MyApiKey"
key1 = "MerchantPosId"

[globalpay]
api_key = "api_key"
key1 = "key1"

[rapyd]
api_key = "access_key"
key1 = "secret_key"

[fiserv]
api_key = "MyApiKey"
key1 = "MerchantID"
api_secret = "MySecretKey"

[worldline]
key1 = "Merchant Id"
api_key = "API Key"
api_secret = "API Secret Key"

[multisafepay]
api_key = "API Key"

[dlocal]
key1 = "key1"
api_key = "api_key"
api_secret = "secret"

[bambora]
api_key = "api_key"
key1 = "key1"

[nmi]
api_key = "NMI API Key"

[nuvei]
api_key = "api_key"
key1 = "key1"
api_secret = "secret"

[paypal]
api_key = "api_key"
key1 = "key1"

[mollie]
api_key = "API Key"

[forte]
api_key = "api_key"
key1 = "key1"
key2 = "key2"
api_secret = "api_secret"


[coinbase]
api_key = "API Key"

[opennode]
api_key = "API Key"

[nexinets]
api_key = "api_key"
key1 = "key1"

[payeezy]
api_key = "api_key"
key1 = "key1"
api_secret = "secret"

[bitpay]
api_key = "API Key"

[iatapay]
key1 = "key1"
api_key = "api_key"
api_secret = "secret"

[dummyconnector]
api_key = "API Key"

[noon]
api_key = "Application API KEY"
api_secret = "Application Identifier"
key1 = "Business Identifier"

[opayo]
api_key="API Key"

[wise]
api_key = "API Key"
key1 = "Profile ID"

[automation_configs]
hs_base_url="http://localhost:8080"
hs_test_browser="firefox"
chrome_profile_path=""
firefox_profile_path=""
pypl_email=""
pypl_pass=""
gmail_email=""
gmail_pass=""

[payme]
# Open api key
api_key="seller payme id"
key1="payme client key"

[cryptopay]
api_key = "api_key"
key1 = "key1"

[cashtocode]
api_key="Classic PMT API Key"
key1 = "Evoucher PMT API Key"


[tsys]
api_key="device id"
key1 = "transaction key"
api_secret = "developer id"

[globepay]
api_key = "Partner code"
key1 = "Credential code"

[powertranz]
api_key="PowerTranz-PowerTranzPassword"
key1 = "PowerTranz-PowerTranzId"

[stax]
api_key="API Key"

[boku]
api_key="API Key"
key1 = "transaction key"

[square]
api_key="API Key"
key1 = "transaction key"

[helcim]
api_key="API Key"

[gocardless]
api_key="API Key"

[volt]
api_key="API Key"

[prophetpay]
api_key="API Key"

[bankofamerica]
api_key = "MyApiKey"
key1 = "Merchant id"
api_secret = "Secret key"

<<<<<<< HEAD
[stancer]
api_key="API Key"
=======
[placetopay]
api_key= "Login"
key1= "Trankey"
>>>>>>> acb32967
<|MERGE_RESOLUTION|>--- conflicted
+++ resolved
@@ -190,11 +190,9 @@
 key1 = "Merchant id"
 api_secret = "Secret key"
 
-<<<<<<< HEAD
-[stancer]
-api_key="API Key"
-=======
 [placetopay]
 api_key= "Login"
 key1= "Trankey"
->>>>>>> acb32967
+
+[stancer]
+api_key="API Key"