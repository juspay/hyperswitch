--- conflicted
+++ resolved
@@ -200,9 +200,9 @@
 
 
 
-<<<<<<< HEAD
+[billwerk]
+api_key="API Key"
+
+
 [ebanx]
-=======
-[billwerk]
->>>>>>> 246898fb
 api_key="API Key"