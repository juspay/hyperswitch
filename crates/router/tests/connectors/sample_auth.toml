--- conflicted
+++ resolved
@@ -74,15 +74,14 @@
 [mollie]
 api_key = "API Key"
 
-<<<<<<< HEAD
-[payeezy]
-api_key = "api_key"
-key1 = "key1"
-api_secret = "secret"
-=======
 [coinbase]
 api_key="API Key"
 
 [opennode]
 api_key="API Key"
->>>>>>> acab7671
+
+
+[payeezy]
+api_key = "api_key"
+key1 = "key1"
+api_secret = "secret"