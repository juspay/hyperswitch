--- conflicted
+++ resolved
@@ -117,10 +117,7 @@
 api_secret = "Application Identifier"
 key1 = "Business Identifier"
 
-<<<<<<< HEAD
-=======
 [automation_configs]
->>>>>>> 82545555
 hs_base_url="http://localhost:8080"
 hs_test_browser="firefox"
 chrome_profile_path=""
@@ -128,12 +125,8 @@
 pypl_email=""
 pypl_pass=""
 gmail_email=""
-<<<<<<< HEAD
-gmail_pass=""
-=======
 gmail_pass=""
 
 [cashtocode]
 api_key="Classic PMT API Key"
-key1 = "Evoucher PMT API Key"
->>>>>>> 82545555
+key1 = "Evoucher PMT API Key"