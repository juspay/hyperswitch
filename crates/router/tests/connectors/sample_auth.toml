# Copy this file and rename it as `auth.toml`
# Each of the connector's section is optional

[aci]
api_key = "Bearer MyApiKey"
key1 = "MyEntityId"

[adyen]
api_key = "Bearer MyApiKey"
key1 = "MerchantId"

[authorizedotnet]
api_key = "MyMerchantName"
key1 = "MyTransactionKey"

[checkout]
api_key = "PublicKey"
api_secret = "SecretKey"
key1 = "MyProcessingChannelId"

[cybersource]
api_key = "Bearer MyApiKey"
key1 = "Merchant id"
api_secret = "Secret key"

[shift4]
api_key = "Bearer MyApiKey"

[worldpay]
api_key = "api_key"
key1 = "key1"

[payu]
api_key = "Bearer MyApiKey"
key1 = "MerchantPosId"

[globalpay]
api_key = "api_key"
key1 = "key1"

[rapyd]
api_key = "access_key"
key1 = "secret_key"

[fiserv]
api_key = "MyApiKey"
key1 = "MerchantID"
api_secret = "MySecretKey"

[worldline]
key1 = "Merchant Id"
api_key = "API Key"
api_secret = "API Secret Key"

[multisafepay]
api_key = "API Key"

[dlocal]
key1 = "key1"
api_key = "api_key"
api_secret = "secret"

[bambora]
api_key = "api_key"
key1 = "key1"

[nmi]
api_key = "NMI API Key"

[nuvei]
api_key = "api_key"
key1 = "key1"
api_secret = "secret"

[paypal]
api_key = "api_key"
key1 = "key1"

[mollie]
api_key = "API Key"

[forte]
api_key = "api_key"
key1 = "key1"
key2 = "key2"
api_secret = "api_secret"


[coinbase]
api_key = "API Key"

[opennode]
api_key = "API Key"

[nexinets]
api_key = "api_key"
key1 = "key1"

[payeezy]
api_key = "api_key"
key1 = "key1"
api_secret = "secret"

[bitpay]
api_key = "API Key"

[iatapay]
key1 = "key1"
api_key = "api_key"
api_secret = "secrect"

[dummyconnector]
api_key = "API Key"

[noon]
api_key = "Application API KEY"
api_secret = "Application Identifier"
key1 = "Business Identifier"

[automation_configs]
hs_base_url="http://localhost:8080"
hs_test_browser="firefox"
chrome_profile_path=""
firefox_profile_path=""
pypl_email=""
pypl_pass=""
gmail_email=""
gmail_pass=""

<<<<<<< HEAD
[cryptopay]
api_key = "api_key"
key1 = "key1"
=======
[cashtocode]
api_key="Classic PMT API Key"
key1 = "Evoucher PMT API Key"
>>>>>>> a899c973
<|MERGE_RESOLUTION|>--- conflicted
+++ resolved
@@ -127,12 +127,10 @@
 gmail_email=""
 gmail_pass=""
 
-<<<<<<< HEAD
 [cryptopay]
 api_key = "api_key"
 key1 = "key1"
-=======
+
 [cashtocode]
 api_key="Classic PMT API Key"
-key1 = "Evoucher PMT API Key"
->>>>>>> a899c973
+key1 = "Evoucher PMT API Key"