--- conflicted
+++ resolved
@@ -18,12 +18,9 @@
 
 [worldpay]
 api_key = "Bearer MyApiKey"
-<<<<<<< HEAD
 [payu]
 api_key = "Bearer MyApiKey"
 key1 = "MerchantPosId"
-=======
 
 [globalpay]
-api_key = "Bearer MyApiKey"
->>>>>>> 4fdc7680
+api_key = "Bearer MyApiKey"