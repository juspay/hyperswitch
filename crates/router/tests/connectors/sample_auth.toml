--- conflicted
+++ resolved
@@ -50,14 +50,12 @@
 api_key = "API Key"
 api_secret = "API Secret Key"
 
-<<<<<<< HEAD
 [intuit]
 api_key = "Bearer Access Token"
 key1 = "Access token expires in"
-=======
+
 [multisafepay]
 api_key = "API Key"
->>>>>>> e6f627d9
 
 [dlocal]
 key1 = "key1"
