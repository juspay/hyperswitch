# Copy this file and rename it as `auth.toml`
# Each of the connector's section is optional

[aci]
api_key = "Bearer MyApiKey"
key1 = "MyEntityId"

[adyen]
api_key = "Bearer MyApiKey"
key1 = "MerchantId"
api_secret = "Secondary key"

[authorizedotnet]
api_key = "MyMerchantName"
key1 = "MyTransactionKey"

[checkout]
api_key = "PublicKey"
api_secret = "SecretKey"
key1 = "MyProcessingChannelId"

[cybersource]
api_key = "Bearer MyApiKey"
key1 = "Merchant id"
api_secret = "Secret key"

[shift4]
api_key = "Bearer MyApiKey"

[worldpay]
api_key = "api_key"
key1 = "key1"

[payu]
api_key = "Bearer MyApiKey"
key1 = "MerchantPosId"

[globalpay]
api_key = "api_key"
key1 = "key1"

[rapyd]
api_key = "access_key"
key1 = "secret_key"

[fiserv]
api_key = "MyApiKey"
key1 = "MerchantID"
api_secret = "MySecretKey"

[worldline]
key1 = "Merchant Id"
api_key = "API Key"
api_secret = "API Secret Key"

[multisafepay]
api_key = "API Key"

[dlocal]
key1 = "key1"
api_key = "api_key"
api_secret = "secret"

[bambora]
api_key = "api_key"
key1 = "key1"

[nmi]
api_key = "NMI API Key"

[nuvei]
api_key = "api_key"
key1 = "key1"
api_secret = "secret"

[paypal]
api_key = "api_key"
key1 = "key1"

[mollie]
api_key = "API Key"

[forte]
api_key = "api_key"
key1 = "key1"
key2 = "key2"
api_secret = "api_secret"


[coinbase]
api_key = "API Key"

[opennode]
api_key = "API Key"

[nexinets]
api_key = "api_key"
key1 = "key1"

[payeezy]
api_key = "api_key"
key1 = "key1"
api_secret = "secret"

[bitpay]
api_key = "API Key"

[iatapay]
key1 = "key1"
api_key = "api_key"
api_secret = "secrect"

[dummyconnector]
api_key = "API Key"

[noon]
api_key = "Application API KEY"
api_secret = "Application Identifier"
key1 = "Business Identifier"

[opayo]
api_key="API Key"

[wise]
api_key = "API Key"
key1 = "Profile ID"

[automation_configs]
hs_base_url="http://localhost:8080"
hs_test_browser="firefox"
chrome_profile_path=""
firefox_profile_path=""
pypl_email=""
pypl_pass=""
gmail_email=""
gmail_pass=""

[payme]
# Open api key
api_key="seller payme id"
key1="payme client key"

[cryptopay]
api_key = "api_key"
key1 = "key1"

[cashtocode]
api_key="Classic PMT API Key"
key1 = "Evoucher PMT API Key"


[tsys]
api_key="device id"
key1 = "transaction key"
api_secret = "developer id"

[globepay]
api_key = "Partner code"
key1 = "Credential code"

[powertranz]
api_key="PowerTranz-PowerTranzPassword"
key1 = "PowerTranz-PowerTranzId"

[stax]
api_key="API Key"

[boku]
api_key="API Key"
key1 = "transaction key"

[square]
api_key="API Key"
<<<<<<< HEAD
key1 = "transaction key"
=======
key1 = "transaction key"

[helcim]
api_key="API Key"
>>>>>>> c9fe389b
<|MERGE_RESOLUTION|>--- conflicted
+++ resolved
@@ -171,11 +171,7 @@
 
 [square]
 api_key="API Key"
-<<<<<<< HEAD
-key1 = "transaction key"
-=======
 key1 = "transaction key"
 
 [helcim]
-api_key="API Key"
->>>>>>> c9fe389b
+api_key="API Key"