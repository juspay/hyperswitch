--- conflicted
+++ resolved
@@ -130,14 +130,12 @@
 gmail_email=""
 gmail_pass=""
 
-<<<<<<< HEAD
 [cryptopay]
 api_key = "api_key"
 key1 = "key1"
-=======
+
 [payme]
 api_key="API Key"
->>>>>>> cd4dbcb3
 
 [cashtocode]
 api_key="Classic PMT API Key"
