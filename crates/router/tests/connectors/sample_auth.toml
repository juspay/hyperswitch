--- conflicted
+++ resolved
@@ -97,12 +97,10 @@
 key1 = "key1"
 api_secret = "secret"
 
-<<<<<<< HEAD
 [iatapay]
 key1 = "key1"
 api_key = "api_key"
 api_secret = "secrect"
-=======
+
 [dummyconnector]
-api_key="API Key"
->>>>>>> 3d05e50a
+api_key="API Key"