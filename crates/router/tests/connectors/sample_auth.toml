# Copy this file and rename it as `auth.toml`
# Each of the connector's section is optional

[aci]
api_key = "Bearer MyApiKey"
key1 = "MyEntityId"

[adyen]
api_key = "Bearer MyApiKey"
key1 = "MerchantId"
api_secret = "Secondary key"

[amazonpay]
api_key="API Key"

[archipel]
api_key="CA Certificate PEM"

[authorizedotnet]
api_key = "MyMerchantName"
key1 = "MyTransactionKey"

[checkout]
api_key = "PublicKey"
api_secret = "SecretKey"
key1 = "MyProcessingChannelId"

[cybersource]
api_key = "Bearer MyApiKey"
key1 = "Merchant id"
api_secret = "Secret key"

[shift4]
api_key = "Bearer MyApiKey"

[worldpay]
api_key = "api_key"
key1 = "key1"
api_secret = "Merchant Identifier"

[payu]
api_key = "Bearer MyApiKey"
key1 = "MerchantPosId"

[globalpay]
api_key = "api_key"
key1 = "key1"

[rapyd]
api_key = "access_key"
key1 = "secret_key"

[facilitapay]
api_key = "password"
key1 = "username" # email id

[fiserv]
api_key = "MyApiKey"
key1 = "MerchantID"
api_secret = "MySecretKey"

[worldline]
key1 = "Merchant Id"
api_key = "API Key"
api_secret = "API Secret Key"

[multisafepay]
api_key = "API Key"

[dlocal]
key1 = "key1"
api_key = "api_key"
api_secret = "secret"

[bambora]
api_key = "api_key"
key1 = "key1"

[nmi]
api_key = "NMI API Key"

[nuvei]
api_key = "api_key"
key1 = "key1"
api_secret = "secret"

[paypal]
api_key = "api_key"
key1 = "key1"

[mollie]
api_key = "API Key"

[forte]
api_key = "api_key"
key1 = "key1"
key2 = "key2"
api_secret = "api_secret"


[coinbase]
api_key = "API Key"

[opennode]
api_key = "API Key"

[nexinets]
api_key = "api_key"
key1 = "key1"

[payeezy]
api_key = "api_key"
key1 = "key1"
api_secret = "secret"

[bitpay]
api_key = "API Key"

[iatapay]
key1 = "key1"
api_key = "api_key"
api_secret = "secret"

[dummyconnector]
api_key = "API Key"

[noon]
api_key = "Application API KEY"
api_secret = "Application Identifier"
key1 = "Business Identifier"

[opayo]
api_key="API Key"

[wise]
api_key = "API Key"
key1 = "Profile ID"

[automation_configs]
hs_base_url="http://localhost:8080"
hs_test_browser="firefox"
chrome_profile_path=""
firefox_profile_path=""
pypl_email=""
pypl_pass=""
gmail_email=""
gmail_pass=""

[payme]
# Open api key
api_key="seller payme id"
key1="payme client key"

[cryptopay]
api_key = "api_key"
key1 = "key1"

[cashtocode]
api_key="Classic PMT API Key"
key1 = "Evoucher PMT API Key"


[tsys]
api_key="device id"
key1 = "transaction key"
api_secret = "developer id"

[globepay]
api_key = "Partner code"
key1 = "Credential code"

[powertranz]
api_key="PowerTranz-PowerTranzPassword"
key1 = "PowerTranz-PowerTranzId"

[stax]
api_key="API Key"

[boku]
api_key="API Key"
key1 = "transaction key"

[square]
api_key="API Key"
key1 = "transaction key"

[helcim]
api_key="API Key"

[gocardless]
api_key="API Key"

[volt]
api_key="API Key"

[prophetpay]
api_key="API Key"

[bankofamerica]
api_key = "MyApiKey"
key1 = "Merchant id"
api_secret = "Secret key"

[placetopay]
api_key= "Login"
key1= "Trankey"


[plaid]
api_key="Client Id"
key1= "Secret"

[threedsecureio]
api_key="API Key"


[ebanx]
api_key="API Key"


[billwerk]
api_key="API Key"


[netcetera]
certificate="Certificate"
private_key="Private Key"

[zsl]
api_key= "Key"
key1= "Merchant id"


[payone]
api_key="API Key"


[mifinity]
api_key="API Key"


[gpayments]
api_key="API Key"

[adyenplatform]
api_key="API Key"

[datatrans]
api_key="API Key"


[bamboraapac]
api_key="API Key"

[razorpay]
api_key="API Key"
key1 = "Merchant id"
api_secret = "Razorpay Id"
key2 = "Razorpay Secret"

[itaubank]
api_key="API Key"

[wellsfargo]
api_key = "MyApiKey"
key1 = "Merchant id"
api_secret = "Secret key"

[paybox]
api_key="API Key"

[fiservemea]
api_key="API Key"

[nexixpay]
api_key="API Key"

[redsys]
api_key="API Key"

[wellsfargopayout]
api_key = "Consumer Key"
key1 = "Gateway Entity Id"
api_secret = "Consumer Secret"

[taxjar]
api_key = "API Key"

[nordea]
api_key = "Client Secret"
key1 = "Client ID"

[novalnet]
api_key="API Key"

[deutschebank]
api_key = "Client ID"
key1 = "Merchant ID"
api_secret = "Client Key"

[thunes]
api_key="API Key"

[getnet]
api_key="API Key"

[inespay]
api_key="API Key"

[jpmorgan]
api_key="Client ID"
key1 ="Client Secret"

[elavon]
api_key="API Key"

[nomupay]
api_key="kid"
key1="eid"

[unified_authentication_service]
api_key="API Key"

[chargebee]
api_key= "API Key"

[moneris]
api_key= "API Key"

[stripebilling]
api_key= "API Key"

[paystack]
api_key = "API Key"

[recurly]
api_key= "API Key"

[barclaycard]
api_key = "MyApiKey"
key1 = "Merchant id"
api_secret = "Secret key"


[authipay]
api_key = "MyApiKey"
api_secret = "MySecretKey"

[checkbook]
api_key="Client ID"
key1 ="Client Secret"


[santander]
api_key="Client ID"
key1 ="Client Secret"

[dwolla]
api_key="Client ID"
<<<<<<< HEAD
key1="Client Secret"
=======
key1="Client Secret"

[payload]
api_key="API Key"
>>>>>>> d42fad73
<|MERGE_RESOLUTION|>--- conflicted
+++ resolved
@@ -357,11 +357,7 @@
 
 [dwolla]
 api_key="Client ID"
-<<<<<<< HEAD
 key1="Client Secret"
-=======
-key1="Client Secret"
 
 [payload]
 api_key="API Key"
->>>>>>> d42fad73
