# Copy this file and rename it as `auth.toml`
# Each of the connector's section is optional

[aci]
api_key = "Bearer MyApiKey"
key1 = "MyEntityId"

[adyen]
api_key = "Bearer MyApiKey"
key1 = "MerchantId"
api_secret = "Secondary key"

[authorizedotnet]
api_key = "MyMerchantName"
key1 = "MyTransactionKey"

[checkout]
api_key = "PublicKey"
api_secret = "SecretKey"
key1 = "MyProcessingChannelId"

[cybersource]
api_key = "Bearer MyApiKey"
key1 = "Merchant id"
api_secret = "Secret key"

[shift4]
api_key = "Bearer MyApiKey"

[worldpay]
api_key = "api_key"
key1 = "key1"

[payu]
api_key = "Bearer MyApiKey"
key1 = "MerchantPosId"

[globalpay]
api_key = "api_key"
key1 = "key1"

[rapyd]
api_key = "access_key"
key1 = "secret_key"

[fiserv]
api_key = "MyApiKey"
key1 = "MerchantID"
api_secret = "MySecretKey"

[worldline]
key1 = "Merchant Id"
api_key = "API Key"
api_secret = "API Secret Key"

[multisafepay]
api_key = "API Key"

[dlocal]
key1 = "key1"
api_key = "api_key"
api_secret = "secret"

[bambora]
api_key = "api_key"
key1 = "key1"

[nmi]
api_key = "NMI API Key"

[nuvei]
api_key = "api_key"
key1 = "key1"
api_secret = "secret"

[paypal]
api_key = "api_key"
key1 = "key1"

[mollie]
api_key = "API Key"

[forte]
api_key = "api_key"
key1 = "key1"
key2 = "key2"
api_secret = "api_secret"


[coinbase]
api_key = "API Key"

[opennode]
api_key = "API Key"

[nexinets]
api_key = "api_key"
key1 = "key1"

[payeezy]
api_key = "api_key"
key1 = "key1"
api_secret = "secret"

[bitpay]
api_key = "API Key"

[iatapay]
key1 = "key1"
api_key = "api_key"
api_secret = "secrect"

[dummyconnector]
api_key = "API Key"

[noon]
api_key = "Application API KEY"
api_secret = "Application Identifier"
key1 = "Business Identifier"

[opayo]
api_key="API Key"

[wise]
api_key = "API Key"
key1 = "Profile ID"

[automation_configs]
hs_base_url="http://localhost:8080"
hs_test_browser="firefox"
chrome_profile_path=""
firefox_profile_path=""
pypl_email=""
pypl_pass=""
gmail_email=""
gmail_pass=""

[payme]
# Open api key
api_key="seller payme id"
key1="payme client key"

[cryptopay]
api_key = "api_key"
key1 = "key1"

[cashtocode]
api_key="Classic PMT API Key"
key1 = "Evoucher PMT API Key"


[tsys]
api_key="device id"
key1 = "transaction key"
api_secret = "developer id"

[globepay]
api_key = "Partner code"
key1 = "Credential code"

[powertranz]
api_key="PowerTranz-PowerTranzPassword"
key1 = "PowerTranz-PowerTranzId"

[stax]
api_key="API Key"

[boku]
api_key="API Key"
key1 = "transaction key"

[square]
api_key="API Key"
key1 = "transaction key"

[helcim]
api_key="API Key"

[gocardless]
api_key="API Key"

[volt]
api_key="API Key"

[prophetpay]
api_key="API Key"

<<<<<<< HEAD
[stancer]
api_key="API Key"
=======
[bankofamerica]
api_key = "MyApiKey"
key1 = "Merchant id"
api_secret = "Secret key"
>>>>>>> e721b06c
<|MERGE_RESOLUTION|>--- conflicted
+++ resolved
@@ -185,12 +185,10 @@
 [prophetpay]
 api_key="API Key"
 
-<<<<<<< HEAD
-[stancer]
-api_key="API Key"
-=======
 [bankofamerica]
 api_key = "MyApiKey"
 key1 = "Merchant id"
 api_secret = "Secret key"
->>>>>>> e721b06c
+
+[stancer]
+api_key="API Key"