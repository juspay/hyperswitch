--- conflicted
+++ resolved
@@ -199,13 +199,9 @@
 api_key="API Key"
 
 
+[ebanx]
+api_key="API Key"
+
 
 [billwerk]
-<<<<<<< HEAD
-api_key="API Key"
-
-
-[ebanx]
-=======
->>>>>>> 246898fb
 api_key="API Key"