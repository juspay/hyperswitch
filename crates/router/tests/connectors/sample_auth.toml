--- conflicted
+++ resolved
@@ -367,10 +367,6 @@
 [bluecode]
 api_key="EOrder Token"
 
-<<<<<<< HEAD
-
-=======
->>>>>>> 0873d930
 [peachpayments]
 api_key="API Key"
 key1="Tenant ID"