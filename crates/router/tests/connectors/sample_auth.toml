--- conflicted
+++ resolved
@@ -258,12 +258,10 @@
 [paybox]
 api_key="API Key"
 
-<<<<<<< HEAD
 [fiservemea]
 api_key="API Key"
-=======
+
 [wellsfargopayout]
 api_key = "Consumer Key"
 key1 = "Gateway Entity Id"
-api_secret = "Consumer Secret"
->>>>>>> 6a5b4939
+api_secret = "Consumer Secret"