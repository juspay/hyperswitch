--- conflicted
+++ resolved
@@ -316,10 +316,8 @@
 [moneris]
 api_key= "API Key"
 
-<<<<<<< HEAD
 [stripebilling]
 api_key= "API Key"
-=======
+
 [paystack]
-api_key = "API Key"
->>>>>>> 5965d0f8
+api_key = "API Key"