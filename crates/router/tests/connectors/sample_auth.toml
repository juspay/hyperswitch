--- conflicted
+++ resolved
@@ -195,10 +195,10 @@
 key1= "Trankey"
 
 
-<<<<<<< HEAD
 [plaid]
 api_key="API Key"
-=======
+key1= "Some key"
+
 [threedsecureio]
 api_key="API Key"
 
@@ -215,10 +215,6 @@
 certificate="Certificate"
 private_key="Private Key"
 
-
-[ebanx]
-api_key="API Key"
-
 [zsl]
 api_key= "Key"
 key1= "Merchant id"
@@ -249,5 +245,4 @@
 api_key="API Key"
 key1 = "Merchant id"
 api_secret = "Razorpay Id"
-key2 = "Razorpay Secret"
->>>>>>> 9c57b927
+key2 = "Razorpay Secret"