--- conflicted
+++ resolved
@@ -2,11 +2,8 @@
 
 mod utils;
 
-<<<<<<< HEAD
 use api_models::id_types::CustomerId;
-=======
 use common_utils::types::MinorUnit;
->>>>>>> 431560b7
 use router::{
     core::payments,
     db::StorageImpl,
