--- conflicted
+++ resolved
@@ -239,12 +239,8 @@
         mandate_id: None,
         client_secret: None,
         browser_info: None,
-<<<<<<< HEAD
-        wallet_issuer_name: None,
-=======
         payment_experience: None,
         payment_issuer: None,
->>>>>>> e8255b4a
     };
 
     let expected_response = services::ApplicationResponse::Json(api::PaymentsResponse {
