#![allow(
    clippy::expect_used,
    clippy::unwrap_in_result,
    clippy::unwrap_used,
    clippy::print_stdout,
    unused_imports
)]

mod utils;

use std::{borrow::Cow, sync::Arc};

use common_utils::{id_type, types::MinorUnit};
use router::{
    core::payments,
    db::StorageImpl,
    types::api::{self, enums as api_enums},
    *,
};
use time::macros::datetime;
use tokio::sync::oneshot;
use uuid::Uuid;

#[test]
fn connector_list() {
    let connector_list = types::ConnectorsList {
        connectors: vec![String::from("stripe"), "adyen".to_string()],
    };

    let json = serde_json::to_string(&connector_list).unwrap();

    println!("{}", &json);

    let newlist: types::ConnectorsList = serde_json::from_str(&json).unwrap();

    println!("{newlist:#?}");
    assert_eq!(true, true);
}

#[cfg(feature = "v1")]
// FIXME: broken test?
#[ignore]
#[actix_rt::test]
async fn payments_create_core() {
    use db::domain::merchant_context;
    use hyperswitch_domain_models::merchant_context::{Context, MerchantContext};
    use router::configs::settings::Settings;
    let conf = Settings::new().expect("invalid settings");
    let tx: oneshot::Sender<()> = oneshot::channel().0;
    let app_state = Box::pin(routes::AppState::with_storage(
        conf,
        StorageImpl::PostgresqlTest,
        tx,
        Box::new(services::MockApiClient),
    ))
    .await;

    let merchant_id = id_type::MerchantId::try_from(Cow::from("juspay_merchant")).unwrap();

    let state = Arc::new(app_state)
        .get_session_state(
            &id_type::TenantId::try_from_string("public".to_string()).unwrap(),
            None,
            || {},
        )
        .unwrap();
    let key_manager_state = &(&state).into();
    let key_store = state
        .store
        .get_merchant_key_store_by_merchant_id(
            key_manager_state,
            &merchant_id,
            &state.store.get_master_key().to_vec().into(),
        )
        .await
        .unwrap();

    let merchant_account = state
        .store
        .find_merchant_account_by_merchant_id(key_manager_state, &merchant_id, &key_store)
        .await
        .unwrap();

    let merchant_context = MerchantContext::NormalMerchant(Box::new(Context(
        merchant_account.clone(),
        key_store.clone(),
    )));
    let payment_id =
        id_type::PaymentId::try_from(Cow::Borrowed("pay_mbabizu24mvu3mela5njyhpit10")).unwrap();

    let req = api::PaymentsRequest {
        payment_id: Some(api::PaymentIdType::PaymentIntentId(payment_id.clone())),
        merchant_id: Some(merchant_id.clone()),
        amount: Some(MinorUnit::new(6540).into()),
        currency: Some(api_enums::Currency::USD),
        capture_method: Some(api_enums::CaptureMethod::Automatic),
        amount_to_capture: Some(MinorUnit::new(6540)),
        capture_on: Some(datetime!(2022-09-10 10:11:12)),
        confirm: Some(true),
        customer_id: None,
        email: None,
        name: None,
        description: Some("Its my first payment request".to_string()),
        return_url: Some(url::Url::parse("http://example.com/payments").unwrap()),
        setup_future_usage: None,
        authentication_type: Some(api_enums::AuthenticationType::NoThreeDs),
        payment_method_data: Some(api::PaymentMethodDataRequest {
            payment_method_data: Some(api::PaymentMethodData::Card(api::Card {
                card_number: "4242424242424242".to_string().try_into().unwrap(),
                card_exp_month: "10".to_string().into(),
                card_exp_year: "35".to_string().into(),
                card_holder_name: Some(masking::Secret::new("Arun Raj".to_string())),
                card_cvc: "123".to_string().into(),
                card_issuer: None,
                card_network: None,
                card_type: None,
                card_issuing_country: None,
                bank_code: None,
                nick_name: Some(masking::Secret::new("nick_name".into())),
            })),
            billing: None,
        }),
        payment_method: Some(api_enums::PaymentMethod::Card),
        shipping: Some(api::Address {
            address: None,
            phone: None,
            email: None,
        }),
        billing: Some(api::Address {
            address: None,
            phone: None,
            email: None,
        }),
        statement_descriptor_name: Some("Hyperswitch".to_string()),
        statement_descriptor_suffix: Some("Hyperswitch".to_string()),
        ..<_>::default()
    };

    let expected_response = api::PaymentsResponse {
        payment_id,
        status: api_enums::IntentStatus::Succeeded,
        amount: MinorUnit::new(6540),
        amount_capturable: MinorUnit::new(0),
        amount_received: None,
        client_secret: None,
        created: None,
        currency: "USD".to_string(),
        customer_id: None,
        description: Some("Its my first payment request".to_string()),
        refunds: None,
        mandate_id: None,
        merchant_id,
        net_amount: MinorUnit::new(6540),
        connector: None,
        customer: None,
        disputes: None,
        attempts: None,
        captures: None,
        mandate_data: None,
        setup_future_usage: None,
        off_session: None,
        capture_on: None,
        capture_method: None,
        payment_method: None,
        payment_method_data: None,
        payment_token: None,
        shipping: None,
        billing: None,
        order_details: None,
        email: None,
        name: None,
        phone: None,
        return_url: None,
        authentication_type: None,
        statement_descriptor_name: None,
        statement_descriptor_suffix: None,
        next_action: None,
        cancellation_reason: None,
        error_code: None,
        error_message: None,
        unified_code: None,
        unified_message: None,
        payment_experience: None,
        payment_method_type: None,
        connector_label: None,
        business_country: None,
        business_label: None,
        business_sub_label: None,
        allowed_payment_method_types: None,
        ephemeral_key: None,
        manual_retry_allowed: None,
        connector_transaction_id: None,
        frm_message: None,
        metadata: None,
        connector_metadata: None,
        feature_metadata: None,
        reference_id: None,
        payment_link: None,
        profile_id: None,
        surcharge_details: None,
        attempt_count: 1,
        merchant_decision: None,
        merchant_connector_id: None,
        incremental_authorization_allowed: None,
        authorization_count: None,
        incremental_authorizations: None,
        external_authentication_details: None,
        external_3ds_authentication_attempted: None,
        expires_on: None,
        fingerprint: None,
        browser_info: None,
        payment_method_id: None,
        payment_method_status: None,
        updated: None,
        split_payments: None,
        frm_metadata: None,
        merchant_order_reference_id: None,
        capture_before: None,
        extended_authorization_applied: None,
        order_tax_amount: None,
        connector_mandate_id: None,
        shipping_cost: None,
        card_discovery: None,
        force_3ds_challenge: None,
        force_3ds_challenge_trigger: None,
        issuer_error_code: None,
        issuer_error_message: None,
        is_iframe_redirection_enabled: None,
        whole_connector_response: None,
        payment_channel: None,
<<<<<<< HEAD
        enable_partial_authorization: None,
=======
        network_transaction_id: None,
>>>>>>> 640d0552
    };

    let expected_response =
        services::ApplicationResponse::JsonWithHeaders((expected_response, vec![]));
    let actual_response = Box::pin(payments::payments_core::<
        api::Authorize,
        api::PaymentsResponse,
        _,
        _,
        _,
        payments::PaymentData<api::Authorize>,
    >(
        state.clone(),
        state.get_req_state(),
        merchant_context,
        None,
        payments::PaymentCreate,
        req,
        services::AuthFlow::Merchant,
        payments::CallConnectorAction::Trigger,
        None,
        hyperswitch_domain_models::payments::HeaderPayload::default(),
    ))
    .await
    .unwrap();
    assert_eq!(expected_response, actual_response);
}

// FIXME: broken test? It looks like we haven't updated the test after removing the `core::payments::payments_start_core` method from the codebase.
// #[ignore]
// #[actix_rt::test]
// async fn payments_start_core_stripe_redirect() {
//     use router::configs::settings::Settings;
//     let conf = Settings::new().expect("invalid settings");
//
//     let state = routes::AppState {
//         flow_name: String::from("default"),
//         pg_pool: connection::make_pg_pool(&conf).await,
//         redis_conn: connection::redis_connection(&conf).await,
//     };
//
//     let customer_id = format!("cust_{}", Uuid::new_v4());
//     let merchant_id = "jarnura".to_string();
//     let payment_id = "pay_mbabizu24mvu3mela5njyhpit10".to_string();
//     let customer_data = api::CreateCustomerRequest {
//         customer_id: customer_id.clone(),
//         merchant_id: merchant_id.clone(),
//         ..api::CreateCustomerRequest::default()
//     };
//
//     let _customer = customer_data.insert(&*state.store).await.unwrap();
//
//     let merchant_account = services::authenticate(&state, "123").await.unwrap();
//     let payment_attempt = storage::PaymentAttempt::find_by_payment_id_merchant_id(
//         &*state.store,
//         &payment_id,
//         &merchant_id,
//     )
//     .await
//     .unwrap();
//     let payment_intent = storage::PaymentIntent::find_by_payment_id_merchant_id(
//         &*state.store,
//         &payment_id,
//         &merchant_id,
//     )
//     .await
//     .unwrap();
//     let payment_intent_update = storage::PaymentIntentUpdate::ReturnUrlUpdate {
//         return_url: "http://example.com/payments".to_string(),
//         status: None,
//     };
//     payment_intent
//         .update(&*state.store, payment_intent_update)
//         .await
//         .unwrap();
//
//     let expected_response = services::ApplicationResponse::Form(services::RedirectForm {
//         url: "http://example.com/payments".to_string(),
//         method: services::Method::Post,
//         form_fields: HashMap::from([("payment_id".to_string(), payment_id.clone())]),
//     });
//     let actual_response = payments_start_core(
//         &state,
//         merchant_account,
//         api::PaymentsStartRequest {
//             payment_id,
//             merchant_id,
//             txn_id: payment_attempt.txn_id.to_owned(),
//         },
//     )
//     .await
//     .unwrap();
//     assert_eq!(expected_response, actual_response);
// }

#[cfg(feature = "v1")]
// FIXME: broken test?
#[ignore]
#[actix_rt::test]
async fn payments_create_core_adyen_no_redirect() {
    use router::configs::settings::Settings;
    let conf = Settings::new().expect("invalid settings");
    use hyperswitch_domain_models::merchant_context::{Context, MerchantContext};
    let tx: oneshot::Sender<()> = oneshot::channel().0;

    let app_state = Box::pin(routes::AppState::with_storage(
        conf,
        StorageImpl::PostgresqlTest,
        tx,
        Box::new(services::MockApiClient),
    ))
    .await;
    let state = Arc::new(app_state)
        .get_session_state(
            &id_type::TenantId::try_from_string("public".to_string()).unwrap(),
            None,
            || {},
        )
        .unwrap();

    let customer_id = format!("cust_{}", Uuid::new_v4());
    let merchant_id = id_type::MerchantId::try_from(Cow::from("juspay_merchant")).unwrap();
    let payment_id =
        id_type::PaymentId::try_from(Cow::Borrowed("pay_mbabizu24mvu3mela5njyhpit10")).unwrap();

    let key_manager_state = &(&state).into();
    let key_store = state
        .store
        .get_merchant_key_store_by_merchant_id(
            key_manager_state,
            &merchant_id,
            &state.store.get_master_key().to_vec().into(),
        )
        .await
        .unwrap();

    let merchant_account = state
        .store
        .find_merchant_account_by_merchant_id(key_manager_state, &merchant_id, &key_store)
        .await
        .unwrap();

    let merchant_context = MerchantContext::NormalMerchant(Box::new(Context(
        merchant_account.clone(),
        key_store.clone(),
    )));

    let req = api::PaymentsRequest {
        payment_id: Some(api::PaymentIdType::PaymentIntentId(payment_id.clone())),
        merchant_id: Some(merchant_id.clone()),
        amount: Some(MinorUnit::new(6540).into()),
        currency: Some(api_enums::Currency::USD),
        capture_method: Some(api_enums::CaptureMethod::Automatic),
        amount_to_capture: Some(MinorUnit::new(6540)),
        capture_on: Some(datetime!(2022-09-10 10:11:12)),
        confirm: Some(true),
        customer_id: Some(id_type::CustomerId::try_from(Cow::from(customer_id)).unwrap()),
        description: Some("Its my first payment request".to_string()),
        return_url: Some(url::Url::parse("http://example.com/payments").unwrap()),
        setup_future_usage: Some(api_enums::FutureUsage::OffSession),
        authentication_type: Some(api_enums::AuthenticationType::NoThreeDs),
        payment_method_data: Some(api::PaymentMethodDataRequest {
            payment_method_data: Some(api::PaymentMethodData::Card(api::Card {
                card_number: "5555 3412 4444 1115".to_string().try_into().unwrap(),
                card_exp_month: "03".to_string().into(),
                card_exp_year: "2030".to_string().into(),
                card_holder_name: Some(masking::Secret::new("JohnDoe".to_string())),
                card_cvc: "737".to_string().into(),
                bank_code: None,
                card_issuer: None,
                card_network: None,
                card_type: None,
                card_issuing_country: None,
                nick_name: Some(masking::Secret::new("nick_name".into())),
            })),
            billing: None,
        }),

        payment_method: Some(api_enums::PaymentMethod::Card),
        shipping: Some(api::Address {
            address: None,
            phone: None,
            email: None,
        }),
        billing: Some(api::Address {
            address: None,
            phone: None,
            email: None,
        }),
        statement_descriptor_name: Some("Juspay".to_string()),
        statement_descriptor_suffix: Some("Router".to_string()),
        ..Default::default()
    };

    let expected_response = services::ApplicationResponse::JsonWithHeaders((
        api::PaymentsResponse {
            payment_id: payment_id.clone(),
            status: api_enums::IntentStatus::Processing,
            amount: MinorUnit::new(6540),
            amount_capturable: MinorUnit::new(0),
            amount_received: None,
            client_secret: None,
            created: None,
            currency: "USD".to_string(),
            customer_id: None,
            description: Some("Its my first payment request".to_string()),
            refunds: None,
            mandate_id: None,
            merchant_id,
            net_amount: MinorUnit::new(6540),
            connector: None,
            customer: None,
            disputes: None,
            attempts: None,
            captures: None,
            mandate_data: None,
            setup_future_usage: None,
            off_session: None,
            capture_on: None,
            capture_method: None,
            payment_method: None,
            payment_method_data: None,
            payment_token: None,
            shipping: None,
            billing: None,
            order_details: None,
            email: None,
            name: None,
            phone: None,
            return_url: None,
            authentication_type: None,
            statement_descriptor_name: None,
            statement_descriptor_suffix: None,
            next_action: None,
            cancellation_reason: None,
            error_code: None,
            error_message: None,
            unified_code: None,
            unified_message: None,
            payment_experience: None,
            payment_method_type: None,
            connector_label: None,
            business_country: None,
            business_label: None,
            business_sub_label: None,
            allowed_payment_method_types: None,
            ephemeral_key: None,
            manual_retry_allowed: None,
            connector_transaction_id: None,
            frm_message: None,
            metadata: None,
            connector_metadata: None,
            feature_metadata: None,
            reference_id: None,
            payment_link: None,
            profile_id: None,
            surcharge_details: None,
            attempt_count: 1,
            merchant_decision: None,
            merchant_connector_id: None,
            incremental_authorization_allowed: None,
            authorization_count: None,
            incremental_authorizations: None,
            external_authentication_details: None,
            external_3ds_authentication_attempted: None,
            expires_on: None,
            fingerprint: None,
            browser_info: None,
            payment_method_id: None,
            payment_method_status: None,
            updated: None,
            split_payments: None,
            frm_metadata: None,
            merchant_order_reference_id: None,
            capture_before: None,
            extended_authorization_applied: None,
            order_tax_amount: None,
            connector_mandate_id: None,
            shipping_cost: None,
            card_discovery: None,
            force_3ds_challenge: None,
            force_3ds_challenge_trigger: None,
            issuer_error_code: None,
            issuer_error_message: None,
            is_iframe_redirection_enabled: None,
            whole_connector_response: None,
            payment_channel: None,
<<<<<<< HEAD
            enable_partial_authorization: None,
=======
            network_transaction_id: None,
>>>>>>> 640d0552
        },
        vec![],
    ));
    let actual_response = Box::pin(payments::payments_core::<
        api::Authorize,
        api::PaymentsResponse,
        _,
        _,
        _,
        payments::PaymentData<api::Authorize>,
    >(
        state.clone(),
        state.get_req_state(),
        merchant_context,
        None,
        payments::PaymentCreate,
        req,
        services::AuthFlow::Merchant,
        payments::CallConnectorAction::Trigger,
        None,
        hyperswitch_domain_models::payments::HeaderPayload::default(),
    ))
    .await
    .unwrap();
    assert_eq!(expected_response, actual_response);
}<|MERGE_RESOLUTION|>--- conflicted
+++ resolved
@@ -228,11 +228,8 @@
         is_iframe_redirection_enabled: None,
         whole_connector_response: None,
         payment_channel: None,
-<<<<<<< HEAD
+        network_transaction_id: None,
         enable_partial_authorization: None,
-=======
-        network_transaction_id: None,
->>>>>>> 640d0552
     };
 
     let expected_response =
@@ -520,11 +517,8 @@
             is_iframe_redirection_enabled: None,
             whole_connector_response: None,
             payment_channel: None,
-<<<<<<< HEAD
+            network_transaction_id: None,
             enable_partial_authorization: None,
-=======
-            network_transaction_id: None,
->>>>>>> 640d0552
         },
         vec![],
     ));
