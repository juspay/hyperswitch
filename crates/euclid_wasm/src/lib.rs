#![allow(non_upper_case_globals)]
mod types;
mod utils;
use std::{
    collections::{HashMap, HashSet},
    str::FromStr,
};

use api_models::{admin as admin_api, routing::ConnectorSelection};
<<<<<<< HEAD
use common_enums::RoutableConnectors;
=======
use currency_conversion::{
    conversion::convert as convert_currency, types as currency_conversion_types,
};
>>>>>>> c0116db2
use euclid::{
    backend::{inputs, interpreter::InterpreterBackend, EuclidBackend},
    dssa::{
        self, analyzer,
        graph::{self, Memoization},
        state_machine, truth,
    },
    frontend::{
        ast,
        dir::{self, enums as dir_enums},
    },
};
use once_cell::sync::OnceCell;
use strum::{EnumMessage, EnumProperty, VariantNames};
use wasm_bindgen::prelude::*;

use crate::utils::JsResultExt;
type JsResult = Result<JsValue, JsValue>;

struct SeedData<'a> {
    kgraph: graph::KnowledgeGraph<'a>,
    connectors: Vec<ast::ConnectorChoice>,
}

static SEED_DATA: OnceCell<SeedData<'_>> = OnceCell::new();
static SEED_FOREX: OnceCell<currency_conversion_types::ExchangeRates> = OnceCell::new();

/// This function can be used by the frontend to educate wasm about the forex rates data.
/// The input argument is a struct fields base_currency and conversion where later is all the conversions associated with the base_currency
/// to all different currencies present.
#[wasm_bindgen(js_name = setForexData)]
pub fn seed_forex(forex: JsValue) -> JsResult {
    let forex: currency_conversion_types::ExchangeRates = serde_wasm_bindgen::from_value(forex)?;
    SEED_FOREX
        .set(forex)
        .map_err(|_| "Forex has already been seeded".to_string())
        .err_to_js()?;

    Ok(JsValue::NULL)
}

/// This function can be used to perform currency_conversion on the input amount, from_currency,
/// to_currency which are all expected to be one of currencies we already have in our Currency
/// enum.
#[wasm_bindgen(js_name = convertCurrency)]
pub fn convert_forex_value(amount: i64, from_currency: JsValue, to_currency: JsValue) -> JsResult {
    let forex_data = SEED_FOREX
        .get()
        .ok_or("Forex Data not seeded")
        .err_to_js()?;
    let from_currency: enums::Currency = serde_wasm_bindgen::from_value(from_currency)?;
    let to_currency: enums::Currency = serde_wasm_bindgen::from_value(to_currency)?;
    let converted_amount = convert_currency(forex_data, from_currency, to_currency, amount)
        .map_err(|_| "conversion not possible for provided values")
        .err_to_js()?;

    Ok(serde_wasm_bindgen::to_value(&converted_amount)?)
}

/// This function can be used by the frontend to provide the WASM with information about
/// all the merchant's connector accounts. The input argument is a vector of all the merchant's
/// connector accounts from the API.
#[wasm_bindgen(js_name = seedKnowledgeGraph)]
pub fn seed_knowledge_graph(mcas: JsValue) -> JsResult {
    let mcas: Vec<admin_api::MerchantConnectorResponse> = serde_wasm_bindgen::from_value(mcas)?;
    let connectors: Vec<ast::ConnectorChoice> = mcas
        .iter()
        .map(|mca| {
            Ok::<_, strum::ParseError>(ast::ConnectorChoice {
                connector: RoutableConnectors::from_str(&mca.connector_name)?,
                #[cfg(not(feature = "connector_choice_mca_id"))]
                sub_label: mca.business_sub_label.clone(),
            })
        })
        .collect::<Result<_, _>>()
        .map_err(|_| "invalid connector name received")
        .err_to_js()?;

    let mca_graph = kgraph_utils::mca::make_mca_graph(mcas).err_to_js()?;
    let analysis_graph =
        graph::KnowledgeGraph::combine(&mca_graph, &truth::ANALYSIS_GRAPH).err_to_js()?;

    SEED_DATA
        .set(SeedData {
            kgraph: analysis_graph,
            connectors,
        })
        .map_err(|_| "Knowledge Graph has been already seeded".to_string())
        .err_to_js()?;

    Ok(JsValue::NULL)
}

/// This function allows the frontend to get all the merchant's configured
/// connectors that are valid for a rule based on the conditions specified in
/// the rule
#[wasm_bindgen(js_name = getValidConnectorsForRule)]
pub fn get_valid_connectors_for_rule(rule: JsValue) -> JsResult {
    let seed_data = SEED_DATA.get().ok_or("Data not seeded").err_to_js()?;

    let rule: ast::Rule<ConnectorSelection> = serde_wasm_bindgen::from_value(rule)?;
    let dir_rule = ast::lowering::lower_rule(rule).err_to_js()?;
    let mut valid_connectors: Vec<(ast::ConnectorChoice, dir::DirValue)> = seed_data
        .connectors
        .iter()
        .cloned()
        .map(|choice| (choice.clone(), dir::DirValue::Connector(Box::new(choice))))
        .collect();
    let mut invalid_connectors: HashSet<ast::ConnectorChoice> = HashSet::new();

    let mut ctx_manager = state_machine::RuleContextManager::new(&dir_rule, &[]);

    let dummy_meta = HashMap::new();

    // For every conjunctive context in the Rule, verify validity of all still-valid connectors
    // using the knowledge graph
    while let Some(ctx) = ctx_manager.advance_mut().err_to_js()? {
        // Standalone conjunctive context analysis to ensure the context itself is valid before
        // checking it against merchant's connectors
        seed_data
            .kgraph
            .perform_context_analysis(ctx, &mut Memoization::new())
            .err_to_js()?;

        // Update conjunctive context and run analysis on all of merchant's connectors.
        for (conn, choice) in &valid_connectors {
            if invalid_connectors.contains(conn) {
                continue;
            }

            let ctx_val = dssa::types::ContextValue::assertion(choice, &dummy_meta);
            ctx.push(ctx_val);
            let analysis_result = seed_data
                .kgraph
                .perform_context_analysis(ctx, &mut Memoization::new());
            if analysis_result.is_err() {
                invalid_connectors.insert(conn.clone());
            }
            ctx.pop();
        }
    }

    valid_connectors.retain(|(k, _)| !invalid_connectors.contains(k));

    let valid_connectors: Vec<ast::ConnectorChoice> =
        valid_connectors.into_iter().map(|c| c.0).collect();

    Ok(serde_wasm_bindgen::to_value(&valid_connectors)?)
}

#[wasm_bindgen(js_name = analyzeProgram)]
pub fn analyze_program(js_program: JsValue) -> JsResult {
    let program: ast::Program<ConnectorSelection> = serde_wasm_bindgen::from_value(js_program)?;
    analyzer::analyze(program, SEED_DATA.get().map(|sd| &sd.kgraph)).err_to_js()?;
    Ok(JsValue::NULL)
}

#[wasm_bindgen(js_name = runProgram)]
pub fn run_program(program: JsValue, input: JsValue) -> JsResult {
    let program: ast::Program<ConnectorSelection> = serde_wasm_bindgen::from_value(program)?;
    let input: inputs::BackendInput = serde_wasm_bindgen::from_value(input)?;

    let backend = InterpreterBackend::with_program(program).err_to_js()?;

    let res: euclid::backend::BackendOutput<ConnectorSelection> =
        backend.execute(input).err_to_js()?;

    Ok(serde_wasm_bindgen::to_value(&res)?)
}

#[wasm_bindgen(js_name = getAllConnectors)]
pub fn get_all_connectors() -> JsResult {
    Ok(serde_wasm_bindgen::to_value(
        common_enums::RoutableConnectors::VARIANTS,
    )?)
}

#[wasm_bindgen(js_name = getAllKeys)]
pub fn get_all_keys() -> JsResult {
    let keys: Vec<&'static str> = dir::DirKeyKind::VARIANTS
        .iter()
        .copied()
        .filter(|s| s != &"Connector")
        .collect();
    Ok(serde_wasm_bindgen::to_value(&keys)?)
}

#[wasm_bindgen(js_name = getKeyType)]
pub fn get_key_type(key: &str) -> Result<String, String> {
    let key = dir::DirKeyKind::from_str(key).map_err(|_| "Invalid key received".to_string())?;
    let key_str = key.get_type().to_string();
    Ok(key_str)
}

#[wasm_bindgen(js_name=parseToString)]
pub fn parser(val: String) -> String {
    ron_parser::my_parse(val)
}

#[wasm_bindgen(js_name = getVariantValues)]
pub fn get_variant_values(key: &str) -> Result<JsValue, JsValue> {
    let key = dir::DirKeyKind::from_str(key).map_err(|_| "Invalid key received".to_string())?;

    let variants: &[&str] = match key {
        dir::DirKeyKind::PaymentMethod => dir_enums::PaymentMethod::VARIANTS,
        dir::DirKeyKind::CardType => dir_enums::CardType::VARIANTS,
        dir::DirKeyKind::CardNetwork => dir_enums::CardNetwork::VARIANTS,
        dir::DirKeyKind::PayLaterType => dir_enums::PayLaterType::VARIANTS,
        dir::DirKeyKind::WalletType => dir_enums::WalletType::VARIANTS,
        dir::DirKeyKind::BankRedirectType => dir_enums::BankRedirectType::VARIANTS,
        dir::DirKeyKind::CryptoType => dir_enums::CryptoType::VARIANTS,
        dir::DirKeyKind::RewardType => dir_enums::RewardType::VARIANTS,
        dir::DirKeyKind::AuthenticationType => dir_enums::AuthenticationType::VARIANTS,
        dir::DirKeyKind::CaptureMethod => dir_enums::CaptureMethod::VARIANTS,
        dir::DirKeyKind::PaymentCurrency => dir_enums::PaymentCurrency::VARIANTS,
        dir::DirKeyKind::BusinessCountry => dir_enums::Country::VARIANTS,
        dir::DirKeyKind::BillingCountry => dir_enums::Country::VARIANTS,
        dir::DirKeyKind::BankTransferType => dir_enums::BankTransferType::VARIANTS,
        dir::DirKeyKind::UpiType => dir_enums::UpiType::VARIANTS,
        dir::DirKeyKind::SetupFutureUsage => dir_enums::SetupFutureUsage::VARIANTS,
        dir::DirKeyKind::PaymentType => dir_enums::PaymentType::VARIANTS,
        dir::DirKeyKind::MandateType => dir_enums::MandateType::VARIANTS,
        dir::DirKeyKind::MandateAcceptanceType => dir_enums::MandateAcceptanceType::VARIANTS,
        dir::DirKeyKind::CardRedirectType => dir_enums::CardRedirectType::VARIANTS,
        dir::DirKeyKind::GiftCardType => dir_enums::GiftCardType::VARIANTS,
        dir::DirKeyKind::VoucherType => dir_enums::VoucherType::VARIANTS,
        dir::DirKeyKind::PaymentAmount
        | dir::DirKeyKind::Connector
        | dir::DirKeyKind::CardBin
        | dir::DirKeyKind::BusinessLabel
        | dir::DirKeyKind::MetaData => Err("Key does not have variants".to_string())?,
        dir::DirKeyKind::BankDebitType => dir_enums::BankDebitType::VARIANTS,
    };

    Ok(serde_wasm_bindgen::to_value(variants)?)
}

#[wasm_bindgen(js_name = addTwo)]
pub fn add_two(n1: i64, n2: i64) -> i64 {
    n1 + n2
}

#[wasm_bindgen(js_name = getDescriptionCategory)]
pub fn get_description_category(key: &str) -> JsResult {
    let key = dir::DirKeyKind::from_str(key).map_err(|_| "Invalid key received".to_string())?;

    let result = types::Details {
        description: key.get_detailed_message(),
        category: key.get_str("Category"),
    };
    Ok(serde_wasm_bindgen::to_value(&result)?)
}<|MERGE_RESOLUTION|>--- conflicted
+++ resolved
@@ -7,13 +7,10 @@
 };
 
 use api_models::{admin as admin_api, routing::ConnectorSelection};
-<<<<<<< HEAD
 use common_enums::RoutableConnectors;
-=======
 use currency_conversion::{
     conversion::convert as convert_currency, types as currency_conversion_types,
 };
->>>>>>> c0116db2
 use euclid::{
     backend::{inputs, interpreter::InterpreterBackend, EuclidBackend},
     dssa::{
@@ -64,8 +61,8 @@
         .get()
         .ok_or("Forex Data not seeded")
         .err_to_js()?;
-    let from_currency: enums::Currency = serde_wasm_bindgen::from_value(from_currency)?;
-    let to_currency: enums::Currency = serde_wasm_bindgen::from_value(to_currency)?;
+    let from_currency: common_enums::Currency = serde_wasm_bindgen::from_value(from_currency)?;
+    let to_currency: common_enums::Currency = serde_wasm_bindgen::from_value(to_currency)?;
     let converted_amount = convert_currency(forex_data, from_currency, to_currency, amount)
         .map_err(|_| "conversion not possible for provided values")
         .err_to_js()?;
