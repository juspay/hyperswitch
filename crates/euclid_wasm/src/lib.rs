#![allow(non_upper_case_globals)]
mod types;
mod utils;
use std::{
    collections::{HashMap, HashSet},
    str::FromStr,
};

<<<<<<< HEAD
use api_models::{
    admin as admin_api, conditional_configs::ConditionalConfigs, routing::ConnectorSelection,
    surcharge_decision_configs::SurchargeDecisionConfigs, enums as api_model_enums
};
=======
use api_models::{admin as admin_api, enums as api_model_enums, routing::ConnectorSelection};
>>>>>>> c0ffeb1c
use common_enums::RoutableConnectors;
use connector_configs::{
    common_config::{ConnectorApiIntegrationPayload, DashboardRequestPayload},
    connector,
};
use currency_conversion::{
    conversion::convert as convert_currency, types as currency_conversion_types,
};

use connector_configs::{
    common_config::{ConnectorApiIntegrationPayload, DashboardRequestPayload},
    connector,
};
use euclid::{
    backend::{inputs, interpreter::InterpreterBackend, EuclidBackend},
    dssa::{
        self, analyzer,
        graph::{self, Memoization},
        state_machine, truth,
    },
    frontend::{
        ast,
        dir::{self, enums as dir_enums, EuclidDirFilter},
    },
};
use once_cell::sync::OnceCell;
use strum::{EnumMessage, EnumProperty, VariantNames};
use wasm_bindgen::prelude::*;

use crate::utils::JsResultExt;
type JsResult = Result<JsValue, JsValue>;

struct SeedData<'a> {
    kgraph: graph::KnowledgeGraph<'a>,
    connectors: Vec<ast::ConnectorChoice>,
}

static SEED_DATA: OnceCell<SeedData<'_>> = OnceCell::new();
static SEED_FOREX: OnceCell<currency_conversion_types::ExchangeRates> = OnceCell::new();

/// This function can be used by the frontend to educate wasm about the forex rates data.
/// The input argument is a struct fields base_currency and conversion where later is all the conversions associated with the base_currency
/// to all different currencies present.
#[wasm_bindgen(js_name = setForexData)]
pub fn seed_forex(forex: JsValue) -> JsResult {
    let forex: currency_conversion_types::ExchangeRates = serde_wasm_bindgen::from_value(forex)?;
    SEED_FOREX
        .set(forex)
        .map_err(|_| "Forex has already been seeded".to_string())
        .err_to_js()?;

    Ok(JsValue::NULL)
}

/// This function can be used to perform currency_conversion on the input amount, from_currency,
/// to_currency which are all expected to be one of currencies we already have in our Currency
/// enum.
#[wasm_bindgen(js_name = convertCurrency)]
pub fn convert_forex_value(amount: i64, from_currency: JsValue, to_currency: JsValue) -> JsResult {
    let forex_data = SEED_FOREX
        .get()
        .ok_or("Forex Data not seeded")
        .err_to_js()?;
    let from_currency: common_enums::Currency = serde_wasm_bindgen::from_value(from_currency)?;
    let to_currency: common_enums::Currency = serde_wasm_bindgen::from_value(to_currency)?;
    let converted_amount = convert_currency(forex_data, from_currency, to_currency, amount)
        .map_err(|_| "conversion not possible for provided values")
        .err_to_js()?;

    Ok(serde_wasm_bindgen::to_value(&converted_amount)?)
}

/// This function can be used by the frontend to provide the WASM with information about
/// all the merchant's connector accounts. The input argument is a vector of all the merchant's
/// connector accounts from the API.
#[wasm_bindgen(js_name = seedKnowledgeGraph)]
pub fn seed_knowledge_graph(mcas: JsValue) -> JsResult {
    let mcas: Vec<admin_api::MerchantConnectorResponse> = serde_wasm_bindgen::from_value(mcas)?;
    let connectors: Vec<ast::ConnectorChoice> = mcas
        .iter()
        .map(|mca| {
            Ok::<_, strum::ParseError>(ast::ConnectorChoice {
                connector: RoutableConnectors::from_str(&mca.connector_name)?,
                #[cfg(not(feature = "connector_choice_mca_id"))]
                sub_label: mca.business_sub_label.clone(),
            })
        })
        .collect::<Result<_, _>>()
        .map_err(|_| "invalid connector name received")
        .err_to_js()?;

    let mca_graph = kgraph_utils::mca::make_mca_graph(mcas).err_to_js()?;
    let analysis_graph =
        graph::KnowledgeGraph::combine(&mca_graph, &truth::ANALYSIS_GRAPH).err_to_js()?;

    SEED_DATA
        .set(SeedData {
            kgraph: analysis_graph,
            connectors,
        })
        .map_err(|_| "Knowledge Graph has been already seeded".to_string())
        .err_to_js()?;

    Ok(JsValue::NULL)
}

/// This function allows the frontend to get all the merchant's configured
/// connectors that are valid for a rule based on the conditions specified in
/// the rule
#[wasm_bindgen(js_name = getValidConnectorsForRule)]
pub fn get_valid_connectors_for_rule(rule: JsValue) -> JsResult {
    let seed_data = SEED_DATA.get().ok_or("Data not seeded").err_to_js()?;

    let rule: ast::Rule<ConnectorSelection> = serde_wasm_bindgen::from_value(rule)?;
    let dir_rule = ast::lowering::lower_rule(rule).err_to_js()?;
    let mut valid_connectors: Vec<(ast::ConnectorChoice, dir::DirValue)> = seed_data
        .connectors
        .iter()
        .cloned()
        .map(|choice| (choice.clone(), dir::DirValue::Connector(Box::new(choice))))
        .collect();
    let mut invalid_connectors: HashSet<ast::ConnectorChoice> = HashSet::new();

    let mut ctx_manager = state_machine::RuleContextManager::new(&dir_rule, &[]);

    let dummy_meta = HashMap::new();

    // For every conjunctive context in the Rule, verify validity of all still-valid connectors
    // using the knowledge graph
    while let Some(ctx) = ctx_manager.advance_mut().err_to_js()? {
        // Standalone conjunctive context analysis to ensure the context itself is valid before
        // checking it against merchant's connectors
        seed_data
            .kgraph
            .perform_context_analysis(ctx, &mut Memoization::new())
            .err_to_js()?;

        // Update conjunctive context and run analysis on all of merchant's connectors.
        for (conn, choice) in &valid_connectors {
            if invalid_connectors.contains(conn) {
                continue;
            }

            let ctx_val = dssa::types::ContextValue::assertion(choice, &dummy_meta);
            ctx.push(ctx_val);
            let analysis_result = seed_data
                .kgraph
                .perform_context_analysis(ctx, &mut Memoization::new());
            if analysis_result.is_err() {
                invalid_connectors.insert(conn.clone());
            }
            ctx.pop();
        }
    }

    valid_connectors.retain(|(k, _)| !invalid_connectors.contains(k));

    let valid_connectors: Vec<ast::ConnectorChoice> =
        valid_connectors.into_iter().map(|c| c.0).collect();

    Ok(serde_wasm_bindgen::to_value(&valid_connectors)?)
}

#[wasm_bindgen(js_name = analyzeProgram)]
pub fn analyze_program(js_program: JsValue) -> JsResult {
    let program: ast::Program<ConnectorSelection> = serde_wasm_bindgen::from_value(js_program)?;
    analyzer::analyze(program, SEED_DATA.get().map(|sd| &sd.kgraph)).err_to_js()?;
    Ok(JsValue::NULL)
}

#[wasm_bindgen(js_name = runProgram)]
pub fn run_program(program: JsValue, input: JsValue) -> JsResult {
    let program: ast::Program<ConnectorSelection> = serde_wasm_bindgen::from_value(program)?;
    let input: inputs::BackendInput = serde_wasm_bindgen::from_value(input)?;

    let backend = InterpreterBackend::with_program(program).err_to_js()?;

    let res: euclid::backend::BackendOutput<ConnectorSelection> =
        backend.execute(input).err_to_js()?;

    Ok(serde_wasm_bindgen::to_value(&res)?)
}

#[wasm_bindgen(js_name = getAllConnectors)]
pub fn get_all_connectors() -> JsResult {
    Ok(serde_wasm_bindgen::to_value(
        common_enums::RoutableConnectors::VARIANTS,
    )?)
}

#[wasm_bindgen(js_name = getAllKeys)]
pub fn get_all_keys() -> JsResult {
    let keys: Vec<&'static str> = dir::DirKeyKind::VARIANTS
        .iter()
        .copied()
        .filter(|s| s != &"Connector")
        .collect();
    Ok(serde_wasm_bindgen::to_value(&keys)?)
}

#[wasm_bindgen(js_name = getKeyType)]
pub fn get_key_type(key: &str) -> Result<String, String> {
    let key = dir::DirKeyKind::from_str(key).map_err(|_| "Invalid key received".to_string())?;
    let key_str = key.get_type().to_string();
    Ok(key_str)
}

#[wasm_bindgen(js_name = getThreeDsKeys)]
pub fn get_three_ds_keys() -> JsResult {
    let keys = <ConditionalConfigs as EuclidDirFilter>::ALLOWED;
    Ok(serde_wasm_bindgen::to_value(keys)?)
}

#[wasm_bindgen(js_name= getSurchargeKeys)]
pub fn get_surcharge_keys() -> JsResult {
    let keys = <SurchargeDecisionConfigs as EuclidDirFilter>::ALLOWED;
    Ok(serde_wasm_bindgen::to_value(keys)?)
}

#[wasm_bindgen(js_name=parseToString)]
pub fn parser(val: String) -> String {
    ron_parser::my_parse(val)
}

#[wasm_bindgen(js_name = getVariantValues)]
pub fn get_variant_values(key: &str) -> Result<JsValue, JsValue> {
    let key = dir::DirKeyKind::from_str(key).map_err(|_| "Invalid key received".to_string())?;

    let variants: &[&str] = match key {
        dir::DirKeyKind::PaymentMethod => dir_enums::PaymentMethod::VARIANTS,
        dir::DirKeyKind::CardType => dir_enums::CardType::VARIANTS,
        dir::DirKeyKind::CardNetwork => dir_enums::CardNetwork::VARIANTS,
        dir::DirKeyKind::PayLaterType => dir_enums::PayLaterType::VARIANTS,
        dir::DirKeyKind::WalletType => dir_enums::WalletType::VARIANTS,
        dir::DirKeyKind::BankRedirectType => dir_enums::BankRedirectType::VARIANTS,
        dir::DirKeyKind::CryptoType => dir_enums::CryptoType::VARIANTS,
        dir::DirKeyKind::RewardType => dir_enums::RewardType::VARIANTS,
        dir::DirKeyKind::AuthenticationType => dir_enums::AuthenticationType::VARIANTS,
        dir::DirKeyKind::CaptureMethod => dir_enums::CaptureMethod::VARIANTS,
        dir::DirKeyKind::PaymentCurrency => dir_enums::PaymentCurrency::VARIANTS,
        dir::DirKeyKind::BusinessCountry => dir_enums::Country::VARIANTS,
        dir::DirKeyKind::BillingCountry => dir_enums::Country::VARIANTS,
        dir::DirKeyKind::BankTransferType => dir_enums::BankTransferType::VARIANTS,
        dir::DirKeyKind::UpiType => dir_enums::UpiType::VARIANTS,
        dir::DirKeyKind::SetupFutureUsage => dir_enums::SetupFutureUsage::VARIANTS,
        dir::DirKeyKind::PaymentType => dir_enums::PaymentType::VARIANTS,
        dir::DirKeyKind::MandateType => dir_enums::MandateType::VARIANTS,
        dir::DirKeyKind::MandateAcceptanceType => dir_enums::MandateAcceptanceType::VARIANTS,
        dir::DirKeyKind::CardRedirectType => dir_enums::CardRedirectType::VARIANTS,
        dir::DirKeyKind::GiftCardType => dir_enums::GiftCardType::VARIANTS,
        dir::DirKeyKind::VoucherType => dir_enums::VoucherType::VARIANTS,
        dir::DirKeyKind::PaymentAmount
        | dir::DirKeyKind::Connector
        | dir::DirKeyKind::CardBin
        | dir::DirKeyKind::BusinessLabel
        | dir::DirKeyKind::MetaData => Err("Key does not have variants".to_string())?,
        dir::DirKeyKind::BankDebitType => dir_enums::BankDebitType::VARIANTS,
    };

    Ok(serde_wasm_bindgen::to_value(variants)?)
}

#[wasm_bindgen(js_name = addTwo)]
pub fn add_two(n1: i64, n2: i64) -> i64 {
    n1 + n2
}

#[wasm_bindgen(js_name = getDescriptionCategory)]
pub fn get_description_category() -> JsResult {
    let keys = dir::DirKeyKind::VARIANTS
        .iter()
        .copied()
        .filter(|s| s != &"Connector")
        .collect::<Vec<&'static str>>();
    let mut category: HashMap<Option<&str>, Vec<types::Details<'_>>> = HashMap::new();
    for key in keys {
        let dir_key =
            dir::DirKeyKind::from_str(key).map_err(|_| "Invalid key received".to_string())?;
        let details = types::Details {
            description: dir_key.get_detailed_message(),
            kind: dir_key.clone(),
        };
        category
            .entry(dir_key.get_str("Category"))
            .and_modify(|val| val.push(details.clone()))
            .or_insert(vec![details]);
    }

    Ok(serde_wasm_bindgen::to_value(&category)?)
}

#[wasm_bindgen(js_name = getConnectorConfig)]
pub fn get_connector_config(key: &str) -> JsResult {
    let key = api_model_enums::Connector::from_str(key)
        .map_err(|_| "Invalid key received".to_string())?;
    let res = connector::ConnectorConfig::get_connector_config(key)?;
    Ok(serde_wasm_bindgen::to_value(&res)?)
}

#[cfg(feature = "payouts")]
#[wasm_bindgen(js_name = getPayoutConnectorConfig)]
pub fn get_payout_connector_config(key: &str) -> JsResult {
    let key = api_model_enums::PayoutConnectors::from_str(key)
        .map_err(|_| "Invalid key received".to_string())?;
    let res = connector::ConnectorConfig::get_payout_connector_config(key)?;
    Ok(serde_wasm_bindgen::to_value(&res)?)
}

#[wasm_bindgen(js_name = getRequestPayload)]
pub fn get_request_payload(input: JsValue, response: JsValue) -> JsResult {
    let input: DashboardRequestPayload = serde_wasm_bindgen::from_value(input)?;
    let api_response: ConnectorApiIntegrationPayload = serde_wasm_bindgen::from_value(response)?;
    let result = DashboardRequestPayload::create_connector_request(input, api_response);
    Ok(serde_wasm_bindgen::to_value(&result)?)
}

#[wasm_bindgen(js_name = getResponsePayload)]
pub fn get_response_payload(input: JsValue) -> JsResult {
    let input: ConnectorApiIntegrationPayload = serde_wasm_bindgen::from_value(input)?;
    let result = ConnectorApiIntegrationPayload::get_transformed_response_payload(input);
    Ok(serde_wasm_bindgen::to_value(&result)?)
}<|MERGE_RESOLUTION|>--- conflicted
+++ resolved
@@ -6,14 +6,10 @@
     str::FromStr,
 };
 
-<<<<<<< HEAD
 use api_models::{
     admin as admin_api, conditional_configs::ConditionalConfigs, routing::ConnectorSelection,
     surcharge_decision_configs::SurchargeDecisionConfigs, enums as api_model_enums
 };
-=======
-use api_models::{admin as admin_api, enums as api_model_enums, routing::ConnectorSelection};
->>>>>>> c0ffeb1c
 use common_enums::RoutableConnectors;
 use connector_configs::{
     common_config::{ConnectorApiIntegrationPayload, DashboardRequestPayload},
@@ -21,11 +17,6 @@
 };
 use currency_conversion::{
     conversion::convert as convert_currency, types as currency_conversion_types,
-};
-
-use connector_configs::{
-    common_config::{ConnectorApiIntegrationPayload, DashboardRequestPayload},
-    connector,
 };
 use euclid::{
     backend::{inputs, interpreter::InterpreterBackend, EuclidBackend},
