--- conflicted
+++ resolved
@@ -9,13 +9,10 @@
 
 # See more keys and their definitions at https://doc.rust-lang.org/cargo/reference/manifest.html
 [features]
-<<<<<<< HEAD
 kms = []
-=======
 default = ["olap", "oltp"]
 oltp = ["data_models/oltp"]
 olap = ["data_models/olap"]
->>>>>>> abc736bb
 
 [dependencies]
 # First Party dependencies
@@ -37,7 +34,6 @@
 diesel = { version = "2.1.0", default-features = false, features = ["postgres"] }
 dyn-clone = "1.0.12"
 error-stack = "0.3.1"
-futures = "0.3.28"
 moka = { version = "0.11.3", features = ["future"] }
 once_cell = "1.18.0"
 serde = { version = "1.0.163", features = ["derive"] }
