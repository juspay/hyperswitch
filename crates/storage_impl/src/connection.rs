use bb8::PooledConnection;
use common_utils::errors;
use diesel::PgConnection;
use error_stack::{IntoReport, ResultExt};

pub type PgPool = bb8::Pool<async_bb8_diesel::ConnectionManager<PgConnection>>;

pub type PgPooledConn = async_bb8_diesel::Connection<PgConnection>;

<<<<<<< HEAD
///
=======
/// Creates a Redis connection pool for the specified Redis settings
>>>>>>> cbbebe24
/// # Panics
///
/// Panics if failed to create a redis pool
#[allow(clippy::expect_used)]
pub async fn redis_connection(
    redis: &redis_interface::RedisSettings,
) -> redis_interface::RedisConnectionPool {
    redis_interface::RedisConnectionPool::new(redis)
        .await
        .expect("Failed to create Redis Connection Pool")
}

pub async fn pg_connection_read<T: crate::DatabaseStore>(
    store: &T,
) -> errors::CustomResult<
    PooledConnection<'_, async_bb8_diesel::ConnectionManager<PgConnection>>,
    crate::errors::StorageError,
> {
    // If only OLAP is enabled get replica pool.
    #[cfg(all(feature = "olap", not(feature = "oltp")))]
    let pool = store.get_replica_pool();

    // If either one of these are true we need to get master pool.
    //  1. Only OLTP is enabled.
    //  2. Both OLAP and OLTP is enabled.
    //  3. Both OLAP and OLTP is disabled.
    #[cfg(any(
        all(not(feature = "olap"), feature = "oltp"),
        all(feature = "olap", feature = "oltp"),
        all(not(feature = "olap"), not(feature = "oltp"))
    ))]
    let pool = store.get_master_pool();

    pool.get()
        .await
        .into_report()
        .change_context(crate::errors::StorageError::DatabaseConnectionError)
}

pub async fn pg_connection_write<T: crate::DatabaseStore>(
    store: &T,
) -> errors::CustomResult<
    PooledConnection<'_, async_bb8_diesel::ConnectionManager<PgConnection>>,
    crate::errors::StorageError,
> {
    // Since all writes should happen to master DB only choose master DB.
    let pool = store.get_master_pool();

    pool.get()
        .await
        .into_report()
        .change_context(crate::errors::StorageError::DatabaseConnectionError)
}<|MERGE_RESOLUTION|>--- conflicted
+++ resolved
@@ -7,11 +7,7 @@
 
 pub type PgPooledConn = async_bb8_diesel::Connection<PgConnection>;
 
-<<<<<<< HEAD
-///
-=======
 /// Creates a Redis connection pool for the specified Redis settings
->>>>>>> cbbebe24
 /// # Panics
 ///
 /// Panics if failed to create a redis pool
