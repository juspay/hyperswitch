use common_utils::errors::CustomResult;
use diesel_models::enums as storage_enums;
use hyperswitch_domain_models::{
    errors::StorageError,
    payouts::{
        payout_attempt::PayoutAttempt,
        payouts::{Payouts, PayoutsInterface, PayoutsNew, PayoutsUpdate},
    },
};

use super::MockDb;

#[async_trait::async_trait]
impl PayoutsInterface for MockDb {
    async fn find_payout_by_merchant_id_payout_id(
        &self,
        _merchant_id: &common_utils::id_type::MerchantId,
        _payout_id: &str,
        _storage_scheme: storage_enums::MerchantStorageScheme,
    ) -> CustomResult<Payouts, StorageError> {
        // TODO: Implement function for `MockDb`
        Err(StorageError::MockDbError)?
    }

    async fn update_payout(
        &self,
        _this: &Payouts,
        _payout_update: PayoutsUpdate,
        _payout_attempt: &PayoutAttempt,
        _storage_scheme: storage_enums::MerchantStorageScheme,
    ) -> CustomResult<Payouts, StorageError> {
        // TODO: Implement function for `MockDb`
        Err(StorageError::MockDbError)?
    }

    async fn insert_payout(
        &self,
        _payout: PayoutsNew,
        _storage_scheme: storage_enums::MerchantStorageScheme,
    ) -> CustomResult<Payouts, StorageError> {
        // TODO: Implement function for `MockDb`
        Err(StorageError::MockDbError)?
    }

    async fn find_optional_payout_by_merchant_id_payout_id(
        &self,
        _merchant_id: &common_utils::id_type::MerchantId,
        _payout_id: &str,
        _storage_scheme: storage_enums::MerchantStorageScheme,
    ) -> CustomResult<Option<Payouts>, StorageError> {
        // TODO: Implement function for `MockDb`
        Err(StorageError::MockDbError)?
    }

    #[cfg(feature = "olap")]
    async fn filter_payouts_by_constraints(
        &self,
        _merchant_id: &common_utils::id_type::MerchantId,
        _filters: &hyperswitch_domain_models::payouts::PayoutFetchConstraints,
        _storage_scheme: storage_enums::MerchantStorageScheme,
    ) -> CustomResult<Vec<Payouts>, StorageError> {
        // TODO: Implement function for `MockDb`
        Err(StorageError::MockDbError)?
    }

    #[cfg(feature = "olap")]
    async fn filter_payouts_and_attempts(
        &self,
        _merchant_id: &common_utils::id_type::MerchantId,
        _filters: &hyperswitch_domain_models::payouts::PayoutFetchConstraints,
        _storage_scheme: storage_enums::MerchantStorageScheme,
<<<<<<< HEAD
    ) -> CustomResult<
        Vec<(
            Payouts,
            PayoutAttempt,
            diesel_models::Customer,
            Option<diesel_models::Address>,
        )>,
        StorageError,
    > {
=======
    ) -> CustomResult<Vec<(Payouts, PayoutAttempt, Option<diesel_models::Customer>)>, StorageError>
    {
>>>>>>> 72b61310
        // TODO: Implement function for `MockDb`
        Err(StorageError::MockDbError)?
    }

    #[cfg(feature = "olap")]
    async fn filter_payouts_by_time_range_constraints(
        &self,
        _merchant_id: &common_utils::id_type::MerchantId,
        _time_range: &api_models::payments::TimeRange,
        _storage_scheme: storage_enums::MerchantStorageScheme,
    ) -> CustomResult<Vec<Payouts>, StorageError> {
        // TODO: Implement function for `MockDb`
        Err(StorageError::MockDbError)?
    }

    #[cfg(feature = "olap")]
    async fn get_total_count_of_filtered_payouts(
        &self,
        _merchant_id: &common_utils::id_type::MerchantId,
        _active_payout_ids: &[String],
        _connector: Option<Vec<api_models::enums::PayoutConnectors>>,
        _currency: Option<Vec<storage_enums::Currency>>,
        _status: Option<Vec<storage_enums::PayoutStatus>>,
        _payout_method: Option<Vec<storage_enums::PayoutType>>,
    ) -> CustomResult<i64, StorageError> {
        // TODO: Implement function for `MockDb`
        Err(StorageError::MockDbError)?
    }

    #[cfg(feature = "olap")]
    async fn filter_active_payout_ids_by_constraints(
        &self,
        _merchant_id: &common_utils::id_type::MerchantId,
        _constraints: &hyperswitch_domain_models::payouts::PayoutFetchConstraints,
    ) -> CustomResult<Vec<String>, StorageError> {
        // TODO: Implement function for `MockDb`
        Err(StorageError::MockDbError)?
    }
}<|MERGE_RESOLUTION|>--- conflicted
+++ resolved
@@ -69,20 +69,15 @@
         _merchant_id: &common_utils::id_type::MerchantId,
         _filters: &hyperswitch_domain_models::payouts::PayoutFetchConstraints,
         _storage_scheme: storage_enums::MerchantStorageScheme,
-<<<<<<< HEAD
     ) -> CustomResult<
         Vec<(
             Payouts,
             PayoutAttempt,
-            diesel_models::Customer,
+            Option<diesel_models::Customer>,
             Option<diesel_models::Address>,
         )>,
         StorageError,
     > {
-=======
-    ) -> CustomResult<Vec<(Payouts, PayoutAttempt, Option<diesel_models::Customer>)>, StorageError>
-    {
->>>>>>> 72b61310
         // TODO: Implement function for `MockDb`
         Err(StorageError::MockDbError)?
     }
