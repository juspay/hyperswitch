--- conflicted
+++ resolved
@@ -227,11 +227,8 @@
             request_extended_authorization: payment_attempt.request_extended_authorization,
             extended_authorization_applied: payment_attempt.extended_authorization_applied,
             capture_before: payment_attempt.capture_before,
-<<<<<<< HEAD
-=======
             card_discovery: payment_attempt.card_discovery,
             charges: None,
->>>>>>> 9f334c1e
         };
         payment_attempts.push(payment_attempt.clone());
         Ok(payment_attempt)
