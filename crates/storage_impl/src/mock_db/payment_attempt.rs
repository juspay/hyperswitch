--- conflicted
+++ resolved
@@ -143,10 +143,7 @@
             updated_by: storage_scheme.to_string(),
             authentication_data: payment_attempt.authentication_data,
             encoded_data: payment_attempt.encoded_data,
-<<<<<<< HEAD
-=======
             merchant_connector_id: payment_attempt.merchant_connector_id,
->>>>>>> e7375d0e
         };
         payment_attempts.push(payment_attempt.clone());
         Ok(payment_attempt)
