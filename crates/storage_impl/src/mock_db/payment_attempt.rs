use common_utils::errors::CustomResult;
#[cfg(feature = "v2")]
use common_utils::types::keymanager::KeyManagerState;
use diesel_models::enums as storage_enums;
#[cfg(feature = "v2")]
use hyperswitch_domain_models::merchant_key_store::MerchantKeyStore;
#[cfg(feature = "v1")]
use hyperswitch_domain_models::payments::payment_attempt::PaymentAttemptNew;
use hyperswitch_domain_models::{
    errors::StorageError,
    payments::payment_attempt::{PaymentAttempt, PaymentAttemptInterface, PaymentAttemptUpdate},
};

use super::MockDb;
#[cfg(feature = "v1")]
use crate::DataModelExt;

#[async_trait::async_trait]
impl PaymentAttemptInterface for MockDb {
    #[cfg(feature = "v1")]
    async fn find_payment_attempt_by_payment_id_merchant_id_attempt_id(
        &self,
        _payment_id: &common_utils::id_type::PaymentId,
        _merchant_id: &common_utils::id_type::MerchantId,
        _attempt_id: &str,
        _storage_scheme: storage_enums::MerchantStorageScheme,
    ) -> CustomResult<PaymentAttempt, StorageError> {
        // [#172]: Implement function for `MockDb`
        Err(StorageError::MockDbError)?
    }

    #[cfg(all(feature = "v1", feature = "olap"))]
    async fn get_filters_for_payments(
        &self,
        _pi: &[hyperswitch_domain_models::payments::PaymentIntent],
        _merchant_id: &common_utils::id_type::MerchantId,
        _storage_scheme: storage_enums::MerchantStorageScheme,
    ) -> CustomResult<
        hyperswitch_domain_models::payments::payment_attempt::PaymentListFilters,
        StorageError,
    > {
        Err(StorageError::MockDbError)?
    }

    #[cfg(all(feature = "v1", feature = "olap"))]
    async fn get_total_count_of_filtered_payment_attempts(
        &self,
        _merchant_id: &common_utils::id_type::MerchantId,
        _active_attempt_ids: &[String],
        _connector: Option<Vec<api_models::enums::Connector>>,
        _payment_method: Option<Vec<common_enums::PaymentMethod>>,
        _payment_method_type: Option<Vec<common_enums::PaymentMethodType>>,
        _authentication_type: Option<Vec<common_enums::AuthenticationType>>,
        _merchanat_connector_id: Option<Vec<common_utils::id_type::MerchantConnectorAccountId>>,
        _profile_id_list: Option<Vec<common_utils::id_type::ProfileId>>,
        _storage_scheme: storage_enums::MerchantStorageScheme,
    ) -> CustomResult<i64, StorageError> {
        Err(StorageError::MockDbError)?
    }

    #[cfg(feature = "v1")]
    async fn find_payment_attempt_by_attempt_id_merchant_id(
        &self,
        _attempt_id: &str,
        _merchant_id: &common_utils::id_type::MerchantId,
        _storage_scheme: storage_enums::MerchantStorageScheme,
    ) -> CustomResult<PaymentAttempt, StorageError> {
        // [#172]: Implement function for `MockDb`
        Err(StorageError::MockDbError)?
    }

    #[cfg(feature = "v2")]
    async fn find_payment_attempt_by_id(
        &self,
        _key_manager_state: &KeyManagerState,
        _merchant_key_store: &MerchantKeyStore,
        _attempt_id: &str,
        _storage_scheme: storage_enums::MerchantStorageScheme,
    ) -> error_stack::Result<PaymentAttempt, StorageError> {
        // [#172]: Implement function for `MockDb`
        Err(StorageError::MockDbError)?
    }

    #[cfg(feature = "v1")]
    async fn find_payment_attempt_by_preprocessing_id_merchant_id(
        &self,
        _preprocessing_id: &str,
        _merchant_id: &common_utils::id_type::MerchantId,
        _storage_scheme: storage_enums::MerchantStorageScheme,
    ) -> CustomResult<PaymentAttempt, StorageError> {
        // [#172]: Implement function for `MockDb`
        Err(StorageError::MockDbError)?
    }

    #[cfg(feature = "v1")]
    async fn find_payment_attempt_by_merchant_id_connector_txn_id(
        &self,
        _merchant_id: &common_utils::id_type::MerchantId,
        _connector_txn_id: &str,
        _storage_scheme: storage_enums::MerchantStorageScheme,
    ) -> CustomResult<PaymentAttempt, StorageError> {
        // [#172]: Implement function for `MockDb`
        Err(StorageError::MockDbError)?
    }

    #[cfg(feature = "v1")]
    async fn find_attempts_by_merchant_id_payment_id(
        &self,
        _merchant_id: &common_utils::id_type::MerchantId,
        _payment_id: &common_utils::id_type::PaymentId,
        _storage_scheme: storage_enums::MerchantStorageScheme,
    ) -> CustomResult<Vec<PaymentAttempt>, StorageError> {
        // [#172]: Implement function for `MockDb`
        Err(StorageError::MockDbError)?
    }

    #[cfg(feature = "v1")]
    #[allow(clippy::panic)]
    async fn insert_payment_attempt(
        &self,
        payment_attempt: PaymentAttemptNew,
        storage_scheme: storage_enums::MerchantStorageScheme,
    ) -> CustomResult<PaymentAttempt, StorageError> {
        let mut payment_attempts = self.payment_attempts.lock().await;
        let time = common_utils::date_time::now();
        let payment_attempt = PaymentAttempt {
            payment_id: payment_attempt.payment_id,
            merchant_id: payment_attempt.merchant_id,
            attempt_id: payment_attempt.attempt_id,
            status: payment_attempt.status,
            net_amount: payment_attempt.net_amount,
            currency: payment_attempt.currency,
            save_to_locker: payment_attempt.save_to_locker,
            connector: payment_attempt.connector,
            error_message: payment_attempt.error_message,
            offer_amount: payment_attempt.offer_amount,
            payment_method_id: payment_attempt.payment_method_id,
            payment_method: payment_attempt.payment_method,
            connector_transaction_id: None,
            capture_method: payment_attempt.capture_method,
            capture_on: payment_attempt.capture_on,
            confirm: payment_attempt.confirm,
            authentication_type: payment_attempt.authentication_type,
            created_at: payment_attempt.created_at.unwrap_or(time),
            modified_at: payment_attempt.modified_at.unwrap_or(time),
            last_synced: payment_attempt.last_synced,
            cancellation_reason: payment_attempt.cancellation_reason,
            amount_to_capture: payment_attempt.amount_to_capture,
            mandate_id: None,
            browser_info: None,
            payment_token: None,
            error_code: payment_attempt.error_code,
            connector_metadata: None,
            payment_experience: payment_attempt.payment_experience,
            payment_method_type: payment_attempt.payment_method_type,
            payment_method_data: payment_attempt.payment_method_data,
            business_sub_label: payment_attempt.business_sub_label,
            straight_through_algorithm: payment_attempt.straight_through_algorithm,
            mandate_details: payment_attempt.mandate_details,
            preprocessing_step_id: payment_attempt.preprocessing_step_id,
            error_reason: payment_attempt.error_reason,
            multiple_capture_count: payment_attempt.multiple_capture_count,
            connector_response_reference_id: None,
            amount_capturable: payment_attempt.amount_capturable,
            updated_by: storage_scheme.to_string(),
            authentication_data: payment_attempt.authentication_data,
            encoded_data: payment_attempt.encoded_data,
            merchant_connector_id: payment_attempt.merchant_connector_id,
            unified_code: payment_attempt.unified_code,
            unified_message: payment_attempt.unified_message,
            external_three_ds_authentication_attempted: payment_attempt
                .external_three_ds_authentication_attempted,
            authentication_connector: payment_attempt.authentication_connector,
            authentication_id: payment_attempt.authentication_id,
            mandate_data: payment_attempt.mandate_data,
            payment_method_billing_address_id: payment_attempt.payment_method_billing_address_id,
            fingerprint_id: payment_attempt.fingerprint_id,
            charge_id: payment_attempt.charge_id,
            client_source: payment_attempt.client_source,
            client_version: payment_attempt.client_version,
            customer_acceptance: payment_attempt.customer_acceptance,
            organization_id: payment_attempt.organization_id,
            profile_id: payment_attempt.profile_id,
<<<<<<< HEAD
            shipping_cost: payment_attempt.shipping_cost,
            order_tax_amount: payment_attempt.order_tax_amount,
            connector_transaction_data: None,
=======
>>>>>>> 59300896
        };
        payment_attempts.push(payment_attempt.clone());
        Ok(payment_attempt)
    }

    #[cfg(feature = "v2")]
    #[allow(clippy::panic)]
    async fn insert_payment_attempt(
        &self,
        _key_manager_state: &KeyManagerState,
        _merchant_key_store: &MerchantKeyStore,
        _payment_attempt: PaymentAttempt,
        _storage_scheme: storage_enums::MerchantStorageScheme,
    ) -> CustomResult<PaymentAttempt, StorageError> {
        // [#172]: Implement function for `MockDb`
        Err(StorageError::MockDbError)?
    }

    #[cfg(feature = "v1")]
    // safety: only used for testing
    #[allow(clippy::unwrap_used)]
    async fn update_payment_attempt_with_attempt_id(
        &self,
        this: PaymentAttempt,
        payment_attempt: PaymentAttemptUpdate,
        _storage_scheme: storage_enums::MerchantStorageScheme,
    ) -> CustomResult<PaymentAttempt, StorageError> {
        let mut payment_attempts = self.payment_attempts.lock().await;

        let item = payment_attempts
            .iter_mut()
            .find(|item| item.attempt_id == this.attempt_id)
            .unwrap();

        *item = PaymentAttempt::from_storage_model(
            payment_attempt
                .to_storage_model()
                .apply_changeset(this.to_storage_model()),
        );

        Ok(item.clone())
    }

    #[cfg(feature = "v2")]
    async fn update_payment_attempt_with_attempt_id(
        &self,
        _key_manager_state: &KeyManagerState,
        _merchant_key_store: &MerchantKeyStore,
        _this: PaymentAttempt,
        _payment_attempt: PaymentAttemptUpdate,
        _storage_scheme: storage_enums::MerchantStorageScheme,
    ) -> CustomResult<PaymentAttempt, StorageError> {
        // [#172]: Implement function for `MockDb`
        Err(StorageError::MockDbError)?
    }

    #[cfg(feature = "v1")]
    async fn find_payment_attempt_by_connector_transaction_id_payment_id_merchant_id(
        &self,
        _connector_transaction_id: &str,
        _payment_id: &common_utils::id_type::PaymentId,
        _merchant_id: &common_utils::id_type::MerchantId,
        _storage_scheme: storage_enums::MerchantStorageScheme,
    ) -> CustomResult<PaymentAttempt, StorageError> {
        // [#172]: Implement function for `MockDb`
        Err(StorageError::MockDbError)?
    }

    #[cfg(feature = "v1")]
    // safety: only used for testing
    #[allow(clippy::unwrap_used)]
    async fn find_payment_attempt_last_successful_attempt_by_payment_id_merchant_id(
        &self,
        payment_id: &common_utils::id_type::PaymentId,
        merchant_id: &common_utils::id_type::MerchantId,
        _storage_scheme: storage_enums::MerchantStorageScheme,
    ) -> CustomResult<PaymentAttempt, StorageError> {
        let payment_attempts = self.payment_attempts.lock().await;

        Ok(payment_attempts
            .iter()
            .find(|payment_attempt| {
                payment_attempt.payment_id == *payment_id
                    && payment_attempt.merchant_id.eq(merchant_id)
            })
            .cloned()
            .unwrap())
    }

    #[cfg(feature = "v1")]
    #[allow(clippy::unwrap_used)]
    async fn find_payment_attempt_last_successful_or_partially_captured_attempt_by_payment_id_merchant_id(
        &self,
        payment_id: &common_utils::id_type::PaymentId,
        merchant_id: &common_utils::id_type::MerchantId,
        _storage_scheme: storage_enums::MerchantStorageScheme,
    ) -> CustomResult<PaymentAttempt, StorageError> {
        let payment_attempts = self.payment_attempts.lock().await;

        Ok(payment_attempts
            .iter()
            .find(|payment_attempt| {
                payment_attempt.payment_id == *payment_id
                    && payment_attempt.merchant_id.eq(merchant_id)
                    && (payment_attempt.status == storage_enums::AttemptStatus::PartialCharged
                        || payment_attempt.status == storage_enums::AttemptStatus::Charged)
            })
            .cloned()
            .unwrap())
    }
}<|MERGE_RESOLUTION|>--- conflicted
+++ resolved
@@ -181,12 +181,7 @@
             customer_acceptance: payment_attempt.customer_acceptance,
             organization_id: payment_attempt.organization_id,
             profile_id: payment_attempt.profile_id,
-<<<<<<< HEAD
-            shipping_cost: payment_attempt.shipping_cost,
-            order_tax_amount: payment_attempt.order_tax_amount,
             connector_transaction_data: None,
-=======
->>>>>>> 59300896
         };
         payment_attempts.push(payment_attempt.clone());
         Ok(payment_attempt)
