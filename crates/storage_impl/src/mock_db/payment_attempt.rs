--- conflicted
+++ resolved
@@ -241,11 +241,8 @@
             network_transaction_id: payment_attempt.network_transaction_id,
             is_overcapture_enabled: None,
             network_details: payment_attempt.network_details,
-<<<<<<< HEAD
+            is_stored_credential: payment_attempt.is_stored_credential,
             authorized_amount: payment_attempt.authorized_amount,
-=======
-            is_stored_credential: payment_attempt.is_stored_credential,
->>>>>>> 55360388
         };
         payment_attempts.push(payment_attempt.clone());
         Ok(payment_attempt)
