--- conflicted
+++ resolved
@@ -157,12 +157,9 @@
             mandate_data: payment_attempt.mandate_data,
             payment_method_billing_address_id: payment_attempt.payment_method_billing_address_id,
             fingerprint_id: payment_attempt.fingerprint_id,
-<<<<<<< HEAD
             charge_id: payment_attempt.charge_id,
-=======
             client_source: payment_attempt.client_source,
             client_version: payment_attempt.client_version,
->>>>>>> 5e848554
         };
         payment_attempts.push(payment_attempt.clone());
         Ok(payment_attempt)
