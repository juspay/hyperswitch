--- conflicted
+++ resolved
@@ -232,12 +232,9 @@
             charges: None,
             issuer_error_code: None,
             issuer_error_message: None,
-<<<<<<< HEAD
             processor_merchant_id: payment_attempt.processor_merchant_id,
             created_by: payment_attempt.created_by,
-=======
             setup_future_usage_applied: payment_attempt.setup_future_usage_applied,
->>>>>>> 103a5c18
         };
         payment_attempts.push(payment_attempt.clone());
         Ok(payment_attempt)
