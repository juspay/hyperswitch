--- conflicted
+++ resolved
@@ -109,11 +109,7 @@
             request_incremental_authorization: new.request_incremental_authorization,
             incremental_authorization_allowed: new.incremental_authorization_allowed,
             authorization_count: new.authorization_count,
-<<<<<<< HEAD
-            expiry: new.expiry,
-=======
             session_expiry: new.session_expiry,
->>>>>>> ee044a0b
         };
         payment_intents.push(payment_intent.clone());
         Ok(payment_intent)
