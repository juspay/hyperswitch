use std::{any::Any, borrow::Cow, fmt::Debug, sync::Arc};

use common_utils::{
    errors::{self, CustomResult},
    ext_traits::AsyncExt,
};
use dyn_clone::DynClone;
use error_stack::{Report, ResultExt};
use hyperswitch_domain_models::errors::StorageError;
use moka::future::Cache as MokaCache;
use once_cell::sync::Lazy;
use redis_interface::{errors::RedisError, RedisConnectionPool, RedisValue};

use super::{kv_store::RedisConnInterface, pub_sub::PubSubInterface};

pub(crate) const PUB_SUB_CHANNEL: &str = "hyperswitch_invalidate";

/// Prefix for config cache key
const CONFIG_CACHE_PREFIX: &str = "config";

/// Prefix for accounts cache key
const ACCOUNTS_CACHE_PREFIX: &str = "accounts";

/// Prefix for routing cache key
const ROUTING_CACHE_PREFIX: &str = "routing";

/// Prefix for kgraph cache key
const CGRAPH_CACHE_PREFIX: &str = "cgraph";

/// Prefix for all kinds of cache key
const ALL_CACHE_PREFIX: &str = "all_cache_kind";

/// Time to live 30 mins
const CACHE_TTL: u64 = 30 * 60;

/// Time to idle 10 mins
const CACHE_TTI: u64 = 10 * 60;

/// Max Capacity of Cache in MB
const MAX_CAPACITY: u64 = 30;

/// Config Cache with time_to_live as 30 mins and time_to_idle as 10 mins.
pub static CONFIG_CACHE: Lazy<Cache> = Lazy::new(|| Cache::new(CACHE_TTL, CACHE_TTI, None));

/// Accounts cache with time_to_live as 30 mins and size limit
pub static ACCOUNTS_CACHE: Lazy<Cache> =
    Lazy::new(|| Cache::new(CACHE_TTL, CACHE_TTI, Some(MAX_CAPACITY)));

/// Routing Cache
pub static ROUTING_CACHE: Lazy<Cache> =
    Lazy::new(|| Cache::new(CACHE_TTL, CACHE_TTI, Some(MAX_CAPACITY)));

/// CGraph Cache
pub static CGRAPH_CACHE: Lazy<Cache> =
    Lazy::new(|| Cache::new(CACHE_TTL, CACHE_TTI, Some(MAX_CAPACITY)));

/// Trait which defines the behaviour of types that's gonna be stored in Cache
pub trait Cacheable: Any + Send + Sync + DynClone {
    fn as_any(&self) -> &dyn Any;
}

pub enum CacheKind<'a> {
    Config(Cow<'a, str>),
    Accounts(Cow<'a, str>),
    Routing(Cow<'a, str>),
    CGraph(Cow<'a, str>),
    All(Cow<'a, str>),
}

impl<'a> From<CacheKind<'a>> for RedisValue {
    fn from(kind: CacheKind<'a>) -> Self {
        let value = match kind {
            CacheKind::Config(s) => format!("{CONFIG_CACHE_PREFIX},{s}"),
            CacheKind::Accounts(s) => format!("{ACCOUNTS_CACHE_PREFIX},{s}"),
            CacheKind::Routing(s) => format!("{ROUTING_CACHE_PREFIX},{s}"),
            CacheKind::CGraph(s) => format!("{CGRAPH_CACHE_PREFIX},{s}"),
            CacheKind::All(s) => format!("{ALL_CACHE_PREFIX},{s}"),
        };
        Self::from_string(value)
    }
}

impl<'a> TryFrom<RedisValue> for CacheKind<'a> {
    type Error = Report<errors::ValidationError>;
    fn try_from(kind: RedisValue) -> Result<Self, Self::Error> {
        let validation_err = errors::ValidationError::InvalidValue {
            message: "Invalid publish key provided in pubsub".into(),
        };
        let kind = kind.as_string().ok_or(validation_err.clone())?;
        let split = kind.split_once(',').ok_or(validation_err.clone())?;
        match split.0 {
            ACCOUNTS_CACHE_PREFIX => Ok(Self::Accounts(Cow::Owned(split.1.to_string()))),
            CONFIG_CACHE_PREFIX => Ok(Self::Config(Cow::Owned(split.1.to_string()))),
            ROUTING_CACHE_PREFIX => Ok(Self::Routing(Cow::Owned(split.1.to_string()))),
            CGRAPH_CACHE_PREFIX => Ok(Self::CGraph(Cow::Owned(split.1.to_string()))),
            ALL_CACHE_PREFIX => Ok(Self::All(Cow::Owned(split.1.to_string()))),
            _ => Err(validation_err.into()),
        }
    }
}

impl<T> Cacheable for T
where
    T: Any + Clone + Send + Sync,
{
    fn as_any(&self) -> &dyn Any {
        self
    }
}

dyn_clone::clone_trait_object!(Cacheable);

pub struct Cache {
    inner: MokaCache<String, Arc<dyn Cacheable>>,
}

#[derive(Debug, Clone)]
pub struct CacheKey {
    pub key: String,
    pub prefix: String,
}

impl Into<String> for CacheKey {
    fn into(self) -> String {
        if self.prefix.is_empty() {
            self.key
        } else {
            format!("{}:{}", self.prefix.clone(), self.key.clone())
        }
    }
}

impl Cache {
    /// With given `time_to_live` and `time_to_idle` creates a moka cache.
    ///
    /// `time_to_live`: Time in seconds before an object is stored in a caching system before it’s deleted
    /// `time_to_idle`: Time in seconds before a `get` or `insert` operation an object is stored in a caching system before it's deleted
    /// `max_capacity`: Max size in MB's that the cache can hold
    pub fn new(time_to_live: u64, time_to_idle: u64, max_capacity: Option<u64>) -> Self {
        let mut cache_builder = MokaCache::builder()
            .time_to_live(std::time::Duration::from_secs(time_to_live))
            .time_to_idle(std::time::Duration::from_secs(time_to_idle));

        if let Some(capacity) = max_capacity {
            cache_builder = cache_builder.max_capacity(capacity * 1024 * 1024);
        }

        Self {
            inner: cache_builder.build(),
        }
    }

    pub async fn push<T: Cacheable>(&self, key: CacheKey, val: T) {
        self.inner.insert(key.into(), Arc::new(val)).await;
    }

    pub async fn get_val<T: Clone + Cacheable>(&self, key: CacheKey) -> Option<T> {
        let val = self.inner.get::<String>(&key.into()).await?;
        (*val).as_any().downcast_ref::<T>().cloned()
    }

<<<<<<< HEAD
    pub async fn remove(&self, key: CacheKey) {
        self.inner.invalidate::<String>(&key.into()).await;
=======
    /// Check if a key exists in cache
    pub async fn exists(&self, key: &str) -> bool {
        self.inner.contains_key(key)
    }

    pub async fn remove(&self, key: &str) {
        self.inner.invalidate(key).await;
>>>>>>> ba624d04
    }
}

pub async fn get_or_populate_redis<T, F, Fut>(
    redis: &Arc<RedisConnectionPool>,
    key: impl AsRef<str>,
    fun: F,
) -> CustomResult<T, StorageError>
where
    T: serde::Serialize + serde::de::DeserializeOwned + Debug,
    F: FnOnce() -> Fut + Send,
    Fut: futures::Future<Output = CustomResult<T, StorageError>> + Send,
{
    let type_name = std::any::type_name::<T>();
    let key = key.as_ref();
    let redis_val = redis.get_and_deserialize_key::<T>(key, type_name).await;
    let get_data_set_redis = || async {
        let data = fun().await?;
        redis
            .serialize_and_set_key(key, &data)
            .await
            .change_context(StorageError::KVError)?;
        Ok::<_, Report<StorageError>>(data)
    };
    match redis_val {
        Err(err) => match err.current_context() {
            RedisError::NotFound | RedisError::JsonDeserializationFailed => {
                get_data_set_redis().await
            }
            _ => Err(err
                .change_context(StorageError::KVError)
                .attach_printable(format!("Error while fetching cache for {type_name}"))),
        },
        Ok(val) => Ok(val),
    }
}

pub async fn get_or_populate_in_memory<T, F, Fut>(
    store: &(dyn RedisConnInterface + Send + Sync),
    key: &'static str,
    fun: F,
    cache: &Cache,
) -> CustomResult<T, StorageError>
where
    T: Cacheable + serde::Serialize + serde::de::DeserializeOwned + Debug + Clone,
    F: FnOnce() -> Fut + Send,
    Fut: futures::Future<Output = CustomResult<T, StorageError>> + Send,
{
    let redis = &store
        .get_redis_conn()
        .map_err(|er| {
            let error = format!("{}", er);
            er.change_context(StorageError::RedisError(error))
        })
        .attach_printable("Failed to get redis connection")?;
    let cache_val = cache
        .get_val::<T>(CacheKey {
            key: key.to_string(),
            prefix: redis.key_prefix.clone(),
        })
        .await;
    if let Some(val) = cache_val {
        Ok(val)
    } else {
        let val = get_or_populate_redis(redis, key, fun).await?;
        cache
            .push(
                CacheKey {
                    key: key.to_string(),
                    prefix: redis.key_prefix.clone(),
                },
                val.clone(),
            )
            .await;
        Ok(val)
    }
}

pub async fn redact_cache<T, F, Fut>(
    store: &dyn RedisConnInterface,
    key: &'static str,
    fun: F,
    in_memory: Option<&Cache>,
) -> CustomResult<T, StorageError>
where
    F: FnOnce() -> Fut + Send,
    Fut: futures::Future<Output = CustomResult<T, StorageError>> + Send,
{
    let data = fun().await?;

    let redis_conn = store
        .get_redis_conn()
        .map_err(|er| {
            let error = format!("{}", er);
            er.change_context(StorageError::RedisError(error))
        })
        .attach_printable("Failed to get redis connection")?;
    let tenant_key = CacheKey {
        key: key.to_string(),
        prefix: redis_conn.key_prefix.clone(),
    };
    in_memory.async_map(|cache| cache.remove(tenant_key)).await;

    redis_conn
        .delete_key(key)
        .await
        .change_context(StorageError::KVError)?;
    Ok(data)
}

pub async fn publish_into_redact_channel<'a>(
    store: &dyn RedisConnInterface,
    key: CacheKind<'a>,
) -> CustomResult<usize, StorageError> {
    let redis_conn = store
        .get_redis_conn()
        .map_err(|er| {
            let error = format!("{}", er);
            er.change_context(StorageError::RedisError(error))
        })
        .attach_printable("Failed to get redis connection")?;

    redis_conn
        .publish(PUB_SUB_CHANNEL, key)
        .await
        .change_context(StorageError::KVError)
}

pub async fn publish_and_redact<'a, T, F, Fut>(
    store: &dyn RedisConnInterface,
    key: CacheKind<'a>,
    fun: F,
) -> CustomResult<T, StorageError>
where
    F: FnOnce() -> Fut + Send,
    Fut: futures::Future<Output = CustomResult<T, StorageError>> + Send,
{
    let data = fun().await?;
    publish_into_redact_channel(store, key).await?;
    Ok(data)
}

#[cfg(test)]
mod cache_tests {
    use super::*;

    #[tokio::test]
    async fn construct_and_get_cache() {
        let cache = Cache::new(1800, 1800, None);
        cache.push(CacheKey {
            key: "key".to_string(),
            prefix: "prefix".to_string()
        }, "val".to_string()).await;
        assert_eq!(
            cache
                .get_val::<String>(CacheKey {
                    key: "key".to_string(),
                    prefix: "prefix".to_string()
                })
                .await,
            Some(String::from("val"))
        );
    }

    #[tokio::test]
    async fn eviction_on_size_test() {
        let cache = Cache::new(2, 2, Some(0));
        cache.push(CacheKey {
            key: "key".to_string(),
            prefix: "prefix".to_string()
        }, "val".to_string()).await;
        assert_eq!(
            cache
                .get_val::<String>(CacheKey {
                    key: "key".to_string(),
                    prefix: "prefix".to_string()
                })
                .await,
            None
        );
    }

    #[tokio::test]
    async fn invalidate_cache_for_key() {
        let cache = Cache::new(1800, 1800, None);
        cache.push(CacheKey {
            key: "key".to_string(),
            prefix: "prefix".to_string()
        }, "val".to_string()).await;

        cache.remove(CacheKey {
            key: "key".to_string(),
            prefix: "prefix".to_string()
        }).await;

        assert_eq!(
            cache
                .get_val::<String>(CacheKey {
                    key: "key".to_string(),
                    prefix: "prefix".to_string()
                })
                .await,
            None
        );
    }

    #[tokio::test]
    async fn eviction_on_time_test() {
        let cache = Cache::new(2, 2, None);
        cache.push(CacheKey {
            key: "key".to_string(),
            prefix: "prefix".to_string()
        }, "val".to_string()).await;
        tokio::time::sleep(std::time::Duration::from_secs(3)).await;
        assert_eq!(
            cache
                .get_val::<String>(CacheKey {
                    key: "key".to_string(),
                    prefix: "prefix".to_string()
                })
                .await,
            None
        );
    }
}<|MERGE_RESOLUTION|>--- conflicted
+++ resolved
@@ -159,18 +159,13 @@
         (*val).as_any().downcast_ref::<T>().cloned()
     }
 
-<<<<<<< HEAD
+    /// Check if a key exists in cache
+    pub async fn exists(&self, key: CacheKey) -> bool {
+        self.inner.contains_key::<String>(&key.into())
+    }
+
     pub async fn remove(&self, key: CacheKey) {
         self.inner.invalidate::<String>(&key.into()).await;
-=======
-    /// Check if a key exists in cache
-    pub async fn exists(&self, key: &str) -> bool {
-        self.inner.contains_key(key)
-    }
-
-    pub async fn remove(&self, key: &str) {
-        self.inner.invalidate(key).await;
->>>>>>> ba624d04
     }
 }
 
@@ -320,10 +315,15 @@
     #[tokio::test]
     async fn construct_and_get_cache() {
         let cache = Cache::new(1800, 1800, None);
-        cache.push(CacheKey {
-            key: "key".to_string(),
-            prefix: "prefix".to_string()
-        }, "val".to_string()).await;
+        cache
+            .push(
+                CacheKey {
+                    key: "key".to_string(),
+                    prefix: "prefix".to_string(),
+                },
+                "val".to_string(),
+            )
+            .await;
         assert_eq!(
             cache
                 .get_val::<String>(CacheKey {
@@ -338,10 +338,15 @@
     #[tokio::test]
     async fn eviction_on_size_test() {
         let cache = Cache::new(2, 2, Some(0));
-        cache.push(CacheKey {
-            key: "key".to_string(),
-            prefix: "prefix".to_string()
-        }, "val".to_string()).await;
+        cache
+            .push(
+                CacheKey {
+                    key: "key".to_string(),
+                    prefix: "prefix".to_string(),
+                },
+                "val".to_string(),
+            )
+            .await;
         assert_eq!(
             cache
                 .get_val::<String>(CacheKey {
@@ -356,15 +361,22 @@
     #[tokio::test]
     async fn invalidate_cache_for_key() {
         let cache = Cache::new(1800, 1800, None);
-        cache.push(CacheKey {
-            key: "key".to_string(),
-            prefix: "prefix".to_string()
-        }, "val".to_string()).await;
-
-        cache.remove(CacheKey {
-            key: "key".to_string(),
-            prefix: "prefix".to_string()
-        }).await;
+        cache
+            .push(
+                CacheKey {
+                    key: "key".to_string(),
+                    prefix: "prefix".to_string(),
+                },
+                "val".to_string(),
+            )
+            .await;
+
+        cache
+            .remove(CacheKey {
+                key: "key".to_string(),
+                prefix: "prefix".to_string(),
+            })
+            .await;
 
         assert_eq!(
             cache
@@ -380,10 +392,15 @@
     #[tokio::test]
     async fn eviction_on_time_test() {
         let cache = Cache::new(2, 2, None);
-        cache.push(CacheKey {
-            key: "key".to_string(),
-            prefix: "prefix".to_string()
-        }, "val".to_string()).await;
+        cache
+            .push(
+                CacheKey {
+                    key: "key".to_string(),
+                    prefix: "prefix".to_string(),
+                },
+                "val".to_string(),
+            )
+            .await;
         tokio::time::sleep(std::time::Duration::from_secs(3)).await;
         assert_eq!(
             cache
