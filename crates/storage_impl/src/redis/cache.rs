use std::{any::Any, borrow::Cow, fmt::Debug, sync::Arc};

use common_utils::{
    errors::{self, CustomResult},
    ext_traits::AsyncExt,
};
use dyn_clone::DynClone;
use error_stack::{Report, ResultExt};
use moka::future::Cache as MokaCache;
use once_cell::sync::Lazy;
use redis_interface::{errors::RedisError, RedisConnectionPool, RedisValue};
use router_env::{
    metrics::add_attributes,
    tracing::{self, instrument},
};

use crate::{
    errors::StorageError,
    metrics,
    redis::{PubSubInterface, RedisConnInterface},
};

/// Redis channel name used for publishing invalidation messages
pub const PUB_SUB_CHANNEL: &str = "hyperswitch_invalidate";

/// Prefix for config cache key
const CONFIG_CACHE_PREFIX: &str = "config";

/// Prefix for accounts cache key
const ACCOUNTS_CACHE_PREFIX: &str = "accounts";

/// Prefix for routing cache key
const ROUTING_CACHE_PREFIX: &str = "routing";

/// Prefix for three ds decision manager cache key
const DECISION_MANAGER_CACHE_PREFIX: &str = "decision_manager";

/// Prefix for surcharge cache key
const SURCHARGE_CACHE_PREFIX: &str = "surcharge";

/// Prefix for cgraph cache key
const CGRAPH_CACHE_PREFIX: &str = "cgraph";

/// Prefix for PM Filter cgraph cache key
const PM_FILTERS_CGRAPH_CACHE_PREFIX: &str = "pm_filters_cgraph";

/// Prefix for all kinds of cache key
const ALL_CACHE_PREFIX: &str = "all_cache_kind";

/// Time to live 30 mins
const CACHE_TTL: u64 = 30 * 60;

/// Time to idle 10 mins
const CACHE_TTI: u64 = 10 * 60;

/// Max Capacity of Cache in MB
const MAX_CAPACITY: u64 = 30;

/// Config Cache with time_to_live as 30 mins and time_to_idle as 10 mins.
pub static CONFIG_CACHE: Lazy<Cache> =
    Lazy::new(|| Cache::new("CONFIG_CACHE", CACHE_TTL, CACHE_TTI, None));

/// Accounts cache with time_to_live as 30 mins and size limit
pub static ACCOUNTS_CACHE: Lazy<Cache> =
    Lazy::new(|| Cache::new("ACCOUNTS_CACHE", CACHE_TTL, CACHE_TTI, Some(MAX_CAPACITY)));

/// Routing Cache
pub static ROUTING_CACHE: Lazy<Cache> =
    Lazy::new(|| Cache::new("ROUTING_CACHE", CACHE_TTL, CACHE_TTI, Some(MAX_CAPACITY)));

/// 3DS Decision Manager Cache
pub static DECISION_MANAGER_CACHE: Lazy<Cache> = Lazy::new(|| {
    Cache::new(
        "DECISION_MANAGER_CACHE",
        CACHE_TTL,
        CACHE_TTI,
        Some(MAX_CAPACITY),
    )
});

/// Surcharge Cache
pub static SURCHARGE_CACHE: Lazy<Cache> =
    Lazy::new(|| Cache::new("SURCHARGE_CACHE", CACHE_TTL, CACHE_TTI, Some(MAX_CAPACITY)));

/// 3DS Decision Manager Cache
pub static DECISION_MANAGER_CACHE: Lazy<Cache> =
    Lazy::new(|| Cache::new(CACHE_TTL, CACHE_TTI, Some(MAX_CAPACITY)));

/// Surcharge Cache
pub static SURCHARGE_CACHE: Lazy<Cache> =
    Lazy::new(|| Cache::new(CACHE_TTL, CACHE_TTI, Some(MAX_CAPACITY)));

/// CGraph Cache
pub static CGRAPH_CACHE: Lazy<Cache> =
    Lazy::new(|| Cache::new("CGRAPH_CACHE", CACHE_TTL, CACHE_TTI, Some(MAX_CAPACITY)));

/// PM Filter CGraph Cache
pub static PM_FILTERS_CGRAPH_CACHE: Lazy<Cache> = Lazy::new(|| {
    Cache::new(
        "PM_FILTERS_CGRAPH_CACHE",
        CACHE_TTL,
        CACHE_TTI,
        Some(MAX_CAPACITY),
    )
});

/// Trait which defines the behaviour of types that's gonna be stored in Cache
pub trait Cacheable: Any + Send + Sync + DynClone {
    fn as_any(&self) -> &dyn Any;
}

pub enum CacheKind<'a> {
    Config(Cow<'a, str>),
    Accounts(Cow<'a, str>),
    Routing(Cow<'a, str>),
    DecisionManager(Cow<'a, str>),
    Surcharge(Cow<'a, str>),
    CGraph(Cow<'a, str>),
    PmFiltersCGraph(Cow<'a, str>),
    All(Cow<'a, str>),
}

impl<'a> From<CacheKind<'a>> for RedisValue {
    fn from(kind: CacheKind<'a>) -> Self {
        let value = match kind {
            CacheKind::Config(s) => format!("{CONFIG_CACHE_PREFIX},{s}"),
            CacheKind::Accounts(s) => format!("{ACCOUNTS_CACHE_PREFIX},{s}"),
            CacheKind::Routing(s) => format!("{ROUTING_CACHE_PREFIX},{s}"),
            CacheKind::DecisionManager(s) => format!("{DECISION_MANAGER_CACHE_PREFIX},{s}"),
            CacheKind::Surcharge(s) => format!("{SURCHARGE_CACHE_PREFIX},{s}"),
            CacheKind::CGraph(s) => format!("{CGRAPH_CACHE_PREFIX},{s}"),
            CacheKind::PmFiltersCGraph(s) => format!("{PM_FILTERS_CGRAPH_CACHE_PREFIX},{s}"),
            CacheKind::All(s) => format!("{ALL_CACHE_PREFIX},{s}"),
        };
        Self::from_string(value)
    }
}

impl<'a> TryFrom<RedisValue> for CacheKind<'a> {
    type Error = Report<errors::ValidationError>;
    fn try_from(kind: RedisValue) -> Result<Self, Self::Error> {
        let validation_err = errors::ValidationError::InvalidValue {
            message: "Invalid publish key provided in pubsub".into(),
        };
        let kind = kind.as_string().ok_or(validation_err.clone())?;
        let split = kind.split_once(',').ok_or(validation_err.clone())?;
        match split.0 {
            ACCOUNTS_CACHE_PREFIX => Ok(Self::Accounts(Cow::Owned(split.1.to_string()))),
            CONFIG_CACHE_PREFIX => Ok(Self::Config(Cow::Owned(split.1.to_string()))),
            ROUTING_CACHE_PREFIX => Ok(Self::Routing(Cow::Owned(split.1.to_string()))),
            DECISION_MANAGER_CACHE_PREFIX => {
                Ok(Self::DecisionManager(Cow::Owned(split.1.to_string())))
            }
            SURCHARGE_CACHE_PREFIX => Ok(Self::Surcharge(Cow::Owned(split.1.to_string()))),
            CGRAPH_CACHE_PREFIX => Ok(Self::CGraph(Cow::Owned(split.1.to_string()))),
            PM_FILTERS_CGRAPH_CACHE_PREFIX => {
                Ok(Self::PmFiltersCGraph(Cow::Owned(split.1.to_string())))
            }

            ALL_CACHE_PREFIX => Ok(Self::All(Cow::Owned(split.1.to_string()))),
            _ => Err(validation_err.into()),
        }
    }
}

impl<T> Cacheable for T
where
    T: Any + Clone + Send + Sync,
{
    fn as_any(&self) -> &dyn Any {
        self
    }
}

dyn_clone::clone_trait_object!(Cacheable);

pub struct Cache {
    name: &'static str,
    inner: MokaCache<String, Arc<dyn Cacheable>>,
}

#[derive(Debug, Clone)]
pub struct CacheKey {
    pub key: String,
    // #TODO: make it usage specific enum Eg: CacheKind { Tenant(String), NoTenant, Partition(String) }
    pub prefix: String,
}

impl From<CacheKey> for String {
    fn from(val: CacheKey) -> Self {
        if val.prefix.is_empty() {
            val.key
        } else {
            format!("{}:{}", val.prefix, val.key)
        }
    }
}

impl Cache {
    /// With given `time_to_live` and `time_to_idle` creates a moka cache.
    ///
    /// `name`        : Cache type name to be used as an attribute in metrics
    /// `time_to_live`: Time in seconds before an object is stored in a caching system before it’s deleted
    /// `time_to_idle`: Time in seconds before a `get` or `insert` operation an object is stored in a caching system before it's deleted
    /// `max_capacity`: Max size in MB's that the cache can hold
    pub fn new(
        name: &'static str,
        time_to_live: u64,
        time_to_idle: u64,
        max_capacity: Option<u64>,
    ) -> Self {
        // Record the metrics of manual invalidation of cache entry by the application
        let eviction_listener = move |_, _, cause| {
            metrics::IN_MEMORY_CACHE_EVICTION_COUNT.add(
                &metrics::CONTEXT,
                1,
                &add_attributes([
                    ("cache_type", name.to_owned()),
                    ("removal_cause", format!("{:?}", cause)),
                ]),
            );
        };
        let mut cache_builder = MokaCache::builder()
            .time_to_live(std::time::Duration::from_secs(time_to_live))
            .time_to_idle(std::time::Duration::from_secs(time_to_idle))
            .eviction_listener(eviction_listener);

        if let Some(capacity) = max_capacity {
            cache_builder = cache_builder.max_capacity(capacity * 1024 * 1024);
        }

        Self {
            name,
            inner: cache_builder.build(),
        }
    }

    pub async fn push<T: Cacheable>(&self, key: CacheKey, val: T) {
        self.inner.insert(key.into(), Arc::new(val)).await;
    }

    pub async fn get_val<T: Clone + Cacheable>(&self, key: CacheKey) -> Option<T> {
        let val = self.inner.get::<String>(&key.into()).await;

        // Add cache hit and cache miss metrics
        if val.is_some() {
            metrics::IN_MEMORY_CACHE_HIT.add(
                &metrics::CONTEXT,
                1,
                &add_attributes([("cache_type", self.name)]),
            );
        } else {
            metrics::IN_MEMORY_CACHE_MISS.add(
                &metrics::CONTEXT,
                1,
                &add_attributes([("cache_type", self.name)]),
            );
        }

        let val = (*val?).as_any().downcast_ref::<T>().cloned();

        val
    }

    /// Check if a key exists in cache
    pub async fn exists(&self, key: CacheKey) -> bool {
        self.inner.contains_key::<String>(&key.into())
    }

    pub async fn remove(&self, key: CacheKey) {
        self.inner.invalidate::<String>(&key.into()).await;
    }

    /// Performs any pending maintenance operations needed by the cache.
<<<<<<< HEAD
    pub async fn run_pending_tasks(&self) {
=======
    async fn run_pending_tasks(&self) {
>>>>>>> 1d8af46b
        self.inner.run_pending_tasks().await;
    }

    /// Returns an approximate number of entries in this cache.
<<<<<<< HEAD
    pub fn get_entry_count(&self) -> u64 {
        self.inner.entry_count()
    }
=======
    fn get_entry_count(&self) -> u64 {
        self.inner.entry_count()
    }

    pub fn name(&self) -> &'static str {
        self.name
    }

    pub async fn record_entry_count_metric(&self) {
        self.run_pending_tasks().await;

        metrics::IN_MEMORY_CACHE_ENTRY_COUNT.observe(
            &metrics::CONTEXT,
            self.get_entry_count(),
            &add_attributes([("cache_type", self.name)]),
        );
    }
>>>>>>> 1d8af46b
}

#[instrument(skip_all)]
pub async fn get_or_populate_redis<T, F, Fut>(
    redis: &Arc<RedisConnectionPool>,
    key: impl AsRef<str>,
    fun: F,
) -> CustomResult<T, StorageError>
where
    T: serde::Serialize + serde::de::DeserializeOwned + Debug,
    F: FnOnce() -> Fut + Send,
    Fut: futures::Future<Output = CustomResult<T, StorageError>> + Send,
{
    let type_name = std::any::type_name::<T>();
    let key = key.as_ref();
    let redis_val = redis.get_and_deserialize_key::<T>(key, type_name).await;
    let get_data_set_redis = || async {
        let data = fun().await?;
        redis
            .serialize_and_set_key(key, &data)
            .await
            .change_context(StorageError::KVError)?;
        Ok::<_, Report<StorageError>>(data)
    };
    match redis_val {
        Err(err) => match err.current_context() {
            RedisError::NotFound | RedisError::JsonDeserializationFailed => {
                get_data_set_redis().await
            }
            _ => Err(err
                .change_context(StorageError::KVError)
                .attach_printable(format!("Error while fetching cache for {type_name}"))),
        },
        Ok(val) => Ok(val),
    }
}

#[instrument(skip_all)]
pub async fn get_or_populate_in_memory<T, F, Fut>(
    store: &(dyn RedisConnInterface + Send + Sync),
    key: &str,
    fun: F,
    cache: &Cache,
) -> CustomResult<T, StorageError>
where
    T: Cacheable + serde::Serialize + serde::de::DeserializeOwned + Debug + Clone,
    F: FnOnce() -> Fut + Send,
    Fut: futures::Future<Output = CustomResult<T, StorageError>> + Send,
{
    let redis = &store
        .get_redis_conn()
        .change_context(StorageError::RedisError(
            RedisError::RedisConnectionError.into(),
        ))
        .attach_printable("Failed to get redis connection")?;
    let cache_val = cache
        .get_val::<T>(CacheKey {
            key: key.to_string(),
            prefix: redis.key_prefix.clone(),
        })
        .await;
    if let Some(val) = cache_val {
        Ok(val)
    } else {
        let val = get_or_populate_redis(redis, key, fun).await?;
        cache
            .push(
                CacheKey {
                    key: key.to_string(),
                    prefix: redis.key_prefix.clone(),
                },
                val.clone(),
            )
            .await;
        Ok(val)
    }
}

#[instrument(skip_all)]
pub async fn redact_cache<T, F, Fut>(
    store: &(dyn RedisConnInterface + Send + Sync),
    key: &'static str,
    fun: F,
    in_memory: Option<&Cache>,
) -> CustomResult<T, StorageError>
where
    F: FnOnce() -> Fut + Send,
    Fut: futures::Future<Output = CustomResult<T, StorageError>> + Send,
{
    let data = fun().await?;

    let redis_conn = store
        .get_redis_conn()
        .change_context(StorageError::RedisError(
            RedisError::RedisConnectionError.into(),
        ))
        .attach_printable("Failed to get redis connection")?;
    let tenant_key = CacheKey {
        key: key.to_string(),
        prefix: redis_conn.key_prefix.clone(),
    };
    in_memory.async_map(|cache| cache.remove(tenant_key)).await;

    redis_conn
        .delete_key(key)
        .await
        .change_context(StorageError::KVError)?;
    Ok(data)
}

#[instrument(skip_all)]
pub async fn publish_into_redact_channel<'a, K: IntoIterator<Item = CacheKind<'a>> + Send>(
    store: &(dyn RedisConnInterface + Send + Sync),
    keys: K,
) -> CustomResult<usize, StorageError> {
    let redis_conn = store
        .get_redis_conn()
        .change_context(StorageError::RedisError(
            RedisError::RedisConnectionError.into(),
        ))
        .attach_printable("Failed to get redis connection")?;

    let futures = keys.into_iter().map(|key| async {
        redis_conn
            .clone()
            .publish(PUB_SUB_CHANNEL, key)
            .await
            .change_context(StorageError::KVError)
    });

    Ok(futures::future::try_join_all(futures)
        .await?
        .iter()
        .sum::<usize>())
}

#[instrument(skip_all)]
pub async fn publish_and_redact<'a, T, F, Fut>(
    store: &(dyn RedisConnInterface + Send + Sync),
    key: CacheKind<'a>,
    fun: F,
) -> CustomResult<T, StorageError>
where
    F: FnOnce() -> Fut + Send,
    Fut: futures::Future<Output = CustomResult<T, StorageError>> + Send,
{
    let data = fun().await?;
    publish_into_redact_channel(store, [key]).await?;
    Ok(data)
}

#[instrument(skip_all)]
pub async fn publish_and_redact_multiple<'a, T, F, Fut, K>(
    store: &(dyn RedisConnInterface + Send + Sync),
    keys: K,
    fun: F,
) -> CustomResult<T, StorageError>
where
    F: FnOnce() -> Fut + Send,
    Fut: futures::Future<Output = CustomResult<T, StorageError>> + Send,
    K: IntoIterator<Item = CacheKind<'a>> + Send,
{
    let data = fun().await?;
    publish_into_redact_channel(store, keys).await?;
    Ok(data)
}

#[cfg(test)]
mod cache_tests {
    use super::*;

    #[tokio::test]
    async fn construct_and_get_cache() {
        let cache = Cache::new("test", 1800, 1800, None);
        cache
            .push(
                CacheKey {
                    key: "key".to_string(),
                    prefix: "prefix".to_string(),
                },
                "val".to_string(),
            )
            .await;
        assert_eq!(
            cache
                .get_val::<String>(CacheKey {
                    key: "key".to_string(),
                    prefix: "prefix".to_string()
                })
                .await,
            Some(String::from("val"))
        );
    }

    #[tokio::test]
    async fn eviction_on_size_test() {
        let cache = Cache::new("test", 2, 2, Some(0));
        cache
            .push(
                CacheKey {
                    key: "key".to_string(),
                    prefix: "prefix".to_string(),
                },
                "val".to_string(),
            )
            .await;
        assert_eq!(
            cache
                .get_val::<String>(CacheKey {
                    key: "key".to_string(),
                    prefix: "prefix".to_string()
                })
                .await,
            None
        );
    }

    #[tokio::test]
    async fn invalidate_cache_for_key() {
        let cache = Cache::new("test", 1800, 1800, None);
        cache
            .push(
                CacheKey {
                    key: "key".to_string(),
                    prefix: "prefix".to_string(),
                },
                "val".to_string(),
            )
            .await;

        cache
            .remove(CacheKey {
                key: "key".to_string(),
                prefix: "prefix".to_string(),
            })
            .await;

        assert_eq!(
            cache
                .get_val::<String>(CacheKey {
                    key: "key".to_string(),
                    prefix: "prefix".to_string()
                })
                .await,
            None
        );
    }

    #[tokio::test]
    async fn eviction_on_time_test() {
        let cache = Cache::new("test", 2, 2, None);
        cache
            .push(
                CacheKey {
                    key: "key".to_string(),
                    prefix: "prefix".to_string(),
                },
                "val".to_string(),
            )
            .await;
        tokio::time::sleep(std::time::Duration::from_secs(3)).await;
        assert_eq!(
            cache
                .get_val::<String>(CacheKey {
                    key: "key".to_string(),
                    prefix: "prefix".to_string()
                })
                .await,
            None
        );
    }
}<|MERGE_RESOLUTION|>--- conflicted
+++ resolved
@@ -81,14 +81,6 @@
 /// Surcharge Cache
 pub static SURCHARGE_CACHE: Lazy<Cache> =
     Lazy::new(|| Cache::new("SURCHARGE_CACHE", CACHE_TTL, CACHE_TTI, Some(MAX_CAPACITY)));
-
-/// 3DS Decision Manager Cache
-pub static DECISION_MANAGER_CACHE: Lazy<Cache> =
-    Lazy::new(|| Cache::new(CACHE_TTL, CACHE_TTI, Some(MAX_CAPACITY)));
-
-/// Surcharge Cache
-pub static SURCHARGE_CACHE: Lazy<Cache> =
-    Lazy::new(|| Cache::new(CACHE_TTL, CACHE_TTI, Some(MAX_CAPACITY)));
 
 /// CGraph Cache
 pub static CGRAPH_CACHE: Lazy<Cache> =
@@ -272,20 +264,11 @@
     }
 
     /// Performs any pending maintenance operations needed by the cache.
-<<<<<<< HEAD
-    pub async fn run_pending_tasks(&self) {
-=======
     async fn run_pending_tasks(&self) {
->>>>>>> 1d8af46b
         self.inner.run_pending_tasks().await;
     }
 
     /// Returns an approximate number of entries in this cache.
-<<<<<<< HEAD
-    pub fn get_entry_count(&self) -> u64 {
-        self.inner.entry_count()
-    }
-=======
     fn get_entry_count(&self) -> u64 {
         self.inner.entry_count()
     }
@@ -303,7 +286,6 @@
             &add_attributes([("cache_type", self.name)]),
         );
     }
->>>>>>> 1d8af46b
 }
 
 #[instrument(skip_all)]
