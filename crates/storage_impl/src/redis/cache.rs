--- conflicted
+++ resolved
@@ -8,12 +8,8 @@
 use error_stack::{Report, ResultExt};
 use moka::future::Cache as MokaCache;
 use once_cell::sync::Lazy;
-<<<<<<< HEAD
 use redis_interface::{errors::RedisError, RedisConnectionPool, RedisValue};
-=======
-use redis_interface::{errors::RedisError, RedisValue};
 use router_env::tracing::{self, instrument};
->>>>>>> 832968c0
 
 use crate::{
     errors::StorageError,
@@ -203,15 +199,6 @@
 {
     let type_name = std::any::type_name::<T>();
     let key = key.as_ref();
-<<<<<<< HEAD
-=======
-    let redis = &store
-        .get_redis_conn()
-        .change_context(StorageError::RedisError(
-            RedisError::RedisConnectionError.into(),
-        ))
-        .attach_printable("Failed to get redis connection")?;
->>>>>>> 832968c0
     let redis_val = redis.get_and_deserialize_key::<T>(key, type_name).await;
     let get_data_set_redis = || async {
         let data = fun().await?;
@@ -237,7 +224,7 @@
 #[instrument(skip_all)]
 pub async fn get_or_populate_in_memory<T, F, Fut>(
     store: &(dyn RedisConnInterface + Send + Sync),
-    key: &'static str,
+    key: &str,
     fun: F,
     cache: &Cache,
 ) -> CustomResult<T, StorageError>
@@ -248,10 +235,9 @@
 {
     let redis = &store
         .get_redis_conn()
-        .map_err(|er| {
-            let error = format!("{}", er);
-            er.change_context(StorageError::RedisError(error))
-        })
+        .change_context(StorageError::RedisError(
+            RedisError::RedisConnectionError.into(),
+        ))
         .attach_printable("Failed to get redis connection")?;
     let cache_val = cache
         .get_val::<T>(CacheKey {
@@ -278,13 +264,8 @@
 
 #[instrument(skip_all)]
 pub async fn redact_cache<T, F, Fut>(
-<<<<<<< HEAD
-    store: &dyn RedisConnInterface,
+    store: &(dyn RedisConnInterface + Send + Sync),
     key: &'static str,
-=======
-    store: &(dyn RedisConnInterface + Send + Sync),
-    key: &str,
->>>>>>> 832968c0
     fun: F,
     in_memory: Option<&Cache>,
 ) -> CustomResult<T, StorageError>
