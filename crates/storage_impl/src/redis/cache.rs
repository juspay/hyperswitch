--- conflicted
+++ resolved
@@ -83,19 +83,6 @@
 pub static CGRAPH_CACHE: Lazy<Cache> =
     Lazy::new(|| Cache::new("CGRAPH_CACHE", CACHE_TTL, CACHE_TTI, Some(MAX_CAPACITY)));
 
-<<<<<<< HEAD
-=======
-/// PM Filter CGraph Cache
-pub static PM_FILTERS_CGRAPH_CACHE: Lazy<Cache> = Lazy::new(|| {
-    Cache::new(
-        "PM_FILTERS_CGRAPH_CACHE",
-        CACHE_TTL,
-        CACHE_TTI,
-        Some(MAX_CAPACITY),
-    )
-});
-
->>>>>>> 7d46afd9
 /// Trait which defines the behaviour of types that's gonna be stored in Cache
 pub trait Cacheable: Any + Send + Sync + DynClone {
     fn as_any(&self) -> &dyn Any;
