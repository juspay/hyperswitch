use error_stack::ResultExt;
use redis_interface::{errors as redis_errors, PubsubInterface, RedisValue};
use router_env::{logger, tracing::Instrument};

use crate::redis::cache::{
<<<<<<< HEAD
    CacheKind, ACCOUNTS_CACHE, CGRAPH_CACHE, CONFIG_CACHE, PM_FILTERS_CGRAPH_CACHE, ROUTING_CACHE,
=======
    CacheKey, CacheKind, ACCOUNTS_CACHE, CGRAPH_CACHE, CONFIG_CACHE, ROUTING_CACHE,
>>>>>>> 8096d5e5
};

#[async_trait::async_trait]
pub trait PubSubInterface {
    async fn subscribe(&self, channel: &str) -> error_stack::Result<(), redis_errors::RedisError>;

    async fn publish<'a>(
        &self,
        channel: &str,
        key: CacheKind<'a>,
    ) -> error_stack::Result<usize, redis_errors::RedisError>;

    async fn on_message(&self) -> error_stack::Result<(), redis_errors::RedisError>;
}

#[async_trait::async_trait]
impl PubSubInterface for std::sync::Arc<redis_interface::RedisConnectionPool> {
    #[inline]
    async fn subscribe(&self, channel: &str) -> error_stack::Result<(), redis_errors::RedisError> {
        // Spawns a task that will automatically re-subscribe to any channels or channel patterns used by the client.
        self.subscriber.manage_subscriptions();

        self.subscriber
            .subscribe(channel)
            .await
            .change_context(redis_errors::RedisError::SubscribeError)?;

        let redis_clone = self.clone();
        let _task_handle = tokio::spawn(
            async move {
                if let Err(pubsub_error) = redis_clone.on_message().await {
                    logger::error!(?pubsub_error);
                }
            }
            .in_current_span(),
        );
        Ok(())
    }

    #[inline]
    async fn publish<'a>(
        &self,
        channel: &str,
        key: CacheKind<'a>,
    ) -> error_stack::Result<usize, redis_errors::RedisError> {
        self.publisher
            .publish(channel, RedisValue::from(key).into_inner())
            .await
            .change_context(redis_errors::RedisError::SubscribeError)
    }

    #[inline]
    async fn on_message(&self) -> error_stack::Result<(), redis_errors::RedisError> {
        logger::debug!("Started on message: {:?}", self.key_prefix);
        let mut rx = self.subscriber.on_message();
        while let Ok(message) = rx.recv().await {
            logger::debug!("Invalidating {message:?}");
            let key = match CacheKind::try_from(RedisValue::new(message.value))
                .change_context(redis_errors::RedisError::OnMessageError)
            {
                Ok(value) => value,
                Err(err) => {
                    logger::error!(value_conversion_err=?err);
                    continue;
                }
            };

            let key = match key {
                CacheKind::Config(key) => {
                    CONFIG_CACHE
                        .remove(CacheKey {
                            key: key.to_string(),
                            prefix: self.key_prefix.clone(),
                        })
                        .await;
                    key
                }
                CacheKind::Accounts(key) => {
                    ACCOUNTS_CACHE
                        .remove(CacheKey {
                            key: key.to_string(),
                            prefix: self.key_prefix.clone(),
                        })
                        .await;
                    key
                }
                CacheKind::CGraph(key) => {
                    CGRAPH_CACHE
                        .remove(CacheKey {
                            key: key.to_string(),
                            prefix: self.key_prefix.clone(),
                        })
                        .await;
                    key
                }
                CacheKind::PmFiltersCGraph(key) => {
                    PM_FILTERS_CGRAPH_CACHE.remove(key.as_ref()).await;
                    key
                }
                CacheKind::Routing(key) => {
                    ROUTING_CACHE
                        .remove(CacheKey {
                            key: key.to_string(),
                            prefix: self.key_prefix.clone(),
                        })
                        .await;
                    key
                }
                CacheKind::All(key) => {
<<<<<<< HEAD
                    CONFIG_CACHE.remove(key.as_ref()).await;
                    ACCOUNTS_CACHE.remove(key.as_ref()).await;
                    CGRAPH_CACHE.remove(key.as_ref()).await;
                    PM_FILTERS_CGRAPH_CACHE.remove(key.as_ref()).await;
                    ROUTING_CACHE.remove(key.as_ref()).await;
=======
                    CONFIG_CACHE
                        .remove(CacheKey {
                            key: key.to_string(),
                            prefix: self.key_prefix.clone(),
                        })
                        .await;
                    ACCOUNTS_CACHE
                        .remove(CacheKey {
                            key: key.to_string(),
                            prefix: self.key_prefix.clone(),
                        })
                        .await;
                    CGRAPH_CACHE
                        .remove(CacheKey {
                            key: key.to_string(),
                            prefix: self.key_prefix.clone(),
                        })
                        .await;
                    ROUTING_CACHE
                        .remove(CacheKey {
                            key: key.to_string(),
                            prefix: self.key_prefix.clone(),
                        })
                        .await;
>>>>>>> 8096d5e5
                    key
                }
            };

            self.delete_key(key.as_ref())
                .await
                .map_err(|err| logger::error!("Error while deleting redis key: {err:?}"))
                .ok();

            logger::debug!("Done invalidating {key}");
        }
        Ok(())
    }
}<|MERGE_RESOLUTION|>--- conflicted
+++ resolved
@@ -3,11 +3,7 @@
 use router_env::{logger, tracing::Instrument};
 
 use crate::redis::cache::{
-<<<<<<< HEAD
-    CacheKind, ACCOUNTS_CACHE, CGRAPH_CACHE, CONFIG_CACHE, PM_FILTERS_CGRAPH_CACHE, ROUTING_CACHE,
-=======
-    CacheKey, CacheKind, ACCOUNTS_CACHE, CGRAPH_CACHE, CONFIG_CACHE, ROUTING_CACHE,
->>>>>>> 8096d5e5
+    CacheKey, CacheKind, ACCOUNTS_CACHE, CGRAPH_CACHE, CONFIG_CACHE, PM_FILTERS_CGRAPH_CACHE, ROUTING_CACHE,
 };
 
 #[async_trait::async_trait]
@@ -117,13 +113,6 @@
                     key
                 }
                 CacheKind::All(key) => {
-<<<<<<< HEAD
-                    CONFIG_CACHE.remove(key.as_ref()).await;
-                    ACCOUNTS_CACHE.remove(key.as_ref()).await;
-                    CGRAPH_CACHE.remove(key.as_ref()).await;
-                    PM_FILTERS_CGRAPH_CACHE.remove(key.as_ref()).await;
-                    ROUTING_CACHE.remove(key.as_ref()).await;
-=======
                     CONFIG_CACHE
                         .remove(CacheKey {
                             key: key.to_string(),
@@ -142,13 +131,18 @@
                             prefix: self.key_prefix.clone(),
                         })
                         .await;
+                    PM_FILTERS_CGRAPH_CACHE
+                        .remove(CacheKey {
+                            key: key.to_string(),
+                            prefix: self.key_prefix.clone(),
+                        })
+                        .await;
                     ROUTING_CACHE
                         .remove(CacheKey {
                             key: key.to_string(),
                             prefix: self.key_prefix.clone(),
                         })
                         .await;
->>>>>>> 8096d5e5
                     key
                 }
             };
