--- conflicted
+++ resolved
@@ -2,14 +2,9 @@
 use redis_interface::{errors as redis_errors, PubsubInterface, RedisValue};
 use router_env::{logger, tracing::Instrument};
 
-<<<<<<< HEAD
 use crate::redis::cache::{
-    CacheKey, CacheKind, ACCOUNTS_CACHE, CGRAPH_CACHE, CONFIG_CACHE, PM_FILTERS_CGRAPH_CACHE,
-    ROUTING_CACHE,
+    CacheKey, CacheKind, ACCOUNTS_CACHE, CGRAPH_CACHE, CONFIG_CACHE, ROUTING_CACHE,
 };
-=======
-use crate::redis::cache::{CacheKind, ACCOUNTS_CACHE, CGRAPH_CACHE, CONFIG_CACHE, ROUTING_CACHE};
->>>>>>> ccee1a9c
 
 #[async_trait::async_trait]
 pub trait PubSubInterface {
@@ -104,18 +99,6 @@
                         .await;
                     key
                 }
-<<<<<<< HEAD
-                CacheKind::PmFiltersCGraph(key) => {
-                    PM_FILTERS_CGRAPH_CACHE
-                        .remove(CacheKey {
-                            key: key.to_string(),
-                            prefix: self.key_prefix.clone(),
-                        })
-                        .await;
-                    key
-                }
-=======
->>>>>>> ccee1a9c
                 CacheKind::Routing(key) => {
                     ROUTING_CACHE
                         .remove(CacheKey {
@@ -126,7 +109,6 @@
                     key
                 }
                 CacheKind::All(key) => {
-<<<<<<< HEAD
                     CONFIG_CACHE
                         .remove(CacheKey {
                             key: key.to_string(),
@@ -145,24 +127,12 @@
                             prefix: self.key_prefix.clone(),
                         })
                         .await;
-                    PM_FILTERS_CGRAPH_CACHE
-                        .remove(CacheKey {
-                            key: key.to_string(),
-                            prefix: self.key_prefix.clone(),
-                        })
-                        .await;
                     ROUTING_CACHE
                         .remove(CacheKey {
                             key: key.to_string(),
                             prefix: self.key_prefix.clone(),
                         })
                         .await;
-=======
-                    CONFIG_CACHE.remove(key.as_ref()).await;
-                    ACCOUNTS_CACHE.remove(key.as_ref()).await;
-                    CGRAPH_CACHE.remove(key.as_ref()).await;
-                    ROUTING_CACHE.remove(key.as_ref()).await;
->>>>>>> ccee1a9c
                     key
                 }
             };
