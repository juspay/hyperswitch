--- conflicted
+++ resolved
@@ -2,11 +2,9 @@
 use redis_interface::{errors as redis_errors, PubsubInterface, RedisValue};
 use router_env::logger;
 
-<<<<<<< HEAD
-use crate::redis::cache::{CacheKind, CacheKey, ACCOUNTS_CACHE, CONFIG_CACHE};
-=======
-use crate::redis::cache::{CacheKind, ACCOUNTS_CACHE, CGRAPH_CACHE, CONFIG_CACHE, ROUTING_CACHE};
->>>>>>> ba624d04
+use crate::redis::cache::{
+    CacheKey, CacheKind, ACCOUNTS_CACHE, CGRAPH_CACHE, CONFIG_CACHE, ROUTING_CACHE,
+};
 
 #[async_trait::async_trait]
 pub trait PubSubInterface {
@@ -82,15 +80,24 @@
                     key
                 }
                 CacheKind::CGraph(key) => {
-                    CGRAPH_CACHE.remove(key.as_ref()).await;
+                    CGRAPH_CACHE
+                        .remove(CacheKey {
+                            key: key.to_string(),
+                            prefix: self.key_prefix.clone(),
+                        })
+                        .await;
                     key
                 }
                 CacheKind::Routing(key) => {
-                    ROUTING_CACHE.remove(key.as_ref()).await;
+                    ROUTING_CACHE
+                        .remove(CacheKey {
+                            key: key.to_string(),
+                            prefix: self.key_prefix.clone(),
+                        })
+                        .await;
                     key
                 }
                 CacheKind::All(key) => {
-<<<<<<< HEAD
                     CONFIG_CACHE
                         .remove(CacheKey {
                             key: key.to_string(),
@@ -103,12 +110,18 @@
                             prefix: self.key_prefix.clone(),
                         })
                         .await;
-=======
-                    CONFIG_CACHE.remove(key.as_ref()).await;
-                    ACCOUNTS_CACHE.remove(key.as_ref()).await;
-                    CGRAPH_CACHE.remove(key.as_ref()).await;
-                    ROUTING_CACHE.remove(key.as_ref()).await;
->>>>>>> ba624d04
+                    CGRAPH_CACHE
+                        .remove(CacheKey {
+                            key: key.to_string(),
+                            prefix: self.key_prefix.clone(),
+                        })
+                        .await;
+                    ROUTING_CACHE
+                        .remove(CacheKey {
+                            key: key.to_string(),
+                            prefix: self.key_prefix.clone(),
+                        })
+                        .await;
                     key
                 }
             };
