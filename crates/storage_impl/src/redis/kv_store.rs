--- conflicted
+++ resolved
@@ -111,17 +111,12 @@
                 merchant_id.get_string_repr()
             )),
 
-<<<<<<< HEAD
             #[cfg(all(feature = "v2", feature = "customer_v2"))]
             PartitionKey::GlobalId { id } => f.write_str(&format!("global_cust_{id}",)),
             #[cfg(feature = "v2")]
             PartitionKey::GlobalPaymentId { id } => {
                 f.write_str(&format!("global_payment_{}", id.get_string_repr()))
             }
-=======
-            #[cfg(feature = "v2")]
-            PartitionKey::GlobalId { id } => f.write_str(&format!("cust_{id}",)),
->>>>>>> 7b2919b4
         }
     }
 }
