--- conflicted
+++ resolved
@@ -1,23 +1,15 @@
-<<<<<<< HEAD
 use std::str::FromStr;
 
 use api_models::enums::PayoutConnectors;
-use common_utils::{errors::CustomResult, ext_traits::Encode};
+use common_utils::{errors::CustomResult, ext_traits::Encode, fallback_reverse_lookup_not_found};
 use data_models::{
-    errors::StorageError,
+    errors,
     payouts::{
         payout_attempt::{
             PayoutAttempt, PayoutAttemptInterface, PayoutAttemptNew, PayoutAttemptUpdate,
             PayoutListFilters,
         },
         payouts::Payouts,
-=======
-use common_utils::{ext_traits::Encode, fallback_reverse_lookup_not_found};
-use data_models::{
-    errors,
-    payouts::payout_attempt::{
-        PayoutAttempt, PayoutAttemptInterface, PayoutAttemptNew, PayoutAttemptUpdate,
->>>>>>> dec9b677
     },
 };
 use diesel_models::{
@@ -249,7 +241,7 @@
         payouts: &[Payouts],
         merchant_id: &str,
         storage_scheme: MerchantStorageScheme,
-    ) -> error_stack::Result<PayoutListFilters, StorageError> {
+    ) -> error_stack::Result<PayoutListFilters, errors::StorageError> {
         self.router_store
             .get_filters_for_payouts(payouts, merchant_id, storage_scheme)
             .await
@@ -321,7 +313,7 @@
         payouts: &[Payouts],
         merchant_id: &str,
         _storage_scheme: MerchantStorageScheme,
-    ) -> CustomResult<PayoutListFilters, StorageError> {
+    ) -> CustomResult<PayoutListFilters, errors::StorageError> {
         let conn = pg_connection_read(self).await?;
         let payouts = payouts
             .iter()
