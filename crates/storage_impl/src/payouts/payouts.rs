#[cfg(feature = "olap")]
use api_models::enums::PayoutConnectors;
#[cfg(feature = "olap")]
use async_bb8_diesel::{AsyncConnection, AsyncRunQueryDsl};
#[cfg(feature = "olap")]
use common_utils::errors::ReportSwitchExt;
use common_utils::ext_traits::Encode;
#[cfg(feature = "olap")]
use diesel::{associations::HasTable, ExpressionMethods, QueryDsl};
#[cfg(all(
    feature = "olap",
    any(feature = "v1", feature = "v2"),
    not(feature = "customer_v2")
))]
use diesel::{JoinOnDsl, NullableExpressionMethods};
#[cfg(feature = "olap")]
use diesel_models::{
<<<<<<< HEAD
    address::Address as DieselAddress,
    customers::Customer as DieselCustomer,
    payout_attempt::PayoutAttempt as DieselPayoutAttempt,
    query::generics::db_metrics,
    schema::{
        address::dsl as add_dsl, customers::dsl as cust_dsl, payout_attempt::dsl as poa_dsl,
        payouts::dsl as po_dsl,
    },
=======
    customers::Customer as DieselCustomer, enums as storage_enums, query::generics::db_metrics,
    schema::payouts::dsl as po_dsl,
>>>>>>> 72b61310
};
use diesel_models::{
    enums::MerchantStorageScheme,
    kv,
    payouts::{
        Payouts as DieselPayouts, PayoutsNew as DieselPayoutsNew,
        PayoutsUpdate as DieselPayoutsUpdate,
    },
};
#[cfg(all(
    feature = "olap",
    any(feature = "v1", feature = "v2"),
    not(feature = "customer_v2")
))]
use diesel_models::{
    payout_attempt::PayoutAttempt as DieselPayoutAttempt,
    schema::{customers::dsl as cust_dsl, payout_attempt::dsl as poa_dsl},
};
use error_stack::ResultExt;
#[cfg(feature = "olap")]
use hyperswitch_domain_models::payouts::PayoutFetchConstraints;
use hyperswitch_domain_models::{
    errors::StorageError,
    payouts::{
        payout_attempt::PayoutAttempt,
        payouts::{Payouts, PayoutsInterface, PayoutsNew, PayoutsUpdate},
    },
};
use redis_interface::HsetnxReply;
#[cfg(feature = "olap")]
use router_env::logger;
use router_env::{instrument, tracing};

#[cfg(feature = "olap")]
use crate::connection;
#[cfg(all(
    feature = "olap",
    any(feature = "v1", feature = "v2"),
    not(feature = "customer_v2")
))]
use crate::store::schema::{
    customers::all_columns as cust_all_columns, payout_attempt::all_columns as poa_all_columns,
    payouts::all_columns as po_all_columns,
};
use crate::{
    diesel_error_to_data_error,
    errors::RedisErrorExt,
    redis::kv_store::{decide_storage_scheme, kv_wrapper, KvOperation, Op, PartitionKey},
    utils::{self, pg_connection_read, pg_connection_write},
    DataModelExt, DatabaseStore, KVRouterStore,
};

#[async_trait::async_trait]
impl<T: DatabaseStore> PayoutsInterface for KVRouterStore<T> {
    #[instrument(skip_all)]
    async fn insert_payout(
        &self,
        new: PayoutsNew,
        storage_scheme: MerchantStorageScheme,
    ) -> error_stack::Result<Payouts, StorageError> {
        let storage_scheme =
            decide_storage_scheme::<_, DieselPayouts>(self, storage_scheme, Op::Insert).await;
        match storage_scheme {
            MerchantStorageScheme::PostgresOnly => {
                self.router_store.insert_payout(new, storage_scheme).await
            }
            MerchantStorageScheme::RedisKv => {
                let merchant_id = new.merchant_id.clone();
                let payout_id = new.payout_id.clone();
                let key = PartitionKey::MerchantIdPayoutId {
                    merchant_id: &merchant_id,
                    payout_id: &payout_id,
                };
                let key_str = key.to_string();
                let field = format!("po_{}", new.payout_id);
                let now = common_utils::date_time::now();
                let created_payout = Payouts {
                    payout_id: new.payout_id.clone(),
                    merchant_id: new.merchant_id.clone(),
                    customer_id: new.customer_id.clone(),
                    address_id: new.address_id.clone(),
                    payout_type: new.payout_type,
                    payout_method_id: new.payout_method_id.clone(),
                    amount: new.amount,
                    destination_currency: new.destination_currency,
                    source_currency: new.source_currency,
                    description: new.description.clone(),
                    recurring: new.recurring,
                    auto_fulfill: new.auto_fulfill,
                    return_url: new.return_url.clone(),
                    entity_type: new.entity_type,
                    metadata: new.metadata.clone(),
                    created_at: new.created_at.unwrap_or(now),
                    last_modified_at: new.last_modified_at.unwrap_or(now),
                    profile_id: new.profile_id.clone(),
                    status: new.status,
                    attempt_count: new.attempt_count,
                    confirm: new.confirm,
                    payout_link_id: new.payout_link_id.clone(),
                    client_secret: new.client_secret.clone(),
                    priority: new.priority,
                };

                let redis_entry = kv::TypedSql {
                    op: kv::DBOperation::Insert {
                        insertable: kv::Insertable::Payouts(new.to_storage_model()),
                    },
                };

                match kv_wrapper::<DieselPayouts, _, _>(
                    self,
                    KvOperation::<DieselPayouts>::HSetNx(
                        &field,
                        &created_payout.clone().to_storage_model(),
                        redis_entry,
                    ),
                    key,
                )
                .await
                .map_err(|err| err.to_redis_failed_response(&key_str))?
                .try_into_hsetnx()
                {
                    Ok(HsetnxReply::KeyNotSet) => Err(StorageError::DuplicateValue {
                        entity: "payouts",
                        key: Some(key_str),
                    }
                    .into()),
                    Ok(HsetnxReply::KeySet) => Ok(created_payout),
                    Err(error) => Err(error.change_context(StorageError::KVError)),
                }
            }
        }
    }

    #[instrument(skip_all)]
    async fn update_payout(
        &self,
        this: &Payouts,
        payout_update: PayoutsUpdate,
        payout_attempt: &PayoutAttempt,
        storage_scheme: MerchantStorageScheme,
    ) -> error_stack::Result<Payouts, StorageError> {
        let key = PartitionKey::MerchantIdPayoutId {
            merchant_id: &this.merchant_id,
            payout_id: &this.payout_id,
        };
        let field = format!("po_{}", this.payout_id);
        let storage_scheme = decide_storage_scheme::<_, DieselPayouts>(
            self,
            storage_scheme,
            Op::Update(key.clone(), &field, None),
        )
        .await;
        match storage_scheme {
            MerchantStorageScheme::PostgresOnly => {
                self.router_store
                    .update_payout(this, payout_update, payout_attempt, storage_scheme)
                    .await
            }
            MerchantStorageScheme::RedisKv => {
                let key_str = key.to_string();

                let diesel_payout_update = payout_update.to_storage_model();
                let origin_diesel_payout = this.clone().to_storage_model();

                let diesel_payout = diesel_payout_update
                    .clone()
                    .apply_changeset(origin_diesel_payout.clone());
                // Check for database presence as well Maybe use a read replica here ?

                let redis_value = diesel_payout
                    .encode_to_string_of_json()
                    .change_context(StorageError::SerializationFailed)?;

                let redis_entry = kv::TypedSql {
                    op: kv::DBOperation::Update {
                        updatable: kv::Updateable::PayoutsUpdate(kv::PayoutsUpdateMems {
                            orig: origin_diesel_payout,
                            update_data: diesel_payout_update,
                        }),
                    },
                };

                kv_wrapper::<(), _, _>(
                    self,
                    KvOperation::<DieselPayouts>::Hset((&field, redis_value), redis_entry),
                    key,
                )
                .await
                .map_err(|err| err.to_redis_failed_response(&key_str))?
                .try_into_hset()
                .change_context(StorageError::KVError)?;

                Ok(Payouts::from_storage_model(diesel_payout))
            }
        }
    }

    #[instrument(skip_all)]
    async fn find_payout_by_merchant_id_payout_id(
        &self,
        merchant_id: &common_utils::id_type::MerchantId,
        payout_id: &str,
        storage_scheme: MerchantStorageScheme,
    ) -> error_stack::Result<Payouts, StorageError> {
        let database_call = || async {
            let conn = pg_connection_read(self).await?;
            DieselPayouts::find_by_merchant_id_payout_id(&conn, merchant_id, payout_id)
                .await
                .map_err(|er| {
                    let new_err = diesel_error_to_data_error(er.current_context());
                    er.change_context(new_err)
                })
        };
        let storage_scheme =
            decide_storage_scheme::<_, DieselPayouts>(self, storage_scheme, Op::Find).await;
        match storage_scheme {
            MerchantStorageScheme::PostgresOnly => database_call().await,
            MerchantStorageScheme::RedisKv => {
                let key = PartitionKey::MerchantIdPayoutId {
                    merchant_id,
                    payout_id,
                };
                let field = format!("po_{payout_id}");
                Box::pin(utils::try_redis_get_else_try_database_get(
                    async {
                        kv_wrapper::<DieselPayouts, _, _>(
                            self,
                            KvOperation::<DieselPayouts>::HGet(&field),
                            key,
                        )
                        .await?
                        .try_into_hget()
                    },
                    database_call,
                ))
                .await
            }
        }
        .map(Payouts::from_storage_model)
    }

    #[instrument(skip_all)]
    async fn find_optional_payout_by_merchant_id_payout_id(
        &self,
        merchant_id: &common_utils::id_type::MerchantId,
        payout_id: &str,
        storage_scheme: MerchantStorageScheme,
    ) -> error_stack::Result<Option<Payouts>, StorageError> {
        let database_call = || async {
            let conn = pg_connection_read(self).await?;
            DieselPayouts::find_optional_by_merchant_id_payout_id(&conn, merchant_id, payout_id)
                .await
                .map_err(|er| {
                    let new_err = diesel_error_to_data_error(er.current_context());
                    er.change_context(new_err)
                })
        };
        let storage_scheme =
            decide_storage_scheme::<_, DieselPayouts>(self, storage_scheme, Op::Find).await;
        match storage_scheme {
            MerchantStorageScheme::PostgresOnly => {
                let maybe_payouts = database_call().await?;
                Ok(maybe_payouts.and_then(|payout| {
                    if payout.payout_id == payout_id {
                        Some(payout)
                    } else {
                        None
                    }
                }))
            }
            MerchantStorageScheme::RedisKv => {
                let key = PartitionKey::MerchantIdPayoutId {
                    merchant_id,
                    payout_id,
                };
                let field = format!("po_{payout_id}");
                Box::pin(utils::try_redis_get_else_try_database_get(
                    async {
                        kv_wrapper::<DieselPayouts, _, _>(
                            self,
                            KvOperation::<DieselPayouts>::HGet(&field),
                            key,
                        )
                        .await?
                        .try_into_hget()
                        .map(Some)
                    },
                    database_call,
                ))
                .await
            }
        }
        .map(|payout| payout.map(Payouts::from_storage_model))
    }

    #[cfg(feature = "olap")]
    #[instrument(skip_all)]
    async fn filter_payouts_by_constraints(
        &self,
        merchant_id: &common_utils::id_type::MerchantId,
        filters: &PayoutFetchConstraints,
        storage_scheme: MerchantStorageScheme,
    ) -> error_stack::Result<Vec<Payouts>, StorageError> {
        self.router_store
            .filter_payouts_by_constraints(merchant_id, filters, storage_scheme)
            .await
    }

    #[cfg(feature = "olap")]
    #[instrument(skip_all)]
    async fn filter_payouts_and_attempts(
        &self,
        merchant_id: &common_utils::id_type::MerchantId,
        filters: &PayoutFetchConstraints,
        storage_scheme: MerchantStorageScheme,
<<<<<<< HEAD
    ) -> error_stack::Result<
        Vec<(
            Payouts,
            PayoutAttempt,
            diesel_models::Customer,
            Option<diesel_models::Address>,
        )>,
        StorageError,
    > {
=======
    ) -> error_stack::Result<Vec<(Payouts, PayoutAttempt, Option<DieselCustomer>)>, StorageError>
    {
>>>>>>> 72b61310
        self.router_store
            .filter_payouts_and_attempts(merchant_id, filters, storage_scheme)
            .await
    }

    #[cfg(feature = "olap")]
    #[instrument[skip_all]]
    async fn filter_payouts_by_time_range_constraints(
        &self,
        merchant_id: &common_utils::id_type::MerchantId,
        time_range: &api_models::payments::TimeRange,
        storage_scheme: MerchantStorageScheme,
    ) -> error_stack::Result<Vec<Payouts>, StorageError> {
        self.router_store
            .filter_payouts_by_time_range_constraints(merchant_id, time_range, storage_scheme)
            .await
    }

    #[cfg(feature = "olap")]
    async fn get_total_count_of_filtered_payouts(
        &self,
        merchant_id: &common_utils::id_type::MerchantId,
        active_payout_ids: &[String],
        connector: Option<Vec<PayoutConnectors>>,
        currency: Option<Vec<storage_enums::Currency>>,
        status: Option<Vec<storage_enums::PayoutStatus>>,
        payout_method: Option<Vec<storage_enums::PayoutType>>,
    ) -> error_stack::Result<i64, StorageError> {
        self.router_store
            .get_total_count_of_filtered_payouts(
                merchant_id,
                active_payout_ids,
                connector,
                currency,
                status,
                payout_method,
            )
            .await
    }

    #[cfg(feature = "olap")]
    async fn filter_active_payout_ids_by_constraints(
        &self,
        merchant_id: &common_utils::id_type::MerchantId,
        constraints: &PayoutFetchConstraints,
    ) -> error_stack::Result<Vec<String>, StorageError> {
        self.router_store
            .filter_active_payout_ids_by_constraints(merchant_id, constraints)
            .await
    }
}

#[async_trait::async_trait]
impl<T: DatabaseStore> PayoutsInterface for crate::RouterStore<T> {
    #[instrument(skip_all)]
    async fn insert_payout(
        &self,
        new: PayoutsNew,
        _storage_scheme: MerchantStorageScheme,
    ) -> error_stack::Result<Payouts, StorageError> {
        let conn = pg_connection_write(self).await?;
        new.to_storage_model()
            .insert(&conn)
            .await
            .map_err(|er| {
                let new_err = diesel_error_to_data_error(er.current_context());
                er.change_context(new_err)
            })
            .map(Payouts::from_storage_model)
    }

    #[instrument(skip_all)]
    async fn update_payout(
        &self,
        this: &Payouts,
        payout: PayoutsUpdate,
        _payout_attempt: &PayoutAttempt,
        _storage_scheme: MerchantStorageScheme,
    ) -> error_stack::Result<Payouts, StorageError> {
        let conn = pg_connection_write(self).await?;
        this.clone()
            .to_storage_model()
            .update(&conn, payout.to_storage_model())
            .await
            .map_err(|er| {
                let new_err = diesel_error_to_data_error(er.current_context());
                er.change_context(new_err)
            })
            .map(Payouts::from_storage_model)
    }

    #[instrument(skip_all)]
    async fn find_payout_by_merchant_id_payout_id(
        &self,
        merchant_id: &common_utils::id_type::MerchantId,
        payout_id: &str,
        _storage_scheme: MerchantStorageScheme,
    ) -> error_stack::Result<Payouts, StorageError> {
        let conn = pg_connection_read(self).await?;
        DieselPayouts::find_by_merchant_id_payout_id(&conn, merchant_id, payout_id)
            .await
            .map(Payouts::from_storage_model)
            .map_err(|er| {
                let new_err = diesel_error_to_data_error(er.current_context());
                er.change_context(new_err)
            })
    }

    #[instrument(skip_all)]
    async fn find_optional_payout_by_merchant_id_payout_id(
        &self,
        merchant_id: &common_utils::id_type::MerchantId,
        payout_id: &str,
        _storage_scheme: MerchantStorageScheme,
    ) -> error_stack::Result<Option<Payouts>, StorageError> {
        let conn = pg_connection_read(self).await?;
        DieselPayouts::find_optional_by_merchant_id_payout_id(&conn, merchant_id, payout_id)
            .await
            .map(|x| x.map(Payouts::from_storage_model))
            .map_err(|er| {
                let new_err = diesel_error_to_data_error(er.current_context());
                er.change_context(new_err)
            })
    }

    #[cfg(feature = "olap")]
    #[instrument(skip_all)]
    async fn filter_payouts_by_constraints(
        &self,
        merchant_id: &common_utils::id_type::MerchantId,
        filters: &PayoutFetchConstraints,
        storage_scheme: MerchantStorageScheme,
    ) -> error_stack::Result<Vec<Payouts>, StorageError> {
        let conn = connection::pg_connection_read(self).await.switch()?;
        let conn = async_bb8_diesel::Connection::as_async_conn(&conn);

        //[#350]: Replace this with Boxable Expression and pass it into generic filter
        // when https://github.com/rust-lang/rust/issues/52662 becomes stable
        let mut query = <DieselPayouts as HasTable>::table()
            .filter(po_dsl::merchant_id.eq(merchant_id.to_owned()))
            .order(po_dsl::created_at.desc())
            .into_boxed();

        match filters {
            PayoutFetchConstraints::Single { payout_id } => {
                query = query.filter(po_dsl::payout_id.eq(payout_id.to_owned()));
            }
            PayoutFetchConstraints::List(params) => {
                if let Some(limit) = params.limit {
                    query = query.limit(limit.into());
                }

                if let Some(customer_id) = &params.customer_id {
                    query = query.filter(po_dsl::customer_id.eq(customer_id.clone()));
                }
                if let Some(profile_id) = &params.profile_id {
                    query = query.filter(po_dsl::profile_id.eq(profile_id.clone()));
                }

                query = match (params.starting_at, &params.starting_after_id) {
                    (Some(starting_at), _) => query.filter(po_dsl::created_at.ge(starting_at)),
                    (None, Some(starting_after_id)) => {
                        // TODO: Fetch partial columns for this query since we only need some columns
                        let starting_at = self
                            .find_payout_by_merchant_id_payout_id(
                                merchant_id,
                                starting_after_id,
                                storage_scheme,
                            )
                            .await?
                            .created_at;
                        query.filter(po_dsl::created_at.ge(starting_at))
                    }
                    (None, None) => query,
                };

                query = match (params.ending_at, &params.ending_before_id) {
                    (Some(ending_at), _) => query.filter(po_dsl::created_at.le(ending_at)),
                    (None, Some(ending_before_id)) => {
                        // TODO: Fetch partial columns for this query since we only need some columns
                        let ending_at = self
                            .find_payout_by_merchant_id_payout_id(
                                merchant_id,
                                ending_before_id,
                                storage_scheme,
                            )
                            .await?
                            .created_at;
                        query.filter(po_dsl::created_at.le(ending_at))
                    }
                    (None, None) => query,
                };

                query = query.offset(params.offset.into());

                if let Some(currency) = &params.currency {
                    query = query.filter(po_dsl::destination_currency.eq_any(currency.clone()));
                }

                if let Some(status) = &params.status {
                    query = query.filter(po_dsl::status.eq_any(status.clone()));
                }
            }
        }

        logger::debug!(query = %diesel::debug_query::<diesel::pg::Pg,_>(&query).to_string());

        db_metrics::track_database_call::<<DieselPayouts as HasTable>::Table, _, _>(
            query.get_results_async::<DieselPayouts>(conn),
            db_metrics::DatabaseOperation::Filter,
        )
        .await
        .map(|payouts| {
            payouts
                .into_iter()
                .map(Payouts::from_storage_model)
                .collect::<Vec<Payouts>>()
        })
        .map_err(|er| {
            StorageError::DatabaseError(
                error_stack::report!(diesel_models::errors::DatabaseError::from(er))
                    .attach_printable("Error filtering payout records"),
            )
            .into()
        })
    }

    #[cfg(all(
        any(feature = "v1", feature = "v2"),
        feature = "olap",
        not(feature = "customer_v2")
    ))]
    #[instrument(skip_all)]
    async fn filter_payouts_and_attempts(
        &self,
        merchant_id: &common_utils::id_type::MerchantId,
        filters: &PayoutFetchConstraints,
        storage_scheme: MerchantStorageScheme,
<<<<<<< HEAD
    ) -> error_stack::Result<
        Vec<(
            Payouts,
            PayoutAttempt,
            DieselCustomer,
            Option<DieselAddress>,
        )>,
        StorageError,
    > {
        use common_utils::errors::ReportSwitchExt;

=======
    ) -> error_stack::Result<Vec<(Payouts, PayoutAttempt, Option<DieselCustomer>)>, StorageError>
    {
>>>>>>> 72b61310
        let conn = connection::pg_connection_read(self).await.switch()?;
        let conn = async_bb8_diesel::Connection::as_async_conn(&conn);
        let mut query = DieselPayouts::table()
            .inner_join(
                diesel_models::schema::payout_attempt::table
                    .on(poa_dsl::payout_id.eq(po_dsl::payout_id)),
            )
            .left_join(
                diesel_models::schema::customers::table
                    .on(cust_dsl::customer_id.nullable().eq(po_dsl::customer_id)),
            )
            .left_outer_join(
                diesel_models::schema::address::table
                    .on(add_dsl::address_id.eq(po_dsl::address_id)),
            )
            .filter(po_dsl::merchant_id.eq(merchant_id.to_owned()))
            .order(po_dsl::created_at.desc())
            .into_boxed();

        query = match filters {
            PayoutFetchConstraints::Single { payout_id } => {
                query.filter(po_dsl::payout_id.eq(payout_id.to_owned()))
            }
            PayoutFetchConstraints::List(params) => {
                if let Some(limit) = params.limit {
                    query = query.limit(limit.into());
                }

                if let Some(customer_id) = &params.customer_id {
                    query = query.filter(po_dsl::customer_id.eq(customer_id.clone()));
                }

                if let Some(profile_id) = &params.profile_id {
                    query = query.filter(po_dsl::profile_id.eq(profile_id.clone()));
                }

                query = match (params.starting_at, &params.starting_after_id) {
                    (Some(starting_at), _) => query.filter(po_dsl::created_at.ge(starting_at)),
                    (None, Some(starting_after_id)) => {
                        // TODO: Fetch partial columns for this query since we only need some columns
                        let starting_at = self
                            .find_payout_by_merchant_id_payout_id(
                                merchant_id,
                                starting_after_id,
                                storage_scheme,
                            )
                            .await?
                            .created_at;
                        query.filter(po_dsl::created_at.ge(starting_at))
                    }
                    (None, None) => query,
                };

                query = match (params.ending_at, &params.ending_before_id) {
                    (Some(ending_at), _) => query.filter(po_dsl::created_at.le(ending_at)),
                    (None, Some(ending_before_id)) => {
                        // TODO: Fetch partial columns for this query since we only need some columns
                        let ending_at = self
                            .find_payout_by_merchant_id_payout_id(
                                merchant_id,
                                ending_before_id,
                                storage_scheme,
                            )
                            .await?
                            .created_at;
                        query.filter(po_dsl::created_at.le(ending_at))
                    }
                    (None, None) => query,
                };

                query = query.offset(params.offset.into());

                if let Some(currency) = &params.currency {
                    query = query.filter(po_dsl::destination_currency.eq_any(currency.clone()));
                }

                let connectors = params
                    .connector
                    .as_ref()
                    .map(|c| c.iter().map(|c| c.to_string()).collect::<Vec<String>>());

                query = match connectors {
                    Some(connectors) => query.filter(poa_dsl::connector.eq_any(connectors)),
                    None => query,
                };

                query = match &params.status {
                    Some(status) => query.filter(po_dsl::status.eq_any(status.clone())),
                    None => query,
                };

                query = match &params.payout_method {
                    Some(payout_method) => {
                        query.filter(po_dsl::payout_type.eq_any(payout_method.clone()))
                    }
                    None => query,
                };

                query
            }
        };

        logger::debug!(filter = %diesel::debug_query::<diesel::pg::Pg,_>(&query).to_string());

        query
<<<<<<< HEAD
            .get_results_async::<(
                DieselPayouts,
                DieselPayoutAttempt,
                DieselCustomer,
                Option<DieselAddress>,
            )>(conn)
=======
            .select((po_all_columns, poa_all_columns, cust_all_columns.nullable()))
            .get_results_async::<(DieselPayouts, DieselPayoutAttempt, Option<DieselCustomer>)>(conn)
>>>>>>> 72b61310
            .await
            .map(|results| {
                results
                    .into_iter()
                    .map(|(pi, pa, c, add)| {
                        (
                            Payouts::from_storage_model(pi),
                            PayoutAttempt::from_storage_model(pa),
                            c,
                            add,
                        )
                    })
                    .collect()
            })
            .map_err(|er| {
                StorageError::DatabaseError(
                    error_stack::report!(diesel_models::errors::DatabaseError::from(er))
                        .attach_printable("Error filtering payout records"),
                )
                .into()
            })
    }

    #[cfg(feature = "olap")]
    #[cfg(all(feature = "v2", feature = "customer_v2"))]
    #[instrument(skip_all)]
    async fn filter_payouts_and_attempts(
        &self,
        _merchant_id: &common_utils::id_type::MerchantId,
        _filters: &PayoutFetchConstraints,
        _storage_scheme: MerchantStorageScheme,
    ) -> error_stack::Result<Vec<(Payouts, PayoutAttempt, Option<DieselCustomer>)>, StorageError>
    {
        todo!()
    }

    #[cfg(feature = "olap")]
    #[instrument(skip_all)]
    async fn filter_payouts_by_time_range_constraints(
        &self,
        merchant_id: &common_utils::id_type::MerchantId,
        time_range: &api_models::payments::TimeRange,
        storage_scheme: MerchantStorageScheme,
    ) -> error_stack::Result<Vec<Payouts>, StorageError> {
        let payout_filters = (*time_range).into();
        self.filter_payouts_by_constraints(merchant_id, &payout_filters, storage_scheme)
            .await
    }

    #[cfg(feature = "olap")]
    #[instrument(skip_all)]
    async fn get_total_count_of_filtered_payouts(
        &self,
        merchant_id: &common_utils::id_type::MerchantId,
        active_payout_ids: &[String],
        connector: Option<Vec<PayoutConnectors>>,
        currency: Option<Vec<storage_enums::Currency>>,
        status: Option<Vec<storage_enums::PayoutStatus>>,
        payout_type: Option<Vec<storage_enums::PayoutType>>,
    ) -> error_stack::Result<i64, StorageError> {
        let conn = self
            .db_store
            .get_replica_pool()
            .get()
            .await
            .change_context(StorageError::DatabaseConnectionError)?;
        let connector_strings = connector.as_ref().map(|connectors| {
            connectors
                .iter()
                .map(|c| c.to_string())
                .collect::<Vec<String>>()
        });
        DieselPayouts::get_total_count_of_payouts(
            &conn,
            merchant_id,
            active_payout_ids,
            connector_strings,
            currency,
            status,
            payout_type,
        )
        .await
        .map_err(|er| {
            let new_err = diesel_error_to_data_error(er.current_context());
            er.change_context(new_err)
        })
    }

    #[cfg(feature = "olap")]
    #[instrument(skip_all)]
    async fn filter_active_payout_ids_by_constraints(
        &self,
        merchant_id: &common_utils::id_type::MerchantId,
        constraints: &PayoutFetchConstraints,
    ) -> error_stack::Result<Vec<String>, StorageError> {
        let conn = connection::pg_connection_read(self).await.switch()?;
        let conn = async_bb8_diesel::Connection::as_async_conn(&conn);
        let mut query = DieselPayouts::table()
            .inner_join(
                diesel_models::schema::payout_attempt::table
                    .on(poa_dsl::payout_id.eq(po_dsl::payout_id)),
            )
            .left_join(
                diesel_models::schema::customers::table
                    .on(cust_dsl::customer_id.nullable().eq(po_dsl::customer_id)),
            )
            .select(po_dsl::payout_id)
            .filter(po_dsl::merchant_id.eq(merchant_id.to_owned()))
            .order(po_dsl::created_at.desc())
            .into_boxed();

        query = match constraints {
            PayoutFetchConstraints::Single { payout_id } => {
                query.filter(po_dsl::payout_id.eq(payout_id.to_owned()))
            }
            PayoutFetchConstraints::List(params) => {
                if let Some(customer_id) = &params.customer_id {
                    query = query.filter(po_dsl::customer_id.eq(customer_id.clone()));
                }
                if let Some(profile_id) = &params.profile_id {
                    query = query.filter(po_dsl::profile_id.eq(profile_id.clone()));
                }

                query = match params.starting_at {
                    Some(starting_at) => query.filter(po_dsl::created_at.ge(starting_at)),
                    None => query,
                };

                query = match params.ending_at {
                    Some(ending_at) => query.filter(po_dsl::created_at.le(ending_at)),
                    None => query,
                };

                query = match &params.currency {
                    Some(currency) => {
                        query.filter(po_dsl::destination_currency.eq_any(currency.clone()))
                    }
                    None => query,
                };

                query = match &params.status {
                    Some(status) => query.filter(po_dsl::status.eq_any(status.clone())),
                    None => query,
                };

                query
            }
        };

        logger::debug!(filter = %diesel::debug_query::<diesel::pg::Pg,_>(&query).to_string());

        db_metrics::track_database_call::<<DieselPayouts as HasTable>::Table, _, _>(
            query.get_results_async::<String>(conn),
            db_metrics::DatabaseOperation::Filter,
        )
        .await
        .map_err(|er| {
            StorageError::DatabaseError(
                error_stack::report!(diesel_models::errors::DatabaseError::from(er))
                    .attach_printable("Error filtering payout records"),
            )
            .into()
        })
    }
}

impl DataModelExt for Payouts {
    type StorageModel = DieselPayouts;

    fn to_storage_model(self) -> Self::StorageModel {
        DieselPayouts {
            payout_id: self.payout_id,
            merchant_id: self.merchant_id,
            customer_id: self.customer_id,
            address_id: self.address_id,
            payout_type: self.payout_type,
            payout_method_id: self.payout_method_id,
            amount: self.amount,
            destination_currency: self.destination_currency,
            source_currency: self.source_currency,
            description: self.description,
            recurring: self.recurring,
            auto_fulfill: self.auto_fulfill,
            return_url: self.return_url,
            entity_type: self.entity_type,
            metadata: self.metadata,
            created_at: self.created_at,
            last_modified_at: self.last_modified_at,
            profile_id: self.profile_id,
            status: self.status,
            attempt_count: self.attempt_count,
            confirm: self.confirm,
            payout_link_id: self.payout_link_id,
            client_secret: self.client_secret,
            priority: self.priority,
        }
    }

    fn from_storage_model(storage_model: Self::StorageModel) -> Self {
        Self {
            payout_id: storage_model.payout_id,
            merchant_id: storage_model.merchant_id,
            customer_id: storage_model.customer_id,
            address_id: storage_model.address_id,
            payout_type: storage_model.payout_type,
            payout_method_id: storage_model.payout_method_id,
            amount: storage_model.amount,
            destination_currency: storage_model.destination_currency,
            source_currency: storage_model.source_currency,
            description: storage_model.description,
            recurring: storage_model.recurring,
            auto_fulfill: storage_model.auto_fulfill,
            return_url: storage_model.return_url,
            entity_type: storage_model.entity_type,
            metadata: storage_model.metadata,
            created_at: storage_model.created_at,
            last_modified_at: storage_model.last_modified_at,
            profile_id: storage_model.profile_id,
            status: storage_model.status,
            attempt_count: storage_model.attempt_count,
            confirm: storage_model.confirm,
            payout_link_id: storage_model.payout_link_id,
            client_secret: storage_model.client_secret,
            priority: storage_model.priority,
        }
    }
}
impl DataModelExt for PayoutsNew {
    type StorageModel = DieselPayoutsNew;

    fn to_storage_model(self) -> Self::StorageModel {
        DieselPayoutsNew {
            payout_id: self.payout_id,
            merchant_id: self.merchant_id,
            customer_id: self.customer_id,
            address_id: self.address_id,
            payout_type: self.payout_type,
            payout_method_id: self.payout_method_id,
            amount: self.amount,
            destination_currency: self.destination_currency,
            source_currency: self.source_currency,
            description: self.description,
            recurring: self.recurring,
            auto_fulfill: self.auto_fulfill,
            return_url: self.return_url,
            entity_type: self.entity_type,
            metadata: self.metadata,
            created_at: self.created_at.unwrap_or_else(common_utils::date_time::now),
            last_modified_at: self
                .last_modified_at
                .unwrap_or_else(common_utils::date_time::now),
            profile_id: self.profile_id,
            status: self.status,
            attempt_count: self.attempt_count,
            confirm: self.confirm,
            payout_link_id: self.payout_link_id,
            client_secret: self.client_secret,
            priority: self.priority,
        }
    }

    fn from_storage_model(storage_model: Self::StorageModel) -> Self {
        Self {
            payout_id: storage_model.payout_id,
            merchant_id: storage_model.merchant_id,
            customer_id: storage_model.customer_id,
            address_id: storage_model.address_id,
            payout_type: storage_model.payout_type,
            payout_method_id: storage_model.payout_method_id,
            amount: storage_model.amount,
            destination_currency: storage_model.destination_currency,
            source_currency: storage_model.source_currency,
            description: storage_model.description,
            recurring: storage_model.recurring,
            auto_fulfill: storage_model.auto_fulfill,
            return_url: storage_model.return_url,
            entity_type: storage_model.entity_type,
            metadata: storage_model.metadata,
            created_at: Some(storage_model.created_at),
            last_modified_at: Some(storage_model.last_modified_at),
            profile_id: storage_model.profile_id,
            status: storage_model.status,
            attempt_count: storage_model.attempt_count,
            confirm: storage_model.confirm,
            payout_link_id: storage_model.payout_link_id,
            client_secret: storage_model.client_secret,
            priority: storage_model.priority,
        }
    }
}
impl DataModelExt for PayoutsUpdate {
    type StorageModel = DieselPayoutsUpdate;
    fn to_storage_model(self) -> Self::StorageModel {
        match self {
            Self::Update {
                amount,
                destination_currency,
                source_currency,
                description,
                recurring,
                auto_fulfill,
                return_url,
                entity_type,
                metadata,
                profile_id,
                status,
                confirm,
                payout_type,
                address_id,
                customer_id,
            } => DieselPayoutsUpdate::Update {
                amount,
                destination_currency,
                source_currency,
                description,
                recurring,
                auto_fulfill,
                return_url,
                entity_type,
                metadata,
                profile_id,
                status,
                confirm,
                payout_type,
                address_id,
                customer_id,
            },
            Self::PayoutMethodIdUpdate { payout_method_id } => {
                DieselPayoutsUpdate::PayoutMethodIdUpdate { payout_method_id }
            }
            Self::RecurringUpdate { recurring } => {
                DieselPayoutsUpdate::RecurringUpdate { recurring }
            }
            Self::AttemptCountUpdate { attempt_count } => {
                DieselPayoutsUpdate::AttemptCountUpdate { attempt_count }
            }
            Self::StatusUpdate { status } => DieselPayoutsUpdate::StatusUpdate { status },
        }
    }

    #[allow(clippy::todo)]
    fn from_storage_model(_storage_model: Self::StorageModel) -> Self {
        todo!("Reverse map should no longer be needed")
    }
}<|MERGE_RESOLUTION|>--- conflicted
+++ resolved
@@ -15,19 +15,9 @@
 use diesel::{JoinOnDsl, NullableExpressionMethods};
 #[cfg(feature = "olap")]
 use diesel_models::{
-<<<<<<< HEAD
     address::Address as DieselAddress,
-    customers::Customer as DieselCustomer,
-    payout_attempt::PayoutAttempt as DieselPayoutAttempt,
-    query::generics::db_metrics,
-    schema::{
-        address::dsl as add_dsl, customers::dsl as cust_dsl, payout_attempt::dsl as poa_dsl,
-        payouts::dsl as po_dsl,
-    },
-=======
     customers::Customer as DieselCustomer, enums as storage_enums, query::generics::db_metrics,
-    schema::payouts::dsl as po_dsl,
->>>>>>> 72b61310
+    schema::{address::dsl as add_dsl, payouts::dsl as po_dsl},
 };
 use diesel_models::{
     enums::MerchantStorageScheme,
@@ -344,20 +334,15 @@
         merchant_id: &common_utils::id_type::MerchantId,
         filters: &PayoutFetchConstraints,
         storage_scheme: MerchantStorageScheme,
-<<<<<<< HEAD
     ) -> error_stack::Result<
         Vec<(
             Payouts,
             PayoutAttempt,
-            diesel_models::Customer,
-            Option<diesel_models::Address>,
+            Option<DieselCustomer>,
+            Option<DieselAddress>,
         )>,
         StorageError,
     > {
-=======
-    ) -> error_stack::Result<Vec<(Payouts, PayoutAttempt, Option<DieselCustomer>)>, StorageError>
-    {
->>>>>>> 72b61310
         self.router_store
             .filter_payouts_and_attempts(merchant_id, filters, storage_scheme)
             .await
@@ -596,22 +581,17 @@
         merchant_id: &common_utils::id_type::MerchantId,
         filters: &PayoutFetchConstraints,
         storage_scheme: MerchantStorageScheme,
-<<<<<<< HEAD
     ) -> error_stack::Result<
         Vec<(
             Payouts,
             PayoutAttempt,
-            DieselCustomer,
+            Option<DieselCustomer>,
             Option<DieselAddress>,
         )>,
         StorageError,
     > {
         use common_utils::errors::ReportSwitchExt;
 
-=======
-    ) -> error_stack::Result<Vec<(Payouts, PayoutAttempt, Option<DieselCustomer>)>, StorageError>
-    {
->>>>>>> 72b61310
         let conn = connection::pg_connection_read(self).await.switch()?;
         let conn = async_bb8_diesel::Connection::as_async_conn(&conn);
         let mut query = DieselPayouts::table()
@@ -717,17 +697,8 @@
         logger::debug!(filter = %diesel::debug_query::<diesel::pg::Pg,_>(&query).to_string());
 
         query
-<<<<<<< HEAD
-            .get_results_async::<(
-                DieselPayouts,
-                DieselPayoutAttempt,
-                DieselCustomer,
-                Option<DieselAddress>,
-            )>(conn)
-=======
-            .select((po_all_columns, poa_all_columns, cust_all_columns.nullable()))
-            .get_results_async::<(DieselPayouts, DieselPayoutAttempt, Option<DieselCustomer>)>(conn)
->>>>>>> 72b61310
+            .select((po_all_columns, poa_all_columns, cust_all_columns.nullable(), addr_all_columns.nullable()))
+            .get_results_async::<(DieselPayouts, DieselPayoutAttempt, Option<DieselCustomer>, Option<DieselAddress>,)>(conn)
             .await
             .map(|results| {
                 results
