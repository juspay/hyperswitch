--- conflicted
+++ resolved
@@ -887,11 +887,7 @@
         &self,
         _merchant_id: &common_utils::id_type::MerchantId,
         _constraints: &PayoutFetchConstraints,
-<<<<<<< HEAD
     ) -> error_stack::Result<Vec<common_utils::id_type::PayoutId>, StorageError> {
-=======
-    ) -> error_stack::Result<Vec<String>, StorageError> {
->>>>>>> 6fd7626c
         todo!()
     }
 }
