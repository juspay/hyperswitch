--- conflicted
+++ resolved
@@ -14,8 +14,7 @@
     any(feature = "v1", feature = "v2"),
     not(feature = "customer_v2")
 ))]
-<<<<<<< HEAD
-use diesel::{JoinOnDsl, NullableExpressionMethods};
+use diesel_models::payout_attempt::PayoutAttempt as DieselPayoutAttempt;
 #[cfg(all(
     feature = "olap",
     any(feature = "v1", feature = "v2"),
@@ -24,17 +23,10 @@
 use diesel_models::schema::address::dsl as add_dsl;
 #[cfg(feature = "olap")]
 use diesel_models::{
-    address::Address as DieselAddress, customers::Customer as DieselCustomer,
-    enums as storage_enums, query::generics::db_metrics, schema::payouts::dsl as po_dsl,
-=======
-use diesel_models::payout_attempt::PayoutAttempt as DieselPayoutAttempt;
-#[cfg(feature = "olap")]
-use diesel_models::{
     customers::Customer as DieselCustomer,
     enums as storage_enums,
     query::generics::db_metrics,
     schema::{customers::dsl as cust_dsl, payout_attempt::dsl as poa_dsl, payouts::dsl as po_dsl},
->>>>>>> 22743ac3
 };
 use diesel_models::{
     enums::MerchantStorageScheme,
