--- conflicted
+++ resolved
@@ -12,13 +12,6 @@
 ))]
 use diesel::JoinOnDsl;
 #[cfg(feature = "olap")]
-<<<<<<< HEAD
-use diesel::{associations::HasTable, ExpressionMethods, QueryDsl};
-#[cfg(feature = "olap")]
-use diesel_models::{
-    customers::Customer as DieselCustomer, query::generics::db_metrics,
-    schema::payouts::dsl as po_dsl,
-=======
 use diesel::{
     associations::HasTable, ExpressionMethods, JoinOnDsl, NullableExpressionMethods, QueryDsl,
 };
@@ -34,7 +27,6 @@
     enums as storage_enums,
     query::generics::db_metrics,
     schema::{customers::dsl as cust_dsl, payout_attempt::dsl as poa_dsl, payouts::dsl as po_dsl},
->>>>>>> 22743ac3
 };
 use diesel_models::{
     enums::MerchantStorageScheme,
