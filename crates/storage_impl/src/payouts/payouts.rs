--- conflicted
+++ resolved
@@ -12,17 +12,13 @@
 ))]
 use diesel::JoinOnDsl;
 #[cfg(feature = "olap")]
-<<<<<<< HEAD
-use diesel::{associations::HasTable, ExpressionMethods, QueryDsl};
+use diesel::{associations::HasTable, ExpressionMethods, NullableExpressionMethods, QueryDsl};
 #[cfg(all(
     feature = "olap",
     any(feature = "v1", feature = "v2"),
     not(feature = "customer_v2")
 ))]
-use diesel::{JoinOnDsl, NullableExpressionMethods};
-=======
-use diesel::{associations::HasTable, ExpressionMethods, NullableExpressionMethods, QueryDsl};
->>>>>>> 716d76c5
+use diesel::JoinOnDsl;
 #[cfg(all(
     feature = "olap",
     any(feature = "v1", feature = "v2"),
