pub use common_enums::{ApiClientError, ApplicationError, ApplicationResult};
pub use redis_interface::errors::RedisError;

use crate::store::errors::DatabaseError;
pub type StorageResult<T> = error_stack::Result<T, StorageError>;

#[derive(Debug, thiserror::Error)]
pub enum StorageError {
    #[error("Initialization Error")]
    InitializationError,
    #[error("DatabaseError: {0:?}")]
    DatabaseError(error_stack::Report<DatabaseError>),
    #[error("ValueNotFound: {0}")]
    ValueNotFound(String),
    #[error("DuplicateValue: {entity} already exists {key:?}")]
    DuplicateValue {
        entity: &'static str,
        key: Option<String>,
    },
    #[error("Timed out while trying to connect to the database")]
    DatabaseConnectionError,
    #[error("KV error")]
    KVError,
    #[error("Serialization failure")]
    SerializationFailed,
    #[error("MockDb error")]
    MockDbError,
    #[error("Kafka error")]
    KafkaError,
    #[error("Customer with this id is Redacted")]
    CustomerRedacted,
    #[error("Deserialization failure")]
    DeserializationFailed,
    #[error("Error while encrypting data")]
    EncryptionError,
    #[error("Error while decrypting data from database")]
    DecryptionError,
    #[error("RedisError: {0:?}")]
    RedisError(error_stack::Report<RedisError>),
}

impl From<error_stack::Report<RedisError>> for StorageError {
    fn from(err: error_stack::Report<RedisError>) -> Self {
        match err.current_context() {
            RedisError::NotFound => Self::ValueNotFound("redis value not found".to_string()),
            RedisError::JsonSerializationFailed => Self::SerializationFailed,
            RedisError::JsonDeserializationFailed => Self::DeserializationFailed,
            _ => Self::RedisError(err),
        }
    }
}

impl From<diesel::result::Error> for StorageError {
    fn from(err: diesel::result::Error) -> Self {
        Self::from(error_stack::report!(DatabaseError::from(err)))
    }
}

impl From<error_stack::Report<DatabaseError>> for StorageError {
    fn from(err: error_stack::Report<DatabaseError>) -> Self {
        match err.current_context() {
            DatabaseError::DatabaseConnectionError => Self::DatabaseConnectionError,
            DatabaseError::NotFound => Self::ValueNotFound(String::from("db value not found")),
            DatabaseError::UniqueViolation => Self::DuplicateValue {
                entity: "db entity",
                key: None,
            },
            _ => Self::DatabaseError(err),
        }
    }
}

impl StorageError {
    pub fn is_db_not_found(&self) -> bool {
        match self {
            Self::DatabaseError(err) => matches!(err.current_context(), DatabaseError::NotFound),
            Self::ValueNotFound(_) => true,
            Self::RedisError(err) => matches!(err.current_context(), RedisError::NotFound),
            _ => false,
        }
    }

    pub fn is_db_unique_violation(&self) -> bool {
        match self {
            Self::DatabaseError(err) => {
                matches!(err.current_context(), DatabaseError::UniqueViolation,)
            }
            Self::DuplicateValue { .. } => true,
            _ => false,
        }
    }
}

pub trait RedisErrorExt {
    #[track_caller]
    fn to_redis_failed_response(self, key: &str) -> error_stack::Report<StorageError>;
}

impl RedisErrorExt for error_stack::Report<RedisError> {
    fn to_redis_failed_response(self, key: &str) -> error_stack::Report<StorageError> {
        match self.current_context() {
            RedisError::NotFound => self.change_context(StorageError::ValueNotFound(format!(
                "Data does not exist for key {key}",
            ))),
            RedisError::SetNxFailed | RedisError::SetAddMembersFailed => {
                self.change_context(StorageError::DuplicateValue {
                    entity: "redis",
                    key: Some(key.to_string()),
                })
            }
            _ => self.change_context(StorageError::KVError),
        }
    }
}

#[derive(Debug, thiserror::Error, PartialEq)]
pub enum ConnectorError {
    #[error("Error while obtaining URL for the integration")]
    FailedToObtainIntegrationUrl,
    #[error("Failed to encode connector request")]
    RequestEncodingFailed,
    #[error("Request encoding failed : {0}")]
    RequestEncodingFailedWithReason(String),
    #[error("Parsing failed")]
    ParsingFailed,
    #[error("Failed to deserialize connector response")]
    ResponseDeserializationFailed,
    #[error("Failed to execute a processing step: {0:?}")]
    ProcessingStepFailed(Option<bytes::Bytes>),
    #[error("The connector returned an unexpected response: {0:?}")]
    UnexpectedResponseError(bytes::Bytes),
    #[error("Failed to parse custom routing rules from merchant account")]
    RoutingRulesParsingError,
    #[error("Failed to obtain preferred connector from merchant account")]
    FailedToObtainPreferredConnector,
    #[error("An invalid connector name was provided")]
    InvalidConnectorName,
    #[error("An invalid Wallet was used")]
    InvalidWallet,
    #[error("Failed to handle connector response")]
    ResponseHandlingFailed,
    #[error("Missing required field: {field_name}")]
    MissingRequiredField { field_name: &'static str },
    #[error("Missing required fields: {field_names:?}")]
    MissingRequiredFields { field_names: Vec<&'static str> },
    #[error("Failed to obtain authentication type")]
    FailedToObtainAuthType,
    #[error("Failed to obtain certificate")]
    FailedToObtainCertificate,
    #[error("Connector meta data not found")]
    NoConnectorMetaData,
    #[error("Failed to obtain certificate key")]
    FailedToObtainCertificateKey,
    #[error("This step has not been implemented for: {0}")]
    NotImplemented(String),
    #[error("{message} is not supported by {connector}")]
    NotSupported {
        message: String,
        connector: &'static str,
        payment_experience: String,
    },
    #[error("{flow} flow not supported by {connector} connector")]
    FlowNotSupported { flow: String, connector: String },
    #[error("Capture method not supported")]
    CaptureMethodNotSupported,
    #[error("Missing connector transaction ID")]
    MissingConnectorTransactionID,
    #[error("Missing connector refund ID")]
    MissingConnectorRefundID,
    #[error("Webhooks not implemented for this connector")]
    WebhooksNotImplemented,
    #[error("Failed to decode webhook event body")]
    WebhookBodyDecodingFailed,
    #[error("Signature not found for incoming webhook")]
    WebhookSignatureNotFound,
    #[error("Failed to verify webhook source")]
    WebhookSourceVerificationFailed,
    #[error("Could not find merchant secret in DB for incoming webhook source verification")]
    WebhookVerificationSecretNotFound,
    #[error("Incoming webhook object reference ID not found")]
    WebhookReferenceIdNotFound,
    #[error("Incoming webhook event type not found")]
    WebhookEventTypeNotFound,
    #[error("Incoming webhook event resource object not found")]
    WebhookResourceObjectNotFound,
    #[error("Could not respond to the incoming webhook event")]
    WebhookResponseEncodingFailed,
    #[error("Invalid Date/time format")]
    InvalidDateFormat,
    #[error("Date Formatting Failed")]
    DateFormattingFailed,
    #[error("Invalid Data format")]
    InvalidDataFormat { field_name: &'static str },
    #[error("Payment Method data / Payment Method Type / Payment Experience Mismatch ")]
    MismatchedPaymentData,
    #[error("Failed to parse Wallet token")]
    InvalidWalletToken { wallet_name: String },
    #[error("Missing Connector Related Transaction ID")]
    MissingConnectorRelatedTransactionID { id: String },
    #[error("File Validation failed")]
    FileValidationFailed { reason: String },
    #[error("Missing 3DS redirection payload: {field_name}")]
    MissingConnectorRedirectionPayload { field_name: &'static str },
}

#[derive(Debug, thiserror::Error)]
pub enum HealthCheckDBError {
    #[error("Error while connecting to database")]
    DBError,
    #[error("Error while writing to database")]
    DBWriteError,
    #[error("Error while reading element in the database")]
    DBReadError,
    #[error("Error while deleting element in the database")]
    DBDeleteError,
    #[error("Unpredictable error occurred")]
    UnknownError,
    #[error("Error in database transaction")]
    TransactionError,
    #[error("Error while executing query in Sqlx Analytics")]
    SqlxAnalyticsError,
    #[error("Error while executing query in Clickhouse Analytics")]
    ClickhouseAnalyticsError,
    #[error("Error while executing query in Opensearch")]
    OpensearchError,
}

impl From<diesel::result::Error> for HealthCheckDBError {
    fn from(error: diesel::result::Error) -> Self {
        match error {
            diesel::result::Error::DatabaseError(_, _) => Self::DBError,

            diesel::result::Error::RollbackErrorOnCommit { .. }
            | diesel::result::Error::RollbackTransaction
            | diesel::result::Error::AlreadyInTransaction
            | diesel::result::Error::NotInTransaction
            | diesel::result::Error::BrokenTransactionManager => Self::TransactionError,

            _ => Self::UnknownError,
        }
    }
}

#[derive(Debug, thiserror::Error)]
pub enum HealthCheckRedisError {
    #[error("Failed to establish Redis connection")]
    RedisConnectionError,
    #[error("Failed to set key value in Redis")]
    SetFailed,
    #[error("Failed to get key value in Redis")]
    GetFailed,
    #[error("Failed to delete key value in Redis")]
    DeleteFailed,
}

#[derive(Debug, Clone, thiserror::Error)]
pub enum HealthCheckLockerError {
    #[error("Failed to establish Locker connection")]
    FailedToCallLocker,
}

#[derive(Debug, Clone, thiserror::Error)]
pub enum HealthCheckGRPCServiceError {
    #[error("Failed to establish connection with gRPC service")]
    FailedToCallService,
}

#[derive(thiserror::Error, Debug, Clone)]
pub enum RecoveryError {
    #[error("Failed to make a recovery payment")]
    PaymentCallFailed,
    #[error("Encountered a Process Tracker Task Failure")]
    ProcessTrackerFailure,
    #[error("The encountered task is invalid")]
    InvalidTask,
    #[error("The Process Tracker data was not found")]
    ValueNotFound,
    #[error("Failed to update billing connector")]
    RecordBackToBillingConnectorFailed,
    #[error("Failed to fetch billing connector account id")]
    BillingMerchantConnectorAccountIdNotFound,
<<<<<<< HEAD
    #[error("Failed to publish event to kafka")]
    KafkaEventPublishFailed,
=======
}

#[derive(Debug, Clone, thiserror::Error)]
pub enum HealthCheckDecisionEngineError {
    #[error("Failed to establish Decision Engine connection")]
    FailedToCallDecisionEngineService,
>>>>>>> f3475b9a
}<|MERGE_RESOLUTION|>--- conflicted
+++ resolved
@@ -279,15 +279,12 @@
     RecordBackToBillingConnectorFailed,
     #[error("Failed to fetch billing connector account id")]
     BillingMerchantConnectorAccountIdNotFound,
-<<<<<<< HEAD
     #[error("Failed to publish event to kafka")]
     KafkaEventPublishFailed,
-=======
 }
 
 #[derive(Debug, Clone, thiserror::Error)]
 pub enum HealthCheckDecisionEngineError {
     #[error("Failed to establish Decision Engine connection")]
     FailedToCallDecisionEngineService,
->>>>>>> f3475b9a
 }