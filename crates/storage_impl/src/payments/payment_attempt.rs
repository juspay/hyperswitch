--- conflicted
+++ resolved
@@ -1407,11 +1407,8 @@
                 fingerprint_id,
                 updated_by,
                 merchant_connector_id: connector_id,
-<<<<<<< HEAD
                 payment_method_id,
-=======
                 payment_method_billing_address_id,
->>>>>>> 34f7705c
             } => DieselPaymentAttemptUpdate::ConfirmUpdate {
                 amount,
                 currency,
@@ -1434,11 +1431,8 @@
                 fingerprint_id,
                 updated_by,
                 merchant_connector_id: connector_id,
-<<<<<<< HEAD
                 payment_method_id,
-=======
                 payment_method_billing_address_id,
->>>>>>> 34f7705c
             },
             Self::VoidUpdate {
                 status,
@@ -1689,11 +1683,8 @@
                 fingerprint_id,
                 updated_by,
                 merchant_connector_id: connector_id,
-<<<<<<< HEAD
                 payment_method_id,
-=======
                 payment_method_billing_address_id,
->>>>>>> 34f7705c
             } => Self::ConfirmUpdate {
                 amount,
                 currency,
@@ -1716,11 +1707,8 @@
                 fingerprint_id,
                 updated_by,
                 merchant_connector_id: connector_id,
-<<<<<<< HEAD
                 payment_method_id,
-=======
                 payment_method_billing_address_id,
->>>>>>> 34f7705c
             },
             DieselPaymentAttemptUpdate::VoidUpdate {
                 status,
