--- conflicted
+++ resolved
@@ -644,11 +644,8 @@
                     request_extended_authorization: payment_attempt.request_extended_authorization,
                     extended_authorization_applied: payment_attempt.extended_authorization_applied,
                     capture_before: payment_attempt.capture_before,
-<<<<<<< HEAD
-=======
                     card_discovery: payment_attempt.card_discovery,
                     charges: None,
->>>>>>> 9f334c1e
                 };
 
                 let field = format!("pa_{}", created_attempt.attempt_id);
@@ -1647,14 +1644,11 @@
             request_extended_authorization: self.request_extended_authorization,
             extended_authorization_applied: self.extended_authorization_applied,
             capture_before: self.capture_before,
-<<<<<<< HEAD
-=======
             processor_transaction_data,
             card_discovery: self.card_discovery,
             charges: self.charges,
             // Below fields are deprecated. Please add any new fields above this line.
             connector_transaction_data: None,
->>>>>>> 9f334c1e
         }
     }
 
@@ -1734,11 +1728,8 @@
             request_extended_authorization: storage_model.request_extended_authorization,
             extended_authorization_applied: storage_model.extended_authorization_applied,
             capture_before: storage_model.capture_before,
-<<<<<<< HEAD
-=======
             card_discovery: storage_model.card_discovery,
             charges: storage_model.charges,
->>>>>>> 9f334c1e
         }
     }
 }
@@ -1824,10 +1815,7 @@
             request_extended_authorization: self.request_extended_authorization,
             extended_authorization_applied: self.extended_authorization_applied,
             capture_before: self.capture_before,
-<<<<<<< HEAD
-=======
             card_discovery: self.card_discovery,
->>>>>>> 9f334c1e
         }
     }
 
@@ -1902,10 +1890,7 @@
             request_extended_authorization: storage_model.request_extended_authorization,
             extended_authorization_applied: storage_model.extended_authorization_applied,
             capture_before: storage_model.capture_before,
-<<<<<<< HEAD
-=======
             card_discovery: storage_model.card_discovery,
->>>>>>> 9f334c1e
         }
     }
 }
