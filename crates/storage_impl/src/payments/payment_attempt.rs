#[cfg(feature = "v2")]
use common_utils::types::keymanager::KeyManagerState;
use common_utils::{
    errors::CustomResult,
    fallback_reverse_lookup_not_found,
    types::{ConnectorTransactionId, ConnectorTransactionIdTrait, CreatedBy},
};
use diesel_models::{
    enums::{
        MandateAmountData as DieselMandateAmountData, MandateDataType as DieselMandateType,
        MandateDetails as DieselMandateDetails, MerchantStorageScheme,
    },
    kv,
    payment_attempt::{
        PaymentAttempt as DieselPaymentAttempt, PaymentAttemptNew as DieselPaymentAttemptNew,
    },
    reverse_lookup::{ReverseLookup, ReverseLookupNew},
};
use error_stack::ResultExt;
#[cfg(feature = "v1")]
use hyperswitch_domain_models::payments::payment_attempt::PaymentAttemptNew;
#[cfg(feature = "v2")]
use hyperswitch_domain_models::{
    behaviour::{Conversion, ReverseConversion},
    merchant_key_store::MerchantKeyStore,
};
use hyperswitch_domain_models::{
    mandates::{MandateAmountData, MandateDataType, MandateDetails},
    payments::payment_attempt::{PaymentAttempt, PaymentAttemptInterface, PaymentAttemptUpdate},
};
#[cfg(feature = "olap")]
use hyperswitch_domain_models::{
    payments::payment_attempt::PaymentListFilters, payments::PaymentIntent,
};
use redis_interface::HsetnxReply;
use router_env::{instrument, tracing};

use crate::{
    diesel_error_to_data_error,
    errors::{self, RedisErrorExt},
    kv_router_store::KVRouterStore,
    lookup::ReverseLookupInterface,
    redis::kv_store::{decide_storage_scheme, kv_wrapper, KvOperation, Op, PartitionKey},
    utils::{pg_connection_read, pg_connection_write, try_redis_get_else_try_database_get},
    DataModelExt, DatabaseStore, RouterStore,
};

#[async_trait::async_trait]
impl<T: DatabaseStore> PaymentAttemptInterface for RouterStore<T> {
    type Error = errors::StorageError;
    #[cfg(feature = "v1")]
    #[instrument(skip_all)]
    async fn insert_payment_attempt(
        &self,
        payment_attempt: PaymentAttemptNew,
        _storage_scheme: MerchantStorageScheme,
    ) -> CustomResult<PaymentAttempt, errors::StorageError> {
        let conn = pg_connection_write(self).await?;
        payment_attempt
            .to_storage_model()
            .insert(&conn)
            .await
            .map_err(|er| {
                let new_err = diesel_error_to_data_error(*er.current_context());
                er.change_context(new_err)
            })
            .map(PaymentAttempt::from_storage_model)
    }

    #[cfg(feature = "v2")]
    #[instrument(skip_all)]
    async fn insert_payment_attempt(
        &self,
        key_manager_state: &KeyManagerState,
        merchant_key_store: &MerchantKeyStore,
        payment_attempt: PaymentAttempt,
        _storage_scheme: MerchantStorageScheme,
    ) -> CustomResult<PaymentAttempt, errors::StorageError> {
        let conn = pg_connection_write(self).await?;
        payment_attempt
            .construct_new()
            .await
            .change_context(errors::StorageError::EncryptionError)?
            .insert(&conn)
            .await
            .map_err(|error| {
                let new_error = diesel_error_to_data_error(*error.current_context());
                error.change_context(new_error)
            })?
            .convert(
                key_manager_state,
                merchant_key_store.key.get_inner(),
                merchant_key_store.merchant_id.clone().into(),
            )
            .await
            .change_context(errors::StorageError::DecryptionError)
    }

    #[cfg(feature = "v1")]
    #[instrument(skip_all)]
    async fn update_payment_attempt_with_attempt_id(
        &self,
        this: PaymentAttempt,
        payment_attempt: PaymentAttemptUpdate,
        _storage_scheme: MerchantStorageScheme,
    ) -> CustomResult<PaymentAttempt, errors::StorageError> {
        let conn = pg_connection_write(self).await?;
        this.to_storage_model()
            .update_with_attempt_id(&conn, payment_attempt.to_storage_model())
            .await
            .map_err(|er| {
                let new_err = diesel_error_to_data_error(*er.current_context());
                er.change_context(new_err)
            })
            .map(PaymentAttempt::from_storage_model)
    }

    #[cfg(feature = "v2")]
    #[instrument(skip_all)]
    async fn update_payment_attempt(
        &self,
        key_manager_state: &KeyManagerState,
        merchant_key_store: &MerchantKeyStore,
        this: PaymentAttempt,
        payment_attempt: PaymentAttemptUpdate,
        _storage_scheme: MerchantStorageScheme,
    ) -> CustomResult<PaymentAttempt, errors::StorageError> {
        let conn = pg_connection_write(self).await?;

        Conversion::convert(this)
            .await
            .change_context(errors::StorageError::EncryptionError)?
            .update_with_attempt_id(
                &conn,
                diesel_models::PaymentAttemptUpdateInternal::from(payment_attempt),
            )
            .await
            .map_err(|error| {
                let new_error = diesel_error_to_data_error(*error.current_context());
                error.change_context(new_error)
            })?
            .convert(
                key_manager_state,
                merchant_key_store.key.get_inner(),
                merchant_key_store.merchant_id.clone().into(),
            )
            .await
            .change_context(errors::StorageError::DecryptionError)
    }

    #[cfg(feature = "v1")]
    #[instrument(skip_all)]
    async fn find_payment_attempt_by_connector_transaction_id_payment_id_merchant_id(
        &self,
        connector_transaction_id: &ConnectorTransactionId,
        payment_id: &common_utils::id_type::PaymentId,
        merchant_id: &common_utils::id_type::MerchantId,
        _storage_scheme: MerchantStorageScheme,
    ) -> CustomResult<PaymentAttempt, errors::StorageError> {
        let conn = pg_connection_read(self).await?;
        DieselPaymentAttempt::find_by_connector_transaction_id_payment_id_merchant_id(
            &conn,
            connector_transaction_id,
            payment_id,
            merchant_id,
        )
        .await
        .map_err(|er| {
            let new_err = diesel_error_to_data_error(*er.current_context());
            er.change_context(new_err)
        })
        .map(PaymentAttempt::from_storage_model)
    }

    #[cfg(feature = "v1")]
    #[instrument(skip_all)]
    async fn find_payment_attempt_last_successful_attempt_by_payment_id_merchant_id(
        &self,
        payment_id: &common_utils::id_type::PaymentId,
        merchant_id: &common_utils::id_type::MerchantId,
        _storage_scheme: MerchantStorageScheme,
    ) -> CustomResult<PaymentAttempt, errors::StorageError> {
        let conn = pg_connection_read(self).await?;
        DieselPaymentAttempt::find_last_successful_attempt_by_payment_id_merchant_id(
            &conn,
            payment_id,
            merchant_id,
        )
        .await
        .map_err(|er| {
            let new_err = diesel_error_to_data_error(*er.current_context());
            er.change_context(new_err)
        })
        .map(PaymentAttempt::from_storage_model)
    }

    #[cfg(feature = "v1")]
    #[instrument(skip_all)]
    async fn find_payment_attempt_last_successful_or_partially_captured_attempt_by_payment_id_merchant_id(
        &self,
        payment_id: &common_utils::id_type::PaymentId,
        merchant_id: &common_utils::id_type::MerchantId,
        _storage_scheme: MerchantStorageScheme,
    ) -> CustomResult<PaymentAttempt, errors::StorageError> {
        let conn = pg_connection_read(self).await?;
        DieselPaymentAttempt::find_last_successful_or_partially_captured_attempt_by_payment_id_merchant_id(
            &conn,
            payment_id,
            merchant_id,
        )
        .await
        .map_err(|er| {
            let new_err = diesel_error_to_data_error(*er.current_context());
            er.change_context(new_err)
        })
        .map(PaymentAttempt::from_storage_model)
    }

    #[instrument(skip_all)]
    #[cfg(feature = "v1")]
    async fn find_payment_attempt_by_merchant_id_connector_txn_id(
        &self,
        merchant_id: &common_utils::id_type::MerchantId,
        connector_txn_id: &str,
        _storage_scheme: MerchantStorageScheme,
    ) -> CustomResult<PaymentAttempt, errors::StorageError> {
        let conn = pg_connection_read(self).await?;
        DieselPaymentAttempt::find_by_merchant_id_connector_txn_id(
            &conn,
            merchant_id,
            connector_txn_id,
        )
        .await
        .map_err(|er| {
            let new_err = diesel_error_to_data_error(*er.current_context());
            er.change_context(new_err)
        })
        .map(PaymentAttempt::from_storage_model)
    }

    #[instrument(skip_all)]
    #[cfg(feature = "v2")]
    async fn find_payment_attempt_by_profile_id_connector_transaction_id(
        &self,
        key_manager_state: &KeyManagerState,
        merchant_key_store: &MerchantKeyStore,
        profile_id: &common_utils::id_type::ProfileId,
        connector_txn_id: &str,
        _storage_scheme: MerchantStorageScheme,
    ) -> CustomResult<PaymentAttempt, errors::StorageError> {
        let conn = pg_connection_read(self).await?;
        DieselPaymentAttempt::find_by_profile_id_connector_transaction_id(
            &conn,
            profile_id,
            connector_txn_id,
        )
        .await
        .map_err(|er| {
            let new_err = diesel_error_to_data_error(*er.current_context());
            er.change_context(new_err)
        })?
        .convert(
            key_manager_state,
            merchant_key_store.key.get_inner(),
            merchant_key_store.merchant_id.clone().into(),
        )
        .await
        .change_context(errors::StorageError::DecryptionError)
    }

    #[cfg(feature = "v1")]
    #[instrument(skip_all)]
    async fn find_payment_attempt_by_payment_id_merchant_id_attempt_id(
        &self,
        payment_id: &common_utils::id_type::PaymentId,
        merchant_id: &common_utils::id_type::MerchantId,
        attempt_id: &str,
        _storage_scheme: MerchantStorageScheme,
    ) -> CustomResult<PaymentAttempt, errors::StorageError> {
        let conn = pg_connection_read(self).await?;

        DieselPaymentAttempt::find_by_payment_id_merchant_id_attempt_id(
            &conn,
            payment_id,
            merchant_id,
            attempt_id,
        )
        .await
        .map_err(|er| {
            let new_err = diesel_error_to_data_error(*er.current_context());
            er.change_context(new_err)
        })
        .map(PaymentAttempt::from_storage_model)
    }

    #[cfg(all(feature = "v1", feature = "olap"))]
    #[instrument(skip_all)]
    async fn get_filters_for_payments(
        &self,
        pi: &[PaymentIntent],
        merchant_id: &common_utils::id_type::MerchantId,
        _storage_scheme: MerchantStorageScheme,
    ) -> CustomResult<PaymentListFilters, errors::StorageError> {
        use hyperswitch_domain_models::behaviour::Conversion;

        let conn = pg_connection_read(self).await?;
        let intents = futures::future::try_join_all(pi.iter().cloned().map(|pi| async {
            Conversion::convert(pi)
                .await
                .change_context(errors::StorageError::EncryptionError)
        }))
        .await?;

        DieselPaymentAttempt::get_filters_for_payments(&conn, intents.as_slice(), merchant_id)
            .await
            .map_err(|er| {
                let new_err = diesel_error_to_data_error(*er.current_context());
                er.change_context(new_err)
            })
            .map(
                |(
                    connector,
                    currency,
                    status,
                    payment_method,
                    payment_method_type,
                    authentication_type,
                )| PaymentListFilters {
                    connector,
                    currency,
                    status,
                    payment_method,
                    payment_method_type,
                    authentication_type,
                },
            )
    }

    #[cfg(feature = "v1")]
    #[instrument(skip_all)]
    async fn find_payment_attempt_by_preprocessing_id_merchant_id(
        &self,
        preprocessing_id: &str,
        merchant_id: &common_utils::id_type::MerchantId,
        _storage_scheme: MerchantStorageScheme,
    ) -> CustomResult<PaymentAttempt, errors::StorageError> {
        let conn = pg_connection_read(self).await?;

        DieselPaymentAttempt::find_by_merchant_id_preprocessing_id(
            &conn,
            merchant_id,
            preprocessing_id,
        )
        .await
        .map_err(|er| {
            let new_err = diesel_error_to_data_error(*er.current_context());
            er.change_context(new_err)
        })
        .map(PaymentAttempt::from_storage_model)
    }

    #[cfg(feature = "v1")]
    #[instrument(skip_all)]
    async fn find_attempts_by_merchant_id_payment_id(
        &self,
        merchant_id: &common_utils::id_type::MerchantId,
        payment_id: &common_utils::id_type::PaymentId,
        _storage_scheme: MerchantStorageScheme,
    ) -> CustomResult<Vec<PaymentAttempt>, errors::StorageError> {
        let conn = pg_connection_read(self).await?;
        DieselPaymentAttempt::find_by_merchant_id_payment_id(&conn, merchant_id, payment_id)
            .await
            .map_err(|er| {
                let new_err = diesel_error_to_data_error(*er.current_context());
                er.change_context(new_err)
            })
            .map(|a| {
                a.into_iter()
                    .map(PaymentAttempt::from_storage_model)
                    .collect()
            })
    }

    #[cfg(feature = "v1")]
    #[instrument(skip_all)]
    async fn find_payment_attempt_by_attempt_id_merchant_id(
        &self,
        attempt_id: &str,
        merchant_id: &common_utils::id_type::MerchantId,
        _storage_scheme: MerchantStorageScheme,
    ) -> CustomResult<PaymentAttempt, errors::StorageError> {
        let conn = pg_connection_read(self).await?;

        DieselPaymentAttempt::find_by_merchant_id_attempt_id(&conn, merchant_id, attempt_id)
            .await
            .map_err(|er| {
                let new_err = diesel_error_to_data_error(*er.current_context());
                er.change_context(new_err)
            })
            .map(PaymentAttempt::from_storage_model)
    }

    #[cfg(feature = "v2")]
    #[instrument(skip_all)]
    async fn find_payment_attempt_by_id(
        &self,
        key_manager_state: &KeyManagerState,
        merchant_key_store: &MerchantKeyStore,
        attempt_id: &common_utils::id_type::GlobalAttemptId,
        _storage_scheme: MerchantStorageScheme,
    ) -> error_stack::Result<PaymentAttempt, errors::StorageError> {
        let conn = pg_connection_read(self).await?;

        DieselPaymentAttempt::find_by_id(&conn, attempt_id)
            .await
            .map_err(|er| {
                let new_err = diesel_error_to_data_error(*er.current_context());
                er.change_context(new_err)
            })?
            .convert(
                key_manager_state,
                merchant_key_store.key.get_inner(),
                merchant_key_store.merchant_id.clone().into(),
            )
            .await
            .change_context(errors::StorageError::DecryptionError)
    }

    #[cfg(feature = "v2")]
    #[instrument(skip_all)]
    async fn find_payment_attempts_by_payment_intent_id(
        &self,
        key_manager_state: &KeyManagerState,
        payment_id: &common_utils::id_type::GlobalPaymentId,
        merchant_key_store: &MerchantKeyStore,
        _storage_scheme: MerchantStorageScheme,
    ) -> error_stack::Result<Vec<PaymentAttempt>, errors::StorageError> {
        use common_utils::ext_traits::AsyncExt;

        let conn = pg_connection_read(self).await?;
        DieselPaymentAttempt::find_by_payment_id(&conn, payment_id)
            .await
            .map_err(|er| {
                let new_err = diesel_error_to_data_error(*er.current_context());
                er.change_context(new_err)
            })
            .async_and_then(|payment_attempts| async {
                let mut domain_payment_attempts = Vec::with_capacity(payment_attempts.len());
                for attempt in payment_attempts.into_iter() {
                    domain_payment_attempts.push(
                        attempt
                            .convert(
                                key_manager_state,
                                merchant_key_store.key.get_inner(),
                                merchant_key_store.merchant_id.clone().into(),
                            )
                            .await
                            .change_context(errors::StorageError::DecryptionError)?,
                    );
                }
                Ok(domain_payment_attempts)
            })
            .await
    }

    #[cfg(all(feature = "v1", feature = "olap"))]
    #[instrument(skip_all)]
    async fn get_total_count_of_filtered_payment_attempts(
        &self,
        merchant_id: &common_utils::id_type::MerchantId,
        active_attempt_ids: &[String],
        connector: Option<Vec<api_models::enums::Connector>>,
        payment_method: Option<Vec<common_enums::PaymentMethod>>,
        payment_method_type: Option<Vec<common_enums::PaymentMethodType>>,
        authentication_type: Option<Vec<common_enums::AuthenticationType>>,
        merchant_connector_id: Option<Vec<common_utils::id_type::MerchantConnectorAccountId>>,
        card_network: Option<Vec<common_enums::CardNetwork>>,
        card_discovery: Option<Vec<common_enums::CardDiscovery>>,
        _storage_scheme: MerchantStorageScheme,
    ) -> CustomResult<i64, errors::StorageError> {
        let conn = self
            .db_store
            .get_replica_pool()
            .get()
            .await
            .change_context(errors::StorageError::DatabaseConnectionError)?;
        let connector_strings = connector.as_ref().map(|connector| {
            connector
                .iter()
                .map(|c| c.to_string())
                .collect::<Vec<String>>()
        });
        DieselPaymentAttempt::get_total_count_of_attempts(
            &conn,
            merchant_id,
            active_attempt_ids,
            connector_strings,
            payment_method,
            payment_method_type,
            authentication_type,
            merchant_connector_id,
            card_network,
            card_discovery,
        )
        .await
        .map_err(|er| {
            let new_err = diesel_error_to_data_error(*er.current_context());
            er.change_context(new_err)
        })
    }
    #[cfg(all(feature = "v2", feature = "olap"))]
    #[instrument(skip_all)]
    async fn get_total_count_of_filtered_payment_attempts(
        &self,
        merchant_id: &common_utils::id_type::MerchantId,
        active_attempt_ids: &[String],
        connector: Option<api_models::enums::Connector>,
        payment_method_type: Option<common_enums::PaymentMethod>,
        payment_method_subtype: Option<common_enums::PaymentMethodType>,
        authentication_type: Option<common_enums::AuthenticationType>,
        merchant_connector_id: Option<common_utils::id_type::MerchantConnectorAccountId>,
        card_network: Option<common_enums::CardNetwork>,
        _storage_scheme: MerchantStorageScheme,
    ) -> CustomResult<i64, errors::StorageError> {
        let conn = self
            .db_store
            .get_replica_pool()
            .get()
            .await
            .change_context(errors::StorageError::DatabaseConnectionError)?;

        DieselPaymentAttempt::get_total_count_of_attempts(
            &conn,
            merchant_id,
            active_attempt_ids,
            connector.map(|val| val.to_string()),
            payment_method_type,
            payment_method_subtype,
            authentication_type,
            merchant_connector_id,
            card_network,
        )
        .await
        .map_err(|er| {
            let new_err = diesel_error_to_data_error(*er.current_context());
            er.change_context(new_err)
        })
    }
}

#[async_trait::async_trait]
impl<T: DatabaseStore> PaymentAttemptInterface for KVRouterStore<T> {
    type Error = errors::StorageError;
    #[cfg(feature = "v1")]
    #[instrument(skip_all)]
    async fn insert_payment_attempt(
        &self,
        payment_attempt: PaymentAttemptNew,
        storage_scheme: MerchantStorageScheme,
    ) -> error_stack::Result<PaymentAttempt, errors::StorageError> {
        let storage_scheme = Box::pin(decide_storage_scheme::<_, DieselPaymentAttempt>(
            self,
            storage_scheme,
            Op::Insert,
        ))
        .await;
        match storage_scheme {
            MerchantStorageScheme::PostgresOnly => {
                self.router_store
                    .insert_payment_attempt(payment_attempt, storage_scheme)
                    .await
            }
            MerchantStorageScheme::RedisKv => {
                let merchant_id = payment_attempt.merchant_id.clone();
                let payment_id = payment_attempt.payment_id.clone();
                let key = PartitionKey::MerchantIdPaymentId {
                    merchant_id: &merchant_id,
                    payment_id: &payment_id,
                };
                let key_str = key.to_string();
                let created_attempt = PaymentAttempt {
                    payment_id: payment_attempt.payment_id.clone(),
                    merchant_id: payment_attempt.merchant_id.clone(),
                    attempt_id: payment_attempt.attempt_id.clone(),
                    status: payment_attempt.status,
                    net_amount: payment_attempt.net_amount.clone(),
                    currency: payment_attempt.currency,
                    save_to_locker: payment_attempt.save_to_locker,
                    connector: payment_attempt.connector.clone(),
                    error_message: payment_attempt.error_message.clone(),
                    offer_amount: payment_attempt.offer_amount,
                    payment_method_id: payment_attempt.payment_method_id.clone(),
                    payment_method: payment_attempt.payment_method,
                    connector_transaction_id: None,
                    capture_method: payment_attempt.capture_method,
                    capture_on: payment_attempt.capture_on,
                    confirm: payment_attempt.confirm,
                    authentication_type: payment_attempt.authentication_type,
                    created_at: payment_attempt
                        .created_at
                        .unwrap_or_else(common_utils::date_time::now),
                    modified_at: payment_attempt
                        .created_at
                        .unwrap_or_else(common_utils::date_time::now),
                    last_synced: payment_attempt.last_synced,
                    amount_to_capture: payment_attempt.amount_to_capture,
                    cancellation_reason: payment_attempt.cancellation_reason.clone(),
                    mandate_id: payment_attempt.mandate_id.clone(),
                    browser_info: payment_attempt.browser_info.clone(),
                    payment_token: payment_attempt.payment_token.clone(),
                    error_code: payment_attempt.error_code.clone(),
                    connector_metadata: payment_attempt.connector_metadata.clone(),
                    payment_experience: payment_attempt.payment_experience,
                    payment_method_type: payment_attempt.payment_method_type,
                    payment_method_data: payment_attempt.payment_method_data.clone(),
                    business_sub_label: payment_attempt.business_sub_label.clone(),
                    straight_through_algorithm: payment_attempt.straight_through_algorithm.clone(),
                    mandate_details: payment_attempt.mandate_details.clone(),
                    preprocessing_step_id: payment_attempt.preprocessing_step_id.clone(),
                    error_reason: payment_attempt.error_reason.clone(),
                    multiple_capture_count: payment_attempt.multiple_capture_count,
                    connector_response_reference_id: None,
                    charge_id: None,
                    amount_capturable: payment_attempt.amount_capturable,
                    updated_by: storage_scheme.to_string(),
                    authentication_data: payment_attempt.authentication_data.clone(),
                    encoded_data: payment_attempt.encoded_data.clone(),
                    merchant_connector_id: payment_attempt.merchant_connector_id.clone(),
                    unified_code: payment_attempt.unified_code.clone(),
                    unified_message: payment_attempt.unified_message.clone(),
                    external_three_ds_authentication_attempted: payment_attempt
                        .external_three_ds_authentication_attempted,
                    authentication_connector: payment_attempt.authentication_connector.clone(),
                    authentication_id: payment_attempt.authentication_id.clone(),
                    mandate_data: payment_attempt.mandate_data.clone(),
                    payment_method_billing_address_id: payment_attempt
                        .payment_method_billing_address_id
                        .clone(),
                    fingerprint_id: payment_attempt.fingerprint_id.clone(),
                    client_source: payment_attempt.client_source.clone(),
                    client_version: payment_attempt.client_version.clone(),
                    customer_acceptance: payment_attempt.customer_acceptance.clone(),
                    organization_id: payment_attempt.organization_id.clone(),
                    profile_id: payment_attempt.profile_id.clone(),
                    connector_mandate_detail: payment_attempt.connector_mandate_detail.clone(),
                    request_extended_authorization: payment_attempt.request_extended_authorization,
                    extended_authorization_applied: payment_attempt.extended_authorization_applied,
                    capture_before: payment_attempt.capture_before,
                    card_discovery: payment_attempt.card_discovery,
                    charges: None,
                    issuer_error_code: None,
                    issuer_error_message: None,
<<<<<<< HEAD
                    processor_merchant_id: payment_attempt.processor_merchant_id.clone(),
                    created_by: payment_attempt.created_by.clone(),
=======
                    setup_future_usage_applied: payment_attempt.setup_future_usage_applied,
>>>>>>> 103a5c18
                };

                let field = format!("pa_{}", created_attempt.attempt_id);

                let redis_entry = kv::TypedSql {
                    op: kv::DBOperation::Insert {
                        insertable: Box::new(kv::Insertable::PaymentAttempt(Box::new(
                            payment_attempt.to_storage_model(),
                        ))),
                    },
                };

                //Reverse lookup for attempt_id
                let reverse_lookup = ReverseLookupNew {
                    lookup_id: format!(
                        "pa_{}_{}",
                        created_attempt.merchant_id.get_string_repr(),
                        &created_attempt.attempt_id,
                    ),
                    pk_id: key_str.clone(),
                    sk_id: field.clone(),
                    source: "payment_attempt".to_string(),
                    updated_by: storage_scheme.to_string(),
                };
                self.insert_reverse_lookup(reverse_lookup, storage_scheme)
                    .await?;

                match Box::pin(kv_wrapper::<PaymentAttempt, _, _>(
                    self,
                    KvOperation::HSetNx(
                        &field,
                        &created_attempt.clone().to_storage_model(),
                        redis_entry,
                    ),
                    key,
                ))
                .await
                .map_err(|err| err.to_redis_failed_response(&key_str))?
                .try_into_hsetnx()
                {
                    Ok(HsetnxReply::KeyNotSet) => Err(errors::StorageError::DuplicateValue {
                        entity: "payment attempt",
                        key: Some(key_str),
                    }
                    .into()),
                    Ok(HsetnxReply::KeySet) => Ok(created_attempt),
                    Err(error) => Err(error.change_context(errors::StorageError::KVError)),
                }
            }
        }
    }

    #[cfg(feature = "v2")]
    #[instrument(skip_all)]
    async fn insert_payment_attempt(
        &self,
        key_manager_state: &KeyManagerState,
        merchant_key_store: &MerchantKeyStore,
        payment_attempt: PaymentAttempt,
        storage_scheme: MerchantStorageScheme,
    ) -> error_stack::Result<PaymentAttempt, errors::StorageError> {
        // Ignoring storage scheme for v2 implementation
        self.router_store
            .insert_payment_attempt(
                key_manager_state,
                merchant_key_store,
                payment_attempt,
                storage_scheme,
            )
            .await
    }

    #[cfg(feature = "v1")]
    #[instrument(skip_all)]
    async fn update_payment_attempt_with_attempt_id(
        &self,
        this: PaymentAttempt,
        payment_attempt: PaymentAttemptUpdate,
        storage_scheme: MerchantStorageScheme,
    ) -> error_stack::Result<PaymentAttempt, errors::StorageError> {
        let key = PartitionKey::MerchantIdPaymentId {
            merchant_id: &this.merchant_id,
            payment_id: &this.payment_id,
        };
        let field = format!("pa_{}", this.attempt_id);
        let storage_scheme = Box::pin(decide_storage_scheme::<_, DieselPaymentAttempt>(
            self,
            storage_scheme,
            Op::Update(key.clone(), &field, Some(&this.updated_by)),
        ))
        .await;
        match storage_scheme {
            MerchantStorageScheme::PostgresOnly => {
                self.router_store
                    .update_payment_attempt_with_attempt_id(this, payment_attempt, storage_scheme)
                    .await
            }
            MerchantStorageScheme::RedisKv => {
                let key_str = key.to_string();
                let old_connector_transaction_id = &this.get_connector_payment_id();
                let old_preprocessing_id = &this.preprocessing_step_id;
                let updated_attempt = PaymentAttempt::from_storage_model(
                    payment_attempt
                        .clone()
                        .to_storage_model()
                        .apply_changeset(this.clone().to_storage_model()),
                );
                // Check for database presence as well Maybe use a read replica here ?
                let redis_value = serde_json::to_string(&updated_attempt)
                    .change_context(errors::StorageError::KVError)?;

                let redis_entry = kv::TypedSql {
                    op: kv::DBOperation::Update {
                        updatable: Box::new(kv::Updateable::PaymentAttemptUpdate(Box::new(
                            kv::PaymentAttemptUpdateMems {
                                orig: this.clone().to_storage_model(),
                                update_data: payment_attempt.to_storage_model(),
                            },
                        ))),
                    },
                };

                match (
                    old_connector_transaction_id,
                    &updated_attempt.get_connector_payment_id(),
                ) {
                    (None, Some(connector_transaction_id)) => {
                        add_connector_txn_id_to_reverse_lookup(
                            self,
                            key_str.as_str(),
                            &this.merchant_id,
                            updated_attempt.attempt_id.as_str(),
                            connector_transaction_id,
                            storage_scheme,
                        )
                        .await?;
                    }
                    (Some(old_connector_transaction_id), Some(connector_transaction_id)) => {
                        if old_connector_transaction_id.ne(connector_transaction_id) {
                            add_connector_txn_id_to_reverse_lookup(
                                self,
                                key_str.as_str(),
                                &this.merchant_id,
                                updated_attempt.attempt_id.as_str(),
                                connector_transaction_id,
                                storage_scheme,
                            )
                            .await?;
                        }
                    }
                    (_, _) => {}
                }

                match (old_preprocessing_id, &updated_attempt.preprocessing_step_id) {
                    (None, Some(preprocessing_id)) => {
                        add_preprocessing_id_to_reverse_lookup(
                            self,
                            key_str.as_str(),
                            &this.merchant_id,
                            updated_attempt.attempt_id.as_str(),
                            preprocessing_id.as_str(),
                            storage_scheme,
                        )
                        .await?;
                    }
                    (Some(old_preprocessing_id), Some(preprocessing_id)) => {
                        if old_preprocessing_id.ne(preprocessing_id) {
                            add_preprocessing_id_to_reverse_lookup(
                                self,
                                key_str.as_str(),
                                &this.merchant_id,
                                updated_attempt.attempt_id.as_str(),
                                preprocessing_id.as_str(),
                                storage_scheme,
                            )
                            .await?;
                        }
                    }
                    (_, _) => {}
                }

                Box::pin(kv_wrapper::<(), _, _>(
                    self,
                    KvOperation::Hset::<DieselPaymentAttempt>((&field, redis_value), redis_entry),
                    key,
                ))
                .await
                .change_context(errors::StorageError::KVError)?
                .try_into_hset()
                .change_context(errors::StorageError::KVError)?;

                Ok(updated_attempt)
            }
        }
    }

    #[cfg(feature = "v2")]
    #[instrument(skip_all)]
    async fn update_payment_attempt(
        &self,
        key_manager_state: &KeyManagerState,
        merchant_key_store: &MerchantKeyStore,
        this: PaymentAttempt,
        payment_attempt: PaymentAttemptUpdate,
        storage_scheme: MerchantStorageScheme,
    ) -> error_stack::Result<PaymentAttempt, errors::StorageError> {
        // Ignoring storage scheme for v2 implementation
        self.router_store
            .update_payment_attempt(
                key_manager_state,
                merchant_key_store,
                this,
                payment_attempt,
                storage_scheme,
            )
            .await
    }

    #[cfg(feature = "v1")]
    #[instrument(skip_all)]
    async fn find_payment_attempt_by_connector_transaction_id_payment_id_merchant_id(
        &self,
        connector_transaction_id: &ConnectorTransactionId,
        payment_id: &common_utils::id_type::PaymentId,
        merchant_id: &common_utils::id_type::MerchantId,
        storage_scheme: MerchantStorageScheme,
    ) -> error_stack::Result<PaymentAttempt, errors::StorageError> {
        let storage_scheme = Box::pin(decide_storage_scheme::<_, DieselPaymentAttempt>(
            self,
            storage_scheme,
            Op::Find,
        ))
        .await;
        match storage_scheme {
            MerchantStorageScheme::PostgresOnly => {
                self.router_store
                    .find_payment_attempt_by_connector_transaction_id_payment_id_merchant_id(
                        connector_transaction_id,
                        payment_id,
                        merchant_id,
                        storage_scheme,
                    )
                    .await
            }
            MerchantStorageScheme::RedisKv => {
                // We assume that PaymentAttempt <=> PaymentIntent is a one-to-one relation for now
                let lookup_id = format!(
                    "pa_conn_trans_{}_{}",
                    merchant_id.get_string_repr(),
                    connector_transaction_id.get_id()
                );
                let lookup = fallback_reverse_lookup_not_found!(
                    self.get_lookup_by_lookup_id(&lookup_id, storage_scheme)
                        .await,
                    self.router_store
                        .find_payment_attempt_by_connector_transaction_id_payment_id_merchant_id(
                            connector_transaction_id,
                            payment_id,
                            merchant_id,
                            storage_scheme,
                        )
                        .await
                );

                let key = PartitionKey::CombinationKey {
                    combination: &lookup.pk_id,
                };

                Box::pin(try_redis_get_else_try_database_get(
                    async {
                        Box::pin(kv_wrapper(self, KvOperation::<DieselPaymentAttempt>::HGet(&lookup.sk_id), key)).await?.try_into_hget()
                    },
                        || async {self.router_store.find_payment_attempt_by_connector_transaction_id_payment_id_merchant_id(connector_transaction_id, payment_id, merchant_id, storage_scheme).await},
                    ))
                    .await
            }
        }
    }

    #[cfg(feature = "v1")]
    #[instrument(skip_all)]
    async fn find_payment_attempt_last_successful_attempt_by_payment_id_merchant_id(
        &self,
        payment_id: &common_utils::id_type::PaymentId,
        merchant_id: &common_utils::id_type::MerchantId,
        storage_scheme: MerchantStorageScheme,
    ) -> error_stack::Result<PaymentAttempt, errors::StorageError> {
        let database_call = || {
            self.router_store
                .find_payment_attempt_last_successful_attempt_by_payment_id_merchant_id(
                    payment_id,
                    merchant_id,
                    storage_scheme,
                )
        };
        let storage_scheme = Box::pin(decide_storage_scheme::<_, DieselPaymentAttempt>(
            self,
            storage_scheme,
            Op::Find,
        ))
        .await;
        match storage_scheme {
            MerchantStorageScheme::PostgresOnly => database_call().await,
            MerchantStorageScheme::RedisKv => {
                let key = PartitionKey::MerchantIdPaymentId {
                    merchant_id,
                    payment_id,
                };
                let pattern = "pa_*";

                let redis_fut = async {
                    let kv_result = Box::pin(kv_wrapper::<PaymentAttempt, _, _>(
                        self,
                        KvOperation::<DieselPaymentAttempt>::Scan(pattern),
                        key,
                    ))
                    .await?
                    .try_into_scan();
                    kv_result.and_then(|mut payment_attempts| {
                        payment_attempts.sort_by(|a, b| b.modified_at.cmp(&a.modified_at));
                        payment_attempts
                            .iter()
                            .find(|&pa| pa.status == api_models::enums::AttemptStatus::Charged)
                            .cloned()
                            .ok_or(error_stack::report!(
                                redis_interface::errors::RedisError::NotFound
                            ))
                    })
                };
                Box::pin(try_redis_get_else_try_database_get(
                    redis_fut,
                    database_call,
                ))
                .await
            }
        }
    }

    #[cfg(feature = "v1")]
    #[instrument(skip_all)]
    async fn find_payment_attempt_last_successful_or_partially_captured_attempt_by_payment_id_merchant_id(
        &self,
        payment_id: &common_utils::id_type::PaymentId,
        merchant_id: &common_utils::id_type::MerchantId,
        storage_scheme: MerchantStorageScheme,
    ) -> error_stack::Result<PaymentAttempt, errors::StorageError> {
        let database_call = || {
            self.router_store
                .find_payment_attempt_last_successful_or_partially_captured_attempt_by_payment_id_merchant_id(
                    payment_id,
                    merchant_id,
                    storage_scheme,
                )
        };
        let storage_scheme = Box::pin(decide_storage_scheme::<_, DieselPaymentAttempt>(
            self,
            storage_scheme,
            Op::Find,
        ))
        .await;
        match storage_scheme {
            MerchantStorageScheme::PostgresOnly => database_call().await,
            MerchantStorageScheme::RedisKv => {
                let key = PartitionKey::MerchantIdPaymentId {
                    merchant_id,
                    payment_id,
                };
                let pattern = "pa_*";

                let redis_fut = async {
                    let kv_result = Box::pin(kv_wrapper::<PaymentAttempt, _, _>(
                        self,
                        KvOperation::<DieselPaymentAttempt>::Scan(pattern),
                        key,
                    ))
                    .await?
                    .try_into_scan();
                    kv_result.and_then(|mut payment_attempts| {
                        payment_attempts.sort_by(|a, b| b.modified_at.cmp(&a.modified_at));
                        payment_attempts
                            .iter()
                            .find(|&pa| {
                                pa.status == api_models::enums::AttemptStatus::Charged
                                    || pa.status == api_models::enums::AttemptStatus::PartialCharged
                            })
                            .cloned()
                            .ok_or(error_stack::report!(
                                redis_interface::errors::RedisError::NotFound
                            ))
                    })
                };
                Box::pin(try_redis_get_else_try_database_get(
                    redis_fut,
                    database_call,
                ))
                .await
            }
        }
    }

    #[cfg(feature = "v2")]
    async fn find_payment_attempt_by_profile_id_connector_transaction_id(
        &self,
        key_manager_state: &KeyManagerState,
        merchant_key_store: &MerchantKeyStore,
        profile_id: &common_utils::id_type::ProfileId,
        connector_transaction_id: &str,
        storage_scheme: MerchantStorageScheme,
    ) -> CustomResult<PaymentAttempt, errors::StorageError> {
        // Ignoring storage scheme for v2 implementation
        self.router_store
            .find_payment_attempt_by_profile_id_connector_transaction_id(
                key_manager_state,
                merchant_key_store,
                profile_id,
                connector_transaction_id,
                storage_scheme,
            )
            .await
    }

    #[instrument(skip_all)]
    #[cfg(feature = "v1")]
    async fn find_payment_attempt_by_merchant_id_connector_txn_id(
        &self,
        merchant_id: &common_utils::id_type::MerchantId,
        connector_txn_id: &str,
        storage_scheme: MerchantStorageScheme,
    ) -> error_stack::Result<PaymentAttempt, errors::StorageError> {
        let storage_scheme = Box::pin(decide_storage_scheme::<_, DieselPaymentAttempt>(
            self,
            storage_scheme,
            Op::Find,
        ))
        .await;
        match storage_scheme {
            MerchantStorageScheme::PostgresOnly => {
                self.router_store
                    .find_payment_attempt_by_merchant_id_connector_txn_id(
                        merchant_id,
                        connector_txn_id,
                        storage_scheme,
                    )
                    .await
            }
            MerchantStorageScheme::RedisKv => {
                let lookup_id = format!(
                    "pa_conn_trans_{}_{connector_txn_id}",
                    merchant_id.get_string_repr()
                );
                let lookup = fallback_reverse_lookup_not_found!(
                    self.get_lookup_by_lookup_id(&lookup_id, storage_scheme)
                        .await,
                    self.router_store
                        .find_payment_attempt_by_merchant_id_connector_txn_id(
                            merchant_id,
                            connector_txn_id,
                            storage_scheme,
                        )
                        .await
                );

                let key = PartitionKey::CombinationKey {
                    combination: &lookup.pk_id,
                };
                Box::pin(try_redis_get_else_try_database_get(
                    async {
                        Box::pin(kv_wrapper(
                            self,
                            KvOperation::<DieselPaymentAttempt>::HGet(&lookup.sk_id),
                            key,
                        ))
                        .await?
                        .try_into_hget()
                    },
                    || async {
                        self.router_store
                            .find_payment_attempt_by_merchant_id_connector_txn_id(
                                merchant_id,
                                connector_txn_id,
                                storage_scheme,
                            )
                            .await
                    },
                ))
                .await
            }
        }
    }

    #[cfg(feature = "v1")]
    #[instrument(skip_all)]
    async fn find_payment_attempt_by_payment_id_merchant_id_attempt_id(
        &self,
        payment_id: &common_utils::id_type::PaymentId,
        merchant_id: &common_utils::id_type::MerchantId,
        attempt_id: &str,
        storage_scheme: MerchantStorageScheme,
    ) -> error_stack::Result<PaymentAttempt, errors::StorageError> {
        let storage_scheme = Box::pin(decide_storage_scheme::<_, DieselPaymentAttempt>(
            self,
            storage_scheme,
            Op::Find,
        ))
        .await;
        match storage_scheme {
            MerchantStorageScheme::PostgresOnly => {
                self.router_store
                    .find_payment_attempt_by_payment_id_merchant_id_attempt_id(
                        payment_id,
                        merchant_id,
                        attempt_id,
                        storage_scheme,
                    )
                    .await
            }
            MerchantStorageScheme::RedisKv => {
                let key = PartitionKey::MerchantIdPaymentId {
                    merchant_id,
                    payment_id,
                };
                let field = format!("pa_{attempt_id}");
                Box::pin(try_redis_get_else_try_database_get(
                    async {
                        Box::pin(kv_wrapper(
                            self,
                            KvOperation::<DieselPaymentAttempt>::HGet(&field),
                            key,
                        ))
                        .await?
                        .try_into_hget()
                    },
                    || async {
                        self.router_store
                            .find_payment_attempt_by_payment_id_merchant_id_attempt_id(
                                payment_id,
                                merchant_id,
                                attempt_id,
                                storage_scheme,
                            )
                            .await
                    },
                ))
                .await
            }
        }
    }

    #[cfg(feature = "v1")]
    #[instrument(skip_all)]
    async fn find_payment_attempt_by_attempt_id_merchant_id(
        &self,
        attempt_id: &str,
        merchant_id: &common_utils::id_type::MerchantId,
        storage_scheme: MerchantStorageScheme,
    ) -> error_stack::Result<PaymentAttempt, errors::StorageError> {
        let storage_scheme = Box::pin(decide_storage_scheme::<_, DieselPaymentAttempt>(
            self,
            storage_scheme,
            Op::Find,
        ))
        .await;
        match storage_scheme {
            MerchantStorageScheme::PostgresOnly => {
                self.router_store
                    .find_payment_attempt_by_attempt_id_merchant_id(
                        attempt_id,
                        merchant_id,
                        storage_scheme,
                    )
                    .await
            }
            MerchantStorageScheme::RedisKv => {
                let lookup_id = format!("pa_{}_{attempt_id}", merchant_id.get_string_repr());
                let lookup = fallback_reverse_lookup_not_found!(
                    self.get_lookup_by_lookup_id(&lookup_id, storage_scheme)
                        .await,
                    self.router_store
                        .find_payment_attempt_by_attempt_id_merchant_id(
                            attempt_id,
                            merchant_id,
                            storage_scheme,
                        )
                        .await
                );

                let key = PartitionKey::CombinationKey {
                    combination: &lookup.pk_id,
                };
                Box::pin(try_redis_get_else_try_database_get(
                    async {
                        Box::pin(kv_wrapper(
                            self,
                            KvOperation::<DieselPaymentAttempt>::HGet(&lookup.sk_id),
                            key,
                        ))
                        .await?
                        .try_into_hget()
                    },
                    || async {
                        self.router_store
                            .find_payment_attempt_by_attempt_id_merchant_id(
                                attempt_id,
                                merchant_id,
                                storage_scheme,
                            )
                            .await
                    },
                ))
                .await
            }
        }
    }

    #[cfg(feature = "v2")]
    #[instrument(skip_all)]
    async fn find_payment_attempt_by_id(
        &self,
        key_manager_state: &KeyManagerState,
        merchant_key_store: &MerchantKeyStore,
        attempt_id: &common_utils::id_type::GlobalAttemptId,
        storage_scheme: MerchantStorageScheme,
    ) -> error_stack::Result<PaymentAttempt, errors::StorageError> {
        // Ignoring storage scheme for v2 implementation
        self.router_store
            .find_payment_attempt_by_id(
                key_manager_state,
                merchant_key_store,
                attempt_id,
                storage_scheme,
            )
            .await
    }

    #[cfg(feature = "v2")]
    #[instrument(skip_all)]
    async fn find_payment_attempts_by_payment_intent_id(
        &self,
        key_manager_state: &KeyManagerState,
        payment_id: &common_utils::id_type::GlobalPaymentId,
        merchant_key_store: &MerchantKeyStore,
        storage_scheme: MerchantStorageScheme,
    ) -> error_stack::Result<Vec<PaymentAttempt>, errors::StorageError> {
        self.router_store
            .find_payment_attempts_by_payment_intent_id(
                key_manager_state,
                payment_id,
                merchant_key_store,
                storage_scheme,
            )
            .await
    }

    #[cfg(feature = "v1")]
    #[instrument(skip_all)]
    async fn find_payment_attempt_by_preprocessing_id_merchant_id(
        &self,
        preprocessing_id: &str,
        merchant_id: &common_utils::id_type::MerchantId,
        storage_scheme: MerchantStorageScheme,
    ) -> error_stack::Result<PaymentAttempt, errors::StorageError> {
        let storage_scheme = Box::pin(decide_storage_scheme::<_, DieselPaymentAttempt>(
            self,
            storage_scheme,
            Op::Find,
        ))
        .await;
        match storage_scheme {
            MerchantStorageScheme::PostgresOnly => {
                self.router_store
                    .find_payment_attempt_by_preprocessing_id_merchant_id(
                        preprocessing_id,
                        merchant_id,
                        storage_scheme,
                    )
                    .await
            }
            MerchantStorageScheme::RedisKv => {
                let lookup_id = format!(
                    "pa_preprocessing_{}_{preprocessing_id}",
                    merchant_id.get_string_repr()
                );
                let lookup = fallback_reverse_lookup_not_found!(
                    self.get_lookup_by_lookup_id(&lookup_id, storage_scheme)
                        .await,
                    self.router_store
                        .find_payment_attempt_by_preprocessing_id_merchant_id(
                            preprocessing_id,
                            merchant_id,
                            storage_scheme,
                        )
                        .await
                );
                let key = PartitionKey::CombinationKey {
                    combination: &lookup.pk_id,
                };

                Box::pin(try_redis_get_else_try_database_get(
                    async {
                        Box::pin(kv_wrapper(
                            self,
                            KvOperation::<DieselPaymentAttempt>::HGet(&lookup.sk_id),
                            key,
                        ))
                        .await?
                        .try_into_hget()
                    },
                    || async {
                        self.router_store
                            .find_payment_attempt_by_preprocessing_id_merchant_id(
                                preprocessing_id,
                                merchant_id,
                                storage_scheme,
                            )
                            .await
                    },
                ))
                .await
            }
        }
    }

    #[cfg(feature = "v1")]
    #[instrument(skip_all)]
    async fn find_attempts_by_merchant_id_payment_id(
        &self,
        merchant_id: &common_utils::id_type::MerchantId,
        payment_id: &common_utils::id_type::PaymentId,
        storage_scheme: MerchantStorageScheme,
    ) -> error_stack::Result<Vec<PaymentAttempt>, errors::StorageError> {
        let storage_scheme = Box::pin(decide_storage_scheme::<_, DieselPaymentAttempt>(
            self,
            storage_scheme,
            Op::Find,
        ))
        .await;
        match storage_scheme {
            MerchantStorageScheme::PostgresOnly => {
                self.router_store
                    .find_attempts_by_merchant_id_payment_id(
                        merchant_id,
                        payment_id,
                        storage_scheme,
                    )
                    .await
            }
            MerchantStorageScheme::RedisKv => {
                let key = PartitionKey::MerchantIdPaymentId {
                    merchant_id,
                    payment_id,
                };
                Box::pin(try_redis_get_else_try_database_get(
                    async {
                        Box::pin(kv_wrapper(
                            self,
                            KvOperation::<DieselPaymentAttempt>::Scan("pa_*"),
                            key,
                        ))
                        .await?
                        .try_into_scan()
                    },
                    || async {
                        self.router_store
                            .find_attempts_by_merchant_id_payment_id(
                                merchant_id,
                                payment_id,
                                storage_scheme,
                            )
                            .await
                    },
                ))
                .await
            }
        }
    }

    #[cfg(all(feature = "v1", feature = "olap"))]
    #[instrument(skip_all)]
    async fn get_filters_for_payments(
        &self,
        pi: &[PaymentIntent],
        merchant_id: &common_utils::id_type::MerchantId,
        storage_scheme: MerchantStorageScheme,
    ) -> error_stack::Result<PaymentListFilters, errors::StorageError> {
        self.router_store
            .get_filters_for_payments(pi, merchant_id, storage_scheme)
            .await
    }

    #[cfg(all(feature = "v1", feature = "olap"))]
    #[instrument(skip_all)]
    async fn get_total_count_of_filtered_payment_attempts(
        &self,
        merchant_id: &common_utils::id_type::MerchantId,
        active_attempt_ids: &[String],
        connector: Option<Vec<api_models::enums::Connector>>,
        payment_method: Option<Vec<common_enums::PaymentMethod>>,
        payment_method_type: Option<Vec<common_enums::PaymentMethodType>>,
        authentication_type: Option<Vec<common_enums::AuthenticationType>>,
        merchant_connector_id: Option<Vec<common_utils::id_type::MerchantConnectorAccountId>>,
        card_network: Option<Vec<common_enums::CardNetwork>>,
        card_discovery: Option<Vec<common_enums::CardDiscovery>>,
        storage_scheme: MerchantStorageScheme,
    ) -> CustomResult<i64, errors::StorageError> {
        self.router_store
            .get_total_count_of_filtered_payment_attempts(
                merchant_id,
                active_attempt_ids,
                connector,
                payment_method,
                payment_method_type,
                authentication_type,
                merchant_connector_id,
                card_network,
                card_discovery,
                storage_scheme,
            )
            .await
    }
    #[cfg(all(feature = "v2", feature = "olap"))]
    #[instrument(skip_all)]
    async fn get_total_count_of_filtered_payment_attempts(
        &self,
        merchant_id: &common_utils::id_type::MerchantId,
        active_attempt_ids: &[String],
        connector: Option<api_models::enums::Connector>,
        payment_method_type: Option<common_enums::PaymentMethod>,
        payment_method_subtype: Option<common_enums::PaymentMethodType>,
        authentication_type: Option<common_enums::AuthenticationType>,
        merchant_connector_id: Option<common_utils::id_type::MerchantConnectorAccountId>,
        card_network: Option<common_enums::CardNetwork>,
        storage_scheme: MerchantStorageScheme,
    ) -> CustomResult<i64, errors::StorageError> {
        self.router_store
            .get_total_count_of_filtered_payment_attempts(
                merchant_id,
                active_attempt_ids,
                connector,
                payment_method_type,
                payment_method_subtype,
                authentication_type,
                merchant_connector_id,
                card_network,
                storage_scheme,
            )
            .await
    }
}

impl DataModelExt for MandateAmountData {
    type StorageModel = DieselMandateAmountData;

    fn to_storage_model(self) -> Self::StorageModel {
        DieselMandateAmountData {
            amount: self.amount,
            currency: self.currency,
            start_date: self.start_date,
            end_date: self.end_date,
            metadata: self.metadata,
        }
    }

    fn from_storage_model(storage_model: Self::StorageModel) -> Self {
        Self {
            amount: storage_model.amount,
            currency: storage_model.currency,
            start_date: storage_model.start_date,
            end_date: storage_model.end_date,
            metadata: storage_model.metadata,
        }
    }
}
impl DataModelExt for MandateDetails {
    type StorageModel = DieselMandateDetails;
    fn to_storage_model(self) -> Self::StorageModel {
        DieselMandateDetails {
            update_mandate_id: self.update_mandate_id,
        }
    }
    fn from_storage_model(storage_model: Self::StorageModel) -> Self {
        Self {
            update_mandate_id: storage_model.update_mandate_id,
        }
    }
}

impl DataModelExt for MandateDataType {
    type StorageModel = DieselMandateType;

    fn to_storage_model(self) -> Self::StorageModel {
        match self {
            Self::SingleUse(data) => DieselMandateType::SingleUse(data.to_storage_model()),
            Self::MultiUse(None) => DieselMandateType::MultiUse(None),
            Self::MultiUse(Some(data)) => {
                DieselMandateType::MultiUse(Some(data.to_storage_model()))
            }
        }
    }

    fn from_storage_model(storage_model: Self::StorageModel) -> Self {
        match storage_model {
            DieselMandateType::SingleUse(data) => {
                Self::SingleUse(MandateAmountData::from_storage_model(data))
            }
            DieselMandateType::MultiUse(Some(data)) => {
                Self::MultiUse(Some(MandateAmountData::from_storage_model(data)))
            }
            DieselMandateType::MultiUse(None) => Self::MultiUse(None),
        }
    }
}

#[cfg(feature = "v1")]
impl DataModelExt for PaymentAttempt {
    type StorageModel = DieselPaymentAttempt;

    fn to_storage_model(self) -> Self::StorageModel {
        let (connector_transaction_id, processor_transaction_data) = self
            .connector_transaction_id
            .map(ConnectorTransactionId::form_id_and_data)
            .map(|(txn_id, txn_data)| (Some(txn_id), txn_data))
            .unwrap_or((None, None));
        DieselPaymentAttempt {
            payment_id: self.payment_id,
            merchant_id: self.merchant_id,
            attempt_id: self.attempt_id,
            status: self.status,
            amount: self.net_amount.get_order_amount(),
            net_amount: Some(self.net_amount.get_total_amount()),
            currency: self.currency,
            save_to_locker: self.save_to_locker,
            connector: self.connector,
            error_message: self.error_message,
            offer_amount: self.offer_amount,
            surcharge_amount: self.net_amount.get_surcharge_amount(),
            tax_amount: self.net_amount.get_tax_on_surcharge(),
            payment_method_id: self.payment_method_id,
            payment_method: self.payment_method,
            connector_transaction_id,
            capture_method: self.capture_method,
            capture_on: self.capture_on,
            confirm: self.confirm,
            authentication_type: self.authentication_type,
            created_at: self.created_at,
            modified_at: self.modified_at,
            last_synced: self.last_synced,
            cancellation_reason: self.cancellation_reason,
            amount_to_capture: self.amount_to_capture,
            mandate_id: self.mandate_id,
            browser_info: self.browser_info,
            error_code: self.error_code,
            payment_token: self.payment_token,
            connector_metadata: self.connector_metadata,
            payment_experience: self.payment_experience,
            payment_method_type: self.payment_method_type,
            card_network: self
                .payment_method_data
                .as_ref()
                .and_then(|data| data.as_object())
                .and_then(|card| card.get("card"))
                .and_then(|data| data.as_object())
                .and_then(|card| card.get("card_network"))
                .and_then(|network| network.as_str())
                .map(|network| network.to_string()),
            payment_method_data: self.payment_method_data,
            business_sub_label: self.business_sub_label,
            straight_through_algorithm: self.straight_through_algorithm,
            preprocessing_step_id: self.preprocessing_step_id,
            mandate_details: self.mandate_details.map(|d| d.to_storage_model()),
            error_reason: self.error_reason,
            multiple_capture_count: self.multiple_capture_count,
            connector_response_reference_id: self.connector_response_reference_id,
            amount_capturable: self.amount_capturable,
            updated_by: self.updated_by,
            authentication_data: self.authentication_data,
            encoded_data: self.encoded_data,
            merchant_connector_id: self.merchant_connector_id,
            unified_code: self.unified_code,
            unified_message: self.unified_message,
            external_three_ds_authentication_attempted: self
                .external_three_ds_authentication_attempted,
            authentication_connector: self.authentication_connector,
            authentication_id: self.authentication_id,
            mandate_data: self.mandate_data.map(|d| d.to_storage_model()),
            payment_method_billing_address_id: self.payment_method_billing_address_id,
            fingerprint_id: self.fingerprint_id,
            charge_id: self.charge_id,
            client_source: self.client_source,
            client_version: self.client_version,
            customer_acceptance: self.customer_acceptance,
            organization_id: self.organization_id,
            profile_id: self.profile_id,
            shipping_cost: self.net_amount.get_shipping_cost(),
            order_tax_amount: self.net_amount.get_order_tax_amount(),
            connector_mandate_detail: self.connector_mandate_detail,
            request_extended_authorization: self.request_extended_authorization,
            extended_authorization_applied: self.extended_authorization_applied,
            capture_before: self.capture_before,
            processor_transaction_data,
            card_discovery: self.card_discovery,
            charges: self.charges,
            issuer_error_code: self.issuer_error_code,
            issuer_error_message: self.issuer_error_message,
            setup_future_usage_applied: self.setup_future_usage_applied,
            // Below fields are deprecated. Please add any new fields above this line.
            connector_transaction_data: None,
            processor_merchant_id: Some(self.processor_merchant_id),
            created_by: self.created_by.map(|created_by| created_by.to_string()),
        }
    }

    fn from_storage_model(storage_model: Self::StorageModel) -> Self {
        let connector_transaction_id = storage_model
            .get_optional_connector_transaction_id()
            .cloned();
        Self {
            net_amount: hyperswitch_domain_models::payments::payment_attempt::NetAmount::new(
                storage_model.amount,
                storage_model.shipping_cost,
                storage_model.order_tax_amount,
                storage_model.surcharge_amount,
                storage_model.tax_amount,
            ),
            payment_id: storage_model.payment_id,
            merchant_id: storage_model.merchant_id.clone(),
            attempt_id: storage_model.attempt_id,
            status: storage_model.status,
            currency: storage_model.currency,
            save_to_locker: storage_model.save_to_locker,
            connector: storage_model.connector,
            error_message: storage_model.error_message,
            offer_amount: storage_model.offer_amount,
            payment_method_id: storage_model.payment_method_id,
            payment_method: storage_model.payment_method,
            connector_transaction_id,
            capture_method: storage_model.capture_method,
            capture_on: storage_model.capture_on,
            confirm: storage_model.confirm,
            authentication_type: storage_model.authentication_type,
            created_at: storage_model.created_at,
            modified_at: storage_model.modified_at,
            last_synced: storage_model.last_synced,
            cancellation_reason: storage_model.cancellation_reason,
            amount_to_capture: storage_model.amount_to_capture,
            mandate_id: storage_model.mandate_id,
            browser_info: storage_model.browser_info,
            error_code: storage_model.error_code,
            payment_token: storage_model.payment_token,
            connector_metadata: storage_model.connector_metadata,
            payment_experience: storage_model.payment_experience,
            payment_method_type: storage_model.payment_method_type,
            payment_method_data: storage_model.payment_method_data,
            business_sub_label: storage_model.business_sub_label,
            straight_through_algorithm: storage_model.straight_through_algorithm,
            preprocessing_step_id: storage_model.preprocessing_step_id,
            mandate_details: storage_model
                .mandate_details
                .map(MandateDataType::from_storage_model),
            error_reason: storage_model.error_reason,
            multiple_capture_count: storage_model.multiple_capture_count,
            connector_response_reference_id: storage_model.connector_response_reference_id,
            amount_capturable: storage_model.amount_capturable,
            updated_by: storage_model.updated_by,
            authentication_data: storage_model.authentication_data,
            encoded_data: storage_model.encoded_data,
            merchant_connector_id: storage_model.merchant_connector_id,
            unified_code: storage_model.unified_code,
            unified_message: storage_model.unified_message,
            external_three_ds_authentication_attempted: storage_model
                .external_three_ds_authentication_attempted,
            authentication_connector: storage_model.authentication_connector,
            authentication_id: storage_model.authentication_id,
            mandate_data: storage_model
                .mandate_data
                .map(MandateDetails::from_storage_model),
            payment_method_billing_address_id: storage_model.payment_method_billing_address_id,
            fingerprint_id: storage_model.fingerprint_id,
            charge_id: storage_model.charge_id,
            client_source: storage_model.client_source,
            client_version: storage_model.client_version,
            customer_acceptance: storage_model.customer_acceptance,
            organization_id: storage_model.organization_id,
            profile_id: storage_model.profile_id,
            connector_mandate_detail: storage_model.connector_mandate_detail,
            request_extended_authorization: storage_model.request_extended_authorization,
            extended_authorization_applied: storage_model.extended_authorization_applied,
            capture_before: storage_model.capture_before,
            card_discovery: storage_model.card_discovery,
            charges: storage_model.charges,
            issuer_error_code: storage_model.issuer_error_code,
            issuer_error_message: storage_model.issuer_error_message,
<<<<<<< HEAD
            processor_merchant_id: storage_model
                .processor_merchant_id
                .unwrap_or(storage_model.merchant_id),
            created_by: storage_model
                .created_by
                .and_then(|created_by| created_by.parse::<CreatedBy>().ok()),
=======
            setup_future_usage_applied: storage_model.setup_future_usage_applied,
>>>>>>> 103a5c18
        }
    }
}

#[cfg(feature = "v1")]
impl DataModelExt for PaymentAttemptNew {
    type StorageModel = DieselPaymentAttemptNew;

    fn to_storage_model(self) -> Self::StorageModel {
        DieselPaymentAttemptNew {
            net_amount: Some(self.net_amount.get_total_amount()),
            payment_id: self.payment_id,
            merchant_id: self.merchant_id,
            attempt_id: self.attempt_id,
            status: self.status,
            amount: self.net_amount.get_order_amount(),
            currency: self.currency,
            save_to_locker: self.save_to_locker,
            connector: self.connector,
            error_message: self.error_message,
            offer_amount: self.offer_amount,
            surcharge_amount: self.net_amount.get_surcharge_amount(),
            tax_amount: self.net_amount.get_tax_on_surcharge(),
            payment_method_id: self.payment_method_id,
            payment_method: self.payment_method,
            capture_method: self.capture_method,
            capture_on: self.capture_on,
            confirm: self.confirm,
            authentication_type: self.authentication_type,
            created_at: self.created_at.unwrap_or_else(common_utils::date_time::now),
            modified_at: self
                .modified_at
                .unwrap_or_else(common_utils::date_time::now),
            last_synced: self.last_synced,
            cancellation_reason: self.cancellation_reason,
            amount_to_capture: self.amount_to_capture,
            mandate_id: self.mandate_id,
            browser_info: self.browser_info,
            payment_token: self.payment_token,
            error_code: self.error_code,
            connector_metadata: self.connector_metadata,
            payment_experience: self.payment_experience,
            payment_method_type: self.payment_method_type,
            card_network: self
                .payment_method_data
                .as_ref()
                .and_then(|data| data.as_object())
                .and_then(|card| card.get("card"))
                .and_then(|value| value.as_object())
                .and_then(|map| map.get("card_network"))
                .and_then(|network| network.as_str())
                .map(|network| network.to_string()),
            payment_method_data: self.payment_method_data,
            business_sub_label: self.business_sub_label,
            straight_through_algorithm: self.straight_through_algorithm,
            preprocessing_step_id: self.preprocessing_step_id,
            mandate_details: self.mandate_details.map(|d| d.to_storage_model()),
            error_reason: self.error_reason,
            connector_response_reference_id: self.connector_response_reference_id,
            multiple_capture_count: self.multiple_capture_count,
            amount_capturable: self.amount_capturable,
            updated_by: self.updated_by,
            authentication_data: self.authentication_data,
            encoded_data: self.encoded_data,
            merchant_connector_id: self.merchant_connector_id,
            unified_code: self.unified_code,
            unified_message: self.unified_message,
            external_three_ds_authentication_attempted: self
                .external_three_ds_authentication_attempted,
            authentication_connector: self.authentication_connector,
            authentication_id: self.authentication_id,
            mandate_data: self.mandate_data.map(|d| d.to_storage_model()),
            payment_method_billing_address_id: self.payment_method_billing_address_id,
            fingerprint_id: self.fingerprint_id,
            client_source: self.client_source,
            client_version: self.client_version,
            customer_acceptance: self.customer_acceptance,
            organization_id: self.organization_id,
            profile_id: self.profile_id,
            shipping_cost: self.net_amount.get_shipping_cost(),
            order_tax_amount: self.net_amount.get_order_tax_amount(),
            connector_mandate_detail: self.connector_mandate_detail,
            request_extended_authorization: self.request_extended_authorization,
            extended_authorization_applied: self.extended_authorization_applied,
            capture_before: self.capture_before,
            card_discovery: self.card_discovery,
<<<<<<< HEAD
            processor_merchant_id: Some(self.processor_merchant_id),
            created_by: self.created_by.map(|created_by| created_by.to_string()),
=======
            setup_future_usage_applied: self.setup_future_usage_applied,
>>>>>>> 103a5c18
        }
    }

    fn from_storage_model(storage_model: Self::StorageModel) -> Self {
        Self {
            net_amount: hyperswitch_domain_models::payments::payment_attempt::NetAmount::new(
                storage_model.amount,
                storage_model.shipping_cost,
                storage_model.order_tax_amount,
                storage_model.surcharge_amount,
                storage_model.tax_amount,
            ),
            payment_id: storage_model.payment_id,
            merchant_id: storage_model.merchant_id.clone(),
            attempt_id: storage_model.attempt_id,
            status: storage_model.status,
            currency: storage_model.currency,
            save_to_locker: storage_model.save_to_locker,
            connector: storage_model.connector,
            error_message: storage_model.error_message,
            offer_amount: storage_model.offer_amount,
            payment_method_id: storage_model.payment_method_id,
            payment_method: storage_model.payment_method,
            capture_method: storage_model.capture_method,
            capture_on: storage_model.capture_on,
            confirm: storage_model.confirm,
            authentication_type: storage_model.authentication_type,
            created_at: Some(storage_model.created_at),
            modified_at: Some(storage_model.modified_at),
            last_synced: storage_model.last_synced,
            cancellation_reason: storage_model.cancellation_reason,
            amount_to_capture: storage_model.amount_to_capture,
            mandate_id: storage_model.mandate_id,
            browser_info: storage_model.browser_info,
            payment_token: storage_model.payment_token,
            error_code: storage_model.error_code,
            connector_metadata: storage_model.connector_metadata,
            payment_experience: storage_model.payment_experience,
            payment_method_type: storage_model.payment_method_type,
            payment_method_data: storage_model.payment_method_data,
            business_sub_label: storage_model.business_sub_label,
            straight_through_algorithm: storage_model.straight_through_algorithm,
            preprocessing_step_id: storage_model.preprocessing_step_id,
            mandate_details: storage_model
                .mandate_details
                .map(MandateDataType::from_storage_model),
            error_reason: storage_model.error_reason,
            connector_response_reference_id: storage_model.connector_response_reference_id,
            multiple_capture_count: storage_model.multiple_capture_count,
            amount_capturable: storage_model.amount_capturable,
            updated_by: storage_model.updated_by,
            authentication_data: storage_model.authentication_data,
            encoded_data: storage_model.encoded_data,
            merchant_connector_id: storage_model.merchant_connector_id,
            unified_code: storage_model.unified_code,
            unified_message: storage_model.unified_message,
            external_three_ds_authentication_attempted: storage_model
                .external_three_ds_authentication_attempted,
            authentication_connector: storage_model.authentication_connector,
            authentication_id: storage_model.authentication_id,
            mandate_data: storage_model
                .mandate_data
                .map(MandateDetails::from_storage_model),
            payment_method_billing_address_id: storage_model.payment_method_billing_address_id,
            fingerprint_id: storage_model.fingerprint_id,
            client_source: storage_model.client_source,
            client_version: storage_model.client_version,
            customer_acceptance: storage_model.customer_acceptance,
            organization_id: storage_model.organization_id,
            profile_id: storage_model.profile_id,
            connector_mandate_detail: storage_model.connector_mandate_detail,
            request_extended_authorization: storage_model.request_extended_authorization,
            extended_authorization_applied: storage_model.extended_authorization_applied,
            capture_before: storage_model.capture_before,
            card_discovery: storage_model.card_discovery,
<<<<<<< HEAD
            processor_merchant_id: storage_model
                .processor_merchant_id
                .unwrap_or(storage_model.merchant_id),
            created_by: storage_model
                .created_by
                .and_then(|created_by| created_by.parse::<CreatedBy>().ok()),
=======
            setup_future_usage_applied: storage_model.setup_future_usage_applied,
>>>>>>> 103a5c18
        }
    }
}

#[inline]
#[instrument(skip_all)]
async fn add_connector_txn_id_to_reverse_lookup<T: DatabaseStore>(
    store: &KVRouterStore<T>,
    key: &str,
    merchant_id: &common_utils::id_type::MerchantId,
    updated_attempt_attempt_id: &str,
    connector_transaction_id: &str,
    storage_scheme: MerchantStorageScheme,
) -> CustomResult<ReverseLookup, errors::StorageError> {
    let field = format!("pa_{}", updated_attempt_attempt_id);
    let reverse_lookup_new = ReverseLookupNew {
        lookup_id: format!(
            "pa_conn_trans_{}_{}",
            merchant_id.get_string_repr(),
            connector_transaction_id
        ),
        pk_id: key.to_owned(),
        sk_id: field.clone(),
        source: "payment_attempt".to_string(),
        updated_by: storage_scheme.to_string(),
    };
    store
        .insert_reverse_lookup(reverse_lookup_new, storage_scheme)
        .await
}

#[inline]
#[instrument(skip_all)]
async fn add_preprocessing_id_to_reverse_lookup<T: DatabaseStore>(
    store: &KVRouterStore<T>,
    key: &str,
    merchant_id: &common_utils::id_type::MerchantId,
    updated_attempt_attempt_id: &str,
    preprocessing_id: &str,
    storage_scheme: MerchantStorageScheme,
) -> CustomResult<ReverseLookup, errors::StorageError> {
    let field = format!("pa_{}", updated_attempt_attempt_id);
    let reverse_lookup_new = ReverseLookupNew {
        lookup_id: format!(
            "pa_preprocessing_{}_{}",
            merchant_id.get_string_repr(),
            preprocessing_id
        ),
        pk_id: key.to_owned(),
        sk_id: field.clone(),
        source: "payment_attempt".to_string(),
        updated_by: storage_scheme.to_string(),
    };
    store
        .insert_reverse_lookup(reverse_lookup_new, storage_scheme)
        .await
}<|MERGE_RESOLUTION|>--- conflicted
+++ resolved
@@ -650,12 +650,9 @@
                     charges: None,
                     issuer_error_code: None,
                     issuer_error_message: None,
-<<<<<<< HEAD
                     processor_merchant_id: payment_attempt.processor_merchant_id.clone(),
                     created_by: payment_attempt.created_by.clone(),
-=======
                     setup_future_usage_applied: payment_attempt.setup_future_usage_applied,
->>>>>>> 103a5c18
                 };
 
                 let field = format!("pa_{}", created_attempt.attempt_id);
@@ -1747,16 +1744,13 @@
             charges: storage_model.charges,
             issuer_error_code: storage_model.issuer_error_code,
             issuer_error_message: storage_model.issuer_error_message,
-<<<<<<< HEAD
             processor_merchant_id: storage_model
                 .processor_merchant_id
                 .unwrap_or(storage_model.merchant_id),
             created_by: storage_model
                 .created_by
                 .and_then(|created_by| created_by.parse::<CreatedBy>().ok()),
-=======
             setup_future_usage_applied: storage_model.setup_future_usage_applied,
->>>>>>> 103a5c18
         }
     }
 }
@@ -1843,12 +1837,9 @@
             extended_authorization_applied: self.extended_authorization_applied,
             capture_before: self.capture_before,
             card_discovery: self.card_discovery,
-<<<<<<< HEAD
             processor_merchant_id: Some(self.processor_merchant_id),
             created_by: self.created_by.map(|created_by| created_by.to_string()),
-=======
             setup_future_usage_applied: self.setup_future_usage_applied,
->>>>>>> 103a5c18
         }
     }
 
@@ -1924,16 +1915,13 @@
             extended_authorization_applied: storage_model.extended_authorization_applied,
             capture_before: storage_model.capture_before,
             card_discovery: storage_model.card_discovery,
-<<<<<<< HEAD
             processor_merchant_id: storage_model
                 .processor_merchant_id
                 .unwrap_or(storage_model.merchant_id),
             created_by: storage_model
                 .created_by
                 .and_then(|created_by| created_by.parse::<CreatedBy>().ok()),
-=======
             setup_future_usage_applied: storage_model.setup_future_usage_applied,
->>>>>>> 103a5c18
         }
     }
 }
