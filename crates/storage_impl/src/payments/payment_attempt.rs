--- conflicted
+++ resolved
@@ -363,10 +363,7 @@
                     updated_by: storage_scheme.to_string(),
                     authentication_data: payment_attempt.authentication_data.clone(),
                     encoded_data: payment_attempt.encoded_data.clone(),
-<<<<<<< HEAD
-=======
                     merchant_connector_id: payment_attempt.merchant_connector_id.clone(),
->>>>>>> e7375d0e
                 };
 
                 let field = format!("pa_{}", created_attempt.attempt_id);
@@ -964,10 +961,7 @@
             updated_by: self.updated_by,
             authentication_data: self.authentication_data,
             encoded_data: self.encoded_data,
-<<<<<<< HEAD
-=======
             merchant_connector_id: self.merchant_connector_id,
->>>>>>> e7375d0e
         }
     }
 
@@ -1019,10 +1013,7 @@
             updated_by: storage_model.updated_by,
             authentication_data: storage_model.authentication_data,
             encoded_data: storage_model.encoded_data,
-<<<<<<< HEAD
-=======
             merchant_connector_id: storage_model.merchant_connector_id,
->>>>>>> e7375d0e
         }
     }
 }
@@ -1071,14 +1062,10 @@
             connector_response_reference_id: self.connector_response_reference_id,
             multiple_capture_count: self.multiple_capture_count,
             amount_capturable: self.amount_capturable,
-
             updated_by: self.updated_by,
             authentication_data: self.authentication_data,
             encoded_data: self.encoded_data,
-<<<<<<< HEAD
-=======
             merchant_connector_id: self.merchant_connector_id,
->>>>>>> e7375d0e
         }
     }
 
@@ -1128,10 +1115,7 @@
             updated_by: storage_model.updated_by,
             authentication_data: storage_model.authentication_data,
             encoded_data: storage_model.encoded_data,
-<<<<<<< HEAD
-=======
             merchant_connector_id: storage_model.merchant_connector_id,
->>>>>>> e7375d0e
         }
     }
 }
