--- conflicted
+++ resolved
@@ -647,13 +647,10 @@
                     capture_before: payment_attempt.capture_before,
                     card_discovery: payment_attempt.card_discovery,
                     charges: None,
-<<<<<<< HEAD
+                    issuer_error_code: None,
+                    issuer_error_message: None,
                     request_overcapture: None,
                     overcapture_status: None,
-=======
-                    issuer_error_code: None,
-                    issuer_error_message: None,
->>>>>>> a1ecce8f
                 };
 
                 let field = format!("pa_{}", created_attempt.attempt_id);
@@ -1742,13 +1739,10 @@
             capture_before: storage_model.capture_before,
             card_discovery: storage_model.card_discovery,
             charges: storage_model.charges,
-<<<<<<< HEAD
+            issuer_error_code: storage_model.issuer_error_code,
+            issuer_error_message: storage_model.issuer_error_message,
             request_overcapture: storage_model.request_overcapture,
             overcapture_status: storage_model.overcapture_status,
-=======
-            issuer_error_code: storage_model.issuer_error_code,
-            issuer_error_message: storage_model.issuer_error_message,
->>>>>>> a1ecce8f
         }
     }
 }
