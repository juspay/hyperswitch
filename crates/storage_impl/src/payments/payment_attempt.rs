--- conflicted
+++ resolved
@@ -11,11 +11,12 @@
         MandateAmountData as DieselMandateAmountData, MandateDataType as DieselMandateType,
         MandateDetails as DieselMandateDetails, MerchantStorageScheme,
     },
+    kv,
     payment_attempt::PaymentAttempt as DieselPaymentAttempt,
     reverse_lookup::{ReverseLookup, ReverseLookupNew},
 };
 #[cfg(feature = "v1")]
-use diesel_models::{kv, payment_attempt::PaymentAttemptNew as DieselPaymentAttemptNew};
+use diesel_models::{payment_attempt::PaymentAttemptNew as DieselPaymentAttemptNew};
 use error_stack::ResultExt;
 #[cfg(feature = "v1")]
 use hyperswitch_domain_models::payments::payment_attempt::PaymentAttemptNew;
@@ -32,29 +33,22 @@
 use hyperswitch_domain_models::{
     payments::payment_attempt::PaymentListFilters, payments::PaymentIntent,
 };
-<<<<<<< HEAD
 #[cfg(feature = "v2")]
 use label::*;
-=======
-#[cfg(feature = "v1")]
->>>>>>> 7338a8db
+
 use redis_interface::HsetnxReply;
 use router_env::{instrument, tracing};
 
 #[cfg(feature = "v2")]
 use crate::kv_router_store::{FilterResourceParams, FindResourceBy, UpdateResourceParams};
 use crate::{
+    errors::RedisErrorExt,
     diesel_error_to_data_error, errors,
     kv_router_store::KVRouterStore,
     lookup::ReverseLookupInterface,
-    utils::{pg_connection_read, pg_connection_write},
+    utils::{pg_connection_read, pg_connection_write,try_redis_get_else_try_database_get},
+    redis::kv_store::{decide_storage_scheme, kv_wrapper, KvOperation, Op, PartitionKey},
     DataModelExt, DatabaseStore, RouterStore,
-};
-#[cfg(feature = "v1")]
-use crate::{
-    errors::RedisErrorExt,
-    redis::kv_store::{decide_storage_scheme, kv_wrapper, KvOperation, Op, PartitionKey},
-    utils::try_redis_get_else_try_database_get,
 };
 
 #[async_trait::async_trait]
