use api_models::enums::{AuthenticationType, Connector, PaymentMethod, PaymentMethodType};
use common_utils::{errors::CustomResult, fallback_reverse_lookup_not_found};
use diesel_models::{
    enums::{
        MandateAmountData as DieselMandateAmountData, MandateDataType as DieselMandateType,
        MandateDetails as DieselMandateDetails, MerchantStorageScheme,
    },
    kv,
    payment_attempt::{
        PaymentAttempt as DieselPaymentAttempt, PaymentAttemptNew as DieselPaymentAttemptNew,
        PaymentAttemptUpdate as DieselPaymentAttemptUpdate,
    },
    reverse_lookup::{ReverseLookup, ReverseLookupNew},
};
use error_stack::ResultExt;
use hyperswitch_domain_models::{
    errors,
    mandates::{MandateAmountData, MandateDataType, MandateDetails},
    payments::{
        payment_attempt::{
            PaymentAttempt, PaymentAttemptInterface, PaymentAttemptNew, PaymentAttemptUpdate,
            PaymentListFilters,
        },
        PaymentIntent,
    },
};
use redis_interface::HsetnxReply;
use router_env::{instrument, tracing};

use crate::{
    diesel_error_to_data_error,
    errors::RedisErrorExt,
    lookup::ReverseLookupInterface,
    redis::kv_store::{kv_wrapper, KvOperation, PartitionKey},
    utils::{pg_connection_read, pg_connection_write, try_redis_get_else_try_database_get},
    DataModelExt, DatabaseStore, KVRouterStore, RouterStore,
};

#[async_trait::async_trait]
impl<T: DatabaseStore> PaymentAttemptInterface for RouterStore<T> {
    #[instrument(skip_all)]
    async fn insert_payment_attempt(
        &self,
        payment_attempt: PaymentAttemptNew,
        _storage_scheme: MerchantStorageScheme,
    ) -> CustomResult<PaymentAttempt, errors::StorageError> {
        let conn = pg_connection_write(self).await?;
        payment_attempt
            .to_storage_model()
            .insert(&conn)
            .await
            .map_err(|er| {
                let new_err = diesel_error_to_data_error(er.current_context());
                er.change_context(new_err)
            })
            .map(PaymentAttempt::from_storage_model)
    }

    #[instrument(skip_all)]
    async fn update_payment_attempt_with_attempt_id(
        &self,
        this: PaymentAttempt,
        payment_attempt: PaymentAttemptUpdate,
        _storage_scheme: MerchantStorageScheme,
    ) -> CustomResult<PaymentAttempt, errors::StorageError> {
        let conn = pg_connection_write(self).await?;
        this.to_storage_model()
            .update_with_attempt_id(&conn, payment_attempt.to_storage_model())
            .await
            .map_err(|er| {
                let new_err = diesel_error_to_data_error(er.current_context());
                er.change_context(new_err)
            })
            .map(PaymentAttempt::from_storage_model)
    }

    #[instrument(skip_all)]
    async fn find_payment_attempt_by_connector_transaction_id_payment_id_merchant_id(
        &self,
        connector_transaction_id: &str,
        payment_id: &str,
        merchant_id: &str,
        _storage_scheme: MerchantStorageScheme,
    ) -> CustomResult<PaymentAttempt, errors::StorageError> {
        let conn = pg_connection_read(self).await?;
        DieselPaymentAttempt::find_by_connector_transaction_id_payment_id_merchant_id(
            &conn,
            connector_transaction_id,
            payment_id,
            merchant_id,
        )
        .await
        .map_err(|er| {
            let new_err = diesel_error_to_data_error(er.current_context());
            er.change_context(new_err)
        })
        .map(PaymentAttempt::from_storage_model)
    }

    #[instrument(skip_all)]
    async fn find_payment_attempt_last_successful_attempt_by_payment_id_merchant_id(
        &self,
        payment_id: &str,
        merchant_id: &str,
        _storage_scheme: MerchantStorageScheme,
    ) -> CustomResult<PaymentAttempt, errors::StorageError> {
        let conn = pg_connection_read(self).await?;
        DieselPaymentAttempt::find_last_successful_attempt_by_payment_id_merchant_id(
            &conn,
            payment_id,
            merchant_id,
        )
        .await
        .map_err(|er| {
            let new_err = diesel_error_to_data_error(er.current_context());
            er.change_context(new_err)
        })
        .map(PaymentAttempt::from_storage_model)
    }

    #[instrument(skip_all)]
    async fn find_payment_attempt_last_successful_or_partially_captured_attempt_by_payment_id_merchant_id(
        &self,
        payment_id: &str,
        merchant_id: &str,
        _storage_scheme: MerchantStorageScheme,
    ) -> CustomResult<PaymentAttempt, errors::StorageError> {
        let conn = pg_connection_read(self).await?;
        DieselPaymentAttempt::find_last_successful_or_partially_captured_attempt_by_payment_id_merchant_id(
            &conn,
            payment_id,
            merchant_id,
        )
        .await
        .map_err(|er| {
            let new_err = diesel_error_to_data_error(er.current_context());
            er.change_context(new_err)
        })
        .map(PaymentAttempt::from_storage_model)
    }

    #[instrument(skip_all)]
    async fn find_payment_attempt_by_merchant_id_connector_txn_id(
        &self,
        merchant_id: &str,
        connector_txn_id: &str,
        _storage_scheme: MerchantStorageScheme,
    ) -> CustomResult<PaymentAttempt, errors::StorageError> {
        let conn = pg_connection_read(self).await?;
        DieselPaymentAttempt::find_by_merchant_id_connector_txn_id(
            &conn,
            merchant_id,
            connector_txn_id,
        )
        .await
        .map_err(|er| {
            let new_err = diesel_error_to_data_error(er.current_context());
            er.change_context(new_err)
        })
        .map(PaymentAttempt::from_storage_model)
    }

    #[instrument(skip_all)]
    async fn find_payment_attempt_by_payment_id_merchant_id_attempt_id(
        &self,
        payment_id: &str,
        merchant_id: &str,
        attempt_id: &str,
        _storage_scheme: MerchantStorageScheme,
    ) -> CustomResult<PaymentAttempt, errors::StorageError> {
        let conn = pg_connection_read(self).await?;

        DieselPaymentAttempt::find_by_payment_id_merchant_id_attempt_id(
            &conn,
            payment_id,
            merchant_id,
            attempt_id,
        )
        .await
        .map_err(|er| {
            let new_err = diesel_error_to_data_error(er.current_context());
            er.change_context(new_err)
        })
        .map(PaymentAttempt::from_storage_model)
    }

    #[instrument(skip_all)]
    async fn get_filters_for_payments(
        &self,
        pi: &[PaymentIntent],
        merchant_id: &str,
        _storage_scheme: MerchantStorageScheme,
    ) -> CustomResult<PaymentListFilters, errors::StorageError> {
        let conn = pg_connection_read(self).await?;
        let intents = pi
            .iter()
            .cloned()
            .map(|pi| pi.to_storage_model())
            .collect::<Vec<diesel_models::PaymentIntent>>();
        DieselPaymentAttempt::get_filters_for_payments(&conn, intents.as_slice(), merchant_id)
            .await
            .map_err(|er| {
                let new_err = diesel_error_to_data_error(er.current_context());
                er.change_context(new_err)
            })
            .map(
                |(
                    connector,
                    currency,
                    status,
                    payment_method,
                    payment_method_type,
                    authentication_type,
                )| PaymentListFilters {
                    connector,
                    currency,
                    status,
                    payment_method,
                    payment_method_type,
                    authentication_type,
                },
            )
    }

    #[instrument(skip_all)]
    async fn find_payment_attempt_by_preprocessing_id_merchant_id(
        &self,
        preprocessing_id: &str,
        merchant_id: &str,
        _storage_scheme: MerchantStorageScheme,
    ) -> CustomResult<PaymentAttempt, errors::StorageError> {
        let conn = pg_connection_read(self).await?;

        DieselPaymentAttempt::find_by_merchant_id_preprocessing_id(
            &conn,
            merchant_id,
            preprocessing_id,
        )
        .await
        .map_err(|er| {
            let new_err = diesel_error_to_data_error(er.current_context());
            er.change_context(new_err)
        })
        .map(PaymentAttempt::from_storage_model)
    }

    #[instrument(skip_all)]
    async fn find_attempts_by_merchant_id_payment_id(
        &self,
        merchant_id: &str,
        payment_id: &str,
        _storage_scheme: MerchantStorageScheme,
    ) -> CustomResult<Vec<PaymentAttempt>, errors::StorageError> {
        let conn = pg_connection_read(self).await?;
        DieselPaymentAttempt::find_by_merchant_id_payment_id(&conn, merchant_id, payment_id)
            .await
            .map_err(|er| {
                let new_err = diesel_error_to_data_error(er.current_context());
                er.change_context(new_err)
            })
            .map(|a| {
                a.into_iter()
                    .map(PaymentAttempt::from_storage_model)
                    .collect()
            })
    }

    #[instrument(skip_all)]
    async fn find_payment_attempt_by_attempt_id_merchant_id(
        &self,
        attempt_id: &str,
        merchant_id: &str,
        _storage_scheme: MerchantStorageScheme,
    ) -> CustomResult<PaymentAttempt, errors::StorageError> {
        let conn = pg_connection_read(self).await?;

        DieselPaymentAttempt::find_by_merchant_id_attempt_id(&conn, merchant_id, attempt_id)
            .await
            .map_err(|er| {
                let new_err = diesel_error_to_data_error(er.current_context());
                er.change_context(new_err)
            })
            .map(PaymentAttempt::from_storage_model)
    }

    #[instrument(skip_all)]
    async fn get_total_count_of_filtered_payment_attempts(
        &self,
        merchant_id: &str,
        active_attempt_ids: &[String],
        connector: Option<Vec<Connector>>,
        payment_method: Option<Vec<PaymentMethod>>,
        payment_method_type: Option<Vec<PaymentMethodType>>,
        authentication_type: Option<Vec<AuthenticationType>>,
        merchant_connector_id: Option<Vec<String>>,
        _storage_scheme: MerchantStorageScheme,
    ) -> CustomResult<i64, errors::StorageError> {
        let conn = self
            .db_store
            .get_replica_pool()
            .get()
            .await
            .change_context(errors::StorageError::DatabaseConnectionError)?;
        let connector_strings = connector.as_ref().map(|connector| {
            connector
                .iter()
                .map(|c| c.to_string())
                .collect::<Vec<String>>()
        });
        DieselPaymentAttempt::get_total_count_of_attempts(
            &conn,
            merchant_id,
            active_attempt_ids,
            connector_strings,
            payment_method,
            payment_method_type,
            authentication_type,
            merchant_connector_id,
        )
        .await
        .map_err(|er| {
            let new_err = diesel_error_to_data_error(er.current_context());
            er.change_context(new_err)
        })
    }
}

#[async_trait::async_trait]
impl<T: DatabaseStore> PaymentAttemptInterface for KVRouterStore<T> {
    #[instrument(skip_all)]
    async fn insert_payment_attempt(
        &self,
        payment_attempt: PaymentAttemptNew,
        storage_scheme: MerchantStorageScheme,
    ) -> error_stack::Result<PaymentAttempt, errors::StorageError> {
        match storage_scheme {
            MerchantStorageScheme::PostgresOnly => {
                self.router_store
                    .insert_payment_attempt(payment_attempt, storage_scheme)
                    .await
            }
            MerchantStorageScheme::RedisKv => {
                let payment_attempt = payment_attempt.populate_derived_fields();
                let merchant_id = payment_attempt.merchant_id.clone();
                let payment_id = payment_attempt.payment_id.clone();
                let key = PartitionKey::MerchantIdPaymentId {
                    merchant_id: &merchant_id,
                    payment_id: &payment_id,
                };
                let key_str = key.to_string();
                let created_attempt = PaymentAttempt {
                    id: Default::default(),
                    payment_id: payment_attempt.payment_id.clone(),
                    merchant_id: payment_attempt.merchant_id.clone(),
                    attempt_id: payment_attempt.attempt_id.clone(),
                    status: payment_attempt.status,
                    amount: payment_attempt.amount,
                    net_amount: payment_attempt.net_amount,
                    currency: payment_attempt.currency,
                    save_to_locker: payment_attempt.save_to_locker,
                    connector: payment_attempt.connector.clone(),
                    error_message: payment_attempt.error_message.clone(),
                    offer_amount: payment_attempt.offer_amount,
                    surcharge_amount: payment_attempt.surcharge_amount,
                    tax_amount: payment_attempt.tax_amount,
                    payment_method_id: payment_attempt.payment_method_id.clone(),
                    payment_method: payment_attempt.payment_method,
                    connector_transaction_id: None,
                    capture_method: payment_attempt.capture_method,
                    capture_on: payment_attempt.capture_on,
                    confirm: payment_attempt.confirm,
                    authentication_type: payment_attempt.authentication_type,
                    created_at: payment_attempt
                        .created_at
                        .unwrap_or_else(common_utils::date_time::now),
                    modified_at: payment_attempt
                        .created_at
                        .unwrap_or_else(common_utils::date_time::now),
                    last_synced: payment_attempt.last_synced,
                    amount_to_capture: payment_attempt.amount_to_capture,
                    cancellation_reason: payment_attempt.cancellation_reason.clone(),
                    mandate_id: payment_attempt.mandate_id.clone(),
                    browser_info: payment_attempt.browser_info.clone(),
                    payment_token: payment_attempt.payment_token.clone(),
                    error_code: payment_attempt.error_code.clone(),
                    connector_metadata: payment_attempt.connector_metadata.clone(),
                    payment_experience: payment_attempt.payment_experience,
                    payment_method_type: payment_attempt.payment_method_type,
                    payment_method_data: payment_attempt.payment_method_data.clone(),
                    business_sub_label: payment_attempt.business_sub_label.clone(),
                    straight_through_algorithm: payment_attempt.straight_through_algorithm.clone(),
                    mandate_details: payment_attempt.mandate_details.clone(),
                    preprocessing_step_id: payment_attempt.preprocessing_step_id.clone(),
                    error_reason: payment_attempt.error_reason.clone(),
                    multiple_capture_count: payment_attempt.multiple_capture_count,
                    connector_response_reference_id: None,
                    amount_capturable: payment_attempt.amount_capturable,
                    updated_by: storage_scheme.to_string(),
                    authentication_data: payment_attempt.authentication_data.clone(),
                    encoded_data: payment_attempt.encoded_data.clone(),
                    merchant_connector_id: payment_attempt.merchant_connector_id.clone(),
                    unified_code: payment_attempt.unified_code.clone(),
                    unified_message: payment_attempt.unified_message.clone(),
                    external_three_ds_authentication_attempted: payment_attempt
                        .external_three_ds_authentication_attempted,
                    authentication_connector: payment_attempt.authentication_connector.clone(),
                    authentication_id: payment_attempt.authentication_id.clone(),
                    mandate_data: payment_attempt.mandate_data.clone(),
                    payment_method_billing_address_id: payment_attempt
                        .payment_method_billing_address_id
                        .clone(),
                    fingerprint_id: payment_attempt.fingerprint_id.clone(),
<<<<<<< HEAD
                    charge_id: payment_attempt.charge_id.clone(),
=======
                    client_source: payment_attempt.client_source.clone(),
                    client_version: payment_attempt.client_version.clone(),
>>>>>>> 5e848554
                };

                let field = format!("pa_{}", created_attempt.attempt_id);

                let redis_entry = kv::TypedSql {
                    op: kv::DBOperation::Insert {
                        insertable: kv::Insertable::PaymentAttempt(
                            payment_attempt.to_storage_model(),
                        ),
                    },
                };

                //Reverse lookup for attempt_id
                let reverse_lookup = ReverseLookupNew {
                    lookup_id: format!(
                        "pa_{}_{}",
                        &created_attempt.merchant_id, &created_attempt.attempt_id,
                    ),
                    pk_id: key_str.clone(),
                    sk_id: field.clone(),
                    source: "payment_attempt".to_string(),
                    updated_by: storage_scheme.to_string(),
                };
                self.insert_reverse_lookup(reverse_lookup, storage_scheme)
                    .await?;

                match kv_wrapper::<PaymentAttempt, _, _>(
                    self,
                    KvOperation::HSetNx(
                        &field,
                        &created_attempt.clone().to_storage_model(),
                        redis_entry,
                    ),
                    key,
                )
                .await
                .map_err(|err| err.to_redis_failed_response(&key_str))?
                .try_into_hsetnx()
                {
                    Ok(HsetnxReply::KeyNotSet) => Err(errors::StorageError::DuplicateValue {
                        entity: "payment attempt",
                        key: Some(key_str),
                    }
                    .into()),
                    Ok(HsetnxReply::KeySet) => Ok(created_attempt),
                    Err(error) => Err(error.change_context(errors::StorageError::KVError)),
                }
            }
        }
    }

    #[instrument(skip_all)]
    async fn update_payment_attempt_with_attempt_id(
        &self,
        this: PaymentAttempt,
        payment_attempt: PaymentAttemptUpdate,
        storage_scheme: MerchantStorageScheme,
    ) -> error_stack::Result<PaymentAttempt, errors::StorageError> {
        match storage_scheme {
            MerchantStorageScheme::PostgresOnly => {
                self.router_store
                    .update_payment_attempt_with_attempt_id(this, payment_attempt, storage_scheme)
                    .await
            }
            MerchantStorageScheme::RedisKv => {
                let key = PartitionKey::MerchantIdPaymentId {
                    merchant_id: &this.merchant_id,
                    payment_id: &this.payment_id,
                };
                let key_str = key.to_string();
                let old_connector_transaction_id = &this.connector_transaction_id;
                let old_preprocessing_id = &this.preprocessing_step_id;
                let updated_attempt = PaymentAttempt::from_storage_model(
                    payment_attempt
                        .clone()
                        .to_storage_model()
                        .apply_changeset(this.clone().to_storage_model()),
                );
                // Check for database presence as well Maybe use a read replica here ?
                let redis_value = serde_json::to_string(&updated_attempt)
                    .change_context(errors::StorageError::KVError)?;
                let field = format!("pa_{}", updated_attempt.attempt_id);

                let redis_entry = kv::TypedSql {
                    op: kv::DBOperation::Update {
                        updatable: kv::Updateable::PaymentAttemptUpdate(
                            kv::PaymentAttemptUpdateMems {
                                orig: this.clone().to_storage_model(),
                                update_data: payment_attempt.to_storage_model(),
                            },
                        ),
                    },
                };

                match (
                    old_connector_transaction_id,
                    &updated_attempt.connector_transaction_id,
                ) {
                    (None, Some(connector_transaction_id)) => {
                        add_connector_txn_id_to_reverse_lookup(
                            self,
                            key_str.as_str(),
                            this.merchant_id.as_str(),
                            updated_attempt.attempt_id.as_str(),
                            connector_transaction_id.as_str(),
                            storage_scheme,
                        )
                        .await?;
                    }
                    (Some(old_connector_transaction_id), Some(connector_transaction_id)) => {
                        if old_connector_transaction_id.ne(connector_transaction_id) {
                            add_connector_txn_id_to_reverse_lookup(
                                self,
                                key_str.as_str(),
                                this.merchant_id.as_str(),
                                updated_attempt.attempt_id.as_str(),
                                connector_transaction_id.as_str(),
                                storage_scheme,
                            )
                            .await?;
                        }
                    }
                    (_, _) => {}
                }

                match (old_preprocessing_id, &updated_attempt.preprocessing_step_id) {
                    (None, Some(preprocessing_id)) => {
                        add_preprocessing_id_to_reverse_lookup(
                            self,
                            key_str.as_str(),
                            this.merchant_id.as_str(),
                            updated_attempt.attempt_id.as_str(),
                            preprocessing_id.as_str(),
                            storage_scheme,
                        )
                        .await?;
                    }
                    (Some(old_preprocessing_id), Some(preprocessing_id)) => {
                        if old_preprocessing_id.ne(preprocessing_id) {
                            add_preprocessing_id_to_reverse_lookup(
                                self,
                                key_str.as_str(),
                                this.merchant_id.as_str(),
                                updated_attempt.attempt_id.as_str(),
                                preprocessing_id.as_str(),
                                storage_scheme,
                            )
                            .await?;
                        }
                    }
                    (_, _) => {}
                }

                kv_wrapper::<(), _, _>(
                    self,
                    KvOperation::Hset::<DieselPaymentAttempt>((&field, redis_value), redis_entry),
                    key,
                )
                .await
                .change_context(errors::StorageError::KVError)?
                .try_into_hset()
                .change_context(errors::StorageError::KVError)?;

                Ok(updated_attempt)
            }
        }
    }

    #[instrument(skip_all)]
    async fn find_payment_attempt_by_connector_transaction_id_payment_id_merchant_id(
        &self,
        connector_transaction_id: &str,
        payment_id: &str,
        merchant_id: &str,
        storage_scheme: MerchantStorageScheme,
    ) -> error_stack::Result<PaymentAttempt, errors::StorageError> {
        match storage_scheme {
            MerchantStorageScheme::PostgresOnly => {
                self.router_store
                    .find_payment_attempt_by_connector_transaction_id_payment_id_merchant_id(
                        connector_transaction_id,
                        payment_id,
                        merchant_id,
                        storage_scheme,
                    )
                    .await
            }
            MerchantStorageScheme::RedisKv => {
                // We assume that PaymentAttempt <=> PaymentIntent is a one-to-one relation for now
                let lookup_id = format!("pa_conn_trans_{merchant_id}_{connector_transaction_id}");
                let lookup = fallback_reverse_lookup_not_found!(
                    self.get_lookup_by_lookup_id(&lookup_id, storage_scheme)
                        .await,
                    self.router_store
                        .find_payment_attempt_by_connector_transaction_id_payment_id_merchant_id(
                            connector_transaction_id,
                            payment_id,
                            merchant_id,
                            storage_scheme,
                        )
                        .await
                );

                let key = PartitionKey::CombinationKey {
                    combination: &lookup.pk_id,
                };

                Box::pin(try_redis_get_else_try_database_get(
                    async {
                        kv_wrapper(self, KvOperation::<DieselPaymentAttempt>::HGet(&lookup.sk_id), key).await?.try_into_hget()
                    },
                        || async {self.router_store.find_payment_attempt_by_connector_transaction_id_payment_id_merchant_id(connector_transaction_id, payment_id, merchant_id, storage_scheme).await},
                    ))
                    .await
            }
        }
    }

    #[instrument(skip_all)]
    async fn find_payment_attempt_last_successful_attempt_by_payment_id_merchant_id(
        &self,
        payment_id: &str,
        merchant_id: &str,
        storage_scheme: MerchantStorageScheme,
    ) -> error_stack::Result<PaymentAttempt, errors::StorageError> {
        let database_call = || {
            self.router_store
                .find_payment_attempt_last_successful_attempt_by_payment_id_merchant_id(
                    payment_id,
                    merchant_id,
                    storage_scheme,
                )
        };
        match storage_scheme {
            MerchantStorageScheme::PostgresOnly => database_call().await,
            MerchantStorageScheme::RedisKv => {
                let key = PartitionKey::MerchantIdPaymentId {
                    merchant_id,
                    payment_id,
                };
                let pattern = "pa_*";

                let redis_fut = async {
                    let kv_result = kv_wrapper::<PaymentAttempt, _, _>(
                        self,
                        KvOperation::<DieselPaymentAttempt>::Scan(pattern),
                        key,
                    )
                    .await?
                    .try_into_scan();
                    kv_result.and_then(|mut payment_attempts| {
                        payment_attempts.sort_by(|a, b| b.modified_at.cmp(&a.modified_at));
                        payment_attempts
                            .iter()
                            .find(|&pa| pa.status == api_models::enums::AttemptStatus::Charged)
                            .cloned()
                            .ok_or(error_stack::report!(
                                redis_interface::errors::RedisError::NotFound
                            ))
                    })
                };
                Box::pin(try_redis_get_else_try_database_get(
                    redis_fut,
                    database_call,
                ))
                .await
            }
        }
    }

    #[instrument(skip_all)]
    async fn find_payment_attempt_last_successful_or_partially_captured_attempt_by_payment_id_merchant_id(
        &self,
        payment_id: &str,
        merchant_id: &str,
        storage_scheme: MerchantStorageScheme,
    ) -> error_stack::Result<PaymentAttempt, errors::StorageError> {
        let database_call = || {
            self.router_store
                .find_payment_attempt_last_successful_or_partially_captured_attempt_by_payment_id_merchant_id(
                    payment_id,
                    merchant_id,
                    storage_scheme,
                )
        };
        match storage_scheme {
            MerchantStorageScheme::PostgresOnly => database_call().await,
            MerchantStorageScheme::RedisKv => {
                let key = PartitionKey::MerchantIdPaymentId {
                    merchant_id,
                    payment_id,
                };
                let pattern = "pa_*";

                let redis_fut = async {
                    let kv_result = kv_wrapper::<PaymentAttempt, _, _>(
                        self,
                        KvOperation::<DieselPaymentAttempt>::Scan(pattern),
                        key,
                    )
                    .await?
                    .try_into_scan();
                    kv_result.and_then(|mut payment_attempts| {
                        payment_attempts.sort_by(|a, b| b.modified_at.cmp(&a.modified_at));
                        payment_attempts
                            .iter()
                            .find(|&pa| {
                                pa.status == api_models::enums::AttemptStatus::Charged
                                    || pa.status == api_models::enums::AttemptStatus::PartialCharged
                            })
                            .cloned()
                            .ok_or(error_stack::report!(
                                redis_interface::errors::RedisError::NotFound
                            ))
                    })
                };
                Box::pin(try_redis_get_else_try_database_get(
                    redis_fut,
                    database_call,
                ))
                .await
            }
        }
    }

    #[instrument(skip_all)]
    async fn find_payment_attempt_by_merchant_id_connector_txn_id(
        &self,
        merchant_id: &str,
        connector_txn_id: &str,
        storage_scheme: MerchantStorageScheme,
    ) -> error_stack::Result<PaymentAttempt, errors::StorageError> {
        match storage_scheme {
            MerchantStorageScheme::PostgresOnly => {
                self.router_store
                    .find_payment_attempt_by_merchant_id_connector_txn_id(
                        merchant_id,
                        connector_txn_id,
                        storage_scheme,
                    )
                    .await
            }
            MerchantStorageScheme::RedisKv => {
                let lookup_id = format!("pa_conn_trans_{merchant_id}_{connector_txn_id}");
                let lookup = fallback_reverse_lookup_not_found!(
                    self.get_lookup_by_lookup_id(&lookup_id, storage_scheme)
                        .await,
                    self.router_store
                        .find_payment_attempt_by_merchant_id_connector_txn_id(
                            merchant_id,
                            connector_txn_id,
                            storage_scheme,
                        )
                        .await
                );

                let key = PartitionKey::CombinationKey {
                    combination: &lookup.pk_id,
                };
                Box::pin(try_redis_get_else_try_database_get(
                    async {
                        kv_wrapper(
                            self,
                            KvOperation::<DieselPaymentAttempt>::HGet(&lookup.sk_id),
                            key,
                        )
                        .await?
                        .try_into_hget()
                    },
                    || async {
                        self.router_store
                            .find_payment_attempt_by_merchant_id_connector_txn_id(
                                merchant_id,
                                connector_txn_id,
                                storage_scheme,
                            )
                            .await
                    },
                ))
                .await
            }
        }
    }

    #[instrument(skip_all)]
    async fn find_payment_attempt_by_payment_id_merchant_id_attempt_id(
        &self,
        payment_id: &str,
        merchant_id: &str,
        attempt_id: &str,
        storage_scheme: MerchantStorageScheme,
    ) -> error_stack::Result<PaymentAttempt, errors::StorageError> {
        match storage_scheme {
            MerchantStorageScheme::PostgresOnly => {
                self.router_store
                    .find_payment_attempt_by_payment_id_merchant_id_attempt_id(
                        payment_id,
                        merchant_id,
                        attempt_id,
                        storage_scheme,
                    )
                    .await
            }
            MerchantStorageScheme::RedisKv => {
                let key = PartitionKey::MerchantIdPaymentId {
                    merchant_id,
                    payment_id,
                };
                let field = format!("pa_{attempt_id}");
                Box::pin(try_redis_get_else_try_database_get(
                    async {
                        kv_wrapper(self, KvOperation::<DieselPaymentAttempt>::HGet(&field), key)
                            .await?
                            .try_into_hget()
                    },
                    || async {
                        self.router_store
                            .find_payment_attempt_by_payment_id_merchant_id_attempt_id(
                                payment_id,
                                merchant_id,
                                attempt_id,
                                storage_scheme,
                            )
                            .await
                    },
                ))
                .await
            }
        }
    }

    #[instrument(skip_all)]
    async fn find_payment_attempt_by_attempt_id_merchant_id(
        &self,
        attempt_id: &str,
        merchant_id: &str,
        storage_scheme: MerchantStorageScheme,
    ) -> error_stack::Result<PaymentAttempt, errors::StorageError> {
        match storage_scheme {
            MerchantStorageScheme::PostgresOnly => {
                self.router_store
                    .find_payment_attempt_by_attempt_id_merchant_id(
                        attempt_id,
                        merchant_id,
                        storage_scheme,
                    )
                    .await
            }
            MerchantStorageScheme::RedisKv => {
                let lookup_id = format!("pa_{merchant_id}_{attempt_id}");
                let lookup = fallback_reverse_lookup_not_found!(
                    self.get_lookup_by_lookup_id(&lookup_id, storage_scheme)
                        .await,
                    self.router_store
                        .find_payment_attempt_by_attempt_id_merchant_id(
                            attempt_id,
                            merchant_id,
                            storage_scheme,
                        )
                        .await
                );

                let key = PartitionKey::CombinationKey {
                    combination: &lookup.pk_id,
                };
                Box::pin(try_redis_get_else_try_database_get(
                    async {
                        kv_wrapper(
                            self,
                            KvOperation::<DieselPaymentAttempt>::HGet(&lookup.sk_id),
                            key,
                        )
                        .await?
                        .try_into_hget()
                    },
                    || async {
                        self.router_store
                            .find_payment_attempt_by_attempt_id_merchant_id(
                                attempt_id,
                                merchant_id,
                                storage_scheme,
                            )
                            .await
                    },
                ))
                .await
            }
        }
    }

    #[instrument(skip_all)]
    async fn find_payment_attempt_by_preprocessing_id_merchant_id(
        &self,
        preprocessing_id: &str,
        merchant_id: &str,
        storage_scheme: MerchantStorageScheme,
    ) -> error_stack::Result<PaymentAttempt, errors::StorageError> {
        match storage_scheme {
            MerchantStorageScheme::PostgresOnly => {
                self.router_store
                    .find_payment_attempt_by_preprocessing_id_merchant_id(
                        preprocessing_id,
                        merchant_id,
                        storage_scheme,
                    )
                    .await
            }
            MerchantStorageScheme::RedisKv => {
                let lookup_id = format!("pa_preprocessing_{merchant_id}_{preprocessing_id}");
                let lookup = fallback_reverse_lookup_not_found!(
                    self.get_lookup_by_lookup_id(&lookup_id, storage_scheme)
                        .await,
                    self.router_store
                        .find_payment_attempt_by_preprocessing_id_merchant_id(
                            preprocessing_id,
                            merchant_id,
                            storage_scheme,
                        )
                        .await
                );
                let key = PartitionKey::CombinationKey {
                    combination: &lookup.pk_id,
                };

                Box::pin(try_redis_get_else_try_database_get(
                    async {
                        kv_wrapper(
                            self,
                            KvOperation::<DieselPaymentAttempt>::HGet(&lookup.sk_id),
                            key,
                        )
                        .await?
                        .try_into_hget()
                    },
                    || async {
                        self.router_store
                            .find_payment_attempt_by_preprocessing_id_merchant_id(
                                preprocessing_id,
                                merchant_id,
                                storage_scheme,
                            )
                            .await
                    },
                ))
                .await
            }
        }
    }

    #[instrument(skip_all)]
    async fn find_attempts_by_merchant_id_payment_id(
        &self,
        merchant_id: &str,
        payment_id: &str,
        storage_scheme: MerchantStorageScheme,
    ) -> error_stack::Result<Vec<PaymentAttempt>, errors::StorageError> {
        match storage_scheme {
            MerchantStorageScheme::PostgresOnly => {
                self.router_store
                    .find_attempts_by_merchant_id_payment_id(
                        merchant_id,
                        payment_id,
                        storage_scheme,
                    )
                    .await
            }
            MerchantStorageScheme::RedisKv => {
                let key = PartitionKey::MerchantIdPaymentId {
                    merchant_id,
                    payment_id,
                };
                Box::pin(try_redis_get_else_try_database_get(
                    async {
                        kv_wrapper(self, KvOperation::<DieselPaymentAttempt>::Scan("pa_*"), key)
                            .await?
                            .try_into_scan()
                    },
                    || async {
                        self.router_store
                            .find_attempts_by_merchant_id_payment_id(
                                merchant_id,
                                payment_id,
                                storage_scheme,
                            )
                            .await
                    },
                ))
                .await
            }
        }
    }

    #[instrument(skip_all)]
    async fn get_filters_for_payments(
        &self,
        pi: &[PaymentIntent],
        merchant_id: &str,
        storage_scheme: MerchantStorageScheme,
    ) -> error_stack::Result<PaymentListFilters, errors::StorageError> {
        self.router_store
            .get_filters_for_payments(pi, merchant_id, storage_scheme)
            .await
    }

    #[instrument(skip_all)]
    async fn get_total_count_of_filtered_payment_attempts(
        &self,
        merchant_id: &str,
        active_attempt_ids: &[String],
        connector: Option<Vec<Connector>>,
        payment_method: Option<Vec<PaymentMethod>>,
        payment_method_type: Option<Vec<PaymentMethodType>>,
        authentication_type: Option<Vec<AuthenticationType>>,
        merchant_connector_id: Option<Vec<String>>,
        storage_scheme: MerchantStorageScheme,
    ) -> CustomResult<i64, errors::StorageError> {
        self.router_store
            .get_total_count_of_filtered_payment_attempts(
                merchant_id,
                active_attempt_ids,
                connector,
                payment_method,
                payment_method_type,
                authentication_type,
                merchant_connector_id,
                storage_scheme,
            )
            .await
    }
}

impl DataModelExt for MandateAmountData {
    type StorageModel = DieselMandateAmountData;

    fn to_storage_model(self) -> Self::StorageModel {
        DieselMandateAmountData {
            amount: self.amount,
            currency: self.currency,
            start_date: self.start_date,
            end_date: self.end_date,
            metadata: self.metadata,
        }
    }

    fn from_storage_model(storage_model: Self::StorageModel) -> Self {
        Self {
            amount: storage_model.amount,
            currency: storage_model.currency,
            start_date: storage_model.start_date,
            end_date: storage_model.end_date,
            metadata: storage_model.metadata,
        }
    }
}
impl DataModelExt for MandateDetails {
    type StorageModel = DieselMandateDetails;
    fn to_storage_model(self) -> Self::StorageModel {
        DieselMandateDetails {
            update_mandate_id: self.update_mandate_id,
        }
    }
    fn from_storage_model(storage_model: Self::StorageModel) -> Self {
        Self {
            update_mandate_id: storage_model.update_mandate_id,
        }
    }
}

impl DataModelExt for MandateDataType {
    type StorageModel = DieselMandateType;

    fn to_storage_model(self) -> Self::StorageModel {
        match self {
            Self::SingleUse(data) => DieselMandateType::SingleUse(data.to_storage_model()),
            Self::MultiUse(None) => DieselMandateType::MultiUse(None),
            Self::MultiUse(Some(data)) => {
                DieselMandateType::MultiUse(Some(data.to_storage_model()))
            }
        }
    }

    fn from_storage_model(storage_model: Self::StorageModel) -> Self {
        match storage_model {
            DieselMandateType::SingleUse(data) => {
                Self::SingleUse(MandateAmountData::from_storage_model(data))
            }
            DieselMandateType::MultiUse(Some(data)) => {
                Self::MultiUse(Some(MandateAmountData::from_storage_model(data)))
            }
            DieselMandateType::MultiUse(None) => Self::MultiUse(None),
        }
    }
}

impl DataModelExt for PaymentAttempt {
    type StorageModel = DieselPaymentAttempt;

    fn to_storage_model(self) -> Self::StorageModel {
        DieselPaymentAttempt {
            id: self.id,
            payment_id: self.payment_id,
            merchant_id: self.merchant_id,
            attempt_id: self.attempt_id,
            status: self.status,
            amount: self.amount,
            net_amount: Some(self.net_amount),
            currency: self.currency,
            save_to_locker: self.save_to_locker,
            connector: self.connector,
            error_message: self.error_message,
            offer_amount: self.offer_amount,
            surcharge_amount: self.surcharge_amount,
            tax_amount: self.tax_amount,
            payment_method_id: self.payment_method_id,
            payment_method: self.payment_method,
            connector_transaction_id: self.connector_transaction_id,
            capture_method: self.capture_method,
            capture_on: self.capture_on,
            confirm: self.confirm,
            authentication_type: self.authentication_type,
            created_at: self.created_at,
            modified_at: self.modified_at,
            last_synced: self.last_synced,
            cancellation_reason: self.cancellation_reason,
            amount_to_capture: self.amount_to_capture,
            mandate_id: self.mandate_id,
            browser_info: self.browser_info,
            error_code: self.error_code,
            payment_token: self.payment_token,
            connector_metadata: self.connector_metadata,
            payment_experience: self.payment_experience,
            payment_method_type: self.payment_method_type,
            payment_method_data: self.payment_method_data,
            business_sub_label: self.business_sub_label,
            straight_through_algorithm: self.straight_through_algorithm,
            preprocessing_step_id: self.preprocessing_step_id,
            mandate_details: self.mandate_details.map(|d| d.to_storage_model()),
            error_reason: self.error_reason,
            multiple_capture_count: self.multiple_capture_count,
            connector_response_reference_id: self.connector_response_reference_id,
            amount_capturable: self.amount_capturable,
            updated_by: self.updated_by,
            authentication_data: self.authentication_data,
            encoded_data: self.encoded_data,
            merchant_connector_id: self.merchant_connector_id,
            unified_code: self.unified_code,
            unified_message: self.unified_message,
            external_three_ds_authentication_attempted: self
                .external_three_ds_authentication_attempted,
            authentication_connector: self.authentication_connector,
            authentication_id: self.authentication_id,
            mandate_data: self.mandate_data.map(|d| d.to_storage_model()),
            payment_method_billing_address_id: self.payment_method_billing_address_id,
            fingerprint_id: self.fingerprint_id,
<<<<<<< HEAD
            charge_id: self.charge_id,
=======
            client_source: self.client_source,
            client_version: self.client_version,
>>>>>>> 5e848554
        }
    }

    fn from_storage_model(storage_model: Self::StorageModel) -> Self {
        Self {
            net_amount: storage_model.get_or_calculate_net_amount(),
            id: storage_model.id,
            payment_id: storage_model.payment_id,
            merchant_id: storage_model.merchant_id,
            attempt_id: storage_model.attempt_id,
            status: storage_model.status,
            amount: storage_model.amount,
            currency: storage_model.currency,
            save_to_locker: storage_model.save_to_locker,
            connector: storage_model.connector,
            error_message: storage_model.error_message,
            offer_amount: storage_model.offer_amount,
            surcharge_amount: storage_model.surcharge_amount,
            tax_amount: storage_model.tax_amount,
            payment_method_id: storage_model.payment_method_id,
            payment_method: storage_model.payment_method,
            connector_transaction_id: storage_model.connector_transaction_id,
            capture_method: storage_model.capture_method,
            capture_on: storage_model.capture_on,
            confirm: storage_model.confirm,
            authentication_type: storage_model.authentication_type,
            created_at: storage_model.created_at,
            modified_at: storage_model.modified_at,
            last_synced: storage_model.last_synced,
            cancellation_reason: storage_model.cancellation_reason,
            amount_to_capture: storage_model.amount_to_capture,
            mandate_id: storage_model.mandate_id,
            browser_info: storage_model.browser_info,
            error_code: storage_model.error_code,
            payment_token: storage_model.payment_token,
            connector_metadata: storage_model.connector_metadata,
            payment_experience: storage_model.payment_experience,
            payment_method_type: storage_model.payment_method_type,
            payment_method_data: storage_model.payment_method_data,
            business_sub_label: storage_model.business_sub_label,
            straight_through_algorithm: storage_model.straight_through_algorithm,
            preprocessing_step_id: storage_model.preprocessing_step_id,
            mandate_details: storage_model
                .mandate_details
                .map(MandateDataType::from_storage_model),
            error_reason: storage_model.error_reason,
            multiple_capture_count: storage_model.multiple_capture_count,
            connector_response_reference_id: storage_model.connector_response_reference_id,
            amount_capturable: storage_model.amount_capturable,
            updated_by: storage_model.updated_by,
            authentication_data: storage_model.authentication_data,
            encoded_data: storage_model.encoded_data,
            merchant_connector_id: storage_model.merchant_connector_id,
            unified_code: storage_model.unified_code,
            unified_message: storage_model.unified_message,
            external_three_ds_authentication_attempted: storage_model
                .external_three_ds_authentication_attempted,
            authentication_connector: storage_model.authentication_connector,
            authentication_id: storage_model.authentication_id,
            mandate_data: storage_model
                .mandate_data
                .map(MandateDetails::from_storage_model),
            payment_method_billing_address_id: storage_model.payment_method_billing_address_id,
            fingerprint_id: storage_model.fingerprint_id,
<<<<<<< HEAD
            charge_id: storage_model.charge_id,
=======
            client_source: storage_model.client_source,
            client_version: storage_model.client_version,
>>>>>>> 5e848554
        }
    }
}

impl DataModelExt for PaymentAttemptNew {
    type StorageModel = DieselPaymentAttemptNew;

    fn to_storage_model(self) -> Self::StorageModel {
        DieselPaymentAttemptNew {
            net_amount: Some(self.net_amount),
            payment_id: self.payment_id,
            merchant_id: self.merchant_id,
            attempt_id: self.attempt_id,
            status: self.status,
            amount: self.amount,
            currency: self.currency,
            save_to_locker: self.save_to_locker,
            connector: self.connector,
            error_message: self.error_message,
            offer_amount: self.offer_amount,
            surcharge_amount: self.surcharge_amount,
            tax_amount: self.tax_amount,
            payment_method_id: self.payment_method_id,
            payment_method: self.payment_method,
            capture_method: self.capture_method,
            capture_on: self.capture_on,
            confirm: self.confirm,
            authentication_type: self.authentication_type,
            created_at: self.created_at,
            modified_at: self.modified_at,
            last_synced: self.last_synced,
            cancellation_reason: self.cancellation_reason,
            amount_to_capture: self.amount_to_capture,
            mandate_id: self.mandate_id,
            browser_info: self.browser_info,
            payment_token: self.payment_token,
            error_code: self.error_code,
            connector_metadata: self.connector_metadata,
            payment_experience: self.payment_experience,
            payment_method_type: self.payment_method_type,
            payment_method_data: self.payment_method_data,
            business_sub_label: self.business_sub_label,
            straight_through_algorithm: self.straight_through_algorithm,
            preprocessing_step_id: self.preprocessing_step_id,
            mandate_details: self.mandate_details.map(|d| d.to_storage_model()),
            error_reason: self.error_reason,
            connector_response_reference_id: self.connector_response_reference_id,
            multiple_capture_count: self.multiple_capture_count,
            amount_capturable: self.amount_capturable,
            updated_by: self.updated_by,
            authentication_data: self.authentication_data,
            encoded_data: self.encoded_data,
            merchant_connector_id: self.merchant_connector_id,
            unified_code: self.unified_code,
            unified_message: self.unified_message,
            external_three_ds_authentication_attempted: self
                .external_three_ds_authentication_attempted,
            authentication_connector: self.authentication_connector,
            authentication_id: self.authentication_id,
            mandate_data: self.mandate_data.map(|d| d.to_storage_model()),
            payment_method_billing_address_id: self.payment_method_billing_address_id,
            fingerprint_id: self.fingerprint_id,
<<<<<<< HEAD
            charge_id: self.charge_id,
=======
            client_source: self.client_source,
            client_version: self.client_version,
>>>>>>> 5e848554
        }
    }

    fn from_storage_model(storage_model: Self::StorageModel) -> Self {
        Self {
            net_amount: storage_model.get_or_calculate_net_amount(),
            payment_id: storage_model.payment_id,
            merchant_id: storage_model.merchant_id,
            attempt_id: storage_model.attempt_id,
            status: storage_model.status,
            amount: storage_model.amount,
            currency: storage_model.currency,
            save_to_locker: storage_model.save_to_locker,
            connector: storage_model.connector,
            error_message: storage_model.error_message,
            offer_amount: storage_model.offer_amount,
            surcharge_amount: storage_model.surcharge_amount,
            tax_amount: storage_model.tax_amount,
            payment_method_id: storage_model.payment_method_id,
            payment_method: storage_model.payment_method,
            capture_method: storage_model.capture_method,
            capture_on: storage_model.capture_on,
            confirm: storage_model.confirm,
            authentication_type: storage_model.authentication_type,
            created_at: storage_model.created_at,
            modified_at: storage_model.modified_at,
            last_synced: storage_model.last_synced,
            cancellation_reason: storage_model.cancellation_reason,
            amount_to_capture: storage_model.amount_to_capture,
            mandate_id: storage_model.mandate_id,
            browser_info: storage_model.browser_info,
            payment_token: storage_model.payment_token,
            error_code: storage_model.error_code,
            connector_metadata: storage_model.connector_metadata,
            payment_experience: storage_model.payment_experience,
            payment_method_type: storage_model.payment_method_type,
            payment_method_data: storage_model.payment_method_data,
            business_sub_label: storage_model.business_sub_label,
            straight_through_algorithm: storage_model.straight_through_algorithm,
            preprocessing_step_id: storage_model.preprocessing_step_id,
            mandate_details: storage_model
                .mandate_details
                .map(MandateDataType::from_storage_model),
            error_reason: storage_model.error_reason,
            connector_response_reference_id: storage_model.connector_response_reference_id,
            multiple_capture_count: storage_model.multiple_capture_count,
            amount_capturable: storage_model.amount_capturable,
            updated_by: storage_model.updated_by,
            authentication_data: storage_model.authentication_data,
            encoded_data: storage_model.encoded_data,
            merchant_connector_id: storage_model.merchant_connector_id,
            unified_code: storage_model.unified_code,
            unified_message: storage_model.unified_message,
            external_three_ds_authentication_attempted: storage_model
                .external_three_ds_authentication_attempted,
            authentication_connector: storage_model.authentication_connector,
            authentication_id: storage_model.authentication_id,
            mandate_data: storage_model
                .mandate_data
                .map(MandateDetails::from_storage_model),
            payment_method_billing_address_id: storage_model.payment_method_billing_address_id,
            fingerprint_id: storage_model.fingerprint_id,
<<<<<<< HEAD
            charge_id: storage_model.charge_id,
=======
            client_source: storage_model.client_source,
            client_version: storage_model.client_version,
>>>>>>> 5e848554
        }
    }
}

impl DataModelExt for PaymentAttemptUpdate {
    type StorageModel = DieselPaymentAttemptUpdate;

    fn to_storage_model(self) -> Self::StorageModel {
        match self {
            Self::Update {
                amount,
                currency,
                status,
                authentication_type,
                payment_method,
                payment_token,
                payment_method_data,
                payment_method_type,
                payment_experience,
                business_sub_label,
                amount_to_capture,
                capture_method,
                surcharge_amount,
                tax_amount,
                fingerprint_id,
                payment_method_billing_address_id,
                updated_by,
            } => DieselPaymentAttemptUpdate::Update {
                amount,
                currency,
                status,
                authentication_type,
                payment_method,
                payment_token,
                payment_method_data,
                payment_method_type,
                payment_experience,
                business_sub_label,
                amount_to_capture,
                capture_method,
                surcharge_amount,
                tax_amount,
                fingerprint_id,
                payment_method_billing_address_id,
                updated_by,
            },
            Self::UpdateTrackers {
                payment_token,
                connector,
                straight_through_algorithm,
                amount_capturable,
                updated_by,
                surcharge_amount,
                tax_amount,
                merchant_connector_id,
            } => DieselPaymentAttemptUpdate::UpdateTrackers {
                payment_token,
                connector,
                straight_through_algorithm,
                amount_capturable,
                surcharge_amount,
                tax_amount,
                updated_by,
                merchant_connector_id,
            },
            Self::AuthenticationTypeUpdate {
                authentication_type,
                updated_by,
            } => DieselPaymentAttemptUpdate::AuthenticationTypeUpdate {
                authentication_type,
                updated_by,
            },
            Self::BlocklistUpdate {
                status,
                error_code,
                error_message,
                updated_by,
            } => DieselPaymentAttemptUpdate::BlocklistUpdate {
                status,
                error_code,
                error_message,
                updated_by,
            },
            Self::PaymentMethodDetailsUpdate {
                payment_method_id,
                updated_by,
            } => DieselPaymentAttemptUpdate::PaymentMethodDetailsUpdate {
                payment_method_id,
                updated_by,
            },
            Self::ConfirmUpdate {
                amount,
                currency,
                status,
                authentication_type,
                capture_method,
                payment_method,
                browser_info,
                connector,
                payment_token,
                payment_method_data,
                payment_method_type,
                payment_experience,
                business_sub_label,
                straight_through_algorithm,
                error_code,
                error_message,
                amount_capturable,
                surcharge_amount,
                tax_amount,
                fingerprint_id,
                updated_by,
                merchant_connector_id: connector_id,
                payment_method_id,
                external_three_ds_authentication_attempted,
                authentication_connector,
                authentication_id,
                payment_method_billing_address_id,
                client_source,
                client_version,
            } => DieselPaymentAttemptUpdate::ConfirmUpdate {
                amount,
                currency,
                status,
                authentication_type,
                capture_method,
                payment_method,
                browser_info,
                connector,
                payment_token,
                payment_method_data,
                payment_method_type,
                payment_experience,
                business_sub_label,
                straight_through_algorithm,
                error_code,
                error_message,
                amount_capturable,
                surcharge_amount,
                tax_amount,
                fingerprint_id,
                updated_by,
                merchant_connector_id: connector_id,
                payment_method_id,
                external_three_ds_authentication_attempted,
                authentication_connector,
                authentication_id,
                payment_method_billing_address_id,
                client_source,
                client_version,
            },
            Self::VoidUpdate {
                status,
                cancellation_reason,
                updated_by,
            } => DieselPaymentAttemptUpdate::VoidUpdate {
                status,
                cancellation_reason,
                updated_by,
            },
            Self::ResponseUpdate {
                status,
                connector,
                connector_transaction_id,
                authentication_type,
                payment_method_id,
                mandate_id,
                connector_metadata,
                payment_token,
                error_code,
                error_message,
                error_reason,
                connector_response_reference_id,
                amount_capturable,
                updated_by,
                authentication_data,
                encoded_data,
                unified_code,
                unified_message,
                payment_method_data,
                charge_id,
            } => DieselPaymentAttemptUpdate::ResponseUpdate {
                status,
                connector,
                connector_transaction_id,
                authentication_type,
                payment_method_id,
                mandate_id,
                connector_metadata,
                payment_token,
                error_code,
                error_message,
                error_reason,
                connector_response_reference_id,
                amount_capturable,
                updated_by,
                authentication_data,
                encoded_data,
                unified_code,
                unified_message,
                payment_method_data,
                charge_id,
            },
            Self::UnresolvedResponseUpdate {
                status,
                connector,
                connector_transaction_id,
                payment_method_id,
                error_code,
                error_message,
                error_reason,
                connector_response_reference_id,
                updated_by,
            } => DieselPaymentAttemptUpdate::UnresolvedResponseUpdate {
                status,
                connector,
                connector_transaction_id,
                payment_method_id,
                error_code,
                error_message,
                error_reason,
                connector_response_reference_id,
                updated_by,
            },
            Self::StatusUpdate { status, updated_by } => {
                DieselPaymentAttemptUpdate::StatusUpdate { status, updated_by }
            }
            Self::ErrorUpdate {
                connector,
                status,
                error_code,
                error_message,
                error_reason,
                amount_capturable,
                updated_by,
                unified_code,
                unified_message,
                connector_transaction_id,
                payment_method_data,
            } => DieselPaymentAttemptUpdate::ErrorUpdate {
                connector,
                status,
                error_code,
                error_message,
                error_reason,
                amount_capturable,
                updated_by,
                unified_code,
                unified_message,
                connector_transaction_id,
                payment_method_data,
            },
            Self::CaptureUpdate {
                multiple_capture_count,
                updated_by,
                amount_to_capture,
            } => DieselPaymentAttemptUpdate::CaptureUpdate {
                multiple_capture_count,
                updated_by,
                amount_to_capture,
            },
            Self::PreprocessingUpdate {
                status,
                payment_method_id,
                connector_metadata,
                preprocessing_step_id,
                connector_transaction_id,
                connector_response_reference_id,
                updated_by,
            } => DieselPaymentAttemptUpdate::PreprocessingUpdate {
                status,
                payment_method_id,
                connector_metadata,
                preprocessing_step_id,
                connector_transaction_id,
                connector_response_reference_id,
                updated_by,
            },
            Self::RejectUpdate {
                status,
                error_code,
                error_message,
                updated_by,
            } => DieselPaymentAttemptUpdate::RejectUpdate {
                status,
                error_code,
                error_message,
                updated_by,
            },
            Self::AmountToCaptureUpdate {
                status,
                amount_capturable,
                updated_by,
            } => DieselPaymentAttemptUpdate::AmountToCaptureUpdate {
                status,
                amount_capturable,
                updated_by,
            },
            Self::ConnectorResponse {
                authentication_data,
                encoded_data,
                connector_transaction_id,
                connector,
                charge_id,
                updated_by,
            } => DieselPaymentAttemptUpdate::ConnectorResponse {
                authentication_data,
                encoded_data,
                connector_transaction_id,
                connector,
                charge_id,
                updated_by,
            },
            Self::IncrementalAuthorizationAmountUpdate {
                amount,
                amount_capturable,
            } => DieselPaymentAttemptUpdate::IncrementalAuthorizationAmountUpdate {
                amount,
                amount_capturable,
            },
            Self::AuthenticationUpdate {
                status,
                external_three_ds_authentication_attempted,
                authentication_connector,
                authentication_id,
                updated_by,
            } => DieselPaymentAttemptUpdate::AuthenticationUpdate {
                status,
                external_three_ds_authentication_attempted,
                authentication_connector,
                authentication_id,
                updated_by,
            },
        }
    }

    fn from_storage_model(storage_model: Self::StorageModel) -> Self {
        match storage_model {
            DieselPaymentAttemptUpdate::Update {
                amount,
                currency,
                status,
                authentication_type,
                payment_method,
                payment_token,
                payment_method_data,
                payment_method_type,
                payment_experience,
                business_sub_label,
                amount_to_capture,
                capture_method,
                surcharge_amount,
                tax_amount,
                fingerprint_id,
                updated_by,
                payment_method_billing_address_id,
            } => Self::Update {
                amount,
                currency,
                status,
                authentication_type,
                payment_method,
                payment_token,
                payment_method_data,
                payment_method_type,
                payment_experience,
                business_sub_label,
                amount_to_capture,
                capture_method,
                surcharge_amount,
                tax_amount,
                fingerprint_id,
                payment_method_billing_address_id,
                updated_by,
            },
            DieselPaymentAttemptUpdate::UpdateTrackers {
                payment_token,
                connector,
                straight_through_algorithm,
                amount_capturable,
                updated_by,
                surcharge_amount,
                tax_amount,
                merchant_connector_id: connector_id,
            } => Self::UpdateTrackers {
                payment_token,
                connector,
                straight_through_algorithm,
                amount_capturable,
                surcharge_amount,
                tax_amount,
                updated_by,
                merchant_connector_id: connector_id,
            },
            DieselPaymentAttemptUpdate::AuthenticationTypeUpdate {
                authentication_type,
                updated_by,
            } => Self::AuthenticationTypeUpdate {
                authentication_type,
                updated_by,
            },
            DieselPaymentAttemptUpdate::ConfirmUpdate {
                amount,
                currency,
                status,
                authentication_type,
                capture_method,
                payment_method,
                browser_info,
                connector,
                payment_token,
                payment_method_data,
                payment_method_type,
                payment_experience,
                business_sub_label,
                straight_through_algorithm,
                error_code,
                error_message,
                amount_capturable,
                surcharge_amount,
                tax_amount,
                fingerprint_id,
                updated_by,
                merchant_connector_id: connector_id,
                payment_method_id,
                external_three_ds_authentication_attempted,
                authentication_connector,
                authentication_id,
                payment_method_billing_address_id,
                client_source,
                client_version,
            } => Self::ConfirmUpdate {
                amount,
                currency,
                status,
                authentication_type,
                capture_method,
                payment_method,
                browser_info,
                connector,
                payment_token,
                payment_method_data,
                payment_method_type,
                payment_experience,
                business_sub_label,
                straight_through_algorithm,
                error_code,
                error_message,
                amount_capturable,
                surcharge_amount,
                tax_amount,
                fingerprint_id,
                updated_by,
                merchant_connector_id: connector_id,
                payment_method_id,
                external_three_ds_authentication_attempted,
                authentication_connector,
                authentication_id,
                payment_method_billing_address_id,
                client_source,
                client_version,
            },
            DieselPaymentAttemptUpdate::VoidUpdate {
                status,
                cancellation_reason,
                updated_by,
            } => Self::VoidUpdate {
                status,
                cancellation_reason,
                updated_by,
            },
            DieselPaymentAttemptUpdate::BlocklistUpdate {
                status,
                error_code,
                error_message,
                updated_by,
            } => Self::BlocklistUpdate {
                status,
                error_code,
                error_message,
                updated_by,
            },
            DieselPaymentAttemptUpdate::PaymentMethodDetailsUpdate {
                payment_method_id,
                updated_by,
            } => Self::PaymentMethodDetailsUpdate {
                payment_method_id,
                updated_by,
            },
            DieselPaymentAttemptUpdate::ResponseUpdate {
                status,
                connector,
                connector_transaction_id,
                authentication_type,
                payment_method_id,
                mandate_id,
                connector_metadata,
                payment_token,
                error_code,
                error_message,
                error_reason,
                connector_response_reference_id,
                amount_capturable,
                updated_by,
                authentication_data,
                encoded_data,
                unified_code,
                unified_message,
                payment_method_data,
                charge_id,
            } => Self::ResponseUpdate {
                status,
                connector,
                connector_transaction_id,
                authentication_type,
                payment_method_id,
                mandate_id,
                connector_metadata,
                payment_token,
                error_code,
                error_message,
                error_reason,
                connector_response_reference_id,
                amount_capturable,
                updated_by,
                authentication_data,
                encoded_data,
                unified_code,
                unified_message,
                payment_method_data,
                charge_id,
            },
            DieselPaymentAttemptUpdate::UnresolvedResponseUpdate {
                status,
                connector,
                connector_transaction_id,
                payment_method_id,
                error_code,
                error_message,
                error_reason,
                connector_response_reference_id,
                updated_by,
            } => Self::UnresolvedResponseUpdate {
                status,
                connector,
                connector_transaction_id,
                payment_method_id,
                error_code,
                error_message,
                error_reason,
                connector_response_reference_id,
                updated_by,
            },
            DieselPaymentAttemptUpdate::StatusUpdate { status, updated_by } => {
                Self::StatusUpdate { status, updated_by }
            }
            DieselPaymentAttemptUpdate::ErrorUpdate {
                connector,
                status,
                error_code,
                error_message,
                error_reason,
                amount_capturable,
                updated_by,
                unified_code,
                unified_message,
                connector_transaction_id,
                payment_method_data,
            } => Self::ErrorUpdate {
                connector,
                status,
                error_code,
                error_message,
                error_reason,
                amount_capturable,
                updated_by,
                unified_code,
                unified_message,
                connector_transaction_id,
                payment_method_data,
            },
            DieselPaymentAttemptUpdate::CaptureUpdate {
                amount_to_capture,
                multiple_capture_count,
                updated_by,
            } => Self::CaptureUpdate {
                amount_to_capture,
                multiple_capture_count,
                updated_by,
            },
            DieselPaymentAttemptUpdate::PreprocessingUpdate {
                status,
                payment_method_id,
                connector_metadata,
                preprocessing_step_id,
                connector_transaction_id,
                connector_response_reference_id,
                updated_by,
            } => Self::PreprocessingUpdate {
                status,
                payment_method_id,
                connector_metadata,
                preprocessing_step_id,
                connector_transaction_id,
                connector_response_reference_id,
                updated_by,
            },
            DieselPaymentAttemptUpdate::RejectUpdate {
                status,
                error_code,
                error_message,
                updated_by,
            } => Self::RejectUpdate {
                status,
                error_code,
                error_message,
                updated_by,
            },
            DieselPaymentAttemptUpdate::AmountToCaptureUpdate {
                status,
                amount_capturable,
                updated_by,
            } => Self::AmountToCaptureUpdate {
                status,
                amount_capturable,
                updated_by,
            },
            DieselPaymentAttemptUpdate::ConnectorResponse {
                authentication_data,
                encoded_data,
                connector_transaction_id,
                connector,
                charge_id,
                updated_by,
            } => Self::ConnectorResponse {
                authentication_data,
                encoded_data,
                connector_transaction_id,
                connector,
                charge_id,
                updated_by,
            },
            DieselPaymentAttemptUpdate::IncrementalAuthorizationAmountUpdate {
                amount,
                amount_capturable,
            } => Self::IncrementalAuthorizationAmountUpdate {
                amount,
                amount_capturable,
            },
            DieselPaymentAttemptUpdate::AuthenticationUpdate {
                status,
                external_three_ds_authentication_attempted,
                authentication_connector,
                authentication_id,
                updated_by,
            } => Self::AuthenticationUpdate {
                status,
                external_three_ds_authentication_attempted,
                authentication_connector,
                authentication_id,
                updated_by,
            },
        }
    }
}

#[inline]
#[instrument(skip_all)]
async fn add_connector_txn_id_to_reverse_lookup<T: DatabaseStore>(
    store: &KVRouterStore<T>,
    key: &str,
    merchant_id: &str,
    updated_attempt_attempt_id: &str,
    connector_transaction_id: &str,
    storage_scheme: MerchantStorageScheme,
) -> CustomResult<ReverseLookup, errors::StorageError> {
    let field = format!("pa_{}", updated_attempt_attempt_id);
    let reverse_lookup_new = ReverseLookupNew {
        lookup_id: format!("pa_conn_trans_{}_{}", merchant_id, connector_transaction_id),
        pk_id: key.to_owned(),
        sk_id: field.clone(),
        source: "payment_attempt".to_string(),
        updated_by: storage_scheme.to_string(),
    };
    store
        .insert_reverse_lookup(reverse_lookup_new, storage_scheme)
        .await
}

#[inline]
#[instrument(skip_all)]
async fn add_preprocessing_id_to_reverse_lookup<T: DatabaseStore>(
    store: &KVRouterStore<T>,
    key: &str,
    merchant_id: &str,
    updated_attempt_attempt_id: &str,
    preprocessing_id: &str,
    storage_scheme: MerchantStorageScheme,
) -> CustomResult<ReverseLookup, errors::StorageError> {
    let field = format!("pa_{}", updated_attempt_attempt_id);
    let reverse_lookup_new = ReverseLookupNew {
        lookup_id: format!("pa_preprocessing_{}_{}", merchant_id, preprocessing_id),
        pk_id: key.to_owned(),
        sk_id: field.clone(),
        source: "payment_attempt".to_string(),
        updated_by: storage_scheme.to_string(),
    };
    store
        .insert_reverse_lookup(reverse_lookup_new, storage_scheme)
        .await
}<|MERGE_RESOLUTION|>--- conflicted
+++ resolved
@@ -410,12 +410,9 @@
                         .payment_method_billing_address_id
                         .clone(),
                     fingerprint_id: payment_attempt.fingerprint_id.clone(),
-<<<<<<< HEAD
                     charge_id: payment_attempt.charge_id.clone(),
-=======
                     client_source: payment_attempt.client_source.clone(),
                     client_version: payment_attempt.client_version.clone(),
->>>>>>> 5e848554
                 };
 
                 let field = format!("pa_{}", created_attempt.attempt_id);
@@ -1170,12 +1167,9 @@
             mandate_data: self.mandate_data.map(|d| d.to_storage_model()),
             payment_method_billing_address_id: self.payment_method_billing_address_id,
             fingerprint_id: self.fingerprint_id,
-<<<<<<< HEAD
             charge_id: self.charge_id,
-=======
             client_source: self.client_source,
             client_version: self.client_version,
->>>>>>> 5e848554
         }
     }
 
@@ -1240,12 +1234,9 @@
                 .map(MandateDetails::from_storage_model),
             payment_method_billing_address_id: storage_model.payment_method_billing_address_id,
             fingerprint_id: storage_model.fingerprint_id,
-<<<<<<< HEAD
             charge_id: storage_model.charge_id,
-=======
             client_source: storage_model.client_source,
             client_version: storage_model.client_version,
->>>>>>> 5e848554
         }
     }
 }
@@ -1308,12 +1299,9 @@
             mandate_data: self.mandate_data.map(|d| d.to_storage_model()),
             payment_method_billing_address_id: self.payment_method_billing_address_id,
             fingerprint_id: self.fingerprint_id,
-<<<<<<< HEAD
             charge_id: self.charge_id,
-=======
             client_source: self.client_source,
             client_version: self.client_version,
->>>>>>> 5e848554
         }
     }
 
@@ -1376,12 +1364,9 @@
                 .map(MandateDetails::from_storage_model),
             payment_method_billing_address_id: storage_model.payment_method_billing_address_id,
             fingerprint_id: storage_model.fingerprint_id,
-<<<<<<< HEAD
             charge_id: storage_model.charge_id,
-=======
             client_source: storage_model.client_source,
             client_version: storage_model.client_version,
->>>>>>> 5e848554
         }
     }
 }
