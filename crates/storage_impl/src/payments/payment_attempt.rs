--- conflicted
+++ resolved
@@ -1514,12 +1514,9 @@
             connector_mandate_detail: self.connector_mandate_detail,
             processor_transaction_data,
             card_discovery: self.card_discovery,
-<<<<<<< HEAD
+            charges: self.charges,
             // Below fields are deprecated. Please add any new fields above this line.
             connector_transaction_data: None,
-=======
-            charges: self.charges,
->>>>>>> 323d7630
         }
     }
 
