use api_models::enums::{AuthenticationType, Connector, PaymentMethod, PaymentMethodType};
use common_utils::{errors::CustomResult, fallback_reverse_lookup_not_found};
use data_models::{
    errors,
    mandates::{MandateAmountData, MandateDataType, MandateDetails},
    payments::{
        payment_attempt::{
            PaymentAttempt, PaymentAttemptInterface, PaymentAttemptNew, PaymentAttemptUpdate,
            PaymentListFilters,
        },
        PaymentIntent,
    },
};
use diesel_models::{
    enums::{
        MandateAmountData as DieselMandateAmountData, MandateDataType as DieselMandateType,
        MandateDetails as DieselMandateDetails, MerchantStorageScheme,
    },
    kv,
    payment_attempt::{
        PaymentAttempt as DieselPaymentAttempt, PaymentAttemptNew as DieselPaymentAttemptNew,
        PaymentAttemptUpdate as DieselPaymentAttemptUpdate,
    },
    reverse_lookup::{ReverseLookup, ReverseLookupNew},
};
use error_stack::{IntoReport, ResultExt};
use redis_interface::HsetnxReply;
use router_env::{instrument, tracing};

use crate::{
    diesel_error_to_data_error,
    errors::RedisErrorExt,
    lookup::ReverseLookupInterface,
    redis::kv_store::{kv_wrapper, KvOperation},
    utils::{pg_connection_read, pg_connection_write, try_redis_get_else_try_database_get},
    DataModelExt, DatabaseStore, KVRouterStore, RouterStore,
};

#[async_trait::async_trait]
impl<T: DatabaseStore> PaymentAttemptInterface for RouterStore<T> {
    #[instrument(skip_all)]
    async fn insert_payment_attempt(
        &self,
        payment_attempt: PaymentAttemptNew,
        _storage_scheme: MerchantStorageScheme,
    ) -> CustomResult<PaymentAttempt, errors::StorageError> {
        let conn = pg_connection_write(self).await?;
        payment_attempt
            .to_storage_model()
            .insert(&conn)
            .await
            .map_err(|er| {
                let new_err = diesel_error_to_data_error(er.current_context());
                er.change_context(new_err)
            })
            .map(PaymentAttempt::from_storage_model)
    }

    #[instrument(skip_all)]
    async fn update_payment_attempt_with_attempt_id(
        &self,
        this: PaymentAttempt,
        payment_attempt: PaymentAttemptUpdate,
        _storage_scheme: MerchantStorageScheme,
    ) -> CustomResult<PaymentAttempt, errors::StorageError> {
        let conn = pg_connection_write(self).await?;
        this.to_storage_model()
            .update_with_attempt_id(&conn, payment_attempt.to_storage_model())
            .await
            .map_err(|er| {
                let new_err = diesel_error_to_data_error(er.current_context());
                er.change_context(new_err)
            })
            .map(PaymentAttempt::from_storage_model)
    }

    #[instrument(skip_all)]
    async fn find_payment_attempt_by_connector_transaction_id_payment_id_merchant_id(
        &self,
        connector_transaction_id: &str,
        payment_id: &str,
        merchant_id: &str,
        _storage_scheme: MerchantStorageScheme,
    ) -> CustomResult<PaymentAttempt, errors::StorageError> {
        let conn = pg_connection_read(self).await?;
        DieselPaymentAttempt::find_by_connector_transaction_id_payment_id_merchant_id(
            &conn,
            connector_transaction_id,
            payment_id,
            merchant_id,
        )
        .await
        .map_err(|er| {
            let new_err = diesel_error_to_data_error(er.current_context());
            er.change_context(new_err)
        })
        .map(PaymentAttempt::from_storage_model)
    }

    #[instrument(skip_all)]
    async fn find_payment_attempt_last_successful_attempt_by_payment_id_merchant_id(
        &self,
        payment_id: &str,
        merchant_id: &str,
        _storage_scheme: MerchantStorageScheme,
    ) -> CustomResult<PaymentAttempt, errors::StorageError> {
        let conn = pg_connection_read(self).await?;
        DieselPaymentAttempt::find_last_successful_attempt_by_payment_id_merchant_id(
            &conn,
            payment_id,
            merchant_id,
        )
        .await
        .map_err(|er| {
            let new_err = diesel_error_to_data_error(er.current_context());
            er.change_context(new_err)
        })
        .map(PaymentAttempt::from_storage_model)
    }

    #[instrument(skip_all)]
    async fn find_payment_attempt_last_successful_or_partially_captured_attempt_by_payment_id_merchant_id(
        &self,
        payment_id: &str,
        merchant_id: &str,
        _storage_scheme: MerchantStorageScheme,
    ) -> CustomResult<PaymentAttempt, errors::StorageError> {
        let conn = pg_connection_read(self).await?;
        DieselPaymentAttempt::find_last_successful_or_partially_captured_attempt_by_payment_id_merchant_id(
            &conn,
            payment_id,
            merchant_id,
        )
        .await
        .map_err(|er| {
            let new_err = diesel_error_to_data_error(er.current_context());
            er.change_context(new_err)
        })
        .map(PaymentAttempt::from_storage_model)
    }

    #[instrument(skip_all)]
    async fn find_payment_attempt_by_merchant_id_connector_txn_id(
        &self,
        merchant_id: &str,
        connector_txn_id: &str,
        _storage_scheme: MerchantStorageScheme,
    ) -> CustomResult<PaymentAttempt, errors::StorageError> {
        let conn = pg_connection_read(self).await?;
        DieselPaymentAttempt::find_by_merchant_id_connector_txn_id(
            &conn,
            merchant_id,
            connector_txn_id,
        )
        .await
        .map_err(|er| {
            let new_err = diesel_error_to_data_error(er.current_context());
            er.change_context(new_err)
        })
        .map(PaymentAttempt::from_storage_model)
    }

    #[instrument(skip_all)]
    async fn find_payment_attempt_by_payment_id_merchant_id_attempt_id(
        &self,
        payment_id: &str,
        merchant_id: &str,
        attempt_id: &str,
        _storage_scheme: MerchantStorageScheme,
    ) -> CustomResult<PaymentAttempt, errors::StorageError> {
        let conn = pg_connection_read(self).await?;

        DieselPaymentAttempt::find_by_payment_id_merchant_id_attempt_id(
            &conn,
            payment_id,
            merchant_id,
            attempt_id,
        )
        .await
        .map_err(|er| {
            let new_err = diesel_error_to_data_error(er.current_context());
            er.change_context(new_err)
        })
        .map(PaymentAttempt::from_storage_model)
    }

    #[instrument(skip_all)]
    async fn get_filters_for_payments(
        &self,
        pi: &[PaymentIntent],
        merchant_id: &str,
        _storage_scheme: MerchantStorageScheme,
    ) -> CustomResult<PaymentListFilters, errors::StorageError> {
        let conn = pg_connection_read(self).await?;
        let intents = pi
            .iter()
            .cloned()
            .map(|pi| pi.to_storage_model())
            .collect::<Vec<diesel_models::PaymentIntent>>();
        DieselPaymentAttempt::get_filters_for_payments(&conn, intents.as_slice(), merchant_id)
            .await
            .map_err(|er| {
                let new_err = diesel_error_to_data_error(er.current_context());
                er.change_context(new_err)
            })
            .map(
                |(
                    connector,
                    currency,
                    status,
                    payment_method,
                    payment_method_type,
                    authentication_type,
                )| PaymentListFilters {
                    connector,
                    currency,
                    status,
                    payment_method,
                    payment_method_type,
                    authentication_type,
                },
            )
    }

    #[instrument(skip_all)]
    async fn find_payment_attempt_by_preprocessing_id_merchant_id(
        &self,
        preprocessing_id: &str,
        merchant_id: &str,
        _storage_scheme: MerchantStorageScheme,
    ) -> CustomResult<PaymentAttempt, errors::StorageError> {
        let conn = pg_connection_read(self).await?;

        DieselPaymentAttempt::find_by_merchant_id_preprocessing_id(
            &conn,
            merchant_id,
            preprocessing_id,
        )
        .await
        .map_err(|er| {
            let new_err = diesel_error_to_data_error(er.current_context());
            er.change_context(new_err)
        })
        .map(PaymentAttempt::from_storage_model)
    }

    #[instrument(skip_all)]
    async fn find_attempts_by_merchant_id_payment_id(
        &self,
        merchant_id: &str,
        payment_id: &str,
        _storage_scheme: MerchantStorageScheme,
    ) -> CustomResult<Vec<PaymentAttempt>, errors::StorageError> {
        let conn = pg_connection_read(self).await?;
        DieselPaymentAttempt::find_by_merchant_id_payment_id(&conn, merchant_id, payment_id)
            .await
            .map_err(|er| {
                let new_err = diesel_error_to_data_error(er.current_context());
                er.change_context(new_err)
            })
            .map(|a| {
                a.into_iter()
                    .map(PaymentAttempt::from_storage_model)
                    .collect()
            })
    }

    #[instrument(skip_all)]
    async fn find_payment_attempt_by_attempt_id_merchant_id(
        &self,
        attempt_id: &str,
        merchant_id: &str,
        _storage_scheme: MerchantStorageScheme,
    ) -> CustomResult<PaymentAttempt, errors::StorageError> {
        let conn = pg_connection_read(self).await?;

        DieselPaymentAttempt::find_by_merchant_id_attempt_id(&conn, merchant_id, attempt_id)
            .await
            .map_err(|er| {
                let new_err = diesel_error_to_data_error(er.current_context());
                er.change_context(new_err)
            })
            .map(PaymentAttempt::from_storage_model)
    }

    #[instrument(skip_all)]
    async fn get_total_count_of_filtered_payment_attempts(
        &self,
        merchant_id: &str,
        active_attempt_ids: &[String],
        connector: Option<Vec<Connector>>,
        payment_method: Option<Vec<PaymentMethod>>,
        payment_method_type: Option<Vec<PaymentMethodType>>,
        authentication_type: Option<Vec<AuthenticationType>>,
        _storage_scheme: MerchantStorageScheme,
    ) -> CustomResult<i64, errors::StorageError> {
        let conn = self
            .db_store
            .get_replica_pool()
            .get()
            .await
            .into_report()
            .change_context(errors::StorageError::DatabaseConnectionError)?;
        let connector_strings = connector.as_ref().map(|connector| {
            connector
                .iter()
                .map(|c| c.to_string())
                .collect::<Vec<String>>()
        });
        DieselPaymentAttempt::get_total_count_of_attempts(
            &conn,
            merchant_id,
            active_attempt_ids,
            connector_strings,
            payment_method,
            payment_method_type,
            authentication_type,
        )
        .await
        .map_err(|er| {
            let new_err = diesel_error_to_data_error(er.current_context());
            er.change_context(new_err)
        })
    }
}

#[async_trait::async_trait]
impl<T: DatabaseStore> PaymentAttemptInterface for KVRouterStore<T> {
    #[instrument(skip_all)]
    async fn insert_payment_attempt(
        &self,
        payment_attempt: PaymentAttemptNew,
        storage_scheme: MerchantStorageScheme,
    ) -> error_stack::Result<PaymentAttempt, errors::StorageError> {
        match storage_scheme {
            MerchantStorageScheme::PostgresOnly => {
                self.router_store
                    .insert_payment_attempt(payment_attempt, storage_scheme)
                    .await
            }
            MerchantStorageScheme::RedisKv => {
                let payment_attempt = payment_attempt.populate_derived_fields();
                let key = format!(
                    "mid_{}_pid_{}",
                    payment_attempt.merchant_id, payment_attempt.payment_id
                );

                let created_attempt = PaymentAttempt {
                    id: Default::default(),
                    payment_id: payment_attempt.payment_id.clone(),
                    merchant_id: payment_attempt.merchant_id.clone(),
                    attempt_id: payment_attempt.attempt_id.clone(),
                    status: payment_attempt.status,
                    amount: payment_attempt.amount,
                    net_amount: payment_attempt.net_amount,
                    currency: payment_attempt.currency,
                    save_to_locker: payment_attempt.save_to_locker,
                    connector: payment_attempt.connector.clone(),
                    error_message: payment_attempt.error_message.clone(),
                    offer_amount: payment_attempt.offer_amount,
                    surcharge_amount: payment_attempt.surcharge_amount,
                    tax_amount: payment_attempt.tax_amount,
                    payment_method_id: payment_attempt.payment_method_id.clone(),
                    payment_method: payment_attempt.payment_method,
                    connector_transaction_id: None,
                    capture_method: payment_attempt.capture_method,
                    capture_on: payment_attempt.capture_on,
                    confirm: payment_attempt.confirm,
                    authentication_type: payment_attempt.authentication_type,
                    created_at: payment_attempt
                        .created_at
                        .unwrap_or_else(common_utils::date_time::now),
                    modified_at: payment_attempt
                        .created_at
                        .unwrap_or_else(common_utils::date_time::now),
                    last_synced: payment_attempt.last_synced,
                    amount_to_capture: payment_attempt.amount_to_capture,
                    cancellation_reason: payment_attempt.cancellation_reason.clone(),
                    mandate_id: payment_attempt.mandate_id.clone(),
                    browser_info: payment_attempt.browser_info.clone(),
                    payment_token: payment_attempt.payment_token.clone(),
                    error_code: payment_attempt.error_code.clone(),
                    connector_metadata: payment_attempt.connector_metadata.clone(),
                    payment_experience: payment_attempt.payment_experience,
                    payment_method_type: payment_attempt.payment_method_type,
                    payment_method_data: payment_attempt.payment_method_data.clone(),
                    business_sub_label: payment_attempt.business_sub_label.clone(),
                    straight_through_algorithm: payment_attempt.straight_through_algorithm.clone(),
                    mandate_details: payment_attempt.mandate_details.clone(),
                    preprocessing_step_id: payment_attempt.preprocessing_step_id.clone(),
                    error_reason: payment_attempt.error_reason.clone(),
                    multiple_capture_count: payment_attempt.multiple_capture_count,
                    connector_response_reference_id: None,
                    amount_capturable: payment_attempt.amount_capturable,
                    updated_by: storage_scheme.to_string(),
                    authentication_data: payment_attempt.authentication_data.clone(),
                    encoded_data: payment_attempt.encoded_data.clone(),
                    merchant_connector_id: payment_attempt.merchant_connector_id.clone(),
                    unified_code: payment_attempt.unified_code.clone(),
                    unified_message: payment_attempt.unified_message.clone(),
                    external_three_ds_authentication_requested: payment_attempt
                        .external_three_ds_authentication_requested,
                    authentication_connector: payment_attempt.authentication_connector.clone(),
                    authentication_id: payment_attempt.authentication_id.clone(),
                    mandate_data: payment_attempt.mandate_data.clone(),
                    payment_method_billing_address_id: payment_attempt
                        .payment_method_billing_address_id
                        .clone(),
                    fingerprint_id: payment_attempt.fingerprint_id.clone(),
                };

                let field = format!("pa_{}", created_attempt.attempt_id);

                let redis_entry = kv::TypedSql {
                    op: kv::DBOperation::Insert {
                        insertable: kv::Insertable::PaymentAttempt(
                            payment_attempt.to_storage_model(),
                        ),
                    },
                };

                //Reverse lookup for attempt_id
                let reverse_lookup = ReverseLookupNew {
                    lookup_id: format!(
                        "pa_{}_{}",
                        &created_attempt.merchant_id, &created_attempt.attempt_id,
                    ),
                    pk_id: key.clone(),
                    sk_id: field.clone(),
                    source: "payment_attempt".to_string(),
                    updated_by: storage_scheme.to_string(),
                };
                self.insert_reverse_lookup(reverse_lookup, storage_scheme)
                    .await?;

                match kv_wrapper::<PaymentAttempt, _, _>(
                    self,
                    KvOperation::HSetNx(
                        &field,
                        &created_attempt.clone().to_storage_model(),
                        redis_entry,
                    ),
                    &key,
                )
                .await
                .map_err(|err| err.to_redis_failed_response(&key))?
                .try_into_hsetnx()
                {
                    Ok(HsetnxReply::KeyNotSet) => Err(errors::StorageError::DuplicateValue {
                        entity: "payment attempt",
                        key: Some(key),
                    })
                    .into_report(),
                    Ok(HsetnxReply::KeySet) => Ok(created_attempt),
                    Err(error) => Err(error.change_context(errors::StorageError::KVError)),
                }
            }
        }
    }

    #[instrument(skip_all)]
    async fn update_payment_attempt_with_attempt_id(
        &self,
        this: PaymentAttempt,
        payment_attempt: PaymentAttemptUpdate,
        storage_scheme: MerchantStorageScheme,
    ) -> error_stack::Result<PaymentAttempt, errors::StorageError> {
        match storage_scheme {
            MerchantStorageScheme::PostgresOnly => {
                self.router_store
                    .update_payment_attempt_with_attempt_id(this, payment_attempt, storage_scheme)
                    .await
            }
            MerchantStorageScheme::RedisKv => {
                let key = format!("mid_{}_pid_{}", this.merchant_id, this.payment_id);
                let old_connector_transaction_id = &this.connector_transaction_id;
                let old_preprocessing_id = &this.preprocessing_step_id;
                let updated_attempt = PaymentAttempt::from_storage_model(
                    payment_attempt
                        .clone()
                        .to_storage_model()
                        .apply_changeset(this.clone().to_storage_model()),
                );
                // Check for database presence as well Maybe use a read replica here ?
                let redis_value = serde_json::to_string(&updated_attempt)
                    .into_report()
                    .change_context(errors::StorageError::KVError)?;
                let field = format!("pa_{}", updated_attempt.attempt_id);

                let redis_entry = kv::TypedSql {
                    op: kv::DBOperation::Update {
                        updatable: kv::Updateable::PaymentAttemptUpdate(
                            kv::PaymentAttemptUpdateMems {
                                orig: this.clone().to_storage_model(),
                                update_data: payment_attempt.to_storage_model(),
                            },
                        ),
                    },
                };

                match (
                    old_connector_transaction_id,
                    &updated_attempt.connector_transaction_id,
                ) {
                    (None, Some(connector_transaction_id)) => {
                        add_connector_txn_id_to_reverse_lookup(
                            self,
                            key.as_str(),
                            this.merchant_id.as_str(),
                            updated_attempt.attempt_id.as_str(),
                            connector_transaction_id.as_str(),
                            storage_scheme,
                        )
                        .await?;
                    }
                    (Some(old_connector_transaction_id), Some(connector_transaction_id)) => {
                        if old_connector_transaction_id.ne(connector_transaction_id) {
                            add_connector_txn_id_to_reverse_lookup(
                                self,
                                key.as_str(),
                                this.merchant_id.as_str(),
                                updated_attempt.attempt_id.as_str(),
                                connector_transaction_id.as_str(),
                                storage_scheme,
                            )
                            .await?;
                        }
                    }
                    (_, _) => {}
                }

                match (old_preprocessing_id, &updated_attempt.preprocessing_step_id) {
                    (None, Some(preprocessing_id)) => {
                        add_preprocessing_id_to_reverse_lookup(
                            self,
                            key.as_str(),
                            this.merchant_id.as_str(),
                            updated_attempt.attempt_id.as_str(),
                            preprocessing_id.as_str(),
                            storage_scheme,
                        )
                        .await?;
                    }
                    (Some(old_preprocessing_id), Some(preprocessing_id)) => {
                        if old_preprocessing_id.ne(preprocessing_id) {
                            add_preprocessing_id_to_reverse_lookup(
                                self,
                                key.as_str(),
                                this.merchant_id.as_str(),
                                updated_attempt.attempt_id.as_str(),
                                preprocessing_id.as_str(),
                                storage_scheme,
                            )
                            .await?;
                        }
                    }
                    (_, _) => {}
                }

                kv_wrapper::<(), _, _>(
                    self,
                    KvOperation::Hset::<DieselPaymentAttempt>((&field, redis_value), redis_entry),
                    &key,
                )
                .await
                .change_context(errors::StorageError::KVError)?
                .try_into_hset()
                .change_context(errors::StorageError::KVError)?;

                Ok(updated_attempt)
            }
        }
    }

    #[instrument(skip_all)]
    async fn find_payment_attempt_by_connector_transaction_id_payment_id_merchant_id(
        &self,
        connector_transaction_id: &str,
        payment_id: &str,
        merchant_id: &str,
        storage_scheme: MerchantStorageScheme,
    ) -> error_stack::Result<PaymentAttempt, errors::StorageError> {
        match storage_scheme {
            MerchantStorageScheme::PostgresOnly => {
                self.router_store
                    .find_payment_attempt_by_connector_transaction_id_payment_id_merchant_id(
                        connector_transaction_id,
                        payment_id,
                        merchant_id,
                        storage_scheme,
                    )
                    .await
            }
            MerchantStorageScheme::RedisKv => {
                // We assume that PaymentAttempt <=> PaymentIntent is a one-to-one relation for now
                let lookup_id = format!("pa_conn_trans_{merchant_id}_{connector_transaction_id}");
                let lookup = fallback_reverse_lookup_not_found!(
                    self.get_lookup_by_lookup_id(&lookup_id, storage_scheme)
                        .await,
                    self.router_store
                        .find_payment_attempt_by_connector_transaction_id_payment_id_merchant_id(
                            connector_transaction_id,
                            payment_id,
                            merchant_id,
                            storage_scheme,
                        )
                        .await
                );

                let key = &lookup.pk_id;

                Box::pin(try_redis_get_else_try_database_get(
                    async {
                        kv_wrapper(self, KvOperation::<DieselPaymentAttempt>::HGet(&lookup.sk_id), key).await?.try_into_hget()
                    },
                        || async {self.router_store.find_payment_attempt_by_connector_transaction_id_payment_id_merchant_id(connector_transaction_id, payment_id, merchant_id, storage_scheme).await},
                    ))
                    .await
            }
        }
    }

    #[instrument(skip_all)]
    async fn find_payment_attempt_last_successful_attempt_by_payment_id_merchant_id(
        &self,
        payment_id: &str,
        merchant_id: &str,
        storage_scheme: MerchantStorageScheme,
    ) -> error_stack::Result<PaymentAttempt, errors::StorageError> {
        let database_call = || {
            self.router_store
                .find_payment_attempt_last_successful_attempt_by_payment_id_merchant_id(
                    payment_id,
                    merchant_id,
                    storage_scheme,
                )
        };
        match storage_scheme {
            MerchantStorageScheme::PostgresOnly => database_call().await,
            MerchantStorageScheme::RedisKv => {
                let key = format!("mid_{merchant_id}_pid_{payment_id}");
                let pattern = "pa_*";

                let redis_fut = async {
                    let kv_result = kv_wrapper::<PaymentAttempt, _, _>(
                        self,
                        KvOperation::<DieselPaymentAttempt>::Scan(pattern),
                        key,
                    )
                    .await?
                    .try_into_scan();
                    kv_result.and_then(|mut payment_attempts| {
                        payment_attempts.sort_by(|a, b| b.modified_at.cmp(&a.modified_at));
                        payment_attempts
                            .iter()
                            .find(|&pa| pa.status == api_models::enums::AttemptStatus::Charged)
                            .cloned()
                            .ok_or(error_stack::report!(
                                redis_interface::errors::RedisError::NotFound
                            ))
                    })
                };
                Box::pin(try_redis_get_else_try_database_get(
                    redis_fut,
                    database_call,
                ))
                .await
            }
        }
    }

    #[instrument(skip_all)]
    async fn find_payment_attempt_last_successful_or_partially_captured_attempt_by_payment_id_merchant_id(
        &self,
        payment_id: &str,
        merchant_id: &str,
        storage_scheme: MerchantStorageScheme,
    ) -> error_stack::Result<PaymentAttempt, errors::StorageError> {
        let database_call = || {
            self.router_store
                .find_payment_attempt_last_successful_or_partially_captured_attempt_by_payment_id_merchant_id(
                    payment_id,
                    merchant_id,
                    storage_scheme,
                )
        };
        match storage_scheme {
            MerchantStorageScheme::PostgresOnly => database_call().await,
            MerchantStorageScheme::RedisKv => {
                let key = format!("mid_{merchant_id}_pid_{payment_id}");
                let pattern = "pa_*";

                let redis_fut = async {
                    let kv_result = kv_wrapper::<PaymentAttempt, _, _>(
                        self,
                        KvOperation::<DieselPaymentAttempt>::Scan(pattern),
                        key,
                    )
                    .await?
                    .try_into_scan();
                    kv_result.and_then(|mut payment_attempts| {
                        payment_attempts.sort_by(|a, b| b.modified_at.cmp(&a.modified_at));
                        payment_attempts
                            .iter()
                            .find(|&pa| {
                                pa.status == api_models::enums::AttemptStatus::Charged
                                    || pa.status == api_models::enums::AttemptStatus::PartialCharged
                            })
                            .cloned()
                            .ok_or(error_stack::report!(
                                redis_interface::errors::RedisError::NotFound
                            ))
                    })
                };
                Box::pin(try_redis_get_else_try_database_get(
                    redis_fut,
                    database_call,
                ))
                .await
            }
        }
    }

    #[instrument(skip_all)]
    async fn find_payment_attempt_by_merchant_id_connector_txn_id(
        &self,
        merchant_id: &str,
        connector_txn_id: &str,
        storage_scheme: MerchantStorageScheme,
    ) -> error_stack::Result<PaymentAttempt, errors::StorageError> {
        match storage_scheme {
            MerchantStorageScheme::PostgresOnly => {
                self.router_store
                    .find_payment_attempt_by_merchant_id_connector_txn_id(
                        merchant_id,
                        connector_txn_id,
                        storage_scheme,
                    )
                    .await
            }
            MerchantStorageScheme::RedisKv => {
                let lookup_id = format!("pa_conn_trans_{merchant_id}_{connector_txn_id}");
                let lookup = fallback_reverse_lookup_not_found!(
                    self.get_lookup_by_lookup_id(&lookup_id, storage_scheme)
                        .await,
                    self.router_store
                        .find_payment_attempt_by_merchant_id_connector_txn_id(
                            merchant_id,
                            connector_txn_id,
                            storage_scheme,
                        )
                        .await
                );

                let key = &lookup.pk_id;
                Box::pin(try_redis_get_else_try_database_get(
                    async {
                        kv_wrapper(
                            self,
                            KvOperation::<DieselPaymentAttempt>::HGet(&lookup.sk_id),
                            key,
                        )
                        .await?
                        .try_into_hget()
                    },
                    || async {
                        self.router_store
                            .find_payment_attempt_by_merchant_id_connector_txn_id(
                                merchant_id,
                                connector_txn_id,
                                storage_scheme,
                            )
                            .await
                    },
                ))
                .await
            }
        }
    }

    #[instrument(skip_all)]
    async fn find_payment_attempt_by_payment_id_merchant_id_attempt_id(
        &self,
        payment_id: &str,
        merchant_id: &str,
        attempt_id: &str,
        storage_scheme: MerchantStorageScheme,
    ) -> error_stack::Result<PaymentAttempt, errors::StorageError> {
        match storage_scheme {
            MerchantStorageScheme::PostgresOnly => {
                self.router_store
                    .find_payment_attempt_by_payment_id_merchant_id_attempt_id(
                        payment_id,
                        merchant_id,
                        attempt_id,
                        storage_scheme,
                    )
                    .await
            }
            MerchantStorageScheme::RedisKv => {
                let key = format!("mid_{merchant_id}_pid_{payment_id}");
                let field = format!("pa_{attempt_id}");
                Box::pin(try_redis_get_else_try_database_get(
                    async {
                        kv_wrapper(self, KvOperation::<DieselPaymentAttempt>::HGet(&field), key)
                            .await?
                            .try_into_hget()
                    },
                    || async {
                        self.router_store
                            .find_payment_attempt_by_payment_id_merchant_id_attempt_id(
                                payment_id,
                                merchant_id,
                                attempt_id,
                                storage_scheme,
                            )
                            .await
                    },
                ))
                .await
            }
        }
    }

    #[instrument(skip_all)]
    async fn find_payment_attempt_by_attempt_id_merchant_id(
        &self,
        attempt_id: &str,
        merchant_id: &str,
        storage_scheme: MerchantStorageScheme,
    ) -> error_stack::Result<PaymentAttempt, errors::StorageError> {
        match storage_scheme {
            MerchantStorageScheme::PostgresOnly => {
                self.router_store
                    .find_payment_attempt_by_attempt_id_merchant_id(
                        attempt_id,
                        merchant_id,
                        storage_scheme,
                    )
                    .await
            }
            MerchantStorageScheme::RedisKv => {
                let lookup_id = format!("pa_{merchant_id}_{attempt_id}");
                let lookup = fallback_reverse_lookup_not_found!(
                    self.get_lookup_by_lookup_id(&lookup_id, storage_scheme)
                        .await,
                    self.router_store
                        .find_payment_attempt_by_attempt_id_merchant_id(
                            attempt_id,
                            merchant_id,
                            storage_scheme,
                        )
                        .await
                );

                let key = &lookup.pk_id;
                Box::pin(try_redis_get_else_try_database_get(
                    async {
                        kv_wrapper(
                            self,
                            KvOperation::<DieselPaymentAttempt>::HGet(&lookup.sk_id),
                            key,
                        )
                        .await?
                        .try_into_hget()
                    },
                    || async {
                        self.router_store
                            .find_payment_attempt_by_attempt_id_merchant_id(
                                attempt_id,
                                merchant_id,
                                storage_scheme,
                            )
                            .await
                    },
                ))
                .await
            }
        }
    }

    #[instrument(skip_all)]
    async fn find_payment_attempt_by_preprocessing_id_merchant_id(
        &self,
        preprocessing_id: &str,
        merchant_id: &str,
        storage_scheme: MerchantStorageScheme,
    ) -> error_stack::Result<PaymentAttempt, errors::StorageError> {
        match storage_scheme {
            MerchantStorageScheme::PostgresOnly => {
                self.router_store
                    .find_payment_attempt_by_preprocessing_id_merchant_id(
                        preprocessing_id,
                        merchant_id,
                        storage_scheme,
                    )
                    .await
            }
            MerchantStorageScheme::RedisKv => {
                let lookup_id = format!("pa_preprocessing_{merchant_id}_{preprocessing_id}");
                let lookup = fallback_reverse_lookup_not_found!(
                    self.get_lookup_by_lookup_id(&lookup_id, storage_scheme)
                        .await,
                    self.router_store
                        .find_payment_attempt_by_preprocessing_id_merchant_id(
                            preprocessing_id,
                            merchant_id,
                            storage_scheme,
                        )
                        .await
                );
                let key = &lookup.pk_id;

                Box::pin(try_redis_get_else_try_database_get(
                    async {
                        kv_wrapper(
                            self,
                            KvOperation::<DieselPaymentAttempt>::HGet(&lookup.sk_id),
                            key,
                        )
                        .await?
                        .try_into_hget()
                    },
                    || async {
                        self.router_store
                            .find_payment_attempt_by_preprocessing_id_merchant_id(
                                preprocessing_id,
                                merchant_id,
                                storage_scheme,
                            )
                            .await
                    },
                ))
                .await
            }
        }
    }

    #[instrument(skip_all)]
    async fn find_attempts_by_merchant_id_payment_id(
        &self,
        merchant_id: &str,
        payment_id: &str,
        storage_scheme: MerchantStorageScheme,
    ) -> error_stack::Result<Vec<PaymentAttempt>, errors::StorageError> {
        match storage_scheme {
            MerchantStorageScheme::PostgresOnly => {
                self.router_store
                    .find_attempts_by_merchant_id_payment_id(
                        merchant_id,
                        payment_id,
                        storage_scheme,
                    )
                    .await
            }
            MerchantStorageScheme::RedisKv => {
                let key = format!("mid_{merchant_id}_pid_{payment_id}");
                Box::pin(try_redis_get_else_try_database_get(
                    async {
                        kv_wrapper(self, KvOperation::<DieselPaymentAttempt>::Scan("pa_*"), key)
                            .await?
                            .try_into_scan()
                    },
                    || async {
                        self.router_store
                            .find_attempts_by_merchant_id_payment_id(
                                merchant_id,
                                payment_id,
                                storage_scheme,
                            )
                            .await
                    },
                ))
                .await
            }
        }
    }

    #[instrument(skip_all)]
    async fn get_filters_for_payments(
        &self,
        pi: &[PaymentIntent],
        merchant_id: &str,
        storage_scheme: MerchantStorageScheme,
    ) -> error_stack::Result<PaymentListFilters, errors::StorageError> {
        self.router_store
            .get_filters_for_payments(pi, merchant_id, storage_scheme)
            .await
    }

    #[instrument(skip_all)]
    async fn get_total_count_of_filtered_payment_attempts(
        &self,
        merchant_id: &str,
        active_attempt_ids: &[String],
        connector: Option<Vec<Connector>>,
        payment_method: Option<Vec<PaymentMethod>>,
        payment_method_type: Option<Vec<PaymentMethodType>>,
        authentication_type: Option<Vec<AuthenticationType>>,
        storage_scheme: MerchantStorageScheme,
    ) -> CustomResult<i64, errors::StorageError> {
        self.router_store
            .get_total_count_of_filtered_payment_attempts(
                merchant_id,
                active_attempt_ids,
                connector,
                payment_method,
                payment_method_type,
                authentication_type,
                storage_scheme,
            )
            .await
    }
}

impl DataModelExt for MandateAmountData {
    type StorageModel = DieselMandateAmountData;

    fn to_storage_model(self) -> Self::StorageModel {
        DieselMandateAmountData {
            amount: self.amount,
            currency: self.currency,
            start_date: self.start_date,
            end_date: self.end_date,
            metadata: self.metadata,
        }
    }

    fn from_storage_model(storage_model: Self::StorageModel) -> Self {
        Self {
            amount: storage_model.amount,
            currency: storage_model.currency,
            start_date: storage_model.start_date,
            end_date: storage_model.end_date,
            metadata: storage_model.metadata,
        }
    }
}
impl DataModelExt for MandateDetails {
    type StorageModel = DieselMandateDetails;
    fn to_storage_model(self) -> Self::StorageModel {
        DieselMandateDetails {
            update_mandate_id: self.update_mandate_id,
        }
    }
    fn from_storage_model(storage_model: Self::StorageModel) -> Self {
        Self {
            update_mandate_id: storage_model.update_mandate_id,
        }
    }
}

impl DataModelExt for MandateDataType {
    type StorageModel = DieselMandateType;

    fn to_storage_model(self) -> Self::StorageModel {
        match self {
            Self::SingleUse(data) => DieselMandateType::SingleUse(data.to_storage_model()),
            Self::MultiUse(None) => DieselMandateType::MultiUse(None),
            Self::MultiUse(Some(data)) => {
                DieselMandateType::MultiUse(Some(data.to_storage_model()))
            }
        }
    }

    fn from_storage_model(storage_model: Self::StorageModel) -> Self {
        match storage_model {
            DieselMandateType::SingleUse(data) => {
                Self::SingleUse(MandateAmountData::from_storage_model(data))
            }
            DieselMandateType::MultiUse(Some(data)) => {
                Self::MultiUse(Some(MandateAmountData::from_storage_model(data)))
            }
            DieselMandateType::MultiUse(None) => Self::MultiUse(None),
        }
    }
}

impl DataModelExt for PaymentAttempt {
    type StorageModel = DieselPaymentAttempt;

    fn to_storage_model(self) -> Self::StorageModel {
        DieselPaymentAttempt {
            id: self.id,
            payment_id: self.payment_id,
            merchant_id: self.merchant_id,
            attempt_id: self.attempt_id,
            status: self.status,
            amount: self.amount,
            net_amount: Some(self.net_amount),
            currency: self.currency,
            save_to_locker: self.save_to_locker,
            connector: self.connector,
            error_message: self.error_message,
            offer_amount: self.offer_amount,
            surcharge_amount: self.surcharge_amount,
            tax_amount: self.tax_amount,
            payment_method_id: self.payment_method_id,
            payment_method: self.payment_method,
            connector_transaction_id: self.connector_transaction_id,
            capture_method: self.capture_method,
            capture_on: self.capture_on,
            confirm: self.confirm,
            authentication_type: self.authentication_type,
            created_at: self.created_at,
            modified_at: self.modified_at,
            last_synced: self.last_synced,
            cancellation_reason: self.cancellation_reason,
            amount_to_capture: self.amount_to_capture,
            mandate_id: self.mandate_id,
            browser_info: self.browser_info,
            error_code: self.error_code,
            payment_token: self.payment_token,
            connector_metadata: self.connector_metadata,
            payment_experience: self.payment_experience,
            payment_method_type: self.payment_method_type,
            payment_method_data: self.payment_method_data,
            business_sub_label: self.business_sub_label,
            straight_through_algorithm: self.straight_through_algorithm,
            preprocessing_step_id: self.preprocessing_step_id,
            mandate_details: self.mandate_details.map(|d| d.to_storage_model()),
            error_reason: self.error_reason,
            multiple_capture_count: self.multiple_capture_count,
            connector_response_reference_id: self.connector_response_reference_id,
            amount_capturable: self.amount_capturable,
            updated_by: self.updated_by,
            authentication_data: self.authentication_data,
            encoded_data: self.encoded_data,
            merchant_connector_id: self.merchant_connector_id,
            unified_code: self.unified_code,
            unified_message: self.unified_message,
            external_three_ds_authentication_requested: self
                .external_three_ds_authentication_requested,
            authentication_connector: self.authentication_connector,
            authentication_id: self.authentication_id,
            mandate_data: self.mandate_data.map(|d| d.to_storage_model()),
            payment_method_billing_address_id: self.payment_method_billing_address_id,
            fingerprint_id: self.fingerprint_id,
        }
    }

    fn from_storage_model(storage_model: Self::StorageModel) -> Self {
        Self {
            net_amount: storage_model.get_or_calculate_net_amount(),
            id: storage_model.id,
            payment_id: storage_model.payment_id,
            merchant_id: storage_model.merchant_id,
            attempt_id: storage_model.attempt_id,
            status: storage_model.status,
            amount: storage_model.amount,
            currency: storage_model.currency,
            save_to_locker: storage_model.save_to_locker,
            connector: storage_model.connector,
            error_message: storage_model.error_message,
            offer_amount: storage_model.offer_amount,
            surcharge_amount: storage_model.surcharge_amount,
            tax_amount: storage_model.tax_amount,
            payment_method_id: storage_model.payment_method_id,
            payment_method: storage_model.payment_method,
            connector_transaction_id: storage_model.connector_transaction_id,
            capture_method: storage_model.capture_method,
            capture_on: storage_model.capture_on,
            confirm: storage_model.confirm,
            authentication_type: storage_model.authentication_type,
            created_at: storage_model.created_at,
            modified_at: storage_model.modified_at,
            last_synced: storage_model.last_synced,
            cancellation_reason: storage_model.cancellation_reason,
            amount_to_capture: storage_model.amount_to_capture,
            mandate_id: storage_model.mandate_id,
            browser_info: storage_model.browser_info,
            error_code: storage_model.error_code,
            payment_token: storage_model.payment_token,
            connector_metadata: storage_model.connector_metadata,
            payment_experience: storage_model.payment_experience,
            payment_method_type: storage_model.payment_method_type,
            payment_method_data: storage_model.payment_method_data,
            business_sub_label: storage_model.business_sub_label,
            straight_through_algorithm: storage_model.straight_through_algorithm,
            preprocessing_step_id: storage_model.preprocessing_step_id,
            mandate_details: storage_model
                .mandate_details
                .map(MandateDataType::from_storage_model),
            error_reason: storage_model.error_reason,
            multiple_capture_count: storage_model.multiple_capture_count,
            connector_response_reference_id: storage_model.connector_response_reference_id,
            amount_capturable: storage_model.amount_capturable,
            updated_by: storage_model.updated_by,
            authentication_data: storage_model.authentication_data,
            encoded_data: storage_model.encoded_data,
            merchant_connector_id: storage_model.merchant_connector_id,
            unified_code: storage_model.unified_code,
            unified_message: storage_model.unified_message,
            external_three_ds_authentication_requested: storage_model
                .external_three_ds_authentication_requested,
            authentication_connector: storage_model.authentication_connector,
            authentication_id: storage_model.authentication_id,
            mandate_data: storage_model
                .mandate_data
                .map(MandateDetails::from_storage_model),
            payment_method_billing_address_id: storage_model.payment_method_billing_address_id,
            fingerprint_id: storage_model.fingerprint_id,
        }
    }
}

impl DataModelExt for PaymentAttemptNew {
    type StorageModel = DieselPaymentAttemptNew;

    fn to_storage_model(self) -> Self::StorageModel {
        DieselPaymentAttemptNew {
            net_amount: Some(self.net_amount),
            payment_id: self.payment_id,
            merchant_id: self.merchant_id,
            attempt_id: self.attempt_id,
            status: self.status,
            amount: self.amount,
            currency: self.currency,
            save_to_locker: self.save_to_locker,
            connector: self.connector,
            error_message: self.error_message,
            offer_amount: self.offer_amount,
            surcharge_amount: self.surcharge_amount,
            tax_amount: self.tax_amount,
            payment_method_id: self.payment_method_id,
            payment_method: self.payment_method,
            capture_method: self.capture_method,
            capture_on: self.capture_on,
            confirm: self.confirm,
            authentication_type: self.authentication_type,
            created_at: self.created_at,
            modified_at: self.modified_at,
            last_synced: self.last_synced,
            cancellation_reason: self.cancellation_reason,
            amount_to_capture: self.amount_to_capture,
            mandate_id: self.mandate_id,
            browser_info: self.browser_info,
            payment_token: self.payment_token,
            error_code: self.error_code,
            connector_metadata: self.connector_metadata,
            payment_experience: self.payment_experience,
            payment_method_type: self.payment_method_type,
            payment_method_data: self.payment_method_data,
            business_sub_label: self.business_sub_label,
            straight_through_algorithm: self.straight_through_algorithm,
            preprocessing_step_id: self.preprocessing_step_id,
            mandate_details: self.mandate_details.map(|d| d.to_storage_model()),
            error_reason: self.error_reason,
            connector_response_reference_id: self.connector_response_reference_id,
            multiple_capture_count: self.multiple_capture_count,
            amount_capturable: self.amount_capturable,
            updated_by: self.updated_by,
            authentication_data: self.authentication_data,
            encoded_data: self.encoded_data,
            merchant_connector_id: self.merchant_connector_id,
            unified_code: self.unified_code,
            unified_message: self.unified_message,
            external_three_ds_authentication_requested: self
                .external_three_ds_authentication_requested,
            authentication_connector: self.authentication_connector,
            authentication_id: self.authentication_id,
            mandate_data: self.mandate_data.map(|d| d.to_storage_model()),
            payment_method_billing_address_id: self.payment_method_billing_address_id,
            fingerprint_id: self.fingerprint_id,
        }
    }

    fn from_storage_model(storage_model: Self::StorageModel) -> Self {
        Self {
            net_amount: storage_model.get_or_calculate_net_amount(),
            payment_id: storage_model.payment_id,
            merchant_id: storage_model.merchant_id,
            attempt_id: storage_model.attempt_id,
            status: storage_model.status,
            amount: storage_model.amount,
            currency: storage_model.currency,
            save_to_locker: storage_model.save_to_locker,
            connector: storage_model.connector,
            error_message: storage_model.error_message,
            offer_amount: storage_model.offer_amount,
            surcharge_amount: storage_model.surcharge_amount,
            tax_amount: storage_model.tax_amount,
            payment_method_id: storage_model.payment_method_id,
            payment_method: storage_model.payment_method,
            capture_method: storage_model.capture_method,
            capture_on: storage_model.capture_on,
            confirm: storage_model.confirm,
            authentication_type: storage_model.authentication_type,
            created_at: storage_model.created_at,
            modified_at: storage_model.modified_at,
            last_synced: storage_model.last_synced,
            cancellation_reason: storage_model.cancellation_reason,
            amount_to_capture: storage_model.amount_to_capture,
            mandate_id: storage_model.mandate_id,
            browser_info: storage_model.browser_info,
            payment_token: storage_model.payment_token,
            error_code: storage_model.error_code,
            connector_metadata: storage_model.connector_metadata,
            payment_experience: storage_model.payment_experience,
            payment_method_type: storage_model.payment_method_type,
            payment_method_data: storage_model.payment_method_data,
            business_sub_label: storage_model.business_sub_label,
            straight_through_algorithm: storage_model.straight_through_algorithm,
            preprocessing_step_id: storage_model.preprocessing_step_id,
            mandate_details: storage_model
                .mandate_details
                .map(MandateDataType::from_storage_model),
            error_reason: storage_model.error_reason,
            connector_response_reference_id: storage_model.connector_response_reference_id,
            multiple_capture_count: storage_model.multiple_capture_count,
            amount_capturable: storage_model.amount_capturable,
            updated_by: storage_model.updated_by,
            authentication_data: storage_model.authentication_data,
            encoded_data: storage_model.encoded_data,
            merchant_connector_id: storage_model.merchant_connector_id,
            unified_code: storage_model.unified_code,
            unified_message: storage_model.unified_message,
            external_three_ds_authentication_requested: storage_model
                .external_three_ds_authentication_requested,
            authentication_connector: storage_model.authentication_connector,
            authentication_id: storage_model.authentication_id,
            mandate_data: storage_model
                .mandate_data
                .map(MandateDetails::from_storage_model),
            payment_method_billing_address_id: storage_model.payment_method_billing_address_id,
            fingerprint_id: storage_model.fingerprint_id,
        }
    }
}

impl DataModelExt for PaymentAttemptUpdate {
    type StorageModel = DieselPaymentAttemptUpdate;

    fn to_storage_model(self) -> Self::StorageModel {
        match self {
            Self::Update {
                amount,
                currency,
                status,
                authentication_type,
                payment_method,
                payment_token,
                payment_method_data,
                payment_method_type,
                payment_experience,
                business_sub_label,
                amount_to_capture,
                capture_method,
                surcharge_amount,
                tax_amount,
                fingerprint_id,
                updated_by,
            } => DieselPaymentAttemptUpdate::Update {
                amount,
                currency,
                status,
                authentication_type,
                payment_method,
                payment_token,
                payment_method_data,
                payment_method_type,
                payment_experience,
                business_sub_label,
                amount_to_capture,
                capture_method,
                surcharge_amount,
                tax_amount,
                fingerprint_id,
                updated_by,
            },
            Self::UpdateTrackers {
                payment_token,
                connector,
                straight_through_algorithm,
                amount_capturable,
                updated_by,
                surcharge_amount,
                tax_amount,
                merchant_connector_id,
            } => DieselPaymentAttemptUpdate::UpdateTrackers {
                payment_token,
                connector,
                straight_through_algorithm,
                amount_capturable,
                surcharge_amount,
                tax_amount,
                updated_by,
                merchant_connector_id,
            },
            Self::AuthenticationTypeUpdate {
                authentication_type,
                updated_by,
            } => DieselPaymentAttemptUpdate::AuthenticationTypeUpdate {
                authentication_type,
                updated_by,
            },
            Self::BlocklistUpdate {
                status,
                error_code,
                error_message,
                updated_by,
            } => DieselPaymentAttemptUpdate::BlocklistUpdate {
                status,
                error_code,
                error_message,
                updated_by,
            },
            Self::ConfirmUpdate {
                amount,
                currency,
                status,
                authentication_type,
                payment_method,
                browser_info,
                connector,
                payment_token,
                payment_method_data,
                payment_method_type,
                payment_experience,
                business_sub_label,
                straight_through_algorithm,
                error_code,
                error_message,
                amount_capturable,
                surcharge_amount,
                tax_amount,
                fingerprint_id,
                updated_by,
                merchant_connector_id: connector_id,
<<<<<<< HEAD
                external_three_ds_authentication_requested,
                authentication_connector,
                authentication_id,
=======
                payment_method_billing_address_id,
>>>>>>> 5bb67c7d
            } => DieselPaymentAttemptUpdate::ConfirmUpdate {
                amount,
                currency,
                status,
                authentication_type,
                payment_method,
                browser_info,
                connector,
                payment_token,
                payment_method_data,
                payment_method_type,
                payment_experience,
                business_sub_label,
                straight_through_algorithm,
                error_code,
                error_message,
                amount_capturable,
                surcharge_amount,
                tax_amount,
                fingerprint_id,
                updated_by,
                merchant_connector_id: connector_id,
<<<<<<< HEAD
                external_three_ds_authentication_requested,
                authentication_connector,
                authentication_id,
=======
                payment_method_billing_address_id,
>>>>>>> 5bb67c7d
            },
            Self::VoidUpdate {
                status,
                cancellation_reason,
                updated_by,
            } => DieselPaymentAttemptUpdate::VoidUpdate {
                status,
                cancellation_reason,
                updated_by,
            },
            Self::ResponseUpdate {
                status,
                connector,
                connector_transaction_id,
                authentication_type,
                payment_method_id,
                mandate_id,
                connector_metadata,
                payment_token,
                error_code,
                error_message,
                error_reason,
                connector_response_reference_id,
                amount_capturable,
                updated_by,
                authentication_data,
                encoded_data,
                unified_code,
                unified_message,
            } => DieselPaymentAttemptUpdate::ResponseUpdate {
                status,
                connector,
                connector_transaction_id,
                authentication_type,
                payment_method_id,
                mandate_id,
                connector_metadata,
                payment_token,
                error_code,
                error_message,
                error_reason,
                connector_response_reference_id,
                amount_capturable,
                updated_by,
                authentication_data,
                encoded_data,
                unified_code,
                unified_message,
            },
            Self::UnresolvedResponseUpdate {
                status,
                connector,
                connector_transaction_id,
                payment_method_id,
                error_code,
                error_message,
                error_reason,
                connector_response_reference_id,
                updated_by,
            } => DieselPaymentAttemptUpdate::UnresolvedResponseUpdate {
                status,
                connector,
                connector_transaction_id,
                payment_method_id,
                error_code,
                error_message,
                error_reason,
                connector_response_reference_id,
                updated_by,
            },
            Self::StatusUpdate { status, updated_by } => {
                DieselPaymentAttemptUpdate::StatusUpdate { status, updated_by }
            }
            Self::ErrorUpdate {
                connector,
                status,
                error_code,
                error_message,
                error_reason,
                amount_capturable,
                updated_by,
                unified_code,
                unified_message,
                connector_transaction_id,
            } => DieselPaymentAttemptUpdate::ErrorUpdate {
                connector,
                status,
                error_code,
                error_message,
                error_reason,
                amount_capturable,
                updated_by,
                unified_code,
                unified_message,
                connector_transaction_id,
            },
            Self::CaptureUpdate {
                multiple_capture_count,
                updated_by,
                amount_to_capture,
            } => DieselPaymentAttemptUpdate::CaptureUpdate {
                multiple_capture_count,
                updated_by,
                amount_to_capture,
            },
            Self::PreprocessingUpdate {
                status,
                payment_method_id,
                connector_metadata,
                preprocessing_step_id,
                connector_transaction_id,
                connector_response_reference_id,
                updated_by,
            } => DieselPaymentAttemptUpdate::PreprocessingUpdate {
                status,
                payment_method_id,
                connector_metadata,
                preprocessing_step_id,
                connector_transaction_id,
                connector_response_reference_id,
                updated_by,
            },
            Self::RejectUpdate {
                status,
                error_code,
                error_message,
                updated_by,
            } => DieselPaymentAttemptUpdate::RejectUpdate {
                status,
                error_code,
                error_message,
                updated_by,
            },
            Self::AmountToCaptureUpdate {
                status,
                amount_capturable,
                updated_by,
            } => DieselPaymentAttemptUpdate::AmountToCaptureUpdate {
                status,
                amount_capturable,
                updated_by,
            },
            Self::ConnectorResponse {
                authentication_data,
                encoded_data,
                connector_transaction_id,
                connector,
                updated_by,
            } => DieselPaymentAttemptUpdate::ConnectorResponse {
                authentication_data,
                encoded_data,
                connector_transaction_id,
                connector,
                updated_by,
            },
            Self::IncrementalAuthorizationAmountUpdate {
                amount,
                amount_capturable,
            } => DieselPaymentAttemptUpdate::IncrementalAuthorizationAmountUpdate {
                amount,
                amount_capturable,
            },
            Self::AuthenticationUpdate {
                status,
                external_three_ds_authentication_requested,
                authentication_connector,
                authentication_id,
                updated_by,
            } => DieselPaymentAttemptUpdate::AuthenticationUpdate {
                status,
                external_three_ds_authentication_requested,
                authentication_connector,
                authentication_id,
                updated_by,
            },
        }
    }

    fn from_storage_model(storage_model: Self::StorageModel) -> Self {
        match storage_model {
            DieselPaymentAttemptUpdate::Update {
                amount,
                currency,
                status,
                authentication_type,
                payment_method,
                payment_token,
                payment_method_data,
                payment_method_type,
                payment_experience,
                business_sub_label,
                amount_to_capture,
                capture_method,
                surcharge_amount,
                tax_amount,
                fingerprint_id,
                updated_by,
            } => Self::Update {
                amount,
                currency,
                status,
                authentication_type,
                payment_method,
                payment_token,
                payment_method_data,
                payment_method_type,
                payment_experience,
                business_sub_label,
                amount_to_capture,
                capture_method,
                surcharge_amount,
                tax_amount,
                fingerprint_id,
                updated_by,
            },
            DieselPaymentAttemptUpdate::UpdateTrackers {
                payment_token,
                connector,
                straight_through_algorithm,
                amount_capturable,
                updated_by,
                surcharge_amount,
                tax_amount,
                merchant_connector_id: connector_id,
            } => Self::UpdateTrackers {
                payment_token,
                connector,
                straight_through_algorithm,
                amount_capturable,
                surcharge_amount,
                tax_amount,
                updated_by,
                merchant_connector_id: connector_id,
            },
            DieselPaymentAttemptUpdate::AuthenticationTypeUpdate {
                authentication_type,
                updated_by,
            } => Self::AuthenticationTypeUpdate {
                authentication_type,
                updated_by,
            },
            DieselPaymentAttemptUpdate::ConfirmUpdate {
                amount,
                currency,
                status,
                authentication_type,
                payment_method,
                browser_info,
                connector,
                payment_token,
                payment_method_data,
                payment_method_type,
                payment_experience,
                business_sub_label,
                straight_through_algorithm,
                error_code,
                error_message,
                amount_capturable,
                surcharge_amount,
                tax_amount,
                fingerprint_id,
                updated_by,
                merchant_connector_id: connector_id,
<<<<<<< HEAD
                external_three_ds_authentication_requested,
                authentication_connector,
                authentication_id,
=======
                payment_method_billing_address_id,
>>>>>>> 5bb67c7d
            } => Self::ConfirmUpdate {
                amount,
                currency,
                status,
                authentication_type,
                payment_method,
                browser_info,
                connector,
                payment_token,
                payment_method_data,
                payment_method_type,
                payment_experience,
                business_sub_label,
                straight_through_algorithm,
                error_code,
                error_message,
                amount_capturable,
                surcharge_amount,
                tax_amount,
                fingerprint_id,
                updated_by,
                merchant_connector_id: connector_id,
<<<<<<< HEAD
                external_three_ds_authentication_requested,
                authentication_connector,
                authentication_id,
=======
                payment_method_billing_address_id,
>>>>>>> 5bb67c7d
            },
            DieselPaymentAttemptUpdate::VoidUpdate {
                status,
                cancellation_reason,
                updated_by,
            } => Self::VoidUpdate {
                status,
                cancellation_reason,
                updated_by,
            },
            DieselPaymentAttemptUpdate::BlocklistUpdate {
                status,
                error_code,
                error_message,
                updated_by,
            } => Self::BlocklistUpdate {
                status,
                error_code,
                error_message,
                updated_by,
            },
            DieselPaymentAttemptUpdate::ResponseUpdate {
                status,
                connector,
                connector_transaction_id,
                authentication_type,
                payment_method_id,
                mandate_id,
                connector_metadata,
                payment_token,
                error_code,
                error_message,
                error_reason,
                connector_response_reference_id,
                amount_capturable,
                updated_by,
                authentication_data,
                encoded_data,
                unified_code,
                unified_message,
            } => Self::ResponseUpdate {
                status,
                connector,
                connector_transaction_id,
                authentication_type,
                payment_method_id,
                mandate_id,
                connector_metadata,
                payment_token,
                error_code,
                error_message,
                error_reason,
                connector_response_reference_id,
                amount_capturable,
                updated_by,
                authentication_data,
                encoded_data,
                unified_code,
                unified_message,
            },
            DieselPaymentAttemptUpdate::UnresolvedResponseUpdate {
                status,
                connector,
                connector_transaction_id,
                payment_method_id,
                error_code,
                error_message,
                error_reason,
                connector_response_reference_id,
                updated_by,
            } => Self::UnresolvedResponseUpdate {
                status,
                connector,
                connector_transaction_id,
                payment_method_id,
                error_code,
                error_message,
                error_reason,
                connector_response_reference_id,
                updated_by,
            },
            DieselPaymentAttemptUpdate::StatusUpdate { status, updated_by } => {
                Self::StatusUpdate { status, updated_by }
            }
            DieselPaymentAttemptUpdate::ErrorUpdate {
                connector,
                status,
                error_code,
                error_message,
                error_reason,
                amount_capturable,
                updated_by,
                unified_code,
                unified_message,
                connector_transaction_id,
            } => Self::ErrorUpdate {
                connector,
                status,
                error_code,
                error_message,
                error_reason,
                amount_capturable,
                updated_by,
                unified_code,
                unified_message,
                connector_transaction_id,
            },
            DieselPaymentAttemptUpdate::CaptureUpdate {
                amount_to_capture,
                multiple_capture_count,
                updated_by,
            } => Self::CaptureUpdate {
                amount_to_capture,
                multiple_capture_count,
                updated_by,
            },
            DieselPaymentAttemptUpdate::PreprocessingUpdate {
                status,
                payment_method_id,
                connector_metadata,
                preprocessing_step_id,
                connector_transaction_id,
                connector_response_reference_id,
                updated_by,
            } => Self::PreprocessingUpdate {
                status,
                payment_method_id,
                connector_metadata,
                preprocessing_step_id,
                connector_transaction_id,
                connector_response_reference_id,
                updated_by,
            },
            DieselPaymentAttemptUpdate::RejectUpdate {
                status,
                error_code,
                error_message,
                updated_by,
            } => Self::RejectUpdate {
                status,
                error_code,
                error_message,
                updated_by,
            },
            DieselPaymentAttemptUpdate::AmountToCaptureUpdate {
                status,
                amount_capturable,
                updated_by,
            } => Self::AmountToCaptureUpdate {
                status,
                amount_capturable,
                updated_by,
            },
            DieselPaymentAttemptUpdate::ConnectorResponse {
                authentication_data,
                encoded_data,
                connector_transaction_id,
                connector,
                updated_by,
            } => Self::ConnectorResponse {
                authentication_data,
                encoded_data,
                connector_transaction_id,
                connector,
                updated_by,
            },
            DieselPaymentAttemptUpdate::IncrementalAuthorizationAmountUpdate {
                amount,
                amount_capturable,
            } => Self::IncrementalAuthorizationAmountUpdate {
                amount,
                amount_capturable,
            },
            DieselPaymentAttemptUpdate::AuthenticationUpdate {
                status,
                external_three_ds_authentication_requested,
                authentication_connector,
                authentication_id,
                updated_by,
            } => Self::AuthenticationUpdate {
                status,
                external_three_ds_authentication_requested,
                authentication_connector,
                authentication_id,
                updated_by,
            },
        }
    }
}

#[inline]
#[instrument(skip_all)]
async fn add_connector_txn_id_to_reverse_lookup<T: DatabaseStore>(
    store: &KVRouterStore<T>,
    key: &str,
    merchant_id: &str,
    updated_attempt_attempt_id: &str,
    connector_transaction_id: &str,
    storage_scheme: MerchantStorageScheme,
) -> CustomResult<ReverseLookup, errors::StorageError> {
    let field = format!("pa_{}", updated_attempt_attempt_id);
    let reverse_lookup_new = ReverseLookupNew {
        lookup_id: format!("pa_conn_trans_{}_{}", merchant_id, connector_transaction_id),
        pk_id: key.to_owned(),
        sk_id: field.clone(),
        source: "payment_attempt".to_string(),
        updated_by: storage_scheme.to_string(),
    };
    store
        .insert_reverse_lookup(reverse_lookup_new, storage_scheme)
        .await
}

#[inline]
#[instrument(skip_all)]
async fn add_preprocessing_id_to_reverse_lookup<T: DatabaseStore>(
    store: &KVRouterStore<T>,
    key: &str,
    merchant_id: &str,
    updated_attempt_attempt_id: &str,
    preprocessing_id: &str,
    storage_scheme: MerchantStorageScheme,
) -> CustomResult<ReverseLookup, errors::StorageError> {
    let field = format!("pa_{}", updated_attempt_attempt_id);
    let reverse_lookup_new = ReverseLookupNew {
        lookup_id: format!("pa_preprocessing_{}_{}", merchant_id, preprocessing_id),
        pk_id: key.to_owned(),
        sk_id: field.clone(),
        source: "payment_attempt".to_string(),
        updated_by: storage_scheme.to_string(),
    };
    store
        .insert_reverse_lookup(reverse_lookup_new, storage_scheme)
        .await
}<|MERGE_RESOLUTION|>--- conflicted
+++ resolved
@@ -1427,13 +1427,10 @@
                 fingerprint_id,
                 updated_by,
                 merchant_connector_id: connector_id,
-<<<<<<< HEAD
                 external_three_ds_authentication_requested,
                 authentication_connector,
                 authentication_id,
-=======
                 payment_method_billing_address_id,
->>>>>>> 5bb67c7d
             } => DieselPaymentAttemptUpdate::ConfirmUpdate {
                 amount,
                 currency,
@@ -1456,13 +1453,10 @@
                 fingerprint_id,
                 updated_by,
                 merchant_connector_id: connector_id,
-<<<<<<< HEAD
                 external_three_ds_authentication_requested,
                 authentication_connector,
                 authentication_id,
-=======
                 payment_method_billing_address_id,
->>>>>>> 5bb67c7d
             },
             Self::VoidUpdate {
                 status,
@@ -1726,13 +1720,10 @@
                 fingerprint_id,
                 updated_by,
                 merchant_connector_id: connector_id,
-<<<<<<< HEAD
                 external_three_ds_authentication_requested,
                 authentication_connector,
                 authentication_id,
-=======
                 payment_method_billing_address_id,
->>>>>>> 5bb67c7d
             } => Self::ConfirmUpdate {
                 amount,
                 currency,
@@ -1755,13 +1746,10 @@
                 fingerprint_id,
                 updated_by,
                 merchant_connector_id: connector_id,
-<<<<<<< HEAD
                 external_three_ds_authentication_requested,
                 authentication_connector,
                 authentication_id,
-=======
                 payment_method_billing_address_id,
->>>>>>> 5bb67c7d
             },
             DieselPaymentAttemptUpdate::VoidUpdate {
                 status,
