use api_models::enums::{AuthenticationType, Connector, PaymentMethod, PaymentMethodType};
use common_utils::{errors::CustomResult, fallback_reverse_lookup_not_found};
use data_models::{
    errors,
    mandates::{MandateAmountData, MandateDataType, MandateDetails},
    payments::{
        payment_attempt::{
            PaymentAttempt, PaymentAttemptInterface, PaymentAttemptNew, PaymentAttemptUpdate,
            PaymentListFilters,
        },
        PaymentIntent,
    },
};
use diesel_models::{
    enums::{
        MandateAmountData as DieselMandateAmountData, MandateDataType as DieselMandateType,
        MandateDetails as DieselMandateDetails, MerchantStorageScheme,
    },
    kv,
    payment_attempt::{
        PaymentAttempt as DieselPaymentAttempt, PaymentAttemptNew as DieselPaymentAttemptNew,
        PaymentAttemptUpdate as DieselPaymentAttemptUpdate,
    },
    reverse_lookup::{ReverseLookup, ReverseLookupNew},
};
use error_stack::{IntoReport, ResultExt};
use redis_interface::HsetnxReply;
use router_env::{instrument, tracing};

use crate::{
    diesel_error_to_data_error,
    errors::RedisErrorExt,
    lookup::ReverseLookupInterface,
    redis::kv_store::{kv_wrapper, KvOperation},
    utils::{pg_connection_read, pg_connection_write, try_redis_get_else_try_database_get},
    DataModelExt, DatabaseStore, KVRouterStore, RouterStore,
};

#[async_trait::async_trait]
impl<T: DatabaseStore> PaymentAttemptInterface for RouterStore<T> {
    #[instrument(skip_all)]
    async fn insert_payment_attempt(
        &self,
        payment_attempt: PaymentAttemptNew,
        _storage_scheme: MerchantStorageScheme,
    ) -> CustomResult<PaymentAttempt, errors::StorageError> {
        let conn = pg_connection_write(self).await?;
        payment_attempt
            .to_storage_model()
            .insert(&conn)
            .await
            .map_err(|er| {
                let new_err = diesel_error_to_data_error(er.current_context());
                er.change_context(new_err)
            })
            .map(PaymentAttempt::from_storage_model)
    }

    #[instrument(skip_all)]
    async fn update_payment_attempt_with_attempt_id(
        &self,
        this: PaymentAttempt,
        payment_attempt: PaymentAttemptUpdate,
        _storage_scheme: MerchantStorageScheme,
    ) -> CustomResult<PaymentAttempt, errors::StorageError> {
        let conn = pg_connection_write(self).await?;
        this.to_storage_model()
            .update_with_attempt_id(&conn, payment_attempt.to_storage_model())
            .await
            .map_err(|er| {
                let new_err = diesel_error_to_data_error(er.current_context());
                er.change_context(new_err)
            })
            .map(PaymentAttempt::from_storage_model)
    }

    async fn find_payment_attempt_by_connector_transaction_id_payment_id_merchant_id(
        &self,
        connector_transaction_id: &str,
        payment_id: &str,
        merchant_id: &str,
        _storage_scheme: MerchantStorageScheme,
    ) -> CustomResult<PaymentAttempt, errors::StorageError> {
        let conn = pg_connection_read(self).await?;
        DieselPaymentAttempt::find_by_connector_transaction_id_payment_id_merchant_id(
            &conn,
            connector_transaction_id,
            payment_id,
            merchant_id,
        )
        .await
        .map_err(|er| {
            let new_err = diesel_error_to_data_error(er.current_context());
            er.change_context(new_err)
        })
        .map(PaymentAttempt::from_storage_model)
    }

    async fn find_payment_attempt_last_successful_attempt_by_payment_id_merchant_id(
        &self,
        payment_id: &str,
        merchant_id: &str,
        _storage_scheme: MerchantStorageScheme,
    ) -> CustomResult<PaymentAttempt, errors::StorageError> {
        let conn = pg_connection_read(self).await?;
        DieselPaymentAttempt::find_last_successful_attempt_by_payment_id_merchant_id(
            &conn,
            payment_id,
            merchant_id,
        )
        .await
        .map_err(|er| {
            let new_err = diesel_error_to_data_error(er.current_context());
            er.change_context(new_err)
        })
        .map(PaymentAttempt::from_storage_model)
    }

    #[instrument(skip_all)]
    async fn find_payment_attempt_last_successful_or_partially_captured_attempt_by_payment_id_merchant_id(
        &self,
        payment_id: &str,
        merchant_id: &str,
        _storage_scheme: MerchantStorageScheme,
    ) -> CustomResult<PaymentAttempt, errors::StorageError> {
        let conn = pg_connection_read(self).await?;
        DieselPaymentAttempt::find_last_successful_or_partially_captured_attempt_by_payment_id_merchant_id(
            &conn,
            payment_id,
            merchant_id,
        )
        .await
        .map_err(|er| {
            let new_err = diesel_error_to_data_error(er.current_context());
            er.change_context(new_err)
        })
        .map(PaymentAttempt::from_storage_model)
    }

    async fn find_payment_attempt_by_merchant_id_connector_txn_id(
        &self,
        merchant_id: &str,
        connector_txn_id: &str,
        _storage_scheme: MerchantStorageScheme,
    ) -> CustomResult<PaymentAttempt, errors::StorageError> {
        let conn = pg_connection_read(self).await?;
        DieselPaymentAttempt::find_by_merchant_id_connector_txn_id(
            &conn,
            merchant_id,
            connector_txn_id,
        )
        .await
        .map_err(|er| {
            let new_err = diesel_error_to_data_error(er.current_context());
            er.change_context(new_err)
        })
        .map(PaymentAttempt::from_storage_model)
    }

    #[instrument(skip_all)]
    async fn find_payment_attempt_by_payment_id_merchant_id_attempt_id(
        &self,
        payment_id: &str,
        merchant_id: &str,
        attempt_id: &str,
        _storage_scheme: MerchantStorageScheme,
    ) -> CustomResult<PaymentAttempt, errors::StorageError> {
        let conn = pg_connection_read(self).await?;

        DieselPaymentAttempt::find_by_payment_id_merchant_id_attempt_id(
            &conn,
            payment_id,
            merchant_id,
            attempt_id,
        )
        .await
        .map_err(|er| {
            let new_err = diesel_error_to_data_error(er.current_context());
            er.change_context(new_err)
        })
        .map(PaymentAttempt::from_storage_model)
    }

    async fn get_filters_for_payments(
        &self,
        pi: &[PaymentIntent],
        merchant_id: &str,
        _storage_scheme: MerchantStorageScheme,
    ) -> CustomResult<PaymentListFilters, errors::StorageError> {
        let conn = pg_connection_read(self).await?;
        let intents = pi
            .iter()
            .cloned()
            .map(|pi| pi.to_storage_model())
            .collect::<Vec<diesel_models::PaymentIntent>>();
        DieselPaymentAttempt::get_filters_for_payments(&conn, intents.as_slice(), merchant_id)
            .await
            .map_err(|er| {
                let new_err = diesel_error_to_data_error(er.current_context());
                er.change_context(new_err)
            })
            .map(
                |(
                    connector,
                    currency,
                    status,
                    payment_method,
                    payment_method_type,
                    authentication_type,
                )| PaymentListFilters {
                    connector,
                    currency,
                    status,
                    payment_method,
                    payment_method_type,
                    authentication_type,
                },
            )
    }

    async fn find_payment_attempt_by_preprocessing_id_merchant_id(
        &self,
        preprocessing_id: &str,
        merchant_id: &str,
        _storage_scheme: MerchantStorageScheme,
    ) -> CustomResult<PaymentAttempt, errors::StorageError> {
        let conn = pg_connection_read(self).await?;

        DieselPaymentAttempt::find_by_merchant_id_preprocessing_id(
            &conn,
            merchant_id,
            preprocessing_id,
        )
        .await
        .map_err(|er| {
            let new_err = diesel_error_to_data_error(er.current_context());
            er.change_context(new_err)
        })
        .map(PaymentAttempt::from_storage_model)
    }

    async fn find_attempts_by_merchant_id_payment_id(
        &self,
        merchant_id: &str,
        payment_id: &str,
        _storage_scheme: MerchantStorageScheme,
    ) -> CustomResult<Vec<PaymentAttempt>, errors::StorageError> {
        let conn = pg_connection_read(self).await?;
        DieselPaymentAttempt::find_by_merchant_id_payment_id(&conn, merchant_id, payment_id)
            .await
            .map_err(|er| {
                let new_err = diesel_error_to_data_error(er.current_context());
                er.change_context(new_err)
            })
            .map(|a| {
                a.into_iter()
                    .map(PaymentAttempt::from_storage_model)
                    .collect()
            })
    }

    async fn find_payment_attempt_by_attempt_id_merchant_id(
        &self,
        attempt_id: &str,
        merchant_id: &str,
        _storage_scheme: MerchantStorageScheme,
    ) -> CustomResult<PaymentAttempt, errors::StorageError> {
        let conn = pg_connection_read(self).await?;

        DieselPaymentAttempt::find_by_merchant_id_attempt_id(&conn, merchant_id, attempt_id)
            .await
            .map_err(|er| {
                let new_err = diesel_error_to_data_error(er.current_context());
                er.change_context(new_err)
            })
            .map(PaymentAttempt::from_storage_model)
    }

    async fn get_total_count_of_filtered_payment_attempts(
        &self,
        merchant_id: &str,
        active_attempt_ids: &[String],
        connector: Option<Vec<Connector>>,
        payment_method: Option<Vec<PaymentMethod>>,
        payment_method_type: Option<Vec<PaymentMethodType>>,
        authentication_type: Option<Vec<AuthenticationType>>,
        _storage_scheme: MerchantStorageScheme,
    ) -> CustomResult<i64, errors::StorageError> {
        let conn = self
            .db_store
            .get_replica_pool()
            .get()
            .await
            .into_report()
            .change_context(errors::StorageError::DatabaseConnectionError)?;
        let connector_strings = connector.as_ref().map(|connector| {
            connector
                .iter()
                .map(|c| c.to_string())
                .collect::<Vec<String>>()
        });
        DieselPaymentAttempt::get_total_count_of_attempts(
            &conn,
            merchant_id,
            active_attempt_ids,
            connector_strings,
            payment_method,
            payment_method_type,
            authentication_type,
        )
        .await
        .map_err(|er| {
            let new_err = diesel_error_to_data_error(er.current_context());
            er.change_context(new_err)
        })
    }
}

#[async_trait::async_trait]
impl<T: DatabaseStore> PaymentAttemptInterface for KVRouterStore<T> {
    #[instrument(skip_all)]
    async fn insert_payment_attempt(
        &self,
        payment_attempt: PaymentAttemptNew,
        storage_scheme: MerchantStorageScheme,
    ) -> error_stack::Result<PaymentAttempt, errors::StorageError> {
        match storage_scheme {
            MerchantStorageScheme::PostgresOnly => {
                self.router_store
                    .insert_payment_attempt(payment_attempt, storage_scheme)
                    .await
            }
            MerchantStorageScheme::RedisKv => {
                let payment_attempt = payment_attempt.populate_derived_fields();
                let key = format!(
                    "mid_{}_pid_{}",
                    payment_attempt.merchant_id, payment_attempt.payment_id
                );

                let created_attempt = PaymentAttempt {
                    id: Default::default(),
                    payment_id: payment_attempt.payment_id.clone(),
                    merchant_id: payment_attempt.merchant_id.clone(),
                    attempt_id: payment_attempt.attempt_id.clone(),
                    status: payment_attempt.status,
                    amount: payment_attempt.amount,
                    net_amount: payment_attempt.net_amount,
                    currency: payment_attempt.currency,
                    save_to_locker: payment_attempt.save_to_locker,
                    connector: payment_attempt.connector.clone(),
                    error_message: payment_attempt.error_message.clone(),
                    offer_amount: payment_attempt.offer_amount,
                    surcharge_amount: payment_attempt.surcharge_amount,
                    tax_amount: payment_attempt.tax_amount,
                    payment_method_id: payment_attempt.payment_method_id.clone(),
                    payment_method: payment_attempt.payment_method,
                    connector_transaction_id: None,
                    capture_method: payment_attempt.capture_method,
                    capture_on: payment_attempt.capture_on,
                    confirm: payment_attempt.confirm,
                    authentication_type: payment_attempt.authentication_type,
                    created_at: payment_attempt
                        .created_at
                        .unwrap_or_else(common_utils::date_time::now),
                    modified_at: payment_attempt
                        .created_at
                        .unwrap_or_else(common_utils::date_time::now),
                    last_synced: payment_attempt.last_synced,
                    amount_to_capture: payment_attempt.amount_to_capture,
                    cancellation_reason: payment_attempt.cancellation_reason.clone(),
                    mandate_id: payment_attempt.mandate_id.clone(),
                    browser_info: payment_attempt.browser_info.clone(),
                    payment_token: payment_attempt.payment_token.clone(),
                    error_code: payment_attempt.error_code.clone(),
                    connector_metadata: payment_attempt.connector_metadata.clone(),
                    payment_experience: payment_attempt.payment_experience,
                    payment_method_type: payment_attempt.payment_method_type,
                    payment_method_data: payment_attempt.payment_method_data.clone(),
                    business_sub_label: payment_attempt.business_sub_label.clone(),
                    straight_through_algorithm: payment_attempt.straight_through_algorithm.clone(),
                    mandate_details: payment_attempt.mandate_details.clone(),
                    preprocessing_step_id: payment_attempt.preprocessing_step_id.clone(),
                    error_reason: payment_attempt.error_reason.clone(),
                    multiple_capture_count: payment_attempt.multiple_capture_count,
                    connector_response_reference_id: None,
                    amount_capturable: payment_attempt.amount_capturable,
                    updated_by: storage_scheme.to_string(),
                    authentication_data: payment_attempt.authentication_data.clone(),
                    encoded_data: payment_attempt.encoded_data.clone(),
                    merchant_connector_id: payment_attempt.merchant_connector_id.clone(),
                    unified_code: payment_attempt.unified_code.clone(),
                    unified_message: payment_attempt.unified_message.clone(),
                    mandate_data: payment_attempt.mandate_data.clone(),
<<<<<<< HEAD
                    payment_method_billing_address_id: payment_attempt
                        .payment_method_billing_address_id
                        .clone(),
=======
                    fingerprint_id: payment_attempt.fingerprint_id.clone(),
>>>>>>> c79226b9
                };

                let field = format!("pa_{}", created_attempt.attempt_id);

                let redis_entry = kv::TypedSql {
                    op: kv::DBOperation::Insert {
                        insertable: kv::Insertable::PaymentAttempt(
                            payment_attempt.to_storage_model(),
                        ),
                    },
                };

                //Reverse lookup for attempt_id
                let reverse_lookup = ReverseLookupNew {
                    lookup_id: format!(
                        "pa_{}_{}",
                        &created_attempt.merchant_id, &created_attempt.attempt_id,
                    ),
                    pk_id: key.clone(),
                    sk_id: field.clone(),
                    source: "payment_attempt".to_string(),
                    updated_by: storage_scheme.to_string(),
                };
                self.insert_reverse_lookup(reverse_lookup, storage_scheme)
                    .await?;

                match kv_wrapper::<PaymentAttempt, _, _>(
                    self,
                    KvOperation::HSetNx(
                        &field,
                        &created_attempt.clone().to_storage_model(),
                        redis_entry,
                    ),
                    &key,
                )
                .await
                .map_err(|err| err.to_redis_failed_response(&key))?
                .try_into_hsetnx()
                {
                    Ok(HsetnxReply::KeyNotSet) => Err(errors::StorageError::DuplicateValue {
                        entity: "payment attempt",
                        key: Some(key),
                    })
                    .into_report(),
                    Ok(HsetnxReply::KeySet) => Ok(created_attempt),
                    Err(error) => Err(error.change_context(errors::StorageError::KVError)),
                }
            }
        }
    }

    #[instrument(skip_all)]
    async fn update_payment_attempt_with_attempt_id(
        &self,
        this: PaymentAttempt,
        payment_attempt: PaymentAttemptUpdate,
        storage_scheme: MerchantStorageScheme,
    ) -> error_stack::Result<PaymentAttempt, errors::StorageError> {
        match storage_scheme {
            MerchantStorageScheme::PostgresOnly => {
                self.router_store
                    .update_payment_attempt_with_attempt_id(this, payment_attempt, storage_scheme)
                    .await
            }
            MerchantStorageScheme::RedisKv => {
                let key = format!("mid_{}_pid_{}", this.merchant_id, this.payment_id);
                let old_connector_transaction_id = &this.connector_transaction_id;
                let old_preprocessing_id = &this.preprocessing_step_id;
                let updated_attempt = PaymentAttempt::from_storage_model(
                    payment_attempt
                        .clone()
                        .to_storage_model()
                        .apply_changeset(this.clone().to_storage_model()),
                );
                // Check for database presence as well Maybe use a read replica here ?
                let redis_value = serde_json::to_string(&updated_attempt)
                    .into_report()
                    .change_context(errors::StorageError::KVError)?;
                let field = format!("pa_{}", updated_attempt.attempt_id);

                let redis_entry = kv::TypedSql {
                    op: kv::DBOperation::Update {
                        updatable: kv::Updateable::PaymentAttemptUpdate(
                            kv::PaymentAttemptUpdateMems {
                                orig: this.clone().to_storage_model(),
                                update_data: payment_attempt.to_storage_model(),
                            },
                        ),
                    },
                };

                match (
                    old_connector_transaction_id,
                    &updated_attempt.connector_transaction_id,
                ) {
                    (None, Some(connector_transaction_id)) => {
                        add_connector_txn_id_to_reverse_lookup(
                            self,
                            key.as_str(),
                            this.merchant_id.as_str(),
                            updated_attempt.attempt_id.as_str(),
                            connector_transaction_id.as_str(),
                            storage_scheme,
                        )
                        .await?;
                    }
                    (Some(old_connector_transaction_id), Some(connector_transaction_id)) => {
                        if old_connector_transaction_id.ne(connector_transaction_id) {
                            add_connector_txn_id_to_reverse_lookup(
                                self,
                                key.as_str(),
                                this.merchant_id.as_str(),
                                updated_attempt.attempt_id.as_str(),
                                connector_transaction_id.as_str(),
                                storage_scheme,
                            )
                            .await?;
                        }
                    }
                    (_, _) => {}
                }

                match (old_preprocessing_id, &updated_attempt.preprocessing_step_id) {
                    (None, Some(preprocessing_id)) => {
                        add_preprocessing_id_to_reverse_lookup(
                            self,
                            key.as_str(),
                            this.merchant_id.as_str(),
                            updated_attempt.attempt_id.as_str(),
                            preprocessing_id.as_str(),
                            storage_scheme,
                        )
                        .await?;
                    }
                    (Some(old_preprocessing_id), Some(preprocessing_id)) => {
                        if old_preprocessing_id.ne(preprocessing_id) {
                            add_preprocessing_id_to_reverse_lookup(
                                self,
                                key.as_str(),
                                this.merchant_id.as_str(),
                                updated_attempt.attempt_id.as_str(),
                                preprocessing_id.as_str(),
                                storage_scheme,
                            )
                            .await?;
                        }
                    }
                    (_, _) => {}
                }

                kv_wrapper::<(), _, _>(
                    self,
                    KvOperation::Hset::<DieselPaymentAttempt>((&field, redis_value), redis_entry),
                    &key,
                )
                .await
                .change_context(errors::StorageError::KVError)?
                .try_into_hset()
                .change_context(errors::StorageError::KVError)?;

                Ok(updated_attempt)
            }
        }
    }

    async fn find_payment_attempt_by_connector_transaction_id_payment_id_merchant_id(
        &self,
        connector_transaction_id: &str,
        payment_id: &str,
        merchant_id: &str,
        storage_scheme: MerchantStorageScheme,
    ) -> error_stack::Result<PaymentAttempt, errors::StorageError> {
        match storage_scheme {
            MerchantStorageScheme::PostgresOnly => {
                self.router_store
                    .find_payment_attempt_by_connector_transaction_id_payment_id_merchant_id(
                        connector_transaction_id,
                        payment_id,
                        merchant_id,
                        storage_scheme,
                    )
                    .await
            }
            MerchantStorageScheme::RedisKv => {
                // We assume that PaymentAttempt <=> PaymentIntent is a one-to-one relation for now
                let lookup_id = format!("pa_conn_trans_{merchant_id}_{connector_transaction_id}");
                let lookup = fallback_reverse_lookup_not_found!(
                    self.get_lookup_by_lookup_id(&lookup_id, storage_scheme)
                        .await,
                    self.router_store
                        .find_payment_attempt_by_connector_transaction_id_payment_id_merchant_id(
                            connector_transaction_id,
                            payment_id,
                            merchant_id,
                            storage_scheme,
                        )
                        .await
                );

                let key = &lookup.pk_id;

                Box::pin(try_redis_get_else_try_database_get(
                    async {
                        kv_wrapper(self, KvOperation::<DieselPaymentAttempt>::HGet(&lookup.sk_id), key).await?.try_into_hget()
                    },
                        || async {self.router_store.find_payment_attempt_by_connector_transaction_id_payment_id_merchant_id(connector_transaction_id, payment_id, merchant_id, storage_scheme).await},
                    ))
                    .await
            }
        }
    }

    async fn find_payment_attempt_last_successful_attempt_by_payment_id_merchant_id(
        &self,
        payment_id: &str,
        merchant_id: &str,
        storage_scheme: MerchantStorageScheme,
    ) -> error_stack::Result<PaymentAttempt, errors::StorageError> {
        let database_call = || {
            self.router_store
                .find_payment_attempt_last_successful_attempt_by_payment_id_merchant_id(
                    payment_id,
                    merchant_id,
                    storage_scheme,
                )
        };
        match storage_scheme {
            MerchantStorageScheme::PostgresOnly => database_call().await,
            MerchantStorageScheme::RedisKv => {
                let key = format!("mid_{merchant_id}_pid_{payment_id}");
                let pattern = "pa_*";

                let redis_fut = async {
                    let kv_result = kv_wrapper::<PaymentAttempt, _, _>(
                        self,
                        KvOperation::<DieselPaymentAttempt>::Scan(pattern),
                        key,
                    )
                    .await?
                    .try_into_scan();
                    kv_result.and_then(|mut payment_attempts| {
                        payment_attempts.sort_by(|a, b| b.modified_at.cmp(&a.modified_at));
                        payment_attempts
                            .iter()
                            .find(|&pa| pa.status == api_models::enums::AttemptStatus::Charged)
                            .cloned()
                            .ok_or(error_stack::report!(
                                redis_interface::errors::RedisError::NotFound
                            ))
                    })
                };
                Box::pin(try_redis_get_else_try_database_get(
                    redis_fut,
                    database_call,
                ))
                .await
            }
        }
    }

    async fn find_payment_attempt_last_successful_or_partially_captured_attempt_by_payment_id_merchant_id(
        &self,
        payment_id: &str,
        merchant_id: &str,
        storage_scheme: MerchantStorageScheme,
    ) -> error_stack::Result<PaymentAttempt, errors::StorageError> {
        let database_call = || {
            self.router_store
                .find_payment_attempt_last_successful_or_partially_captured_attempt_by_payment_id_merchant_id(
                    payment_id,
                    merchant_id,
                    storage_scheme,
                )
        };
        match storage_scheme {
            MerchantStorageScheme::PostgresOnly => database_call().await,
            MerchantStorageScheme::RedisKv => {
                let key = format!("mid_{merchant_id}_pid_{payment_id}");
                let pattern = "pa_*";

                let redis_fut = async {
                    let kv_result = kv_wrapper::<PaymentAttempt, _, _>(
                        self,
                        KvOperation::<DieselPaymentAttempt>::Scan(pattern),
                        key,
                    )
                    .await?
                    .try_into_scan();
                    kv_result.and_then(|mut payment_attempts| {
                        payment_attempts.sort_by(|a, b| b.modified_at.cmp(&a.modified_at));
                        payment_attempts
                            .iter()
                            .find(|&pa| {
                                pa.status == api_models::enums::AttemptStatus::Charged
                                    || pa.status == api_models::enums::AttemptStatus::PartialCharged
                            })
                            .cloned()
                            .ok_or(error_stack::report!(
                                redis_interface::errors::RedisError::NotFound
                            ))
                    })
                };
                Box::pin(try_redis_get_else_try_database_get(
                    redis_fut,
                    database_call,
                ))
                .await
            }
        }
    }

    async fn find_payment_attempt_by_merchant_id_connector_txn_id(
        &self,
        merchant_id: &str,
        connector_txn_id: &str,
        storage_scheme: MerchantStorageScheme,
    ) -> error_stack::Result<PaymentAttempt, errors::StorageError> {
        match storage_scheme {
            MerchantStorageScheme::PostgresOnly => {
                self.router_store
                    .find_payment_attempt_by_merchant_id_connector_txn_id(
                        merchant_id,
                        connector_txn_id,
                        storage_scheme,
                    )
                    .await
            }
            MerchantStorageScheme::RedisKv => {
                let lookup_id = format!("pa_conn_trans_{merchant_id}_{connector_txn_id}");
                let lookup = fallback_reverse_lookup_not_found!(
                    self.get_lookup_by_lookup_id(&lookup_id, storage_scheme)
                        .await,
                    self.router_store
                        .find_payment_attempt_by_merchant_id_connector_txn_id(
                            merchant_id,
                            connector_txn_id,
                            storage_scheme,
                        )
                        .await
                );

                let key = &lookup.pk_id;
                Box::pin(try_redis_get_else_try_database_get(
                    async {
                        kv_wrapper(
                            self,
                            KvOperation::<DieselPaymentAttempt>::HGet(&lookup.sk_id),
                            key,
                        )
                        .await?
                        .try_into_hget()
                    },
                    || async {
                        self.router_store
                            .find_payment_attempt_by_merchant_id_connector_txn_id(
                                merchant_id,
                                connector_txn_id,
                                storage_scheme,
                            )
                            .await
                    },
                ))
                .await
            }
        }
    }

    #[instrument(skip_all)]
    async fn find_payment_attempt_by_payment_id_merchant_id_attempt_id(
        &self,
        payment_id: &str,
        merchant_id: &str,
        attempt_id: &str,
        storage_scheme: MerchantStorageScheme,
    ) -> error_stack::Result<PaymentAttempt, errors::StorageError> {
        match storage_scheme {
            MerchantStorageScheme::PostgresOnly => {
                self.router_store
                    .find_payment_attempt_by_payment_id_merchant_id_attempt_id(
                        payment_id,
                        merchant_id,
                        attempt_id,
                        storage_scheme,
                    )
                    .await
            }
            MerchantStorageScheme::RedisKv => {
                let key = format!("mid_{merchant_id}_pid_{payment_id}");
                let field = format!("pa_{attempt_id}");
                Box::pin(try_redis_get_else_try_database_get(
                    async {
                        kv_wrapper(self, KvOperation::<DieselPaymentAttempt>::HGet(&field), key)
                            .await?
                            .try_into_hget()
                    },
                    || async {
                        self.router_store
                            .find_payment_attempt_by_payment_id_merchant_id_attempt_id(
                                payment_id,
                                merchant_id,
                                attempt_id,
                                storage_scheme,
                            )
                            .await
                    },
                ))
                .await
            }
        }
    }

    async fn find_payment_attempt_by_attempt_id_merchant_id(
        &self,
        attempt_id: &str,
        merchant_id: &str,
        storage_scheme: MerchantStorageScheme,
    ) -> error_stack::Result<PaymentAttempt, errors::StorageError> {
        match storage_scheme {
            MerchantStorageScheme::PostgresOnly => {
                self.router_store
                    .find_payment_attempt_by_attempt_id_merchant_id(
                        attempt_id,
                        merchant_id,
                        storage_scheme,
                    )
                    .await
            }
            MerchantStorageScheme::RedisKv => {
                let lookup_id = format!("pa_{merchant_id}_{attempt_id}");
                let lookup = fallback_reverse_lookup_not_found!(
                    self.get_lookup_by_lookup_id(&lookup_id, storage_scheme)
                        .await,
                    self.router_store
                        .find_payment_attempt_by_attempt_id_merchant_id(
                            attempt_id,
                            merchant_id,
                            storage_scheme,
                        )
                        .await
                );

                let key = &lookup.pk_id;
                Box::pin(try_redis_get_else_try_database_get(
                    async {
                        kv_wrapper(
                            self,
                            KvOperation::<DieselPaymentAttempt>::HGet(&lookup.sk_id),
                            key,
                        )
                        .await?
                        .try_into_hget()
                    },
                    || async {
                        self.router_store
                            .find_payment_attempt_by_attempt_id_merchant_id(
                                attempt_id,
                                merchant_id,
                                storage_scheme,
                            )
                            .await
                    },
                ))
                .await
            }
        }
    }

    async fn find_payment_attempt_by_preprocessing_id_merchant_id(
        &self,
        preprocessing_id: &str,
        merchant_id: &str,
        storage_scheme: MerchantStorageScheme,
    ) -> error_stack::Result<PaymentAttempt, errors::StorageError> {
        match storage_scheme {
            MerchantStorageScheme::PostgresOnly => {
                self.router_store
                    .find_payment_attempt_by_preprocessing_id_merchant_id(
                        preprocessing_id,
                        merchant_id,
                        storage_scheme,
                    )
                    .await
            }
            MerchantStorageScheme::RedisKv => {
                let lookup_id = format!("pa_preprocessing_{merchant_id}_{preprocessing_id}");
                let lookup = fallback_reverse_lookup_not_found!(
                    self.get_lookup_by_lookup_id(&lookup_id, storage_scheme)
                        .await,
                    self.router_store
                        .find_payment_attempt_by_preprocessing_id_merchant_id(
                            preprocessing_id,
                            merchant_id,
                            storage_scheme,
                        )
                        .await
                );
                let key = &lookup.pk_id;

                Box::pin(try_redis_get_else_try_database_get(
                    async {
                        kv_wrapper(
                            self,
                            KvOperation::<DieselPaymentAttempt>::HGet(&lookup.sk_id),
                            key,
                        )
                        .await?
                        .try_into_hget()
                    },
                    || async {
                        self.router_store
                            .find_payment_attempt_by_preprocessing_id_merchant_id(
                                preprocessing_id,
                                merchant_id,
                                storage_scheme,
                            )
                            .await
                    },
                ))
                .await
            }
        }
    }

    async fn find_attempts_by_merchant_id_payment_id(
        &self,
        merchant_id: &str,
        payment_id: &str,
        storage_scheme: MerchantStorageScheme,
    ) -> error_stack::Result<Vec<PaymentAttempt>, errors::StorageError> {
        match storage_scheme {
            MerchantStorageScheme::PostgresOnly => {
                self.router_store
                    .find_attempts_by_merchant_id_payment_id(
                        merchant_id,
                        payment_id,
                        storage_scheme,
                    )
                    .await
            }
            MerchantStorageScheme::RedisKv => {
                let key = format!("mid_{merchant_id}_pid_{payment_id}");
                Box::pin(try_redis_get_else_try_database_get(
                    async {
                        kv_wrapper(self, KvOperation::<DieselPaymentAttempt>::Scan("pa_*"), key)
                            .await?
                            .try_into_scan()
                    },
                    || async {
                        self.router_store
                            .find_attempts_by_merchant_id_payment_id(
                                merchant_id,
                                payment_id,
                                storage_scheme,
                            )
                            .await
                    },
                ))
                .await
            }
        }
    }

    async fn get_filters_for_payments(
        &self,
        pi: &[PaymentIntent],
        merchant_id: &str,
        storage_scheme: MerchantStorageScheme,
    ) -> error_stack::Result<PaymentListFilters, errors::StorageError> {
        self.router_store
            .get_filters_for_payments(pi, merchant_id, storage_scheme)
            .await
    }

    async fn get_total_count_of_filtered_payment_attempts(
        &self,
        merchant_id: &str,
        active_attempt_ids: &[String],
        connector: Option<Vec<Connector>>,
        payment_method: Option<Vec<PaymentMethod>>,
        payment_method_type: Option<Vec<PaymentMethodType>>,
        authentication_type: Option<Vec<AuthenticationType>>,
        storage_scheme: MerchantStorageScheme,
    ) -> CustomResult<i64, errors::StorageError> {
        self.router_store
            .get_total_count_of_filtered_payment_attempts(
                merchant_id,
                active_attempt_ids,
                connector,
                payment_method,
                payment_method_type,
                authentication_type,
                storage_scheme,
            )
            .await
    }
}

impl DataModelExt for MandateAmountData {
    type StorageModel = DieselMandateAmountData;

    fn to_storage_model(self) -> Self::StorageModel {
        DieselMandateAmountData {
            amount: self.amount,
            currency: self.currency,
            start_date: self.start_date,
            end_date: self.end_date,
            metadata: self.metadata,
        }
    }

    fn from_storage_model(storage_model: Self::StorageModel) -> Self {
        Self {
            amount: storage_model.amount,
            currency: storage_model.currency,
            start_date: storage_model.start_date,
            end_date: storage_model.end_date,
            metadata: storage_model.metadata,
        }
    }
}
impl DataModelExt for MandateDetails {
    type StorageModel = DieselMandateDetails;
    fn to_storage_model(self) -> Self::StorageModel {
        DieselMandateDetails {
            update_mandate_id: self.update_mandate_id,
        }
    }
    fn from_storage_model(storage_model: Self::StorageModel) -> Self {
        Self {
            update_mandate_id: storage_model.update_mandate_id,
        }
    }
}

impl DataModelExt for MandateDataType {
    type StorageModel = DieselMandateType;

    fn to_storage_model(self) -> Self::StorageModel {
        match self {
            Self::SingleUse(data) => DieselMandateType::SingleUse(data.to_storage_model()),
            Self::MultiUse(None) => DieselMandateType::MultiUse(None),
            Self::MultiUse(Some(data)) => {
                DieselMandateType::MultiUse(Some(data.to_storage_model()))
            }
        }
    }

    fn from_storage_model(storage_model: Self::StorageModel) -> Self {
        match storage_model {
            DieselMandateType::SingleUse(data) => {
                Self::SingleUse(MandateAmountData::from_storage_model(data))
            }
            DieselMandateType::MultiUse(Some(data)) => {
                Self::MultiUse(Some(MandateAmountData::from_storage_model(data)))
            }
            DieselMandateType::MultiUse(None) => Self::MultiUse(None),
        }
    }
}

impl DataModelExt for PaymentAttempt {
    type StorageModel = DieselPaymentAttempt;

    fn to_storage_model(self) -> Self::StorageModel {
        DieselPaymentAttempt {
            id: self.id,
            payment_id: self.payment_id,
            merchant_id: self.merchant_id,
            attempt_id: self.attempt_id,
            status: self.status,
            amount: self.amount,
            net_amount: Some(self.net_amount),
            currency: self.currency,
            save_to_locker: self.save_to_locker,
            connector: self.connector,
            error_message: self.error_message,
            offer_amount: self.offer_amount,
            surcharge_amount: self.surcharge_amount,
            tax_amount: self.tax_amount,
            payment_method_id: self.payment_method_id,
            payment_method: self.payment_method,
            connector_transaction_id: self.connector_transaction_id,
            capture_method: self.capture_method,
            capture_on: self.capture_on,
            confirm: self.confirm,
            authentication_type: self.authentication_type,
            created_at: self.created_at,
            modified_at: self.modified_at,
            last_synced: self.last_synced,
            cancellation_reason: self.cancellation_reason,
            amount_to_capture: self.amount_to_capture,
            mandate_id: self.mandate_id,
            browser_info: self.browser_info,
            error_code: self.error_code,
            payment_token: self.payment_token,
            connector_metadata: self.connector_metadata,
            payment_experience: self.payment_experience,
            payment_method_type: self.payment_method_type,
            payment_method_data: self.payment_method_data,
            business_sub_label: self.business_sub_label,
            straight_through_algorithm: self.straight_through_algorithm,
            preprocessing_step_id: self.preprocessing_step_id,
            mandate_details: self.mandate_details.map(|d| d.to_storage_model()),
            error_reason: self.error_reason,
            multiple_capture_count: self.multiple_capture_count,
            connector_response_reference_id: self.connector_response_reference_id,
            amount_capturable: self.amount_capturable,
            updated_by: self.updated_by,
            authentication_data: self.authentication_data,
            encoded_data: self.encoded_data,
            merchant_connector_id: self.merchant_connector_id,
            unified_code: self.unified_code,
            unified_message: self.unified_message,
            mandate_data: self.mandate_data.map(|d| d.to_storage_model()),
<<<<<<< HEAD
            payment_method_billing_address_id: self.payment_method_billing_address_id,
=======
            fingerprint_id: self.fingerprint_id,
>>>>>>> c79226b9
        }
    }

    fn from_storage_model(storage_model: Self::StorageModel) -> Self {
        Self {
            net_amount: storage_model.get_or_calculate_net_amount(),
            id: storage_model.id,
            payment_id: storage_model.payment_id,
            merchant_id: storage_model.merchant_id,
            attempt_id: storage_model.attempt_id,
            status: storage_model.status,
            amount: storage_model.amount,
            currency: storage_model.currency,
            save_to_locker: storage_model.save_to_locker,
            connector: storage_model.connector,
            error_message: storage_model.error_message,
            offer_amount: storage_model.offer_amount,
            surcharge_amount: storage_model.surcharge_amount,
            tax_amount: storage_model.tax_amount,
            payment_method_id: storage_model.payment_method_id,
            payment_method: storage_model.payment_method,
            connector_transaction_id: storage_model.connector_transaction_id,
            capture_method: storage_model.capture_method,
            capture_on: storage_model.capture_on,
            confirm: storage_model.confirm,
            authentication_type: storage_model.authentication_type,
            created_at: storage_model.created_at,
            modified_at: storage_model.modified_at,
            last_synced: storage_model.last_synced,
            cancellation_reason: storage_model.cancellation_reason,
            amount_to_capture: storage_model.amount_to_capture,
            mandate_id: storage_model.mandate_id,
            browser_info: storage_model.browser_info,
            error_code: storage_model.error_code,
            payment_token: storage_model.payment_token,
            connector_metadata: storage_model.connector_metadata,
            payment_experience: storage_model.payment_experience,
            payment_method_type: storage_model.payment_method_type,
            payment_method_data: storage_model.payment_method_data,
            business_sub_label: storage_model.business_sub_label,
            straight_through_algorithm: storage_model.straight_through_algorithm,
            preprocessing_step_id: storage_model.preprocessing_step_id,
            mandate_details: storage_model
                .mandate_details
                .map(MandateDataType::from_storage_model),
            error_reason: storage_model.error_reason,
            multiple_capture_count: storage_model.multiple_capture_count,
            connector_response_reference_id: storage_model.connector_response_reference_id,
            amount_capturable: storage_model.amount_capturable,
            updated_by: storage_model.updated_by,
            authentication_data: storage_model.authentication_data,
            encoded_data: storage_model.encoded_data,
            merchant_connector_id: storage_model.merchant_connector_id,
            unified_code: storage_model.unified_code,
            unified_message: storage_model.unified_message,
            mandate_data: storage_model
                .mandate_data
                .map(MandateDetails::from_storage_model),
<<<<<<< HEAD
            payment_method_billing_address_id: storage_model.payment_method_billing_address_id,
=======
            fingerprint_id: storage_model.fingerprint_id,
>>>>>>> c79226b9
        }
    }
}

impl DataModelExt for PaymentAttemptNew {
    type StorageModel = DieselPaymentAttemptNew;

    fn to_storage_model(self) -> Self::StorageModel {
        DieselPaymentAttemptNew {
            net_amount: Some(self.net_amount),
            payment_id: self.payment_id,
            merchant_id: self.merchant_id,
            attempt_id: self.attempt_id,
            status: self.status,
            amount: self.amount,
            currency: self.currency,
            save_to_locker: self.save_to_locker,
            connector: self.connector,
            error_message: self.error_message,
            offer_amount: self.offer_amount,
            surcharge_amount: self.surcharge_amount,
            tax_amount: self.tax_amount,
            payment_method_id: self.payment_method_id,
            payment_method: self.payment_method,
            capture_method: self.capture_method,
            capture_on: self.capture_on,
            confirm: self.confirm,
            authentication_type: self.authentication_type,
            created_at: self.created_at,
            modified_at: self.modified_at,
            last_synced: self.last_synced,
            cancellation_reason: self.cancellation_reason,
            amount_to_capture: self.amount_to_capture,
            mandate_id: self.mandate_id,
            browser_info: self.browser_info,
            payment_token: self.payment_token,
            error_code: self.error_code,
            connector_metadata: self.connector_metadata,
            payment_experience: self.payment_experience,
            payment_method_type: self.payment_method_type,
            payment_method_data: self.payment_method_data,
            business_sub_label: self.business_sub_label,
            straight_through_algorithm: self.straight_through_algorithm,
            preprocessing_step_id: self.preprocessing_step_id,
            mandate_details: self.mandate_details.map(|d| d.to_storage_model()),
            error_reason: self.error_reason,
            connector_response_reference_id: self.connector_response_reference_id,
            multiple_capture_count: self.multiple_capture_count,
            amount_capturable: self.amount_capturable,
            updated_by: self.updated_by,
            authentication_data: self.authentication_data,
            encoded_data: self.encoded_data,
            merchant_connector_id: self.merchant_connector_id,
            unified_code: self.unified_code,
            unified_message: self.unified_message,
            mandate_data: self.mandate_data.map(|d| d.to_storage_model()),
<<<<<<< HEAD
            payment_method_billing_address_id: self.payment_method_billing_address_id,
=======
            fingerprint_id: self.fingerprint_id,
>>>>>>> c79226b9
        }
    }

    fn from_storage_model(storage_model: Self::StorageModel) -> Self {
        Self {
            net_amount: storage_model.get_or_calculate_net_amount(),
            payment_id: storage_model.payment_id,
            merchant_id: storage_model.merchant_id,
            attempt_id: storage_model.attempt_id,
            status: storage_model.status,
            amount: storage_model.amount,
            currency: storage_model.currency,
            save_to_locker: storage_model.save_to_locker,
            connector: storage_model.connector,
            error_message: storage_model.error_message,
            offer_amount: storage_model.offer_amount,
            surcharge_amount: storage_model.surcharge_amount,
            tax_amount: storage_model.tax_amount,
            payment_method_id: storage_model.payment_method_id,
            payment_method: storage_model.payment_method,
            capture_method: storage_model.capture_method,
            capture_on: storage_model.capture_on,
            confirm: storage_model.confirm,
            authentication_type: storage_model.authentication_type,
            created_at: storage_model.created_at,
            modified_at: storage_model.modified_at,
            last_synced: storage_model.last_synced,
            cancellation_reason: storage_model.cancellation_reason,
            amount_to_capture: storage_model.amount_to_capture,
            mandate_id: storage_model.mandate_id,
            browser_info: storage_model.browser_info,
            payment_token: storage_model.payment_token,
            error_code: storage_model.error_code,
            connector_metadata: storage_model.connector_metadata,
            payment_experience: storage_model.payment_experience,
            payment_method_type: storage_model.payment_method_type,
            payment_method_data: storage_model.payment_method_data,
            business_sub_label: storage_model.business_sub_label,
            straight_through_algorithm: storage_model.straight_through_algorithm,
            preprocessing_step_id: storage_model.preprocessing_step_id,
            mandate_details: storage_model
                .mandate_details
                .map(MandateDataType::from_storage_model),
            error_reason: storage_model.error_reason,
            connector_response_reference_id: storage_model.connector_response_reference_id,
            multiple_capture_count: storage_model.multiple_capture_count,
            amount_capturable: storage_model.amount_capturable,
            updated_by: storage_model.updated_by,
            authentication_data: storage_model.authentication_data,
            encoded_data: storage_model.encoded_data,
            merchant_connector_id: storage_model.merchant_connector_id,
            unified_code: storage_model.unified_code,
            unified_message: storage_model.unified_message,
            mandate_data: storage_model
                .mandate_data
                .map(MandateDetails::from_storage_model),
<<<<<<< HEAD
            payment_method_billing_address_id: storage_model.payment_method_billing_address_id,
=======
            fingerprint_id: storage_model.fingerprint_id,
>>>>>>> c79226b9
        }
    }
}

impl DataModelExt for PaymentAttemptUpdate {
    type StorageModel = DieselPaymentAttemptUpdate;

    fn to_storage_model(self) -> Self::StorageModel {
        match self {
            Self::Update {
                amount,
                currency,
                status,
                authentication_type,
                payment_method,
                payment_token,
                payment_method_data,
                payment_method_type,
                payment_experience,
                business_sub_label,
                amount_to_capture,
                capture_method,
                surcharge_amount,
                tax_amount,
                fingerprint_id,
                updated_by,
            } => DieselPaymentAttemptUpdate::Update {
                amount,
                currency,
                status,
                authentication_type,
                payment_method,
                payment_token,
                payment_method_data,
                payment_method_type,
                payment_experience,
                business_sub_label,
                amount_to_capture,
                capture_method,
                surcharge_amount,
                tax_amount,
                fingerprint_id,
                updated_by,
            },
            Self::UpdateTrackers {
                payment_token,
                connector,
                straight_through_algorithm,
                amount_capturable,
                updated_by,
                surcharge_amount,
                tax_amount,
                merchant_connector_id,
            } => DieselPaymentAttemptUpdate::UpdateTrackers {
                payment_token,
                connector,
                straight_through_algorithm,
                amount_capturable,
                surcharge_amount,
                tax_amount,
                updated_by,
                merchant_connector_id,
            },
            Self::AuthenticationTypeUpdate {
                authentication_type,
                updated_by,
            } => DieselPaymentAttemptUpdate::AuthenticationTypeUpdate {
                authentication_type,
                updated_by,
            },
            Self::BlocklistUpdate {
                status,
                error_code,
                error_message,
                updated_by,
            } => DieselPaymentAttemptUpdate::BlocklistUpdate {
                status,
                error_code,
                error_message,
                updated_by,
            },
            Self::ConfirmUpdate {
                amount,
                currency,
                status,
                authentication_type,
                payment_method,
                browser_info,
                connector,
                payment_token,
                payment_method_data,
                payment_method_type,
                payment_experience,
                business_sub_label,
                straight_through_algorithm,
                error_code,
                error_message,
                amount_capturable,
                surcharge_amount,
                tax_amount,
                fingerprint_id,
                updated_by,
                merchant_connector_id: connector_id,
                payment_method_billing_address_id,
            } => DieselPaymentAttemptUpdate::ConfirmUpdate {
                amount,
                currency,
                status,
                authentication_type,
                payment_method,
                browser_info,
                connector,
                payment_token,
                payment_method_data,
                payment_method_type,
                payment_experience,
                business_sub_label,
                straight_through_algorithm,
                error_code,
                error_message,
                amount_capturable,
                surcharge_amount,
                tax_amount,
                fingerprint_id,
                updated_by,
                merchant_connector_id: connector_id,
                payment_method_billing_address_id,
            },
            Self::VoidUpdate {
                status,
                cancellation_reason,
                updated_by,
            } => DieselPaymentAttemptUpdate::VoidUpdate {
                status,
                cancellation_reason,
                updated_by,
            },
            Self::ResponseUpdate {
                status,
                connector,
                connector_transaction_id,
                authentication_type,
                payment_method_id,
                mandate_id,
                connector_metadata,
                payment_token,
                error_code,
                error_message,
                error_reason,
                connector_response_reference_id,
                amount_capturable,
                updated_by,
                authentication_data,
                encoded_data,
                unified_code,
                unified_message,
            } => DieselPaymentAttemptUpdate::ResponseUpdate {
                status,
                connector,
                connector_transaction_id,
                authentication_type,
                payment_method_id,
                mandate_id,
                connector_metadata,
                payment_token,
                error_code,
                error_message,
                error_reason,
                connector_response_reference_id,
                amount_capturable,
                updated_by,
                authentication_data,
                encoded_data,
                unified_code,
                unified_message,
            },
            Self::UnresolvedResponseUpdate {
                status,
                connector,
                connector_transaction_id,
                payment_method_id,
                error_code,
                error_message,
                error_reason,
                connector_response_reference_id,
                updated_by,
            } => DieselPaymentAttemptUpdate::UnresolvedResponseUpdate {
                status,
                connector,
                connector_transaction_id,
                payment_method_id,
                error_code,
                error_message,
                error_reason,
                connector_response_reference_id,
                updated_by,
            },
            Self::StatusUpdate { status, updated_by } => {
                DieselPaymentAttemptUpdate::StatusUpdate { status, updated_by }
            }
            Self::ErrorUpdate {
                connector,
                status,
                error_code,
                error_message,
                error_reason,
                amount_capturable,
                updated_by,
                unified_code,
                unified_message,
                connector_transaction_id,
            } => DieselPaymentAttemptUpdate::ErrorUpdate {
                connector,
                status,
                error_code,
                error_message,
                error_reason,
                amount_capturable,
                updated_by,
                unified_code,
                unified_message,
                connector_transaction_id,
            },
            Self::CaptureUpdate {
                multiple_capture_count,
                updated_by,
                amount_to_capture,
            } => DieselPaymentAttemptUpdate::CaptureUpdate {
                multiple_capture_count,
                updated_by,
                amount_to_capture,
            },
            Self::PreprocessingUpdate {
                status,
                payment_method_id,
                connector_metadata,
                preprocessing_step_id,
                connector_transaction_id,
                connector_response_reference_id,
                updated_by,
            } => DieselPaymentAttemptUpdate::PreprocessingUpdate {
                status,
                payment_method_id,
                connector_metadata,
                preprocessing_step_id,
                connector_transaction_id,
                connector_response_reference_id,
                updated_by,
            },
            Self::RejectUpdate {
                status,
                error_code,
                error_message,
                updated_by,
            } => DieselPaymentAttemptUpdate::RejectUpdate {
                status,
                error_code,
                error_message,
                updated_by,
            },
            Self::AmountToCaptureUpdate {
                status,
                amount_capturable,
                updated_by,
            } => DieselPaymentAttemptUpdate::AmountToCaptureUpdate {
                status,
                amount_capturable,
                updated_by,
            },
            Self::ConnectorResponse {
                authentication_data,
                encoded_data,
                connector_transaction_id,
                connector,
                updated_by,
            } => DieselPaymentAttemptUpdate::ConnectorResponse {
                authentication_data,
                encoded_data,
                connector_transaction_id,
                connector,
                updated_by,
            },
            Self::IncrementalAuthorizationAmountUpdate {
                amount,
                amount_capturable,
            } => DieselPaymentAttemptUpdate::IncrementalAuthorizationAmountUpdate {
                amount,
                amount_capturable,
            },
        }
    }

    fn from_storage_model(storage_model: Self::StorageModel) -> Self {
        match storage_model {
            DieselPaymentAttemptUpdate::Update {
                amount,
                currency,
                status,
                authentication_type,
                payment_method,
                payment_token,
                payment_method_data,
                payment_method_type,
                payment_experience,
                business_sub_label,
                amount_to_capture,
                capture_method,
                surcharge_amount,
                tax_amount,
                fingerprint_id,
                updated_by,
            } => Self::Update {
                amount,
                currency,
                status,
                authentication_type,
                payment_method,
                payment_token,
                payment_method_data,
                payment_method_type,
                payment_experience,
                business_sub_label,
                amount_to_capture,
                capture_method,
                surcharge_amount,
                tax_amount,
                fingerprint_id,
                updated_by,
            },
            DieselPaymentAttemptUpdate::UpdateTrackers {
                payment_token,
                connector,
                straight_through_algorithm,
                amount_capturable,
                updated_by,
                surcharge_amount,
                tax_amount,
                merchant_connector_id: connector_id,
            } => Self::UpdateTrackers {
                payment_token,
                connector,
                straight_through_algorithm,
                amount_capturable,
                surcharge_amount,
                tax_amount,
                updated_by,
                merchant_connector_id: connector_id,
            },
            DieselPaymentAttemptUpdate::AuthenticationTypeUpdate {
                authentication_type,
                updated_by,
            } => Self::AuthenticationTypeUpdate {
                authentication_type,
                updated_by,
            },
            DieselPaymentAttemptUpdate::ConfirmUpdate {
                amount,
                currency,
                status,
                authentication_type,
                payment_method,
                browser_info,
                connector,
                payment_token,
                payment_method_data,
                payment_method_type,
                payment_experience,
                business_sub_label,
                straight_through_algorithm,
                error_code,
                error_message,
                amount_capturable,
                surcharge_amount,
                tax_amount,
                fingerprint_id,
                updated_by,
                merchant_connector_id: connector_id,
                payment_method_billing_address_id,
            } => Self::ConfirmUpdate {
                amount,
                currency,
                status,
                authentication_type,
                payment_method,
                browser_info,
                connector,
                payment_token,
                payment_method_data,
                payment_method_type,
                payment_experience,
                business_sub_label,
                straight_through_algorithm,
                error_code,
                error_message,
                amount_capturable,
                surcharge_amount,
                tax_amount,
                fingerprint_id,
                updated_by,
                merchant_connector_id: connector_id,
                payment_method_billing_address_id,
            },
            DieselPaymentAttemptUpdate::VoidUpdate {
                status,
                cancellation_reason,
                updated_by,
            } => Self::VoidUpdate {
                status,
                cancellation_reason,
                updated_by,
            },
            DieselPaymentAttemptUpdate::BlocklistUpdate {
                status,
                error_code,
                error_message,
                updated_by,
            } => Self::BlocklistUpdate {
                status,
                error_code,
                error_message,
                updated_by,
            },
            DieselPaymentAttemptUpdate::ResponseUpdate {
                status,
                connector,
                connector_transaction_id,
                authentication_type,
                payment_method_id,
                mandate_id,
                connector_metadata,
                payment_token,
                error_code,
                error_message,
                error_reason,
                connector_response_reference_id,
                amount_capturable,
                updated_by,
                authentication_data,
                encoded_data,
                unified_code,
                unified_message,
            } => Self::ResponseUpdate {
                status,
                connector,
                connector_transaction_id,
                authentication_type,
                payment_method_id,
                mandate_id,
                connector_metadata,
                payment_token,
                error_code,
                error_message,
                error_reason,
                connector_response_reference_id,
                amount_capturable,
                updated_by,
                authentication_data,
                encoded_data,
                unified_code,
                unified_message,
            },
            DieselPaymentAttemptUpdate::UnresolvedResponseUpdate {
                status,
                connector,
                connector_transaction_id,
                payment_method_id,
                error_code,
                error_message,
                error_reason,
                connector_response_reference_id,
                updated_by,
            } => Self::UnresolvedResponseUpdate {
                status,
                connector,
                connector_transaction_id,
                payment_method_id,
                error_code,
                error_message,
                error_reason,
                connector_response_reference_id,
                updated_by,
            },
            DieselPaymentAttemptUpdate::StatusUpdate { status, updated_by } => {
                Self::StatusUpdate { status, updated_by }
            }
            DieselPaymentAttemptUpdate::ErrorUpdate {
                connector,
                status,
                error_code,
                error_message,
                error_reason,
                amount_capturable,
                updated_by,
                unified_code,
                unified_message,
                connector_transaction_id,
            } => Self::ErrorUpdate {
                connector,
                status,
                error_code,
                error_message,
                error_reason,
                amount_capturable,
                updated_by,
                unified_code,
                unified_message,
                connector_transaction_id,
            },
            DieselPaymentAttemptUpdate::CaptureUpdate {
                amount_to_capture,
                multiple_capture_count,
                updated_by,
            } => Self::CaptureUpdate {
                amount_to_capture,
                multiple_capture_count,
                updated_by,
            },
            DieselPaymentAttemptUpdate::PreprocessingUpdate {
                status,
                payment_method_id,
                connector_metadata,
                preprocessing_step_id,
                connector_transaction_id,
                connector_response_reference_id,
                updated_by,
            } => Self::PreprocessingUpdate {
                status,
                payment_method_id,
                connector_metadata,
                preprocessing_step_id,
                connector_transaction_id,
                connector_response_reference_id,
                updated_by,
            },
            DieselPaymentAttemptUpdate::RejectUpdate {
                status,
                error_code,
                error_message,
                updated_by,
            } => Self::RejectUpdate {
                status,
                error_code,
                error_message,
                updated_by,
            },
            DieselPaymentAttemptUpdate::AmountToCaptureUpdate {
                status,
                amount_capturable,
                updated_by,
            } => Self::AmountToCaptureUpdate {
                status,
                amount_capturable,
                updated_by,
            },
            DieselPaymentAttemptUpdate::ConnectorResponse {
                authentication_data,
                encoded_data,
                connector_transaction_id,
                connector,
                updated_by,
            } => Self::ConnectorResponse {
                authentication_data,
                encoded_data,
                connector_transaction_id,
                connector,
                updated_by,
            },
            DieselPaymentAttemptUpdate::IncrementalAuthorizationAmountUpdate {
                amount,
                amount_capturable,
            } => Self::IncrementalAuthorizationAmountUpdate {
                amount,
                amount_capturable,
            },
        }
    }
}

#[inline]
async fn add_connector_txn_id_to_reverse_lookup<T: DatabaseStore>(
    store: &KVRouterStore<T>,
    key: &str,
    merchant_id: &str,
    updated_attempt_attempt_id: &str,
    connector_transaction_id: &str,
    storage_scheme: MerchantStorageScheme,
) -> CustomResult<ReverseLookup, errors::StorageError> {
    let field = format!("pa_{}", updated_attempt_attempt_id);
    let reverse_lookup_new = ReverseLookupNew {
        lookup_id: format!("pa_conn_trans_{}_{}", merchant_id, connector_transaction_id),
        pk_id: key.to_owned(),
        sk_id: field.clone(),
        source: "payment_attempt".to_string(),
        updated_by: storage_scheme.to_string(),
    };
    store
        .insert_reverse_lookup(reverse_lookup_new, storage_scheme)
        .await
}

#[inline]
async fn add_preprocessing_id_to_reverse_lookup<T: DatabaseStore>(
    store: &KVRouterStore<T>,
    key: &str,
    merchant_id: &str,
    updated_attempt_attempt_id: &str,
    preprocessing_id: &str,
    storage_scheme: MerchantStorageScheme,
) -> CustomResult<ReverseLookup, errors::StorageError> {
    let field = format!("pa_{}", updated_attempt_attempt_id);
    let reverse_lookup_new = ReverseLookupNew {
        lookup_id: format!("pa_preprocessing_{}_{}", merchant_id, preprocessing_id),
        pk_id: key.to_owned(),
        sk_id: field.clone(),
        source: "payment_attempt".to_string(),
        updated_by: storage_scheme.to_string(),
    };
    store
        .insert_reverse_lookup(reverse_lookup_new, storage_scheme)
        .await
}<|MERGE_RESOLUTION|>--- conflicted
+++ resolved
@@ -391,13 +391,10 @@
                     unified_code: payment_attempt.unified_code.clone(),
                     unified_message: payment_attempt.unified_message.clone(),
                     mandate_data: payment_attempt.mandate_data.clone(),
-<<<<<<< HEAD
                     payment_method_billing_address_id: payment_attempt
                         .payment_method_billing_address_id
                         .clone(),
-=======
                     fingerprint_id: payment_attempt.fingerprint_id.clone(),
->>>>>>> c79226b9
                 };
 
                 let field = format!("pa_{}", created_attempt.attempt_id);
@@ -1112,11 +1109,8 @@
             unified_code: self.unified_code,
             unified_message: self.unified_message,
             mandate_data: self.mandate_data.map(|d| d.to_storage_model()),
-<<<<<<< HEAD
             payment_method_billing_address_id: self.payment_method_billing_address_id,
-=======
             fingerprint_id: self.fingerprint_id,
->>>>>>> c79226b9
         }
     }
 
@@ -1175,11 +1169,8 @@
             mandate_data: storage_model
                 .mandate_data
                 .map(MandateDetails::from_storage_model),
-<<<<<<< HEAD
             payment_method_billing_address_id: storage_model.payment_method_billing_address_id,
-=======
             fingerprint_id: storage_model.fingerprint_id,
->>>>>>> c79226b9
         }
     }
 }
@@ -1236,11 +1227,8 @@
             unified_code: self.unified_code,
             unified_message: self.unified_message,
             mandate_data: self.mandate_data.map(|d| d.to_storage_model()),
-<<<<<<< HEAD
             payment_method_billing_address_id: self.payment_method_billing_address_id,
-=======
             fingerprint_id: self.fingerprint_id,
->>>>>>> c79226b9
         }
     }
 
@@ -1297,11 +1285,8 @@
             mandate_data: storage_model
                 .mandate_data
                 .map(MandateDetails::from_storage_model),
-<<<<<<< HEAD
             payment_method_billing_address_id: storage_model.payment_method_billing_address_id,
-=======
             fingerprint_id: storage_model.fingerprint_id,
->>>>>>> c79226b9
         }
     }
 }
