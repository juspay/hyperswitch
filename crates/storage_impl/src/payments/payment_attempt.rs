--- conflicted
+++ resolved
@@ -683,20 +683,11 @@
                 let key = format!("{merchant_id}_{payment_id}");
                 let field = format!("pa_{attempt_id}");
                 try_redis_get_else_try_database_get(
-<<<<<<< HEAD
                     async {
-                        kv_wrapper(self, KvOperation::<PaymentAttempt>::Get(&lookup.sk_id), key)
+                        kv_wrapper(self, KvOperation::<PaymentAttempt>::Get(&field), key)
                             .await?
                             .try_into_get()
                     },
-=======
-                    self.get_redis_conn()
-                        .map_err(|er| {
-                            let error = format!("{}", er);
-                            er.change_context(errors::StorageError::RedisError(error))
-                        })?
-                        .get_hash_field_and_deserialize(&key, &field, "PaymentAttempt"),
->>>>>>> 6d09bf77
                     || async {
                         self.router_store
                             .find_payment_attempt_by_payment_id_merchant_id_attempt_id(
