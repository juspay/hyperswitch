use api_models::enums::{AuthenticationType, Connector, PaymentMethod, PaymentMethodType};
use common_utils::{errors::CustomResult, fallback_reverse_lookup_not_found};
use data_models::{
    errors,
    mandates::{MandateAmountData, MandateDataType, MandateDetails},
    payments::{
        payment_attempt::{
            PaymentAttempt, PaymentAttemptInterface, PaymentAttemptNew, PaymentAttemptUpdate,
            PaymentListFilters,
        },
        PaymentIntent,
    },
};
use diesel_models::{
    enums::{
        MandateAmountData as DieselMandateAmountData, MandateDataType as DieselMandateType,
        MandateDetails as DieselMandateDetails, MerchantStorageScheme,
    },
    kv,
    payment_attempt::{
        PaymentAttempt as DieselPaymentAttempt, PaymentAttemptNew as DieselPaymentAttemptNew,
        PaymentAttemptUpdate as DieselPaymentAttemptUpdate,
    },
    reverse_lookup::{ReverseLookup, ReverseLookupNew},
};
use error_stack::{IntoReport, ResultExt};
use redis_interface::HsetnxReply;
use router_env::{instrument, tracing};

use crate::{
    diesel_error_to_data_error,
    errors::RedisErrorExt,
    lookup::ReverseLookupInterface,
    redis::kv_store::{kv_wrapper, KvOperation},
    utils::{pg_connection_read, pg_connection_write, try_redis_get_else_try_database_get},
    DataModelExt, DatabaseStore, KVRouterStore, RouterStore,
};

#[async_trait::async_trait]
impl<T: DatabaseStore> PaymentAttemptInterface for RouterStore<T> {
    #[instrument(skip_all)]
    async fn insert_payment_attempt(
        &self,
        payment_attempt: PaymentAttemptNew,
        _storage_scheme: MerchantStorageScheme,
    ) -> CustomResult<PaymentAttempt, errors::StorageError> {
        let conn = pg_connection_write(self).await?;
        payment_attempt
            .to_storage_model()
            .insert(&conn)
            .await
            .map_err(|er| {
                let new_err = diesel_error_to_data_error(er.current_context());
                er.change_context(new_err)
            })
            .map(PaymentAttempt::from_storage_model)
    }

    #[instrument(skip_all)]
    async fn update_payment_attempt_with_attempt_id(
        &self,
        this: PaymentAttempt,
        payment_attempt: PaymentAttemptUpdate,
        _storage_scheme: MerchantStorageScheme,
    ) -> CustomResult<PaymentAttempt, errors::StorageError> {
        let conn = pg_connection_write(self).await?;
        this.to_storage_model()
            .update_with_attempt_id(&conn, payment_attempt.to_storage_model())
            .await
            .map_err(|er| {
                let new_err = diesel_error_to_data_error(er.current_context());
                er.change_context(new_err)
            })
            .map(PaymentAttempt::from_storage_model)
    }

    #[instrument(skip_all)]
    async fn find_payment_attempt_by_connector_transaction_id_payment_id_merchant_id(
        &self,
        connector_transaction_id: &str,
        payment_id: &str,
        merchant_id: &str,
        _storage_scheme: MerchantStorageScheme,
    ) -> CustomResult<PaymentAttempt, errors::StorageError> {
        let conn = pg_connection_read(self).await?;
        DieselPaymentAttempt::find_by_connector_transaction_id_payment_id_merchant_id(
            &conn,
            connector_transaction_id,
            payment_id,
            merchant_id,
        )
        .await
        .map_err(|er| {
            let new_err = diesel_error_to_data_error(er.current_context());
            er.change_context(new_err)
        })
        .map(PaymentAttempt::from_storage_model)
    }

    #[instrument(skip_all)]
    async fn find_payment_attempt_last_successful_attempt_by_payment_id_merchant_id(
        &self,
        payment_id: &str,
        merchant_id: &str,
        _storage_scheme: MerchantStorageScheme,
    ) -> CustomResult<PaymentAttempt, errors::StorageError> {
        let conn = pg_connection_read(self).await?;
        DieselPaymentAttempt::find_last_successful_attempt_by_payment_id_merchant_id(
            &conn,
            payment_id,
            merchant_id,
        )
        .await
        .map_err(|er| {
            let new_err = diesel_error_to_data_error(er.current_context());
            er.change_context(new_err)
        })
        .map(PaymentAttempt::from_storage_model)
    }

    #[instrument(skip_all)]
    async fn find_payment_attempt_last_successful_or_partially_captured_attempt_by_payment_id_merchant_id(
        &self,
        payment_id: &str,
        merchant_id: &str,
        _storage_scheme: MerchantStorageScheme,
    ) -> CustomResult<PaymentAttempt, errors::StorageError> {
        let conn = pg_connection_read(self).await?;
        DieselPaymentAttempt::find_last_successful_or_partially_captured_attempt_by_payment_id_merchant_id(
            &conn,
            payment_id,
            merchant_id,
        )
        .await
        .map_err(|er| {
            let new_err = diesel_error_to_data_error(er.current_context());
            er.change_context(new_err)
        })
        .map(PaymentAttempt::from_storage_model)
    }

    #[instrument(skip_all)]
    async fn find_payment_attempt_by_merchant_id_connector_txn_id(
        &self,
        merchant_id: &str,
        connector_txn_id: &str,
        _storage_scheme: MerchantStorageScheme,
    ) -> CustomResult<PaymentAttempt, errors::StorageError> {
        let conn = pg_connection_read(self).await?;
        DieselPaymentAttempt::find_by_merchant_id_connector_txn_id(
            &conn,
            merchant_id,
            connector_txn_id,
        )
        .await
        .map_err(|er| {
            let new_err = diesel_error_to_data_error(er.current_context());
            er.change_context(new_err)
        })
        .map(PaymentAttempt::from_storage_model)
    }

    #[instrument(skip_all)]
    async fn find_payment_attempt_by_payment_id_merchant_id_attempt_id(
        &self,
        payment_id: &str,
        merchant_id: &str,
        attempt_id: &str,
        _storage_scheme: MerchantStorageScheme,
    ) -> CustomResult<PaymentAttempt, errors::StorageError> {
        let conn = pg_connection_read(self).await?;

        DieselPaymentAttempt::find_by_payment_id_merchant_id_attempt_id(
            &conn,
            payment_id,
            merchant_id,
            attempt_id,
        )
        .await
        .map_err(|er| {
            let new_err = diesel_error_to_data_error(er.current_context());
            er.change_context(new_err)
        })
        .map(PaymentAttempt::from_storage_model)
    }

    #[instrument(skip_all)]
    async fn get_filters_for_payments(
        &self,
        pi: &[PaymentIntent],
        merchant_id: &str,
        _storage_scheme: MerchantStorageScheme,
    ) -> CustomResult<PaymentListFilters, errors::StorageError> {
        let conn = pg_connection_read(self).await?;
        let intents = pi
            .iter()
            .cloned()
            .map(|pi| pi.to_storage_model())
            .collect::<Vec<diesel_models::PaymentIntent>>();
        DieselPaymentAttempt::get_filters_for_payments(&conn, intents.as_slice(), merchant_id)
            .await
            .map_err(|er| {
                let new_err = diesel_error_to_data_error(er.current_context());
                er.change_context(new_err)
            })
            .map(
                |(
                    connector,
                    currency,
                    status,
                    payment_method,
                    payment_method_type,
                    authentication_type,
                )| PaymentListFilters {
                    connector,
                    currency,
                    status,
                    payment_method,
                    payment_method_type,
                    authentication_type,
                },
            )
    }

    #[instrument(skip_all)]
    async fn find_payment_attempt_by_preprocessing_id_merchant_id(
        &self,
        preprocessing_id: &str,
        merchant_id: &str,
        _storage_scheme: MerchantStorageScheme,
    ) -> CustomResult<PaymentAttempt, errors::StorageError> {
        let conn = pg_connection_read(self).await?;

        DieselPaymentAttempt::find_by_merchant_id_preprocessing_id(
            &conn,
            merchant_id,
            preprocessing_id,
        )
        .await
        .map_err(|er| {
            let new_err = diesel_error_to_data_error(er.current_context());
            er.change_context(new_err)
        })
        .map(PaymentAttempt::from_storage_model)
    }

    #[instrument(skip_all)]
    async fn find_attempts_by_merchant_id_payment_id(
        &self,
        merchant_id: &str,
        payment_id: &str,
        _storage_scheme: MerchantStorageScheme,
    ) -> CustomResult<Vec<PaymentAttempt>, errors::StorageError> {
        let conn = pg_connection_read(self).await?;
        DieselPaymentAttempt::find_by_merchant_id_payment_id(&conn, merchant_id, payment_id)
            .await
            .map_err(|er| {
                let new_err = diesel_error_to_data_error(er.current_context());
                er.change_context(new_err)
            })
            .map(|a| {
                a.into_iter()
                    .map(PaymentAttempt::from_storage_model)
                    .collect()
            })
    }

    #[instrument(skip_all)]
    async fn find_payment_attempt_by_attempt_id_merchant_id(
        &self,
        attempt_id: &str,
        merchant_id: &str,
        _storage_scheme: MerchantStorageScheme,
    ) -> CustomResult<PaymentAttempt, errors::StorageError> {
        let conn = pg_connection_read(self).await?;

        DieselPaymentAttempt::find_by_merchant_id_attempt_id(&conn, merchant_id, attempt_id)
            .await
            .map_err(|er| {
                let new_err = diesel_error_to_data_error(er.current_context());
                er.change_context(new_err)
            })
            .map(PaymentAttempt::from_storage_model)
    }

    #[instrument(skip_all)]
    async fn get_total_count_of_filtered_payment_attempts(
        &self,
        merchant_id: &str,
        active_attempt_ids: &[String],
        connector: Option<Vec<Connector>>,
        payment_method: Option<Vec<PaymentMethod>>,
        payment_method_type: Option<Vec<PaymentMethodType>>,
        authentication_type: Option<Vec<AuthenticationType>>,
        _storage_scheme: MerchantStorageScheme,
    ) -> CustomResult<i64, errors::StorageError> {
        let conn = self
            .db_store
            .get_replica_pool()
            .get()
            .await
            .into_report()
            .change_context(errors::StorageError::DatabaseConnectionError)?;
        let connector_strings = connector.as_ref().map(|connector| {
            connector
                .iter()
                .map(|c| c.to_string())
                .collect::<Vec<String>>()
        });
        DieselPaymentAttempt::get_total_count_of_attempts(
            &conn,
            merchant_id,
            active_attempt_ids,
            connector_strings,
            payment_method,
            payment_method_type,
            authentication_type,
        )
        .await
        .map_err(|er| {
            let new_err = diesel_error_to_data_error(er.current_context());
            er.change_context(new_err)
        })
    }
}

#[async_trait::async_trait]
impl<T: DatabaseStore> PaymentAttemptInterface for KVRouterStore<T> {
    #[instrument(skip_all)]
    async fn insert_payment_attempt(
        &self,
        payment_attempt: PaymentAttemptNew,
        storage_scheme: MerchantStorageScheme,
    ) -> error_stack::Result<PaymentAttempt, errors::StorageError> {
        match storage_scheme {
            MerchantStorageScheme::PostgresOnly => {
                self.router_store
                    .insert_payment_attempt(payment_attempt, storage_scheme)
                    .await
            }
            MerchantStorageScheme::RedisKv => {
                let payment_attempt = payment_attempt.populate_derived_fields();
                let key = format!(
                    "mid_{}_pid_{}",
                    payment_attempt.merchant_id, payment_attempt.payment_id
                );

                let created_attempt = PaymentAttempt {
                    id: Default::default(),
                    payment_id: payment_attempt.payment_id.clone(),
                    merchant_id: payment_attempt.merchant_id.clone(),
                    attempt_id: payment_attempt.attempt_id.clone(),
                    status: payment_attempt.status,
                    amount: payment_attempt.amount,
                    net_amount: payment_attempt.net_amount,
                    currency: payment_attempt.currency,
                    save_to_locker: payment_attempt.save_to_locker,
                    connector: payment_attempt.connector.clone(),
                    error_message: payment_attempt.error_message.clone(),
                    offer_amount: payment_attempt.offer_amount,
                    surcharge_amount: payment_attempt.surcharge_amount,
                    tax_amount: payment_attempt.tax_amount,
                    payment_method_id: payment_attempt.payment_method_id.clone(),
                    payment_method: payment_attempt.payment_method,
                    connector_transaction_id: None,
                    capture_method: payment_attempt.capture_method,
                    capture_on: payment_attempt.capture_on,
                    confirm: payment_attempt.confirm,
                    authentication_type: payment_attempt.authentication_type,
                    created_at: payment_attempt
                        .created_at
                        .unwrap_or_else(common_utils::date_time::now),
                    modified_at: payment_attempt
                        .created_at
                        .unwrap_or_else(common_utils::date_time::now),
                    last_synced: payment_attempt.last_synced,
                    amount_to_capture: payment_attempt.amount_to_capture,
                    cancellation_reason: payment_attempt.cancellation_reason.clone(),
                    mandate_id: payment_attempt.mandate_id.clone(),
                    browser_info: payment_attempt.browser_info.clone(),
                    payment_token: payment_attempt.payment_token.clone(),
                    error_code: payment_attempt.error_code.clone(),
                    connector_metadata: payment_attempt.connector_metadata.clone(),
                    payment_experience: payment_attempt.payment_experience,
                    payment_method_type: payment_attempt.payment_method_type,
                    payment_method_data: payment_attempt.payment_method_data.clone(),
                    business_sub_label: payment_attempt.business_sub_label.clone(),
                    straight_through_algorithm: payment_attempt.straight_through_algorithm.clone(),
                    mandate_details: payment_attempt.mandate_details.clone(),
                    preprocessing_step_id: payment_attempt.preprocessing_step_id.clone(),
                    error_reason: payment_attempt.error_reason.clone(),
                    multiple_capture_count: payment_attempt.multiple_capture_count,
                    connector_response_reference_id: None,
                    amount_capturable: payment_attempt.amount_capturable,
                    updated_by: storage_scheme.to_string(),
                    authentication_data: payment_attempt.authentication_data.clone(),
                    encoded_data: payment_attempt.encoded_data.clone(),
                    merchant_connector_id: payment_attempt.merchant_connector_id.clone(),
                    unified_code: payment_attempt.unified_code.clone(),
                    unified_message: payment_attempt.unified_message.clone(),
<<<<<<< HEAD
                    external_three_ds_authentication_requested: payment_attempt
                        .external_three_ds_authentication_requested,
=======
                    external_three_ds_authentication_attempted: payment_attempt
                        .external_three_ds_authentication_attempted,
>>>>>>> c09b2b3a
                    authentication_connector: payment_attempt.authentication_connector.clone(),
                    authentication_id: payment_attempt.authentication_id.clone(),
                    mandate_data: payment_attempt.mandate_data.clone(),
                    payment_method_billing_address_id: payment_attempt
                        .payment_method_billing_address_id
                        .clone(),
                    fingerprint_id: payment_attempt.fingerprint_id.clone(),
                };

                let field = format!("pa_{}", created_attempt.attempt_id);

                let redis_entry = kv::TypedSql {
                    op: kv::DBOperation::Insert {
                        insertable: kv::Insertable::PaymentAttempt(
                            payment_attempt.to_storage_model(),
                        ),
                    },
                };

                //Reverse lookup for attempt_id
                let reverse_lookup = ReverseLookupNew {
                    lookup_id: format!(
                        "pa_{}_{}",
                        &created_attempt.merchant_id, &created_attempt.attempt_id,
                    ),
                    pk_id: key.clone(),
                    sk_id: field.clone(),
                    source: "payment_attempt".to_string(),
                    updated_by: storage_scheme.to_string(),
                };
                self.insert_reverse_lookup(reverse_lookup, storage_scheme)
                    .await?;

                match kv_wrapper::<PaymentAttempt, _, _>(
                    self,
                    KvOperation::HSetNx(
                        &field,
                        &created_attempt.clone().to_storage_model(),
                        redis_entry,
                    ),
                    &key,
                )
                .await
                .map_err(|err| err.to_redis_failed_response(&key))?
                .try_into_hsetnx()
                {
                    Ok(HsetnxReply::KeyNotSet) => Err(errors::StorageError::DuplicateValue {
                        entity: "payment attempt",
                        key: Some(key),
                    })
                    .into_report(),
                    Ok(HsetnxReply::KeySet) => Ok(created_attempt),
                    Err(error) => Err(error.change_context(errors::StorageError::KVError)),
                }
            }
        }
    }

    #[instrument(skip_all)]
    async fn update_payment_attempt_with_attempt_id(
        &self,
        this: PaymentAttempt,
        payment_attempt: PaymentAttemptUpdate,
        storage_scheme: MerchantStorageScheme,
    ) -> error_stack::Result<PaymentAttempt, errors::StorageError> {
        match storage_scheme {
            MerchantStorageScheme::PostgresOnly => {
                self.router_store
                    .update_payment_attempt_with_attempt_id(this, payment_attempt, storage_scheme)
                    .await
            }
            MerchantStorageScheme::RedisKv => {
                let key = format!("mid_{}_pid_{}", this.merchant_id, this.payment_id);
                let old_connector_transaction_id = &this.connector_transaction_id;
                let old_preprocessing_id = &this.preprocessing_step_id;
                let updated_attempt = PaymentAttempt::from_storage_model(
                    payment_attempt
                        .clone()
                        .to_storage_model()
                        .apply_changeset(this.clone().to_storage_model()),
                );
                // Check for database presence as well Maybe use a read replica here ?
                let redis_value = serde_json::to_string(&updated_attempt)
                    .into_report()
                    .change_context(errors::StorageError::KVError)?;
                let field = format!("pa_{}", updated_attempt.attempt_id);

                let redis_entry = kv::TypedSql {
                    op: kv::DBOperation::Update {
                        updatable: kv::Updateable::PaymentAttemptUpdate(
                            kv::PaymentAttemptUpdateMems {
                                orig: this.clone().to_storage_model(),
                                update_data: payment_attempt.to_storage_model(),
                            },
                        ),
                    },
                };

                match (
                    old_connector_transaction_id,
                    &updated_attempt.connector_transaction_id,
                ) {
                    (None, Some(connector_transaction_id)) => {
                        add_connector_txn_id_to_reverse_lookup(
                            self,
                            key.as_str(),
                            this.merchant_id.as_str(),
                            updated_attempt.attempt_id.as_str(),
                            connector_transaction_id.as_str(),
                            storage_scheme,
                        )
                        .await?;
                    }
                    (Some(old_connector_transaction_id), Some(connector_transaction_id)) => {
                        if old_connector_transaction_id.ne(connector_transaction_id) {
                            add_connector_txn_id_to_reverse_lookup(
                                self,
                                key.as_str(),
                                this.merchant_id.as_str(),
                                updated_attempt.attempt_id.as_str(),
                                connector_transaction_id.as_str(),
                                storage_scheme,
                            )
                            .await?;
                        }
                    }
                    (_, _) => {}
                }

                match (old_preprocessing_id, &updated_attempt.preprocessing_step_id) {
                    (None, Some(preprocessing_id)) => {
                        add_preprocessing_id_to_reverse_lookup(
                            self,
                            key.as_str(),
                            this.merchant_id.as_str(),
                            updated_attempt.attempt_id.as_str(),
                            preprocessing_id.as_str(),
                            storage_scheme,
                        )
                        .await?;
                    }
                    (Some(old_preprocessing_id), Some(preprocessing_id)) => {
                        if old_preprocessing_id.ne(preprocessing_id) {
                            add_preprocessing_id_to_reverse_lookup(
                                self,
                                key.as_str(),
                                this.merchant_id.as_str(),
                                updated_attempt.attempt_id.as_str(),
                                preprocessing_id.as_str(),
                                storage_scheme,
                            )
                            .await?;
                        }
                    }
                    (_, _) => {}
                }

                kv_wrapper::<(), _, _>(
                    self,
                    KvOperation::Hset::<DieselPaymentAttempt>((&field, redis_value), redis_entry),
                    &key,
                )
                .await
                .change_context(errors::StorageError::KVError)?
                .try_into_hset()
                .change_context(errors::StorageError::KVError)?;

                Ok(updated_attempt)
            }
        }
    }

    #[instrument(skip_all)]
    async fn find_payment_attempt_by_connector_transaction_id_payment_id_merchant_id(
        &self,
        connector_transaction_id: &str,
        payment_id: &str,
        merchant_id: &str,
        storage_scheme: MerchantStorageScheme,
    ) -> error_stack::Result<PaymentAttempt, errors::StorageError> {
        match storage_scheme {
            MerchantStorageScheme::PostgresOnly => {
                self.router_store
                    .find_payment_attempt_by_connector_transaction_id_payment_id_merchant_id(
                        connector_transaction_id,
                        payment_id,
                        merchant_id,
                        storage_scheme,
                    )
                    .await
            }
            MerchantStorageScheme::RedisKv => {
                // We assume that PaymentAttempt <=> PaymentIntent is a one-to-one relation for now
                let lookup_id = format!("pa_conn_trans_{merchant_id}_{connector_transaction_id}");
                let lookup = fallback_reverse_lookup_not_found!(
                    self.get_lookup_by_lookup_id(&lookup_id, storage_scheme)
                        .await,
                    self.router_store
                        .find_payment_attempt_by_connector_transaction_id_payment_id_merchant_id(
                            connector_transaction_id,
                            payment_id,
                            merchant_id,
                            storage_scheme,
                        )
                        .await
                );

                let key = &lookup.pk_id;

                Box::pin(try_redis_get_else_try_database_get(
                    async {
                        kv_wrapper(self, KvOperation::<DieselPaymentAttempt>::HGet(&lookup.sk_id), key).await?.try_into_hget()
                    },
                        || async {self.router_store.find_payment_attempt_by_connector_transaction_id_payment_id_merchant_id(connector_transaction_id, payment_id, merchant_id, storage_scheme).await},
                    ))
                    .await
            }
        }
    }

    #[instrument(skip_all)]
    async fn find_payment_attempt_last_successful_attempt_by_payment_id_merchant_id(
        &self,
        payment_id: &str,
        merchant_id: &str,
        storage_scheme: MerchantStorageScheme,
    ) -> error_stack::Result<PaymentAttempt, errors::StorageError> {
        let database_call = || {
            self.router_store
                .find_payment_attempt_last_successful_attempt_by_payment_id_merchant_id(
                    payment_id,
                    merchant_id,
                    storage_scheme,
                )
        };
        match storage_scheme {
            MerchantStorageScheme::PostgresOnly => database_call().await,
            MerchantStorageScheme::RedisKv => {
                let key = format!("mid_{merchant_id}_pid_{payment_id}");
                let pattern = "pa_*";

                let redis_fut = async {
                    let kv_result = kv_wrapper::<PaymentAttempt, _, _>(
                        self,
                        KvOperation::<DieselPaymentAttempt>::Scan(pattern),
                        key,
                    )
                    .await?
                    .try_into_scan();
                    kv_result.and_then(|mut payment_attempts| {
                        payment_attempts.sort_by(|a, b| b.modified_at.cmp(&a.modified_at));
                        payment_attempts
                            .iter()
                            .find(|&pa| pa.status == api_models::enums::AttemptStatus::Charged)
                            .cloned()
                            .ok_or(error_stack::report!(
                                redis_interface::errors::RedisError::NotFound
                            ))
                    })
                };
                Box::pin(try_redis_get_else_try_database_get(
                    redis_fut,
                    database_call,
                ))
                .await
            }
        }
    }

    #[instrument(skip_all)]
    async fn find_payment_attempt_last_successful_or_partially_captured_attempt_by_payment_id_merchant_id(
        &self,
        payment_id: &str,
        merchant_id: &str,
        storage_scheme: MerchantStorageScheme,
    ) -> error_stack::Result<PaymentAttempt, errors::StorageError> {
        let database_call = || {
            self.router_store
                .find_payment_attempt_last_successful_or_partially_captured_attempt_by_payment_id_merchant_id(
                    payment_id,
                    merchant_id,
                    storage_scheme,
                )
        };
        match storage_scheme {
            MerchantStorageScheme::PostgresOnly => database_call().await,
            MerchantStorageScheme::RedisKv => {
                let key = format!("mid_{merchant_id}_pid_{payment_id}");
                let pattern = "pa_*";

                let redis_fut = async {
                    let kv_result = kv_wrapper::<PaymentAttempt, _, _>(
                        self,
                        KvOperation::<DieselPaymentAttempt>::Scan(pattern),
                        key,
                    )
                    .await?
                    .try_into_scan();
                    kv_result.and_then(|mut payment_attempts| {
                        payment_attempts.sort_by(|a, b| b.modified_at.cmp(&a.modified_at));
                        payment_attempts
                            .iter()
                            .find(|&pa| {
                                pa.status == api_models::enums::AttemptStatus::Charged
                                    || pa.status == api_models::enums::AttemptStatus::PartialCharged
                            })
                            .cloned()
                            .ok_or(error_stack::report!(
                                redis_interface::errors::RedisError::NotFound
                            ))
                    })
                };
                Box::pin(try_redis_get_else_try_database_get(
                    redis_fut,
                    database_call,
                ))
                .await
            }
        }
    }

    #[instrument(skip_all)]
    async fn find_payment_attempt_by_merchant_id_connector_txn_id(
        &self,
        merchant_id: &str,
        connector_txn_id: &str,
        storage_scheme: MerchantStorageScheme,
    ) -> error_stack::Result<PaymentAttempt, errors::StorageError> {
        match storage_scheme {
            MerchantStorageScheme::PostgresOnly => {
                self.router_store
                    .find_payment_attempt_by_merchant_id_connector_txn_id(
                        merchant_id,
                        connector_txn_id,
                        storage_scheme,
                    )
                    .await
            }
            MerchantStorageScheme::RedisKv => {
                let lookup_id = format!("pa_conn_trans_{merchant_id}_{connector_txn_id}");
                let lookup = fallback_reverse_lookup_not_found!(
                    self.get_lookup_by_lookup_id(&lookup_id, storage_scheme)
                        .await,
                    self.router_store
                        .find_payment_attempt_by_merchant_id_connector_txn_id(
                            merchant_id,
                            connector_txn_id,
                            storage_scheme,
                        )
                        .await
                );

                let key = &lookup.pk_id;
                Box::pin(try_redis_get_else_try_database_get(
                    async {
                        kv_wrapper(
                            self,
                            KvOperation::<DieselPaymentAttempt>::HGet(&lookup.sk_id),
                            key,
                        )
                        .await?
                        .try_into_hget()
                    },
                    || async {
                        self.router_store
                            .find_payment_attempt_by_merchant_id_connector_txn_id(
                                merchant_id,
                                connector_txn_id,
                                storage_scheme,
                            )
                            .await
                    },
                ))
                .await
            }
        }
    }

    #[instrument(skip_all)]
    async fn find_payment_attempt_by_payment_id_merchant_id_attempt_id(
        &self,
        payment_id: &str,
        merchant_id: &str,
        attempt_id: &str,
        storage_scheme: MerchantStorageScheme,
    ) -> error_stack::Result<PaymentAttempt, errors::StorageError> {
        match storage_scheme {
            MerchantStorageScheme::PostgresOnly => {
                self.router_store
                    .find_payment_attempt_by_payment_id_merchant_id_attempt_id(
                        payment_id,
                        merchant_id,
                        attempt_id,
                        storage_scheme,
                    )
                    .await
            }
            MerchantStorageScheme::RedisKv => {
                let key = format!("mid_{merchant_id}_pid_{payment_id}");
                let field = format!("pa_{attempt_id}");
                Box::pin(try_redis_get_else_try_database_get(
                    async {
                        kv_wrapper(self, KvOperation::<DieselPaymentAttempt>::HGet(&field), key)
                            .await?
                            .try_into_hget()
                    },
                    || async {
                        self.router_store
                            .find_payment_attempt_by_payment_id_merchant_id_attempt_id(
                                payment_id,
                                merchant_id,
                                attempt_id,
                                storage_scheme,
                            )
                            .await
                    },
                ))
                .await
            }
        }
    }

    #[instrument(skip_all)]
    async fn find_payment_attempt_by_attempt_id_merchant_id(
        &self,
        attempt_id: &str,
        merchant_id: &str,
        storage_scheme: MerchantStorageScheme,
    ) -> error_stack::Result<PaymentAttempt, errors::StorageError> {
        match storage_scheme {
            MerchantStorageScheme::PostgresOnly => {
                self.router_store
                    .find_payment_attempt_by_attempt_id_merchant_id(
                        attempt_id,
                        merchant_id,
                        storage_scheme,
                    )
                    .await
            }
            MerchantStorageScheme::RedisKv => {
                let lookup_id = format!("pa_{merchant_id}_{attempt_id}");
                let lookup = fallback_reverse_lookup_not_found!(
                    self.get_lookup_by_lookup_id(&lookup_id, storage_scheme)
                        .await,
                    self.router_store
                        .find_payment_attempt_by_attempt_id_merchant_id(
                            attempt_id,
                            merchant_id,
                            storage_scheme,
                        )
                        .await
                );

                let key = &lookup.pk_id;
                Box::pin(try_redis_get_else_try_database_get(
                    async {
                        kv_wrapper(
                            self,
                            KvOperation::<DieselPaymentAttempt>::HGet(&lookup.sk_id),
                            key,
                        )
                        .await?
                        .try_into_hget()
                    },
                    || async {
                        self.router_store
                            .find_payment_attempt_by_attempt_id_merchant_id(
                                attempt_id,
                                merchant_id,
                                storage_scheme,
                            )
                            .await
                    },
                ))
                .await
            }
        }
    }

    #[instrument(skip_all)]
    async fn find_payment_attempt_by_preprocessing_id_merchant_id(
        &self,
        preprocessing_id: &str,
        merchant_id: &str,
        storage_scheme: MerchantStorageScheme,
    ) -> error_stack::Result<PaymentAttempt, errors::StorageError> {
        match storage_scheme {
            MerchantStorageScheme::PostgresOnly => {
                self.router_store
                    .find_payment_attempt_by_preprocessing_id_merchant_id(
                        preprocessing_id,
                        merchant_id,
                        storage_scheme,
                    )
                    .await
            }
            MerchantStorageScheme::RedisKv => {
                let lookup_id = format!("pa_preprocessing_{merchant_id}_{preprocessing_id}");
                let lookup = fallback_reverse_lookup_not_found!(
                    self.get_lookup_by_lookup_id(&lookup_id, storage_scheme)
                        .await,
                    self.router_store
                        .find_payment_attempt_by_preprocessing_id_merchant_id(
                            preprocessing_id,
                            merchant_id,
                            storage_scheme,
                        )
                        .await
                );
                let key = &lookup.pk_id;

                Box::pin(try_redis_get_else_try_database_get(
                    async {
                        kv_wrapper(
                            self,
                            KvOperation::<DieselPaymentAttempt>::HGet(&lookup.sk_id),
                            key,
                        )
                        .await?
                        .try_into_hget()
                    },
                    || async {
                        self.router_store
                            .find_payment_attempt_by_preprocessing_id_merchant_id(
                                preprocessing_id,
                                merchant_id,
                                storage_scheme,
                            )
                            .await
                    },
                ))
                .await
            }
        }
    }

    #[instrument(skip_all)]
    async fn find_attempts_by_merchant_id_payment_id(
        &self,
        merchant_id: &str,
        payment_id: &str,
        storage_scheme: MerchantStorageScheme,
    ) -> error_stack::Result<Vec<PaymentAttempt>, errors::StorageError> {
        match storage_scheme {
            MerchantStorageScheme::PostgresOnly => {
                self.router_store
                    .find_attempts_by_merchant_id_payment_id(
                        merchant_id,
                        payment_id,
                        storage_scheme,
                    )
                    .await
            }
            MerchantStorageScheme::RedisKv => {
                let key = format!("mid_{merchant_id}_pid_{payment_id}");
                Box::pin(try_redis_get_else_try_database_get(
                    async {
                        kv_wrapper(self, KvOperation::<DieselPaymentAttempt>::Scan("pa_*"), key)
                            .await?
                            .try_into_scan()
                    },
                    || async {
                        self.router_store
                            .find_attempts_by_merchant_id_payment_id(
                                merchant_id,
                                payment_id,
                                storage_scheme,
                            )
                            .await
                    },
                ))
                .await
            }
        }
    }

    #[instrument(skip_all)]
    async fn get_filters_for_payments(
        &self,
        pi: &[PaymentIntent],
        merchant_id: &str,
        storage_scheme: MerchantStorageScheme,
    ) -> error_stack::Result<PaymentListFilters, errors::StorageError> {
        self.router_store
            .get_filters_for_payments(pi, merchant_id, storage_scheme)
            .await
    }

    #[instrument(skip_all)]
    async fn get_total_count_of_filtered_payment_attempts(
        &self,
        merchant_id: &str,
        active_attempt_ids: &[String],
        connector: Option<Vec<Connector>>,
        payment_method: Option<Vec<PaymentMethod>>,
        payment_method_type: Option<Vec<PaymentMethodType>>,
        authentication_type: Option<Vec<AuthenticationType>>,
        storage_scheme: MerchantStorageScheme,
    ) -> CustomResult<i64, errors::StorageError> {
        self.router_store
            .get_total_count_of_filtered_payment_attempts(
                merchant_id,
                active_attempt_ids,
                connector,
                payment_method,
                payment_method_type,
                authentication_type,
                storage_scheme,
            )
            .await
    }
}

impl DataModelExt for MandateAmountData {
    type StorageModel = DieselMandateAmountData;

    fn to_storage_model(self) -> Self::StorageModel {
        DieselMandateAmountData {
            amount: self.amount,
            currency: self.currency,
            start_date: self.start_date,
            end_date: self.end_date,
            metadata: self.metadata,
        }
    }

    fn from_storage_model(storage_model: Self::StorageModel) -> Self {
        Self {
            amount: storage_model.amount,
            currency: storage_model.currency,
            start_date: storage_model.start_date,
            end_date: storage_model.end_date,
            metadata: storage_model.metadata,
        }
    }
}
impl DataModelExt for MandateDetails {
    type StorageModel = DieselMandateDetails;
    fn to_storage_model(self) -> Self::StorageModel {
        DieselMandateDetails {
            update_mandate_id: self.update_mandate_id,
        }
    }
    fn from_storage_model(storage_model: Self::StorageModel) -> Self {
        Self {
            update_mandate_id: storage_model.update_mandate_id,
        }
    }
}

impl DataModelExt for MandateDataType {
    type StorageModel = DieselMandateType;

    fn to_storage_model(self) -> Self::StorageModel {
        match self {
            Self::SingleUse(data) => DieselMandateType::SingleUse(data.to_storage_model()),
            Self::MultiUse(None) => DieselMandateType::MultiUse(None),
            Self::MultiUse(Some(data)) => {
                DieselMandateType::MultiUse(Some(data.to_storage_model()))
            }
        }
    }

    fn from_storage_model(storage_model: Self::StorageModel) -> Self {
        match storage_model {
            DieselMandateType::SingleUse(data) => {
                Self::SingleUse(MandateAmountData::from_storage_model(data))
            }
            DieselMandateType::MultiUse(Some(data)) => {
                Self::MultiUse(Some(MandateAmountData::from_storage_model(data)))
            }
            DieselMandateType::MultiUse(None) => Self::MultiUse(None),
        }
    }
}

impl DataModelExt for PaymentAttempt {
    type StorageModel = DieselPaymentAttempt;

    fn to_storage_model(self) -> Self::StorageModel {
        DieselPaymentAttempt {
            id: self.id,
            payment_id: self.payment_id,
            merchant_id: self.merchant_id,
            attempt_id: self.attempt_id,
            status: self.status,
            amount: self.amount,
            net_amount: Some(self.net_amount),
            currency: self.currency,
            save_to_locker: self.save_to_locker,
            connector: self.connector,
            error_message: self.error_message,
            offer_amount: self.offer_amount,
            surcharge_amount: self.surcharge_amount,
            tax_amount: self.tax_amount,
            payment_method_id: self.payment_method_id,
            payment_method: self.payment_method,
            connector_transaction_id: self.connector_transaction_id,
            capture_method: self.capture_method,
            capture_on: self.capture_on,
            confirm: self.confirm,
            authentication_type: self.authentication_type,
            created_at: self.created_at,
            modified_at: self.modified_at,
            last_synced: self.last_synced,
            cancellation_reason: self.cancellation_reason,
            amount_to_capture: self.amount_to_capture,
            mandate_id: self.mandate_id,
            browser_info: self.browser_info,
            error_code: self.error_code,
            payment_token: self.payment_token,
            connector_metadata: self.connector_metadata,
            payment_experience: self.payment_experience,
            payment_method_type: self.payment_method_type,
            payment_method_data: self.payment_method_data,
            business_sub_label: self.business_sub_label,
            straight_through_algorithm: self.straight_through_algorithm,
            preprocessing_step_id: self.preprocessing_step_id,
            mandate_details: self.mandate_details.map(|d| d.to_storage_model()),
            error_reason: self.error_reason,
            multiple_capture_count: self.multiple_capture_count,
            connector_response_reference_id: self.connector_response_reference_id,
            amount_capturable: self.amount_capturable,
            updated_by: self.updated_by,
            authentication_data: self.authentication_data,
            encoded_data: self.encoded_data,
            merchant_connector_id: self.merchant_connector_id,
            unified_code: self.unified_code,
            unified_message: self.unified_message,
<<<<<<< HEAD
            external_three_ds_authentication_requested: self
                .external_three_ds_authentication_requested,
=======
            external_three_ds_authentication_attempted: self
                .external_three_ds_authentication_attempted,
>>>>>>> c09b2b3a
            authentication_connector: self.authentication_connector,
            authentication_id: self.authentication_id,
            mandate_data: self.mandate_data.map(|d| d.to_storage_model()),
            payment_method_billing_address_id: self.payment_method_billing_address_id,
            fingerprint_id: self.fingerprint_id,
        }
    }

    fn from_storage_model(storage_model: Self::StorageModel) -> Self {
        Self {
            net_amount: storage_model.get_or_calculate_net_amount(),
            id: storage_model.id,
            payment_id: storage_model.payment_id,
            merchant_id: storage_model.merchant_id,
            attempt_id: storage_model.attempt_id,
            status: storage_model.status,
            amount: storage_model.amount,
            currency: storage_model.currency,
            save_to_locker: storage_model.save_to_locker,
            connector: storage_model.connector,
            error_message: storage_model.error_message,
            offer_amount: storage_model.offer_amount,
            surcharge_amount: storage_model.surcharge_amount,
            tax_amount: storage_model.tax_amount,
            payment_method_id: storage_model.payment_method_id,
            payment_method: storage_model.payment_method,
            connector_transaction_id: storage_model.connector_transaction_id,
            capture_method: storage_model.capture_method,
            capture_on: storage_model.capture_on,
            confirm: storage_model.confirm,
            authentication_type: storage_model.authentication_type,
            created_at: storage_model.created_at,
            modified_at: storage_model.modified_at,
            last_synced: storage_model.last_synced,
            cancellation_reason: storage_model.cancellation_reason,
            amount_to_capture: storage_model.amount_to_capture,
            mandate_id: storage_model.mandate_id,
            browser_info: storage_model.browser_info,
            error_code: storage_model.error_code,
            payment_token: storage_model.payment_token,
            connector_metadata: storage_model.connector_metadata,
            payment_experience: storage_model.payment_experience,
            payment_method_type: storage_model.payment_method_type,
            payment_method_data: storage_model.payment_method_data,
            business_sub_label: storage_model.business_sub_label,
            straight_through_algorithm: storage_model.straight_through_algorithm,
            preprocessing_step_id: storage_model.preprocessing_step_id,
            mandate_details: storage_model
                .mandate_details
                .map(MandateDataType::from_storage_model),
            error_reason: storage_model.error_reason,
            multiple_capture_count: storage_model.multiple_capture_count,
            connector_response_reference_id: storage_model.connector_response_reference_id,
            amount_capturable: storage_model.amount_capturable,
            updated_by: storage_model.updated_by,
            authentication_data: storage_model.authentication_data,
            encoded_data: storage_model.encoded_data,
            merchant_connector_id: storage_model.merchant_connector_id,
            unified_code: storage_model.unified_code,
            unified_message: storage_model.unified_message,
<<<<<<< HEAD
            external_three_ds_authentication_requested: storage_model
                .external_three_ds_authentication_requested,
=======
            external_three_ds_authentication_attempted: storage_model
                .external_three_ds_authentication_attempted,
>>>>>>> c09b2b3a
            authentication_connector: storage_model.authentication_connector,
            authentication_id: storage_model.authentication_id,
            mandate_data: storage_model
                .mandate_data
                .map(MandateDetails::from_storage_model),
            payment_method_billing_address_id: storage_model.payment_method_billing_address_id,
            fingerprint_id: storage_model.fingerprint_id,
        }
    }
}

impl DataModelExt for PaymentAttemptNew {
    type StorageModel = DieselPaymentAttemptNew;

    fn to_storage_model(self) -> Self::StorageModel {
        DieselPaymentAttemptNew {
            net_amount: Some(self.net_amount),
            payment_id: self.payment_id,
            merchant_id: self.merchant_id,
            attempt_id: self.attempt_id,
            status: self.status,
            amount: self.amount,
            currency: self.currency,
            save_to_locker: self.save_to_locker,
            connector: self.connector,
            error_message: self.error_message,
            offer_amount: self.offer_amount,
            surcharge_amount: self.surcharge_amount,
            tax_amount: self.tax_amount,
            payment_method_id: self.payment_method_id,
            payment_method: self.payment_method,
            capture_method: self.capture_method,
            capture_on: self.capture_on,
            confirm: self.confirm,
            authentication_type: self.authentication_type,
            created_at: self.created_at,
            modified_at: self.modified_at,
            last_synced: self.last_synced,
            cancellation_reason: self.cancellation_reason,
            amount_to_capture: self.amount_to_capture,
            mandate_id: self.mandate_id,
            browser_info: self.browser_info,
            payment_token: self.payment_token,
            error_code: self.error_code,
            connector_metadata: self.connector_metadata,
            payment_experience: self.payment_experience,
            payment_method_type: self.payment_method_type,
            payment_method_data: self.payment_method_data,
            business_sub_label: self.business_sub_label,
            straight_through_algorithm: self.straight_through_algorithm,
            preprocessing_step_id: self.preprocessing_step_id,
            mandate_details: self.mandate_details.map(|d| d.to_storage_model()),
            error_reason: self.error_reason,
            connector_response_reference_id: self.connector_response_reference_id,
            multiple_capture_count: self.multiple_capture_count,
            amount_capturable: self.amount_capturable,
            updated_by: self.updated_by,
            authentication_data: self.authentication_data,
            encoded_data: self.encoded_data,
            merchant_connector_id: self.merchant_connector_id,
            unified_code: self.unified_code,
            unified_message: self.unified_message,
<<<<<<< HEAD
            external_three_ds_authentication_requested: self
                .external_three_ds_authentication_requested,
=======
            external_three_ds_authentication_attempted: self
                .external_three_ds_authentication_attempted,
>>>>>>> c09b2b3a
            authentication_connector: self.authentication_connector,
            authentication_id: self.authentication_id,
            mandate_data: self.mandate_data.map(|d| d.to_storage_model()),
            payment_method_billing_address_id: self.payment_method_billing_address_id,
            fingerprint_id: self.fingerprint_id,
        }
    }

    fn from_storage_model(storage_model: Self::StorageModel) -> Self {
        Self {
            net_amount: storage_model.get_or_calculate_net_amount(),
            payment_id: storage_model.payment_id,
            merchant_id: storage_model.merchant_id,
            attempt_id: storage_model.attempt_id,
            status: storage_model.status,
            amount: storage_model.amount,
            currency: storage_model.currency,
            save_to_locker: storage_model.save_to_locker,
            connector: storage_model.connector,
            error_message: storage_model.error_message,
            offer_amount: storage_model.offer_amount,
            surcharge_amount: storage_model.surcharge_amount,
            tax_amount: storage_model.tax_amount,
            payment_method_id: storage_model.payment_method_id,
            payment_method: storage_model.payment_method,
            capture_method: storage_model.capture_method,
            capture_on: storage_model.capture_on,
            confirm: storage_model.confirm,
            authentication_type: storage_model.authentication_type,
            created_at: storage_model.created_at,
            modified_at: storage_model.modified_at,
            last_synced: storage_model.last_synced,
            cancellation_reason: storage_model.cancellation_reason,
            amount_to_capture: storage_model.amount_to_capture,
            mandate_id: storage_model.mandate_id,
            browser_info: storage_model.browser_info,
            payment_token: storage_model.payment_token,
            error_code: storage_model.error_code,
            connector_metadata: storage_model.connector_metadata,
            payment_experience: storage_model.payment_experience,
            payment_method_type: storage_model.payment_method_type,
            payment_method_data: storage_model.payment_method_data,
            business_sub_label: storage_model.business_sub_label,
            straight_through_algorithm: storage_model.straight_through_algorithm,
            preprocessing_step_id: storage_model.preprocessing_step_id,
            mandate_details: storage_model
                .mandate_details
                .map(MandateDataType::from_storage_model),
            error_reason: storage_model.error_reason,
            connector_response_reference_id: storage_model.connector_response_reference_id,
            multiple_capture_count: storage_model.multiple_capture_count,
            amount_capturable: storage_model.amount_capturable,
            updated_by: storage_model.updated_by,
            authentication_data: storage_model.authentication_data,
            encoded_data: storage_model.encoded_data,
            merchant_connector_id: storage_model.merchant_connector_id,
            unified_code: storage_model.unified_code,
            unified_message: storage_model.unified_message,
<<<<<<< HEAD
            external_three_ds_authentication_requested: storage_model
                .external_three_ds_authentication_requested,
=======
            external_three_ds_authentication_attempted: storage_model
                .external_three_ds_authentication_attempted,
>>>>>>> c09b2b3a
            authentication_connector: storage_model.authentication_connector,
            authentication_id: storage_model.authentication_id,
            mandate_data: storage_model
                .mandate_data
                .map(MandateDetails::from_storage_model),
            payment_method_billing_address_id: storage_model.payment_method_billing_address_id,
            fingerprint_id: storage_model.fingerprint_id,
        }
    }
}

impl DataModelExt for PaymentAttemptUpdate {
    type StorageModel = DieselPaymentAttemptUpdate;

    fn to_storage_model(self) -> Self::StorageModel {
        match self {
            Self::Update {
                amount,
                currency,
                status,
                authentication_type,
                payment_method,
                payment_token,
                payment_method_data,
                payment_method_type,
                payment_experience,
                business_sub_label,
                amount_to_capture,
                capture_method,
                surcharge_amount,
                tax_amount,
                fingerprint_id,
                updated_by,
            } => DieselPaymentAttemptUpdate::Update {
                amount,
                currency,
                status,
                authentication_type,
                payment_method,
                payment_token,
                payment_method_data,
                payment_method_type,
                payment_experience,
                business_sub_label,
                amount_to_capture,
                capture_method,
                surcharge_amount,
                tax_amount,
                fingerprint_id,
                updated_by,
            },
            Self::UpdateTrackers {
                payment_token,
                connector,
                straight_through_algorithm,
                amount_capturable,
                updated_by,
                surcharge_amount,
                tax_amount,
                merchant_connector_id,
            } => DieselPaymentAttemptUpdate::UpdateTrackers {
                payment_token,
                connector,
                straight_through_algorithm,
                amount_capturable,
                surcharge_amount,
                tax_amount,
                updated_by,
                merchant_connector_id,
            },
            Self::AuthenticationTypeUpdate {
                authentication_type,
                updated_by,
            } => DieselPaymentAttemptUpdate::AuthenticationTypeUpdate {
                authentication_type,
                updated_by,
            },
            Self::BlocklistUpdate {
                status,
                error_code,
                error_message,
                updated_by,
            } => DieselPaymentAttemptUpdate::BlocklistUpdate {
                status,
                error_code,
                error_message,
                updated_by,
            },
            Self::ConfirmUpdate {
                amount,
                currency,
                status,
                authentication_type,
                payment_method,
                browser_info,
                connector,
                payment_token,
                payment_method_data,
                payment_method_type,
                payment_experience,
                business_sub_label,
                straight_through_algorithm,
                error_code,
                error_message,
                amount_capturable,
                surcharge_amount,
                tax_amount,
                fingerprint_id,
                updated_by,
                merchant_connector_id: connector_id,
<<<<<<< HEAD
                external_three_ds_authentication_requested,
=======
                external_three_ds_authentication_attempted,
>>>>>>> c09b2b3a
                authentication_connector,
                authentication_id,
                payment_method_billing_address_id,
            } => DieselPaymentAttemptUpdate::ConfirmUpdate {
                amount,
                currency,
                status,
                authentication_type,
                payment_method,
                browser_info,
                connector,
                payment_token,
                payment_method_data,
                payment_method_type,
                payment_experience,
                business_sub_label,
                straight_through_algorithm,
                error_code,
                error_message,
                amount_capturable,
                surcharge_amount,
                tax_amount,
                fingerprint_id,
                updated_by,
                merchant_connector_id: connector_id,
<<<<<<< HEAD
                external_three_ds_authentication_requested,
=======
                external_three_ds_authentication_attempted,
>>>>>>> c09b2b3a
                authentication_connector,
                authentication_id,
                payment_method_billing_address_id,
            },
            Self::VoidUpdate {
                status,
                cancellation_reason,
                updated_by,
            } => DieselPaymentAttemptUpdate::VoidUpdate {
                status,
                cancellation_reason,
                updated_by,
            },
            Self::ResponseUpdate {
                status,
                connector,
                connector_transaction_id,
                authentication_type,
                payment_method_id,
                mandate_id,
                connector_metadata,
                payment_token,
                error_code,
                error_message,
                error_reason,
                connector_response_reference_id,
                amount_capturable,
                updated_by,
                authentication_data,
                encoded_data,
                unified_code,
                unified_message,
            } => DieselPaymentAttemptUpdate::ResponseUpdate {
                status,
                connector,
                connector_transaction_id,
                authentication_type,
                payment_method_id,
                mandate_id,
                connector_metadata,
                payment_token,
                error_code,
                error_message,
                error_reason,
                connector_response_reference_id,
                amount_capturable,
                updated_by,
                authentication_data,
                encoded_data,
                unified_code,
                unified_message,
            },
            Self::UnresolvedResponseUpdate {
                status,
                connector,
                connector_transaction_id,
                payment_method_id,
                error_code,
                error_message,
                error_reason,
                connector_response_reference_id,
                updated_by,
            } => DieselPaymentAttemptUpdate::UnresolvedResponseUpdate {
                status,
                connector,
                connector_transaction_id,
                payment_method_id,
                error_code,
                error_message,
                error_reason,
                connector_response_reference_id,
                updated_by,
            },
            Self::StatusUpdate { status, updated_by } => {
                DieselPaymentAttemptUpdate::StatusUpdate { status, updated_by }
            }
            Self::ErrorUpdate {
                connector,
                status,
                error_code,
                error_message,
                error_reason,
                amount_capturable,
                updated_by,
                unified_code,
                unified_message,
                connector_transaction_id,
            } => DieselPaymentAttemptUpdate::ErrorUpdate {
                connector,
                status,
                error_code,
                error_message,
                error_reason,
                amount_capturable,
                updated_by,
                unified_code,
                unified_message,
                connector_transaction_id,
            },
            Self::CaptureUpdate {
                multiple_capture_count,
                updated_by,
                amount_to_capture,
            } => DieselPaymentAttemptUpdate::CaptureUpdate {
                multiple_capture_count,
                updated_by,
                amount_to_capture,
            },
            Self::PreprocessingUpdate {
                status,
                payment_method_id,
                connector_metadata,
                preprocessing_step_id,
                connector_transaction_id,
                connector_response_reference_id,
                updated_by,
            } => DieselPaymentAttemptUpdate::PreprocessingUpdate {
                status,
                payment_method_id,
                connector_metadata,
                preprocessing_step_id,
                connector_transaction_id,
                connector_response_reference_id,
                updated_by,
            },
            Self::RejectUpdate {
                status,
                error_code,
                error_message,
                updated_by,
            } => DieselPaymentAttemptUpdate::RejectUpdate {
                status,
                error_code,
                error_message,
                updated_by,
            },
            Self::AmountToCaptureUpdate {
                status,
                amount_capturable,
                updated_by,
            } => DieselPaymentAttemptUpdate::AmountToCaptureUpdate {
                status,
                amount_capturable,
                updated_by,
            },
            Self::ConnectorResponse {
                authentication_data,
                encoded_data,
                connector_transaction_id,
                connector,
                updated_by,
            } => DieselPaymentAttemptUpdate::ConnectorResponse {
                authentication_data,
                encoded_data,
                connector_transaction_id,
                connector,
                updated_by,
            },
            Self::IncrementalAuthorizationAmountUpdate {
                amount,
                amount_capturable,
            } => DieselPaymentAttemptUpdate::IncrementalAuthorizationAmountUpdate {
                amount,
                amount_capturable,
            },
            Self::AuthenticationUpdate {
                status,
<<<<<<< HEAD
                external_three_ds_authentication_requested,
=======
                external_three_ds_authentication_attempted,
>>>>>>> c09b2b3a
                authentication_connector,
                authentication_id,
                updated_by,
            } => DieselPaymentAttemptUpdate::AuthenticationUpdate {
                status,
<<<<<<< HEAD
                external_three_ds_authentication_requested,
=======
                external_three_ds_authentication_attempted,
>>>>>>> c09b2b3a
                authentication_connector,
                authentication_id,
                updated_by,
            },
        }
    }

    fn from_storage_model(storage_model: Self::StorageModel) -> Self {
        match storage_model {
            DieselPaymentAttemptUpdate::Update {
                amount,
                currency,
                status,
                authentication_type,
                payment_method,
                payment_token,
                payment_method_data,
                payment_method_type,
                payment_experience,
                business_sub_label,
                amount_to_capture,
                capture_method,
                surcharge_amount,
                tax_amount,
                fingerprint_id,
                updated_by,
            } => Self::Update {
                amount,
                currency,
                status,
                authentication_type,
                payment_method,
                payment_token,
                payment_method_data,
                payment_method_type,
                payment_experience,
                business_sub_label,
                amount_to_capture,
                capture_method,
                surcharge_amount,
                tax_amount,
                fingerprint_id,
                updated_by,
            },
            DieselPaymentAttemptUpdate::UpdateTrackers {
                payment_token,
                connector,
                straight_through_algorithm,
                amount_capturable,
                updated_by,
                surcharge_amount,
                tax_amount,
                merchant_connector_id: connector_id,
            } => Self::UpdateTrackers {
                payment_token,
                connector,
                straight_through_algorithm,
                amount_capturable,
                surcharge_amount,
                tax_amount,
                updated_by,
                merchant_connector_id: connector_id,
            },
            DieselPaymentAttemptUpdate::AuthenticationTypeUpdate {
                authentication_type,
                updated_by,
            } => Self::AuthenticationTypeUpdate {
                authentication_type,
                updated_by,
            },
            DieselPaymentAttemptUpdate::ConfirmUpdate {
                amount,
                currency,
                status,
                authentication_type,
                payment_method,
                browser_info,
                connector,
                payment_token,
                payment_method_data,
                payment_method_type,
                payment_experience,
                business_sub_label,
                straight_through_algorithm,
                error_code,
                error_message,
                amount_capturable,
                surcharge_amount,
                tax_amount,
                fingerprint_id,
                updated_by,
                merchant_connector_id: connector_id,
<<<<<<< HEAD
                external_three_ds_authentication_requested,
=======
                external_three_ds_authentication_attempted,
>>>>>>> c09b2b3a
                authentication_connector,
                authentication_id,
                payment_method_billing_address_id,
            } => Self::ConfirmUpdate {
                amount,
                currency,
                status,
                authentication_type,
                payment_method,
                browser_info,
                connector,
                payment_token,
                payment_method_data,
                payment_method_type,
                payment_experience,
                business_sub_label,
                straight_through_algorithm,
                error_code,
                error_message,
                amount_capturable,
                surcharge_amount,
                tax_amount,
                fingerprint_id,
                updated_by,
                merchant_connector_id: connector_id,
<<<<<<< HEAD
                external_three_ds_authentication_requested,
=======
                external_three_ds_authentication_attempted,
>>>>>>> c09b2b3a
                authentication_connector,
                authentication_id,
                payment_method_billing_address_id,
            },
            DieselPaymentAttemptUpdate::VoidUpdate {
                status,
                cancellation_reason,
                updated_by,
            } => Self::VoidUpdate {
                status,
                cancellation_reason,
                updated_by,
            },
            DieselPaymentAttemptUpdate::BlocklistUpdate {
                status,
                error_code,
                error_message,
                updated_by,
            } => Self::BlocklistUpdate {
                status,
                error_code,
                error_message,
                updated_by,
            },
            DieselPaymentAttemptUpdate::ResponseUpdate {
                status,
                connector,
                connector_transaction_id,
                authentication_type,
                payment_method_id,
                mandate_id,
                connector_metadata,
                payment_token,
                error_code,
                error_message,
                error_reason,
                connector_response_reference_id,
                amount_capturable,
                updated_by,
                authentication_data,
                encoded_data,
                unified_code,
                unified_message,
            } => Self::ResponseUpdate {
                status,
                connector,
                connector_transaction_id,
                authentication_type,
                payment_method_id,
                mandate_id,
                connector_metadata,
                payment_token,
                error_code,
                error_message,
                error_reason,
                connector_response_reference_id,
                amount_capturable,
                updated_by,
                authentication_data,
                encoded_data,
                unified_code,
                unified_message,
            },
            DieselPaymentAttemptUpdate::UnresolvedResponseUpdate {
                status,
                connector,
                connector_transaction_id,
                payment_method_id,
                error_code,
                error_message,
                error_reason,
                connector_response_reference_id,
                updated_by,
            } => Self::UnresolvedResponseUpdate {
                status,
                connector,
                connector_transaction_id,
                payment_method_id,
                error_code,
                error_message,
                error_reason,
                connector_response_reference_id,
                updated_by,
            },
            DieselPaymentAttemptUpdate::StatusUpdate { status, updated_by } => {
                Self::StatusUpdate { status, updated_by }
            }
            DieselPaymentAttemptUpdate::ErrorUpdate {
                connector,
                status,
                error_code,
                error_message,
                error_reason,
                amount_capturable,
                updated_by,
                unified_code,
                unified_message,
                connector_transaction_id,
            } => Self::ErrorUpdate {
                connector,
                status,
                error_code,
                error_message,
                error_reason,
                amount_capturable,
                updated_by,
                unified_code,
                unified_message,
                connector_transaction_id,
            },
            DieselPaymentAttemptUpdate::CaptureUpdate {
                amount_to_capture,
                multiple_capture_count,
                updated_by,
            } => Self::CaptureUpdate {
                amount_to_capture,
                multiple_capture_count,
                updated_by,
            },
            DieselPaymentAttemptUpdate::PreprocessingUpdate {
                status,
                payment_method_id,
                connector_metadata,
                preprocessing_step_id,
                connector_transaction_id,
                connector_response_reference_id,
                updated_by,
            } => Self::PreprocessingUpdate {
                status,
                payment_method_id,
                connector_metadata,
                preprocessing_step_id,
                connector_transaction_id,
                connector_response_reference_id,
                updated_by,
            },
            DieselPaymentAttemptUpdate::RejectUpdate {
                status,
                error_code,
                error_message,
                updated_by,
            } => Self::RejectUpdate {
                status,
                error_code,
                error_message,
                updated_by,
            },
            DieselPaymentAttemptUpdate::AmountToCaptureUpdate {
                status,
                amount_capturable,
                updated_by,
            } => Self::AmountToCaptureUpdate {
                status,
                amount_capturable,
                updated_by,
            },
            DieselPaymentAttemptUpdate::ConnectorResponse {
                authentication_data,
                encoded_data,
                connector_transaction_id,
                connector,
                updated_by,
            } => Self::ConnectorResponse {
                authentication_data,
                encoded_data,
                connector_transaction_id,
                connector,
                updated_by,
            },
            DieselPaymentAttemptUpdate::IncrementalAuthorizationAmountUpdate {
                amount,
                amount_capturable,
            } => Self::IncrementalAuthorizationAmountUpdate {
                amount,
                amount_capturable,
            },
            DieselPaymentAttemptUpdate::AuthenticationUpdate {
                status,
<<<<<<< HEAD
                external_three_ds_authentication_requested,
=======
                external_three_ds_authentication_attempted,
>>>>>>> c09b2b3a
                authentication_connector,
                authentication_id,
                updated_by,
            } => Self::AuthenticationUpdate {
                status,
<<<<<<< HEAD
                external_three_ds_authentication_requested,
=======
                external_three_ds_authentication_attempted,
>>>>>>> c09b2b3a
                authentication_connector,
                authentication_id,
                updated_by,
            },
        }
    }
}

#[inline]
#[instrument(skip_all)]
async fn add_connector_txn_id_to_reverse_lookup<T: DatabaseStore>(
    store: &KVRouterStore<T>,
    key: &str,
    merchant_id: &str,
    updated_attempt_attempt_id: &str,
    connector_transaction_id: &str,
    storage_scheme: MerchantStorageScheme,
) -> CustomResult<ReverseLookup, errors::StorageError> {
    let field = format!("pa_{}", updated_attempt_attempt_id);
    let reverse_lookup_new = ReverseLookupNew {
        lookup_id: format!("pa_conn_trans_{}_{}", merchant_id, connector_transaction_id),
        pk_id: key.to_owned(),
        sk_id: field.clone(),
        source: "payment_attempt".to_string(),
        updated_by: storage_scheme.to_string(),
    };
    store
        .insert_reverse_lookup(reverse_lookup_new, storage_scheme)
        .await
}

#[inline]
#[instrument(skip_all)]
async fn add_preprocessing_id_to_reverse_lookup<T: DatabaseStore>(
    store: &KVRouterStore<T>,
    key: &str,
    merchant_id: &str,
    updated_attempt_attempt_id: &str,
    preprocessing_id: &str,
    storage_scheme: MerchantStorageScheme,
) -> CustomResult<ReverseLookup, errors::StorageError> {
    let field = format!("pa_{}", updated_attempt_attempt_id);
    let reverse_lookup_new = ReverseLookupNew {
        lookup_id: format!("pa_preprocessing_{}_{}", merchant_id, preprocessing_id),
        pk_id: key.to_owned(),
        sk_id: field.clone(),
        source: "payment_attempt".to_string(),
        updated_by: storage_scheme.to_string(),
    };
    store
        .insert_reverse_lookup(reverse_lookup_new, storage_scheme)
        .await
}<|MERGE_RESOLUTION|>--- conflicted
+++ resolved
@@ -398,13 +398,8 @@
                     merchant_connector_id: payment_attempt.merchant_connector_id.clone(),
                     unified_code: payment_attempt.unified_code.clone(),
                     unified_message: payment_attempt.unified_message.clone(),
-<<<<<<< HEAD
-                    external_three_ds_authentication_requested: payment_attempt
-                        .external_three_ds_authentication_requested,
-=======
                     external_three_ds_authentication_attempted: payment_attempt
                         .external_three_ds_authentication_attempted,
->>>>>>> c09b2b3a
                     authentication_connector: payment_attempt.authentication_connector.clone(),
                     authentication_id: payment_attempt.authentication_id.clone(),
                     mandate_data: payment_attempt.mandate_data.clone(),
@@ -1134,13 +1129,8 @@
             merchant_connector_id: self.merchant_connector_id,
             unified_code: self.unified_code,
             unified_message: self.unified_message,
-<<<<<<< HEAD
-            external_three_ds_authentication_requested: self
-                .external_three_ds_authentication_requested,
-=======
             external_three_ds_authentication_attempted: self
                 .external_three_ds_authentication_attempted,
->>>>>>> c09b2b3a
             authentication_connector: self.authentication_connector,
             authentication_id: self.authentication_id,
             mandate_data: self.mandate_data.map(|d| d.to_storage_model()),
@@ -1201,13 +1191,8 @@
             merchant_connector_id: storage_model.merchant_connector_id,
             unified_code: storage_model.unified_code,
             unified_message: storage_model.unified_message,
-<<<<<<< HEAD
-            external_three_ds_authentication_requested: storage_model
-                .external_three_ds_authentication_requested,
-=======
             external_three_ds_authentication_attempted: storage_model
                 .external_three_ds_authentication_attempted,
->>>>>>> c09b2b3a
             authentication_connector: storage_model.authentication_connector,
             authentication_id: storage_model.authentication_id,
             mandate_data: storage_model
@@ -1270,13 +1255,8 @@
             merchant_connector_id: self.merchant_connector_id,
             unified_code: self.unified_code,
             unified_message: self.unified_message,
-<<<<<<< HEAD
-            external_three_ds_authentication_requested: self
-                .external_three_ds_authentication_requested,
-=======
             external_three_ds_authentication_attempted: self
                 .external_three_ds_authentication_attempted,
->>>>>>> c09b2b3a
             authentication_connector: self.authentication_connector,
             authentication_id: self.authentication_id,
             mandate_data: self.mandate_data.map(|d| d.to_storage_model()),
@@ -1335,13 +1315,8 @@
             merchant_connector_id: storage_model.merchant_connector_id,
             unified_code: storage_model.unified_code,
             unified_message: storage_model.unified_message,
-<<<<<<< HEAD
-            external_three_ds_authentication_requested: storage_model
-                .external_three_ds_authentication_requested,
-=======
             external_three_ds_authentication_attempted: storage_model
                 .external_three_ds_authentication_attempted,
->>>>>>> c09b2b3a
             authentication_connector: storage_model.authentication_connector,
             authentication_id: storage_model.authentication_id,
             mandate_data: storage_model
@@ -1452,11 +1427,7 @@
                 fingerprint_id,
                 updated_by,
                 merchant_connector_id: connector_id,
-<<<<<<< HEAD
-                external_three_ds_authentication_requested,
-=======
                 external_three_ds_authentication_attempted,
->>>>>>> c09b2b3a
                 authentication_connector,
                 authentication_id,
                 payment_method_billing_address_id,
@@ -1482,11 +1453,7 @@
                 fingerprint_id,
                 updated_by,
                 merchant_connector_id: connector_id,
-<<<<<<< HEAD
-                external_three_ds_authentication_requested,
-=======
                 external_three_ds_authentication_attempted,
->>>>>>> c09b2b3a
                 authentication_connector,
                 authentication_id,
                 payment_method_billing_address_id,
@@ -1654,21 +1621,13 @@
             },
             Self::AuthenticationUpdate {
                 status,
-<<<<<<< HEAD
-                external_three_ds_authentication_requested,
-=======
                 external_three_ds_authentication_attempted,
->>>>>>> c09b2b3a
                 authentication_connector,
                 authentication_id,
                 updated_by,
             } => DieselPaymentAttemptUpdate::AuthenticationUpdate {
                 status,
-<<<<<<< HEAD
-                external_three_ds_authentication_requested,
-=======
                 external_three_ds_authentication_attempted,
->>>>>>> c09b2b3a
                 authentication_connector,
                 authentication_id,
                 updated_by,
@@ -1761,11 +1720,7 @@
                 fingerprint_id,
                 updated_by,
                 merchant_connector_id: connector_id,
-<<<<<<< HEAD
-                external_three_ds_authentication_requested,
-=======
                 external_three_ds_authentication_attempted,
->>>>>>> c09b2b3a
                 authentication_connector,
                 authentication_id,
                 payment_method_billing_address_id,
@@ -1791,11 +1746,7 @@
                 fingerprint_id,
                 updated_by,
                 merchant_connector_id: connector_id,
-<<<<<<< HEAD
-                external_three_ds_authentication_requested,
-=======
                 external_three_ds_authentication_attempted,
->>>>>>> c09b2b3a
                 authentication_connector,
                 authentication_id,
                 payment_method_billing_address_id,
@@ -1974,21 +1925,13 @@
             },
             DieselPaymentAttemptUpdate::AuthenticationUpdate {
                 status,
-<<<<<<< HEAD
-                external_three_ds_authentication_requested,
-=======
                 external_three_ds_authentication_attempted,
->>>>>>> c09b2b3a
                 authentication_connector,
                 authentication_id,
                 updated_by,
             } => Self::AuthenticationUpdate {
                 status,
-<<<<<<< HEAD
-                external_three_ds_authentication_requested,
-=======
                 external_three_ds_authentication_attempted,
->>>>>>> c09b2b3a
                 authentication_connector,
                 authentication_id,
                 updated_by,
