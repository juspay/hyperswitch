#[cfg(feature = "olap")]
use async_bb8_diesel::AsyncRunQueryDsl;
use common_utils::{date_time, ext_traits::Encode};
#[cfg(feature = "olap")]
use data_models::payments::payment_intent::PaymentIntentFetchConstraints;
use data_models::{
    errors::StorageError,
    payments::{
        payment_attempt::PaymentAttempt,
        payment_intent::{PaymentIntentInterface, PaymentIntentNew, PaymentIntentUpdate},
        PaymentIntent,
    },
    MerchantStorageScheme, RemoteStorageObject,
};
#[cfg(feature = "olap")]
use diesel::{associations::HasTable, ExpressionMethods, JoinOnDsl, QueryDsl};
use diesel_models::{
    kv,
    payment_attempt::PaymentAttempt as DieselPaymentAttempt,
    payment_intent::{
        PaymentIntent as DieselPaymentIntent, PaymentIntentNew as DieselPaymentIntentNew,
        PaymentIntentUpdate as DieselPaymentIntentUpdate,
    },
};
#[cfg(feature = "olap")]
use diesel_models::{
    query::generics::db_metrics,
    schema::{payment_attempt::dsl as pa_dsl, payment_intent::dsl as pi_dsl},
};
use error_stack::{IntoReport, ResultExt};
use redis_interface::HsetnxReply;
#[cfg(feature = "olap")]
use router_env::logger;
use router_env::{instrument, tracing};

use crate::{
<<<<<<< HEAD
    redis::kv_store::{kv_wrapper, KvOperation},
=======
    diesel_error_to_data_error,
    redis::kv_store::{kv_wrapper, KvOperation, PartitionKey},
>>>>>>> 088dce07
    utils::{pg_connection_read, pg_connection_write},
    DataModelExt, DatabaseStore, KVRouterStore,
};

#[async_trait::async_trait]
impl<T: DatabaseStore> PaymentIntentInterface for KVRouterStore<T> {
    async fn insert_payment_intent(
        &self,
        new: PaymentIntentNew,
        storage_scheme: MerchantStorageScheme,
    ) -> error_stack::Result<PaymentIntent, StorageError> {
        match storage_scheme {
            MerchantStorageScheme::PostgresOnly => {
                self.router_store
                    .insert_payment_intent(new, storage_scheme)
                    .await
            }

            MerchantStorageScheme::RedisKv => {
                let key = format!("mid_{}_pid_{}", new.merchant_id, new.payment_id);
                let field = format!("pi_{}", new.payment_id);
                let created_intent = PaymentIntent {
                    id: 0i32,
                    payment_id: new.payment_id.clone(),
                    merchant_id: new.merchant_id.clone(),
                    status: new.status,
                    amount: new.amount,
                    currency: new.currency,
                    amount_captured: new.amount_captured,
                    customer_id: new.customer_id.clone(),
                    description: new.description.clone(),
                    return_url: new.return_url.clone(),
                    metadata: new.metadata.clone(),
                    connector_id: new.connector_id.clone(),
                    shipping_address_id: new.shipping_address_id.clone(),
                    billing_address_id: new.billing_address_id.clone(),
                    statement_descriptor_name: new.statement_descriptor_name.clone(),
                    statement_descriptor_suffix: new.statement_descriptor_suffix.clone(),
                    created_at: new.created_at.unwrap_or_else(date_time::now),
                    modified_at: new.created_at.unwrap_or_else(date_time::now),
                    last_synced: new.last_synced,
                    setup_future_usage: new.setup_future_usage,
                    off_session: new.off_session,
                    client_secret: new.client_secret.clone(),
                    business_country: new.business_country,
                    business_label: new.business_label.clone(),
                    active_attempt: new.active_attempt.clone(),
                    order_details: new.order_details.clone(),
                    allowed_payment_method_types: new.allowed_payment_method_types.clone(),
                    connector_metadata: new.connector_metadata.clone(),
                    feature_metadata: new.feature_metadata.clone(),
                    attempt_count: new.attempt_count,
                    profile_id: new.profile_id.clone(),
                    merchant_decision: new.merchant_decision.clone(),
                    payment_link_id: new.payment_link_id.clone(),
                    payment_confirm_source: new.payment_confirm_source,
                };
<<<<<<< HEAD
                let redis_entry = kv::TypedSql {
                    op: kv::DBOperation::Insert {
                        insertable: kv::Insertable::PaymentIntent(new.to_storage_model()),
                    },
                };
=======
                let diesel_intent = created_intent.clone().to_storage_model();
>>>>>>> 088dce07

                match kv_wrapper::<DieselPaymentIntent, _, _>(
                    self,
<<<<<<< HEAD
                    KvOperation::<DieselPaymentIntent>::HSetNx(
                        &field,
                        &created_intent.clone().to_storage_model(),
                        redis_entry,
                    ),
=======
                    KvOperation::HSetNx(&field, &diesel_intent),
>>>>>>> 088dce07
                    &key,
                )
                .await
                .change_context(StorageError::KVError)?
                .try_into_hsetnx()
                {
                    Ok(HsetnxReply::KeyNotSet) => Err(StorageError::DuplicateValue {
                        entity: "payment_intent",
                        key: Some(key),
                    })
                    .into_report(),
                    Ok(HsetnxReply::KeySet) => Ok(created_intent),
                    Err(error) => Err(error.change_context(StorageError::KVError)),
                }
            }
        }
    }

    #[instrument(skip_all)]
    async fn update_payment_intent(
        &self,
        this: PaymentIntent,
        payment_intent: PaymentIntentUpdate,
        storage_scheme: MerchantStorageScheme,
    ) -> error_stack::Result<PaymentIntent, StorageError> {
        match storage_scheme {
            MerchantStorageScheme::PostgresOnly => {
                self.router_store
                    .update_payment_intent(this, payment_intent, storage_scheme)
                    .await
            }
            MerchantStorageScheme::RedisKv => {
                let key = format!("mid_{}_pid_{}", this.merchant_id, this.payment_id);
                let field = format!("pi_{}", this.payment_id);

                let updated_intent = payment_intent.clone().apply_changeset(this.clone());
                let diesel_intent = payment_intent.to_storage_model();
                // Check for database presence as well Maybe use a read replica here ?

                let redis_value =
                    Encode::<DieselPaymentIntent>::encode_to_string_of_json(&diesel_intent)
                        .change_context(StorageError::SerializationFailed)?;

<<<<<<< HEAD
=======
                kv_wrapper::<(), _, _>(
                    self,
                    KvOperation::<DieselPaymentIntent>::Hset((&field, redis_value)),
                    &key,
                )
                .await
                .change_context(StorageError::KVError)?
                .try_into_hset()
                .change_context(StorageError::KVError)?;

>>>>>>> 088dce07
                let redis_entry = kv::TypedSql {
                    op: kv::DBOperation::Update {
                        updatable: kv::Updateable::PaymentIntentUpdate(
                            kv::PaymentIntentUpdateMems {
                                orig: this.to_storage_model(),
                                update_data: diesel_intent,
                            },
                        ),
                    },
                };

                kv_wrapper::<(), _, _>(
                    self,
                    KvOperation::<DieselPaymentIntent>::Hset((&field, redis_value), redis_entry),
                    &key,
                )
                .await
                .change_context(StorageError::KVError)?
                .try_into_hset()
                .change_context(StorageError::KVError)?;

                Ok(updated_intent)
            }
        }
    }

    #[instrument(skip_all)]
    async fn find_payment_intent_by_payment_id_merchant_id(
        &self,
        payment_id: &str,
        merchant_id: &str,
        storage_scheme: MerchantStorageScheme,
    ) -> error_stack::Result<PaymentIntent, StorageError> {
        let database_call = || async {
            let conn = pg_connection_read(self).await?;
            DieselPaymentIntent::find_by_payment_id_merchant_id(&conn, payment_id, merchant_id)
                .await
                .map_err(|er| {
                    let new_err = diesel_error_to_data_error(er.current_context());
                    er.change_context(new_err)
                })
        };
        match storage_scheme {
            MerchantStorageScheme::PostgresOnly => database_call().await,

            MerchantStorageScheme::RedisKv => {
                let key = format!("mid_{merchant_id}_pid_{payment_id}");
                let field = format!("pi_{payment_id}");
                crate::utils::try_redis_get_else_try_database_get(
                    async {
                        kv_wrapper::<DieselPaymentIntent, _, _>(
                            self,
                            KvOperation::<DieselPaymentIntent>::HGet(&field),
                            &key,
                        )
                        .await?
                        .try_into_hget()
                    },
                    database_call,
                )
                .await
            }
        }
        .map(PaymentIntent::from_storage_model)
    }

    async fn get_active_payment_attempt(
        &self,
        payment: &mut PaymentIntent,
        _storage_scheme: MerchantStorageScheme,
    ) -> error_stack::Result<PaymentAttempt, StorageError> {
        match payment.active_attempt.clone() {
            data_models::RemoteStorageObject::ForeignID(attempt_id) => {
                let conn = pg_connection_read(self).await?;

                let pa = DieselPaymentAttempt::find_by_merchant_id_attempt_id(
                    &conn,
                    payment.merchant_id.as_str(),
                    attempt_id.as_str(),
                )
                .await
                .map_err(|er| {
                    let new_err = diesel_error_to_data_error(er.current_context());
                    er.change_context(new_err)
                })
                .map(PaymentAttempt::from_storage_model)?;
                payment.active_attempt = data_models::RemoteStorageObject::Object(pa.clone());
                Ok(pa)
            }
            data_models::RemoteStorageObject::Object(pa) => Ok(pa.clone()),
        }
    }

    #[cfg(feature = "olap")]
    async fn filter_payment_intent_by_constraints(
        &self,
        merchant_id: &str,
        filters: &PaymentIntentFetchConstraints,
        storage_scheme: MerchantStorageScheme,
    ) -> error_stack::Result<Vec<PaymentIntent>, StorageError> {
        self.router_store
            .filter_payment_intent_by_constraints(merchant_id, filters, storage_scheme)
            .await
    }

    #[cfg(feature = "olap")]
    async fn filter_payment_intents_by_time_range_constraints(
        &self,
        merchant_id: &str,
        time_range: &api_models::payments::TimeRange,
        storage_scheme: MerchantStorageScheme,
    ) -> error_stack::Result<Vec<PaymentIntent>, StorageError> {
        self.router_store
            .filter_payment_intents_by_time_range_constraints(
                merchant_id,
                time_range,
                storage_scheme,
            )
            .await
    }

    #[cfg(feature = "olap")]
    async fn get_filtered_payment_intents_attempt(
        &self,
        merchant_id: &str,
        filters: &PaymentIntentFetchConstraints,
        storage_scheme: MerchantStorageScheme,
    ) -> error_stack::Result<Vec<(PaymentIntent, PaymentAttempt)>, StorageError> {
        self.router_store
            .get_filtered_payment_intents_attempt(merchant_id, filters, storage_scheme)
            .await
    }

    #[cfg(feature = "olap")]
    async fn get_filtered_active_attempt_ids_for_total_count(
        &self,
        merchant_id: &str,
        constraints: &PaymentIntentFetchConstraints,
        storage_scheme: MerchantStorageScheme,
    ) -> error_stack::Result<Vec<String>, StorageError> {
        self.router_store
            .get_filtered_active_attempt_ids_for_total_count(
                merchant_id,
                constraints,
                storage_scheme,
            )
            .await
    }
}

#[async_trait::async_trait]
impl<T: DatabaseStore> PaymentIntentInterface for crate::RouterStore<T> {
    async fn insert_payment_intent(
        &self,
        new: PaymentIntentNew,
        _storage_scheme: MerchantStorageScheme,
    ) -> error_stack::Result<PaymentIntent, StorageError> {
        let conn = pg_connection_write(self).await?;
        new.to_storage_model()
            .insert(&conn)
            .await
            .map_err(|er| {
                let new_err = diesel_error_to_data_error(er.current_context());
                er.change_context(new_err)
            })
            .map(PaymentIntent::from_storage_model)
    }

    async fn update_payment_intent(
        &self,
        this: PaymentIntent,
        payment_intent: PaymentIntentUpdate,
        _storage_scheme: MerchantStorageScheme,
    ) -> error_stack::Result<PaymentIntent, StorageError> {
        let conn = pg_connection_write(self).await?;
        this.to_storage_model()
            .update(&conn, payment_intent.to_storage_model())
            .await
            .map_err(|er| {
                let new_err = diesel_error_to_data_error(er.current_context());
                er.change_context(new_err)
            })
            .map(PaymentIntent::from_storage_model)
    }

    #[instrument(skip_all)]
    async fn find_payment_intent_by_payment_id_merchant_id(
        &self,
        payment_id: &str,
        merchant_id: &str,
        _storage_scheme: MerchantStorageScheme,
    ) -> error_stack::Result<PaymentIntent, StorageError> {
        let conn = pg_connection_read(self).await?;
        DieselPaymentIntent::find_by_payment_id_merchant_id(&conn, payment_id, merchant_id)
            .await
            .map(PaymentIntent::from_storage_model)
            .map_err(|er| {
                let new_err = diesel_error_to_data_error(er.current_context());
                er.change_context(new_err)
            })
    }

    async fn get_active_payment_attempt(
        &self,
        payment: &mut PaymentIntent,
        _storage_scheme: MerchantStorageScheme,
    ) -> error_stack::Result<PaymentAttempt, StorageError> {
        match &payment.active_attempt {
            data_models::RemoteStorageObject::ForeignID(attempt_id) => {
                let conn = pg_connection_read(self).await?;

                let pa = DieselPaymentAttempt::find_by_merchant_id_attempt_id(
                    &conn,
                    payment.merchant_id.as_str(),
                    attempt_id.as_str(),
                )
                .await
                .map_err(|er| {
                    let new_err = diesel_error_to_data_error(er.current_context());
                    er.change_context(new_err)
                })
                .map(PaymentAttempt::from_storage_model)?;
                payment.active_attempt = data_models::RemoteStorageObject::Object(pa.clone());
                Ok(pa)
            }
            data_models::RemoteStorageObject::Object(pa) => Ok(pa.clone()),
        }
    }

    #[cfg(feature = "olap")]
    async fn filter_payment_intent_by_constraints(
        &self,
        merchant_id: &str,
        filters: &PaymentIntentFetchConstraints,
        storage_scheme: MerchantStorageScheme,
    ) -> error_stack::Result<Vec<PaymentIntent>, StorageError> {
        let conn = self.get_replica_pool();

        //[#350]: Replace this with Boxable Expression and pass it into generic filter
        // when https://github.com/rust-lang/rust/issues/52662 becomes stable
        let mut query = <DieselPaymentIntent as HasTable>::table()
            .filter(pi_dsl::merchant_id.eq(merchant_id.to_owned()))
            .order(pi_dsl::created_at.desc())
            .into_boxed();

        match filters {
            PaymentIntentFetchConstraints::Single { payment_intent_id } => {
                query = query.filter(pi_dsl::payment_id.eq(payment_intent_id.to_owned()));
            }
            PaymentIntentFetchConstraints::List(params) => {
                if let Some(limit) = params.limit {
                    query = query.limit(limit.into());
                }

                if let Some(customer_id) = &params.customer_id {
                    query = query.filter(pi_dsl::customer_id.eq(customer_id.clone()));
                }
                if let Some(profile_id) = &params.profile_id {
                    query = query.filter(pi_dsl::profile_id.eq(profile_id.clone()));
                }

                query = match (params.starting_at, &params.starting_after_id) {
                    (Some(starting_at), _) => query.filter(pi_dsl::created_at.ge(starting_at)),
                    (None, Some(starting_after_id)) => {
                        // TODO: Fetch partial columns for this query since we only need some columns
                        let starting_at = self
                            .find_payment_intent_by_payment_id_merchant_id(
                                starting_after_id,
                                merchant_id,
                                storage_scheme,
                            )
                            .await?
                            .created_at;
                        query.filter(pi_dsl::created_at.ge(starting_at))
                    }
                    (None, None) => query,
                };

                query = match (params.ending_at, &params.ending_before_id) {
                    (Some(ending_at), _) => query.filter(pi_dsl::created_at.le(ending_at)),
                    (None, Some(ending_before_id)) => {
                        // TODO: Fetch partial columns for this query since we only need some columns
                        let ending_at = self
                            .find_payment_intent_by_payment_id_merchant_id(
                                ending_before_id,
                                merchant_id,
                                storage_scheme,
                            )
                            .await?
                            .created_at;
                        query.filter(pi_dsl::created_at.le(ending_at))
                    }
                    (None, None) => query,
                };

                query = query.offset(params.offset.into());

                query = match &params.currency {
                    Some(currency) => query.filter(pi_dsl::currency.eq_any(currency.clone())),
                    None => query,
                };

                query = match &params.status {
                    Some(status) => query.filter(pi_dsl::status.eq_any(status.clone())),
                    None => query,
                };

                if let Some(currency) = &params.currency {
                    query = query.filter(pi_dsl::currency.eq_any(currency.clone()));
                }

                if let Some(status) = &params.status {
                    query = query.filter(pi_dsl::status.eq_any(status.clone()));
                }
            }
        }

        logger::debug!(query = %diesel::debug_query::<diesel::pg::Pg,_>(&query).to_string());

        db_metrics::track_database_call::<<DieselPaymentIntent as HasTable>::Table, _, _>(
            query.get_results_async::<DieselPaymentIntent>(conn),
            db_metrics::DatabaseOperation::Filter,
        )
        .await
        .map(|payment_intents| {
            payment_intents
                .into_iter()
                .map(PaymentIntent::from_storage_model)
                .collect::<Vec<PaymentIntent>>()
        })
        .into_report()
        .map_err(|er| {
            let new_err = StorageError::DatabaseError(format!("{er:?}"));
            er.change_context(new_err)
        })
        .attach_printable_lazy(|| "Error filtering records by predicate")
    }

    #[cfg(feature = "olap")]
    async fn filter_payment_intents_by_time_range_constraints(
        &self,
        merchant_id: &str,
        time_range: &api_models::payments::TimeRange,
        storage_scheme: MerchantStorageScheme,
    ) -> error_stack::Result<Vec<PaymentIntent>, StorageError> {
        // TODO: Remove this redundant function
        let payment_filters = (*time_range).into();
        self.filter_payment_intent_by_constraints(merchant_id, &payment_filters, storage_scheme)
            .await
    }

    #[cfg(feature = "olap")]
    async fn get_filtered_payment_intents_attempt(
        &self,
        merchant_id: &str,
        constraints: &PaymentIntentFetchConstraints,
        storage_scheme: MerchantStorageScheme,
    ) -> error_stack::Result<Vec<(PaymentIntent, PaymentAttempt)>, StorageError> {
        let conn = self.get_replica_pool();

        let mut query = DieselPaymentIntent::table()
            .inner_join(
                diesel_models::schema::payment_attempt::table
                    .on(pa_dsl::attempt_id.eq(pi_dsl::active_attempt_id)),
            )
            .filter(pi_dsl::merchant_id.eq(merchant_id.to_owned()))
            .order(pi_dsl::created_at.desc())
            .into_boxed();

        query = match constraints {
            PaymentIntentFetchConstraints::Single { payment_intent_id } => {
                query.filter(pi_dsl::payment_id.eq(payment_intent_id.to_owned()))
            }
            PaymentIntentFetchConstraints::List(params) => {
                if let Some(limit) = params.limit {
                    query = query.limit(limit.into());
                }

                if let Some(customer_id) = &params.customer_id {
                    query = query.filter(pi_dsl::customer_id.eq(customer_id.clone()));
                }

                if let Some(profile_id) = &params.profile_id {
                    query = query.filter(pi_dsl::profile_id.eq(profile_id.clone()));
                }

                query = match (params.starting_at, &params.starting_after_id) {
                    (Some(starting_at), _) => query.filter(pi_dsl::created_at.ge(starting_at)),
                    (None, Some(starting_after_id)) => {
                        // TODO: Fetch partial columns for this query since we only need some columns
                        let starting_at = self
                            .find_payment_intent_by_payment_id_merchant_id(
                                starting_after_id,
                                merchant_id,
                                storage_scheme,
                            )
                            .await?
                            .created_at;
                        query.filter(pi_dsl::created_at.ge(starting_at))
                    }
                    (None, None) => query,
                };

                query = match (params.ending_at, &params.ending_before_id) {
                    (Some(ending_at), _) => query.filter(pi_dsl::created_at.le(ending_at)),
                    (None, Some(ending_before_id)) => {
                        // TODO: Fetch partial columns for this query since we only need some columns
                        let ending_at = self
                            .find_payment_intent_by_payment_id_merchant_id(
                                ending_before_id,
                                merchant_id,
                                storage_scheme,
                            )
                            .await?
                            .created_at;
                        query.filter(pi_dsl::created_at.le(ending_at))
                    }
                    (None, None) => query,
                };

                query = query.offset(params.offset.into());

                if let Some(currency) = &params.currency {
                    query = query.filter(pi_dsl::currency.eq_any(currency.clone()));
                }

                let connectors = params
                    .connector
                    .as_ref()
                    .map(|c| c.iter().map(|c| c.to_string()).collect::<Vec<String>>());

                query = match connectors {
                    Some(connectors) => query.filter(pa_dsl::connector.eq_any(connectors)),
                    None => query,
                };

                query = match &params.status {
                    Some(status) => query.filter(pi_dsl::status.eq_any(status.clone())),
                    None => query,
                };

                query = match &params.payment_method {
                    Some(payment_method) => {
                        query.filter(pa_dsl::payment_method.eq_any(payment_method.clone()))
                    }
                    None => query,
                };

                query = match &params.payment_method_type {
                    Some(payment_method_type) => query
                        .filter(pa_dsl::payment_method_type.eq_any(payment_method_type.clone())),
                    None => query,
                };

                query = match &params.authentication_type {
                    Some(authentication_type) => query
                        .filter(pa_dsl::authentication_type.eq_any(authentication_type.clone())),
                    None => query,
                };

                query
            }
        };

        logger::debug!(filter = %diesel::debug_query::<diesel::pg::Pg,_>(&query).to_string());

        query
            .get_results_async::<(DieselPaymentIntent, DieselPaymentAttempt)>(conn)
            .await
            .map(|results| {
                results
                    .into_iter()
                    .map(|(pi, pa)| {
                        (
                            PaymentIntent::from_storage_model(pi),
                            PaymentAttempt::from_storage_model(pa),
                        )
                    })
                    .collect()
            })
            .into_report()
            .map_err(|er| {
                let new_er = StorageError::DatabaseError(format!("{er:?}"));
                er.change_context(new_er)
            })
            .attach_printable("Error filtering payment records")
    }

    #[cfg(feature = "olap")]
    async fn get_filtered_active_attempt_ids_for_total_count(
        &self,
        merchant_id: &str,
        constraints: &PaymentIntentFetchConstraints,
        _storage_scheme: MerchantStorageScheme,
    ) -> error_stack::Result<Vec<String>, StorageError> {
        let conn = self.get_replica_pool();

        let mut query = DieselPaymentIntent::table()
            .select(pi_dsl::active_attempt_id)
            .filter(pi_dsl::merchant_id.eq(merchant_id.to_owned()))
            .order(pi_dsl::created_at.desc())
            .into_boxed();

        query = match constraints {
            PaymentIntentFetchConstraints::Single { payment_intent_id } => {
                query.filter(pi_dsl::payment_id.eq(payment_intent_id.to_owned()))
            }
            PaymentIntentFetchConstraints::List(params) => {
                if let Some(customer_id) = &params.customer_id {
                    query = query.filter(pi_dsl::customer_id.eq(customer_id.clone()));
                }
                if let Some(profile_id) = &params.profile_id {
                    query = query.filter(pi_dsl::profile_id.eq(profile_id.clone()));
                }

                query = match params.starting_at {
                    Some(starting_at) => query.filter(pi_dsl::created_at.ge(starting_at)),
                    None => query,
                };

                query = match params.ending_at {
                    Some(ending_at) => query.filter(pi_dsl::created_at.le(ending_at)),
                    None => query,
                };

                query = match &params.currency {
                    Some(currency) => query.filter(pi_dsl::currency.eq_any(currency.clone())),
                    None => query,
                };

                query = match &params.status {
                    Some(status) => query.filter(pi_dsl::status.eq_any(status.clone())),
                    None => query,
                };

                query
            }
        };

        db_metrics::track_database_call::<<DieselPaymentIntent as HasTable>::Table, _, _>(
            query.get_results_async::<String>(conn),
            db_metrics::DatabaseOperation::Filter,
        )
        .await
        .into_report()
        .map_err(|er| {
            let new_err = StorageError::DatabaseError(format!("{er:?}"));
            er.change_context(new_err)
        })
        .attach_printable_lazy(|| "Error filtering records by predicate")
    }
}

impl DataModelExt for PaymentIntentNew {
    type StorageModel = DieselPaymentIntentNew;

    fn to_storage_model(self) -> Self::StorageModel {
        DieselPaymentIntentNew {
            payment_id: self.payment_id,
            merchant_id: self.merchant_id,
            status: self.status,
            amount: self.amount,
            currency: self.currency,
            amount_captured: self.amount_captured,
            customer_id: self.customer_id,
            description: self.description,
            return_url: self.return_url,
            metadata: self.metadata,
            connector_id: self.connector_id,
            shipping_address_id: self.shipping_address_id,
            billing_address_id: self.billing_address_id,
            statement_descriptor_name: self.statement_descriptor_name,
            statement_descriptor_suffix: self.statement_descriptor_suffix,
            created_at: self.created_at,
            modified_at: self.modified_at,
            last_synced: self.last_synced,
            setup_future_usage: self.setup_future_usage,
            off_session: self.off_session,
            client_secret: self.client_secret,
            active_attempt_id: self.active_attempt.get_id(),
            business_country: self.business_country,
            business_label: self.business_label,
            order_details: self.order_details,
            allowed_payment_method_types: self.allowed_payment_method_types,
            connector_metadata: self.connector_metadata,
            feature_metadata: self.feature_metadata,
            attempt_count: self.attempt_count,
            profile_id: self.profile_id,
            merchant_decision: self.merchant_decision,
            payment_link_id: self.payment_link_id,
            payment_confirm_source: self.payment_confirm_source,
        }
    }

    fn from_storage_model(storage_model: Self::StorageModel) -> Self {
        Self {
            payment_id: storage_model.payment_id,
            merchant_id: storage_model.merchant_id,
            status: storage_model.status,
            amount: storage_model.amount,
            currency: storage_model.currency,
            amount_captured: storage_model.amount_captured,
            customer_id: storage_model.customer_id,
            description: storage_model.description,
            return_url: storage_model.return_url,
            metadata: storage_model.metadata,
            connector_id: storage_model.connector_id,
            shipping_address_id: storage_model.shipping_address_id,
            billing_address_id: storage_model.billing_address_id,
            statement_descriptor_name: storage_model.statement_descriptor_name,
            statement_descriptor_suffix: storage_model.statement_descriptor_suffix,
            created_at: storage_model.created_at,
            modified_at: storage_model.modified_at,
            last_synced: storage_model.last_synced,
            setup_future_usage: storage_model.setup_future_usage,
            off_session: storage_model.off_session,
            client_secret: storage_model.client_secret,
            active_attempt: RemoteStorageObject::ForeignID(storage_model.active_attempt_id),
            business_country: storage_model.business_country,
            business_label: storage_model.business_label,
            order_details: storage_model.order_details,
            allowed_payment_method_types: storage_model.allowed_payment_method_types,
            connector_metadata: storage_model.connector_metadata,
            feature_metadata: storage_model.feature_metadata,
            attempt_count: storage_model.attempt_count,
            profile_id: storage_model.profile_id,
            merchant_decision: storage_model.merchant_decision,
            payment_link_id: storage_model.payment_link_id,
            payment_confirm_source: storage_model.payment_confirm_source,
        }
    }
}

impl DataModelExt for PaymentIntent {
    type StorageModel = DieselPaymentIntent;

    fn to_storage_model(self) -> Self::StorageModel {
        DieselPaymentIntent {
            id: self.id,
            payment_id: self.payment_id,
            merchant_id: self.merchant_id,
            status: self.status,
            amount: self.amount,
            currency: self.currency,
            amount_captured: self.amount_captured,
            customer_id: self.customer_id,
            description: self.description,
            return_url: self.return_url,
            metadata: self.metadata,
            connector_id: self.connector_id,
            shipping_address_id: self.shipping_address_id,
            billing_address_id: self.billing_address_id,
            statement_descriptor_name: self.statement_descriptor_name,
            statement_descriptor_suffix: self.statement_descriptor_suffix,
            created_at: self.created_at,
            modified_at: self.modified_at,
            last_synced: self.last_synced,
            setup_future_usage: self.setup_future_usage,
            off_session: self.off_session,
            client_secret: self.client_secret,
            active_attempt_id: self.active_attempt.get_id(),
            business_country: self.business_country,
            business_label: self.business_label,
            order_details: self.order_details,
            allowed_payment_method_types: self.allowed_payment_method_types,
            connector_metadata: self.connector_metadata,
            feature_metadata: self.feature_metadata,
            attempt_count: self.attempt_count,
            profile_id: self.profile_id,
            merchant_decision: self.merchant_decision,
            payment_link_id: self.payment_link_id,
            payment_confirm_source: self.payment_confirm_source,
        }
    }

    fn from_storage_model(storage_model: Self::StorageModel) -> Self {
        Self {
            id: storage_model.id,
            payment_id: storage_model.payment_id,
            merchant_id: storage_model.merchant_id,
            status: storage_model.status,
            amount: storage_model.amount,
            currency: storage_model.currency,
            amount_captured: storage_model.amount_captured,
            customer_id: storage_model.customer_id,
            description: storage_model.description,
            return_url: storage_model.return_url,
            metadata: storage_model.metadata,
            connector_id: storage_model.connector_id,
            shipping_address_id: storage_model.shipping_address_id,
            billing_address_id: storage_model.billing_address_id,
            statement_descriptor_name: storage_model.statement_descriptor_name,
            statement_descriptor_suffix: storage_model.statement_descriptor_suffix,
            created_at: storage_model.created_at,
            modified_at: storage_model.modified_at,
            last_synced: storage_model.last_synced,
            setup_future_usage: storage_model.setup_future_usage,
            off_session: storage_model.off_session,
            client_secret: storage_model.client_secret,
            active_attempt: RemoteStorageObject::ForeignID(storage_model.active_attempt_id),
            business_country: storage_model.business_country,
            business_label: storage_model.business_label,
            order_details: storage_model.order_details,
            allowed_payment_method_types: storage_model.allowed_payment_method_types,
            connector_metadata: storage_model.connector_metadata,
            feature_metadata: storage_model.feature_metadata,
            attempt_count: storage_model.attempt_count,
            profile_id: storage_model.profile_id,
            merchant_decision: storage_model.merchant_decision,
            payment_link_id: storage_model.payment_link_id,
            payment_confirm_source: storage_model.payment_confirm_source,
        }
    }
}

impl DataModelExt for PaymentIntentUpdate {
    type StorageModel = DieselPaymentIntentUpdate;

    fn to_storage_model(self) -> Self::StorageModel {
        match self {
            Self::ResponseUpdate {
                status,
                amount_captured,
                return_url,
            } => DieselPaymentIntentUpdate::ResponseUpdate {
                status,
                amount_captured,
                return_url,
            },
            Self::MetadataUpdate { metadata } => {
                DieselPaymentIntentUpdate::MetadataUpdate { metadata }
            }
            Self::ReturnUrlUpdate {
                return_url,
                status,
                customer_id,
                shipping_address_id,
                billing_address_id,
            } => DieselPaymentIntentUpdate::ReturnUrlUpdate {
                return_url,
                status,
                customer_id,
                shipping_address_id,
                billing_address_id,
            },
            Self::MerchantStatusUpdate {
                status,
                shipping_address_id,
                billing_address_id,
            } => DieselPaymentIntentUpdate::MerchantStatusUpdate {
                status,
                shipping_address_id,
                billing_address_id,
            },
            Self::PGStatusUpdate { status } => DieselPaymentIntentUpdate::PGStatusUpdate { status },
            Self::Update {
                amount,
                currency,
                setup_future_usage,
                status,
                customer_id,
                shipping_address_id,
                billing_address_id,
                return_url,
                business_country,
                business_label,
                description,
                statement_descriptor_name,
                statement_descriptor_suffix,
                order_details,
                metadata,
                payment_confirm_source,
            } => DieselPaymentIntentUpdate::Update {
                amount,
                currency,
                setup_future_usage,
                status,
                customer_id,
                shipping_address_id,
                billing_address_id,
                return_url,
                business_country,
                business_label,
                description,
                statement_descriptor_name,
                statement_descriptor_suffix,
                order_details,
                metadata,
                payment_confirm_source,
            },
            Self::PaymentAttemptAndAttemptCountUpdate {
                active_attempt_id,
                attempt_count,
            } => DieselPaymentIntentUpdate::PaymentAttemptAndAttemptCountUpdate {
                active_attempt_id,
                attempt_count,
            },
            Self::StatusAndAttemptUpdate {
                status,
                active_attempt_id,
                attempt_count,
            } => DieselPaymentIntentUpdate::StatusAndAttemptUpdate {
                status,
                active_attempt_id,
                attempt_count,
            },
            Self::ApproveUpdate { merchant_decision } => {
                DieselPaymentIntentUpdate::ApproveUpdate { merchant_decision }
            }
            Self::RejectUpdate {
                status,
                merchant_decision,
            } => DieselPaymentIntentUpdate::RejectUpdate {
                status,
                merchant_decision,
            },
        }
    }

    #[allow(clippy::todo)]
    fn from_storage_model(_storage_model: Self::StorageModel) -> Self {
        todo!("Reverse map should no longer be needed")
    }
}<|MERGE_RESOLUTION|>--- conflicted
+++ resolved
@@ -34,12 +34,8 @@
 use router_env::{instrument, tracing};
 
 use crate::{
-<<<<<<< HEAD
+    diesel_error_to_data_error,
     redis::kv_store::{kv_wrapper, KvOperation},
-=======
-    diesel_error_to_data_error,
-    redis::kv_store::{kv_wrapper, KvOperation, PartitionKey},
->>>>>>> 088dce07
     utils::{pg_connection_read, pg_connection_write},
     DataModelExt, DatabaseStore, KVRouterStore,
 };
@@ -97,27 +93,19 @@
                     payment_link_id: new.payment_link_id.clone(),
                     payment_confirm_source: new.payment_confirm_source,
                 };
-<<<<<<< HEAD
                 let redis_entry = kv::TypedSql {
                     op: kv::DBOperation::Insert {
                         insertable: kv::Insertable::PaymentIntent(new.to_storage_model()),
                     },
                 };
-=======
-                let diesel_intent = created_intent.clone().to_storage_model();
->>>>>>> 088dce07
 
                 match kv_wrapper::<DieselPaymentIntent, _, _>(
                     self,
-<<<<<<< HEAD
                     KvOperation::<DieselPaymentIntent>::HSetNx(
                         &field,
                         &created_intent.clone().to_storage_model(),
                         redis_entry,
                     ),
-=======
-                    KvOperation::HSetNx(&field, &diesel_intent),
->>>>>>> 088dce07
                     &key,
                 )
                 .await
@@ -161,19 +149,6 @@
                     Encode::<DieselPaymentIntent>::encode_to_string_of_json(&diesel_intent)
                         .change_context(StorageError::SerializationFailed)?;
 
-<<<<<<< HEAD
-=======
-                kv_wrapper::<(), _, _>(
-                    self,
-                    KvOperation::<DieselPaymentIntent>::Hset((&field, redis_value)),
-                    &key,
-                )
-                .await
-                .change_context(StorageError::KVError)?
-                .try_into_hset()
-                .change_context(StorageError::KVError)?;
-
->>>>>>> 088dce07
                 let redis_entry = kv::TypedSql {
                     op: kv::DBOperation::Update {
                         updatable: kv::Updateable::PaymentIntentUpdate(
