#[cfg(feature = "olap")]
use async_bb8_diesel::{AsyncConnection, AsyncRunQueryDsl};
use common_utils::{date_time, ext_traits::Encode};
#[cfg(feature = "olap")]
use data_models::payments::payment_intent::PaymentIntentFetchConstraints;
use data_models::{
    errors::StorageError,
    payments::{
        payment_attempt::PaymentAttempt,
        payment_intent::{PaymentIntentInterface, PaymentIntentNew, PaymentIntentUpdate},
        PaymentIntent,
    },
    RemoteStorageObject,
};
#[cfg(feature = "olap")]
use diesel::{associations::HasTable, ExpressionMethods, JoinOnDsl, QueryDsl};
use diesel_models::{
    enums::MerchantStorageScheme,
    kv,
    payment_attempt::PaymentAttempt as DieselPaymentAttempt,
    payment_intent::{
        PaymentIntent as DieselPaymentIntent, PaymentIntentNew as DieselPaymentIntentNew,
        PaymentIntentUpdate as DieselPaymentIntentUpdate,
    },
};
#[cfg(feature = "olap")]
use diesel_models::{
    query::generics::db_metrics,
    schema::{payment_attempt::dsl as pa_dsl, payment_intent::dsl as pi_dsl},
};
use error_stack::{IntoReport, ResultExt};
use redis_interface::HsetnxReply;
#[cfg(feature = "olap")]
use router_env::logger;
use router_env::{instrument, tracing};

#[cfg(feature = "olap")]
use crate::connection;
use crate::{
    diesel_error_to_data_error,
    errors::RedisErrorExt,
    redis::kv_store::{kv_wrapper, KvOperation},
    utils::{self, pg_connection_read, pg_connection_write},
    DataModelExt, DatabaseStore, KVRouterStore,
};

#[async_trait::async_trait]
impl<T: DatabaseStore> PaymentIntentInterface for KVRouterStore<T> {
    async fn insert_payment_intent(
        &self,
        new: PaymentIntentNew,
        storage_scheme: MerchantStorageScheme,
    ) -> error_stack::Result<PaymentIntent, StorageError> {
        match storage_scheme {
            MerchantStorageScheme::PostgresOnly => {
                self.router_store
                    .insert_payment_intent(new, storage_scheme)
                    .await
            }

            MerchantStorageScheme::RedisKv => {
                let key = format!("mid_{}_pid_{}", new.merchant_id, new.payment_id);
                let field = format!("pi_{}", new.payment_id);
                let created_intent = PaymentIntent {
                    id: 0i32,
                    payment_id: new.payment_id.clone(),
                    merchant_id: new.merchant_id.clone(),
                    status: new.status,
                    amount: new.amount,
                    currency: new.currency,
                    amount_captured: new.amount_captured,
                    customer_id: new.customer_id.clone(),
                    description: new.description.clone(),
                    return_url: new.return_url.clone(),
                    metadata: new.metadata.clone(),
                    connector_id: new.connector_id.clone(),
                    shipping_address_id: new.shipping_address_id.clone(),
                    billing_address_id: new.billing_address_id.clone(),
                    statement_descriptor_name: new.statement_descriptor_name.clone(),
                    statement_descriptor_suffix: new.statement_descriptor_suffix.clone(),
                    created_at: new.created_at.unwrap_or_else(date_time::now),
                    modified_at: new.created_at.unwrap_or_else(date_time::now),
                    last_synced: new.last_synced,
                    setup_future_usage: new.setup_future_usage,
                    off_session: new.off_session,
                    client_secret: new.client_secret.clone(),
                    business_country: new.business_country,
                    business_label: new.business_label.clone(),
                    active_attempt: new.active_attempt.clone(),
                    order_details: new.order_details.clone(),
                    allowed_payment_method_types: new.allowed_payment_method_types.clone(),
                    connector_metadata: new.connector_metadata.clone(),
                    feature_metadata: new.feature_metadata.clone(),
                    attempt_count: new.attempt_count,
                    profile_id: new.profile_id.clone(),
                    merchant_decision: new.merchant_decision.clone(),
                    payment_link_id: new.payment_link_id.clone(),
                    payment_confirm_source: new.payment_confirm_source,
                    updated_by: storage_scheme.to_string(),
                    surcharge_applicable: new.surcharge_applicable,
                    request_incremental_authorization: new.request_incremental_authorization,
                    incremental_authorization_allowed: new.incremental_authorization_allowed,
<<<<<<< HEAD
                    expiry: new.expiry,
=======
                    authorization_count: new.authorization_count,
>>>>>>> 42b5bd4f
                };
                let redis_entry = kv::TypedSql {
                    op: kv::DBOperation::Insert {
                        insertable: kv::Insertable::PaymentIntent(new.to_storage_model()),
                    },
                };

                match kv_wrapper::<DieselPaymentIntent, _, _>(
                    self,
                    KvOperation::<DieselPaymentIntent>::HSetNx(
                        &field,
                        &created_intent.clone().to_storage_model(),
                        redis_entry,
                    ),
                    &key,
                )
                .await
                .map_err(|err| err.to_redis_failed_response(&key))?
                .try_into_hsetnx()
                {
                    Ok(HsetnxReply::KeyNotSet) => Err(StorageError::DuplicateValue {
                        entity: "payment_intent",
                        key: Some(key),
                    })
                    .into_report(),
                    Ok(HsetnxReply::KeySet) => Ok(created_intent),
                    Err(error) => Err(error.change_context(StorageError::KVError)),
                }
            }
        }
    }

    #[instrument(skip_all)]
    async fn update_payment_intent(
        &self,
        this: PaymentIntent,
        payment_intent_update: PaymentIntentUpdate,
        storage_scheme: MerchantStorageScheme,
    ) -> error_stack::Result<PaymentIntent, StorageError> {
        match storage_scheme {
            MerchantStorageScheme::PostgresOnly => {
                self.router_store
                    .update_payment_intent(this, payment_intent_update, storage_scheme)
                    .await
            }
            MerchantStorageScheme::RedisKv => {
                let key = format!("mid_{}_pid_{}", this.merchant_id, this.payment_id);
                let field = format!("pi_{}", this.payment_id);

                let diesel_intent_update = payment_intent_update.to_storage_model();
                let origin_diesel_intent = this.to_storage_model();

                let diesel_intent = diesel_intent_update
                    .clone()
                    .apply_changeset(origin_diesel_intent.clone());
                // Check for database presence as well Maybe use a read replica here ?

                let redis_value =
                    Encode::<DieselPaymentIntent>::encode_to_string_of_json(&diesel_intent)
                        .change_context(StorageError::SerializationFailed)?;

                let redis_entry = kv::TypedSql {
                    op: kv::DBOperation::Update {
                        updatable: kv::Updateable::PaymentIntentUpdate(
                            kv::PaymentIntentUpdateMems {
                                orig: origin_diesel_intent,
                                update_data: diesel_intent_update,
                            },
                        ),
                    },
                };

                kv_wrapper::<(), _, _>(
                    self,
                    KvOperation::<DieselPaymentIntent>::Hset((&field, redis_value), redis_entry),
                    &key,
                )
                .await
                .map_err(|err| err.to_redis_failed_response(&key))?
                .try_into_hset()
                .change_context(StorageError::KVError)?;

                Ok(PaymentIntent::from_storage_model(diesel_intent))
            }
        }
    }

    #[instrument(skip_all)]
    async fn find_payment_intent_by_payment_id_merchant_id(
        &self,
        payment_id: &str,
        merchant_id: &str,
        storage_scheme: MerchantStorageScheme,
    ) -> error_stack::Result<PaymentIntent, StorageError> {
        let database_call = || async {
            let conn = pg_connection_read(self).await?;
            DieselPaymentIntent::find_by_payment_id_merchant_id(&conn, payment_id, merchant_id)
                .await
                .map_err(|er| {
                    let new_err = diesel_error_to_data_error(er.current_context());
                    er.change_context(new_err)
                })
        };
        match storage_scheme {
            MerchantStorageScheme::PostgresOnly => database_call().await,

            MerchantStorageScheme::RedisKv => {
                let key = format!("mid_{merchant_id}_pid_{payment_id}");
                let field = format!("pi_{payment_id}");
                Box::pin(utils::try_redis_get_else_try_database_get(
                    async {
                        kv_wrapper::<DieselPaymentIntent, _, _>(
                            self,
                            KvOperation::<DieselPaymentIntent>::HGet(&field),
                            &key,
                        )
                        .await?
                        .try_into_hget()
                    },
                    database_call,
                ))
                .await
            }
        }
        .map(PaymentIntent::from_storage_model)
    }

    async fn get_active_payment_attempt(
        &self,
        payment: &mut PaymentIntent,
        _storage_scheme: MerchantStorageScheme,
    ) -> error_stack::Result<PaymentAttempt, StorageError> {
        match payment.active_attempt.clone() {
            data_models::RemoteStorageObject::ForeignID(attempt_id) => {
                let conn = pg_connection_read(self).await?;

                let pa = DieselPaymentAttempt::find_by_merchant_id_attempt_id(
                    &conn,
                    payment.merchant_id.as_str(),
                    attempt_id.as_str(),
                )
                .await
                .map_err(|er| {
                    let new_err = diesel_error_to_data_error(er.current_context());
                    er.change_context(new_err)
                })
                .map(PaymentAttempt::from_storage_model)?;
                payment.active_attempt = data_models::RemoteStorageObject::Object(pa.clone());
                Ok(pa)
            }
            data_models::RemoteStorageObject::Object(pa) => Ok(pa.clone()),
        }
    }

    #[cfg(feature = "olap")]
    async fn filter_payment_intent_by_constraints(
        &self,
        merchant_id: &str,
        filters: &PaymentIntentFetchConstraints,
        storage_scheme: MerchantStorageScheme,
    ) -> error_stack::Result<Vec<PaymentIntent>, StorageError> {
        self.router_store
            .filter_payment_intent_by_constraints(merchant_id, filters, storage_scheme)
            .await
    }

    #[cfg(feature = "olap")]
    async fn filter_payment_intents_by_time_range_constraints(
        &self,
        merchant_id: &str,
        time_range: &api_models::payments::TimeRange,
        storage_scheme: MerchantStorageScheme,
    ) -> error_stack::Result<Vec<PaymentIntent>, StorageError> {
        self.router_store
            .filter_payment_intents_by_time_range_constraints(
                merchant_id,
                time_range,
                storage_scheme,
            )
            .await
    }

    #[cfg(feature = "olap")]
    async fn get_filtered_payment_intents_attempt(
        &self,
        merchant_id: &str,
        filters: &PaymentIntentFetchConstraints,
        storage_scheme: MerchantStorageScheme,
    ) -> error_stack::Result<Vec<(PaymentIntent, PaymentAttempt)>, StorageError> {
        self.router_store
            .get_filtered_payment_intents_attempt(merchant_id, filters, storage_scheme)
            .await
    }

    #[cfg(feature = "olap")]
    async fn get_filtered_active_attempt_ids_for_total_count(
        &self,
        merchant_id: &str,
        constraints: &PaymentIntentFetchConstraints,
        storage_scheme: MerchantStorageScheme,
    ) -> error_stack::Result<Vec<String>, StorageError> {
        self.router_store
            .get_filtered_active_attempt_ids_for_total_count(
                merchant_id,
                constraints,
                storage_scheme,
            )
            .await
    }
}

#[async_trait::async_trait]
impl<T: DatabaseStore> PaymentIntentInterface for crate::RouterStore<T> {
    async fn insert_payment_intent(
        &self,
        new: PaymentIntentNew,
        _storage_scheme: MerchantStorageScheme,
    ) -> error_stack::Result<PaymentIntent, StorageError> {
        let conn = pg_connection_write(self).await?;
        new.to_storage_model()
            .insert(&conn)
            .await
            .map_err(|er| {
                let new_err = diesel_error_to_data_error(er.current_context());
                er.change_context(new_err)
            })
            .map(PaymentIntent::from_storage_model)
    }

    async fn update_payment_intent(
        &self,
        this: PaymentIntent,
        payment_intent: PaymentIntentUpdate,
        _storage_scheme: MerchantStorageScheme,
    ) -> error_stack::Result<PaymentIntent, StorageError> {
        let conn = pg_connection_write(self).await?;
        this.to_storage_model()
            .update(&conn, payment_intent.to_storage_model())
            .await
            .map_err(|er| {
                let new_err = diesel_error_to_data_error(er.current_context());
                er.change_context(new_err)
            })
            .map(PaymentIntent::from_storage_model)
    }

    #[instrument(skip_all)]
    async fn find_payment_intent_by_payment_id_merchant_id(
        &self,
        payment_id: &str,
        merchant_id: &str,
        _storage_scheme: MerchantStorageScheme,
    ) -> error_stack::Result<PaymentIntent, StorageError> {
        let conn = pg_connection_read(self).await?;
        DieselPaymentIntent::find_by_payment_id_merchant_id(&conn, payment_id, merchant_id)
            .await
            .map(PaymentIntent::from_storage_model)
            .map_err(|er| {
                let new_err = diesel_error_to_data_error(er.current_context());
                er.change_context(new_err)
            })
    }

    async fn get_active_payment_attempt(
        &self,
        payment: &mut PaymentIntent,
        _storage_scheme: MerchantStorageScheme,
    ) -> error_stack::Result<PaymentAttempt, StorageError> {
        match &payment.active_attempt {
            data_models::RemoteStorageObject::ForeignID(attempt_id) => {
                let conn = pg_connection_read(self).await?;

                let pa = DieselPaymentAttempt::find_by_merchant_id_attempt_id(
                    &conn,
                    payment.merchant_id.as_str(),
                    attempt_id.as_str(),
                )
                .await
                .map_err(|er| {
                    let new_err = diesel_error_to_data_error(er.current_context());
                    er.change_context(new_err)
                })
                .map(PaymentAttempt::from_storage_model)?;
                payment.active_attempt = data_models::RemoteStorageObject::Object(pa.clone());
                Ok(pa)
            }
            data_models::RemoteStorageObject::Object(pa) => Ok(pa.clone()),
        }
    }

    #[cfg(feature = "olap")]
    async fn filter_payment_intent_by_constraints(
        &self,
        merchant_id: &str,
        filters: &PaymentIntentFetchConstraints,
        storage_scheme: MerchantStorageScheme,
    ) -> error_stack::Result<Vec<PaymentIntent>, StorageError> {
        use common_utils::errors::ReportSwitchExt;

        let conn = connection::pg_connection_read(self).await.switch()?;
        let conn = async_bb8_diesel::Connection::as_async_conn(&conn);

        //[#350]: Replace this with Boxable Expression and pass it into generic filter
        // when https://github.com/rust-lang/rust/issues/52662 becomes stable
        let mut query = <DieselPaymentIntent as HasTable>::table()
            .filter(pi_dsl::merchant_id.eq(merchant_id.to_owned()))
            .order(pi_dsl::created_at.desc())
            .into_boxed();

        match filters {
            PaymentIntentFetchConstraints::Single { payment_intent_id } => {
                query = query.filter(pi_dsl::payment_id.eq(payment_intent_id.to_owned()));
            }
            PaymentIntentFetchConstraints::List(params) => {
                if let Some(limit) = params.limit {
                    query = query.limit(limit.into());
                }

                if let Some(customer_id) = &params.customer_id {
                    query = query.filter(pi_dsl::customer_id.eq(customer_id.clone()));
                }
                if let Some(profile_id) = &params.profile_id {
                    query = query.filter(pi_dsl::profile_id.eq(profile_id.clone()));
                }

                query = match (params.starting_at, &params.starting_after_id) {
                    (Some(starting_at), _) => query.filter(pi_dsl::created_at.ge(starting_at)),
                    (None, Some(starting_after_id)) => {
                        // TODO: Fetch partial columns for this query since we only need some columns
                        let starting_at = self
                            .find_payment_intent_by_payment_id_merchant_id(
                                starting_after_id,
                                merchant_id,
                                storage_scheme,
                            )
                            .await?
                            .created_at;
                        query.filter(pi_dsl::created_at.ge(starting_at))
                    }
                    (None, None) => query,
                };

                query = match (params.ending_at, &params.ending_before_id) {
                    (Some(ending_at), _) => query.filter(pi_dsl::created_at.le(ending_at)),
                    (None, Some(ending_before_id)) => {
                        // TODO: Fetch partial columns for this query since we only need some columns
                        let ending_at = self
                            .find_payment_intent_by_payment_id_merchant_id(
                                ending_before_id,
                                merchant_id,
                                storage_scheme,
                            )
                            .await?
                            .created_at;
                        query.filter(pi_dsl::created_at.le(ending_at))
                    }
                    (None, None) => query,
                };

                query = query.offset(params.offset.into());

                query = match &params.currency {
                    Some(currency) => query.filter(pi_dsl::currency.eq_any(currency.clone())),
                    None => query,
                };

                query = match &params.status {
                    Some(status) => query.filter(pi_dsl::status.eq_any(status.clone())),
                    None => query,
                };

                if let Some(currency) = &params.currency {
                    query = query.filter(pi_dsl::currency.eq_any(currency.clone()));
                }

                if let Some(status) = &params.status {
                    query = query.filter(pi_dsl::status.eq_any(status.clone()));
                }
            }
        }

        logger::debug!(query = %diesel::debug_query::<diesel::pg::Pg,_>(&query).to_string());

        db_metrics::track_database_call::<<DieselPaymentIntent as HasTable>::Table, _, _>(
            query.get_results_async::<DieselPaymentIntent>(conn),
            db_metrics::DatabaseOperation::Filter,
        )
        .await
        .map(|payment_intents| {
            payment_intents
                .into_iter()
                .map(PaymentIntent::from_storage_model)
                .collect::<Vec<PaymentIntent>>()
        })
        .map_err(|er| {
            StorageError::DatabaseError(
                error_stack::report!(diesel_models::errors::DatabaseError::from(er))
                    .attach_printable("Error filtering payment records"),
            )
        })
        .into_report()
    }

    #[cfg(feature = "olap")]
    async fn filter_payment_intents_by_time_range_constraints(
        &self,
        merchant_id: &str,
        time_range: &api_models::payments::TimeRange,
        storage_scheme: MerchantStorageScheme,
    ) -> error_stack::Result<Vec<PaymentIntent>, StorageError> {
        // TODO: Remove this redundant function
        let payment_filters = (*time_range).into();
        self.filter_payment_intent_by_constraints(merchant_id, &payment_filters, storage_scheme)
            .await
    }

    #[cfg(feature = "olap")]
    async fn get_filtered_payment_intents_attempt(
        &self,
        merchant_id: &str,
        constraints: &PaymentIntentFetchConstraints,
        storage_scheme: MerchantStorageScheme,
    ) -> error_stack::Result<Vec<(PaymentIntent, PaymentAttempt)>, StorageError> {
        use common_utils::errors::ReportSwitchExt;

        let conn = connection::pg_connection_read(self).await.switch()?;
        let conn = async_bb8_diesel::Connection::as_async_conn(&conn);
        let mut query = DieselPaymentIntent::table()
            .inner_join(
                diesel_models::schema::payment_attempt::table
                    .on(pa_dsl::attempt_id.eq(pi_dsl::active_attempt_id)),
            )
            .filter(pi_dsl::merchant_id.eq(merchant_id.to_owned()))
            .order(pi_dsl::created_at.desc())
            .into_boxed();

        query = match constraints {
            PaymentIntentFetchConstraints::Single { payment_intent_id } => {
                query.filter(pi_dsl::payment_id.eq(payment_intent_id.to_owned()))
            }
            PaymentIntentFetchConstraints::List(params) => {
                if let Some(limit) = params.limit {
                    query = query.limit(limit.into());
                }

                if let Some(customer_id) = &params.customer_id {
                    query = query.filter(pi_dsl::customer_id.eq(customer_id.clone()));
                }

                if let Some(profile_id) = &params.profile_id {
                    query = query.filter(pi_dsl::profile_id.eq(profile_id.clone()));
                }

                query = match (params.starting_at, &params.starting_after_id) {
                    (Some(starting_at), _) => query.filter(pi_dsl::created_at.ge(starting_at)),
                    (None, Some(starting_after_id)) => {
                        // TODO: Fetch partial columns for this query since we only need some columns
                        let starting_at = self
                            .find_payment_intent_by_payment_id_merchant_id(
                                starting_after_id,
                                merchant_id,
                                storage_scheme,
                            )
                            .await?
                            .created_at;
                        query.filter(pi_dsl::created_at.ge(starting_at))
                    }
                    (None, None) => query,
                };

                query = match (params.ending_at, &params.ending_before_id) {
                    (Some(ending_at), _) => query.filter(pi_dsl::created_at.le(ending_at)),
                    (None, Some(ending_before_id)) => {
                        // TODO: Fetch partial columns for this query since we only need some columns
                        let ending_at = self
                            .find_payment_intent_by_payment_id_merchant_id(
                                ending_before_id,
                                merchant_id,
                                storage_scheme,
                            )
                            .await?
                            .created_at;
                        query.filter(pi_dsl::created_at.le(ending_at))
                    }
                    (None, None) => query,
                };

                query = query.offset(params.offset.into());

                if let Some(currency) = &params.currency {
                    query = query.filter(pi_dsl::currency.eq_any(currency.clone()));
                }

                let connectors = params
                    .connector
                    .as_ref()
                    .map(|c| c.iter().map(|c| c.to_string()).collect::<Vec<String>>());

                query = match connectors {
                    Some(connectors) => query.filter(pa_dsl::connector.eq_any(connectors)),
                    None => query,
                };

                query = match &params.status {
                    Some(status) => query.filter(pi_dsl::status.eq_any(status.clone())),
                    None => query,
                };

                query = match &params.payment_method {
                    Some(payment_method) => {
                        query.filter(pa_dsl::payment_method.eq_any(payment_method.clone()))
                    }
                    None => query,
                };

                query = match &params.payment_method_type {
                    Some(payment_method_type) => query
                        .filter(pa_dsl::payment_method_type.eq_any(payment_method_type.clone())),
                    None => query,
                };

                query = match &params.authentication_type {
                    Some(authentication_type) => query
                        .filter(pa_dsl::authentication_type.eq_any(authentication_type.clone())),
                    None => query,
                };

                query
            }
        };

        logger::debug!(filter = %diesel::debug_query::<diesel::pg::Pg,_>(&query).to_string());

        query
            .get_results_async::<(DieselPaymentIntent, DieselPaymentAttempt)>(conn)
            .await
            .map(|results| {
                results
                    .into_iter()
                    .map(|(pi, pa)| {
                        (
                            PaymentIntent::from_storage_model(pi),
                            PaymentAttempt::from_storage_model(pa),
                        )
                    })
                    .collect()
            })
            .map_err(|er| {
                StorageError::DatabaseError(
                    error_stack::report!(diesel_models::errors::DatabaseError::from(er))
                        .attach_printable("Error filtering payment records"),
                )
            })
            .into_report()
    }

    #[cfg(feature = "olap")]
    async fn get_filtered_active_attempt_ids_for_total_count(
        &self,
        merchant_id: &str,
        constraints: &PaymentIntentFetchConstraints,
        _storage_scheme: MerchantStorageScheme,
    ) -> error_stack::Result<Vec<String>, StorageError> {
        use common_utils::errors::ReportSwitchExt;

        let conn = connection::pg_connection_read(self).await.switch()?;
        let conn = async_bb8_diesel::Connection::as_async_conn(&conn);
        let mut query = DieselPaymentIntent::table()
            .select(pi_dsl::active_attempt_id)
            .filter(pi_dsl::merchant_id.eq(merchant_id.to_owned()))
            .order(pi_dsl::created_at.desc())
            .into_boxed();

        query = match constraints {
            PaymentIntentFetchConstraints::Single { payment_intent_id } => {
                query.filter(pi_dsl::payment_id.eq(payment_intent_id.to_owned()))
            }
            PaymentIntentFetchConstraints::List(params) => {
                if let Some(customer_id) = &params.customer_id {
                    query = query.filter(pi_dsl::customer_id.eq(customer_id.clone()));
                }
                if let Some(profile_id) = &params.profile_id {
                    query = query.filter(pi_dsl::profile_id.eq(profile_id.clone()));
                }

                query = match params.starting_at {
                    Some(starting_at) => query.filter(pi_dsl::created_at.ge(starting_at)),
                    None => query,
                };

                query = match params.ending_at {
                    Some(ending_at) => query.filter(pi_dsl::created_at.le(ending_at)),
                    None => query,
                };

                query = match &params.currency {
                    Some(currency) => query.filter(pi_dsl::currency.eq_any(currency.clone())),
                    None => query,
                };

                query = match &params.status {
                    Some(status) => query.filter(pi_dsl::status.eq_any(status.clone())),
                    None => query,
                };

                query
            }
        };

        db_metrics::track_database_call::<<DieselPaymentIntent as HasTable>::Table, _, _>(
            query.get_results_async::<String>(conn),
            db_metrics::DatabaseOperation::Filter,
        )
        .await
        .map_err(|er| {
            StorageError::DatabaseError(
                error_stack::report!(diesel_models::errors::DatabaseError::from(er))
                    .attach_printable("Error filtering payment records"),
            )
        })
        .into_report()
    }
}

impl DataModelExt for PaymentIntentNew {
    type StorageModel = DieselPaymentIntentNew;

    fn to_storage_model(self) -> Self::StorageModel {
        DieselPaymentIntentNew {
            payment_id: self.payment_id,
            merchant_id: self.merchant_id,
            status: self.status,
            amount: self.amount,
            currency: self.currency,
            amount_captured: self.amount_captured,
            customer_id: self.customer_id,
            description: self.description,
            return_url: self.return_url,
            metadata: self.metadata,
            connector_id: self.connector_id,
            shipping_address_id: self.shipping_address_id,
            billing_address_id: self.billing_address_id,
            statement_descriptor_name: self.statement_descriptor_name,
            statement_descriptor_suffix: self.statement_descriptor_suffix,
            created_at: self.created_at,
            modified_at: self.modified_at,
            last_synced: self.last_synced,
            setup_future_usage: self.setup_future_usage,
            off_session: self.off_session,
            client_secret: self.client_secret,
            active_attempt_id: self.active_attempt.get_id(),
            business_country: self.business_country,
            business_label: self.business_label,
            order_details: self.order_details,
            allowed_payment_method_types: self.allowed_payment_method_types,
            connector_metadata: self.connector_metadata,
            feature_metadata: self.feature_metadata,
            attempt_count: self.attempt_count,
            profile_id: self.profile_id,
            merchant_decision: self.merchant_decision,
            payment_link_id: self.payment_link_id,
            payment_confirm_source: self.payment_confirm_source,
            updated_by: self.updated_by,
            surcharge_applicable: self.surcharge_applicable,
            request_incremental_authorization: self.request_incremental_authorization,
            incremental_authorization_allowed: self.incremental_authorization_allowed,
<<<<<<< HEAD
            expiry: self.expiry,
=======
            authorization_count: self.authorization_count,
>>>>>>> 42b5bd4f
        }
    }

    fn from_storage_model(storage_model: Self::StorageModel) -> Self {
        Self {
            payment_id: storage_model.payment_id,
            merchant_id: storage_model.merchant_id,
            status: storage_model.status,
            amount: storage_model.amount,
            currency: storage_model.currency,
            amount_captured: storage_model.amount_captured,
            customer_id: storage_model.customer_id,
            description: storage_model.description,
            return_url: storage_model.return_url,
            metadata: storage_model.metadata,
            connector_id: storage_model.connector_id,
            shipping_address_id: storage_model.shipping_address_id,
            billing_address_id: storage_model.billing_address_id,
            statement_descriptor_name: storage_model.statement_descriptor_name,
            statement_descriptor_suffix: storage_model.statement_descriptor_suffix,
            created_at: storage_model.created_at,
            modified_at: storage_model.modified_at,
            last_synced: storage_model.last_synced,
            setup_future_usage: storage_model.setup_future_usage,
            off_session: storage_model.off_session,
            client_secret: storage_model.client_secret,
            active_attempt: RemoteStorageObject::ForeignID(storage_model.active_attempt_id),
            business_country: storage_model.business_country,
            business_label: storage_model.business_label,
            order_details: storage_model.order_details,
            allowed_payment_method_types: storage_model.allowed_payment_method_types,
            connector_metadata: storage_model.connector_metadata,
            feature_metadata: storage_model.feature_metadata,
            attempt_count: storage_model.attempt_count,
            profile_id: storage_model.profile_id,
            merchant_decision: storage_model.merchant_decision,
            payment_link_id: storage_model.payment_link_id,
            payment_confirm_source: storage_model.payment_confirm_source,
            updated_by: storage_model.updated_by,
            surcharge_applicable: storage_model.surcharge_applicable,
            request_incremental_authorization: storage_model.request_incremental_authorization,
            incremental_authorization_allowed: storage_model.incremental_authorization_allowed,
<<<<<<< HEAD
            expiry: storage_model.expiry,
=======
            authorization_count: storage_model.authorization_count,
>>>>>>> 42b5bd4f
        }
    }
}

impl DataModelExt for PaymentIntent {
    type StorageModel = DieselPaymentIntent;

    fn to_storage_model(self) -> Self::StorageModel {
        DieselPaymentIntent {
            id: self.id,
            payment_id: self.payment_id,
            merchant_id: self.merchant_id,
            status: self.status,
            amount: self.amount,
            currency: self.currency,
            amount_captured: self.amount_captured,
            customer_id: self.customer_id,
            description: self.description,
            return_url: self.return_url,
            metadata: self.metadata,
            connector_id: self.connector_id,
            shipping_address_id: self.shipping_address_id,
            billing_address_id: self.billing_address_id,
            statement_descriptor_name: self.statement_descriptor_name,
            statement_descriptor_suffix: self.statement_descriptor_suffix,
            created_at: self.created_at,
            modified_at: self.modified_at,
            last_synced: self.last_synced,
            setup_future_usage: self.setup_future_usage,
            off_session: self.off_session,
            client_secret: self.client_secret,
            active_attempt_id: self.active_attempt.get_id(),
            business_country: self.business_country,
            business_label: self.business_label,
            order_details: self.order_details,
            allowed_payment_method_types: self.allowed_payment_method_types,
            connector_metadata: self.connector_metadata,
            feature_metadata: self.feature_metadata,
            attempt_count: self.attempt_count,
            profile_id: self.profile_id,
            merchant_decision: self.merchant_decision,
            payment_link_id: self.payment_link_id,
            payment_confirm_source: self.payment_confirm_source,
            updated_by: self.updated_by,
            surcharge_applicable: self.surcharge_applicable,
            request_incremental_authorization: self.request_incremental_authorization,
            incremental_authorization_allowed: self.incremental_authorization_allowed,
<<<<<<< HEAD
            expiry: self.expiry,
=======
            authorization_count: self.authorization_count,
>>>>>>> 42b5bd4f
        }
    }

    fn from_storage_model(storage_model: Self::StorageModel) -> Self {
        Self {
            id: storage_model.id,
            payment_id: storage_model.payment_id,
            merchant_id: storage_model.merchant_id,
            status: storage_model.status,
            amount: storage_model.amount,
            currency: storage_model.currency,
            amount_captured: storage_model.amount_captured,
            customer_id: storage_model.customer_id,
            description: storage_model.description,
            return_url: storage_model.return_url,
            metadata: storage_model.metadata,
            connector_id: storage_model.connector_id,
            shipping_address_id: storage_model.shipping_address_id,
            billing_address_id: storage_model.billing_address_id,
            statement_descriptor_name: storage_model.statement_descriptor_name,
            statement_descriptor_suffix: storage_model.statement_descriptor_suffix,
            created_at: storage_model.created_at,
            modified_at: storage_model.modified_at,
            last_synced: storage_model.last_synced,
            setup_future_usage: storage_model.setup_future_usage,
            off_session: storage_model.off_session,
            client_secret: storage_model.client_secret,
            active_attempt: RemoteStorageObject::ForeignID(storage_model.active_attempt_id),
            business_country: storage_model.business_country,
            business_label: storage_model.business_label,
            order_details: storage_model.order_details,
            allowed_payment_method_types: storage_model.allowed_payment_method_types,
            connector_metadata: storage_model.connector_metadata,
            feature_metadata: storage_model.feature_metadata,
            attempt_count: storage_model.attempt_count,
            profile_id: storage_model.profile_id,
            merchant_decision: storage_model.merchant_decision,
            payment_link_id: storage_model.payment_link_id,
            payment_confirm_source: storage_model.payment_confirm_source,
            updated_by: storage_model.updated_by,
            surcharge_applicable: storage_model.surcharge_applicable,
            request_incremental_authorization: storage_model.request_incremental_authorization,
            incremental_authorization_allowed: storage_model.incremental_authorization_allowed,
<<<<<<< HEAD
            expiry: storage_model.expiry,
=======
            authorization_count: storage_model.authorization_count,
>>>>>>> 42b5bd4f
        }
    }
}

impl DataModelExt for PaymentIntentUpdate {
    type StorageModel = DieselPaymentIntentUpdate;

    fn to_storage_model(self) -> Self::StorageModel {
        match self {
            Self::ResponseUpdate {
                status,
                amount_captured,
                return_url,
                updated_by,
                incremental_authorization_allowed,
            } => DieselPaymentIntentUpdate::ResponseUpdate {
                status,
                amount_captured,
                return_url,
                updated_by,
                incremental_authorization_allowed,
            },
            Self::MetadataUpdate {
                metadata,
                updated_by,
            } => DieselPaymentIntentUpdate::MetadataUpdate {
                metadata,
                updated_by,
            },
            Self::ReturnUrlUpdate {
                return_url,
                status,
                customer_id,
                shipping_address_id,
                billing_address_id,
                updated_by,
            } => DieselPaymentIntentUpdate::ReturnUrlUpdate {
                return_url,
                status,
                customer_id,
                shipping_address_id,
                billing_address_id,
                updated_by,
            },
            Self::MerchantStatusUpdate {
                status,
                shipping_address_id,
                billing_address_id,
                updated_by,
            } => DieselPaymentIntentUpdate::MerchantStatusUpdate {
                status,
                shipping_address_id,
                billing_address_id,
                updated_by,
            },
            Self::PGStatusUpdate {
                status,
                updated_by,
                incremental_authorization_allowed,
            } => DieselPaymentIntentUpdate::PGStatusUpdate {
                status,
                updated_by,
                incremental_authorization_allowed,
            },
            Self::Update {
                amount,
                currency,
                setup_future_usage,
                status,
                customer_id,
                shipping_address_id,
                billing_address_id,
                return_url,
                business_country,
                business_label,
                description,
                statement_descriptor_name,
                statement_descriptor_suffix,
                order_details,
                metadata,
                payment_confirm_source,
                updated_by,
                expiry,
            } => DieselPaymentIntentUpdate::Update {
                amount,
                currency,
                setup_future_usage,
                status,
                customer_id,
                shipping_address_id,
                billing_address_id,
                return_url,
                business_country,
                business_label,
                description,
                statement_descriptor_name,
                statement_descriptor_suffix,
                order_details,
                metadata,
                payment_confirm_source,
                updated_by,
                expiry,
            },
            Self::PaymentAttemptAndAttemptCountUpdate {
                active_attempt_id,
                attempt_count,
                updated_by,
            } => DieselPaymentIntentUpdate::PaymentAttemptAndAttemptCountUpdate {
                active_attempt_id,
                attempt_count,
                updated_by,
            },
            Self::StatusAndAttemptUpdate {
                status,
                active_attempt_id,
                attempt_count,
                updated_by,
            } => DieselPaymentIntentUpdate::StatusAndAttemptUpdate {
                status,
                active_attempt_id,
                attempt_count,
                updated_by,
            },
            Self::ApproveUpdate {
                merchant_decision,
                updated_by,
            } => DieselPaymentIntentUpdate::ApproveUpdate {
                merchant_decision,
                updated_by,
            },
            Self::RejectUpdate {
                status,
                merchant_decision,
                updated_by,
            } => DieselPaymentIntentUpdate::RejectUpdate {
                status,
                merchant_decision,
                updated_by,
            },
            Self::SurchargeApplicableUpdate {
                surcharge_applicable,
                updated_by,
            } => DieselPaymentIntentUpdate::SurchargeApplicableUpdate {
                surcharge_applicable: Some(surcharge_applicable),
                updated_by,
            },
            Self::IncrementalAuthorizationAmountUpdate { amount } => {
                DieselPaymentIntentUpdate::IncrementalAuthorizationAmountUpdate { amount }
            }
            Self::AuthorizationCountUpdate {
                authorization_count,
            } => DieselPaymentIntentUpdate::AuthorizationCountUpdate {
                authorization_count,
            },
        }
    }

    #[allow(clippy::todo)]
    fn from_storage_model(_storage_model: Self::StorageModel) -> Self {
        todo!("Reverse map should no longer be needed")
    }
}<|MERGE_RESOLUTION|>--- conflicted
+++ resolved
@@ -100,11 +100,8 @@
                     surcharge_applicable: new.surcharge_applicable,
                     request_incremental_authorization: new.request_incremental_authorization,
                     incremental_authorization_allowed: new.incremental_authorization_allowed,
-<<<<<<< HEAD
+                    authorization_count: new.authorization_count,
                     expiry: new.expiry,
-=======
-                    authorization_count: new.authorization_count,
->>>>>>> 42b5bd4f
                 };
                 let redis_entry = kv::TypedSql {
                     op: kv::DBOperation::Insert {
@@ -771,11 +768,8 @@
             surcharge_applicable: self.surcharge_applicable,
             request_incremental_authorization: self.request_incremental_authorization,
             incremental_authorization_allowed: self.incremental_authorization_allowed,
-<<<<<<< HEAD
+            authorization_count: self.authorization_count,
             expiry: self.expiry,
-=======
-            authorization_count: self.authorization_count,
->>>>>>> 42b5bd4f
         }
     }
 
@@ -818,11 +812,8 @@
             surcharge_applicable: storage_model.surcharge_applicable,
             request_incremental_authorization: storage_model.request_incremental_authorization,
             incremental_authorization_allowed: storage_model.incremental_authorization_allowed,
-<<<<<<< HEAD
+            authorization_count: storage_model.authorization_count,
             expiry: storage_model.expiry,
-=======
-            authorization_count: storage_model.authorization_count,
->>>>>>> 42b5bd4f
         }
     }
 }
@@ -870,11 +861,8 @@
             surcharge_applicable: self.surcharge_applicable,
             request_incremental_authorization: self.request_incremental_authorization,
             incremental_authorization_allowed: self.incremental_authorization_allowed,
-<<<<<<< HEAD
+            authorization_count: self.authorization_count,
             expiry: self.expiry,
-=======
-            authorization_count: self.authorization_count,
->>>>>>> 42b5bd4f
         }
     }
 
@@ -918,11 +906,8 @@
             surcharge_applicable: storage_model.surcharge_applicable,
             request_incremental_authorization: storage_model.request_incremental_authorization,
             incremental_authorization_allowed: storage_model.incremental_authorization_allowed,
-<<<<<<< HEAD
+            authorization_count: storage_model.authorization_count,
             expiry: storage_model.expiry,
-=======
-            authorization_count: storage_model.authorization_count,
->>>>>>> 42b5bd4f
         }
     }
 }
