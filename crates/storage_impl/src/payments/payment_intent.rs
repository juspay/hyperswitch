#[cfg(feature = "olap")]
use api_models::payments::{AmountFilter, Order, SortBy, SortOn};
#[cfg(feature = "olap")]
use async_bb8_diesel::{AsyncConnection, AsyncRunQueryDsl};
#[cfg(feature = "olap")]
use common_utils::errors::ReportSwitchExt;
use common_utils::{
    ext_traits::{AsyncExt, Encode},
    types::keymanager::KeyManagerState,
};
#[cfg(feature = "olap")]
use diesel::{associations::HasTable, ExpressionMethods, JoinOnDsl, QueryDsl};
#[cfg(feature = "olap")]
use diesel_models::query::generics::db_metrics;
#[cfg(all(
    any(feature = "v1", feature = "v2"),
    not(feature = "payment_v2"),
    feature = "olap"
))]
use diesel_models::schema::{
    payment_attempt::{self as payment_attempt_schema, dsl as pa_dsl},
    payment_intent::dsl as pi_dsl,
};
#[cfg(all(feature = "v2", feature = "payment_v2", feature = "olap"))]
use diesel_models::schema_v2::{
    payment_attempt::{self as payment_attempt_schema, dsl as pa_dsl},
    payment_intent::dsl as pi_dsl,
};
use diesel_models::{
    enums::MerchantStorageScheme,
    kv,
    payment_attempt::PaymentAttempt as DieselPaymentAttempt,
    payment_intent::{
        PaymentIntent as DieselPaymentIntent, PaymentIntentUpdate as DieselPaymentIntentUpdate,
    },
};
use error_stack::ResultExt;
#[cfg(feature = "olap")]
use hyperswitch_domain_models::payments::payment_intent::PaymentIntentFetchConstraints;
use hyperswitch_domain_models::{
    behaviour::Conversion,
    errors::StorageError,
    merchant_key_store::MerchantKeyStore,
    payments::{
        payment_attempt::PaymentAttempt,
        payment_intent::{PaymentIntentInterface, PaymentIntentUpdate},
        PaymentIntent,
    },
    RemoteStorageObject,
};
use redis_interface::HsetnxReply;
#[cfg(feature = "olap")]
use router_env::logger;
use router_env::{instrument, tracing};

#[cfg(feature = "olap")]
use crate::connection;
use crate::{
    diesel_error_to_data_error,
    errors::RedisErrorExt,
    redis::kv_store::{decide_storage_scheme, kv_wrapper, KvOperation, Op, PartitionKey},
    utils::{self, pg_connection_read, pg_connection_write},
    DataModelExt, DatabaseStore, KVRouterStore,
};

#[async_trait::async_trait]
impl<T: DatabaseStore> PaymentIntentInterface for KVRouterStore<T> {
    async fn insert_payment_intent(
        &self,
        state: &KeyManagerState,
        payment_intent: PaymentIntent,
        merchant_key_store: &MerchantKeyStore,
        storage_scheme: MerchantStorageScheme,
    ) -> error_stack::Result<PaymentIntent, StorageError> {
        let merchant_id = payment_intent.merchant_id.clone();
        let payment_id = payment_intent.get_id().to_owned();
        let field = payment_intent.get_id().get_hash_key_for_kv_store();
        let key = PartitionKey::MerchantIdPaymentId {
            merchant_id: &merchant_id,
            payment_id: &payment_id,
        };
        let storage_scheme = Box::pin(decide_storage_scheme::<_, DieselPaymentIntent>(
            self,
            storage_scheme,
            Op::Insert,
        ))
        .await;
        match storage_scheme {
            MerchantStorageScheme::PostgresOnly => {
                self.router_store
                    .insert_payment_intent(
                        state,
                        payment_intent,
                        merchant_key_store,
                        storage_scheme,
                    )
                    .await
            }

            MerchantStorageScheme::RedisKv => {
                let key_str = key.to_string();
                let new_payment_intent = payment_intent
                    .clone()
                    .construct_new()
                    .await
                    .change_context(StorageError::EncryptionError)?;

                let redis_entry = kv::TypedSql {
                    op: kv::DBOperation::Insert {
                        insertable: kv::Insertable::PaymentIntent(new_payment_intent),
                    },
                };

                let diesel_payment_intent = payment_intent
                    .clone()
                    .convert()
                    .await
                    .change_context(StorageError::EncryptionError)?;

                match kv_wrapper::<DieselPaymentIntent, _, _>(
                    self,
                    KvOperation::<DieselPaymentIntent>::HSetNx(
                        &field,
                        &diesel_payment_intent,
                        redis_entry,
                    ),
                    key,
                )
                .await
                .map_err(|err| err.to_redis_failed_response(&key_str))?
                .try_into_hsetnx()
                {
                    Ok(HsetnxReply::KeyNotSet) => Err(StorageError::DuplicateValue {
                        entity: "payment_intent",
                        key: Some(key_str),
                    }
                    .into()),
                    Ok(HsetnxReply::KeySet) => Ok(payment_intent),
                    Err(error) => Err(error.change_context(StorageError::KVError)),
                }
            }
        }
    }

    #[instrument(skip_all)]
    async fn update_payment_intent(
        &self,
        state: &KeyManagerState,
        this: PaymentIntent,
        payment_intent_update: PaymentIntentUpdate,
        merchant_key_store: &MerchantKeyStore,
        storage_scheme: MerchantStorageScheme,
    ) -> error_stack::Result<PaymentIntent, StorageError> {
        let merchant_id = this.merchant_id.clone();
        let payment_id = this.get_id().to_owned();
        let key = PartitionKey::MerchantIdPaymentId {
            merchant_id: &merchant_id,
            payment_id: &payment_id,
        };
<<<<<<< HEAD
        let field = format!("pi_{}", this.get_id().get_string_repr());
        let storage_scheme = decide_storage_scheme::<_, DieselPaymentIntent>(
=======
        let field = format!("pi_{}", this.payment_id.get_string_repr());
        let storage_scheme = Box::pin(decide_storage_scheme::<_, DieselPaymentIntent>(
>>>>>>> 840609af
            self,
            storage_scheme,
            Op::Update(key.clone(), &field, Some(&this.updated_by)),
        ))
        .await;
        match storage_scheme {
            MerchantStorageScheme::PostgresOnly => {
                self.router_store
                    .update_payment_intent(
                        state,
                        this,
                        payment_intent_update,
                        merchant_key_store,
                        storage_scheme,
                    )
                    .await
            }
            MerchantStorageScheme::RedisKv => {
                let key_str = key.to_string();

                let diesel_intent_update = DieselPaymentIntentUpdate::from(payment_intent_update);
                let origin_diesel_intent = this
                    .convert()
                    .await
                    .change_context(StorageError::EncryptionError)?;

                let diesel_intent = diesel_intent_update
                    .clone()
                    .apply_changeset(origin_diesel_intent.clone());
                // Check for database presence as well Maybe use a read replica here ?

                let redis_value = diesel_intent
                    .encode_to_string_of_json()
                    .change_context(StorageError::SerializationFailed)?;

                let redis_entry = kv::TypedSql {
                    op: kv::DBOperation::Update {
                        updatable: kv::Updateable::PaymentIntentUpdate(
                            kv::PaymentIntentUpdateMems {
                                orig: origin_diesel_intent,
                                update_data: diesel_intent_update,
                            },
                        ),
                    },
                };

                kv_wrapper::<(), _, _>(
                    self,
                    KvOperation::<DieselPaymentIntent>::Hset((&field, redis_value), redis_entry),
                    key,
                )
                .await
                .map_err(|err| err.to_redis_failed_response(&key_str))?
                .try_into_hset()
                .change_context(StorageError::KVError)?;

                let payment_intent = PaymentIntent::convert_back(
                    state,
                    diesel_intent,
                    merchant_key_store.key.get_inner(),
                    merchant_id.into(),
                )
                .await
                .change_context(StorageError::DecryptionError)?;

                Ok(payment_intent)
            }
        }
    }

    #[cfg(all(any(feature = "v1", feature = "v2"), not(feature = "payment_v2")))]
    #[instrument(skip_all)]
    async fn find_payment_intent_by_payment_id_merchant_id(
        &self,
        state: &KeyManagerState,
        payment_id: &common_utils::id_type::PaymentId,
        merchant_id: &common_utils::id_type::MerchantId,
        merchant_key_store: &MerchantKeyStore,
        storage_scheme: MerchantStorageScheme,
    ) -> error_stack::Result<PaymentIntent, StorageError> {
        let database_call = || async {
            let conn = pg_connection_read(self).await?;
            DieselPaymentIntent::find_by_payment_id_merchant_id(&conn, payment_id, merchant_id)
                .await
                .map_err(|er| {
                    let new_err = diesel_error_to_data_error(er.current_context());
                    er.change_context(new_err)
                })
        };
        let storage_scheme = Box::pin(decide_storage_scheme::<_, DieselPaymentIntent>(
            self,
            storage_scheme,
            Op::Find,
        ))
        .await;
        let diesel_payment_intent = match storage_scheme {
            MerchantStorageScheme::PostgresOnly => database_call().await,

            MerchantStorageScheme::RedisKv => {
                let key = PartitionKey::MerchantIdPaymentId {
                    merchant_id,
                    payment_id,
                };
                let field = payment_id.get_hash_key_for_kv_store();
                Box::pin(utils::try_redis_get_else_try_database_get(
                    async {
                        kv_wrapper::<DieselPaymentIntent, _, _>(
                            self,
                            KvOperation::<DieselPaymentIntent>::HGet(&field),
                            key,
                        )
                        .await?
                        .try_into_hget()
                    },
                    database_call,
                ))
                .await
            }
        }?;

        PaymentIntent::convert_back(
            state,
            diesel_payment_intent,
            merchant_key_store.key.get_inner(),
            merchant_id.to_owned().into(),
        )
        .await
        .change_context(StorageError::DecryptionError)
    }

    #[cfg(all(feature = "v2", feature = "payment_v2"))]
    #[instrument(skip_all)]
    async fn find_payment_intent_by_id(
        &self,
        state: &KeyManagerState,
        id: &common_utils::id_type::PaymentId,
        merchant_key_store: &MerchantKeyStore,
        _storage_scheme: MerchantStorageScheme,
    ) -> error_stack::Result<PaymentIntent, StorageError> {
        let conn = pg_connection_read(self).await?;
        let diesel_payment_intent = DieselPaymentIntent::find_by_global_id(&conn, id)
            .await
            .map_err(|er| {
                let new_err = diesel_error_to_data_error(er.current_context());
                er.change_context(new_err)
            })?;

        let merchant_id = diesel_payment_intent.merchant_id.clone();

        PaymentIntent::convert_back(
            state,
            diesel_payment_intent,
            merchant_key_store.key.get_inner(),
            merchant_id.to_owned().into(),
        )
        .await
        .change_context(StorageError::DecryptionError)
    }

    async fn get_active_payment_attempt(
        &self,
        payment: &mut PaymentIntent,
        _storage_scheme: MerchantStorageScheme,
    ) -> error_stack::Result<PaymentAttempt, StorageError> {
        match payment.active_attempt.clone() {
            RemoteStorageObject::ForeignID(attempt_id) => {
                let conn = pg_connection_read(self).await?;

                let pa = DieselPaymentAttempt::find_by_merchant_id_attempt_id(
                    &conn,
                    &payment.merchant_id,
                    attempt_id.as_str(),
                )
                .await
                .map_err(|er| {
                    let new_err = diesel_error_to_data_error(er.current_context());
                    er.change_context(new_err)
                })
                .map(PaymentAttempt::from_storage_model)?;
                payment.active_attempt = RemoteStorageObject::Object(pa.clone());
                Ok(pa)
            }
            RemoteStorageObject::Object(pa) => Ok(pa.clone()),
        }
    }

    #[cfg(all(
        any(feature = "v1", feature = "v2"),
        not(feature = "payment_v2"),
        feature = "olap"
    ))]
    async fn filter_payment_intent_by_constraints(
        &self,
        state: &KeyManagerState,
        merchant_id: &common_utils::id_type::MerchantId,
        filters: &PaymentIntentFetchConstraints,
        merchant_key_store: &MerchantKeyStore,
        storage_scheme: MerchantStorageScheme,
    ) -> error_stack::Result<Vec<PaymentIntent>, StorageError> {
        self.router_store
            .filter_payment_intent_by_constraints(
                state,
                merchant_id,
                filters,
                merchant_key_store,
                storage_scheme,
            )
            .await
    }

    #[cfg(all(
        any(feature = "v1", feature = "v2"),
        not(feature = "payment_v2"),
        feature = "olap"
    ))]
    async fn filter_payment_intents_by_time_range_constraints(
        &self,
        state: &KeyManagerState,
        merchant_id: &common_utils::id_type::MerchantId,
        time_range: &api_models::payments::TimeRange,
        merchant_key_store: &MerchantKeyStore,
        storage_scheme: MerchantStorageScheme,
    ) -> error_stack::Result<Vec<PaymentIntent>, StorageError> {
        self.router_store
            .filter_payment_intents_by_time_range_constraints(
                state,
                merchant_id,
                time_range,
                merchant_key_store,
                storage_scheme,
            )
            .await
    }

    #[cfg(all(
        any(feature = "v1", feature = "v2"),
        not(feature = "payment_v2"),
        feature = "olap"
    ))]
    async fn get_intent_status_with_count(
        &self,
        merchant_id: &common_utils::id_type::MerchantId,
        profile_id_list: Option<Vec<common_utils::id_type::ProfileId>>,
        time_range: &api_models::payments::TimeRange,
    ) -> error_stack::Result<Vec<(common_enums::IntentStatus, i64)>, StorageError> {
        self.router_store
            .get_intent_status_with_count(merchant_id, profile_id_list, time_range)
            .await
    }

    #[cfg(all(
        any(feature = "v1", feature = "v2"),
        not(feature = "payment_v2"),
        feature = "olap"
    ))]
    async fn get_filtered_payment_intents_attempt(
        &self,
        state: &KeyManagerState,
        merchant_id: &common_utils::id_type::MerchantId,
        filters: &PaymentIntentFetchConstraints,
        merchant_key_store: &MerchantKeyStore,
        storage_scheme: MerchantStorageScheme,
    ) -> error_stack::Result<Vec<(PaymentIntent, PaymentAttempt)>, StorageError> {
        self.router_store
            .get_filtered_payment_intents_attempt(
                state,
                merchant_id,
                filters,
                merchant_key_store,
                storage_scheme,
            )
            .await
    }

    #[cfg(all(
        any(feature = "v1", feature = "v2"),
        not(feature = "payment_v2"),
        feature = "olap"
    ))]
    async fn get_filtered_active_attempt_ids_for_total_count(
        &self,
        merchant_id: &common_utils::id_type::MerchantId,
        constraints: &PaymentIntentFetchConstraints,
        storage_scheme: MerchantStorageScheme,
    ) -> error_stack::Result<Vec<String>, StorageError> {
        self.router_store
            .get_filtered_active_attempt_ids_for_total_count(
                merchant_id,
                constraints,
                storage_scheme,
            )
            .await
    }
}

#[async_trait::async_trait]
impl<T: DatabaseStore> PaymentIntentInterface for crate::RouterStore<T> {
    #[instrument(skip_all)]
    async fn insert_payment_intent(
        &self,
        state: &KeyManagerState,
        payment_intent: PaymentIntent,
        merchant_key_store: &MerchantKeyStore,
        _storage_scheme: MerchantStorageScheme,
    ) -> error_stack::Result<PaymentIntent, StorageError> {
        let conn = pg_connection_write(self).await?;
        let diesel_payment_intent = payment_intent
            .construct_new()
            .await
            .change_context(StorageError::EncryptionError)?
            .insert(&conn)
            .await
            .map_err(|er| {
                let new_err = diesel_error_to_data_error(er.current_context());
                er.change_context(new_err)
            })?;

        PaymentIntent::convert_back(
            state,
            diesel_payment_intent,
            merchant_key_store.key.get_inner(),
            merchant_key_store.merchant_id.clone().into(),
        )
        .await
        .change_context(StorageError::DecryptionError)
    }

    #[instrument(skip_all)]
    async fn update_payment_intent(
        &self,
        state: &KeyManagerState,
        this: PaymentIntent,
        payment_intent: PaymentIntentUpdate,
        merchant_key_store: &MerchantKeyStore,
        _storage_scheme: MerchantStorageScheme,
    ) -> error_stack::Result<PaymentIntent, StorageError> {
        let conn = pg_connection_write(self).await?;
        let diesel_payment_intent_update = DieselPaymentIntentUpdate::from(payment_intent);

        let diesel_payment_intent = this
            .convert()
            .await
            .change_context(StorageError::EncryptionError)?
            .update(&conn, diesel_payment_intent_update)
            .await
            .map_err(|er| {
                let new_err = diesel_error_to_data_error(er.current_context());
                er.change_context(new_err)
            })?;

        PaymentIntent::convert_back(
            state,
            diesel_payment_intent,
            merchant_key_store.key.get_inner(),
            merchant_key_store.merchant_id.clone().into(),
        )
        .await
        .change_context(StorageError::DecryptionError)
    }

    #[cfg(all(any(feature = "v1", feature = "v2"), not(feature = "payment_v2")))]
    #[instrument(skip_all)]
    async fn find_payment_intent_by_payment_id_merchant_id(
        &self,
        state: &KeyManagerState,
        payment_id: &common_utils::id_type::PaymentId,
        merchant_id: &common_utils::id_type::MerchantId,
        merchant_key_store: &MerchantKeyStore,
        _storage_scheme: MerchantStorageScheme,
    ) -> error_stack::Result<PaymentIntent, StorageError> {
        let conn = pg_connection_read(self).await?;

        DieselPaymentIntent::find_by_payment_id_merchant_id(&conn, payment_id, merchant_id)
            .await
            .map_err(|er| {
                let new_err = diesel_error_to_data_error(er.current_context());
                er.change_context(new_err)
            })
            .async_and_then(|diesel_payment_intent| async {
                PaymentIntent::convert_back(
                    state,
                    diesel_payment_intent,
                    merchant_key_store.key.get_inner(),
                    merchant_key_store.merchant_id.clone().into(),
                )
                .await
                .change_context(StorageError::DecryptionError)
            })
            .await
    }

    #[cfg(all(feature = "v2", feature = "payment_v2"))]
    #[instrument(skip_all)]
    async fn find_payment_intent_by_id(
        &self,
        state: &KeyManagerState,
        id: &common_utils::id_type::PaymentId,
        merchant_key_store: &MerchantKeyStore,
        _storage_scheme: MerchantStorageScheme,
    ) -> error_stack::Result<PaymentIntent, StorageError> {
        let conn = pg_connection_read(self).await?;
        let diesel_payment_intent = DieselPaymentIntent::find_by_global_id(&conn, id)
            .await
            .map_err(|er| {
                let new_err = diesel_error_to_data_error(er.current_context());
                er.change_context(new_err)
            })?;

        let merchant_id = diesel_payment_intent.merchant_id.clone();

        PaymentIntent::convert_back(
            state,
            diesel_payment_intent,
            merchant_key_store.key.get_inner(),
            merchant_id.to_owned().into(),
        )
        .await
        .change_context(StorageError::DecryptionError)
    }

    #[instrument(skip_all)]
    async fn get_active_payment_attempt(
        &self,
        payment: &mut PaymentIntent,
        _storage_scheme: MerchantStorageScheme,
    ) -> error_stack::Result<PaymentAttempt, StorageError> {
        match &payment.active_attempt {
            RemoteStorageObject::ForeignID(attempt_id) => {
                let conn = pg_connection_read(self).await?;

                let pa = DieselPaymentAttempt::find_by_merchant_id_attempt_id(
                    &conn,
                    &payment.merchant_id,
                    attempt_id.as_str(),
                )
                .await
                .map_err(|er| {
                    let new_err = diesel_error_to_data_error(er.current_context());
                    er.change_context(new_err)
                })
                .map(PaymentAttempt::from_storage_model)?;
                payment.active_attempt = RemoteStorageObject::Object(pa.clone());
                Ok(pa)
            }
            RemoteStorageObject::Object(pa) => Ok(pa.clone()),
        }
    }

    #[cfg(all(
        any(feature = "v1", feature = "v2"),
        not(feature = "payment_v2"),
        feature = "olap"
    ))]
    #[instrument(skip_all)]
    async fn filter_payment_intent_by_constraints(
        &self,
        state: &KeyManagerState,
        merchant_id: &common_utils::id_type::MerchantId,
        filters: &PaymentIntentFetchConstraints,
        merchant_key_store: &MerchantKeyStore,
        storage_scheme: MerchantStorageScheme,
    ) -> error_stack::Result<Vec<PaymentIntent>, StorageError> {
        use common_utils::errors::ReportSwitchExt;
        use futures::{future::try_join_all, FutureExt};

        let conn = connection::pg_connection_read(self).await.switch()?;
        let conn = async_bb8_diesel::Connection::as_async_conn(&conn);

        //[#350]: Replace this with Boxable Expression and pass it into generic filter
        // when https://github.com/rust-lang/rust/issues/52662 becomes stable
        let mut query = <DieselPaymentIntent as HasTable>::table()
            .filter(pi_dsl::merchant_id.eq(merchant_id.to_owned()))
            .order(pi_dsl::created_at.desc())
            .into_boxed();

        match filters {
            PaymentIntentFetchConstraints::Single { payment_intent_id } => {
                query = query.filter(pi_dsl::payment_id.eq(payment_intent_id.to_owned()));
            }
            PaymentIntentFetchConstraints::List(params) => {
                if let Some(limit) = params.limit {
                    query = query.limit(limit.into());
                }

                if let Some(customer_id) = &params.customer_id {
                    query = query.filter(pi_dsl::customer_id.eq(customer_id.clone()));
                }
                if let Some(profile_id) = &params.profile_id {
                    query = query.filter(pi_dsl::profile_id.eq_any(profile_id.clone()));
                }

                query = match (params.starting_at, &params.starting_after_id) {
                    (Some(starting_at), _) => query.filter(pi_dsl::created_at.ge(starting_at)),
                    (None, Some(starting_after_id)) => {
                        // TODO: Fetch partial columns for this query since we only need some columns
                        let starting_at = self
                            .find_payment_intent_by_payment_id_merchant_id(
                                state,
                                starting_after_id,
                                merchant_id,
                                merchant_key_store,
                                storage_scheme,
                            )
                            .await?
                            .created_at;
                        query.filter(pi_dsl::created_at.ge(starting_at))
                    }
                    (None, None) => query,
                };

                query = match (params.ending_at, &params.ending_before_id) {
                    (Some(ending_at), _) => query.filter(pi_dsl::created_at.le(ending_at)),
                    (None, Some(ending_before_id)) => {
                        // TODO: Fetch partial columns for this query since we only need some columns
                        let ending_at = self
                            .find_payment_intent_by_payment_id_merchant_id(
                                state,
                                ending_before_id,
                                merchant_id,
                                merchant_key_store,
                                storage_scheme,
                            )
                            .await?
                            .created_at;
                        query.filter(pi_dsl::created_at.le(ending_at))
                    }
                    (None, None) => query,
                };

                query = query.offset(params.offset.into());

                query = match &params.currency {
                    Some(currency) => query.filter(pi_dsl::currency.eq_any(currency.clone())),
                    None => query,
                };

                query = match &params.status {
                    Some(status) => query.filter(pi_dsl::status.eq_any(status.clone())),
                    None => query,
                };

                if let Some(currency) = &params.currency {
                    query = query.filter(pi_dsl::currency.eq_any(currency.clone()));
                }

                if let Some(status) = &params.status {
                    query = query.filter(pi_dsl::status.eq_any(status.clone()));
                }
            }
        }

        logger::debug!(query = %diesel::debug_query::<diesel::pg::Pg,_>(&query).to_string());

        db_metrics::track_database_call::<<DieselPaymentIntent as HasTable>::Table, _, _>(
            query.get_results_async::<DieselPaymentIntent>(conn),
            db_metrics::DatabaseOperation::Filter,
        )
        .await
        .map(|payment_intents| {
            try_join_all(payment_intents.into_iter().map(|diesel_payment_intent| {
                PaymentIntent::convert_back(
                    state,
                    diesel_payment_intent,
                    merchant_key_store.key.get_inner(),
                    merchant_key_store.merchant_id.clone().into(),
                )
            }))
            .map(|join_result| join_result.change_context(StorageError::DecryptionError))
        })
        .map_err(|er| {
            StorageError::DatabaseError(
                error_stack::report!(diesel_models::errors::DatabaseError::from(er))
                    .attach_printable("Error filtering payment records"),
            )
        })?
        .await
    }

    #[cfg(all(
        any(feature = "v1", feature = "v2"),
        not(feature = "payment_v2"),
        feature = "olap"
    ))]
    #[instrument(skip_all)]
    async fn filter_payment_intents_by_time_range_constraints(
        &self,
        state: &KeyManagerState,
        merchant_id: &common_utils::id_type::MerchantId,
        time_range: &api_models::payments::TimeRange,
        merchant_key_store: &MerchantKeyStore,
        storage_scheme: MerchantStorageScheme,
    ) -> error_stack::Result<Vec<PaymentIntent>, StorageError> {
        // TODO: Remove this redundant function
        let payment_filters = (*time_range).into();
        self.filter_payment_intent_by_constraints(
            state,
            merchant_id,
            &payment_filters,
            merchant_key_store,
            storage_scheme,
        )
        .await
    }

    #[cfg(all(
        any(feature = "v1", feature = "v2"),
        not(feature = "payment_v2"),
        feature = "olap"
    ))]
    #[instrument(skip_all)]
    async fn get_intent_status_with_count(
        &self,
        merchant_id: &common_utils::id_type::MerchantId,
        profile_id_list: Option<Vec<common_utils::id_type::ProfileId>>,
        time_range: &api_models::payments::TimeRange,
    ) -> error_stack::Result<Vec<(common_enums::IntentStatus, i64)>, StorageError> {
        let conn = connection::pg_connection_read(self).await.switch()?;
        let conn = async_bb8_diesel::Connection::as_async_conn(&conn);

        let mut query = <DieselPaymentIntent as HasTable>::table()
            .group_by(pi_dsl::status)
            .select((pi_dsl::status, diesel::dsl::count_star()))
            .filter(pi_dsl::merchant_id.eq(merchant_id.to_owned()))
            .into_boxed();

        if let Some(profile_id) = profile_id_list {
            query = query.filter(pi_dsl::profile_id.eq_any(profile_id));
        }

        query = query.filter(pi_dsl::created_at.ge(time_range.start_time));

        query = match time_range.end_time {
            Some(ending_at) => query.filter(pi_dsl::created_at.le(ending_at)),
            None => query,
        };

        logger::debug!(filter = %diesel::debug_query::<diesel::pg::Pg,_>(&query).to_string());

        db_metrics::track_database_call::<<DieselPaymentIntent as HasTable>::Table, _, _>(
            query.get_results_async::<(common_enums::IntentStatus, i64)>(conn),
            db_metrics::DatabaseOperation::Filter,
        )
        .await
        .map_err(|er| {
            StorageError::DatabaseError(
                error_stack::report!(diesel_models::errors::DatabaseError::from(er))
                    .attach_printable("Error filtering payment records"),
            )
            .into()
        })
    }

    #[cfg(all(
        any(feature = "v1", feature = "v2"),
        not(feature = "payment_v2"),
        feature = "olap"
    ))]
    #[instrument(skip_all)]
    async fn get_filtered_payment_intents_attempt(
        &self,
        state: &KeyManagerState,
        merchant_id: &common_utils::id_type::MerchantId,
        constraints: &PaymentIntentFetchConstraints,
        merchant_key_store: &MerchantKeyStore,
        storage_scheme: MerchantStorageScheme,
    ) -> error_stack::Result<Vec<(PaymentIntent, PaymentAttempt)>, StorageError> {
        use futures::{future::try_join_all, FutureExt};

        let conn = connection::pg_connection_read(self).await.switch()?;
        let conn = async_bb8_diesel::Connection::as_async_conn(&conn);
        let mut query = DieselPaymentIntent::table()
            .inner_join(
                payment_attempt_schema::table.on(pa_dsl::attempt_id.eq(pi_dsl::active_attempt_id)),
            )
            .filter(pi_dsl::merchant_id.eq(merchant_id.to_owned()))
            .into_boxed();

        query = match constraints {
            PaymentIntentFetchConstraints::Single { payment_intent_id } => {
                query.filter(pi_dsl::payment_id.eq(payment_intent_id.to_owned()))
            }
            PaymentIntentFetchConstraints::List(params) => {
                query = match params.order {
                    Order {
                        on: SortOn::Amount,
                        by: SortBy::Asc,
                    } => query.order(pi_dsl::amount.asc()),
                    Order {
                        on: SortOn::Amount,
                        by: SortBy::Desc,
                    } => query.order(pi_dsl::amount.desc()),
                    Order {
                        on: SortOn::Created,
                        by: SortBy::Asc,
                    } => query.order(pi_dsl::created_at.asc()),
                    Order {
                        on: SortOn::Created,
                        by: SortBy::Desc,
                    } => query.order(pi_dsl::created_at.desc()),
                };

                if let Some(limit) = params.limit {
                    query = query.limit(limit.into());
                }

                if let Some(customer_id) = &params.customer_id {
                    query = query.filter(pi_dsl::customer_id.eq(customer_id.clone()));
                }

                if let Some(profile_id) = &params.profile_id {
                    query = query.filter(pi_dsl::profile_id.eq_any(profile_id.clone()));
                }

                query = match (params.starting_at, &params.starting_after_id) {
                    (Some(starting_at), _) => query.filter(pi_dsl::created_at.ge(starting_at)),
                    (None, Some(starting_after_id)) => {
                        // TODO: Fetch partial columns for this query since we only need some columns
                        let starting_at = self
                            .find_payment_intent_by_payment_id_merchant_id(
                                state,
                                starting_after_id,
                                merchant_id,
                                merchant_key_store,
                                storage_scheme,
                            )
                            .await?
                            .created_at;
                        query.filter(pi_dsl::created_at.ge(starting_at))
                    }
                    (None, None) => query,
                };

                query = match (params.ending_at, &params.ending_before_id) {
                    (Some(ending_at), _) => query.filter(pi_dsl::created_at.le(ending_at)),
                    (None, Some(ending_before_id)) => {
                        // TODO: Fetch partial columns for this query since we only need some columns
                        let ending_at = self
                            .find_payment_intent_by_payment_id_merchant_id(
                                state,
                                ending_before_id,
                                merchant_id,
                                merchant_key_store,
                                storage_scheme,
                            )
                            .await?
                            .created_at;
                        query.filter(pi_dsl::created_at.le(ending_at))
                    }
                    (None, None) => query,
                };

                query = query.offset(params.offset.into());

                query = match params.amount_filter {
                    Some(AmountFilter {
                        start_amount: Some(start),
                        end_amount: Some(end),
                    }) => query.filter(pi_dsl::amount.between(start, end)),
                    Some(AmountFilter {
                        start_amount: Some(start),
                        end_amount: None,
                    }) => query.filter(pi_dsl::amount.ge(start)),
                    Some(AmountFilter {
                        start_amount: None,
                        end_amount: Some(end),
                    }) => query.filter(pi_dsl::amount.le(end)),
                    _ => query,
                };

                query = match &params.currency {
                    Some(currency) => query.filter(pi_dsl::currency.eq_any(currency.clone())),
                    None => query,
                };

                let connectors = params
                    .connector
                    .as_ref()
                    .map(|c| c.iter().map(|c| c.to_string()).collect::<Vec<String>>());

                query = match connectors {
                    Some(connectors) => query.filter(pa_dsl::connector.eq_any(connectors)),
                    None => query,
                };

                query = match &params.status {
                    Some(status) => query.filter(pi_dsl::status.eq_any(status.clone())),
                    None => query,
                };

                query = match &params.payment_method {
                    Some(payment_method) => {
                        query.filter(pa_dsl::payment_method.eq_any(payment_method.clone()))
                    }
                    None => query,
                };

                query = match &params.payment_method_type {
                    Some(payment_method_type) => query
                        .filter(pa_dsl::payment_method_type.eq_any(payment_method_type.clone())),
                    None => query,
                };

                query = match &params.authentication_type {
                    Some(authentication_type) => query
                        .filter(pa_dsl::authentication_type.eq_any(authentication_type.clone())),
                    None => query,
                };

                query = match &params.merchant_connector_id {
                    Some(merchant_connector_id) => query.filter(
                        pa_dsl::merchant_connector_id.eq_any(merchant_connector_id.clone()),
                    ),
                    None => query,
                };

                query
            }
        };

        logger::debug!(filter = %diesel::debug_query::<diesel::pg::Pg,_>(&query).to_string());

        query
            .get_results_async::<(DieselPaymentIntent, DieselPaymentAttempt)>(conn)
            .await
            .map(|results| {
                try_join_all(results.into_iter().map(|(pi, pa)| {
                    PaymentIntent::convert_back(
                        state,
                        pi,
                        merchant_key_store.key.get_inner(),
                        merchant_id.to_owned().into(),
                    )
                    .map(|payment_intent| {
                        payment_intent.map(|payment_intent| {
                            (payment_intent, PaymentAttempt::from_storage_model(pa))
                        })
                    })
                }))
                .map(|join_result| join_result.change_context(StorageError::DecryptionError))
            })
            .map_err(|er| {
                StorageError::DatabaseError(
                    error_stack::report!(diesel_models::errors::DatabaseError::from(er))
                        .attach_printable("Error filtering payment records"),
                )
            })?
            .await
    }

    #[cfg(all(
        any(feature = "v1", feature = "v2"),
        not(feature = "payment_v2"),
        feature = "olap"
    ))]
    #[instrument(skip_all)]
    async fn get_filtered_active_attempt_ids_for_total_count(
        &self,
        merchant_id: &common_utils::id_type::MerchantId,
        constraints: &PaymentIntentFetchConstraints,
        _storage_scheme: MerchantStorageScheme,
    ) -> error_stack::Result<Vec<String>, StorageError> {
        let conn = connection::pg_connection_read(self).await.switch()?;
        let conn = async_bb8_diesel::Connection::as_async_conn(&conn);
        let mut query = DieselPaymentIntent::table()
            .select(pi_dsl::active_attempt_id)
            .filter(pi_dsl::merchant_id.eq(merchant_id.to_owned()))
            .order(pi_dsl::created_at.desc())
            .into_boxed();

        query = match constraints {
            PaymentIntentFetchConstraints::Single { payment_intent_id } => {
                query.filter(pi_dsl::payment_id.eq(payment_intent_id.to_owned()))
            }
            PaymentIntentFetchConstraints::List(params) => {
                if let Some(customer_id) = &params.customer_id {
                    query = query.filter(pi_dsl::customer_id.eq(customer_id.clone()));
                }
                if let Some(profile_id) = &params.profile_id {
                    query = query.filter(pi_dsl::profile_id.eq_any(profile_id.clone()));
                }

                query = match params.starting_at {
                    Some(starting_at) => query.filter(pi_dsl::created_at.ge(starting_at)),
                    None => query,
                };

                query = match params.ending_at {
                    Some(ending_at) => query.filter(pi_dsl::created_at.le(ending_at)),
                    None => query,
                };

                query = match params.amount_filter {
                    Some(AmountFilter {
                        start_amount: Some(start),
                        end_amount: Some(end),
                    }) => query.filter(pi_dsl::amount.between(start, end)),
                    Some(AmountFilter {
                        start_amount: Some(start),
                        end_amount: None,
                    }) => query.filter(pi_dsl::amount.ge(start)),
                    Some(AmountFilter {
                        start_amount: None,
                        end_amount: Some(end),
                    }) => query.filter(pi_dsl::amount.le(end)),
                    _ => query,
                };

                query = match &params.currency {
                    Some(currency) => query.filter(pi_dsl::currency.eq_any(currency.clone())),
                    None => query,
                };

                query = match &params.status {
                    Some(status) => query.filter(pi_dsl::status.eq_any(status.clone())),
                    None => query,
                };

                query
            }
        };

        db_metrics::track_database_call::<<DieselPaymentIntent as HasTable>::Table, _, _>(
            query.get_results_async::<String>(conn),
            db_metrics::DatabaseOperation::Filter,
        )
        .await
        .map_err(|er| {
            StorageError::DatabaseError(
                error_stack::report!(diesel_models::errors::DatabaseError::from(er))
                    .attach_printable("Error filtering payment records"),
            )
            .into()
        })
    }
}<|MERGE_RESOLUTION|>--- conflicted
+++ resolved
@@ -157,13 +157,8 @@
             merchant_id: &merchant_id,
             payment_id: &payment_id,
         };
-<<<<<<< HEAD
         let field = format!("pi_{}", this.get_id().get_string_repr());
-        let storage_scheme = decide_storage_scheme::<_, DieselPaymentIntent>(
-=======
-        let field = format!("pi_{}", this.payment_id.get_string_repr());
         let storage_scheme = Box::pin(decide_storage_scheme::<_, DieselPaymentIntent>(
->>>>>>> 840609af
             self,
             storage_scheme,
             Op::Update(key.clone(), &field, Some(&this.updated_by)),
