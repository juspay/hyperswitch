#[cfg(feature = "olap")]
use async_bb8_diesel::{AsyncConnection, AsyncRunQueryDsl};
use common_utils::{date_time, ext_traits::Encode};
#[cfg(feature = "olap")]
use data_models::payments::payment_intent::PaymentIntentFetchConstraints;
use data_models::{
    errors::StorageError,
    payments::{
        payment_attempt::PaymentAttempt,
        payment_intent::{PaymentIntentInterface, PaymentIntentNew, PaymentIntentUpdate},
        PaymentIntent,
    },
    RemoteStorageObject,
};
#[cfg(feature = "olap")]
use diesel::{associations::HasTable, ExpressionMethods, JoinOnDsl, QueryDsl};
use diesel_models::{
    enums::MerchantStorageScheme,
    kv,
    payment_attempt::PaymentAttempt as DieselPaymentAttempt,
    payment_intent::{
        PaymentIntent as DieselPaymentIntent, PaymentIntentNew as DieselPaymentIntentNew,
        PaymentIntentUpdate as DieselPaymentIntentUpdate,
    },
};
#[cfg(feature = "olap")]
use diesel_models::{
    query::generics::db_metrics,
    schema::{payment_attempt::dsl as pa_dsl, payment_intent::dsl as pi_dsl},
};
use error_stack::{IntoReport, ResultExt};
use redis_interface::HsetnxReply;
#[cfg(feature = "olap")]
use router_env::logger;
use router_env::{instrument, tracing};

#[cfg(feature = "olap")]
use crate::connection;
use crate::{
    diesel_error_to_data_error,
    errors::RedisErrorExt,
    redis::kv_store::{kv_wrapper, KvOperation},
    utils::{self, pg_connection_read, pg_connection_write},
    DataModelExt, DatabaseStore, KVRouterStore,
};

#[async_trait::async_trait]
impl<T: DatabaseStore> PaymentIntentInterface for KVRouterStore<T> {
    async fn insert_payment_intent(
        &self,
        new: PaymentIntentNew,
        storage_scheme: MerchantStorageScheme,
    ) -> error_stack::Result<PaymentIntent, StorageError> {
        match storage_scheme {
            MerchantStorageScheme::PostgresOnly => {
                self.router_store
                    .insert_payment_intent(new, storage_scheme)
                    .await
            }

            MerchantStorageScheme::RedisKv => {
                let key = format!("mid_{}_pid_{}", new.merchant_id, new.payment_id);
                let field = format!("pi_{}", new.payment_id);
                let created_intent = PaymentIntent {
                    id: 0i32,
                    payment_id: new.payment_id.clone(),
                    merchant_id: new.merchant_id.clone(),
                    status: new.status,
                    amount: new.amount,
                    currency: new.currency,
                    amount_captured: new.amount_captured,
                    customer_id: new.customer_id.clone(),
                    description: new.description.clone(),
                    return_url: new.return_url.clone(),
                    metadata: new.metadata.clone(),
                    connector_id: new.connector_id.clone(),
                    shipping_address_id: new.shipping_address_id.clone(),
                    billing_address_id: new.billing_address_id.clone(),
                    statement_descriptor_name: new.statement_descriptor_name.clone(),
                    statement_descriptor_suffix: new.statement_descriptor_suffix.clone(),
                    created_at: new.created_at.unwrap_or_else(date_time::now),
                    modified_at: new.created_at.unwrap_or_else(date_time::now),
                    last_synced: new.last_synced,
                    setup_future_usage: new.setup_future_usage,
                    off_session: new.off_session,
                    client_secret: new.client_secret.clone(),
                    business_country: new.business_country,
                    business_label: new.business_label.clone(),
                    active_attempt: new.active_attempt.clone(),
                    order_details: new.order_details.clone(),
                    allowed_payment_method_types: new.allowed_payment_method_types.clone(),
                    connector_metadata: new.connector_metadata.clone(),
                    feature_metadata: new.feature_metadata.clone(),
                    attempt_count: new.attempt_count,
                    profile_id: new.profile_id.clone(),
                    merchant_decision: new.merchant_decision.clone(),
                    payment_link_id: new.payment_link_id.clone(),
                    payment_confirm_source: new.payment_confirm_source,
                    updated_by: storage_scheme.to_string(),
                    surcharge_applicable: new.surcharge_applicable,
                    request_incremental_authorization: new.request_incremental_authorization,
                    incremental_authorization_allowed: new.incremental_authorization_allowed,
                    authorization_count: new.authorization_count,
<<<<<<< HEAD
                    expiry: new.expiry,
=======
                    session_expiry: new.session_expiry,
>>>>>>> ee044a0b
                };
                let redis_entry = kv::TypedSql {
                    op: kv::DBOperation::Insert {
                        insertable: kv::Insertable::PaymentIntent(new.to_storage_model()),
                    },
                };

                match kv_wrapper::<DieselPaymentIntent, _, _>(
                    self,
                    KvOperation::<DieselPaymentIntent>::HSetNx(
                        &field,
                        &created_intent.clone().to_storage_model(),
                        redis_entry,
                    ),
                    &key,
                )
                .await
                .map_err(|err| err.to_redis_failed_response(&key))?
                .try_into_hsetnx()
                {
                    Ok(HsetnxReply::KeyNotSet) => Err(StorageError::DuplicateValue {
                        entity: "payment_intent",
                        key: Some(key),
                    })
                    .into_report(),
                    Ok(HsetnxReply::KeySet) => Ok(created_intent),
                    Err(error) => Err(error.change_context(StorageError::KVError)),
                }
            }
        }
    }

    #[instrument(skip_all)]
    async fn update_payment_intent(
        &self,
        this: PaymentIntent,
        payment_intent_update: PaymentIntentUpdate,
        storage_scheme: MerchantStorageScheme,
    ) -> error_stack::Result<PaymentIntent, StorageError> {
        match storage_scheme {
            MerchantStorageScheme::PostgresOnly => {
                self.router_store
                    .update_payment_intent(this, payment_intent_update, storage_scheme)
                    .await
            }
            MerchantStorageScheme::RedisKv => {
                let key = format!("mid_{}_pid_{}", this.merchant_id, this.payment_id);
                let field = format!("pi_{}", this.payment_id);

                let diesel_intent_update = payment_intent_update.to_storage_model();
                let origin_diesel_intent = this.to_storage_model();

                let diesel_intent = diesel_intent_update
                    .clone()
                    .apply_changeset(origin_diesel_intent.clone());
                // Check for database presence as well Maybe use a read replica here ?

                let redis_value =
                    Encode::<DieselPaymentIntent>::encode_to_string_of_json(&diesel_intent)
                        .change_context(StorageError::SerializationFailed)?;

                let redis_entry = kv::TypedSql {
                    op: kv::DBOperation::Update {
                        updatable: kv::Updateable::PaymentIntentUpdate(
                            kv::PaymentIntentUpdateMems {
                                orig: origin_diesel_intent,
                                update_data: diesel_intent_update,
                            },
                        ),
                    },
                };

                kv_wrapper::<(), _, _>(
                    self,
                    KvOperation::<DieselPaymentIntent>::Hset((&field, redis_value), redis_entry),
                    &key,
                )
                .await
                .map_err(|err| err.to_redis_failed_response(&key))?
                .try_into_hset()
                .change_context(StorageError::KVError)?;

                Ok(PaymentIntent::from_storage_model(diesel_intent))
            }
        }
    }

    #[instrument(skip_all)]
    async fn find_payment_intent_by_payment_id_merchant_id(
        &self,
        payment_id: &str,
        merchant_id: &str,
        storage_scheme: MerchantStorageScheme,
    ) -> error_stack::Result<PaymentIntent, StorageError> {
        let database_call = || async {
            let conn = pg_connection_read(self).await?;
            DieselPaymentIntent::find_by_payment_id_merchant_id(&conn, payment_id, merchant_id)
                .await
                .map_err(|er| {
                    let new_err = diesel_error_to_data_error(er.current_context());
                    er.change_context(new_err)
                })
        };
        match storage_scheme {
            MerchantStorageScheme::PostgresOnly => database_call().await,

            MerchantStorageScheme::RedisKv => {
                let key = format!("mid_{merchant_id}_pid_{payment_id}");
                let field = format!("pi_{payment_id}");
                Box::pin(utils::try_redis_get_else_try_database_get(
                    async {
                        kv_wrapper::<DieselPaymentIntent, _, _>(
                            self,
                            KvOperation::<DieselPaymentIntent>::HGet(&field),
                            &key,
                        )
                        .await?
                        .try_into_hget()
                    },
                    database_call,
                ))
                .await
            }
        }
        .map(PaymentIntent::from_storage_model)
    }

    async fn get_active_payment_attempt(
        &self,
        payment: &mut PaymentIntent,
        _storage_scheme: MerchantStorageScheme,
    ) -> error_stack::Result<PaymentAttempt, StorageError> {
        match payment.active_attempt.clone() {
            data_models::RemoteStorageObject::ForeignID(attempt_id) => {
                let conn = pg_connection_read(self).await?;

                let pa = DieselPaymentAttempt::find_by_merchant_id_attempt_id(
                    &conn,
                    payment.merchant_id.as_str(),
                    attempt_id.as_str(),
                )
                .await
                .map_err(|er| {
                    let new_err = diesel_error_to_data_error(er.current_context());
                    er.change_context(new_err)
                })
                .map(PaymentAttempt::from_storage_model)?;
                payment.active_attempt = data_models::RemoteStorageObject::Object(pa.clone());
                Ok(pa)
            }
            data_models::RemoteStorageObject::Object(pa) => Ok(pa.clone()),
        }
    }

    #[cfg(feature = "olap")]
    async fn filter_payment_intent_by_constraints(
        &self,
        merchant_id: &str,
        filters: &PaymentIntentFetchConstraints,
        storage_scheme: MerchantStorageScheme,
    ) -> error_stack::Result<Vec<PaymentIntent>, StorageError> {
        self.router_store
            .filter_payment_intent_by_constraints(merchant_id, filters, storage_scheme)
            .await
    }

    #[cfg(feature = "olap")]
    async fn filter_payment_intents_by_time_range_constraints(
        &self,
        merchant_id: &str,
        time_range: &api_models::payments::TimeRange,
        storage_scheme: MerchantStorageScheme,
    ) -> error_stack::Result<Vec<PaymentIntent>, StorageError> {
        self.router_store
            .filter_payment_intents_by_time_range_constraints(
                merchant_id,
                time_range,
                storage_scheme,
            )
            .await
    }

    #[cfg(feature = "olap")]
    async fn get_filtered_payment_intents_attempt(
        &self,
        merchant_id: &str,
        filters: &PaymentIntentFetchConstraints,
        storage_scheme: MerchantStorageScheme,
    ) -> error_stack::Result<Vec<(PaymentIntent, PaymentAttempt)>, StorageError> {
        self.router_store
            .get_filtered_payment_intents_attempt(merchant_id, filters, storage_scheme)
            .await
    }

    #[cfg(feature = "olap")]
    async fn get_filtered_active_attempt_ids_for_total_count(
        &self,
        merchant_id: &str,
        constraints: &PaymentIntentFetchConstraints,
        storage_scheme: MerchantStorageScheme,
    ) -> error_stack::Result<Vec<String>, StorageError> {
        self.router_store
            .get_filtered_active_attempt_ids_for_total_count(
                merchant_id,
                constraints,
                storage_scheme,
            )
            .await
    }
}

#[async_trait::async_trait]
impl<T: DatabaseStore> PaymentIntentInterface for crate::RouterStore<T> {
    async fn insert_payment_intent(
        &self,
        new: PaymentIntentNew,
        _storage_scheme: MerchantStorageScheme,
    ) -> error_stack::Result<PaymentIntent, StorageError> {
        let conn = pg_connection_write(self).await?;
        new.to_storage_model()
            .insert(&conn)
            .await
            .map_err(|er| {
                let new_err = diesel_error_to_data_error(er.current_context());
                er.change_context(new_err)
            })
            .map(PaymentIntent::from_storage_model)
    }

    async fn update_payment_intent(
        &self,
        this: PaymentIntent,
        payment_intent: PaymentIntentUpdate,
        _storage_scheme: MerchantStorageScheme,
    ) -> error_stack::Result<PaymentIntent, StorageError> {
        let conn = pg_connection_write(self).await?;
        this.to_storage_model()
            .update(&conn, payment_intent.to_storage_model())
            .await
            .map_err(|er| {
                let new_err = diesel_error_to_data_error(er.current_context());
                er.change_context(new_err)
            })
            .map(PaymentIntent::from_storage_model)
    }

    #[instrument(skip_all)]
    async fn find_payment_intent_by_payment_id_merchant_id(
        &self,
        payment_id: &str,
        merchant_id: &str,
        _storage_scheme: MerchantStorageScheme,
    ) -> error_stack::Result<PaymentIntent, StorageError> {
        let conn = pg_connection_read(self).await?;
        DieselPaymentIntent::find_by_payment_id_merchant_id(&conn, payment_id, merchant_id)
            .await
            .map(PaymentIntent::from_storage_model)
            .map_err(|er| {
                let new_err = diesel_error_to_data_error(er.current_context());
                er.change_context(new_err)
            })
    }

    async fn get_active_payment_attempt(
        &self,
        payment: &mut PaymentIntent,
        _storage_scheme: MerchantStorageScheme,
    ) -> error_stack::Result<PaymentAttempt, StorageError> {
        match &payment.active_attempt {
            data_models::RemoteStorageObject::ForeignID(attempt_id) => {
                let conn = pg_connection_read(self).await?;

                let pa = DieselPaymentAttempt::find_by_merchant_id_attempt_id(
                    &conn,
                    payment.merchant_id.as_str(),
                    attempt_id.as_str(),
                )
                .await
                .map_err(|er| {
                    let new_err = diesel_error_to_data_error(er.current_context());
                    er.change_context(new_err)
                })
                .map(PaymentAttempt::from_storage_model)?;
                payment.active_attempt = data_models::RemoteStorageObject::Object(pa.clone());
                Ok(pa)
            }
            data_models::RemoteStorageObject::Object(pa) => Ok(pa.clone()),
        }
    }

    #[cfg(feature = "olap")]
    async fn filter_payment_intent_by_constraints(
        &self,
        merchant_id: &str,
        filters: &PaymentIntentFetchConstraints,
        storage_scheme: MerchantStorageScheme,
    ) -> error_stack::Result<Vec<PaymentIntent>, StorageError> {
        use common_utils::errors::ReportSwitchExt;

        let conn = connection::pg_connection_read(self).await.switch()?;
        let conn = async_bb8_diesel::Connection::as_async_conn(&conn);

        //[#350]: Replace this with Boxable Expression and pass it into generic filter
        // when https://github.com/rust-lang/rust/issues/52662 becomes stable
        let mut query = <DieselPaymentIntent as HasTable>::table()
            .filter(pi_dsl::merchant_id.eq(merchant_id.to_owned()))
            .order(pi_dsl::created_at.desc())
            .into_boxed();

        match filters {
            PaymentIntentFetchConstraints::Single { payment_intent_id } => {
                query = query.filter(pi_dsl::payment_id.eq(payment_intent_id.to_owned()));
            }
            PaymentIntentFetchConstraints::List(params) => {
                if let Some(limit) = params.limit {
                    query = query.limit(limit.into());
                }

                if let Some(customer_id) = &params.customer_id {
                    query = query.filter(pi_dsl::customer_id.eq(customer_id.clone()));
                }
                if let Some(profile_id) = &params.profile_id {
                    query = query.filter(pi_dsl::profile_id.eq(profile_id.clone()));
                }

                query = match (params.starting_at, &params.starting_after_id) {
                    (Some(starting_at), _) => query.filter(pi_dsl::created_at.ge(starting_at)),
                    (None, Some(starting_after_id)) => {
                        // TODO: Fetch partial columns for this query since we only need some columns
                        let starting_at = self
                            .find_payment_intent_by_payment_id_merchant_id(
                                starting_after_id,
                                merchant_id,
                                storage_scheme,
                            )
                            .await?
                            .created_at;
                        query.filter(pi_dsl::created_at.ge(starting_at))
                    }
                    (None, None) => query,
                };

                query = match (params.ending_at, &params.ending_before_id) {
                    (Some(ending_at), _) => query.filter(pi_dsl::created_at.le(ending_at)),
                    (None, Some(ending_before_id)) => {
                        // TODO: Fetch partial columns for this query since we only need some columns
                        let ending_at = self
                            .find_payment_intent_by_payment_id_merchant_id(
                                ending_before_id,
                                merchant_id,
                                storage_scheme,
                            )
                            .await?
                            .created_at;
                        query.filter(pi_dsl::created_at.le(ending_at))
                    }
                    (None, None) => query,
                };

                query = query.offset(params.offset.into());

                query = match &params.currency {
                    Some(currency) => query.filter(pi_dsl::currency.eq_any(currency.clone())),
                    None => query,
                };

                query = match &params.status {
                    Some(status) => query.filter(pi_dsl::status.eq_any(status.clone())),
                    None => query,
                };

                if let Some(currency) = &params.currency {
                    query = query.filter(pi_dsl::currency.eq_any(currency.clone()));
                }

                if let Some(status) = &params.status {
                    query = query.filter(pi_dsl::status.eq_any(status.clone()));
                }
            }
        }

        logger::debug!(query = %diesel::debug_query::<diesel::pg::Pg,_>(&query).to_string());

        db_metrics::track_database_call::<<DieselPaymentIntent as HasTable>::Table, _, _>(
            query.get_results_async::<DieselPaymentIntent>(conn),
            db_metrics::DatabaseOperation::Filter,
        )
        .await
        .map(|payment_intents| {
            payment_intents
                .into_iter()
                .map(PaymentIntent::from_storage_model)
                .collect::<Vec<PaymentIntent>>()
        })
        .map_err(|er| {
            StorageError::DatabaseError(
                error_stack::report!(diesel_models::errors::DatabaseError::from(er))
                    .attach_printable("Error filtering payment records"),
            )
        })
        .into_report()
    }

    #[cfg(feature = "olap")]
    async fn filter_payment_intents_by_time_range_constraints(
        &self,
        merchant_id: &str,
        time_range: &api_models::payments::TimeRange,
        storage_scheme: MerchantStorageScheme,
    ) -> error_stack::Result<Vec<PaymentIntent>, StorageError> {
        // TODO: Remove this redundant function
        let payment_filters = (*time_range).into();
        self.filter_payment_intent_by_constraints(merchant_id, &payment_filters, storage_scheme)
            .await
    }

    #[cfg(feature = "olap")]
    async fn get_filtered_payment_intents_attempt(
        &self,
        merchant_id: &str,
        constraints: &PaymentIntentFetchConstraints,
        storage_scheme: MerchantStorageScheme,
    ) -> error_stack::Result<Vec<(PaymentIntent, PaymentAttempt)>, StorageError> {
        use common_utils::errors::ReportSwitchExt;

        let conn = connection::pg_connection_read(self).await.switch()?;
        let conn = async_bb8_diesel::Connection::as_async_conn(&conn);
        let mut query = DieselPaymentIntent::table()
            .inner_join(
                diesel_models::schema::payment_attempt::table
                    .on(pa_dsl::attempt_id.eq(pi_dsl::active_attempt_id)),
            )
            .filter(pi_dsl::merchant_id.eq(merchant_id.to_owned()))
            .order(pi_dsl::created_at.desc())
            .into_boxed();

        query = match constraints {
            PaymentIntentFetchConstraints::Single { payment_intent_id } => {
                query.filter(pi_dsl::payment_id.eq(payment_intent_id.to_owned()))
            }
            PaymentIntentFetchConstraints::List(params) => {
                if let Some(limit) = params.limit {
                    query = query.limit(limit.into());
                }

                if let Some(customer_id) = &params.customer_id {
                    query = query.filter(pi_dsl::customer_id.eq(customer_id.clone()));
                }

                if let Some(profile_id) = &params.profile_id {
                    query = query.filter(pi_dsl::profile_id.eq(profile_id.clone()));
                }

                query = match (params.starting_at, &params.starting_after_id) {
                    (Some(starting_at), _) => query.filter(pi_dsl::created_at.ge(starting_at)),
                    (None, Some(starting_after_id)) => {
                        // TODO: Fetch partial columns for this query since we only need some columns
                        let starting_at = self
                            .find_payment_intent_by_payment_id_merchant_id(
                                starting_after_id,
                                merchant_id,
                                storage_scheme,
                            )
                            .await?
                            .created_at;
                        query.filter(pi_dsl::created_at.ge(starting_at))
                    }
                    (None, None) => query,
                };

                query = match (params.ending_at, &params.ending_before_id) {
                    (Some(ending_at), _) => query.filter(pi_dsl::created_at.le(ending_at)),
                    (None, Some(ending_before_id)) => {
                        // TODO: Fetch partial columns for this query since we only need some columns
                        let ending_at = self
                            .find_payment_intent_by_payment_id_merchant_id(
                                ending_before_id,
                                merchant_id,
                                storage_scheme,
                            )
                            .await?
                            .created_at;
                        query.filter(pi_dsl::created_at.le(ending_at))
                    }
                    (None, None) => query,
                };

                query = query.offset(params.offset.into());

                if let Some(currency) = &params.currency {
                    query = query.filter(pi_dsl::currency.eq_any(currency.clone()));
                }

                let connectors = params
                    .connector
                    .as_ref()
                    .map(|c| c.iter().map(|c| c.to_string()).collect::<Vec<String>>());

                query = match connectors {
                    Some(connectors) => query.filter(pa_dsl::connector.eq_any(connectors)),
                    None => query,
                };

                query = match &params.status {
                    Some(status) => query.filter(pi_dsl::status.eq_any(status.clone())),
                    None => query,
                };

                query = match &params.payment_method {
                    Some(payment_method) => {
                        query.filter(pa_dsl::payment_method.eq_any(payment_method.clone()))
                    }
                    None => query,
                };

                query = match &params.payment_method_type {
                    Some(payment_method_type) => query
                        .filter(pa_dsl::payment_method_type.eq_any(payment_method_type.clone())),
                    None => query,
                };

                query = match &params.authentication_type {
                    Some(authentication_type) => query
                        .filter(pa_dsl::authentication_type.eq_any(authentication_type.clone())),
                    None => query,
                };

                query
            }
        };

        logger::debug!(filter = %diesel::debug_query::<diesel::pg::Pg,_>(&query).to_string());

        query
            .get_results_async::<(DieselPaymentIntent, DieselPaymentAttempt)>(conn)
            .await
            .map(|results| {
                results
                    .into_iter()
                    .map(|(pi, pa)| {
                        (
                            PaymentIntent::from_storage_model(pi),
                            PaymentAttempt::from_storage_model(pa),
                        )
                    })
                    .collect()
            })
            .map_err(|er| {
                StorageError::DatabaseError(
                    error_stack::report!(diesel_models::errors::DatabaseError::from(er))
                        .attach_printable("Error filtering payment records"),
                )
            })
            .into_report()
    }

    #[cfg(feature = "olap")]
    async fn get_filtered_active_attempt_ids_for_total_count(
        &self,
        merchant_id: &str,
        constraints: &PaymentIntentFetchConstraints,
        _storage_scheme: MerchantStorageScheme,
    ) -> error_stack::Result<Vec<String>, StorageError> {
        use common_utils::errors::ReportSwitchExt;

        let conn = connection::pg_connection_read(self).await.switch()?;
        let conn = async_bb8_diesel::Connection::as_async_conn(&conn);
        let mut query = DieselPaymentIntent::table()
            .select(pi_dsl::active_attempt_id)
            .filter(pi_dsl::merchant_id.eq(merchant_id.to_owned()))
            .order(pi_dsl::created_at.desc())
            .into_boxed();

        query = match constraints {
            PaymentIntentFetchConstraints::Single { payment_intent_id } => {
                query.filter(pi_dsl::payment_id.eq(payment_intent_id.to_owned()))
            }
            PaymentIntentFetchConstraints::List(params) => {
                if let Some(customer_id) = &params.customer_id {
                    query = query.filter(pi_dsl::customer_id.eq(customer_id.clone()));
                }
                if let Some(profile_id) = &params.profile_id {
                    query = query.filter(pi_dsl::profile_id.eq(profile_id.clone()));
                }

                query = match params.starting_at {
                    Some(starting_at) => query.filter(pi_dsl::created_at.ge(starting_at)),
                    None => query,
                };

                query = match params.ending_at {
                    Some(ending_at) => query.filter(pi_dsl::created_at.le(ending_at)),
                    None => query,
                };

                query = match &params.currency {
                    Some(currency) => query.filter(pi_dsl::currency.eq_any(currency.clone())),
                    None => query,
                };

                query = match &params.status {
                    Some(status) => query.filter(pi_dsl::status.eq_any(status.clone())),
                    None => query,
                };

                query
            }
        };

        db_metrics::track_database_call::<<DieselPaymentIntent as HasTable>::Table, _, _>(
            query.get_results_async::<String>(conn),
            db_metrics::DatabaseOperation::Filter,
        )
        .await
        .map_err(|er| {
            StorageError::DatabaseError(
                error_stack::report!(diesel_models::errors::DatabaseError::from(er))
                    .attach_printable("Error filtering payment records"),
            )
        })
        .into_report()
    }
}

impl DataModelExt for PaymentIntentNew {
    type StorageModel = DieselPaymentIntentNew;

    fn to_storage_model(self) -> Self::StorageModel {
        DieselPaymentIntentNew {
            payment_id: self.payment_id,
            merchant_id: self.merchant_id,
            status: self.status,
            amount: self.amount,
            currency: self.currency,
            amount_captured: self.amount_captured,
            customer_id: self.customer_id,
            description: self.description,
            return_url: self.return_url,
            metadata: self.metadata,
            connector_id: self.connector_id,
            shipping_address_id: self.shipping_address_id,
            billing_address_id: self.billing_address_id,
            statement_descriptor_name: self.statement_descriptor_name,
            statement_descriptor_suffix: self.statement_descriptor_suffix,
            created_at: self.created_at,
            modified_at: self.modified_at,
            last_synced: self.last_synced,
            setup_future_usage: self.setup_future_usage,
            off_session: self.off_session,
            client_secret: self.client_secret,
            active_attempt_id: self.active_attempt.get_id(),
            business_country: self.business_country,
            business_label: self.business_label,
            order_details: self.order_details,
            allowed_payment_method_types: self.allowed_payment_method_types,
            connector_metadata: self.connector_metadata,
            feature_metadata: self.feature_metadata,
            attempt_count: self.attempt_count,
            profile_id: self.profile_id,
            merchant_decision: self.merchant_decision,
            payment_link_id: self.payment_link_id,
            payment_confirm_source: self.payment_confirm_source,
            updated_by: self.updated_by,
            surcharge_applicable: self.surcharge_applicable,
            request_incremental_authorization: self.request_incremental_authorization,
            incremental_authorization_allowed: self.incremental_authorization_allowed,
            authorization_count: self.authorization_count,
<<<<<<< HEAD
            expiry: self.expiry,
=======
            session_expiry: self.session_expiry,
>>>>>>> ee044a0b
        }
    }

    fn from_storage_model(storage_model: Self::StorageModel) -> Self {
        Self {
            payment_id: storage_model.payment_id,
            merchant_id: storage_model.merchant_id,
            status: storage_model.status,
            amount: storage_model.amount,
            currency: storage_model.currency,
            amount_captured: storage_model.amount_captured,
            customer_id: storage_model.customer_id,
            description: storage_model.description,
            return_url: storage_model.return_url,
            metadata: storage_model.metadata,
            connector_id: storage_model.connector_id,
            shipping_address_id: storage_model.shipping_address_id,
            billing_address_id: storage_model.billing_address_id,
            statement_descriptor_name: storage_model.statement_descriptor_name,
            statement_descriptor_suffix: storage_model.statement_descriptor_suffix,
            created_at: storage_model.created_at,
            modified_at: storage_model.modified_at,
            last_synced: storage_model.last_synced,
            setup_future_usage: storage_model.setup_future_usage,
            off_session: storage_model.off_session,
            client_secret: storage_model.client_secret,
            active_attempt: RemoteStorageObject::ForeignID(storage_model.active_attempt_id),
            business_country: storage_model.business_country,
            business_label: storage_model.business_label,
            order_details: storage_model.order_details,
            allowed_payment_method_types: storage_model.allowed_payment_method_types,
            connector_metadata: storage_model.connector_metadata,
            feature_metadata: storage_model.feature_metadata,
            attempt_count: storage_model.attempt_count,
            profile_id: storage_model.profile_id,
            merchant_decision: storage_model.merchant_decision,
            payment_link_id: storage_model.payment_link_id,
            payment_confirm_source: storage_model.payment_confirm_source,
            updated_by: storage_model.updated_by,
            surcharge_applicable: storage_model.surcharge_applicable,
            request_incremental_authorization: storage_model.request_incremental_authorization,
            incremental_authorization_allowed: storage_model.incremental_authorization_allowed,
            authorization_count: storage_model.authorization_count,
<<<<<<< HEAD
            expiry: storage_model.expiry,
=======
            session_expiry: storage_model.session_expiry,
>>>>>>> ee044a0b
        }
    }
}

impl DataModelExt for PaymentIntent {
    type StorageModel = DieselPaymentIntent;

    fn to_storage_model(self) -> Self::StorageModel {
        DieselPaymentIntent {
            id: self.id,
            payment_id: self.payment_id,
            merchant_id: self.merchant_id,
            status: self.status,
            amount: self.amount,
            currency: self.currency,
            amount_captured: self.amount_captured,
            customer_id: self.customer_id,
            description: self.description,
            return_url: self.return_url,
            metadata: self.metadata,
            connector_id: self.connector_id,
            shipping_address_id: self.shipping_address_id,
            billing_address_id: self.billing_address_id,
            statement_descriptor_name: self.statement_descriptor_name,
            statement_descriptor_suffix: self.statement_descriptor_suffix,
            created_at: self.created_at,
            modified_at: self.modified_at,
            last_synced: self.last_synced,
            setup_future_usage: self.setup_future_usage,
            off_session: self.off_session,
            client_secret: self.client_secret,
            active_attempt_id: self.active_attempt.get_id(),
            business_country: self.business_country,
            business_label: self.business_label,
            order_details: self.order_details,
            allowed_payment_method_types: self.allowed_payment_method_types,
            connector_metadata: self.connector_metadata,
            feature_metadata: self.feature_metadata,
            attempt_count: self.attempt_count,
            profile_id: self.profile_id,
            merchant_decision: self.merchant_decision,
            payment_link_id: self.payment_link_id,
            payment_confirm_source: self.payment_confirm_source,
            updated_by: self.updated_by,
            surcharge_applicable: self.surcharge_applicable,
            request_incremental_authorization: self.request_incremental_authorization,
            incremental_authorization_allowed: self.incremental_authorization_allowed,
            authorization_count: self.authorization_count,
<<<<<<< HEAD
            expiry: self.expiry,
=======
            session_expiry: self.session_expiry,
>>>>>>> ee044a0b
        }
    }

    fn from_storage_model(storage_model: Self::StorageModel) -> Self {
        Self {
            id: storage_model.id,
            payment_id: storage_model.payment_id,
            merchant_id: storage_model.merchant_id,
            status: storage_model.status,
            amount: storage_model.amount,
            currency: storage_model.currency,
            amount_captured: storage_model.amount_captured,
            customer_id: storage_model.customer_id,
            description: storage_model.description,
            return_url: storage_model.return_url,
            metadata: storage_model.metadata,
            connector_id: storage_model.connector_id,
            shipping_address_id: storage_model.shipping_address_id,
            billing_address_id: storage_model.billing_address_id,
            statement_descriptor_name: storage_model.statement_descriptor_name,
            statement_descriptor_suffix: storage_model.statement_descriptor_suffix,
            created_at: storage_model.created_at,
            modified_at: storage_model.modified_at,
            last_synced: storage_model.last_synced,
            setup_future_usage: storage_model.setup_future_usage,
            off_session: storage_model.off_session,
            client_secret: storage_model.client_secret,
            active_attempt: RemoteStorageObject::ForeignID(storage_model.active_attempt_id),
            business_country: storage_model.business_country,
            business_label: storage_model.business_label,
            order_details: storage_model.order_details,
            allowed_payment_method_types: storage_model.allowed_payment_method_types,
            connector_metadata: storage_model.connector_metadata,
            feature_metadata: storage_model.feature_metadata,
            attempt_count: storage_model.attempt_count,
            profile_id: storage_model.profile_id,
            merchant_decision: storage_model.merchant_decision,
            payment_link_id: storage_model.payment_link_id,
            payment_confirm_source: storage_model.payment_confirm_source,
            updated_by: storage_model.updated_by,
            surcharge_applicable: storage_model.surcharge_applicable,
            request_incremental_authorization: storage_model.request_incremental_authorization,
            incremental_authorization_allowed: storage_model.incremental_authorization_allowed,
            authorization_count: storage_model.authorization_count,
<<<<<<< HEAD
            expiry: storage_model.expiry,
=======
            session_expiry: storage_model.session_expiry,
>>>>>>> ee044a0b
        }
    }
}

impl DataModelExt for PaymentIntentUpdate {
    type StorageModel = DieselPaymentIntentUpdate;

    fn to_storage_model(self) -> Self::StorageModel {
        match self {
            Self::ResponseUpdate {
                status,
                amount_captured,
                return_url,
                updated_by,
                incremental_authorization_allowed,
            } => DieselPaymentIntentUpdate::ResponseUpdate {
                status,
                amount_captured,
                return_url,
                updated_by,
                incremental_authorization_allowed,
            },
            Self::MetadataUpdate {
                metadata,
                updated_by,
            } => DieselPaymentIntentUpdate::MetadataUpdate {
                metadata,
                updated_by,
            },
            Self::ReturnUrlUpdate {
                return_url,
                status,
                customer_id,
                shipping_address_id,
                billing_address_id,
                updated_by,
            } => DieselPaymentIntentUpdate::ReturnUrlUpdate {
                return_url,
                status,
                customer_id,
                shipping_address_id,
                billing_address_id,
                updated_by,
            },
            Self::MerchantStatusUpdate {
                status,
                shipping_address_id,
                billing_address_id,
                updated_by,
            } => DieselPaymentIntentUpdate::MerchantStatusUpdate {
                status,
                shipping_address_id,
                billing_address_id,
                updated_by,
            },
            Self::PGStatusUpdate {
                status,
                updated_by,
                incremental_authorization_allowed,
            } => DieselPaymentIntentUpdate::PGStatusUpdate {
                status,
                updated_by,
                incremental_authorization_allowed,
            },
            Self::Update {
                amount,
                currency,
                setup_future_usage,
                status,
                customer_id,
                shipping_address_id,
                billing_address_id,
                return_url,
                business_country,
                business_label,
                description,
                statement_descriptor_name,
                statement_descriptor_suffix,
                order_details,
                metadata,
                payment_confirm_source,
                updated_by,
<<<<<<< HEAD
                expiry,
=======
                session_expiry,
>>>>>>> ee044a0b
            } => DieselPaymentIntentUpdate::Update {
                amount,
                currency,
                setup_future_usage,
                status,
                customer_id,
                shipping_address_id,
                billing_address_id,
                return_url,
                business_country,
                business_label,
                description,
                statement_descriptor_name,
                statement_descriptor_suffix,
                order_details,
                metadata,
                payment_confirm_source,
                updated_by,
<<<<<<< HEAD
                expiry,
=======
                session_expiry,
>>>>>>> ee044a0b
            },
            Self::PaymentAttemptAndAttemptCountUpdate {
                active_attempt_id,
                attempt_count,
                updated_by,
            } => DieselPaymentIntentUpdate::PaymentAttemptAndAttemptCountUpdate {
                active_attempt_id,
                attempt_count,
                updated_by,
            },
            Self::StatusAndAttemptUpdate {
                status,
                active_attempt_id,
                attempt_count,
                updated_by,
            } => DieselPaymentIntentUpdate::StatusAndAttemptUpdate {
                status,
                active_attempt_id,
                attempt_count,
                updated_by,
            },
            Self::ApproveUpdate {
                merchant_decision,
                updated_by,
            } => DieselPaymentIntentUpdate::ApproveUpdate {
                merchant_decision,
                updated_by,
            },
            Self::RejectUpdate {
                status,
                merchant_decision,
                updated_by,
            } => DieselPaymentIntentUpdate::RejectUpdate {
                status,
                merchant_decision,
                updated_by,
            },
            Self::SurchargeApplicableUpdate {
                surcharge_applicable,
                updated_by,
            } => DieselPaymentIntentUpdate::SurchargeApplicableUpdate {
                surcharge_applicable: Some(surcharge_applicable),
                updated_by,
            },
            Self::IncrementalAuthorizationAmountUpdate { amount } => {
                DieselPaymentIntentUpdate::IncrementalAuthorizationAmountUpdate { amount }
            }
            Self::AuthorizationCountUpdate {
                authorization_count,
            } => DieselPaymentIntentUpdate::AuthorizationCountUpdate {
                authorization_count,
            },
        }
    }

    #[allow(clippy::todo)]
    fn from_storage_model(_storage_model: Self::StorageModel) -> Self {
        todo!("Reverse map should no longer be needed")
    }
}<|MERGE_RESOLUTION|>--- conflicted
+++ resolved
@@ -101,11 +101,7 @@
                     request_incremental_authorization: new.request_incremental_authorization,
                     incremental_authorization_allowed: new.incremental_authorization_allowed,
                     authorization_count: new.authorization_count,
-<<<<<<< HEAD
-                    expiry: new.expiry,
-=======
                     session_expiry: new.session_expiry,
->>>>>>> ee044a0b
                 };
                 let redis_entry = kv::TypedSql {
                     op: kv::DBOperation::Insert {
@@ -773,11 +769,7 @@
             request_incremental_authorization: self.request_incremental_authorization,
             incremental_authorization_allowed: self.incremental_authorization_allowed,
             authorization_count: self.authorization_count,
-<<<<<<< HEAD
-            expiry: self.expiry,
-=======
             session_expiry: self.session_expiry,
->>>>>>> ee044a0b
         }
     }
 
@@ -821,11 +813,7 @@
             request_incremental_authorization: storage_model.request_incremental_authorization,
             incremental_authorization_allowed: storage_model.incremental_authorization_allowed,
             authorization_count: storage_model.authorization_count,
-<<<<<<< HEAD
-            expiry: storage_model.expiry,
-=======
             session_expiry: storage_model.session_expiry,
->>>>>>> ee044a0b
         }
     }
 }
@@ -874,11 +862,7 @@
             request_incremental_authorization: self.request_incremental_authorization,
             incremental_authorization_allowed: self.incremental_authorization_allowed,
             authorization_count: self.authorization_count,
-<<<<<<< HEAD
-            expiry: self.expiry,
-=======
             session_expiry: self.session_expiry,
->>>>>>> ee044a0b
         }
     }
 
@@ -923,11 +907,7 @@
             request_incremental_authorization: storage_model.request_incremental_authorization,
             incremental_authorization_allowed: storage_model.incremental_authorization_allowed,
             authorization_count: storage_model.authorization_count,
-<<<<<<< HEAD
-            expiry: storage_model.expiry,
-=======
             session_expiry: storage_model.session_expiry,
->>>>>>> ee044a0b
         }
     }
 }
@@ -1010,11 +990,7 @@
                 metadata,
                 payment_confirm_source,
                 updated_by,
-<<<<<<< HEAD
-                expiry,
-=======
                 session_expiry,
->>>>>>> ee044a0b
             } => DieselPaymentIntentUpdate::Update {
                 amount,
                 currency,
@@ -1033,11 +1009,7 @@
                 metadata,
                 payment_confirm_source,
                 updated_by,
-<<<<<<< HEAD
-                expiry,
-=======
                 session_expiry,
->>>>>>> ee044a0b
             },
             Self::PaymentAttemptAndAttemptCountUpdate {
                 active_attempt_id,
