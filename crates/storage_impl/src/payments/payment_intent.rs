#[cfg(feature = "olap")]
use async_bb8_diesel::AsyncRunQueryDsl;
use common_utils::{date_time, ext_traits::Encode};
#[cfg(feature = "olap")]
use data_models::payments::{
    payment_attempt::PaymentAttempt, payment_intent::PaymentIntentFetchConstraints,
};
use data_models::{
    errors::StorageError,
    payments::{
        payment_intent::{PaymentIntentInterface, PaymentIntentNew, PaymentIntentUpdate},
        PaymentIntent,
    },
    MerchantStorageScheme, RemoteStorageObject,
};
#[cfg(feature = "olap")]
use diesel::{associations::HasTable, ExpressionMethods, JoinOnDsl, QueryDsl};
#[cfg(feature = "olap")]
use diesel_models::query::generics::db_metrics;
use diesel_models::{
    kv,
    payment_intent::{
        PaymentIntent as DieselPaymentIntent, PaymentIntentNew as DieselPaymentIntentNew,
        PaymentIntentUpdate as DieselPaymentIntentUpdate,
    },
};
#[cfg(feature = "olap")]
use diesel_models::{
    payment_attempt::PaymentAttempt as DieselPaymentAttempt,
    schema::{payment_attempt::dsl as pa_dsl, payment_intent::dsl as pi_dsl},
};
use error_stack::{IntoReport, ResultExt};
use redis_interface::HsetnxReply;
#[cfg(feature = "olap")]
use router_env::logger;
use router_env::{instrument, tracing};

use crate::{
    redis::kv_store::{kv_wrapper, KvOperation, PartitionKey},
    utils::{pg_connection_read, pg_connection_write},
    DataModelExt, DatabaseStore, KVRouterStore,
};

#[async_trait::async_trait]
impl<T: DatabaseStore> PaymentIntentInterface for KVRouterStore<T> {
    async fn insert_payment_intent(
        &self,
        new: PaymentIntentNew,
        storage_scheme: MerchantStorageScheme,
    ) -> error_stack::Result<PaymentIntent, StorageError> {
        match storage_scheme {
            MerchantStorageScheme::PostgresOnly => {
                self.router_store
                    .insert_payment_intent(new, storage_scheme)
                    .await
            }

            MerchantStorageScheme::RedisKv => {
                let key = format!("{}_{}", new.merchant_id, new.payment_id);
                let field = format!("pi_{}", new.payment_id);
                let created_intent = PaymentIntent {
                    id: 0i32,
                    payment_id: new.payment_id.clone(),
                    merchant_id: new.merchant_id.clone(),
                    status: new.status,
                    amount: new.amount,
                    currency: new.currency,
                    amount_captured: new.amount_captured,
                    customer_id: new.customer_id.clone(),
                    description: new.description.clone(),
                    return_url: new.return_url.clone(),
                    metadata: new.metadata.clone(),
                    connector_id: new.connector_id.clone(),
                    shipping_address_id: new.shipping_address_id.clone(),
                    billing_address_id: new.billing_address_id.clone(),
                    statement_descriptor_name: new.statement_descriptor_name.clone(),
                    statement_descriptor_suffix: new.statement_descriptor_suffix.clone(),
                    created_at: new.created_at.unwrap_or_else(date_time::now),
                    modified_at: new.created_at.unwrap_or_else(date_time::now),
                    last_synced: new.last_synced,
                    setup_future_usage: new.setup_future_usage,
                    off_session: new.off_session,
                    client_secret: new.client_secret.clone(),
                    business_country: new.business_country,
                    business_label: new.business_label.clone(),
                    active_attempt: new.active_attempt.clone(),
                    order_details: new.order_details.clone(),
                    allowed_payment_method_types: new.allowed_payment_method_types.clone(),
                    connector_metadata: new.connector_metadata.clone(),
                    feature_metadata: new.feature_metadata.clone(),
                    attempt_count: new.attempt_count,
                    profile_id: new.profile_id.clone(),
                    merchant_decision: new.merchant_decision.clone(),
                    payment_confirm_source: new.payment_confirm_source,
                };
                let diesel_intent = created_intent.clone().to_storage_model();

<<<<<<< HEAD
                match self
                    .get_redis_conn()
                    .change_context(StorageError::DatabaseConnectionError)?
                    .serialize_and_set_hash_field_if_not_exist(&key, &field, &diesel_intent)
                    .await
=======
                match kv_wrapper::<PaymentIntent, _, _>(
                    self,
                    KvOperation::SetNx(&field, &created_intent),
                    &key,
                )
                .await
                .change_context(StorageError::KVError)?
                .try_into_setnx()
>>>>>>> c34f1bf3
                {
                    Ok(HsetnxReply::KeyNotSet) => Err(StorageError::DuplicateValue {
                        entity: "payment_intent",
                        key: Some(key),
                    })
                    .into_report(),
                    Ok(HsetnxReply::KeySet) => {
                        let redis_entry = kv::TypedSql {
                            op: kv::DBOperation::Insert {
                                insertable: kv::Insertable::PaymentIntent(new.to_storage_model()),
                            },
                        };
                        self.push_to_drainer_stream::<DieselPaymentIntent>(
                            redis_entry,
                            PartitionKey::MerchantIdPaymentId {
                                merchant_id: &created_intent.merchant_id,
                                payment_id: &created_intent.payment_id,
                            },
                        )
                        .await
                        .change_context(StorageError::KVError)?;
                        Ok(created_intent)
                    }
                    Err(error) => Err(error.change_context(StorageError::KVError)),
                }
            }
        }
    }

    #[instrument(skip_all)]
    async fn update_payment_intent(
        &self,
        this: PaymentIntent,
        payment_intent: PaymentIntentUpdate,
        storage_scheme: MerchantStorageScheme,
    ) -> error_stack::Result<PaymentIntent, StorageError> {
        match storage_scheme {
            MerchantStorageScheme::PostgresOnly => {
                self.router_store
                    .update_payment_intent(this, payment_intent, storage_scheme)
                    .await
            }
            MerchantStorageScheme::RedisKv => {
                let key = format!("{}_{}", this.merchant_id, this.payment_id);
                let field = format!("pi_{}", this.payment_id);

                let updated_intent = payment_intent.clone().apply_changeset(this.clone());
                let diesel_intent = payment_intent.to_storage_model();
                // Check for database presence as well Maybe use a read replica here ?

                let redis_value = Encode::<PaymentIntent>::encode_to_string_of_json(&diesel_intent)
                    .change_context(StorageError::SerializationFailed)?;

<<<<<<< HEAD
                self.get_redis_conn()
                    .change_context(StorageError::DatabaseConnectionError)?
                    .set_hash_fields(&key, (&field, &redis_value))
                    .await
                    .change_context(StorageError::KVError)?;
=======
                kv_wrapper::<(), _, _>(
                    self,
                    KvOperation::<PaymentIntent>::Set((&field, redis_value)),
                    &key,
                )
                .await
                .change_context(StorageError::KVError)?
                .try_into_set()
                .change_context(StorageError::KVError)?;
>>>>>>> c34f1bf3

                let redis_entry = kv::TypedSql {
                    op: kv::DBOperation::Update {
                        updatable: kv::Updateable::PaymentIntentUpdate(
                            kv::PaymentIntentUpdateMems {
                                orig: this.to_storage_model(),
                                update_data: diesel_intent,
                            },
                        ),
                    },
                };

                self.push_to_drainer_stream::<DieselPaymentIntent>(
                    redis_entry,
                    PartitionKey::MerchantIdPaymentId {
                        merchant_id: &updated_intent.merchant_id,
                        payment_id: &updated_intent.payment_id,
                    },
                )
                .await
                .change_context(StorageError::KVError)?;
                Ok(updated_intent)
            }
        }
    }

    #[instrument(skip_all)]
    async fn find_payment_intent_by_payment_id_merchant_id(
        &self,
        payment_id: &str,
        merchant_id: &str,
        storage_scheme: MerchantStorageScheme,
    ) -> error_stack::Result<PaymentIntent, StorageError> {
        let database_call = || async {
            let conn = pg_connection_read(self).await?;
            DieselPaymentIntent::find_by_payment_id_merchant_id(&conn, payment_id, merchant_id)
                .await
                .map_err(|er| {
                    let new_err = crate::diesel_error_to_data_error(er.current_context());
                    er.change_context(new_err)
                })
        };
        match storage_scheme {
            MerchantStorageScheme::PostgresOnly => database_call().await,

            MerchantStorageScheme::RedisKv => {
                let key = format!("{merchant_id}_{payment_id}");
                let field = format!("pi_{payment_id}");
                crate::utils::try_redis_get_else_try_database_get(
                    async {
                        kv_wrapper::<PaymentIntent, _, _>(
                            self,
                            KvOperation::<PaymentIntent>::Get(&field),
                            &key,
                        )
                        .await?
                        .try_into_get()
                    },
                    database_call,
                )
                .await
            }
        }
        .map(PaymentIntent::from_storage_model)
    }

    async fn get_active_payment_attempt(
        &self,
        payment: &mut PaymentIntent,
        _storage_scheme: MerchantStorageScheme,
    ) -> error_stack::Result<PaymentAttempt, StorageError> {
        match payment.active_attempt.clone() {
            data_models::RemoteStorageObject::ForeignID(attempt_id) => {
                let conn = pg_connection_read(self).await?;

                let pa = DieselPaymentAttempt::find_by_merchant_id_attempt_id(
                    &conn,
                    payment.merchant_id.as_str(),
                    attempt_id.as_str(),
                )
                .await
                .map_err(|er| {
                    let new_err = crate::diesel_error_to_data_error(er.current_context());
                    er.change_context(new_err)
                })
                .map(PaymentAttempt::from_storage_model)?;
                payment.active_attempt = data_models::RemoteStorageObject::Object(pa.clone());
                Ok(pa)
            }
            data_models::RemoteStorageObject::Object(pa) => Ok(pa.clone()),
        }
    }

    #[cfg(feature = "olap")]
    async fn filter_payment_intent_by_constraints(
        &self,
        merchant_id: &str,
        filters: &PaymentIntentFetchConstraints,
        storage_scheme: MerchantStorageScheme,
    ) -> error_stack::Result<Vec<PaymentIntent>, StorageError> {
        self.router_store
            .filter_payment_intent_by_constraints(merchant_id, filters, storage_scheme)
            .await
    }

    #[cfg(feature = "olap")]
    async fn filter_payment_intents_by_time_range_constraints(
        &self,
        merchant_id: &str,
        time_range: &api_models::payments::TimeRange,
        storage_scheme: MerchantStorageScheme,
    ) -> error_stack::Result<Vec<PaymentIntent>, StorageError> {
        self.router_store
            .filter_payment_intents_by_time_range_constraints(
                merchant_id,
                time_range,
                storage_scheme,
            )
            .await
    }

    #[cfg(feature = "olap")]
    async fn get_filtered_payment_intents_attempt(
        &self,
        merchant_id: &str,
        filters: &PaymentIntentFetchConstraints,
        storage_scheme: MerchantStorageScheme,
    ) -> error_stack::Result<Vec<(PaymentIntent, PaymentAttempt)>, StorageError> {
        self.router_store
            .get_filtered_payment_intents_attempt(merchant_id, filters, storage_scheme)
            .await
    }

    #[cfg(feature = "olap")]
    async fn get_filtered_active_attempt_ids_for_total_count(
        &self,
        merchant_id: &str,
        constraints: &PaymentIntentFetchConstraints,
        storage_scheme: MerchantStorageScheme,
    ) -> error_stack::Result<Vec<String>, StorageError> {
        self.router_store
            .get_filtered_active_attempt_ids_for_total_count(
                merchant_id,
                constraints,
                storage_scheme,
            )
            .await
    }
}

#[async_trait::async_trait]
impl<T: DatabaseStore> PaymentIntentInterface for crate::RouterStore<T> {
    async fn insert_payment_intent(
        &self,
        new: PaymentIntentNew,
        _storage_scheme: MerchantStorageScheme,
    ) -> error_stack::Result<PaymentIntent, StorageError> {
        let conn = pg_connection_write(self).await?;
        new.to_storage_model()
            .insert(&conn)
            .await
            .map_err(|er| {
                let new_err = crate::diesel_error_to_data_error(er.current_context());
                er.change_context(new_err)
            })
            .map(PaymentIntent::from_storage_model)
    }

    async fn update_payment_intent(
        &self,
        this: PaymentIntent,
        payment_intent: PaymentIntentUpdate,
        _storage_scheme: MerchantStorageScheme,
    ) -> error_stack::Result<PaymentIntent, StorageError> {
        let conn = pg_connection_write(self).await?;
        this.to_storage_model()
            .update(&conn, payment_intent.to_storage_model())
            .await
            .map_err(|er| {
                let new_err = crate::diesel_error_to_data_error(er.current_context());
                er.change_context(new_err)
            })
            .map(PaymentIntent::from_storage_model)
    }

    #[instrument(skip_all)]
    async fn find_payment_intent_by_payment_id_merchant_id(
        &self,
        payment_id: &str,
        merchant_id: &str,
        _storage_scheme: MerchantStorageScheme,
    ) -> error_stack::Result<PaymentIntent, StorageError> {
        let conn = pg_connection_read(self).await?;
        DieselPaymentIntent::find_by_payment_id_merchant_id(&conn, payment_id, merchant_id)
            .await
            .map(PaymentIntent::from_storage_model)
            .map_err(|er| {
                let new_err = crate::diesel_error_to_data_error(er.current_context());
                er.change_context(new_err)
            })
    }

    async fn get_active_payment_attempt(
        &self,
        payment: &mut PaymentIntent,
        _storage_scheme: MerchantStorageScheme,
    ) -> error_stack::Result<PaymentAttempt, StorageError> {
        match &payment.active_attempt {
            data_models::RemoteStorageObject::ForeignID(attempt_id) => {
                let conn = pg_connection_read(self).await?;

                let pa = DieselPaymentAttempt::find_by_merchant_id_attempt_id(
                    &conn,
                    payment.merchant_id.as_str(),
                    attempt_id.as_str(),
                )
                .await
                .map_err(|er| {
                    let new_err = crate::diesel_error_to_data_error(er.current_context());
                    er.change_context(new_err)
                })
                .map(PaymentAttempt::from_storage_model)?;
                payment.active_attempt = data_models::RemoteStorageObject::Object(pa.clone());
                Ok(pa)
            }
            data_models::RemoteStorageObject::Object(pa) => Ok(pa.clone()),
        }
    }

    #[cfg(feature = "olap")]
    async fn filter_payment_intent_by_constraints(
        &self,
        merchant_id: &str,
        filters: &PaymentIntentFetchConstraints,
        storage_scheme: MerchantStorageScheme,
    ) -> error_stack::Result<Vec<PaymentIntent>, StorageError> {
        let conn = self.get_replica_pool();

        //[#350]: Replace this with Boxable Expression and pass it into generic filter
        // when https://github.com/rust-lang/rust/issues/52662 becomes stable
        let mut query = <DieselPaymentIntent as HasTable>::table()
            .filter(pi_dsl::merchant_id.eq(merchant_id.to_owned()))
            .order(pi_dsl::created_at.desc())
            .into_boxed();

        match filters {
            PaymentIntentFetchConstraints::Single { payment_intent_id } => {
                query = query.filter(pi_dsl::payment_id.eq(payment_intent_id.to_owned()));
            }
            PaymentIntentFetchConstraints::List(params) => {
                if let Some(limit) = params.limit {
                    query = query.limit(limit.into());
                }

                if let Some(customer_id) = &params.customer_id {
                    query = query.filter(pi_dsl::customer_id.eq(customer_id.clone()));
                }
                if let Some(profile_id) = &params.profile_id {
                    query = query.filter(pi_dsl::profile_id.eq(profile_id.clone()));
                }

                query = match (params.starting_at, &params.starting_after_id) {
                    (Some(starting_at), _) => query.filter(pi_dsl::created_at.ge(starting_at)),
                    (None, Some(starting_after_id)) => {
                        // TODO: Fetch partial columns for this query since we only need some columns
                        let starting_at = self
                            .find_payment_intent_by_payment_id_merchant_id(
                                starting_after_id,
                                merchant_id,
                                storage_scheme,
                            )
                            .await?
                            .created_at;
                        query.filter(pi_dsl::created_at.ge(starting_at))
                    }
                    (None, None) => query,
                };

                query = match (params.ending_at, &params.ending_before_id) {
                    (Some(ending_at), _) => query.filter(pi_dsl::created_at.le(ending_at)),
                    (None, Some(ending_before_id)) => {
                        // TODO: Fetch partial columns for this query since we only need some columns
                        let ending_at = self
                            .find_payment_intent_by_payment_id_merchant_id(
                                ending_before_id,
                                merchant_id,
                                storage_scheme,
                            )
                            .await?
                            .created_at;
                        query.filter(pi_dsl::created_at.le(ending_at))
                    }
                    (None, None) => query,
                };

                query = query.offset(params.offset.into());

                query = match &params.currency {
                    Some(currency) => query.filter(pi_dsl::currency.eq_any(currency.clone())),
                    None => query,
                };

                query = match &params.status {
                    Some(status) => query.filter(pi_dsl::status.eq_any(status.clone())),
                    None => query,
                };

                if let Some(currency) = &params.currency {
                    query = query.filter(pi_dsl::currency.eq_any(currency.clone()));
                }

                if let Some(status) = &params.status {
                    query = query.filter(pi_dsl::status.eq_any(status.clone()));
                }
            }
        }

        logger::debug!(query = %diesel::debug_query::<diesel::pg::Pg,_>(&query).to_string());

        db_metrics::track_database_call::<<DieselPaymentIntent as HasTable>::Table, _, _>(
            query.get_results_async::<DieselPaymentIntent>(conn),
            db_metrics::DatabaseOperation::Filter,
        )
        .await
        .map(|payment_intents| {
            payment_intents
                .into_iter()
                .map(PaymentIntent::from_storage_model)
                .collect::<Vec<PaymentIntent>>()
        })
        .into_report()
        .map_err(|er| {
            let new_err = StorageError::DatabaseError(format!("{er:?}"));
            er.change_context(new_err)
        })
        .attach_printable_lazy(|| "Error filtering records by predicate")
    }

    #[cfg(feature = "olap")]
    async fn filter_payment_intents_by_time_range_constraints(
        &self,
        merchant_id: &str,
        time_range: &api_models::payments::TimeRange,
        storage_scheme: MerchantStorageScheme,
    ) -> error_stack::Result<Vec<PaymentIntent>, StorageError> {
        // TODO: Remove this redundant function
        let payment_filters = (*time_range).into();
        self.filter_payment_intent_by_constraints(merchant_id, &payment_filters, storage_scheme)
            .await
    }

    #[cfg(feature = "olap")]
    async fn get_filtered_payment_intents_attempt(
        &self,
        merchant_id: &str,
        constraints: &PaymentIntentFetchConstraints,
        storage_scheme: MerchantStorageScheme,
    ) -> error_stack::Result<Vec<(PaymentIntent, PaymentAttempt)>, StorageError> {
        let conn = self.get_replica_pool();

        let mut query = DieselPaymentIntent::table()
            .inner_join(
                diesel_models::schema::payment_attempt::table
                    .on(pa_dsl::attempt_id.eq(pi_dsl::active_attempt_id)),
            )
            .filter(pi_dsl::merchant_id.eq(merchant_id.to_owned()))
            .order(pi_dsl::created_at.desc())
            .into_boxed();

        query = match constraints {
            PaymentIntentFetchConstraints::Single { payment_intent_id } => {
                query.filter(pi_dsl::payment_id.eq(payment_intent_id.to_owned()))
            }
            PaymentIntentFetchConstraints::List(params) => {
                if let Some(limit) = params.limit {
                    query = query.limit(limit.into());
                }

                if let Some(customer_id) = &params.customer_id {
                    query = query.filter(pi_dsl::customer_id.eq(customer_id.clone()));
                }

                if let Some(profile_id) = &params.profile_id {
                    query = query.filter(pi_dsl::profile_id.eq(profile_id.clone()));
                }

                query = match (params.starting_at, &params.starting_after_id) {
                    (Some(starting_at), _) => query.filter(pi_dsl::created_at.ge(starting_at)),
                    (None, Some(starting_after_id)) => {
                        // TODO: Fetch partial columns for this query since we only need some columns
                        let starting_at = self
                            .find_payment_intent_by_payment_id_merchant_id(
                                starting_after_id,
                                merchant_id,
                                storage_scheme,
                            )
                            .await?
                            .created_at;
                        query.filter(pi_dsl::created_at.ge(starting_at))
                    }
                    (None, None) => query,
                };

                query = match (params.ending_at, &params.ending_before_id) {
                    (Some(ending_at), _) => query.filter(pi_dsl::created_at.le(ending_at)),
                    (None, Some(ending_before_id)) => {
                        // TODO: Fetch partial columns for this query since we only need some columns
                        let ending_at = self
                            .find_payment_intent_by_payment_id_merchant_id(
                                ending_before_id,
                                merchant_id,
                                storage_scheme,
                            )
                            .await?
                            .created_at;
                        query.filter(pi_dsl::created_at.le(ending_at))
                    }
                    (None, None) => query,
                };

                query = query.offset(params.offset.into());

                if let Some(currency) = &params.currency {
                    query = query.filter(pi_dsl::currency.eq_any(currency.clone()));
                }

                let connectors = params
                    .connector
                    .as_ref()
                    .map(|c| c.iter().map(|c| c.to_string()).collect::<Vec<String>>());

                query = match connectors {
                    Some(connectors) => query.filter(pa_dsl::connector.eq_any(connectors)),
                    None => query,
                };

                query = match &params.status {
                    Some(status) => query.filter(pi_dsl::status.eq_any(status.clone())),
                    None => query,
                };

                query = match &params.payment_method {
                    Some(payment_method) => {
                        query.filter(pa_dsl::payment_method.eq_any(payment_method.clone()))
                    }
                    None => query,
                };

                query = match &params.payment_method_type {
                    Some(payment_method_type) => query
                        .filter(pa_dsl::payment_method_type.eq_any(payment_method_type.clone())),
                    None => query,
                };

                query = match &params.authentication_type {
                    Some(authentication_type) => query
                        .filter(pa_dsl::authentication_type.eq_any(authentication_type.clone())),
                    None => query,
                };

                query
            }
        };

        logger::debug!(filter = %diesel::debug_query::<diesel::pg::Pg,_>(&query).to_string());

        query
            .get_results_async::<(DieselPaymentIntent, DieselPaymentAttempt)>(conn)
            .await
            .map(|results| {
                results
                    .into_iter()
                    .map(|(pi, pa)| {
                        (
                            PaymentIntent::from_storage_model(pi),
                            PaymentAttempt::from_storage_model(pa),
                        )
                    })
                    .collect()
            })
            .into_report()
            .map_err(|er| {
                let new_er = StorageError::DatabaseError(format!("{er:?}"));
                er.change_context(new_er)
            })
            .attach_printable("Error filtering payment records")
    }

    #[cfg(feature = "olap")]
    async fn get_filtered_active_attempt_ids_for_total_count(
        &self,
        merchant_id: &str,
        constraints: &PaymentIntentFetchConstraints,
        _storage_scheme: MerchantStorageScheme,
    ) -> error_stack::Result<Vec<String>, StorageError> {
        let conn = self.get_replica_pool();

        let mut query = DieselPaymentIntent::table()
            .select(pi_dsl::active_attempt_id)
            .filter(pi_dsl::merchant_id.eq(merchant_id.to_owned()))
            .order(pi_dsl::created_at.desc())
            .into_boxed();

        query = match constraints {
            PaymentIntentFetchConstraints::Single { payment_intent_id } => {
                query.filter(pi_dsl::payment_id.eq(payment_intent_id.to_owned()))
            }
            PaymentIntentFetchConstraints::List(params) => {
                if let Some(customer_id) = &params.customer_id {
                    query = query.filter(pi_dsl::customer_id.eq(customer_id.clone()));
                }
                if let Some(profile_id) = &params.profile_id {
                    query = query.filter(pi_dsl::profile_id.eq(profile_id.clone()));
                }

                query = match params.starting_at {
                    Some(starting_at) => query.filter(pi_dsl::created_at.ge(starting_at)),
                    None => query,
                };

                query = match params.ending_at {
                    Some(ending_at) => query.filter(pi_dsl::created_at.le(ending_at)),
                    None => query,
                };

                query = match &params.currency {
                    Some(currency) => query.filter(pi_dsl::currency.eq_any(currency.clone())),
                    None => query,
                };

                query = match &params.status {
                    Some(status) => query.filter(pi_dsl::status.eq_any(status.clone())),
                    None => query,
                };

                query
            }
        };

        db_metrics::track_database_call::<<DieselPaymentIntent as HasTable>::Table, _, _>(
            query.get_results_async::<String>(conn),
            db_metrics::DatabaseOperation::Filter,
        )
        .await
        .into_report()
        .map_err(|er| {
            let new_err = StorageError::DatabaseError(format!("{er:?}"));
            er.change_context(new_err)
        })
        .attach_printable_lazy(|| "Error filtering records by predicate")
    }
}

impl DataModelExt for PaymentIntentNew {
    type StorageModel = DieselPaymentIntentNew;

    fn to_storage_model(self) -> Self::StorageModel {
        DieselPaymentIntentNew {
            payment_id: self.payment_id,
            merchant_id: self.merchant_id,
            status: self.status,
            amount: self.amount,
            currency: self.currency,
            amount_captured: self.amount_captured,
            customer_id: self.customer_id,
            description: self.description,
            return_url: self.return_url,
            metadata: self.metadata,
            connector_id: self.connector_id,
            shipping_address_id: self.shipping_address_id,
            billing_address_id: self.billing_address_id,
            statement_descriptor_name: self.statement_descriptor_name,
            statement_descriptor_suffix: self.statement_descriptor_suffix,
            created_at: self.created_at,
            modified_at: self.modified_at,
            last_synced: self.last_synced,
            setup_future_usage: self.setup_future_usage,
            off_session: self.off_session,
            client_secret: self.client_secret,
            active_attempt_id: self.active_attempt.get_id(),
            business_country: self.business_country,
            business_label: self.business_label,
            order_details: self.order_details,
            allowed_payment_method_types: self.allowed_payment_method_types,
            connector_metadata: self.connector_metadata,
            feature_metadata: self.feature_metadata,
            attempt_count: self.attempt_count,
            profile_id: self.profile_id,
            merchant_decision: self.merchant_decision,
            payment_confirm_source: self.payment_confirm_source,
        }
    }

    fn from_storage_model(storage_model: Self::StorageModel) -> Self {
        Self {
            payment_id: storage_model.payment_id,
            merchant_id: storage_model.merchant_id,
            status: storage_model.status,
            amount: storage_model.amount,
            currency: storage_model.currency,
            amount_captured: storage_model.amount_captured,
            customer_id: storage_model.customer_id,
            description: storage_model.description,
            return_url: storage_model.return_url,
            metadata: storage_model.metadata,
            connector_id: storage_model.connector_id,
            shipping_address_id: storage_model.shipping_address_id,
            billing_address_id: storage_model.billing_address_id,
            statement_descriptor_name: storage_model.statement_descriptor_name,
            statement_descriptor_suffix: storage_model.statement_descriptor_suffix,
            created_at: storage_model.created_at,
            modified_at: storage_model.modified_at,
            last_synced: storage_model.last_synced,
            setup_future_usage: storage_model.setup_future_usage,
            off_session: storage_model.off_session,
            client_secret: storage_model.client_secret,
            active_attempt: RemoteStorageObject::ForeignID(storage_model.active_attempt_id),
            business_country: storage_model.business_country,
            business_label: storage_model.business_label,
            order_details: storage_model.order_details,
            allowed_payment_method_types: storage_model.allowed_payment_method_types,
            connector_metadata: storage_model.connector_metadata,
            feature_metadata: storage_model.feature_metadata,
            attempt_count: storage_model.attempt_count,
            profile_id: storage_model.profile_id,
            merchant_decision: storage_model.merchant_decision,
            payment_confirm_source: storage_model.payment_confirm_source,
        }
    }
}

impl DataModelExt for PaymentIntent {
    type StorageModel = DieselPaymentIntent;

    fn to_storage_model(self) -> Self::StorageModel {
        DieselPaymentIntent {
            id: self.id,
            payment_id: self.payment_id,
            merchant_id: self.merchant_id,
            status: self.status,
            amount: self.amount,
            currency: self.currency,
            amount_captured: self.amount_captured,
            customer_id: self.customer_id,
            description: self.description,
            return_url: self.return_url,
            metadata: self.metadata,
            connector_id: self.connector_id,
            shipping_address_id: self.shipping_address_id,
            billing_address_id: self.billing_address_id,
            statement_descriptor_name: self.statement_descriptor_name,
            statement_descriptor_suffix: self.statement_descriptor_suffix,
            created_at: self.created_at,
            modified_at: self.modified_at,
            last_synced: self.last_synced,
            setup_future_usage: self.setup_future_usage,
            off_session: self.off_session,
            client_secret: self.client_secret,
            active_attempt_id: self.active_attempt.get_id(),
            business_country: self.business_country,
            business_label: self.business_label,
            order_details: self.order_details,
            allowed_payment_method_types: self.allowed_payment_method_types,
            connector_metadata: self.connector_metadata,
            feature_metadata: self.feature_metadata,
            attempt_count: self.attempt_count,
            profile_id: self.profile_id,
            merchant_decision: self.merchant_decision,
            payment_confirm_source: self.payment_confirm_source,
        }
    }

    fn from_storage_model(storage_model: Self::StorageModel) -> Self {
        Self {
            id: storage_model.id,
            payment_id: storage_model.payment_id,
            merchant_id: storage_model.merchant_id,
            status: storage_model.status,
            amount: storage_model.amount,
            currency: storage_model.currency,
            amount_captured: storage_model.amount_captured,
            customer_id: storage_model.customer_id,
            description: storage_model.description,
            return_url: storage_model.return_url,
            metadata: storage_model.metadata,
            connector_id: storage_model.connector_id,
            shipping_address_id: storage_model.shipping_address_id,
            billing_address_id: storage_model.billing_address_id,
            statement_descriptor_name: storage_model.statement_descriptor_name,
            statement_descriptor_suffix: storage_model.statement_descriptor_suffix,
            created_at: storage_model.created_at,
            modified_at: storage_model.modified_at,
            last_synced: storage_model.last_synced,
            setup_future_usage: storage_model.setup_future_usage,
            off_session: storage_model.off_session,
            client_secret: storage_model.client_secret,
            active_attempt: RemoteStorageObject::ForeignID(storage_model.active_attempt_id),
            business_country: storage_model.business_country,
            business_label: storage_model.business_label,
            order_details: storage_model.order_details,
            allowed_payment_method_types: storage_model.allowed_payment_method_types,
            connector_metadata: storage_model.connector_metadata,
            feature_metadata: storage_model.feature_metadata,
            attempt_count: storage_model.attempt_count,
            profile_id: storage_model.profile_id,
            merchant_decision: storage_model.merchant_decision,
            payment_confirm_source: storage_model.payment_confirm_source,
        }
    }
}

impl DataModelExt for PaymentIntentUpdate {
    type StorageModel = DieselPaymentIntentUpdate;

    fn to_storage_model(self) -> Self::StorageModel {
        match self {
            Self::ResponseUpdate {
                status,
                amount_captured,
                return_url,
            } => DieselPaymentIntentUpdate::ResponseUpdate {
                status,
                amount_captured,
                return_url,
            },
            Self::MetadataUpdate { metadata } => {
                DieselPaymentIntentUpdate::MetadataUpdate { metadata }
            }
            Self::ReturnUrlUpdate {
                return_url,
                status,
                customer_id,
                shipping_address_id,
                billing_address_id,
            } => DieselPaymentIntentUpdate::ReturnUrlUpdate {
                return_url,
                status,
                customer_id,
                shipping_address_id,
                billing_address_id,
            },
            Self::MerchantStatusUpdate {
                status,
                shipping_address_id,
                billing_address_id,
            } => DieselPaymentIntentUpdate::MerchantStatusUpdate {
                status,
                shipping_address_id,
                billing_address_id,
            },
            Self::PGStatusUpdate { status } => DieselPaymentIntentUpdate::PGStatusUpdate { status },
            Self::Update {
                amount,
                currency,
                setup_future_usage,
                status,
                customer_id,
                shipping_address_id,
                billing_address_id,
                return_url,
                business_country,
                business_label,
                description,
                statement_descriptor_name,
                statement_descriptor_suffix,
                order_details,
                metadata,
                payment_confirm_source,
            } => DieselPaymentIntentUpdate::Update {
                amount,
                currency,
                setup_future_usage,
                status,
                customer_id,
                shipping_address_id,
                billing_address_id,
                return_url,
                business_country,
                business_label,
                description,
                statement_descriptor_name,
                statement_descriptor_suffix,
                order_details,
                metadata,
                payment_confirm_source,
            },
            Self::PaymentAttemptAndAttemptCountUpdate {
                active_attempt,
                attempt_count,
            } => DieselPaymentIntentUpdate::PaymentAttemptAndAttemptCountUpdate {
                active_attempt: active_attempt.to_storage_model(),
                attempt_count,
            },
            Self::StatusAndAttemptUpdate {
                status,
                active_attempt,
                attempt_count,
            } => DieselPaymentIntentUpdate::StatusAndAttemptUpdate {
                status,
                active_attempt_id: active_attempt.attempt_id,
                attempt_count,
            },
            Self::ApproveUpdate { merchant_decision } => {
                DieselPaymentIntentUpdate::ApproveUpdate { merchant_decision }
            }
            Self::RejectUpdate {
                status,
                merchant_decision,
            } => DieselPaymentIntentUpdate::RejectUpdate {
                status,
                merchant_decision,
            },
        }
    }

    #[allow(clippy::todo)]
    fn from_storage_model(_storage_model: Self::StorageModel) -> Self {
        todo!("Reverse map should no longer be needed")
    }
}<|MERGE_RESOLUTION|>--- conflicted
+++ resolved
@@ -95,22 +95,14 @@
                 };
                 let diesel_intent = created_intent.clone().to_storage_model();
 
-<<<<<<< HEAD
-                match self
-                    .get_redis_conn()
-                    .change_context(StorageError::DatabaseConnectionError)?
-                    .serialize_and_set_hash_field_if_not_exist(&key, &field, &diesel_intent)
-                    .await
-=======
-                match kv_wrapper::<PaymentIntent, _, _>(
+                match kv_wrapper::<DieselPaymentIntent, _, _>(
                     self,
-                    KvOperation::SetNx(&field, &created_intent),
+                    KvOperation::SetNx(&field, &diesel_intent),
                     &key,
                 )
                 .await
                 .change_context(StorageError::KVError)?
                 .try_into_setnx()
->>>>>>> c34f1bf3
                 {
                     Ok(HsetnxReply::KeyNotSet) => Err(StorageError::DuplicateValue {
                         entity: "payment_intent",
@@ -161,26 +153,19 @@
                 let diesel_intent = payment_intent.to_storage_model();
                 // Check for database presence as well Maybe use a read replica here ?
 
-                let redis_value = Encode::<PaymentIntent>::encode_to_string_of_json(&diesel_intent)
-                    .change_context(StorageError::SerializationFailed)?;
-
-<<<<<<< HEAD
-                self.get_redis_conn()
-                    .change_context(StorageError::DatabaseConnectionError)?
-                    .set_hash_fields(&key, (&field, &redis_value))
-                    .await
-                    .change_context(StorageError::KVError)?;
-=======
+                let redis_value =
+                    Encode::<DieselPaymentIntent>::encode_to_string_of_json(&diesel_intent)
+                        .change_context(StorageError::SerializationFailed)?;
+
                 kv_wrapper::<(), _, _>(
                     self,
-                    KvOperation::<PaymentIntent>::Set((&field, redis_value)),
+                    KvOperation::<DieselPaymentIntent>::Set((&field, redis_value)),
                     &key,
                 )
                 .await
                 .change_context(StorageError::KVError)?
                 .try_into_set()
                 .change_context(StorageError::KVError)?;
->>>>>>> c34f1bf3
 
                 let redis_entry = kv::TypedSql {
                     op: kv::DBOperation::Update {
@@ -231,9 +216,9 @@
                 let field = format!("pi_{payment_id}");
                 crate::utils::try_redis_get_else_try_database_get(
                     async {
-                        kv_wrapper::<PaymentIntent, _, _>(
+                        kv_wrapper::<DieselPaymentIntent, _, _>(
                             self,
-                            KvOperation::<PaymentIntent>::Get(&field),
+                            KvOperation::<DieselPaymentIntent>::Get(&field),
                             &key,
                         )
                         .await?
