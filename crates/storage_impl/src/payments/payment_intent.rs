--- conflicted
+++ resolved
@@ -100,11 +100,8 @@
                     surcharge_applicable: new.surcharge_applicable,
                     request_incremental_authorization: new.request_incremental_authorization,
                     incremental_authorization_allowed: new.incremental_authorization_allowed,
-<<<<<<< HEAD
                     max_age: new.max_age,
-=======
                     authorization_count: new.authorization_count,
->>>>>>> a2405e56
                 };
                 let redis_entry = kv::TypedSql {
                     op: kv::DBOperation::Insert {
@@ -771,11 +768,8 @@
             surcharge_applicable: self.surcharge_applicable,
             request_incremental_authorization: self.request_incremental_authorization,
             incremental_authorization_allowed: self.incremental_authorization_allowed,
-<<<<<<< HEAD
             max_age: self.max_age,
-=======
             authorization_count: self.authorization_count,
->>>>>>> a2405e56
         }
     }
 
@@ -818,11 +812,8 @@
             surcharge_applicable: storage_model.surcharge_applicable,
             request_incremental_authorization: storage_model.request_incremental_authorization,
             incremental_authorization_allowed: storage_model.incremental_authorization_allowed,
-<<<<<<< HEAD
             max_age: storage_model.max_age,
-=======
             authorization_count: storage_model.authorization_count,
->>>>>>> a2405e56
         }
     }
 }
@@ -870,11 +861,8 @@
             surcharge_applicable: self.surcharge_applicable,
             request_incremental_authorization: self.request_incremental_authorization,
             incremental_authorization_allowed: self.incremental_authorization_allowed,
-<<<<<<< HEAD
             max_age: self.max_age,
-=======
             authorization_count: self.authorization_count,
->>>>>>> a2405e56
         }
     }
 
@@ -918,11 +906,8 @@
             surcharge_applicable: storage_model.surcharge_applicable,
             request_incremental_authorization: storage_model.request_incremental_authorization,
             incremental_authorization_allowed: storage_model.incremental_authorization_allowed,
-<<<<<<< HEAD
             max_age: storage_model.max_age,
-=======
             authorization_count: storage_model.authorization_count,
->>>>>>> a2405e56
         }
     }
 }
