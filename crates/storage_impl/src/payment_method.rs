--- conflicted
+++ resolved
@@ -22,26 +22,11 @@
 use super::MockDb;
 use crate::{
     diesel_error_to_data_error,
-    kv_router_store::{InsertResourceParams, KVRouterStore},
+    kv_router_store::{InsertResourceParams, FilterResourceParams, KVRouterStore, UpdateResourceParams},
     redis::kv_store::{Op, PartitionKey},
     utils::{pg_connection_read, pg_connection_write},
     DatabaseStore, RouterStore,
 };
-<<<<<<< HEAD
-use crate::{
-    kv_router_store::{
-        FilterResourceParams, InsertResourceParams, KVRouterStore, UpdateResourceParams,
-    },
-    DatabaseStore, RouterStore,
-};
-use hyperswitch_domain_models::{
-    errors,
-    merchant_key_store::MerchantKeyStore,
-    payment_methods::{PaymentMethod as DomainPaymentMethod, PaymentMethodInterface},
-};
-use router_env::{instrument, tracing};
-=======
->>>>>>> f9af11e4
 
 #[async_trait::async_trait]
 impl<T: DatabaseStore> PaymentMethodInterface for KVRouterStore<T> {
