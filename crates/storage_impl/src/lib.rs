--- conflicted
+++ resolved
@@ -1,13 +1,8 @@
 use std::sync::Arc;
 
 use error_stack::ResultExt;
-<<<<<<< HEAD
-use masking::Secret;
+use masking::StrongSecret;
 use redis::{kv_store::RedisConnInterface, RedisStore};
-=======
-use masking::StrongSecret;
-use redis::CacheStore;
->>>>>>> ef6b0935
 pub mod config;
 pub mod database;
 pub mod payments;
@@ -22,13 +17,8 @@
 #[derive(Debug, Clone)]
 pub struct RouterStore<T: DatabaseStore> {
     db_store: T,
-<<<<<<< HEAD
     cache_store: RedisStore,
-    master_encryption_key: Secret<Vec<u8>>,
-=======
-    cache_store: CacheStore,
     master_encryption_key: StrongSecret<Vec<u8>>,
->>>>>>> ef6b0935
 }
 
 #[async_trait::async_trait]
