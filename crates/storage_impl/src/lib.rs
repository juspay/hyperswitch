use std::sync::Arc;

use error_stack::ResultExt;
use masking::Secret;
use redis::{kv_store::RedisConnInterface, RedisStore};
pub mod config;
pub mod database;
pub mod payments;
pub mod redis;
pub mod refund;

use database::store::PgPool;
use redis_interface::errors::RedisError;

pub use crate::database::store::DatabaseStore;

#[derive(Debug, Clone)]
pub struct RouterStore<T: DatabaseStore> {
    db_store: T,
    cache_store: RedisStore,
    master_encryption_key: Secret<Vec<u8>>,
}

#[async_trait::async_trait]
impl<T: DatabaseStore> DatabaseStore for RouterStore<T>
where
    T::Config: Send,
{
    type Config = (
        T::Config,
        redis_interface::RedisSettings,
        Secret<Vec<u8>>,
        tokio::sync::oneshot::Sender<()>,
        &'static str,
    );
    async fn new(config: Self::Config, test_transaction: bool) -> Self {
        let (db_conf, cache_conf, encryption_key, cache_error_signal, inmemory_cache_stream) =
            config;
        if test_transaction {
            Self::test_store(db_conf, &cache_conf, encryption_key).await
        } else {
            Self::from_config(
                db_conf,
                &cache_conf,
                encryption_key,
                cache_error_signal,
                inmemory_cache_stream,
            )
            .await
        }
    }
    fn get_master_pool(&self) -> &PgPool {
        self.db_store.get_master_pool()
    }
    fn get_replica_pool(&self) -> &PgPool {
        self.db_store.get_replica_pool()
    }
}

impl<T: DatabaseStore> RedisConnInterface for RouterStore<T> {
    fn get_redis_conn(
        &self,
    ) -> error_stack::Result<Arc<redis_interface::RedisConnectionPool>, RedisError> {
        self.cache_store.get_redis_conn()
    }
}

impl<T: DatabaseStore> RouterStore<T> {
    pub async fn from_config(
        db_conf: T::Config,
        cache_conf: &redis_interface::RedisSettings,
        encryption_key: Secret<Vec<u8>>,
        cache_error_signal: tokio::sync::oneshot::Sender<()>,
        inmemory_cache_stream: &str,
    ) -> Self {
        // TODO: create an error enum and return proper error here
        let db_store = T::new(db_conf, false).await;
<<<<<<< HEAD
        let cache_store = RedisStore::new(cache_conf)
=======
        #[allow(clippy::expect_used)]
        let cache_store = CacheStore::new(cache_conf)
>>>>>>> 94a5275f
            .await
            .expect("Failed to create cache store");
        cache_store.set_error_callback(cache_error_signal);
        #[allow(clippy::expect_used)]
        cache_store
            .subscribe_to_channel(inmemory_cache_stream)
            .await
            .expect("Failed to subscribe to inmemory cache stream");
        Self {
            db_store,
            cache_store,
            master_encryption_key: encryption_key,
        }
    }

    pub fn master_key(&self) -> &Secret<Vec<u8>> {
        &self.master_encryption_key
    }

    pub async fn test_store(
        db_conf: T::Config,
        cache_conf: &redis_interface::RedisSettings,
        encryption_key: Secret<Vec<u8>>,
    ) -> Self {
        // TODO: create an error enum and return proper error here
        let db_store = T::new(db_conf, true).await;
<<<<<<< HEAD
        let cache_store = RedisStore::new(cache_conf)
=======
        #[allow(clippy::expect_used)]
        let cache_store = CacheStore::new(cache_conf)
>>>>>>> 94a5275f
            .await
            .expect("Failed to create cache store");
        Self {
            db_store,
            cache_store,
            master_encryption_key: encryption_key,
        }
    }
}

#[derive(Debug, Clone)]
pub struct KVRouterStore<T: DatabaseStore> {
    router_store: RouterStore<T>,
    drainer_stream_name: String,
    drainer_num_partitions: u8,
}

#[async_trait::async_trait]
impl<T> DatabaseStore for KVRouterStore<T>
where
    RouterStore<T>: DatabaseStore,
    T: DatabaseStore,
{
    type Config = (RouterStore<T>, String, u8);
    async fn new(config: Self::Config, _test_transaction: bool) -> Self {
        let (router_store, drainer_stream_name, drainer_num_partitions) = config;
        Self::from_store(router_store, drainer_stream_name, drainer_num_partitions)
    }
    fn get_master_pool(&self) -> &PgPool {
        self.router_store.get_master_pool()
    }
    fn get_replica_pool(&self) -> &PgPool {
        self.router_store.get_replica_pool()
    }
}

impl<T: DatabaseStore> RedisConnInterface for KVRouterStore<T> {
    fn get_redis_conn(
        &self,
    ) -> error_stack::Result<Arc<redis_interface::RedisConnectionPool>, RedisError> {
        self.router_store.get_redis_conn()
    }
}
impl<T: DatabaseStore> KVRouterStore<T> {
    pub fn from_store(
        store: RouterStore<T>,
        drainer_stream_name: String,
        drainer_num_partitions: u8,
    ) -> Self {
        Self {
            router_store: store,
            drainer_stream_name,
            drainer_num_partitions,
        }
    }

    pub fn master_key(&self) -> &Secret<Vec<u8>> {
        self.router_store.master_key()
    }

    pub fn get_drainer_stream_name(&self, shard_key: &str) -> String {
        format!("{{{}}}_{}", shard_key, self.drainer_stream_name)
    }

    pub async fn push_to_drainer_stream<R>(
        &self,
        redis_entry: diesel_models::kv::TypedSql,
        partition_key: redis::kv_store::PartitionKey<'_>,
    ) -> error_stack::Result<(), RedisError>
    where
        R: crate::redis::kv_store::KvStorePartition,
    {
        let shard_key = R::shard_key(partition_key, self.drainer_num_partitions);
        let stream_name = self.get_drainer_stream_name(&shard_key);
        self.router_store
            .cache_store
            .redis_conn
            .stream_append_entry(
                &stream_name,
                &redis_interface::RedisEntryId::AutoGeneratedID,
                redis_entry
                    .to_field_value_pairs()
                    .change_context(RedisError::JsonSerializationFailed)?,
            )
            .await
            .change_context(RedisError::StreamAppendFailed)
    }
}<|MERGE_RESOLUTION|>--- conflicted
+++ resolved
@@ -75,12 +75,8 @@
     ) -> Self {
         // TODO: create an error enum and return proper error here
         let db_store = T::new(db_conf, false).await;
-<<<<<<< HEAD
+        #[allow(clippy::expect_used)]
         let cache_store = RedisStore::new(cache_conf)
-=======
-        #[allow(clippy::expect_used)]
-        let cache_store = CacheStore::new(cache_conf)
->>>>>>> 94a5275f
             .await
             .expect("Failed to create cache store");
         cache_store.set_error_callback(cache_error_signal);
@@ -107,12 +103,8 @@
     ) -> Self {
         // TODO: create an error enum and return proper error here
         let db_store = T::new(db_conf, true).await;
-<<<<<<< HEAD
+        #[allow(clippy::expect_used)]
         let cache_store = RedisStore::new(cache_conf)
-=======
-        #[allow(clippy::expect_used)]
-        let cache_store = CacheStore::new(cache_conf)
->>>>>>> 94a5275f
             .await
             .expect("Failed to create cache store");
         Self {
