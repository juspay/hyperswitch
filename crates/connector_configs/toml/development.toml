--- conflicted
+++ resolved
@@ -6356,10 +6356,7 @@
 [breadpay]
 [breadpay.connector_auth.HeaderKey]
 api_key = "API Key"
-<<<<<<< HEAD
 
 [mpgs]
 [mpgs.connector_auth.HeaderKey]
-api_key = "API Key"
-=======
->>>>>>> b5219519
+api_key = "API Key"