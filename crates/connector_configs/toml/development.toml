--- conflicted
+++ resolved
@@ -2095,11 +2095,8 @@
   payment_method_type = "google_pay"
 [[fiserv.wallet]]
   payment_method_type = "paypal"
-<<<<<<< HEAD
 [[fiserv.wallet]]
   payment_method_type = "apple_pay"
-=======
->>>>>>> dd7598ba
 [fiserv.connector_auth.SignatureKey]
 api_key="API Key"
 key1="Merchant ID"
