--- conflicted
+++ resolved
@@ -7179,7 +7179,6 @@
 required = true
 type = "Text"
 
-<<<<<<< HEAD
 [gigadat_payout]
 [gigadat_payout.connector_auth.SignatureKey]
 api_key = "Username"
@@ -7193,9 +7192,8 @@
 placeholder = "Enter site where transaction is initiated"
 required = true
 type = "Text"
-=======
+
 [tesouro]
 [tesouro.connector_auth.BodyKey]
 api_key="Client ID"
-key1="Client Secret"
->>>>>>> bf048e4d
+key1="Client Secret"