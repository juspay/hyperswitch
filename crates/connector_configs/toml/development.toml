[aci]
[[aci.credit]]
  payment_method_type = "Mastercard"
[[aci.credit]]
  payment_method_type = "Visa"
[[aci.credit]]
  payment_method_type = "Interac"
[[aci.credit]]
  payment_method_type = "AmericanExpress"
[[aci.credit]]
  payment_method_type = "JCB"
[[aci.credit]]
  payment_method_type = "DinersClub"
[[aci.credit]]
  payment_method_type = "Discover"
[[aci.credit]]
  payment_method_type = "CartesBancaires"
[[aci.credit]]
  payment_method_type = "UnionPay"
[[aci.debit]]
  payment_method_type = "Mastercard"
[[aci.debit]]
  payment_method_type = "Visa"
[[aci.debit]]
  payment_method_type = "Interac"
[[aci.debit]]
  payment_method_type = "AmericanExpress"
[[aci.debit]]
  payment_method_type = "JCB"
[[aci.debit]]
  payment_method_type = "DinersClub"
[[aci.debit]]
  payment_method_type = "Discover"
[[aci.debit]]
  payment_method_type = "CartesBancaires"
[[aci.debit]]
  payment_method_type = "UnionPay"
[[aci.wallet]]
  payment_method_type = "ali_pay"
[[aci.wallet]]
  payment_method_type = "mb_way"
[[aci.bank_redirect]]
  payment_method_type = "ideal"
[[aci.bank_redirect]]
  payment_method_type = "giropay"
[[aci.bank_redirect]]
  payment_method_type = "sofort"
[[aci.bank_redirect]]
  payment_method_type = "eps"
[[aci.bank_redirect]]
  payment_method_type = "przelewy24"
[[aci.bank_redirect]]
  payment_method_type = "trustly"
[[aci.bank_redirect]]
  payment_method_type = "interac"
[aci.connector_auth.BodyKey]
api_key="API Key"
key1="Entity ID"
[aci.connector_webhook_details]
merchant_secret="Source verification key"


[adyen]
[[adyen.credit]]
  payment_method_type = "Mastercard"
[[adyen.credit]]
  payment_method_type = "Visa"
[[adyen.credit]]
  payment_method_type = "Interac"
[[adyen.credit]]
  payment_method_type = "AmericanExpress"
[[adyen.credit]]
  payment_method_type = "JCB"
[[adyen.credit]]
  payment_method_type = "DinersClub"
[[adyen.credit]]
  payment_method_type = "Discover"
[[adyen.credit]]
  payment_method_type = "CartesBancaires"
[[adyen.credit]]
  payment_method_type = "UnionPay"
[[adyen.debit]]
  payment_method_type = "Mastercard"
[[adyen.debit]]
  payment_method_type = "Visa"
[[adyen.debit]]
  payment_method_type = "Nyce"
[[adyen.debit]]
  payment_method_type = "Pulse"
[[adyen.debit]]
  payment_method_type = "Star"
[[adyen.debit]]
  payment_method_type = "Accel"
[[adyen.debit]]
  payment_method_type = "Interac"
[[adyen.debit]]
  payment_method_type = "AmericanExpress"
[[adyen.debit]]
  payment_method_type = "JCB"
[[adyen.debit]]
  payment_method_type = "DinersClub"
[[adyen.debit]]
  payment_method_type = "Discover"
[[adyen.debit]]
  payment_method_type = "CartesBancaires"
[[adyen.debit]]
  payment_method_type = "UnionPay"
[[adyen.pay_later]]
  payment_method_type = "klarna"
[[adyen.pay_later]]
  payment_method_type = "affirm"
[[adyen.pay_later]]
  payment_method_type = "afterpay_clearpay"
[[adyen.pay_later]]
  payment_method_type = "pay_bright"
[[adyen.pay_later]]
  payment_method_type = "walley"
[[adyen.pay_later]]
  payment_method_type = "alma"
[[adyen.pay_later]]
  payment_method_type = "atome"
[[adyen.bank_debit]]
  payment_method_type = "ach"
[[adyen.bank_debit]]
  payment_method_type = "bacs"
[[adyen.bank_debit]]
  payment_method_type = "sepa"
[[adyen.bank_redirect]]
  payment_method_type = "ideal"
[[adyen.bank_redirect]]
  payment_method_type = "eps"
[[adyen.bank_redirect]]
  payment_method_type = "blik"
[[adyen.bank_redirect]]
  payment_method_type = "trustly"
[[adyen.bank_redirect]]
  payment_method_type = "online_banking_czech_republic"
[[adyen.bank_redirect]]
  payment_method_type = "online_banking_finland"
[[adyen.bank_redirect]]
  payment_method_type = "online_banking_poland"
[[adyen.bank_redirect]]
  payment_method_type = "online_banking_slovakia"
[[adyen.bank_redirect]]
  payment_method_type = "bancontact_card"
[[adyen.bank_redirect]]
  payment_method_type = "online_banking_fpx"
[[adyen.bank_redirect]]
  payment_method_type = "online_banking_thailand"
[[adyen.bank_redirect]]
  payment_method_type = "bizum"
[[adyen.bank_redirect]]
  payment_method_type = "open_banking_uk"
[[adyen.bank_transfer]]
  payment_method_type = "permata_bank_transfer"
[[adyen.bank_transfer]]
  payment_method_type = "bca_bank_transfer"
[[adyen.bank_transfer]]
  payment_method_type = "bni_va"
[[adyen.bank_transfer]]
  payment_method_type = "bri_va"
[[adyen.bank_transfer]]
  payment_method_type = "cimb_va"
[[adyen.bank_transfer]]
  payment_method_type = "danamon_va"
[[adyen.bank_transfer]]
  payment_method_type = "mandiri_va"
[[adyen.bank_transfer]]
  payment_method_type = "pix"
[[adyen.wallet]]
  payment_method_type = "apple_pay"
[[adyen.wallet]]
  payment_method_type = "google_pay"
[[adyen.wallet]]
  payment_method_type = "paypal"
[[adyen.wallet]]
  payment_method_type = "we_chat_pay"
[[adyen.wallet]]
  payment_method_type = "ali_pay"
[[adyen.wallet]]
  payment_method_type = "mb_way"
[[adyen.wallet]]
  payment_method_type = "ali_pay_hk"
[[adyen.wallet]]
  payment_method_type = "go_pay"
[[adyen.wallet]]
  payment_method_type = "kakao_pay"
[[adyen.wallet]]
  payment_method_type = "twint"
[[adyen.wallet]]
  payment_method_type = "gcash"
[[adyen.wallet]]
  payment_method_type = "vipps"
[[adyen.wallet]]
  payment_method_type = "dana"
[[adyen.wallet]]
  payment_method_type = "momo"
[[adyen.wallet]]
  payment_method_type = "swish"
  payment_experience = "display_qr_code"
[[adyen.wallet]]
  payment_method_type = "touch_n_go"
[[adyen.voucher]]
  payment_method_type = "boleto"
[[adyen.voucher]]
  payment_method_type = "alfamart"
[[adyen.voucher]]
  payment_method_type = "indomaret"
[[adyen.voucher]]
  payment_method_type = "oxxo"
[[adyen.voucher]]
  payment_method_type = "seven_eleven"
[[adyen.voucher]]
  payment_method_type = "lawson"
[[adyen.voucher]]
  payment_method_type = "mini_stop"
[[adyen.voucher]]
  payment_method_type = "family_mart"
[[adyen.voucher]]
  payment_method_type = "seicomart"
[[adyen.voucher]]
  payment_method_type = "pay_easy"
[[adyen.gift_card]]
  payment_method_type = "pay_safe_card"
[[adyen.gift_card]]
  payment_method_type = "givex"
[[adyen.card_redirect]]
  payment_method_type = "benefit"
[[adyen.card_redirect]]
  payment_method_type = "knet"
[[adyen.card_redirect]]
  payment_method_type = "momo_atm"
[adyen.connector_auth.BodyKey]
api_key="Adyen API Key"
key1="Adyen Account Id"
[adyen.connector_webhook_details]
merchant_secret="Source verification key"

[[adyen.metadata.apple_pay]]
name="certificate"
label="Merchant Certificate (Base64 Encoded)"
placeholder="Enter Merchant Certificate (Base64 Encoded)"
required=true
type="Text"
[[adyen.metadata.apple_pay]]
name="certificate_keys"
label="Merchant PrivateKey (Base64 Encoded)"
placeholder="Enter Merchant PrivateKey (Base64 Encoded)"
required=true
type="Text"
[[adyen.metadata.apple_pay]]
name="merchant_identifier"
label="Apple Merchant Identifier"
placeholder="Enter Apple Merchant Identifier"
required=true
type="Text"
[[adyen.metadata.apple_pay]]
name="display_name"
label="Display Name"
placeholder="Enter Display Name"
required=true
type="Text"
[[adyen.metadata.apple_pay]]
name="initiative"
label="Domain"
placeholder="Enter Domain"
required=true
type="Select"
options=["web","ios"]
[[adyen.metadata.apple_pay]]
name="initiative_context"
label="Domain Name"
placeholder="Enter Domain Name"
required=true
type="Text"
[[adyen.metadata.apple_pay]]
name="merchant_business_country"
label="Merchant Business Country"
placeholder="Enter Merchant Business Country"
required=true
type="Select"
options=[]
[[adyen.metadata.apple_pay]]
name="payment_processing_details_at"
label="Payment Processing Details At"
placeholder="Enter Payment Processing Details At"
required=true
type="Radio"
options=["Connector", "Hyperswitch"]

[[adyen.metadata.google_pay]]
name="merchant_name"
label="Google Pay Merchant Name"
placeholder="Enter Google Pay Merchant Name"
required=true
type="Text"
[[adyen.metadata.google_pay]]
name="merchant_id"
label="Google Pay Merchant Id"
placeholder="Enter Google Pay Merchant Id"
required=true
type="Text"
[[adyen.metadata.google_pay]]
name="gateway_merchant_id"
label="Google Pay Merchant Key"
placeholder="Enter Google Pay Merchant Key"
required=true
type="Text"
[[adyen.metadata.google_pay]]
name="allowed_auth_methods"
label="Allowed Auth Methods"
placeholder="Enter Allowed Auth Methods"
required=true
type="MultiSelect"
options=["PAN_ONLY", "CRYPTOGRAM_3DS"]

[[adyen.connector_wallets_details.google_pay]]
name="merchant_name"
label="Google Pay Merchant Name"
placeholder="Enter Google Pay Merchant Name"
required=true
type="Text"
[[adyen.connector_wallets_details.google_pay]]
name="merchant_id"
label="Google Pay Merchant Id"
placeholder="Enter Google Pay Merchant Id"
required=true
type="Text"
[[adyen.connector_wallets_details.google_pay]]
name="gateway_merchant_id"
label="Google Pay Merchant Key"
placeholder="Enter Google Pay Merchant Key"
required=true
type="Text"
[[adyen.connector_wallets_details.google_pay]]
name="public_key"
label="Google Pay Public Key"
placeholder="Enter Google Pay Public Key"
required=true
type="Text"
[[adyen.connector_wallets_details.google_pay]]
name="private_key"
label="Google Pay Private Key"
placeholder="Enter Google Pay Private Key"
required=true
type="Text"
[[adyen.connector_wallets_details.google_pay]]
name="recipient_id"
label="Recipient Id"
placeholder="Enter Recipient Id"
required=true
type="Text"
[[adyen.connector_wallets_details.google_pay]]
name="allowed_auth_methods"
label="Allowed Auth Methods"
placeholder="Enter Allowed Auth Methods"
required=true
type="MultiSelect"
options=["PAN_ONLY", "CRYPTOGRAM_3DS"]


[adyen.metadata.endpoint_prefix]
name="endpoint_prefix"
label="Live endpoint prefix"
placeholder="Enter Live endpoint prefix"
required=true
type="Text"

[adyenplatform_payout]
[[adyenplatform_payout.credit]]
  payment_method_type = "Mastercard"
[[adyenplatform_payout.credit]]
  payment_method_type = "Visa"
[[adyenplatform_payout.debit]]
  payment_method_type = "Mastercard"
[[adyenplatform_payout.debit]]
  payment_method_type = "Visa"
[[adyenplatform_payout.bank_transfer]]
  payment_method_type = "sepa"
[adyenplatform_payout.connector_auth.HeaderKey]
api_key="Adyen platform's API Key"
[adyenplatform_payout.metadata.source_balance_account]
name="source_balance_account"
label="Source balance account ID"
placeholder="Enter Source balance account ID"
required=true
type="Text"
[adyenplatform_payout.connector_webhook_details]
merchant_secret="Source verification key"

[airwallex]
[[airwallex.credit]]
  payment_method_type = "Mastercard"
[[airwallex.credit]]
  payment_method_type = "Visa"
[[airwallex.credit]]
  payment_method_type = "Interac"
[[airwallex.credit]]
  payment_method_type = "AmericanExpress"
[[airwallex.credit]]
  payment_method_type = "JCB"
[[airwallex.credit]]
  payment_method_type = "DinersClub"
[[airwallex.credit]]
  payment_method_type = "Discover"
[[airwallex.credit]]
  payment_method_type = "CartesBancaires"
[[airwallex.credit]]
  payment_method_type = "UnionPay"
[[airwallex.debit]]
  payment_method_type = "Mastercard"
[[airwallex.debit]]
  payment_method_type = "Visa"
[[airwallex.debit]]
  payment_method_type = "Interac"
[[airwallex.debit]]
  payment_method_type = "AmericanExpress"
[[airwallex.debit]]
  payment_method_type = "JCB"
[[airwallex.debit]]
  payment_method_type = "DinersClub"
[[airwallex.debit]]
  payment_method_type = "Discover"
[[airwallex.debit]]
  payment_method_type = "CartesBancaires"
[[airwallex.debit]]
  payment_method_type = "UnionPay"
[[airwallex.wallet]]
  payment_method_type = "google_pay"
[[airwallex.wallet]]
  payment_method_type = "paypal"
[[airwallex.wallet]]
  payment_method_type = "skrill"
[[airwallex.bank_redirect]]
  payment_method_type = "trustly"
[[airwallex.bank_redirect]]
  payment_method_type = "blik"
[[airwallex.bank_redirect]]
  payment_method_type = "ideal"
[[airwallex.pay_later]]
  payment_method_type = "klarna"
[[airwallex.pay_later]]
  payment_method_type = "atome"
[airwallex.connector_auth.BodyKey]
api_key="API Key"
key1="Client ID"
[airwallex.connector_webhook_details]
merchant_secret="Source verification key"
[[airwallex.metadata.google_pay]]
name="merchant_name"
label="Google Pay Merchant Name"
placeholder="Enter Google Pay Merchant Name"
required=true
type="Text"
[[airwallex.metadata.google_pay]]
name="merchant_id"
label="Google Pay Merchant Id"
placeholder="Enter Google Pay Merchant Id"
required=true
type="Text"
[[airwallex.metadata.google_pay]]
name="gateway_merchant_id"
label="Google Pay Merchant Key"
placeholder="Enter Google Pay Merchant Key"
required=true
type="Text"
[[airwallex.metadata.google_pay]]
name="allowed_auth_methods"
label="Allowed Auth Methods"
placeholder="Enter Allowed Auth Methods"
required=true
type="MultiSelect"
options=["PAN_ONLY", "CRYPTOGRAM_3DS"]

[[airwallex.connector_wallets_details.google_pay]]
name="merchant_name"
label="Google Pay Merchant Name"
placeholder="Enter Google Pay Merchant Name"
required=true
type="Text"
[[airwallex.connector_wallets_details.google_pay]]
name="merchant_id"
label="Google Pay Merchant Id"
placeholder="Enter Google Pay Merchant Id"
required=true
type="Text"
[[airwallex.connector_wallets_details.google_pay]]
name="gateway_merchant_id"
label="Google Pay Merchant Key"
placeholder="Enter Google Pay Merchant Key"
required=true
type="Text"
[[airwallex.connector_wallets_details.google_pay]]
name="public_key"
label="Google Pay Public Key"
placeholder="Enter Google Pay Public Key"
required=true
type="Text"
[[airwallex.connector_wallets_details.google_pay]]
name="private_key"
label="Google Pay Private Key"
placeholder="Enter Google Pay Private Key"
required=true
type="Text"
[[airwallex.connector_wallets_details.google_pay]]
name="recipient_id"
label="Recipient Id"
placeholder="Enter Recipient Id"
required=true
type="Text"
[[airwallex.connector_wallets_details.google_pay]]
name="allowed_auth_methods"
label="Allowed Auth Methods"
placeholder="Enter Allowed Auth Methods"
required=true
type="MultiSelect"
options=["PAN_ONLY", "CRYPTOGRAM_3DS"]

[authipay]
[[authipay.credit]]
  payment_method_type = "Mastercard"
[[authipay.credit]]
  payment_method_type = "Visa"
[[authipay.debit]]
  payment_method_type = "Mastercard"
[[authipay.debit]]
  payment_method_type = "Visa"
[authipay.connector_auth.SignatureKey]
api_key="API Key"
api_secret="API Secret"
key1="Merchant ID"
[authipay.connector_webhook_details]
merchant_secret="Source verification key"

[amazonpay]
[[amazonpay.wallet]]
payment_method_type = "amazon_pay"
[amazonpay.connector_auth.BodyKey]
api_key="Public Key"
key1="Private Key"

[[amazonpay.connector_wallets_details.amazon_pay]]
name="merchant_id"
label="Merchant ID"
placeholder="Enter Merchant ID"
required=true
type="Text"
[[amazonpay.connector_wallets_details.amazon_pay]]
name="store_id"
label="Store ID"
placeholder="Enter Store ID"
required=true
type="Text"

[authorizedotnet]
[[authorizedotnet.credit]]
  payment_method_type = "Mastercard"
[[authorizedotnet.credit]]
  payment_method_type = "Visa"
[[authorizedotnet.credit]]
  payment_method_type = "Interac"
[[authorizedotnet.credit]]
  payment_method_type = "AmericanExpress"
[[authorizedotnet.credit]]
  payment_method_type = "JCB"
[[authorizedotnet.credit]]
  payment_method_type = "DinersClub"
[[authorizedotnet.credit]]
  payment_method_type = "Discover"
[[authorizedotnet.credit]]
  payment_method_type = "CartesBancaires"
[[authorizedotnet.credit]]
  payment_method_type = "UnionPay"
[[authorizedotnet.debit]]
  payment_method_type = "Mastercard"
[[authorizedotnet.debit]]
  payment_method_type = "Visa"
[[authorizedotnet.debit]]
  payment_method_type = "Interac"
[[authorizedotnet.debit]]
  payment_method_type = "AmericanExpress"
[[authorizedotnet.debit]]
  payment_method_type = "JCB"
[[authorizedotnet.debit]]
  payment_method_type = "DinersClub"
[[authorizedotnet.debit]]
  payment_method_type = "Discover"
[[authorizedotnet.debit]]
  payment_method_type = "CartesBancaires"
[[authorizedotnet.debit]]
  payment_method_type = "UnionPay"
[[authorizedotnet.wallet]]
  payment_method_type = "apple_pay"
[[authorizedotnet.wallet]]
  payment_method_type = "google_pay"
[[authorizedotnet.wallet]]
  payment_method_type = "paypal"
[authorizedotnet.connector_auth.BodyKey]
api_key="API Login ID"
key1="Transaction Key"

[[authorizedotnet.metadata.apple_pay]]
name="certificate"
label="Merchant Certificate (Base64 Encoded)"
placeholder="Enter Merchant Certificate (Base64 Encoded)"
required=true
type="Text"
[[authorizedotnet.metadata.apple_pay]]
name="certificate_keys"
label="Merchant PrivateKey (Base64 Encoded)"
placeholder="Enter Merchant PrivateKey (Base64 Encoded)"
required=true
type="Text"
[[authorizedotnet.metadata.apple_pay]]
name="merchant_identifier"
label="Apple Merchant Identifier"
placeholder="Enter Apple Merchant Identifier"
required=true
type="Text"
[[authorizedotnet.metadata.apple_pay]]
name="display_name"
label="Display Name"
placeholder="Enter Display Name"
required=true
type="Text"
[[authorizedotnet.metadata.apple_pay]]
name="initiative"
label="Domain"
placeholder="Enter Domain"
required=true
type="Select"
options=["web","ios"]
[[authorizedotnet.metadata.apple_pay]]
name="initiative_context"
label="Domain Name"
placeholder="Enter Domain Name"
required=true
type="Text"
[[authorizedotnet.metadata.apple_pay]]
name="merchant_business_country"
label="Merchant Business Country"
placeholder="Enter Merchant Business Country"
required=true
type="Select"
options=[]
[[authorizedotnet.metadata.apple_pay]]
name="payment_processing_details_at"
label="Payment Processing Details At"
placeholder="Enter Payment Processing Details At"
required=true
type="Radio"
options=["Connector"]

[[authorizedotnet.metadata.google_pay]]
name="merchant_name"
label="Google Pay Merchant Name"
placeholder="Enter Google Pay Merchant Name"
required=true
type="Text"
[[authorizedotnet.metadata.google_pay]]
name="merchant_id"
label="Google Pay Merchant Id"
placeholder="Enter Google Pay Merchant Id"
required=true
type="Text"
[[authorizedotnet.metadata.google_pay]]
name="gateway_merchant_id"
label="Google Pay Merchant Key"
placeholder="Enter Google Pay Merchant Key"
required=true
type="Text"
[[authorizedotnet.metadata.google_pay]]
name="allowed_auth_methods"
label="Allowed Auth Methods"
placeholder="Enter Allowed Auth Methods"
required=true
type="MultiSelect"
options=["PAN_ONLY", "CRYPTOGRAM_3DS"]

[[authorizedotnet.connector_wallets_details.google_pay]]
name="merchant_name"
label="Google Pay Merchant Name"
placeholder="Enter Google Pay Merchant Name"
required=true
type="Text"
[[authorizedotnet.connector_wallets_details.google_pay]]
name="merchant_id"
label="Google Pay Merchant Id"
placeholder="Enter Google Pay Merchant Id"
required=true
type="Text"
[[authorizedotnet.connector_wallets_details.google_pay]]
name="gateway_merchant_id"
label="Google Pay Merchant Key"
placeholder="Enter Google Pay Merchant Key"
required=true
type="Text"
[[authorizedotnet.connector_wallets_details.google_pay]]
name="public_key"
label="Google Pay Public Key"
placeholder="Enter Google Pay Public Key"
required=true
type="Text"
[[authorizedotnet.connector_wallets_details.google_pay]]
name="private_key"
label="Google Pay Private Key"
placeholder="Enter Google Pay Private Key"
required=true
type="Text"
[[authorizedotnet.connector_wallets_details.google_pay]]
name="recipient_id"
label="Recipient Id"
placeholder="Enter Recipient Id"
required=true
type="Text"
[[authorizedotnet.connector_wallets_details.google_pay]]
name="allowed_auth_methods"
label="Allowed Auth Methods"
placeholder="Enter Allowed Auth Methods"
required=true
type="MultiSelect"
options=["PAN_ONLY", "CRYPTOGRAM_3DS"]


[bambora]
[[bambora.credit]]
  payment_method_type = "Mastercard"
[[bambora.credit]]
  payment_method_type = "Visa"
[[bambora.credit]]
  payment_method_type = "Interac"
[[bambora.credit]]
  payment_method_type = "AmericanExpress"
[[bambora.credit]]
  payment_method_type = "JCB"
[[bambora.credit]]
  payment_method_type = "DinersClub"
[[bambora.credit]]
  payment_method_type = "Discover"
[[bambora.credit]]
  payment_method_type = "CartesBancaires"
[[bambora.credit]]
  payment_method_type = "UnionPay"
[[bambora.debit]]
  payment_method_type = "Mastercard"
[[bambora.debit]]
  payment_method_type = "Visa"
[[bambora.debit]]
  payment_method_type = "Interac"
[[bambora.debit]]
  payment_method_type = "AmericanExpress"
[[bambora.debit]]
  payment_method_type = "JCB"
[[bambora.debit]]
  payment_method_type = "DinersClub"
[[bambora.debit]]
  payment_method_type = "Discover"
[[bambora.debit]]
  payment_method_type = "CartesBancaires"
[[bambora.debit]]
  payment_method_type = "UnionPay"
[bambora.connector_auth.BodyKey]
api_key="Passcode"
key1="Merchant Id"


[bamboraapac]
[[bamboraapac.credit]]
  payment_method_type = "Mastercard"
[[bamboraapac.credit]]
  payment_method_type = "Visa"
[[bamboraapac.credit]]
  payment_method_type = "Interac"
[[bamboraapac.credit]]
  payment_method_type = "AmericanExpress"
[[bamboraapac.credit]]
  payment_method_type = "JCB"
[[bamboraapac.credit]]
  payment_method_type = "DinersClub"
[[bamboraapac.credit]]
  payment_method_type = "Discover"
[[bamboraapac.credit]]
  payment_method_type = "CartesBancaires"
[[bamboraapac.credit]]
  payment_method_type = "UnionPay"
[[bamboraapac.debit]]
  payment_method_type = "Mastercard"
[[bamboraapac.debit]]
  payment_method_type = "Visa"
[[bamboraapac.debit]]
  payment_method_type = "Interac"
[[bamboraapac.debit]]
  payment_method_type = "AmericanExpress"
[[bamboraapac.debit]]
  payment_method_type = "JCB"
[[bamboraapac.debit]]
  payment_method_type = "DinersClub"
[[bamboraapac.debit]]
  payment_method_type = "Discover"
[[bamboraapac.debit]]
  payment_method_type = "CartesBancaires"
[[bamboraapac.debit]]
  payment_method_type = "UnionPay"
[bamboraapac.connector_auth.SignatureKey]
api_key="Username"
key1="Account Number"
api_secret="Password"

[bankofamerica]
[[bankofamerica.credit]]
  payment_method_type = "Mastercard"
[[bankofamerica.credit]]
  payment_method_type = "Visa"
[[bankofamerica.credit]]
  payment_method_type = "Interac"
[[bankofamerica.credit]]
  payment_method_type = "AmericanExpress"
[[bankofamerica.credit]]
  payment_method_type = "JCB"
[[bankofamerica.credit]]
  payment_method_type = "DinersClub"
[[bankofamerica.credit]]
  payment_method_type = "Discover"
[[bankofamerica.credit]]
  payment_method_type = "CartesBancaires"
[[bankofamerica.credit]]
  payment_method_type = "UnionPay"
[[bankofamerica.debit]]
  payment_method_type = "Mastercard"
[[bankofamerica.debit]]
  payment_method_type = "Visa"
[[bankofamerica.debit]]
  payment_method_type = "Interac"
[[bankofamerica.debit]]
  payment_method_type = "AmericanExpress"
[[bankofamerica.debit]]
  payment_method_type = "JCB"
[[bankofamerica.debit]]
  payment_method_type = "DinersClub"
[[bankofamerica.debit]]
  payment_method_type = "Discover"
[[bankofamerica.debit]]
  payment_method_type = "CartesBancaires"
[[bankofamerica.debit]]
  payment_method_type = "UnionPay"
[[bankofamerica.wallet]]
  payment_method_type = "apple_pay"
[[bankofamerica.wallet]]
  payment_method_type = "google_pay"
[[bankofamerica.wallet]]
  payment_method_type = "samsung_pay"
[bankofamerica.connector_auth.SignatureKey]
api_key="Key"
key1="Merchant ID"
api_secret="Shared Secret"
[bankofamerica.connector_webhook_details]
merchant_secret="Source verification key"

[[bankofamerica.metadata.apple_pay]]
name="certificate"
label="Merchant Certificate (Base64 Encoded)"
placeholder="Enter Merchant Certificate (Base64 Encoded)"
required=true
type="Text"
[[bankofamerica.metadata.apple_pay]]
name="certificate_keys"
label="Merchant PrivateKey (Base64 Encoded)"
placeholder="Enter Merchant PrivateKey (Base64 Encoded)"
required=true
type="Text"
[[bankofamerica.metadata.apple_pay]]
name="merchant_identifier"
label="Apple Merchant Identifier"
placeholder="Enter Apple Merchant Identifier"
required=true
type="Text"
[[bankofamerica.metadata.apple_pay]]
name="display_name"
label="Display Name"
placeholder="Enter Display Name"
required=true
type="Text"
[[bankofamerica.metadata.apple_pay]]
name="initiative"
label="Domain"
placeholder="Enter Domain"
required=true
type="Select"
options=["web","ios"]
[[bankofamerica.metadata.apple_pay]]
name="initiative_context"
label="Domain Name"
placeholder="Enter Domain Name"
required=true
type="Text"
[[bankofamerica.metadata.apple_pay]]
name="merchant_business_country"
label="Merchant Business Country"
placeholder="Enter Merchant Business Country"
required=true
type="Select"
options=[]
[[bankofamerica.metadata.apple_pay]]
name="payment_processing_details_at"
label="Payment Processing Details At"
placeholder="Enter Payment Processing Details At"
required=true
type="Radio"
options=["Connector","Hyperswitch"]

[[bankofamerica.metadata.google_pay]]
name="merchant_name"
label="Google Pay Merchant Name"
placeholder="Enter Google Pay Merchant Name"
required=true
type="Text"
[[bankofamerica.metadata.google_pay]]
name="merchant_id"
label="Google Pay Merchant Id"
placeholder="Enter Google Pay Merchant Id"
required=true
type="Text"
[[bankofamerica.metadata.google_pay]]
name="gateway_merchant_id"
label="Google Pay Merchant Key"
placeholder="Enter Google Pay Merchant Key"
required=true
type="Text"
[[bankofamerica.metadata.google_pay]]
name="allowed_auth_methods"
label="Allowed Auth Methods"
placeholder="Enter Allowed Auth Methods"
required=true
type="MultiSelect"
options=["PAN_ONLY", "CRYPTOGRAM_3DS"]

[[bankofamerica.connector_wallets_details.google_pay]]
name="merchant_name"
label="Google Pay Merchant Name"
placeholder="Enter Google Pay Merchant Name"
required=true
type="Text"
[[bankofamerica.connector_wallets_details.google_pay]]
name="merchant_id"
label="Google Pay Merchant Id"
placeholder="Enter Google Pay Merchant Id"
required=true
type="Text"
[[bankofamerica.connector_wallets_details.google_pay]]
name="gateway_merchant_id"
label="Google Pay Merchant Key"
placeholder="Enter Google Pay Merchant Key"
required=true
type="Text"
[[bankofamerica.connector_wallets_details.google_pay]]
name="public_key"
label="Google Pay Public Key"
placeholder="Enter Google Pay Public Key"
required=true
type="Text"
[[bankofamerica.connector_wallets_details.google_pay]]
name="private_key"
label="Google Pay Private Key"
placeholder="Enter Google Pay Private Key"
required=true
type="Text"
[[bankofamerica.connector_wallets_details.google_pay]]
name="recipient_id"
label="Recipient Id"
placeholder="Enter Recipient Id"
required=true
type="Text"
[[bankofamerica.connector_wallets_details.google_pay]]
name="allowed_auth_methods"
label="Allowed Auth Methods"
placeholder="Enter Allowed Auth Methods"
required=true
type="MultiSelect"
options=["PAN_ONLY", "CRYPTOGRAM_3DS"]

[[bankofamerica.connector_wallets_details.samsung_pay]]
name="service_id"
label="Samsung Pay Service Id"
placeholder="Enter Samsung Pay Service Id"
required=true
type="Text"
[[bankofamerica.connector_wallets_details.samsung_pay]]
name="merchant_display_name"
label="Display Name"
placeholder="Enter Display Name"
required=true
type="Text"
[[bankofamerica.connector_wallets_details.samsung_pay]]
name="merchant_business_country"
label="Merchant Business Country"
placeholder="Enter Merchant Business Country"
required=true
type="Select"
options=[]
[[bankofamerica.connector_wallets_details.samsung_pay]]
name="allowed_brands"
label="Allowed Brands"
placeholder="Enter Allowed Brands"
required=true
type="MultiSelect"
options=["visa","masterCard","amex","discover"]

[barclaycard]
[[barclaycard.credit]]
  payment_method_type = "Mastercard"
[[barclaycard.credit]]
  payment_method_type = "Visa"
[[barclaycard.credit]]
  payment_method_type = "AmericanExpress"
[[barclaycard.credit]]
  payment_method_type = "JCB"
[[barclaycard.credit]]
  payment_method_type = "Discover"
[[barclaycard.credit]]
  payment_method_type = "Maestro"
[[barclaycard.credit]]
  payment_method_type = "Interac"
[[barclaycard.credit]]
  payment_method_type = "DinersClub"
[[barclaycard.credit]]
  payment_method_type = "CartesBancaires"
[[barclaycard.credit]]
  payment_method_type = "UnionPay"
[[barclaycard.debit]]
  payment_method_type = "Mastercard"
[[barclaycard.debit]]
  payment_method_type = "Visa"
[[barclaycard.debit]]
  payment_method_type = "AmericanExpress"
[[barclaycard.debit]]
  payment_method_type = "JCB"
[[barclaycard.debit]]
  payment_method_type = "Discover"
[[barclaycard.debit]]
  payment_method_type = "Maestro"
[[barclaycard.debit]]
  payment_method_type = "Interac"
[[barclaycard.debit]]
  payment_method_type = "DinersClub"
[[barclaycard.debit]]
  payment_method_type = "CartesBancaires"
[[barclaycard.debit]]
  payment_method_type = "UnionPay"
[[barclaycard.wallet]]
  payment_method_type = "google_pay"
[[barclaycard.wallet]]
  payment_method_type = "apple_pay"
[barclaycard.connector_auth.SignatureKey]
api_key="Key"
key1="Merchant ID"
api_secret="Shared Secret"

[[barclaycard.metadata.apple_pay]]
name="certificate"
label="Merchant Certificate (Base64 Encoded)"
placeholder="Enter Merchant Certificate (Base64 Encoded)"
required=true
type="Text"
[[barclaycard.metadata.apple_pay]]
name="certificate_keys"
label="Merchant PrivateKey (Base64 Encoded)"
placeholder="Enter Merchant PrivateKey (Base64 Encoded)"
required=true
type="Text"
[[barclaycard.metadata.apple_pay]]
name="merchant_identifier"
label="Apple Merchant Identifier"
placeholder="Enter Apple Merchant Identifier"
required=true
type="Text"
[[barclaycard.metadata.apple_pay]]
name="display_name"
label="Display Name"
placeholder="Enter Display Name"
required=true
type="Text"
[[barclaycard.metadata.apple_pay]]
name="initiative"
label="Domain"
placeholder="Enter Domain"
required=true
type="Select"
options=["web","ios"]
[[barclaycard.metadata.apple_pay]]
name="initiative_context"
label="Domain Name"
placeholder="Enter Domain Name"
required=true
type="Text"
[[barclaycard.metadata.apple_pay]]
name="merchant_business_country"
label="Merchant Business Country"
placeholder="Enter Merchant Business Country"
required=true
type="Select"
options=[]
[[barclaycard.metadata.apple_pay]]
name="payment_processing_details_at"
label="Payment Processing Details At"
placeholder="Enter Payment Processing Details At"
required=true
type="Radio"
options=["Connector","Hyperswitch"]

[[barclaycard.metadata.google_pay]]
name = "merchant_name"
label = "Google Pay Merchant Name"
placeholder = "Enter Google Pay Merchant Name"
required = true
type = "Text"
[[barclaycard.metadata.google_pay]]
name = "merchant_id"
label = "Google Pay Merchant Id"
placeholder = "Enter Google Pay Merchant Id"
required = true
type = "Text"
[[barclaycard.metadata.google_pay]]
name = "gateway_merchant_id"
label = "Google Pay Merchant Key"
placeholder = "Enter Google Pay Merchant Key"
required = true
type = "Text"
[[barclaycard.metadata.google_pay]]
name = "allowed_auth_methods"
label = "Allowed Auth Methods"
placeholder = "Enter Allowed Auth Methods"
required = true
type = "MultiSelect"
options = ["PAN_ONLY", "CRYPTOGRAM_3DS"]

[[barclaycard.connector_wallets_details.google_pay]]
name = "merchant_name"
label = "Google Pay Merchant Name"
placeholder = "Enter Google Pay Merchant Name"
required = true
type = "Text"
[[barclaycard.connector_wallets_details.google_pay]]
name = "merchant_id"
label = "Google Pay Merchant Id"
placeholder = "Enter Google Pay Merchant Id"
required = true
type = "Text"
[[barclaycard.connector_wallets_details.google_pay]]
name = "gateway_merchant_id"
label = "Google Pay Merchant Key"
placeholder = "Enter Google Pay Merchant Key"
required = true
type = "Text"
[[barclaycard.connector_wallets_details.google_pay]]
name = "public_key"
label = "Google Pay Public Key"
placeholder = "Enter Google Pay Public Key"
required = true
type = "Text"
[[barclaycard.connector_wallets_details.google_pay]]
name = "private_key"
label = "Google Pay Private Key"
placeholder = "Enter Google Pay Private Key"
required = true
type = "Text"
[[barclaycard.connector_wallets_details.google_pay]]
name = "recipient_id"
label = "Recipient Id"
placeholder = "Enter Recipient Id"
required = true
type = "Text"
[[barclaycard.connector_wallets_details.google_pay]]
name = "allowed_auth_methods"
label = "Allowed Auth Methods"
placeholder = "Enter Allowed Auth Methods"
required = true
type = "MultiSelect"
options = ["PAN_ONLY", "CRYPTOGRAM_3DS"]

[bitpay]
[[bitpay.crypto]]
  payment_method_type = "crypto_currency"
[bitpay.connector_auth.HeaderKey]
api_key="API Key"
[bitpay.connector_webhook_details]
merchant_secret="Source verification key"

[bluesnap]
[[bluesnap.credit]]
  payment_method_type = "Mastercard"
[[bluesnap.credit]]
  payment_method_type = "Visa"
[[bluesnap.credit]]
  payment_method_type = "Interac"
[[bluesnap.credit]]
  payment_method_type = "AmericanExpress"
[[bluesnap.credit]]
  payment_method_type = "JCB"
[[bluesnap.credit]]
  payment_method_type = "DinersClub"
[[bluesnap.credit]]
  payment_method_type = "Discover"
[[bluesnap.credit]]
  payment_method_type = "CartesBancaires"
[[bluesnap.credit]]
  payment_method_type = "UnionPay"
[[bluesnap.wallet]]
  payment_method_type = "google_pay"
[[bluesnap.wallet]]
  payment_method_type = "apple_pay"
[bluesnap.connector_auth.BodyKey]
api_key="Password"
key1="Username"
[bluesnap.connector_webhook_details]
merchant_secret="Source verification key"

[[bluesnap.metadata.apple_pay]]
name="certificate"
label="Merchant Certificate (Base64 Encoded)"
placeholder="Enter Merchant Certificate (Base64 Encoded)"
required=true
type="Text"
[[bluesnap.metadata.apple_pay]]
name="certificate_keys"
label="Merchant PrivateKey (Base64 Encoded)"
placeholder="Enter Merchant PrivateKey (Base64 Encoded)"
required=true
type="Text"
[[bluesnap.metadata.apple_pay]]
name="merchant_identifier"
label="Apple Merchant Identifier"
placeholder="Enter Apple Merchant Identifier"
required=true
type="Text"
[[bluesnap.metadata.apple_pay]]
name="display_name"
label="Display Name"
placeholder="Enter Display Name"
required=true
type="Text"
[[bluesnap.metadata.apple_pay]]
name="initiative"
label="Domain"
placeholder="Enter Domain"
required=true
type="Select"
options=["web","ios"]
[[bluesnap.metadata.apple_pay]]
name="initiative_context"
label="Domain Name"
placeholder="Enter Domain Name"
required=true
type="Text"
[[bluesnap.metadata.apple_pay]]
name="merchant_business_country"
label="Merchant Business Country"
placeholder="Enter Merchant Business Country"
required=true
type="Select"
options=[]
[[bluesnap.metadata.apple_pay]]
name="payment_processing_details_at"
label="Payment Processing Details At"
placeholder="Enter Payment Processing Details At"
required=true
type="Radio"
options=["Connector"]

[[bluesnap.metadata.google_pay]]
name="merchant_name"
label="Google Pay Merchant Name"
placeholder="Enter Google Pay Merchant Name"
required=true
type="Text"
[[bluesnap.metadata.google_pay]]
name="merchant_id"
label="Google Pay Merchant Id"
placeholder="Enter Google Pay Merchant Id"
required=true
type="Text"
[[bluesnap.metadata.google_pay]]
name="gateway_merchant_id"
label="Google Pay Merchant Key"
placeholder="Enter Google Pay Merchant Key"
required=true
type="Text"
[[bluesnap.metadata.google_pay]]
name="allowed_auth_methods"
label="Allowed Auth Methods"
placeholder="Enter Allowed Auth Methods"
required=true
type="MultiSelect"
options=["PAN_ONLY", "CRYPTOGRAM_3DS"]

[[bluesnap.connector_wallets_details.google_pay]]
name="merchant_name"
label="Google Pay Merchant Name"
placeholder="Enter Google Pay Merchant Name"
required=true
type="Text"
[[bluesnap.connector_wallets_details.google_pay]]
name="merchant_id"
label="Google Pay Merchant Id"
placeholder="Enter Google Pay Merchant Id"
required=true
type="Text"
[[bluesnap.connector_wallets_details.google_pay]]
name="gateway_merchant_id"
label="Google Pay Merchant Key"
placeholder="Enter Google Pay Merchant Key"
required=true
type="Text"
[[bluesnap.connector_wallets_details.google_pay]]
name="public_key"
label="Google Pay Public Key"
placeholder="Enter Google Pay Public Key"
required=true
type="Text"
[[bluesnap.connector_wallets_details.google_pay]]
name="private_key"
label="Google Pay Private Key"
placeholder="Enter Google Pay Private Key"
required=true
type="Text"
[[bluesnap.connector_wallets_details.google_pay]]
name="recipient_id"
label="Recipient Id"
placeholder="Enter Recipient Id"
required=true
type="Text"
[[bluesnap.connector_wallets_details.google_pay]]
name="allowed_auth_methods"
label="Allowed Auth Methods"
placeholder="Enter Allowed Auth Methods"
required=true
type="MultiSelect"
options=["PAN_ONLY", "CRYPTOGRAM_3DS"]


[bluesnap.metadata.merchant_id]
name="merchant_id"
label="Merchant Id"
placeholder="Enter Merchant Id"
required=false
type="Text"

[boku]
[[boku.wallet]]
  payment_method_type = "dana"
[[boku.wallet]]
  payment_method_type = "gcash"
[[boku.wallet]]
  payment_method_type = "go_pay"
[[boku.wallet]]
  payment_method_type = "kakao_pay"
[[boku.wallet]]
  payment_method_type = "momo"
[boku.connector_auth.BodyKey]
api_key="API KEY"
key1= "MERCHANT ID"
[boku.connector_webhook_details]
merchant_secret="Source verification key"


[braintree]
[[braintree.credit]]
  payment_method_type = "Mastercard"
[[braintree.credit]]
  payment_method_type = "Visa"
[[braintree.credit]]
  payment_method_type = "Interac"
[[braintree.credit]]
  payment_method_type = "AmericanExpress"
[[braintree.credit]]
  payment_method_type = "JCB"
[[braintree.credit]]
  payment_method_type = "DinersClub"
[[braintree.credit]]
  payment_method_type = "Discover"
[[braintree.credit]]
  payment_method_type = "CartesBancaires"
[[braintree.credit]]
  payment_method_type = "UnionPay"
[[braintree.debit]]
  payment_method_type = "Mastercard"
[[braintree.debit]]
  payment_method_type = "Visa"
[[braintree.debit]]
  payment_method_type = "Interac"
[[braintree.debit]]
  payment_method_type = "AmericanExpress"
[[braintree.debit]]
  payment_method_type = "JCB"
[[braintree.debit]]
  payment_method_type = "DinersClub"
[[braintree.debit]]
  payment_method_type = "Discover"
[[braintree.debit]]
  payment_method_type = "CartesBancaires"
[[braintree.debit]]
  payment_method_type = "UnionPay"
[[braintree.debit]]
  payment_method_type = "UnionPay"
[braintree.connector_webhook_details]
merchant_secret="Source verification key"


[braintree.connector_auth.SignatureKey]
api_key="Public Key"
key1="Merchant Id"
api_secret="Private Key"

[braintree.metadata.merchant_account_id]
name="merchant_account_id"
label="Merchant Account Id"
placeholder="Enter Merchant Account Id"
required=true
type="Text"
[braintree.metadata.merchant_config_currency]
name="merchant_config_currency"
label="Currency"
placeholder="Enter Currency"
required=true
type="Select"
options=[]

[cashtocode]
[[cashtocode.reward]]
  payment_method_type = "classic"
[[cashtocode.reward]]
  payment_method_type = "evoucher"
[cashtocode.connector_auth.CurrencyAuthKey.auth_key_map.EUR.classic]
password_classic="Password Classic"
username_classic="Username Classic"
merchant_id_classic="MerchantId Classic"
[cashtocode.connector_auth.CurrencyAuthKey.auth_key_map.EUR.evoucher]
password_evoucher="Password Evoucher"
username_evoucher="Username Evoucher"
merchant_id_evoucher="MerchantId Evoucher"
[cashtocode.connector_auth.CurrencyAuthKey.auth_key_map.GBP.classic]
password_classic="Password Classic"
username_classic="Username Classic"
merchant_id_classic="MerchantId Classic"
[cashtocode.connector_auth.CurrencyAuthKey.auth_key_map.GBP.evoucher]
password_evoucher="Password Evoucher"
username_evoucher="Username Evoucher"
merchant_id_evoucher="MerchantId Evoucher"
[cashtocode.connector_auth.CurrencyAuthKey.auth_key_map.USD.classic]
password_classic="Password Classic"
username_classic="Username Classic"
merchant_id_classic="MerchantId Classic"
[cashtocode.connector_auth.CurrencyAuthKey.auth_key_map.USD.evoucher]
password_evoucher="Password Evoucher"
username_evoucher="Username Evoucher"
merchant_id_evoucher="MerchantId Evoucher"
[cashtocode.connector_auth.CurrencyAuthKey.auth_key_map.CAD.classic]
password_classic="Password Classic"
username_classic="Username Classic"
merchant_id_classic="MerchantId Classic"
[cashtocode.connector_auth.CurrencyAuthKey.auth_key_map.CAD.evoucher]
password_evoucher="Password Evoucher"
username_evoucher="Username Evoucher"
merchant_id_evoucher="MerchantId Evoucher"
[cashtocode.connector_auth.CurrencyAuthKey.auth_key_map.CHF.classic]
password_classic="Password Classic"
username_classic="Username Classic"
merchant_id_classic="MerchantId Classic"
[cashtocode.connector_auth.CurrencyAuthKey.auth_key_map.CHF.evoucher]
password_evoucher="Password Evoucher"
username_evoucher="Username Evoucher"
merchant_id_evoucher="MerchantId Evoucher"
[cashtocode.connector_auth.CurrencyAuthKey.auth_key_map.AUD.classic]
password_classic="Password Classic"
username_classic="Username Classic"
merchant_id_classic="MerchantId Classic"
[cashtocode.connector_auth.CurrencyAuthKey.auth_key_map.AUD.evoucher]
password_evoucher="Password Evoucher"
username_evoucher="Username Evoucher"
merchant_id_evoucher="MerchantId Evoucher"
[cashtocode.connector_auth.CurrencyAuthKey.auth_key_map.INR.classic]
password_classic="Password Classic"
username_classic="Username Classic"
merchant_id_classic="MerchantId Classic"
[cashtocode.connector_auth.CurrencyAuthKey.auth_key_map.INR.evoucher]
password_evoucher="Password Evoucher"
username_evoucher="Username Evoucher"
merchant_id_evoucher="MerchantId Evoucher"
[cashtocode.connector_auth.CurrencyAuthKey.auth_key_map.JPY.classic]
password_classic="Password Classic"
username_classic="Username Classic"
merchant_id_classic="MerchantId Classic"
[cashtocode.connector_auth.CurrencyAuthKey.auth_key_map.JPY.evoucher]
password_evoucher="Password Evoucher"
username_evoucher="Username Evoucher"
merchant_id_evoucher="MerchantId Evoucher"
[cashtocode.connector_auth.CurrencyAuthKey.auth_key_map.NZD.classic]
password_classic="Password Classic"
username_classic="Username Classic"
merchant_id_classic="MerchantId Classic"
[cashtocode.connector_auth.CurrencyAuthKey.auth_key_map.NZD.evoucher]
password_evoucher="Password Evoucher"
username_evoucher="Username Evoucher"
merchant_id_evoucher="MerchantId Evoucher"
[cashtocode.connector_auth.CurrencyAuthKey.auth_key_map.ZAR.classic]
password_classic="Password Classic"
username_classic="Username Classic"
merchant_id_classic="MerchantId Classic"
[cashtocode.connector_auth.CurrencyAuthKey.auth_key_map.ZAR.evoucher]
password_evoucher="Password Evoucher"
username_evoucher="Username Evoucher"
merchant_id_evoucher="MerchantId Evoucher"
[cashtocode.connector_auth.CurrencyAuthKey.auth_key_map.CNY.classic]
password_classic="Password Classic"
username_classic="Username Classic"
merchant_id_classic="MerchantId Classic"
[cashtocode.connector_auth.CurrencyAuthKey.auth_key_map.CNY.evoucher]
password_evoucher="Password Evoucher"
username_evoucher="Username Evoucher"
merchant_id_evoucher="MerchantId Evoucher"
[cashtocode.connector_webhook_details]
merchant_secret="Source verification key"

[celero]
[[celero.credit]]
  payment_method_type = "AmericanExpress"
[[celero.credit]]
  payment_method_type = "Discover"
[[celero.credit]]
  payment_method_type = "DinersClub"
[[celero.credit]]
  payment_method_type = "JCB"
[[celero.credit]]
  payment_method_type = "Mastercard"
[[celero.credit]]
  payment_method_type = "Visa"
[[celero.debit]]
  payment_method_type = "AmericanExpress"
[[celero.debit]]
  payment_method_type = "Discover"
[[celero.debit]]
  payment_method_type = "DinersClub"
[[celero.debit]]
  payment_method_type = "JCB"
[[celero.debit]]
  payment_method_type = "Mastercard"
[[celero.debit]]
  payment_method_type = "Visa"
[celero.connector_auth.HeaderKey]
api_key="Celero API Key"


[checkbook]
[[checkbook.bank_transfer]]
payment_method_type = "ach"

[checkbook.connector_auth.BodyKey]
key1 = "Checkbook Publishable key"
api_key = "Checkbook API Secret key"

[checkbook.connector_webhook_details]
merchant_secret="Source verification key"

[checkout]
[[checkout.credit]]
  payment_method_type = "Mastercard"
[[checkout.credit]]
  payment_method_type = "Visa"
[[checkout.credit]]
  payment_method_type = "Interac"
[[checkout.credit]]
  payment_method_type = "AmericanExpress"
[[checkout.credit]]
  payment_method_type = "JCB"
[[checkout.credit]]
  payment_method_type = "DinersClub"
[[checkout.credit]]
  payment_method_type = "Discover"
[[checkout.credit]]
  payment_method_type = "CartesBancaires"
[[checkout.credit]]
  payment_method_type = "UnionPay"
[[checkout.debit]]
  payment_method_type = "Mastercard"
[[checkout.debit]]
  payment_method_type = "Visa"
[[checkout.debit]]
  payment_method_type = "Interac"
[[checkout.debit]]
  payment_method_type = "AmericanExpress"
[[checkout.debit]]
  payment_method_type = "JCB"
[[checkout.debit]]
  payment_method_type = "DinersClub"
[[checkout.debit]]
  payment_method_type = "Discover"
[[checkout.debit]]
  payment_method_type = "CartesBancaires"
[[checkout.debit]]
  payment_method_type = "UnionPay"
[[checkout.wallet]]
  payment_method_type = "apple_pay"
[[checkout.wallet]]
  payment_method_type = "google_pay"
[checkout.connector_auth.SignatureKey]
api_key="Checkout API Public Key"
key1="Processing Channel ID"
api_secret="Checkout API Secret Key"
[checkout.connector_webhook_details]
merchant_secret="Source verification key"

[[checkout.metadata.apple_pay]]
name="certificate"
label="Merchant Certificate (Base64 Encoded)"
placeholder="Enter Merchant Certificate (Base64 Encoded)"
required=true
type="Text"
[[checkout.metadata.apple_pay]]
name="certificate_keys"
label="Merchant PrivateKey (Base64 Encoded)"
placeholder="Enter Merchant PrivateKey (Base64 Encoded)"
required=true
type="Text"
[[checkout.metadata.apple_pay]]
name="merchant_identifier"
label="Apple Merchant Identifier"
placeholder="Enter Apple Merchant Identifier"
required=true
type="Text"
[[checkout.metadata.apple_pay]]
name="display_name"
label="Display Name"
placeholder="Enter Display Name"
required=true
type="Text"
[[checkout.metadata.apple_pay]]
name="initiative"
label="Domain"
placeholder="Enter Domain"
required=true
type="Select"
options=["web","ios"]
[[checkout.metadata.apple_pay]]
name="initiative_context"
label="Domain Name"
placeholder="Enter Domain Name"
required=true
type="Text"
[[checkout.metadata.apple_pay]]
name="merchant_business_country"
label="Merchant Business Country"
placeholder="Enter Merchant Business Country"
required=true
type="Select"
options=[]
[[checkout.metadata.apple_pay]]
name="payment_processing_details_at"
label="Payment Processing Details At"
placeholder="Enter Payment Processing Details At"
required=true
type="Radio"
options=["Connector"]

[[checkout.metadata.google_pay]]
name="merchant_name"
label="Google Pay Merchant Name"
placeholder="Enter Google Pay Merchant Name"
required=true
type="Text"
[[checkout.metadata.google_pay]]
name="merchant_id"
label="Google Pay Merchant Id"
placeholder="Enter Google Pay Merchant Id"
required=true
type="Text"
[[checkout.metadata.google_pay]]
name="gateway_merchant_id"
label="Google Pay Merchant Key"
placeholder="Enter Google Pay Merchant Key"
required=true
type="Text"
[[checkout.metadata.google_pay]]
name="allowed_auth_methods"
label="Allowed Auth Methods"
placeholder="Enter Allowed Auth Methods"
required=true
type="MultiSelect"
options=["PAN_ONLY", "CRYPTOGRAM_3DS"]

[[checkout.connector_wallets_details.google_pay]]
name="merchant_name"
label="Google Pay Merchant Name"
placeholder="Enter Google Pay Merchant Name"
required=true
type="Text"
[[checkout.connector_wallets_details.google_pay]]
name="merchant_id"
label="Google Pay Merchant Id"
placeholder="Enter Google Pay Merchant Id"
required=true
type="Text"
[[checkout.connector_wallets_details.google_pay]]
name="gateway_merchant_id"
label="Google Pay Merchant Key"
placeholder="Enter Google Pay Merchant Key"
required=true
type="Text"
[[checkout.connector_wallets_details.google_pay]]
name="public_key"
label="Google Pay Public Key"
placeholder="Enter Google Pay Public Key"
required=true
type="Text"
[[checkout.connector_wallets_details.google_pay]]
name="private_key"
label="Google Pay Private Key"
placeholder="Enter Google Pay Private Key"
required=true
type="Text"
[[checkout.connector_wallets_details.google_pay]]
name="recipient_id"
label="Recipient Id"
placeholder="Enter Recipient Id"
required=true
type="Text"
[[checkout.connector_wallets_details.google_pay]]
name="allowed_auth_methods"
label="Allowed Auth Methods"
placeholder="Enter Allowed Auth Methods"
required=true
type="MultiSelect"
options=["PAN_ONLY", "CRYPTOGRAM_3DS"]


[checkout.metadata.acquirer_bin]
name="acquirer_bin"
label="Acquirer Bin"
placeholder="Enter Acquirer Bin"
required=false
type="Text"
[checkout.metadata.acquirer_merchant_id]
name="acquirer_merchant_id"
label="Acquirer Merchant ID"
placeholder="Enter Acquirer Merchant ID"
required=false
type="Text"
[checkout.metadata.acquirer_country_code]
name="acquirer_country_code"
label="Acquirer Country Code"
placeholder="Enter Acquirer Country Code"
required=false
type="Text"

[coinbase]
[[coinbase.crypto]]
  payment_method_type = "crypto_currency"
[coinbase.connector_auth.HeaderKey]
api_key="API Key"
[coinbase.connector_webhook_details]
merchant_secret="Source verification key"
[coinbase.metadata.pricing_type]
name="pricing_type"
label="Select the pricing type Example: fixed_price,no_price"
placeholder="Select the pricing type Example: fixed_price,no_price"
required=true
type="Select"
options=["fixed_price","no_price"]

[coingate]
[[coingate.crypto]]
  payment_method_type = "crypto_currency"
[coingate.connector_auth.BodyKey]
api_key="API Key"
key1 ="Merchant Token"
[coingate.metadata.currency_id]
name="currency_id"
label="ID of the currency in which the refund will be issued"
placeholder="Enter ID of the currency in which the refund will be issued"
required=true
type="Number"
[coingate.metadata.platform_id]
name="platform_id"
label="Platform ID of the currency in which the refund will be issued"
placeholder="Enter Platform ID of the currency in which the refund will be issued"
required=true
type="Number"
[coingate.metadata.ledger_account_id]
name="ledger_account_id"
label="ID of the trader balance associated with the currency in which the refund will be issued"
placeholder="Enter ID of the trader balance associated with the currency in which the refund will be issued"
required=true
type="Text"

[cryptopay]
[[cryptopay.crypto]]
  payment_method_type = "crypto_currency"
[cryptopay.connector_auth.BodyKey]
api_key="API Key"
key1="Secret Key"
[cryptopay.connector_webhook_details]
merchant_secret="Source verification key"

[cybersource]
[[cybersource.credit]]
  payment_method_type = "Mastercard"
[[cybersource.credit]]
  payment_method_type = "Visa"
[[cybersource.credit]]
  payment_method_type = "Interac"
[[cybersource.credit]]
  payment_method_type = "AmericanExpress"
[[cybersource.credit]]
  payment_method_type = "JCB"
[[cybersource.credit]]
  payment_method_type = "DinersClub"
[[cybersource.credit]]
  payment_method_type = "Discover"
[[cybersource.credit]]
  payment_method_type = "CartesBancaires"
[[cybersource.credit]]
  payment_method_type = "UnionPay"
[[cybersource.debit]]
  payment_method_type = "Mastercard"
[[cybersource.debit]]
  payment_method_type = "Visa"
[[cybersource.debit]]
  payment_method_type = "Interac"
[[cybersource.debit]]
  payment_method_type = "AmericanExpress"
[[cybersource.debit]]
  payment_method_type = "JCB"
[[cybersource.debit]]
  payment_method_type = "DinersClub"
[[cybersource.debit]]
  payment_method_type = "Discover"
[[cybersource.debit]]
  payment_method_type = "CartesBancaires"
[[cybersource.debit]]
  payment_method_type = "UnionPay"
[[cybersource.wallet]]
  payment_method_type = "apple_pay"
[[cybersource.wallet]]
  payment_method_type = "google_pay"
[[cybersource.wallet]]
  payment_method_type = "paze"
[[cybersource.wallet]]
  payment_method_type = "samsung_pay"
[cybersource.connector_auth.SignatureKey]
api_key="Key"
key1="Merchant ID"
api_secret="Shared Secret"
[cybersource.connector_webhook_details]
merchant_secret="Source verification key"
[cybersource.metadata]
disable_avs = "Disable AVS check"
disable_cvn = "Disable CVN check"

[[cybersource.metadata.apple_pay]]
name="certificate"
label="Merchant Certificate (Base64 Encoded)"
placeholder="Enter Merchant Certificate (Base64 Encoded)"
required=true
type="Text"
[[cybersource.metadata.apple_pay]]
name="certificate_keys"
label="Merchant PrivateKey (Base64 Encoded)"
placeholder="Enter Merchant PrivateKey (Base64 Encoded)"
required=true
type="Text"
[[cybersource.metadata.apple_pay]]
name="merchant_identifier"
label="Apple Merchant Identifier"
placeholder="Enter Apple Merchant Identifier"
required=true
type="Text"
[[cybersource.metadata.apple_pay]]
name="display_name"
label="Display Name"
placeholder="Enter Display Name"
required=true
type="Text"
[[cybersource.metadata.apple_pay]]
name="initiative"
label="Domain"
placeholder="Enter Domain"
required=true
type="Select"
options=["web","ios"]
[[cybersource.metadata.apple_pay]]
name="initiative_context"
label="Domain Name"
placeholder="Enter Domain Name"
required=true
type="Text"
[[cybersource.metadata.apple_pay]]
name="merchant_business_country"
label="Merchant Business Country"
placeholder="Enter Merchant Business Country"
required=true
type="Select"
options=[]
[[cybersource.metadata.apple_pay]]
name="payment_processing_details_at"
label="Payment Processing Details At"
placeholder="Enter Payment Processing Details At"
required=true
type="Radio"
options=["Connector","Hyperswitch"]

[[cybersource.metadata.google_pay]]
name="merchant_name"
label="Google Pay Merchant Name"
placeholder="Enter Google Pay Merchant Name"
required=true
type="Text"
[[cybersource.metadata.google_pay]]
name="merchant_id"
label="Google Pay Merchant Id"
placeholder="Enter Google Pay Merchant Id"
required=true
type="Text"
[[cybersource.metadata.google_pay]]
name="gateway_merchant_id"
label="Google Pay Merchant Key"
placeholder="Enter Google Pay Merchant Key"
required=true
type="Text"
[[cybersource.metadata.google_pay]]
name="allowed_auth_methods"
label="Allowed Auth Methods"
placeholder="Enter Allowed Auth Methods"
required=true
type="MultiSelect"
options=["PAN_ONLY", "CRYPTOGRAM_3DS"]

[[cybersource.connector_wallets_details.google_pay]]
name="merchant_name"
label="Google Pay Merchant Name"
placeholder="Enter Google Pay Merchant Name"
required=true
type="Text"
[[cybersource.connector_wallets_details.google_pay]]
name="merchant_id"
label="Google Pay Merchant Id"
placeholder="Enter Google Pay Merchant Id"
required=true
type="Text"
[[cybersource.connector_wallets_details.google_pay]]
name="gateway_merchant_id"
label="Google Pay Merchant Key"
placeholder="Enter Google Pay Merchant Key"
required=true
type="Text"
[[cybersource.connector_wallets_details.google_pay]]
name="public_key"
label="Google Pay Public Key"
placeholder="Enter Google Pay Public Key"
required=true
type="Text"
[[cybersource.connector_wallets_details.google_pay]]
name="private_key"
label="Google Pay Private Key"
placeholder="Enter Google Pay Private Key"
required=true
type="Text"
[[cybersource.connector_wallets_details.google_pay]]
name="recipient_id"
label="Recipient Id"
placeholder="Enter Recipient Id"
required=true
type="Text"
[[cybersource.connector_wallets_details.google_pay]]
name="allowed_auth_methods"
label="Allowed Auth Methods"
placeholder="Enter Allowed Auth Methods"
required=true
type="MultiSelect"
options=["PAN_ONLY", "CRYPTOGRAM_3DS"]


[[cybersource.connector_wallets_details.samsung_pay]]
name="service_id"
label="Samsung Pay Service Id"
placeholder="Enter Samsung Pay Service Id"
required=true
type="Text"
[[cybersource.connector_wallets_details.samsung_pay]]
name="merchant_display_name"
label="Display Name"
placeholder="Enter Display Name"
required=true
type="Text"
[[cybersource.connector_wallets_details.samsung_pay]]
name="merchant_business_country"
label="Merchant Business Country"
placeholder="Enter Merchant Business Country"
required=true
type="Select"
options=[]
[[cybersource.connector_wallets_details.samsung_pay]]
name="allowed_brands"
label="Allowed Brands"
placeholder="Enter Allowed Brands"
required=true
type="MultiSelect"
options=["visa","masterCard","amex","discover"]

[[cybersource.connector_wallets_details.paze]]
name="client_id"
label="Client Id"
placeholder="Enter paze Client Id"
required=true
type="Text"
[[cybersource.connector_wallets_details.paze]]
name="client_profile_id"
label="Client Profile Id"
placeholder="Enter Client Profile Id"
required=true
type="Text"
[[cybersource.connector_wallets_details.paze]]
name="client_name"
label="Display Name"
placeholder="Enter Display Name"
required=true
type="Text"

[cybersource.metadata.acquirer_bin]
name="acquirer_bin"
label="Acquirer Bin"
placeholder="Enter Acquirer Bin"
required=false
type="Text"
[cybersource.metadata.acquirer_merchant_id]
name="acquirer_merchant_id"
label="Acquirer Merchant ID"
placeholder="Enter Acquirer Merchant ID"
required=false
type="Text"
[cybersource.metadata.acquirer_country_code]
name="acquirer_country_code"
label="Acquirer Country Code"
placeholder="Enter Acquirer Country Code"
required=false
type="Text"

[cybersource_payout]
[[cybersource_payout.credit]]
  payment_method_type = "Mastercard"
[[cybersource_payout.credit]]
  payment_method_type = "Visa"
[[cybersource_payout.credit]]
  payment_method_type = "Interac"
[[cybersource_payout.credit]]
  payment_method_type = "AmericanExpress"
[[cybersource_payout.credit]]
  payment_method_type = "JCB"
[[cybersource_payout.credit]]
  payment_method_type = "DinersClub"
[[cybersource_payout.credit]]
  payment_method_type = "Discover"
[[cybersource_payout.credit]]
  payment_method_type = "CartesBancaires"
[[cybersource_payout.credit]]
  payment_method_type = "UnionPay"
[[cybersource_payout.debit]]
  payment_method_type = "Mastercard"
[[cybersource_payout.debit]]
  payment_method_type = "Visa"
[[cybersource_payout.debit]]
  payment_method_type = "Interac"
[[cybersource_payout.debit]]
  payment_method_type = "AmericanExpress"
[[cybersource_payout.debit]]
  payment_method_type = "JCB"
[[cybersource_payout.debit]]
  payment_method_type = "DinersClub"
[[cybersource_payout.debit]]
  payment_method_type = "Discover"
[[cybersource_payout.debit]]
  payment_method_type = "CartesBancaires"
[[cybersource_payout.debit]]
  payment_method_type = "UnionPay"
[cybersource_payout.connector_auth.SignatureKey]
api_key="Key"
key1="Merchant ID"
api_secret="Shared Secret"

[deutschebank]
[[deutschebank.bank_debit]]
  payment_method_type = "sepa"
[[deutschebank.credit]]
  payment_method_type = "Visa"
[[deutschebank.credit]]
  payment_method_type = "Mastercard"
[[deutschebank.debit]]
  payment_method_type = "Visa"
[[deutschebank.debit]]
  payment_method_type = "Mastercard"
[deutschebank.connector_auth.SignatureKey]
api_key="Client ID"
key1="Merchant ID"
api_secret="Client Key"

[digitalvirgo]
[[digitalvirgo.mobile_payment]]
  payment_method_type = "direct_carrier_billing"
[digitalvirgo.connector_auth.BodyKey]
api_key="Password"
key1="Username"

[dlocal]
[[dlocal.credit]]
  payment_method_type = "Mastercard"
[[dlocal.credit]]
  payment_method_type = "Visa"
[[dlocal.credit]]
  payment_method_type = "Interac"
[[dlocal.credit]]
  payment_method_type = "AmericanExpress"
[[dlocal.credit]]
  payment_method_type = "JCB"
[[dlocal.credit]]
  payment_method_type = "DinersClub"
[[dlocal.credit]]
  payment_method_type = "Discover"
[[dlocal.credit]]
  payment_method_type = "CartesBancaires"
[[dlocal.credit]]
  payment_method_type = "UnionPay"
[[dlocal.debit]]
  payment_method_type = "Mastercard"
[[dlocal.debit]]
  payment_method_type = "Visa"
[[dlocal.debit]]
  payment_method_type = "Interac"
[[dlocal.debit]]
  payment_method_type = "AmericanExpress"
[[dlocal.debit]]
  payment_method_type = "JCB"
[[dlocal.debit]]
  payment_method_type = "DinersClub"
[[dlocal.debit]]
  payment_method_type = "Discover"
[[dlocal.debit]]
  payment_method_type = "CartesBancaires"
[[dlocal.debit]]
  payment_method_type = "UnionPay"
[dlocal.connector_auth.SignatureKey]
api_key="X Login"
key1="X Trans Key"
api_secret="Secret Key"
[dlocal.connector_webhook_details]
merchant_secret="Source verification key"

[dwolla]
[[dwolla.bank_debit]]
  payment_method_type = "ach"
[dwolla.connector_auth.BodyKey]
api_key="Client ID"
key1="Client Secret"
[dwolla.connector_webhook_details]
merchant_secret="Source verification key" 
[dwolla.metadata.merchant_funding_source]
name = "merchant_funding_source"
label = "Funding Source ID"
placeholder = "Enter your funding source ID"
required = true
type = "Text"

[ebanx_payout]
[[ebanx_payout.bank_transfer]]
  payment_method_type = "pix"
[ebanx_payout.connector_auth.HeaderKey]
api_key = "Integration Key"

[fiserv]
[[fiserv.credit]]
  payment_method_type = "Mastercard"
[[fiserv.credit]]
  payment_method_type = "Visa"
[[fiserv.credit]]
  payment_method_type = "Interac"
[[fiserv.credit]]
  payment_method_type = "AmericanExpress"
[[fiserv.credit]]
  payment_method_type = "JCB"
[[fiserv.credit]]
  payment_method_type = "DinersClub"
[[fiserv.credit]]
  payment_method_type = "Discover"
[[fiserv.credit]]
  payment_method_type = "CartesBancaires"
[[fiserv.credit]]
  payment_method_type = "UnionPay"
[[fiserv.debit]]
  payment_method_type = "Mastercard"
[[fiserv.debit]]
  payment_method_type = "Visa"
[[fiserv.debit]]
  payment_method_type = "Interac"
[[fiserv.debit]]
  payment_method_type = "AmericanExpress"
[[fiserv.debit]]
  payment_method_type = "JCB"
[[fiserv.debit]]
  payment_method_type = "DinersClub"
[[fiserv.debit]]
  payment_method_type = "Discover"
[[fiserv.debit]]
  payment_method_type = "CartesBancaires"
[[fiserv.debit]]
  payment_method_type = "UnionPay"
[[fiserv.wallet]]
  payment_method_type = "google_pay"
[[fiserv.wallet]]
  payment_method_type = "paypal"
[[fiserv.wallet]]
  payment_method_type = "apple_pay"
[fiserv.connector_auth.SignatureKey]
api_key="API Key"
key1="Merchant ID"
api_secret="API Secret"
[fiserv.metadata.terminal_id]
name="terminal_id"
label="Terminal ID"
placeholder="Enter Terminal ID"
required=true
type="Text"

[fiserv.connector_webhook_details]
merchant_secret="Source verification key"

[[fiserv.metadata.google_pay]]
name="merchant_name"
label="Google Pay Merchant Name"
placeholder="Enter Google Pay Merchant Name"
required=true
type="Text"
[[fiserv.metadata.google_pay]]
name="merchant_id"
label="Google Pay Merchant Id"
placeholder="Enter Google Pay Merchant Id"
required=true
type="Text"
[[fiserv.metadata.google_pay]]
name="gateway_merchant_id"
label="Google Pay Merchant Key"
placeholder="Enter Google Pay Merchant Key"
required=true
type="Text"
[[fiserv.metadata.google_pay]]
name="allowed_auth_methods"
label="Allowed Auth Methods"
placeholder="Enter Allowed Auth Methods"
required=true
type="MultiSelect"
options=["PAN_ONLY", "CRYPTOGRAM_3DS"]

[[fiserv.connector_wallets_details.google_pay]]
name="merchant_name"
label="Google Pay Merchant Name"
placeholder="Enter Google Pay Merchant Name"
required=true
type="Text"
[[fiserv.connector_wallets_details.google_pay]]
name="merchant_id"
label="Google Pay Merchant Id"
placeholder="Enter Google Pay Merchant Id"
required=true
type="Text"
[[fiserv.connector_wallets_details.google_pay]]
name="gateway_merchant_id"
label="Google Pay Merchant Key"
placeholder="Enter Google Pay Merchant Key"
required=true
type="Text"
[[fiserv.connector_wallets_details.google_pay]]
name="public_key"
label="Google Pay Public Key"
placeholder="Enter Google Pay Public Key"
required=true
type="Text"
[[fiserv.connector_wallets_details.google_pay]]
name="private_key"
label="Google Pay Private Key"
placeholder="Enter Google Pay Private Key"
required=true
type="Text"
[[fiserv.connector_wallets_details.google_pay]]
name="recipient_id"
label="Recipient Id"
placeholder="Enter Recipient Id"
required=true
type="Text"
[[fiserv.connector_wallets_details.google_pay]]
name="allowed_auth_methods"
label="Allowed Auth Methods"
placeholder="Enter Allowed Auth Methods"
required=true
type="MultiSelect"
options=["PAN_ONLY", "CRYPTOGRAM_3DS"]

[[fiserv.metadata.apple_pay]]
name="certificate"
label="Merchant Certificate (Base64 Encoded)"
placeholder="Enter Merchant Certificate (Base64 Encoded)"
required=true
type="Text"
[[fiserv.metadata.apple_pay]]
name="certificate_keys"
label="Merchant PrivateKey (Base64 Encoded)"
placeholder="Enter Merchant PrivateKey (Base64 Encoded)"
required=true
type="Text"
[[fiserv.metadata.apple_pay]]
name="merchant_identifier"
label="Apple Merchant Identifier"
placeholder="Enter Apple Merchant Identifier"
required=true
type="Text"
[[fiserv.metadata.apple_pay]]
name="display_name"
label="Display Name"
placeholder="Enter Display Name"
required=true
type="Text"
[[fiserv.metadata.apple_pay]]
name="initiative"
label="Domain"
placeholder="Enter Domain"
required=true
type="Select"
options=["web","ios"]
[[fiserv.metadata.apple_pay]]
name="initiative_context"
label="Domain Name"
placeholder="Enter Domain Name"
required=true
type="Text"
[[fiserv.metadata.apple_pay]]
name="merchant_business_country"
label="Merchant Business Country"
placeholder="Enter Merchant Business Country"
required=true
type="Select"
options=[]
[[fiserv.metadata.apple_pay]]
name="payment_processing_details_at"
label="Payment Processing Details At"
placeholder="Enter Payment Processing Details At"
required=true
type="Radio"
options=["Connector", "Hyperswitch"]

[fiservemea]
[[fiservemea.credit]]
  payment_method_type = "Mastercard"
[[fiservemea.credit]]
  payment_method_type = "Visa"
[[fiservemea.credit]]
  payment_method_type = "Interac"
[[fiservemea.credit]]
  payment_method_type = "AmericanExpress"
[[fiservemea.credit]]
  payment_method_type = "JCB"
[[fiservemea.credit]]
  payment_method_type = "DinersClub"
[[fiservemea.credit]]
  payment_method_type = "Discover"
[[fiservemea.credit]]
  payment_method_type = "CartesBancaires"
[[fiservemea.credit]]
  payment_method_type = "UnionPay"
[[fiservemea.debit]]
  payment_method_type = "Mastercard"
[[fiservemea.debit]]
  payment_method_type = "Visa"
[[fiservemea.debit]]
  payment_method_type = "Interac"
[[fiservemea.debit]]
  payment_method_type = "AmericanExpress"
[[fiservemea.debit]]
  payment_method_type = "JCB"
[[fiservemea.debit]]
  payment_method_type = "DinersClub"
[[fiservemea.debit]]
  payment_method_type = "Discover"
[[fiservemea.debit]]
  payment_method_type = "CartesBancaires"
[[fiservemea.debit]]
  payment_method_type = "UnionPay"
[fiservemea.connector_auth.BodyKey]
api_key="API Key"
key1="Secret Key"

[forte]
[[forte.credit]]
  payment_method_type = "Mastercard"
[[forte.credit]]
  payment_method_type = "Visa"
[[forte.credit]]
  payment_method_type = "Interac"
[[forte.credit]]
  payment_method_type = "AmericanExpress"
[[forte.credit]]
  payment_method_type = "JCB"
[[forte.credit]]
  payment_method_type = "DinersClub"
[[forte.credit]]
  payment_method_type = "Discover"
[[forte.credit]]
  payment_method_type = "CartesBancaires"
[[forte.credit]]
  payment_method_type = "UnionPay"
[[forte.debit]]
  payment_method_type = "Mastercard"
[[forte.debit]]
  payment_method_type = "Visa"
[[forte.debit]]
  payment_method_type = "Interac"
[[forte.debit]]
  payment_method_type = "AmericanExpress"
[[forte.debit]]
  payment_method_type = "JCB"
[[forte.debit]]
  payment_method_type = "DinersClub"
[[forte.debit]]
  payment_method_type = "Discover"
[[forte.debit]]
  payment_method_type = "CartesBancaires"
[[forte.debit]]
  payment_method_type = "UnionPay"
[forte.connector_auth.MultiAuthKey]
api_key="API Access ID"
key1="Organization ID"
api_secret="API Secure Key"
key2="Location ID"
[forte.connector_webhook_details]
merchant_secret="Source verification key"

[getnet]
[[getnet.credit]]
  payment_method_type = "Mastercard"
[[getnet.credit]]
  payment_method_type = "Visa"
[[getnet.credit]]
  payment_method_type = "Interac"
[[getnet.credit]]
  payment_method_type = "AmericanExpress"
[[getnet.credit]]
  payment_method_type = "JCB"
[[getnet.credit]]
  payment_method_type = "DinersClub"
[[getnet.credit]]
  payment_method_type = "Discover"
[[getnet.credit]]
  payment_method_type = "CartesBancaires"
[[getnet.credit]]
  payment_method_type = "UnionPay"
[[getnet.credit]]
  payment_method_type = "RuPay"
[[getnet.credit]]
  payment_method_type = "Maestro"

[globalpay]
[[globalpay.credit]]
  payment_method_type = "Mastercard"
[[globalpay.credit]]
  payment_method_type = "Visa"
[[globalpay.credit]]
  payment_method_type = "Interac"
[[globalpay.credit]]
  payment_method_type = "AmericanExpress"
[[globalpay.credit]]
  payment_method_type = "JCB"
[[globalpay.credit]]
  payment_method_type = "DinersClub"
[[globalpay.credit]]
  payment_method_type = "Discover"
[[globalpay.credit]]
  payment_method_type = "CartesBancaires"
[[globalpay.credit]]
  payment_method_type = "UnionPay"
[[globalpay.debit]]
  payment_method_type = "Mastercard"
[[globalpay.debit]]
  payment_method_type = "Visa"
[[globalpay.debit]]
  payment_method_type = "Interac"
[[globalpay.debit]]
  payment_method_type = "AmericanExpress"
[[globalpay.debit]]
  payment_method_type = "JCB"
[[globalpay.debit]]
  payment_method_type = "DinersClub"
[[globalpay.debit]]
  payment_method_type = "Discover"
[[globalpay.debit]]
  payment_method_type = "CartesBancaires"
[[globalpay.debit]]
  payment_method_type = "UnionPay"
[[globalpay.bank_redirect]]
  payment_method_type = "ideal"
[[globalpay.bank_redirect]]
  payment_method_type = "giropay"
[[globalpay.bank_redirect]]
  payment_method_type = "sofort"
[[globalpay.bank_redirect]]
  payment_method_type = "eps"
[[globalpay.wallet]]
  payment_method_type = "google_pay"
[[globalpay.wallet]]
  payment_method_type = "paypal"
[globalpay.connector_auth.BodyKey]
api_key="Global App Key"
key1="Global App ID"
[globalpay.connector_webhook_details]
merchant_secret="Source verification key"

[[globalpay.metadata.google_pay]]
name="merchant_name"
label="Google Pay Merchant Name"
placeholder="Enter Google Pay Merchant Name"
required=true
type="Text"
[[globalpay.metadata.google_pay]]
name="merchant_id"
label="Google Pay Merchant Id"
placeholder="Enter Google Pay Merchant Id"
required=true
type="Text"
[[globalpay.metadata.google_pay]]
name="gateway_merchant_id"
label="Google Pay Merchant Key"
placeholder="Enter Google Pay Merchant Key"
required=true
type="Text"
[[globalpay.metadata.google_pay]]
name="allowed_auth_methods"
label="Allowed Auth Methods"
placeholder="Enter Allowed Auth Methods"
required=true
type="MultiSelect"
options=["PAN_ONLY", "CRYPTOGRAM_3DS"]

[[globalpay.connector_wallets_details.google_pay]]
name="merchant_name"
label="Google Pay Merchant Name"
placeholder="Enter Google Pay Merchant Name"
required=true
type="Text"
[[globalpay.connector_wallets_details.google_pay]]
name="merchant_id"
label="Google Pay Merchant Id"
placeholder="Enter Google Pay Merchant Id"
required=true
type="Text"
[[globalpay.connector_wallets_details.google_pay]]
name="gateway_merchant_id"
label="Google Pay Merchant Key"
placeholder="Enter Google Pay Merchant Key"
required=true
type="Text"
[[globalpay.connector_wallets_details.google_pay]]
name="public_key"
label="Google Pay Public Key"
placeholder="Enter Google Pay Public Key"
required=true
type="Text"
[[globalpay.connector_wallets_details.google_pay]]
name="private_key"
label="Google Pay Private Key"
placeholder="Enter Google Pay Private Key"
required=true
type="Text"
[[globalpay.connector_wallets_details.google_pay]]
name="recipient_id"
label="Recipient Id"
placeholder="Enter Recipient Id"
required=true
type="Text"
[[globalpay.connector_wallets_details.google_pay]]
name="allowed_auth_methods"
label="Allowed Auth Methods"
placeholder="Enter Allowed Auth Methods"
required=true
type="MultiSelect"
options=["PAN_ONLY", "CRYPTOGRAM_3DS"]


[globalpay.metadata.account_name]
name="account_name"
label="Account Name"
placeholder="Enter Account Name"
required=true
type="Text"

[globepay]
[[globepay.wallet]]
  payment_method_type = "we_chat_pay"
[[globepay.wallet]]
  payment_method_type = "ali_pay"
[globepay.connector_auth.BodyKey]
api_key="Partner Code"
key1="Credential Code"
[globepay.connector_webhook_details]
merchant_secret="Source verification key"

[gocardless]
[[gocardless.bank_debit]]
  payment_method_type = "ach"
[[gocardless.bank_debit]]
  payment_method_type = "becs"
[[gocardless.bank_debit]]
  payment_method_type = "sepa"
[gocardless.connector_auth.HeaderKey]
api_key="Access Token"
[gocardless.connector_webhook_details]
merchant_secret="Source verification key"

[iatapay]
[[iatapay.upi]]
  payment_method_type = "upi_collect"
[iatapay.connector_auth.SignatureKey]
api_key="Client ID"
key1="Airline ID"
api_secret="Client Secret"
[iatapay.connector_webhook_details]
merchant_secret="Source verification key"

[itaubank]
[[itaubank.bank_transfer]]
  payment_method_type = "pix"
[itaubank.connector_auth.MultiAuthKey]
key1="Client Id"
api_key="Client Secret"
api_secret="Certificates"
key2="Certificate Key"

[jpmorgan]
[[jpmorgan.credit]]
  payment_method_type = "AmericanExpress"
[[jpmorgan.credit]]
  payment_method_type = "DinersClub"
[[jpmorgan.credit]]
  payment_method_type = "Discover"
[[jpmorgan.credit]]
  payment_method_type = "JCB"
[[jpmorgan.credit]]
  payment_method_type = "Mastercard"
[[jpmorgan.credit]]
  payment_method_type = "Discover"
[[jpmorgan.credit]]
  payment_method_type = "UnionPay"
[[jpmorgan.credit]]
  payment_method_type = "Visa"
  [[jpmorgan.debit]]
  payment_method_type = "AmericanExpress"
[[jpmorgan.debit]]
  payment_method_type = "DinersClub"
[[jpmorgan.debit]]
  payment_method_type = "Discover"
[[jpmorgan.debit]]
  payment_method_type = "JCB"
[[jpmorgan.debit]]
  payment_method_type = "Mastercard"
[[jpmorgan.debit]]
  payment_method_type = "Discover"
[[jpmorgan.debit]]
  payment_method_type = "UnionPay"
[[jpmorgan.debit]]
  payment_method_type = "Visa"
[jpmorgan.connector_auth.BodyKey]
api_key="Client ID"
key1="Client Secret"

[klarna]
[[klarna.pay_later]]
  payment_method_type = "klarna"
  payment_experience = "invoke_sdk_client"
[[klarna.pay_later]]
  payment_method_type = "klarna"
  payment_experience = "redirect_to_url"
[klarna.connector_auth.BodyKey]
key1="Klarna Merchant Username"
api_key="Klarna Merchant ID Password"
[klarna.metadata.klarna_region]
name="klarna_region"
label="Region of your Klarna Merchant Account"
placeholder="Enter Region of your Klarna Merchant Account"
required=true
type="Select"
options=["Europe","NorthAmerica","Oceania"]

[mifinity]
[[mifinity.wallet]]
  payment_method_type = "mifinity"
[mifinity.connector_auth.HeaderKey]
api_key="key"
[mifinity.metadata.brand_id]
name="brand_id"
label="Merchant Brand ID"
placeholder="Enter Brand ID"
required=true
type="Text"
[mifinity.metadata.destination_account_number]
name="destination_account_number"
label="Destination Account Number"
placeholder="Enter Destination Account Number"
required=true
type="Text"

[razorpay]
[[razorpay.upi]]
  payment_method_type = "upi_collect"
[razorpay.connector_auth.BodyKey]
api_key="Razorpay Id"
key1 = "Razorpay Secret"

[mollie]
[[mollie.credit]]
  payment_method_type = "Mastercard"
[[mollie.credit]]
  payment_method_type = "Visa"
[[mollie.credit]]
  payment_method_type = "Interac"
[[mollie.credit]]
  payment_method_type = "AmericanExpress"
[[mollie.credit]]
  payment_method_type = "JCB"
[[mollie.credit]]
  payment_method_type = "DinersClub"
[[mollie.credit]]
  payment_method_type = "Discover"
[[mollie.credit]]
  payment_method_type = "CartesBancaires"
[[mollie.credit]]
  payment_method_type = "UnionPay"
[[mollie.debit]]
  payment_method_type = "Mastercard"
[[mollie.debit]]
  payment_method_type = "Visa"
[[mollie.debit]]
  payment_method_type = "Interac"
[[mollie.debit]]
  payment_method_type = "AmericanExpress"
[[mollie.debit]]
  payment_method_type = "JCB"
[[mollie.debit]]
  payment_method_type = "DinersClub"
[[mollie.debit]]
  payment_method_type = "Discover"
[[mollie.debit]]
  payment_method_type = "CartesBancaires"
[[mollie.debit]]
  payment_method_type = "UnionPay"
[[mollie.bank_redirect]]
  payment_method_type = "ideal"
[[mollie.bank_redirect]]
  payment_method_type = "giropay"
[[mollie.bank_redirect]]
  payment_method_type = "sofort"
[[mollie.bank_redirect]]
  payment_method_type = "eps"
[[mollie.bank_redirect]]
  payment_method_type = "przelewy24"
[[mollie.bank_redirect]]
  payment_method_type = "bancontact_card"
[[mollie.wallet]]
  payment_method_type = "paypal"
[mollie.connector_auth.BodyKey]
api_key="API Key"
key1="Profile Token"
[mollie.connector_webhook_details]
merchant_secret="Source verification key"

[moneris]
[[moneris.credit]]
  payment_method_type = "Mastercard"
[[moneris.credit]]
  payment_method_type = "Visa"
[[moneris.credit]]
  payment_method_type = "Interac"
[[moneris.credit]]
  payment_method_type = "AmericanExpress"
[[moneris.credit]]
  payment_method_type = "JCB"
[[moneris.credit]]
  payment_method_type = "DinersClub"
[[moneris.credit]]
  payment_method_type = "Discover"
[[moneris.credit]]
  payment_method_type = "CartesBancaires"
[[moneris.credit]]
  payment_method_type = "UnionPay"
[[moneris.debit]]
  payment_method_type = "Mastercard"
[[moneris.debit]]
  payment_method_type = "Visa"
[[moneris.debit]]
  payment_method_type = "Interac"
[[moneris.debit]]
  payment_method_type = "AmericanExpress"
[[moneris.debit]]
  payment_method_type = "JCB"
[[moneris.debit]]
  payment_method_type = "DinersClub"
[[moneris.debit]]
  payment_method_type = "Discover"
[[moneris.debit]]
  payment_method_type = "CartesBancaires"
[[moneris.debit]]
  payment_method_type = "UnionPay"
[moneris.connector_auth.SignatureKey]
api_key="Client Secret"
key1="Client Id"
api_secret="Merchant Id"

[multisafepay]
[[multisafepay.credit]]
  payment_method_type = "Mastercard"
[[multisafepay.credit]]
  payment_method_type = "Visa"
[[multisafepay.credit]]
  payment_method_type = "Interac"
[[multisafepay.credit]]
  payment_method_type = "AmericanExpress"
[[multisafepay.credit]]
  payment_method_type = "JCB"
[[multisafepay.credit]]
  payment_method_type = "DinersClub"
[[multisafepay.credit]]
  payment_method_type = "Discover"
[[multisafepay.credit]]
  payment_method_type = "CartesBancaires"
[[multisafepay.credit]]
  payment_method_type = "UnionPay"
[[multisafepay.debit]]
  payment_method_type = "Mastercard"
[[multisafepay.debit]]
  payment_method_type = "Visa"
[[multisafepay.debit]]
  payment_method_type = "Interac"
[[multisafepay.debit]]
  payment_method_type = "AmericanExpress"
[[multisafepay.debit]]
  payment_method_type = "JCB"
[[multisafepay.debit]]
  payment_method_type = "DinersClub"
[[multisafepay.debit]]
  payment_method_type = "Discover"
[[multisafepay.debit]]
  payment_method_type = "CartesBancaires"
[[multisafepay.debit]]
  payment_method_type = "UnionPay"
[[multisafepay.wallet]]
  payment_method_type = "google_pay"
[[multisafepay.wallet]]
  payment_method_type = "paypal"
[multisafepay.connector_auth.HeaderKey]
api_key="Enter API Key"
[multisafepay.connector_webhook_details]
merchant_secret="Source verification key"

[[multisafepay.metadata.google_pay]]
name="merchant_name"
label="Google Pay Merchant Name"
placeholder="Enter Google Pay Merchant Name"
required=true
type="Text"
[[multisafepay.metadata.google_pay]]
name="merchant_id"
label="Google Pay Merchant Id"
placeholder="Enter Google Pay Merchant Id"
required=true
type="Text"
[[multisafepay.metadata.google_pay]]
name="gateway_merchant_id"
label="Google Pay Merchant Key"
placeholder="Enter Google Pay Merchant Key"
required=true
type="Text"
[[multisafepay.metadata.google_pay]]
name="allowed_auth_methods"
label="Allowed Auth Methods"
placeholder="Enter Allowed Auth Methods"
required=true
type="MultiSelect"
options=["PAN_ONLY", "CRYPTOGRAM_3DS"]

[[multisafepay.connector_wallets_details.google_pay]]
name="merchant_name"
label="Google Pay Merchant Name"
placeholder="Enter Google Pay Merchant Name"
required=true
type="Text"
[[multisafepay.connector_wallets_details.google_pay]]
name="merchant_id"
label="Google Pay Merchant Id"
placeholder="Enter Google Pay Merchant Id"
required=true
type="Text"
[[multisafepay.connector_wallets_details.google_pay]]
name="gateway_merchant_id"
label="Google Pay Merchant Key"
placeholder="Enter Google Pay Merchant Key"
required=true
type="Text"
[[multisafepay.connector_wallets_details.google_pay]]
name="public_key"
label="Google Pay Public Key"
placeholder="Enter Google Pay Public Key"
required=true
type="Text"
[[multisafepay.connector_wallets_details.google_pay]]
name="private_key"
label="Google Pay Private Key"
placeholder="Enter Google Pay Private Key"
required=true
type="Text"
[[multisafepay.connector_wallets_details.google_pay]]
name="recipient_id"
label="Recipient Id"
placeholder="Enter Recipient Id"
required=true
type="Text"
[[multisafepay.connector_wallets_details.google_pay]]
name="allowed_auth_methods"
label="Allowed Auth Methods"
placeholder="Enter Allowed Auth Methods"
required=true
type="MultiSelect"
options=["PAN_ONLY", "CRYPTOGRAM_3DS"]


[nexinets]
[[nexinets.credit]]
  payment_method_type = "Mastercard"
[[nexinets.credit]]
  payment_method_type = "Visa"
[[nexinets.credit]]
  payment_method_type = "Interac"
[[nexinets.credit]]
  payment_method_type = "AmericanExpress"
[[nexinets.credit]]
  payment_method_type = "JCB"
[[nexinets.credit]]
  payment_method_type = "DinersClub"
[[nexinets.credit]]
  payment_method_type = "Discover"
[[nexinets.credit]]
  payment_method_type = "CartesBancaires"
[[nexinets.credit]]
  payment_method_type = "UnionPay"
[[nexinets.debit]]
  payment_method_type = "Mastercard"
[[nexinets.debit]]
  payment_method_type = "Visa"
[[nexinets.debit]]
  payment_method_type = "Interac"
[[nexinets.debit]]
  payment_method_type = "AmericanExpress"
[[nexinets.debit]]
  payment_method_type = "JCB"
[[nexinets.debit]]
  payment_method_type = "DinersClub"
[[nexinets.debit]]
  payment_method_type = "Discover"
[[nexinets.debit]]
  payment_method_type = "CartesBancaires"
[[nexinets.debit]]
  payment_method_type = "UnionPay"
[[nexinets.bank_redirect]]
  payment_method_type = "ideal"
[[nexinets.bank_redirect]]
  payment_method_type = "giropay"
[[nexinets.bank_redirect]]
  payment_method_type = "sofort"
[[nexinets.bank_redirect]]
  payment_method_type = "eps"
[[nexinets.wallet]]
  payment_method_type = "apple_pay"
[[nexinets.wallet]]
  payment_method_type = "paypal"
[nexinets.connector_auth.BodyKey]
api_key="API Key"
key1="Merchant ID"
[nexinets.connector_webhook_details]
merchant_secret="Source verification key"

[[nexinets.metadata.apple_pay]]
name="certificate"
label="Merchant Certificate (Base64 Encoded)"
placeholder="Enter Merchant Certificate (Base64 Encoded)"
required=true
type="Text"
[[nexinets.metadata.apple_pay]]
name="certificate_keys"
label="Merchant PrivateKey (Base64 Encoded)"
placeholder="Enter Merchant PrivateKey (Base64 Encoded)"
required=true
type="Text"
[[nexinets.metadata.apple_pay]]
name="merchant_identifier"
label="Apple Merchant Identifier"
placeholder="Enter Apple Merchant Identifier"
required=true
type="Text"
[[nexinets.metadata.apple_pay]]
name="display_name"
label="Display Name"
placeholder="Enter Display Name"
required=true
type="Text"
[[nexinets.metadata.apple_pay]]
name="initiative"
label="Domain"
placeholder="Enter Domain"
required=true
type="Select"
options=["web","ios"]
[[nexinets.metadata.apple_pay]]
name="initiative_context"
label="Domain Name"
placeholder="Enter Domain Name"
required=true
type="Text"
[[nexinets.metadata.apple_pay]]
name="merchant_business_country"
label="Merchant Business Country"
placeholder="Enter Merchant Business Country"
required=true
type="Select"
options=[]
[[nexinets.metadata.apple_pay]]
name="payment_processing_details_at"
label="Payment Processing Details At"
placeholder="Enter Payment Processing Details At"
required=true
type="Radio"
options=["Connector"]

[nexixpay]
[[nexixpay.credit]]
  payment_method_type = "Mastercard"
[[nexixpay.credit]]
  payment_method_type = "Visa"
[[nexixpay.credit]]
  payment_method_type = "AmericanExpress"
[[nexixpay.credit]]
  payment_method_type = "JCB"
[[nexixpay.debit]]
  payment_method_type = "Mastercard"
[[nexixpay.debit]]
  payment_method_type = "Visa"
[[nexixpay.debit]]
  payment_method_type = "AmericanExpress"
[[nexixpay.debit]]
  payment_method_type = "JCB"
[nexixpay.connector_auth.HeaderKey]
api_key="API Key"

[nmi]
[[nmi.credit]]
  payment_method_type = "Mastercard"
[[nmi.credit]]
  payment_method_type = "Visa"
[[nmi.credit]]
  payment_method_type = "Interac"
[[nmi.credit]]
  payment_method_type = "AmericanExpress"
[[nmi.credit]]
  payment_method_type = "JCB"
[[nmi.credit]]
  payment_method_type = "DinersClub"
[[nmi.credit]]
  payment_method_type = "Discover"
[[nmi.credit]]
  payment_method_type = "CartesBancaires"
[[nmi.credit]]
  payment_method_type = "UnionPay"
[[nmi.debit]]
  payment_method_type = "Mastercard"
[[nmi.debit]]
  payment_method_type = "Visa"
[[nmi.debit]]
  payment_method_type = "Interac"
[[nmi.debit]]
  payment_method_type = "AmericanExpress"
[[nmi.debit]]
  payment_method_type = "JCB"
[[nmi.debit]]
  payment_method_type = "DinersClub"
[[nmi.debit]]
  payment_method_type = "Discover"
[[nmi.debit]]
  payment_method_type = "CartesBancaires"
[[nmi.debit]]
  payment_method_type = "UnionPay"
[[nmi.bank_redirect]]
  payment_method_type = "ideal"
[[nmi.wallet]]
  payment_method_type = "apple_pay"
[[nmi.wallet]]
  payment_method_type = "google_pay"
[nmi.connector_auth.BodyKey]
api_key="API Key"
key1="Public Key"
[nmi.connector_webhook_details]
merchant_secret="Source verification key"

[[nmi.metadata.apple_pay]]
name="certificate"
label="Merchant Certificate (Base64 Encoded)"
placeholder="Enter Merchant Certificate (Base64 Encoded)"
required=true
type="Text"
[[nmi.metadata.apple_pay]]
name="certificate_keys"
label="Merchant PrivateKey (Base64 Encoded)"
placeholder="Enter Merchant PrivateKey (Base64 Encoded)"
required=true
type="Text"
[[nmi.metadata.apple_pay]]
name="merchant_identifier"
label="Apple Merchant Identifier"
placeholder="Enter Apple Merchant Identifier"
required=true
type="Text"
[[nmi.metadata.apple_pay]]
name="display_name"
label="Display Name"
placeholder="Enter Display Name"
required=true
type="Text"
[[nmi.metadata.apple_pay]]
name="initiative"
label="Domain"
placeholder="Enter Domain"
required=true
type="Select"
options=["web","ios"]
[[nmi.metadata.apple_pay]]
name="initiative_context"
label="Domain Name"
placeholder="Enter Domain Name"
required=true
type="Text"
[[nmi.metadata.apple_pay]]
name="merchant_business_country"
label="Merchant Business Country"
placeholder="Enter Merchant Business Country"
required=true
type="Select"
options=[]
[[nmi.metadata.apple_pay]]
name="payment_processing_details_at"
label="Payment Processing Details At"
placeholder="Enter Payment Processing Details At"
required=true
type="Radio"
options=["Connector"]

[[nmi.metadata.google_pay]]
name="merchant_name"
label="Google Pay Merchant Name"
placeholder="Enter Google Pay Merchant Name"
required=true
type="Text"
[[nmi.metadata.google_pay]]
name="merchant_id"
label="Google Pay Merchant Id"
placeholder="Enter Google Pay Merchant Id"
required=true
type="Text"
[[nmi.metadata.google_pay]]
name="gateway_merchant_id"
label="Google Pay Merchant Key"
placeholder="Enter Google Pay Merchant Key"
required=true
type="Text"
[[nmi.metadata.google_pay]]
name="allowed_auth_methods"
label="Allowed Auth Methods"
placeholder="Enter Allowed Auth Methods"
required=true
type="MultiSelect"
options=["PAN_ONLY", "CRYPTOGRAM_3DS"]

[[nmi.connector_wallets_details.google_pay]]
name="merchant_name"
label="Google Pay Merchant Name"
placeholder="Enter Google Pay Merchant Name"
required=true
type="Text"
[[nmi.connector_wallets_details.google_pay]]
name="merchant_id"
label="Google Pay Merchant Id"
placeholder="Enter Google Pay Merchant Id"
required=true
type="Text"
[[nmi.connector_wallets_details.google_pay]]
name="gateway_merchant_id"
label="Google Pay Merchant Key"
placeholder="Enter Google Pay Merchant Key"
required=true
type="Text"
[[nmi.connector_wallets_details.google_pay]]
name="public_key"
label="Google Pay Public Key"
placeholder="Enter Google Pay Public Key"
required=true
type="Text"
[[nmi.connector_wallets_details.google_pay]]
name="private_key"
label="Google Pay Private Key"
placeholder="Enter Google Pay Private Key"
required=true
type="Text"
[[nmi.connector_wallets_details.google_pay]]
name="recipient_id"
label="Recipient Id"
placeholder="Enter Recipient Id"
required=true
type="Text"
[[nmi.connector_wallets_details.google_pay]]
name="allowed_auth_methods"
label="Allowed Auth Methods"
placeholder="Enter Allowed Auth Methods"
required=true
type="MultiSelect"
options=["PAN_ONLY", "CRYPTOGRAM_3DS"]


[nmi.metadata.acquirer_bin]
name="acquirer_bin"
label="Acquirer Bin"
placeholder="Enter Acquirer Bin"
required=false
type="Text"
[nmi.metadata.acquirer_merchant_id]
name="acquirer_merchant_id"
label="Acquirer Merchant ID"
placeholder="Enter Acquirer Merchant ID"
required=false
type="Text"
[nmi.metadata.acquirer_country_code]
name="acquirer_country_code"
label="Acquirer Country Code"
placeholder="Enter Acquirer Country Code"
required=false
type="Text"

[noon]
[[noon.credit]]
  payment_method_type = "Mastercard"
[[noon.credit]]
  payment_method_type = "Visa"
[[noon.credit]]
  payment_method_type = "Interac"
[[noon.credit]]
  payment_method_type = "AmericanExpress"
[[noon.credit]]
  payment_method_type = "JCB"
[[noon.credit]]
  payment_method_type = "DinersClub"
[[noon.credit]]
  payment_method_type = "Discover"
[[noon.credit]]
  payment_method_type = "CartesBancaires"
[[noon.credit]]
  payment_method_type = "UnionPay"
[[noon.debit]]
  payment_method_type = "Mastercard"
[[noon.debit]]
  payment_method_type = "Visa"
[[noon.debit]]
  payment_method_type = "Interac"
[[noon.debit]]
  payment_method_type = "AmericanExpress"
[[noon.debit]]
  payment_method_type = "JCB"
[[noon.debit]]
  payment_method_type = "DinersClub"
[[noon.debit]]
  payment_method_type = "Discover"
[[noon.debit]]
  payment_method_type = "CartesBancaires"
[[noon.debit]]
  payment_method_type = "UnionPay"
[[noon.wallet]]
  payment_method_type = "apple_pay"
[[noon.wallet]]
  payment_method_type = "google_pay"
[[noon.wallet]]
  payment_method_type = "paypal"
[noon.connector_auth.SignatureKey]
api_key="API Key"
key1="Business Identifier"
api_secret="Application Identifier"
[noon.connector_webhook_details]
merchant_secret="Source verification key"

[[noon.metadata.apple_pay]]
name="certificate"
label="Merchant Certificate (Base64 Encoded)"
placeholder="Enter Merchant Certificate (Base64 Encoded)"
required=true
type="Text"
[[noon.metadata.apple_pay]]
name="certificate_keys"
label="Merchant PrivateKey (Base64 Encoded)"
placeholder="Enter Merchant PrivateKey (Base64 Encoded)"
required=true
type="Text"
[[noon.metadata.apple_pay]]
name="merchant_identifier"
label="Apple Merchant Identifier"
placeholder="Enter Apple Merchant Identifier"
required=true
type="Text"
[[noon.metadata.apple_pay]]
name="display_name"
label="Display Name"
placeholder="Enter Display Name"
required=true
type="Text"
[[noon.metadata.apple_pay]]
name="initiative"
label="Domain"
placeholder="Enter Domain"
required=true
type="Select"
options=["web","ios"]
[[noon.metadata.apple_pay]]
name="initiative_context"
label="Domain Name"
placeholder="Enter Domain Name"
required=true
type="Text"
[[noon.metadata.apple_pay]]
name="merchant_business_country"
label="Merchant Business Country"
placeholder="Enter Merchant Business Country"
required=true
type="Select"
options=[]
[[noon.metadata.apple_pay]]
name="payment_processing_details_at"
label="Payment Processing Details At"
placeholder="Enter Payment Processing Details At"
required=true
type="Radio"
options=["Connector"]

[[noon.metadata.google_pay]]
name="merchant_name"
label="Google Pay Merchant Name"
placeholder="Enter Google Pay Merchant Name"
required=true
type="Text"
[[noon.metadata.google_pay]]
name="merchant_id"
label="Google Pay Merchant Id"
placeholder="Enter Google Pay Merchant Id"
required=true
type="Text"
[[noon.metadata.google_pay]]
name="gateway_merchant_id"
label="Google Pay Merchant Key"
placeholder="Enter Google Pay Merchant Key"
required=true
type="Text"
[[noon.metadata.google_pay]]
name="allowed_auth_methods"
label="Allowed Auth Methods"
placeholder="Enter Allowed Auth Methods"
required=true
type="MultiSelect"
options=["PAN_ONLY", "CRYPTOGRAM_3DS"]

[[noon.connector_wallets_details.google_pay]]
name="merchant_name"
label="Google Pay Merchant Name"
placeholder="Enter Google Pay Merchant Name"
required=true
type="Text"
[[noon.connector_wallets_details.google_pay]]
name="merchant_id"
label="Google Pay Merchant Id"
placeholder="Enter Google Pay Merchant Id"
required=true
type="Text"
[[noon.connector_wallets_details.google_pay]]
name="gateway_merchant_id"
label="Google Pay Merchant Key"
placeholder="Enter Google Pay Merchant Key"
required=true
type="Text"
[[noon.connector_wallets_details.google_pay]]
name="public_key"
label="Google Pay Public Key"
placeholder="Enter Google Pay Public Key"
required=true
type="Text"
[[noon.connector_wallets_details.google_pay]]
name="private_key"
label="Google Pay Private Key"
placeholder="Enter Google Pay Private Key"
required=true
type="Text"
[[noon.connector_wallets_details.google_pay]]
name="recipient_id"
label="Recipient Id"
placeholder="Enter Recipient Id"
required=true
type="Text"
[[noon.connector_wallets_details.google_pay]]
name="allowed_auth_methods"
label="Allowed Auth Methods"
placeholder="Enter Allowed Auth Methods"
required=true
type="MultiSelect"
options=["PAN_ONLY", "CRYPTOGRAM_3DS"]


[novalnet]
[[novalnet.credit]]
  payment_method_type = "Mastercard"
[[novalnet.credit]]
  payment_method_type = "Visa"
[[novalnet.credit]]
  payment_method_type = "Interac"
[[novalnet.credit]]
  payment_method_type = "AmericanExpress"
[[novalnet.credit]]
  payment_method_type = "JCB"
[[novalnet.credit]]
  payment_method_type = "DinersClub"
[[novalnet.credit]]
  payment_method_type = "Discover"
[[novalnet.credit]]
  payment_method_type = "CartesBancaires"
[[novalnet.credit]]
  payment_method_type = "UnionPay"
[[novalnet.debit]]
  payment_method_type = "Mastercard"
[[novalnet.debit]]
  payment_method_type = "Visa"
[[novalnet.debit]]
  payment_method_type = "Interac"
[[novalnet.debit]]
  payment_method_type = "AmericanExpress"
[[novalnet.debit]]
  payment_method_type = "JCB"
[[novalnet.debit]]
  payment_method_type = "DinersClub"
[[novalnet.debit]]
  payment_method_type = "Discover"
[[novalnet.debit]]
  payment_method_type = "CartesBancaires"
[[novalnet.debit]]
  payment_method_type = "UnionPay"
[[novalnet.wallet]]
  payment_method_type = "google_pay"
[[novalnet.wallet]]
  payment_method_type = "paypal"
[[novalnet.wallet]]
  payment_method_type = "apple_pay"
[novalnet.connector_auth.SignatureKey]
api_key="Product Activation Key"
key1="Payment Access Key"
api_secret="Tariff ID"
[novalnet.connector_webhook_details]
merchant_secret="Source verification key"

[[novalnet.metadata.google_pay]]
name="merchant_name"
label="Google Pay Merchant Name"
placeholder="Enter Google Pay Merchant Name"
required=true
type="Text"
[[novalnet.metadata.google_pay]]
name="merchant_id"
label="Google Pay Merchant Id"
placeholder="Enter Google Pay Merchant Id"
required=true
type="Text"
[[novalnet.metadata.google_pay]]
name="gateway_merchant_id"
label="Google Pay Merchant Key"
placeholder="Enter Google Pay Merchant Key"
required=true
type="Text"
[[novalnet.metadata.google_pay]]
name="allowed_auth_methods"
label="Allowed Auth Methods"
placeholder="Enter Allowed Auth Methods"
required=true
type="MultiSelect"
options=["PAN_ONLY", "CRYPTOGRAM_3DS"]

[[novalnet.connector_wallets_details.google_pay]]
name="merchant_name"
label="Google Pay Merchant Name"
placeholder="Enter Google Pay Merchant Name"
required=true
type="Text"
[[novalnet.connector_wallets_details.google_pay]]
name="merchant_id"
label="Google Pay Merchant Id"
placeholder="Enter Google Pay Merchant Id"
required=true
type="Text"
[[novalnet.connector_wallets_details.google_pay]]
name="gateway_merchant_id"
label="Google Pay Merchant Key"
placeholder="Enter Google Pay Merchant Key"
required=true
type="Text"
[[novalnet.connector_wallets_details.google_pay]]
name="public_key"
label="Google Pay Public Key"
placeholder="Enter Google Pay Public Key"
required=true
type="Text"
[[novalnet.connector_wallets_details.google_pay]]
name="private_key"
label="Google Pay Private Key"
placeholder="Enter Google Pay Private Key"
required=true
type="Text"
[[novalnet.connector_wallets_details.google_pay]]
name="recipient_id"
label="Recipient Id"
placeholder="Enter Recipient Id"
required=true
type="Text"
[[novalnet.connector_wallets_details.google_pay]]
name="allowed_auth_methods"
label="Allowed Auth Methods"
placeholder="Enter Allowed Auth Methods"
required=true
type="MultiSelect"
options=["PAN_ONLY", "CRYPTOGRAM_3DS"]


[[novalnet.metadata.apple_pay]]
name="certificate"
label="Merchant Certificate (Base64 Encoded)"
placeholder="Enter Merchant Certificate (Base64 Encoded)"
required=true
type="Text"
[[novalnet.metadata.apple_pay]]
name="certificate_keys"
label="Merchant PrivateKey (Base64 Encoded)"
placeholder="Enter Merchant PrivateKey (Base64 Encoded)"
required=true
type="Text"
[[novalnet.metadata.apple_pay]]
name="merchant_identifier"
label="Apple Merchant Identifier"
placeholder="Enter Apple Merchant Identifier"
required=true
type="Text"
[[novalnet.metadata.apple_pay]]
name="display_name"
label="Display Name"
placeholder="Enter Display Name"
required=true
type="Text"
[[novalnet.metadata.apple_pay]]
name="initiative"
label="Domain"
placeholder="Enter Domain"
required=true
type="Select"
options=["web","ios"]
[[novalnet.metadata.apple_pay]]
name="initiative_context"
label="Domain Name"
placeholder="Enter Domain Name"
required=true
type="Text"
[[novalnet.metadata.apple_pay]]
name="merchant_business_country"
label="Merchant Business Country"
placeholder="Enter Merchant Business Country"
required=true
type="Select"
options=[]
[[novalnet.metadata.apple_pay]]
name="payment_processing_details_at"
label="Payment Processing Details At"
placeholder="Enter Payment Processing Details At"
required=true
type="Radio"
options=["Connector"]


[nuvei]
[[nuvei.credit]]
  payment_method_type = "Mastercard"
[[nuvei.credit]]
  payment_method_type = "Visa"
[[nuvei.credit]]
  payment_method_type = "Interac"
[[nuvei.credit]]
  payment_method_type = "AmericanExpress"
[[nuvei.credit]]
  payment_method_type = "JCB"
[[nuvei.credit]]
  payment_method_type = "DinersClub"
[[nuvei.credit]]
  payment_method_type = "Discover"
[[nuvei.credit]]
  payment_method_type = "CartesBancaires"
[[nuvei.credit]]
  payment_method_type = "UnionPay"
[[nuvei.debit]]
  payment_method_type = "Mastercard"
[[nuvei.debit]]
  payment_method_type = "Visa"
[[nuvei.debit]]
  payment_method_type = "Interac"
[[nuvei.debit]]
  payment_method_type = "AmericanExpress"
[[nuvei.debit]]
  payment_method_type = "JCB"
[[nuvei.debit]]
  payment_method_type = "DinersClub"
[[nuvei.debit]]
  payment_method_type = "Discover"
[[nuvei.debit]]
  payment_method_type = "CartesBancaires"
[[nuvei.debit]]
  payment_method_type = "UnionPay"
[[nuvei.pay_later]]
  payment_method_type = "klarna"
[[nuvei.pay_later]]
  payment_method_type = "afterpay_clearpay"
[[nuvei.bank_redirect]]
  payment_method_type = "ideal"
[[nuvei.bank_redirect]]
  payment_method_type = "giropay"
[[nuvei.bank_redirect]]
  payment_method_type = "sofort"
[[nuvei.bank_redirect]]
  payment_method_type = "eps"
[[nuvei.wallet]]
  payment_method_type = "apple_pay"
[[nuvei.wallet]]
  payment_method_type = "google_pay"
[[nuvei.wallet]]
  payment_method_type = "paypal"
[nuvei.connector_auth.SignatureKey]
api_key="Merchant ID"
key1="Merchant Site ID"
api_secret="Merchant Secret"
[nuvei.connector_webhook_details]
merchant_secret="Source verification key"

[[nuvei.metadata.apple_pay]]
name="certificate"
label="Merchant Certificate (Base64 Encoded)"
placeholder="Enter Merchant Certificate (Base64 Encoded)"
required=true
type="Text"
[[nuvei.metadata.apple_pay]]
name="certificate_keys"
label="Merchant PrivateKey (Base64 Encoded)"
placeholder="Enter Merchant PrivateKey (Base64 Encoded)"
required=true
type="Text"
[[nuvei.metadata.apple_pay]]
name="merchant_identifier"
label="Apple Merchant Identifier"
placeholder="Enter Apple Merchant Identifier"
required=true
type="Text"
[[nuvei.metadata.apple_pay]]
name="display_name"
label="Display Name"
placeholder="Enter Display Name"
required=true
type="Text"
[[nuvei.metadata.apple_pay]]
name="initiative"
label="Domain"
placeholder="Enter Domain"
required=true
type="Select"
options=["web","ios"]
[[nuvei.metadata.apple_pay]]
name="initiative_context"
label="Domain Name"
placeholder="Enter Domain Name"
required=true
type="Text"
[[nuvei.metadata.apple_pay]]
name="merchant_business_country"
label="Merchant Business Country"
placeholder="Enter Merchant Business Country"
required=true
type="Select"
options=[]
[[nuvei.metadata.apple_pay]]
name="payment_processing_details_at"
label="Payment Processing Details At"
placeholder="Enter Payment Processing Details At"
required=true
type="Radio"
options=["Connector"]

[[nuvei.metadata.google_pay]]
name="merchant_name"
label="Google Pay Merchant Name"
placeholder="Enter Google Pay Merchant Name"
required=true
type="Text"
[[nuvei.metadata.google_pay]]
name="merchant_id"
label="Google Pay Merchant Id"
placeholder="Enter Google Pay Merchant Id"
required=true
type="Text"
[[nuvei.metadata.google_pay]]
name="gateway_merchant_id"
label="Google Pay Merchant Key"
placeholder="Enter Google Pay Merchant Key"
required=true
type="Text"
[[nuvei.metadata.google_pay]]
name="allowed_auth_methods"
label="Allowed Auth Methods"
placeholder="Enter Allowed Auth Methods"
required=true
type="MultiSelect"
options=["PAN_ONLY", "CRYPTOGRAM_3DS"]

[[nuvei.connector_wallets_details.google_pay]]
name="merchant_name"
label="Google Pay Merchant Name"
placeholder="Enter Google Pay Merchant Name"
required=true
type="Text"
[[nuvei.connector_wallets_details.google_pay]]
name="merchant_id"
label="Google Pay Merchant Id"
placeholder="Enter Google Pay Merchant Id"
required=true
type="Text"
[[nuvei.connector_wallets_details.google_pay]]
name="gateway_merchant_id"
label="Google Pay Merchant Key"
placeholder="Enter Google Pay Merchant Key"
required=true
type="Text"
[[nuvei.connector_wallets_details.google_pay]]
name="public_key"
label="Google Pay Public Key"
placeholder="Enter Google Pay Public Key"
required=true
type="Text"
[[nuvei.connector_wallets_details.google_pay]]
name="private_key"
label="Google Pay Private Key"
placeholder="Enter Google Pay Private Key"
required=true
type="Text"
[[nuvei.connector_wallets_details.google_pay]]
name="recipient_id"
label="Recipient Id"
placeholder="Enter Recipient Id"
required=true
type="Text"
[[nuvei.connector_wallets_details.google_pay]]
name="allowed_auth_methods"
label="Allowed Auth Methods"
placeholder="Enter Allowed Auth Methods"
required=true
type="MultiSelect"
options=["PAN_ONLY", "CRYPTOGRAM_3DS"]



[opennode]
[[opennode.crypto]]
  payment_method_type = "crypto_currency"
[opennode.connector_auth.HeaderKey]
api_key="API Key"
[opennode.connector_webhook_details]
merchant_secret="Source verification key"

[prophetpay]
[[prophetpay.card_redirect]]
  payment_method_type = "card_redirect"
[prophetpay.connector_auth.SignatureKey]
api_key="Username"
key1="Token"
api_secret="Profile"

[payme]
[[payme.credit]]
  payment_method_type = "Mastercard"
[[payme.credit]]
  payment_method_type = "Visa"
[[payme.credit]]
  payment_method_type = "Interac"
[[payme.credit]]
  payment_method_type = "AmericanExpress"
[[payme.credit]]
  payment_method_type = "JCB"
[[payme.credit]]
  payment_method_type = "DinersClub"
[[payme.credit]]
  payment_method_type = "Discover"
[[payme.credit]]
  payment_method_type = "CartesBancaires"
[[payme.credit]]
  payment_method_type = "UnionPay"
[[payme.debit]]
  payment_method_type = "Mastercard"
[[payme.debit]]
  payment_method_type = "Visa"
[[payme.debit]]
  payment_method_type = "Interac"
[[payme.debit]]
  payment_method_type = "AmericanExpress"
[[payme.debit]]
  payment_method_type = "JCB"
[[payme.debit]]
  payment_method_type = "DinersClub"
[[payme.debit]]
  payment_method_type = "Discover"
[[payme.debit]]
  payment_method_type = "CartesBancaires"
[[payme.debit]]
  payment_method_type = "UnionPay"
[payme.connector_auth.BodyKey]
api_key="Seller Payme Id"
key1="Payme Public Key"
[payme.connector_webhook_details]
merchant_secret="Payme Client Secret"
additional_secret="Payme Client Key"

[paypal]
[[paypal.credit]]
  payment_method_type = "Mastercard"
[[paypal.credit]]
  payment_method_type = "Visa"
[[paypal.credit]]
  payment_method_type = "Interac"
[[paypal.credit]]
  payment_method_type = "AmericanExpress"
[[paypal.credit]]
  payment_method_type = "JCB"
[[paypal.credit]]
  payment_method_type = "DinersClub"
[[paypal.credit]]
  payment_method_type = "Discover"
[[paypal.credit]]
  payment_method_type = "CartesBancaires"
[[paypal.credit]]
  payment_method_type = "UnionPay"
[[paypal.debit]]
  payment_method_type = "Mastercard"
[[paypal.debit]]
  payment_method_type = "Visa"
[[paypal.debit]]
  payment_method_type = "Interac"
[[paypal.debit]]
  payment_method_type = "AmericanExpress"
[[paypal.debit]]
  payment_method_type = "JCB"
[[paypal.debit]]
  payment_method_type = "DinersClub"
[[paypal.debit]]
  payment_method_type = "Discover"
[[paypal.debit]]
  payment_method_type = "CartesBancaires"
[[paypal.debit]]
  payment_method_type = "UnionPay"
[[paypal.wallet]]
  payment_method_type = "paypal"
  payment_experience = "invoke_sdk_client"
[[paypal.wallet]]
  payment_method_type = "paypal"
  payment_experience = "redirect_to_url"
[[paypal.bank_redirect]]
  payment_method_type = "ideal"
[[paypal.bank_redirect]]
  payment_method_type = "giropay"
[[paypal.bank_redirect]]
  payment_method_type = "sofort"
[[paypal.bank_redirect]]
  payment_method_type = "eps"
is_verifiable = true
[paypal.connector_auth.BodyKey]
api_key="Client Secret"
key1="Client ID"
[paypal.connector_webhook_details]
merchant_secret="Source verification key"
[paypal.metadata.paypal_sdk]
client_id="Client ID"

[paypal_payout]
[[paypal_payout.wallet]]
  payment_method_type = "paypal"
[[paypal_payout.wallet]]
  payment_method_type = "venmo"
[paypal_payout.connector_auth.BodyKey]
api_key="Client Secret"
key1="Client ID"

[paystack]
[[paystack.bank_redirect]]
  payment_method_type = "eft"
[paystack.connector_auth.HeaderKey]
api_key="API Key"
[paystack.connector_webhook_details]
merchant_secret="API Key"

[payu]
[[payu.credit]]
  payment_method_type = "Mastercard"
[[payu.credit]]
  payment_method_type = "Visa"
[[payu.credit]]
  payment_method_type = "Interac"
[[payu.credit]]
  payment_method_type = "AmericanExpress"
[[payu.credit]]
  payment_method_type = "JCB"
[[payu.credit]]
  payment_method_type = "DinersClub"
[[payu.credit]]
  payment_method_type = "Discover"
[[payu.credit]]
  payment_method_type = "CartesBancaires"
[[payu.credit]]
  payment_method_type = "UnionPay"
[[payu.debit]]
  payment_method_type = "Mastercard"
[[payu.debit]]
  payment_method_type = "Visa"
[[payu.debit]]
  payment_method_type = "Interac"
[[payu.debit]]
  payment_method_type = "AmericanExpress"
[[payu.debit]]
  payment_method_type = "JCB"
[[payu.debit]]
  payment_method_type = "DinersClub"
[[payu.debit]]
  payment_method_type = "Discover"
[[payu.debit]]
  payment_method_type = "CartesBancaires"
[[payu.debit]]
  payment_method_type = "UnionPay"
[[payu.wallet]]
  payment_method_type = "google_pay"
[payu.connector_auth.BodyKey]
api_key="API Key"
key1="Merchant POS ID"
[payu.connector_webhook_details]
merchant_secret="Source verification key"

[[payu.metadata.google_pay]]
name="merchant_name"
label="Google Pay Merchant Name"
placeholder="Enter Google Pay Merchant Name"
required=true
type="Text"
[[payu.metadata.google_pay]]
name="merchant_id"
label="Google Pay Merchant Id"
placeholder="Enter Google Pay Merchant Id"
required=true
type="Text"
[[payu.metadata.google_pay]]
name="gateway_merchant_id"
label="Google Pay Merchant Key"
placeholder="Enter Google Pay Merchant Key"
required=true
type="Text"
[[payu.metadata.google_pay]]
name="allowed_auth_methods"
label="Allowed Auth Methods"
placeholder="Enter Allowed Auth Methods"
required=true
type="MultiSelect"
options=["PAN_ONLY", "CRYPTOGRAM_3DS"]

[[payu.connector_wallets_details.google_pay]]
name="merchant_name"
label="Google Pay Merchant Name"
placeholder="Enter Google Pay Merchant Name"
required=true
type="Text"
[[payu.connector_wallets_details.google_pay]]
name="merchant_id"
label="Google Pay Merchant Id"
placeholder="Enter Google Pay Merchant Id"
required=true
type="Text"
[[payu.connector_wallets_details.google_pay]]
name="gateway_merchant_id"
label="Google Pay Merchant Key"
placeholder="Enter Google Pay Merchant Key"
required=true
type="Text"
[[payu.connector_wallets_details.google_pay]]
name="public_key"
label="Google Pay Public Key"
placeholder="Enter Google Pay Public Key"
required=true
type="Text"
[[payu.connector_wallets_details.google_pay]]
name="private_key"
label="Google Pay Private Key"
placeholder="Enter Google Pay Private Key"
required=true
type="Text"
[[payu.connector_wallets_details.google_pay]]
name="recipient_id"
label="Recipient Id"
placeholder="Enter Recipient Id"
required=true
type="Text"
[[payu.connector_wallets_details.google_pay]]
name="allowed_auth_methods"
label="Allowed Auth Methods"
placeholder="Enter Allowed Auth Methods"
required=true
type="MultiSelect"
options=["PAN_ONLY", "CRYPTOGRAM_3DS"]


[placetopay]
[[placetopay.credit]]
  payment_method_type = "Mastercard"
[[placetopay.credit]]
  payment_method_type = "Visa"
[[placetopay.credit]]
  payment_method_type = "Interac"
[[placetopay.credit]]
  payment_method_type = "AmericanExpress"
[[placetopay.credit]]
  payment_method_type = "JCB"
[[placetopay.credit]]
  payment_method_type = "DinersClub"
[[placetopay.credit]]
  payment_method_type = "Discover"
[[placetopay.credit]]
  payment_method_type = "CartesBancaires"
[[placetopay.credit]]
  payment_method_type = "UnionPay"
[[placetopay.debit]]
  payment_method_type = "Mastercard"
[[placetopay.debit]]
  payment_method_type = "Visa"
[[placetopay.debit]]
  payment_method_type = "Interac"
[[placetopay.debit]]
  payment_method_type = "AmericanExpress"
[[placetopay.debit]]
  payment_method_type = "JCB"
[[placetopay.debit]]
  payment_method_type = "DinersClub"
[[placetopay.debit]]
  payment_method_type = "Discover"
[[placetopay.debit]]
  payment_method_type = "CartesBancaires"
[[placetopay.debit]]
  payment_method_type = "UnionPay"
[placetopay.connector_auth.BodyKey]
api_key="Login"
key1="Trankey"

[plaid]
[[plaid.open_banking]]
  payment_method_type = "open_banking_pis"
[plaid.connector_auth.BodyKey]
api_key="client_id"
key1="secret"
[plaid.additional_merchant_data.open_banking_recipient_data]
name="open_banking_recipient_data"
label="Open Banking Recipient Data"
placeholder="Enter Open Banking Recipient Data"
required=true
type="Select"
options=["account_data","connector_recipient_id","wallet_id"]
[plaid.additional_merchant_data.account_data]
name="account_data"
label="Bank scheme"
placeholder="Enter account_data"
required=true
type="Select"
options=["iban","bacs"]
[plaid.additional_merchant_data.connector_recipient_id]
name="connector_recipient_id"
label="Connector Recipient Id"
placeholder="Enter connector recipient id"
required=true
type="Text"
[plaid.additional_merchant_data.wallet_id]
name="wallet_id"
label="Wallet Id"
placeholder="Enter wallet id"
required=true
type="Text"

[[plaid.additional_merchant_data.iban]]
name="iban"
label="Iban"
placeholder="Enter iban"
required=true
type="Text"
[[plaid.additional_merchant_data.iban]]
name="iban.name"
label="Name"
placeholder="Enter name"
required=true
type="Text"

[[plaid.additional_merchant_data.bacs]]
name="sort_code"
label="Sort Code"
placeholder="Enter sort code"
required=true
type="Text"
[[plaid.additional_merchant_data.bacs]]
name="account_number"
label="Account number"
placeholder="Enter account number"
required=true
type="Text"
[[plaid.additional_merchant_data.bacs]]
name="bacs.name"
label="Name"
placeholder="Enter name"
required=true
type="Text"


[powertranz]
[[powertranz.credit]]
  payment_method_type = "Mastercard"
[[powertranz.credit]]
  payment_method_type = "Visa"
[[powertranz.credit]]
  payment_method_type = "Interac"
[[powertranz.credit]]
  payment_method_type = "AmericanExpress"
[[powertranz.credit]]
  payment_method_type = "JCB"
[[powertranz.credit]]
  payment_method_type = "DinersClub"
[[powertranz.credit]]
  payment_method_type = "Discover"
[[powertranz.credit]]
  payment_method_type = "CartesBancaires"
[[powertranz.credit]]
  payment_method_type = "UnionPay"
[[powertranz.debit]]
  payment_method_type = "Mastercard"
[[powertranz.debit]]
  payment_method_type = "Visa"
[[powertranz.debit]]
  payment_method_type = "Interac"
[[powertranz.debit]]
  payment_method_type = "AmericanExpress"
[[powertranz.debit]]
  payment_method_type = "JCB"
[[powertranz.debit]]
  payment_method_type = "DinersClub"
[[powertranz.debit]]
  payment_method_type = "Discover"
[[powertranz.debit]]
  payment_method_type = "CartesBancaires"
[[powertranz.debit]]
  payment_method_type = "UnionPay"
[powertranz.connector_auth.BodyKey]
key1 = "PowerTranz Id"
api_key="PowerTranz Password"
[powertranz.connector_webhook_details]
merchant_secret="Source verification key"

[rapyd]
[[rapyd.credit]]
  payment_method_type = "Mastercard"
[[rapyd.credit]]
  payment_method_type = "Visa"
[[rapyd.credit]]
  payment_method_type = "Interac"
[[rapyd.credit]]
  payment_method_type = "AmericanExpress"
[[rapyd.credit]]
  payment_method_type = "JCB"
[[rapyd.credit]]
  payment_method_type = "DinersClub"
[[rapyd.credit]]
  payment_method_type = "Discover"
[[rapyd.credit]]
  payment_method_type = "CartesBancaires"
[[rapyd.credit]]
  payment_method_type = "UnionPay"
[[rapyd.debit]]
  payment_method_type = "Mastercard"
[[rapyd.debit]]
  payment_method_type = "Visa"
[[rapyd.debit]]
  payment_method_type = "Interac"
[[rapyd.debit]]
  payment_method_type = "AmericanExpress"
[[rapyd.debit]]
  payment_method_type = "JCB"
[[rapyd.debit]]
  payment_method_type = "DinersClub"
[[rapyd.debit]]
  payment_method_type = "Discover"
[[rapyd.debit]]
  payment_method_type = "CartesBancaires"
[[rapyd.debit]]
  payment_method_type = "UnionPay"
[[rapyd.wallet]]
  payment_method_type = "apple_pay"
[rapyd.connector_auth.BodyKey]
api_key="Access Key"
key1="API Secret"
[rapyd.connector_webhook_details]
merchant_secret="Source verification key"

[[rapyd.metadata.apple_pay]]
name="certificate"
label="Merchant Certificate (Base64 Encoded)"
placeholder="Enter Merchant Certificate (Base64 Encoded)"
required=true
type="Text"
[[rapyd.metadata.apple_pay]]
name="certificate_keys"
label="Merchant PrivateKey (Base64 Encoded)"
placeholder="Enter Merchant PrivateKey (Base64 Encoded)"
required=true
type="Text"
[[rapyd.metadata.apple_pay]]
name="merchant_identifier"
label="Apple Merchant Identifier"
placeholder="Enter Apple Merchant Identifier"
required=true
type="Text"
[[rapyd.metadata.apple_pay]]
name="display_name"
label="Display Name"
placeholder="Enter Display Name"
required=true
type="Text"
[[rapyd.metadata.apple_pay]]
name="initiative"
label="Domain"
placeholder="Enter Domain"
required=true
type="Select"
options=["web","ios"]
[[rapyd.metadata.apple_pay]]
name="initiative_context"
label="Domain Name"
placeholder="Enter Domain Name"
required=true
type="Text"
[[rapyd.metadata.apple_pay]]
name="merchant_business_country"
label="Merchant Business Country"
placeholder="Enter Merchant Business Country"
required=true
type="Select"
options=[]
[[rapyd.metadata.apple_pay]]
name="payment_processing_details_at"
label="Payment Processing Details At"
placeholder="Enter Payment Processing Details At"
required=true
type="Radio"
options=["Connector"]

[shift4]
[[shift4.credit]]
  payment_method_type = "Mastercard"
[[shift4.credit]]
  payment_method_type = "Visa"
[[shift4.credit]]
  payment_method_type = "Interac"
[[shift4.credit]]
  payment_method_type = "AmericanExpress"
[[shift4.credit]]
  payment_method_type = "JCB"
[[shift4.credit]]
  payment_method_type = "DinersClub"
[[shift4.credit]]
  payment_method_type = "Discover"
[[shift4.credit]]
  payment_method_type = "CartesBancaires"
[[shift4.credit]]
  payment_method_type = "UnionPay"
[[shift4.debit]]
  payment_method_type = "Mastercard"
[[shift4.debit]]
  payment_method_type = "Visa"
[[shift4.debit]]
  payment_method_type = "Interac"
[[shift4.debit]]
  payment_method_type = "AmericanExpress"
[[shift4.debit]]
  payment_method_type = "JCB"
[[shift4.debit]]
  payment_method_type = "DinersClub"
[[shift4.debit]]
  payment_method_type = "Discover"
[[shift4.debit]]
  payment_method_type = "CartesBancaires"
[[shift4.debit]]
  payment_method_type = "UnionPay"
[[shift4.bank_redirect]]
  payment_method_type = "ideal"
[[shift4.bank_redirect]]
  payment_method_type = "giropay"
[[shift4.bank_redirect]]
  payment_method_type = "sofort"
[[shift4.bank_redirect]]
  payment_method_type = "eps"
[shift4.connector_auth.HeaderKey]
api_key="API Key"
[shift4.connector_webhook_details]
merchant_secret="Source verification key"

[stripe]
[[stripe.credit]]
  payment_method_type = "Mastercard"
[[stripe.credit]]
  payment_method_type = "Visa"
[[stripe.credit]]
  payment_method_type = "Interac"
[[stripe.credit]]
  payment_method_type = "AmericanExpress"
[[stripe.credit]]
  payment_method_type = "JCB"
[[stripe.credit]]
  payment_method_type = "DinersClub"
[[stripe.credit]]
  payment_method_type = "Discover"
[[stripe.credit]]
  payment_method_type = "CartesBancaires"
[[stripe.credit]]
  payment_method_type = "UnionPay"
[[stripe.debit]]
  payment_method_type = "Mastercard"
[[stripe.debit]]
  payment_method_type = "Visa"
[[stripe.debit]]
  payment_method_type = "Interac"
[[stripe.debit]]
  payment_method_type = "AmericanExpress"
[[stripe.debit]]
  payment_method_type = "JCB"
[[stripe.debit]]
  payment_method_type = "DinersClub"
[[stripe.debit]]
  payment_method_type = "Discover"
[[stripe.debit]]
  payment_method_type = "CartesBancaires"
[[stripe.debit]]
  payment_method_type = "UnionPay"
[[stripe.pay_later]]
  payment_method_type = "klarna"
[[stripe.pay_later]]
  payment_method_type = "affirm"
[[stripe.pay_later]]
  payment_method_type = "afterpay_clearpay"
[[stripe.bank_redirect]]
  payment_method_type = "ideal"
[[stripe.bank_redirect]]
  payment_method_type = "giropay"
[[stripe.bank_redirect]]
  payment_method_type = "eps"
[[stripe.bank_redirect]]
  payment_method_type = "bancontact_card"
[[stripe.bank_redirect]]
  payment_method_type = "przelewy24"
[[stripe.bank_debit]]
  payment_method_type = "ach"
[[stripe.bank_debit]]
  payment_method_type = "bacs"
[[stripe.bank_debit]]
  payment_method_type = "becs"
[[stripe.bank_debit]]
  payment_method_type = "sepa"
[[stripe.bank_transfer]]
  payment_method_type = "ach"
[[stripe.bank_transfer]]
  payment_method_type = "bacs"
[[stripe.bank_transfer]]
  payment_method_type = "sepa"
[[stripe.bank_transfer]]
  payment_method_type = "multibanco"
[[stripe.wallet]]
  payment_method_type = "amazon_pay"
[[stripe.wallet]]
  payment_method_type = "apple_pay"
[[stripe.wallet]]
  payment_method_type = "google_pay"
[[stripe.wallet]]
  payment_method_type = "we_chat_pay"
[[stripe.wallet]]
  payment_method_type = "ali_pay"
[[stripe.wallet]]
  payment_method_type = "cashapp"
  payment_experience = "display_qr_code"
[[stripe.wallet]]
  payment_method_type = "revolut_pay"
is_verifiable = true
[stripe.connector_auth.HeaderKey]
api_key="Secret Key"
[stripe.connector_webhook_details]
merchant_secret="Source verification key"

[[stripe.metadata.apple_pay]]
name="certificate"
label="Merchant Certificate (Base64 Encoded)"
placeholder="Enter Merchant Certificate (Base64 Encoded)"
required=true
type="Text"
[[stripe.metadata.apple_pay]]
name="certificate_keys"
label="Merchant PrivateKey (Base64 Encoded)"
placeholder="Enter Merchant PrivateKey (Base64 Encoded)"
required=true
type="Text"
[[stripe.metadata.apple_pay]]
name="merchant_identifier"
label="Apple Merchant Identifier"
placeholder="Enter Apple Merchant Identifier"
required=true
type="Text"
[[stripe.metadata.apple_pay]]
name="display_name"
label="Display Name"
placeholder="Enter Display Name"
required=true
type="Text"
[[stripe.metadata.apple_pay]]
name="initiative"
label="Domain"
placeholder="Enter Domain"
required=true
type="Select"
options=["web","ios"]
[[stripe.metadata.apple_pay]]
name="initiative_context"
label="Domain Name"
placeholder="Enter Domain Name"
required=true
type="Text"
[[stripe.metadata.apple_pay]]
name="merchant_business_country"
label="Merchant Business Country"
placeholder="Enter Merchant Business Country"
required=true
type="Select"
options=[]
[[stripe.metadata.apple_pay]]
name="payment_processing_details_at"
label="Payment Processing Details At"
placeholder="Enter Payment Processing Details At"
required=true
type="Radio"
options=["Connector","Hyperswitch"]

[[stripe.metadata.google_pay]]
name="merchant_name"
label="Google Pay Merchant Name"
placeholder="Enter Google Pay Merchant Name"
required=true
type="Text"
[[stripe.metadata.google_pay]]
name="merchant_id"
label="Google Pay Merchant Id"
placeholder="Enter Google Pay Merchant Id"
required=true
type="Text"
[[stripe.metadata.google_pay]]
name="stripe:publishableKey"
label="Stripe Publishable Key"
placeholder="Enter Stripe Publishable Key"
required=true
type="Text"
[[stripe.metadata.google_pay]]
name="allowed_auth_methods"
label="Allowed Auth Methods"
placeholder="Enter Allowed Auth Methods"
required=true
type="MultiSelect"
options=["PAN_ONLY", "CRYPTOGRAM_3DS"]

[[stripe.connector_wallets_details.google_pay]]
name="merchant_name"
label="Google Pay Merchant Name"
placeholder="Enter Google Pay Merchant Name"
required=true
type="Text"
[[stripe.connector_wallets_details.google_pay]]
name="merchant_id"
label="Google Pay Merchant Id"
placeholder="Enter Google Pay Merchant Id"
required=true
type="Text"
[[stripe.connector_wallets_details.google_pay]]
name="stripe:publishableKey"
label="Stripe Publishable Key"
placeholder="Enter Stripe Publishable Key"
required=true
type="Text"
[[stripe.connector_wallets_details.google_pay]]
name="public_key"
label="Google Pay Public Key"
placeholder="Enter Google Pay Public Key"
required=true
type="Text"
[[stripe.connector_wallets_details.google_pay]]
name="private_key"
label="Google Pay Private Key"
placeholder="Enter Google Pay Private Key"
required=true
type="Text"
[[stripe.connector_wallets_details.google_pay]]
name="recipient_id"
label="Recipient Id"
placeholder="Enter Recipient Id"
required=true
type="Text"
[[stripe.connector_wallets_details.google_pay]]
name="allowed_auth_methods"
label="Allowed Auth Methods"
placeholder="Enter Allowed Auth Methods"
required=true
type="MultiSelect"
options=["PAN_ONLY", "CRYPTOGRAM_3DS"]


[stax]
[[stax.credit]]
  payment_method_type = "Mastercard"
[[stax.credit]]
  payment_method_type = "Visa"
[[stax.credit]]
  payment_method_type = "Interac"
[[stax.credit]]
  payment_method_type = "AmericanExpress"
[[stax.credit]]
  payment_method_type = "JCB"
[[stax.credit]]
  payment_method_type = "DinersClub"
[[stax.credit]]
  payment_method_type = "Discover"
[[stax.credit]]
  payment_method_type = "CartesBancaires"
[[stax.credit]]
  payment_method_type = "UnionPay"
[[stax.debit]]
  payment_method_type = "Mastercard"
[[stax.debit]]
  payment_method_type = "Visa"
[[stax.debit]]
  payment_method_type = "Interac"
[[stax.debit]]
  payment_method_type = "AmericanExpress"
[[stax.debit]]
  payment_method_type = "JCB"
[[stax.debit]]
  payment_method_type = "DinersClub"
[[stax.debit]]
  payment_method_type = "Discover"
[[stax.debit]]
  payment_method_type = "CartesBancaires"
[[stax.debit]]
  payment_method_type = "UnionPay"
[[stax.bank_debit]]
  payment_method_type = "ach"
[stax.connector_auth.HeaderKey]
api_key="Api Key"
[stax.connector_webhook_details]
merchant_secret="Source verification key"

[square]
[[square.credit]]
  payment_method_type = "Mastercard"
[[square.credit]]
  payment_method_type = "Visa"
[[square.credit]]
  payment_method_type = "Interac"
[[square.credit]]
  payment_method_type = "AmericanExpress"
[[square.credit]]
  payment_method_type = "JCB"
[[square.credit]]
  payment_method_type = "DinersClub"
[[square.credit]]
  payment_method_type = "Discover"
[[square.credit]]
  payment_method_type = "CartesBancaires"
[[square.credit]]
  payment_method_type = "UnionPay"
[[square.debit]]
  payment_method_type = "Mastercard"
[[square.debit]]
  payment_method_type = "Visa"
[[square.debit]]
  payment_method_type = "Interac"
[[square.debit]]
  payment_method_type = "AmericanExpress"
[[square.debit]]
  payment_method_type = "JCB"
[[square.debit]]
  payment_method_type = "DinersClub"
[[square.debit]]
  payment_method_type = "Discover"
[[square.debit]]
  payment_method_type = "CartesBancaires"
[[square.debit]]
  payment_method_type = "UnionPay"
[square.connector_auth.BodyKey]
api_key = "Square API Key"
key1 = "Square Client Id"
[square.connector_webhook_details]
merchant_secret="Source verification key"

[trustpay]
[[trustpay.credit]]
  payment_method_type = "Mastercard"
[[trustpay.credit]]
  payment_method_type = "Visa"
[[trustpay.credit]]
  payment_method_type = "Interac"
[[trustpay.credit]]
  payment_method_type = "AmericanExpress"
[[trustpay.credit]]
  payment_method_type = "JCB"
[[trustpay.credit]]
  payment_method_type = "DinersClub"
[[trustpay.credit]]
  payment_method_type = "Discover"
[[trustpay.credit]]
  payment_method_type = "CartesBancaires"
[[trustpay.credit]]
  payment_method_type = "UnionPay"
[[trustpay.debit]]
  payment_method_type = "Mastercard"
[[trustpay.debit]]
  payment_method_type = "Visa"
[[trustpay.debit]]
  payment_method_type = "Interac"
[[trustpay.debit]]
  payment_method_type = "AmericanExpress"
[[trustpay.debit]]
  payment_method_type = "JCB"
[[trustpay.debit]]
  payment_method_type = "DinersClub"
[[trustpay.debit]]
  payment_method_type = "Discover"
[[trustpay.debit]]
  payment_method_type = "CartesBancaires"
[[trustpay.debit]]
  payment_method_type = "UnionPay"
[[trustpay.bank_redirect]]
  payment_method_type = "ideal"
[[trustpay.bank_redirect]]
  payment_method_type = "giropay"
[[trustpay.bank_redirect]]
  payment_method_type = "sofort"
[[trustpay.bank_redirect]]
  payment_method_type = "eps"
[[trustpay.bank_redirect]]
  payment_method_type = "blik"
[[trustpay.wallet]]
  payment_method_type = "apple_pay"
[[trustpay.wallet]]
  payment_method_type = "google_pay"
[[trustpay.bank_transfer]]
  payment_method_type = "sepa_bank_transfer"
[[trustpay.bank_transfer]]
  payment_method_type = "instant_bank_transfer"
[[trustpay.bank_transfer]]
  payment_method_type = "instant_bank_transfer_finland"
[[trustpay.bank_transfer]]
  payment_method_type = "instant_bank_transfer_poland"
[trustpay.connector_auth.SignatureKey]
api_key="API Key"
key1="Project ID"
api_secret="Secret Key"
[trustpay.connector_webhook_details]
merchant_secret="Source verification key"

[[trustpay.metadata.apple_pay]]
name="certificate"
label="Merchant Certificate (Base64 Encoded)"
placeholder="Enter Merchant Certificate (Base64 Encoded)"
required=true
type="Text"
[[trustpay.metadata.apple_pay]]
name="certificate_keys"
label="Merchant PrivateKey (Base64 Encoded)"
placeholder="Enter Merchant PrivateKey (Base64 Encoded)"
required=true
type="Text"
[[trustpay.metadata.apple_pay]]
name="merchant_identifier"
label="Apple Merchant Identifier"
placeholder="Enter Apple Merchant Identifier"
required=true
type="Text"
[[trustpay.metadata.apple_pay]]
name="display_name"
label="Display Name"
placeholder="Enter Display Name"
required=true
type="Text"
[[trustpay.metadata.apple_pay]]
name="initiative"
label="Domain"
placeholder="Enter Domain"
required=true
type="Select"
options=["web","ios"]
[[trustpay.metadata.apple_pay]]
name="initiative_context"
label="Domain Name"
placeholder="Enter Domain Name"
required=true
type="Text"
[[trustpay.metadata.apple_pay]]
name="merchant_business_country"
label="Merchant Business Country"
placeholder="Enter Merchant Business Country"
required=true
type="Select"
options=[]
[[trustpay.metadata.apple_pay]]
name="payment_processing_details_at"
label="Payment Processing Details At"
placeholder="Enter Payment Processing Details At"
required=true
type="Radio"
options=["Connector"]

[[trustpay.metadata.google_pay]]
name="merchant_name"
label="Google Pay Merchant Name"
placeholder="Enter Google Pay Merchant Name"
required=true
type="Text"
[[trustpay.metadata.google_pay]]
name="merchant_id"
label="Google Pay Merchant Id"
placeholder="Enter Google Pay Merchant Id"
required=true
type="Text"
[[trustpay.metadata.google_pay]]
name="gateway_merchant_id"
label="Google Pay Merchant Key"
placeholder="Enter Google Pay Merchant Key"
required=true
type="Text"
[[trustpay.metadata.google_pay]]
name="allowed_auth_methods"
label="Allowed Auth Methods"
placeholder="Enter Allowed Auth Methods"
required=true
type="MultiSelect"
options=["PAN_ONLY", "CRYPTOGRAM_3DS"]

[[trustpay.connector_wallets_details.google_pay]]
name="merchant_name"
label="Google Pay Merchant Name"
placeholder="Enter Google Pay Merchant Name"
required=true
type="Text"
[[trustpay.connector_wallets_details.google_pay]]
name="merchant_id"
label="Google Pay Merchant Id"
placeholder="Enter Google Pay Merchant Id"
required=true
type="Text"
[[trustpay.connector_wallets_details.google_pay]]
name="gateway_merchant_id"
label="Google Pay Merchant Key"
placeholder="Enter Google Pay Merchant Key"
required=true
type="Text"
[[trustpay.connector_wallets_details.google_pay]]
name="public_key"
label="Google Pay Public Key"
placeholder="Enter Google Pay Public Key"
required=true
type="Text"
[[trustpay.connector_wallets_details.google_pay]]
name="private_key"
label="Google Pay Private Key"
placeholder="Enter Google Pay Private Key"
required=true
type="Text"
[[trustpay.connector_wallets_details.google_pay]]
name="recipient_id"
label="Recipient Id"
placeholder="Enter Recipient Id"
required=true
type="Text"
[[trustpay.connector_wallets_details.google_pay]]
name="allowed_auth_methods"
label="Allowed Auth Methods"
placeholder="Enter Allowed Auth Methods"
required=true
type="MultiSelect"
options=["PAN_ONLY", "CRYPTOGRAM_3DS"]

[tsys]
[[tsys.credit]]
  payment_method_type = "Mastercard"
[[tsys.credit]]
  payment_method_type = "Visa"
[[tsys.credit]]
  payment_method_type = "Interac"
[[tsys.credit]]
  payment_method_type = "AmericanExpress"
[[tsys.credit]]
  payment_method_type = "JCB"
[[tsys.credit]]
  payment_method_type = "DinersClub"
[[tsys.credit]]
  payment_method_type = "Discover"
[[tsys.credit]]
  payment_method_type = "CartesBancaires"
[[tsys.credit]]
  payment_method_type = "UnionPay"
[[tsys.debit]]
  payment_method_type = "Mastercard"
[[tsys.debit]]
  payment_method_type = "Visa"
[[tsys.debit]]
  payment_method_type = "Interac"
[[tsys.debit]]
  payment_method_type = "AmericanExpress"
[[tsys.debit]]
  payment_method_type = "JCB"
[[tsys.debit]]
  payment_method_type = "DinersClub"
[[tsys.debit]]
  payment_method_type = "Discover"
[[tsys.debit]]
  payment_method_type = "CartesBancaires"
[[tsys.debit]]
  payment_method_type = "UnionPay"
[tsys.connector_auth.SignatureKey]
api_key="Device Id"
key1="Transaction Key"
api_secret="Developer Id"
[tsys.connector_webhook_details]
merchant_secret="Source verification key"

[volt]
[[volt.bank_redirect]]
  payment_method_type = "open_banking_uk"
[volt.connector_auth.MultiAuthKey]
api_key = "Username"
api_secret = "Password"
key1 = "Client ID"
key2 = "Client Secret"
[volt.connector_webhook_details]
merchant_secret="Source verification key"

[worldline]
[[worldline.credit]]
  payment_method_type = "Mastercard"
[[worldline.credit]]
  payment_method_type = "Visa"
[[worldline.credit]]
  payment_method_type = "Interac"
[[worldline.credit]]
  payment_method_type = "AmericanExpress"
[[worldline.credit]]
  payment_method_type = "JCB"
[[worldline.credit]]
  payment_method_type = "DinersClub"
[[worldline.credit]]
  payment_method_type = "Discover"
[[worldline.credit]]
  payment_method_type = "CartesBancaires"
[[worldline.credit]]
  payment_method_type = "UnionPay"
[[worldline.debit]]
  payment_method_type = "Mastercard"
[[worldline.debit]]
  payment_method_type = "Visa"
[[worldline.debit]]
  payment_method_type = "Interac"
[[worldline.debit]]
  payment_method_type = "AmericanExpress"
[[worldline.debit]]
  payment_method_type = "JCB"
[[worldline.debit]]
  payment_method_type = "DinersClub"
[[worldline.debit]]
  payment_method_type = "Discover"
[[worldline.debit]]
  payment_method_type = "CartesBancaires"
[[worldline.debit]]
  payment_method_type = "UnionPay"
[[worldline.bank_redirect]]
  payment_method_type = "ideal"
[[worldline.bank_redirect]]
  payment_method_type = "giropay"
[worldline.connector_auth.SignatureKey]
api_key="API Key ID"
key1="Merchant ID"
api_secret="Secret API Key"
[worldline.connector_webhook_details]
merchant_secret="Source verification key"

[worldpay]
[[worldpay.credit]]
  payment_method_type = "Mastercard"
[[worldpay.credit]]
  payment_method_type = "Visa"
[[worldpay.credit]]
  payment_method_type = "Interac"
[[worldpay.credit]]
  payment_method_type = "AmericanExpress"
[[worldpay.credit]]
  payment_method_type = "JCB"
[[worldpay.credit]]
  payment_method_type = "DinersClub"
[[worldpay.credit]]
  payment_method_type = "Discover"
[[worldpay.credit]]
  payment_method_type = "CartesBancaires"
[[worldpay.credit]]
  payment_method_type = "UnionPay"
[[worldpay.debit]]
  payment_method_type = "Mastercard"
[[worldpay.debit]]
  payment_method_type = "Visa"
[[worldpay.debit]]
  payment_method_type = "Interac"
[[worldpay.debit]]
  payment_method_type = "AmericanExpress"
[[worldpay.debit]]
  payment_method_type = "JCB"
[[worldpay.debit]]
  payment_method_type = "DinersClub"
[[worldpay.debit]]
  payment_method_type = "Discover"
[[worldpay.debit]]
  payment_method_type = "CartesBancaires"
[[worldpay.debit]]
  payment_method_type = "UnionPay"
[[worldpay.wallet]]
  payment_method_type = "google_pay"
[[worldpay.wallet]]
  payment_method_type = "apple_pay"
[worldpay.connector_auth.SignatureKey]
key1="Username"
api_key="Password"
api_secret="Merchant Identifier"
[worldpay.connector_webhook_details]
merchant_secret="Source verification key"
[worldpay.metadata.merchant_name]
name="merchant_name"
label="Name of the merchant to de displayed during 3DS challenge"
placeholder="Enter Name of the merchant"
required=true
type="Text"

[[worldpay.metadata.apple_pay]]
name="certificate"
label="Merchant Certificate (Base64 Encoded)"
placeholder="Enter Merchant Certificate (Base64 Encoded)"
required=true
type="Text"
[[worldpay.metadata.apple_pay]]
name="certificate_keys"
label="Merchant PrivateKey (Base64 Encoded)"
placeholder="Enter Merchant PrivateKey (Base64 Encoded)"
required=true
type="Text"
[[worldpay.metadata.apple_pay]]
name="merchant_identifier"
label="Apple Merchant Identifier"
placeholder="Enter Apple Merchant Identifier"
required=true
type="Text"
[[worldpay.metadata.apple_pay]]
name="display_name"
label="Display Name"
placeholder="Enter Display Name"
required=true
type="Text"
[[worldpay.metadata.apple_pay]]
name="initiative"
label="Domain"
placeholder="Enter Domain"
required=true
type="Select"
options=["web","ios"]
[[worldpay.metadata.apple_pay]]
name="initiative_context"
label="Domain Name"
placeholder="Enter Domain Name"
required=true
type="Text"
[[worldpay.metadata.apple_pay]]
name="merchant_business_country"
label="Merchant Business Country"
placeholder="Enter Merchant Business Country"
required=true
type="Select"
options=[]
[[worldpay.metadata.apple_pay]]
name="payment_processing_details_at"
label="Payment Processing Details At"
placeholder="Enter Payment Processing Details At"
required=true
type="Radio"
options=["Connector"]

[[worldpay.metadata.google_pay]]
name="merchant_name"
label="Google Pay Merchant Name"
placeholder="Enter Google Pay Merchant Name"
required=true
type="Text"
[[worldpay.metadata.google_pay]]
name="merchant_id"
label="Google Pay Merchant Id"
placeholder="Enter Google Pay Merchant Id"
required=true
type="Text"
[[worldpay.metadata.google_pay]]
name="gateway_merchant_id"
label="Google Pay Merchant Key"
placeholder="Enter Google Pay Merchant Key"
required=true
type="Text"
[[worldpay.metadata.google_pay]]
name="allowed_auth_methods"
label="Allowed Auth Methods"
placeholder="Enter Allowed Auth Methods"
required=true
type="MultiSelect"
options=["PAN_ONLY", "CRYPTOGRAM_3DS"]

[[worldpay.connector_wallets_details.google_pay]]
name="merchant_name"
label="Google Pay Merchant Name"
placeholder="Enter Google Pay Merchant Name"
required=true
type="Text"
[[worldpay.connector_wallets_details.google_pay]]
name="merchant_id"
label="Google Pay Merchant Id"
placeholder="Enter Google Pay Merchant Id"
required=true
type="Text"
[[worldpay.connector_wallets_details.google_pay]]
name="gateway_merchant_id"
label="Google Pay Merchant Key"
placeholder="Enter Google Pay Merchant Key"
required=true
type="Text"
[[worldpay.connector_wallets_details.google_pay]]
name="public_key"
label="Google Pay Public Key"
placeholder="Enter Google Pay Public Key"
required=true
type="Text"
[[worldpay.connector_wallets_details.google_pay]]
name="private_key"
label="Google Pay Private Key"
placeholder="Enter Google Pay Private Key"
required=true
type="Text"
[[worldpay.connector_wallets_details.google_pay]]
name="recipient_id"
label="Recipient Id"
placeholder="Enter Recipient Id"
required=true
type="Text"
[[worldpay.connector_wallets_details.google_pay]]
name="allowed_auth_methods"
label="Allowed Auth Methods"
placeholder="Enter Allowed Auth Methods"
required=true
type="MultiSelect"
options=["PAN_ONLY", "CRYPTOGRAM_3DS"]


[zen]
[[zen.credit]]
  payment_method_type = "Mastercard"
[[zen.credit]]
  payment_method_type = "Visa"
[[zen.credit]]
  payment_method_type = "Interac"
[[zen.credit]]
  payment_method_type = "AmericanExpress"
[[zen.credit]]
  payment_method_type = "JCB"
[[zen.credit]]
  payment_method_type = "DinersClub"
[[zen.credit]]
  payment_method_type = "Discover"
[[zen.credit]]
  payment_method_type = "CartesBancaires"
[[zen.credit]]
  payment_method_type = "UnionPay"
[[zen.debit]]
  payment_method_type = "Mastercard"
[[zen.debit]]
  payment_method_type = "Visa"
[[zen.debit]]
  payment_method_type = "Interac"
[[zen.debit]]
  payment_method_type = "AmericanExpress"
[[zen.debit]]
  payment_method_type = "JCB"
[[zen.debit]]
  payment_method_type = "DinersClub"
[[zen.debit]]
  payment_method_type = "Discover"
[[zen.debit]]
  payment_method_type = "CartesBancaires"
[[zen.debit]]
  payment_method_type = "UnionPay"
[[zen.voucher]]
  payment_method_type = "boleto"
[[zen.voucher]]
  payment_method_type = "efecty"
[[zen.voucher]]
  payment_method_type = "pago_efectivo"
[[zen.voucher]]
  payment_method_type = "red_compra"
[[zen.voucher]]
  payment_method_type = "red_pagos"
[[zen.bank_transfer]]
  payment_method_type = "pix"
[[zen.bank_transfer]]
  payment_method_type = "pse"
[[zen.wallet]]
  payment_method_type = "apple_pay"
[[zen.wallet]]
  payment_method_type = "google_pay"
[zen.connector_auth.HeaderKey]
api_key="API Key"
[zen.connector_webhook_details]
merchant_secret="Source verification key"


[[zen.metadata.apple_pay]]
name="terminal_uuid"
label="Terminal UUID"
placeholder="Enter Terminal UUID"
required=true
type="Text"
[[zen.metadata.apple_pay]]
name="pay_wall_secret"
label="Pay Wall Secret"
placeholder="Enter Pay Wall Secret"
required=true
type="Text"

[[zen.metadata.google_pay]]
name="terminal_uuid"
label="Terminal UUID"
placeholder="Enter Terminal UUID"
required=true
type="Text"
[[zen.metadata.google_pay]]
name="pay_wall_secret"
label="Pay Wall Secret"
placeholder="Enter Pay Wall Secret"
required=true
type="Text"

[zsl]
[[zsl.bank_transfer]]
  payment_method_type = "local_bank_transfer"
[zsl.connector_auth.BodyKey]
api_key = "Key"
key1 = "Merchant ID"

[dummy_connector]
[[dummy_connector.credit]]
  payment_method_type = "Mastercard"
[[dummy_connector.credit]]
  payment_method_type = "Visa"
[[dummy_connector.credit]]
  payment_method_type = "Interac"
[[dummy_connector.credit]]
  payment_method_type = "AmericanExpress"
[[dummy_connector.credit]]
  payment_method_type = "JCB"
[[dummy_connector.credit]]
  payment_method_type = "DinersClub"
[[dummy_connector.credit]]
  payment_method_type = "Discover"
[[dummy_connector.credit]]
  payment_method_type = "CartesBancaires"
[[dummy_connector.credit]]
  payment_method_type = "UnionPay"
[[dummy_connector.debit]]
  payment_method_type = "Mastercard"
[[dummy_connector.debit]]
  payment_method_type = "Visa"
[[dummy_connector.debit]]
  payment_method_type = "Interac"
[[dummy_connector.debit]]
  payment_method_type = "AmericanExpress"
[[dummy_connector.debit]]
  payment_method_type = "JCB"
[[dummy_connector.debit]]
  payment_method_type = "DinersClub"
[[dummy_connector.debit]]
  payment_method_type = "Discover"
[[dummy_connector.debit]]
  payment_method_type = "CartesBancaires"
[[dummy_connector.debit]]
  payment_method_type = "UnionPay"
[dummy_connector.connector_auth.HeaderKey]
api_key="Api Key"

[paypal_test]
[[paypal_test.credit]]
  payment_method_type = "Mastercard"
[[paypal_test.credit]]
  payment_method_type = "Visa"
[[paypal_test.credit]]
  payment_method_type = "Interac"
[[paypal_test.credit]]
  payment_method_type = "AmericanExpress"
[[paypal_test.credit]]
  payment_method_type = "JCB"
[[paypal_test.credit]]
  payment_method_type = "DinersClub"
[[paypal_test.credit]]
  payment_method_type = "Discover"
[[paypal_test.credit]]
  payment_method_type = "CartesBancaires"
[[paypal_test.credit]]
  payment_method_type = "UnionPay"
[[paypal_test.debit]]
  payment_method_type = "Mastercard"
[[paypal_test.debit]]
  payment_method_type = "Visa"
[[paypal_test.debit]]
  payment_method_type = "Interac"
[[paypal_test.debit]]
  payment_method_type = "AmericanExpress"
[[paypal_test.debit]]
  payment_method_type = "JCB"
[[paypal_test.debit]]
  payment_method_type = "DinersClub"
[[paypal_test.debit]]
  payment_method_type = "Discover"
[[paypal_test.debit]]
  payment_method_type = "CartesBancaires"
[[paypal_test.debit]]
  payment_method_type = "UnionPay"
[[paypal_test.wallet]]
  payment_method_type = "paypal"
[paypal_test.connector_auth.HeaderKey]
api_key="Api Key"

[stripe_test]
[[stripe_test.credit]]
  payment_method_type = "Mastercard"
[[stripe_test.credit]]
  payment_method_type = "Visa"
[[stripe_test.credit]]
  payment_method_type = "Interac"
[[stripe_test.credit]]
  payment_method_type = "AmericanExpress"
[[stripe_test.credit]]
  payment_method_type = "JCB"
[[stripe_test.credit]]
  payment_method_type = "DinersClub"
[[stripe_test.credit]]
  payment_method_type = "Discover"
[[stripe_test.credit]]
  payment_method_type = "CartesBancaires"
[[stripe_test.credit]]
  payment_method_type = "UnionPay"
[[stripe_test.debit]]
  payment_method_type = "Mastercard"
[[stripe_test.debit]]
  payment_method_type = "Visa"
[[stripe_test.debit]]
  payment_method_type = "Interac"
[[stripe_test.debit]]
  payment_method_type = "AmericanExpress"
[[stripe_test.debit]]
  payment_method_type = "JCB"
[[stripe_test.debit]]
  payment_method_type = "DinersClub"
[[stripe_test.debit]]
  payment_method_type = "Discover"
[[stripe_test.debit]]
  payment_method_type = "CartesBancaires"
[[stripe_test.debit]]
  payment_method_type = "UnionPay"
[[stripe_test.wallet]]
  payment_method_type = "google_pay"
[[stripe_test.wallet]]
  payment_method_type = "ali_pay"
[[stripe_test.wallet]]
  payment_method_type = "we_chat_pay"
[[stripe_test.pay_later]]
  payment_method_type = "klarna"
[[stripe_test.pay_later]]
  payment_method_type = "affirm"
[[stripe_test.pay_later]]
  payment_method_type = "afterpay_clearpay"
[stripe_test.connector_auth.HeaderKey]
api_key="Api Key"

[helcim]
[[helcim.credit]]
  payment_method_type = "Mastercard"
[[helcim.credit]]
  payment_method_type = "Visa"
[[helcim.credit]]
  payment_method_type = "Interac"
[[helcim.credit]]
  payment_method_type = "AmericanExpress"
[[helcim.credit]]
  payment_method_type = "JCB"
[[helcim.credit]]
  payment_method_type = "DinersClub"
[[helcim.credit]]
  payment_method_type = "Discover"
[[helcim.credit]]
  payment_method_type = "CartesBancaires"
[[helcim.credit]]
  payment_method_type = "UnionPay"
[[helcim.debit]]
  payment_method_type = "Mastercard"
[[helcim.debit]]
  payment_method_type = "Visa"
[[helcim.debit]]
  payment_method_type = "Interac"
[[helcim.debit]]
  payment_method_type = "AmericanExpress"
[[helcim.debit]]
  payment_method_type = "JCB"
[[helcim.debit]]
  payment_method_type = "DinersClub"
[[helcim.debit]]
  payment_method_type = "Discover"
[[helcim.debit]]
  payment_method_type = "CartesBancaires"
[[helcim.debit]]
  payment_method_type = "UnionPay"
[helcim.connector_auth.HeaderKey]
api_key="Api Key"




[adyen_payout]
[[adyen_payout.credit]]
  payment_method_type = "Mastercard"
[[adyen_payout.credit]]
  payment_method_type = "Visa"
[[adyen_payout.credit]]
  payment_method_type = "Interac"
[[adyen_payout.credit]]
  payment_method_type = "AmericanExpress"
[[adyen_payout.credit]]
  payment_method_type = "JCB"
[[adyen_payout.credit]]
  payment_method_type = "DinersClub"
[[adyen_payout.credit]]
  payment_method_type = "Discover"
[[adyen_payout.credit]]
  payment_method_type = "CartesBancaires"
[[adyen_payout.credit]]
  payment_method_type = "UnionPay"
[[adyen_payout.debit]]
  payment_method_type = "Mastercard"
[[adyen_payout.debit]]
  payment_method_type = "Visa"
[[adyen_payout.debit]]
  payment_method_type = "Interac"
[[adyen_payout.debit]]
  payment_method_type = "AmericanExpress"
[[adyen_payout.debit]]
  payment_method_type = "JCB"
[[adyen_payout.debit]]
  payment_method_type = "DinersClub"
[[adyen_payout.debit]]
  payment_method_type = "Discover"
[[adyen_payout.debit]]
  payment_method_type = "CartesBancaires"
[[adyen_payout.debit]]
  payment_method_type = "UnionPay"
[[adyen_payout.bank_transfer]]
  payment_method_type = "sepa"
[[adyen_payout.wallet]]
  payment_method_type = "paypal"

[adyen_payout.metadata.endpoint_prefix]
name="endpoint_prefix"
label="Live endpoint prefix"
placeholder="Enter Live endpoint prefix"
required=true
type="Text"

[adyen_payout.connector_auth.SignatureKey]
api_key = "Adyen API Key (Payout creation)"
api_secret = "Adyen Key (Payout submission)"
key1 = "Adyen Account Id"

[stripe_payout]
[[stripe_payout.bank_transfer]]
  payment_method_type = "ach"
[stripe_payout.connector_auth.HeaderKey]
api_key = "Stripe API Key"

[nomupay_payout]
[[nomupay_payout.bank_transfer]]
  payment_method_type = "sepa"
[nomupay_payout.connector_auth.BodyKey]
api_key = "Nomupay kid"
key1 = "Nomupay eid"
[nomupay_payout.metadata.private_key]
name="Private key for signature generation"
label="Enter your private key"
placeholder="------BEGIN PRIVATE KEY-------"
required=true
type="Text"

[wise_payout]
[[wise_payout.bank_transfer]]
  payment_method_type = "ach"
[[wise_payout.bank_transfer]]
  payment_method_type = "bacs"
[[wise_payout.bank_transfer]]
  payment_method_type = "sepa"
[wise_payout.connector_auth.BodyKey]
api_key = "Wise API Key"
key1 = "Wise Account Id"

[threedsecureio]
[threedsecureio.connector_auth.HeaderKey]
api_key="Api Key"

[threedsecureio.metadata.mcc]
name="mcc"
label="MCC"
placeholder="Enter MCC"
required=true
type="Text"
[threedsecureio.metadata.merchant_country_code]
name="merchant_country_code"
label="3 digit numeric country code"
placeholder="Enter 3 digit numeric country code"
required=true
type="Text"
[threedsecureio.metadata.merchant_name]
name="merchant_name"
label="Name of the merchant"
placeholder="Enter Name of the merchant"
required=true
type="Text"
[threedsecureio.metadata.pull_mechanism_for_external_3ds_enabled]
name="pull_mechanism_for_external_3ds_enabled"
label="Pull Mechanism Enabled"
placeholder="Enter Pull Mechanism Enabled"
required=false
type="Toggle"
[threedsecureio.metadata.acquirer_bin]
name="acquirer_bin"
label="Acquirer BIN"
placeholder="Enter Acquirer BIN"
required=true
type="Text"
[threedsecureio.metadata.acquirer_merchant_id]
name="acquirer_merchant_id"
label="Acquirer Merchant ID"
placeholder="Enter Acquirer Merchant ID"
required=true
type="Text"
[threedsecureio.metadata.acquirer_country_code]
name="acquirer_country_code"
label="Acquirer Country Code"
placeholder="Enter Acquirer Country Code"
required=false
type="Text"



[netcetera]
[netcetera.connector_auth.CertificateAuth]
certificate="Base64 encoded PEM formatted certificate chain"
private_key="Base64 encoded PEM formatted private key"

[netcetera.metadata.mcc]
name="mcc"
label="MCC"
placeholder="Enter MCC"
required=false
type="Text"
[netcetera.metadata.endpoint_prefix]
name="endpoint_prefix"
label="Live endpoint prefix"
placeholder="string that will replace '{prefix}' in this base url 'https://{prefix}.3ds-server.prev.netcetera-cloud-payment.ch'"
required=true
type="Text"
[netcetera.metadata.merchant_country_code]
name="merchant_country_code"
label="3 digit numeric country code"
placeholder="Enter 3 digit numeric country code"
required=false
type="Text"
[netcetera.metadata.merchant_name]
name="merchant_name"
label="Name of the merchant"
placeholder="Enter Name of the merchant"
required=false
type="Text"
[netcetera.metadata.three_ds_requestor_name]
name="three_ds_requestor_name"
label="ThreeDS requestor name"
placeholder="Enter ThreeDS requestor name"
required=false
type="Text"
[netcetera.metadata.three_ds_requestor_id]
name="three_ds_requestor_id"
label="ThreeDS request id"
placeholder="Enter ThreeDS request id"
required=false
type="Text"
[netcetera.metadata.merchant_configuration_id]
name="merchant_configuration_id"
label="Merchant Configuration ID"
placeholder="Enter Merchant Configuration ID"
required=false
type="Text"

[taxjar]
[taxjar.connector_auth.HeaderKey]
api_key="Sandbox Token"

[billwerk]
[[billwerk.credit]]
  payment_method_type = "Mastercard"
[[billwerk.credit]]
  payment_method_type = "Visa"
[[billwerk.credit]]
  payment_method_type = "Interac"
[[billwerk.credit]]
  payment_method_type = "AmericanExpress"
[[billwerk.credit]]
  payment_method_type = "JCB"
[[billwerk.credit]]
  payment_method_type = "DinersClub"
[[billwerk.credit]]
  payment_method_type = "Discover"
[[billwerk.credit]]
  payment_method_type = "CartesBancaires"
[[billwerk.credit]]
  payment_method_type = "UnionPay"
[[billwerk.debit]]
  payment_method_type = "Mastercard"
[[billwerk.debit]]
  payment_method_type = "Visa"
[[billwerk.debit]]
  payment_method_type = "Interac"
[[billwerk.debit]]
  payment_method_type = "AmericanExpress"
[[billwerk.debit]]
  payment_method_type = "JCB"
[[billwerk.debit]]
  payment_method_type = "DinersClub"
[[billwerk.debit]]
  payment_method_type = "Discover"
[[billwerk.debit]]
  payment_method_type = "CartesBancaires"
[[billwerk.debit]]
  payment_method_type = "UnionPay"
[billwerk.connector_auth.BodyKey]
api_key="Private Api Key"
key1="Public Api Key"

[datatrans]
[[datatrans.credit]]
  payment_method_type = "Mastercard"
[[datatrans.credit]]
  payment_method_type = "Visa"
[[datatrans.credit]]
  payment_method_type = "Interac"
[[datatrans.credit]]
  payment_method_type = "AmericanExpress"
[[datatrans.credit]]
  payment_method_type = "JCB"
[[datatrans.credit]]
  payment_method_type = "DinersClub"
[[datatrans.credit]]
  payment_method_type = "Discover"
[[datatrans.credit]]
  payment_method_type = "CartesBancaires"
[[datatrans.credit]]
  payment_method_type = "UnionPay"
[[datatrans.debit]]
  payment_method_type = "Mastercard"
[[datatrans.debit]]
  payment_method_type = "Visa"
[[datatrans.debit]]
  payment_method_type = "Interac"
[[datatrans.debit]]
  payment_method_type = "AmericanExpress"
[[datatrans.debit]]
  payment_method_type = "JCB"
[[datatrans.debit]]
  payment_method_type = "DinersClub"
[[datatrans.debit]]
  payment_method_type = "Discover"
[[datatrans.debit]]
  payment_method_type = "CartesBancaires"
[[datatrans.debit]]
  payment_method_type = "UnionPay"
[datatrans.connector_auth.BodyKey]
api_key = "Passcode"
key1 = "datatrans MerchantId"
[datatrans.metadata.acquirer_bin]
name="acquirer_bin"
label="Acquirer Bin"
placeholder="Enter Acquirer Bin"
required=false
type="Text"
[datatrans.metadata.acquirer_merchant_id]
name="acquirer_merchant_id"
label="Acquirer Merchant ID"
placeholder="Enter Acquirer Merchant ID"
required=false
type="Text"
[datatrans.metadata.acquirer_country_code]
name="acquirer_country_code"
label="Acquirer Country Code"
placeholder="Enter Acquirer Country Code"
required=false
type="Text"

[paybox]
[[paybox.credit]]
  payment_method_type = "Mastercard"
[[paybox.credit]]
  payment_method_type = "Visa"
[[paybox.credit]]
  payment_method_type = "Interac"
[[paybox.credit]]
  payment_method_type = "AmericanExpress"
[[paybox.credit]]
  payment_method_type = "JCB"
[[paybox.credit]]
  payment_method_type = "DinersClub"
[[paybox.credit]]
  payment_method_type = "Discover"
[[paybox.credit]]
  payment_method_type = "CartesBancaires"
[[paybox.credit]]
  payment_method_type = "UnionPay"
[[paybox.debit]]
  payment_method_type = "Mastercard"
[[paybox.debit]]
  payment_method_type = "Visa"
[[paybox.debit]]
  payment_method_type = "Interac"
[[paybox.debit]]
  payment_method_type = "AmericanExpress"
[[paybox.debit]]
  payment_method_type = "JCB"
[[paybox.debit]]
  payment_method_type = "DinersClub"
[[paybox.debit]]
  payment_method_type = "Discover"
[[paybox.debit]]
  payment_method_type = "CartesBancaires"
[paybox.connector_auth.MultiAuthKey]
api_key="SITE Key"
key1="Rang Identifier"
api_secret="CLE Secret"
key2 ="Merchant Id"

[wellsfargo]
[[wellsfargo.credit]]
  payment_method_type = "Mastercard"
[[wellsfargo.credit]]
  payment_method_type = "Visa"
[[wellsfargo.credit]]
  payment_method_type = "Interac"
[[wellsfargo.credit]]
  payment_method_type = "AmericanExpress"
[[wellsfargo.credit]]
  payment_method_type = "JCB"
[[wellsfargo.credit]]
  payment_method_type = "DinersClub"
[[wellsfargo.credit]]
  payment_method_type = "Discover"
[[wellsfargo.credit]]
  payment_method_type = "CartesBancaires"
[[wellsfargo.credit]]
  payment_method_type = "UnionPay"
[[wellsfargo.debit]]
  payment_method_type = "Mastercard"
[[wellsfargo.debit]]
  payment_method_type = "Visa"
[[wellsfargo.debit]]
  payment_method_type = "Interac"
[[wellsfargo.debit]]
  payment_method_type = "AmericanExpress"
[[wellsfargo.debit]]
  payment_method_type = "JCB"
[[wellsfargo.debit]]
  payment_method_type = "DinersClub"
[[wellsfargo.debit]]
  payment_method_type = "Discover"
[[wellsfargo.debit]]
  payment_method_type = "CartesBancaires"
[[wellsfargo.debit]]
  payment_method_type = "UnionPay"
[wellsfargo.connector_auth.SignatureKey]
api_key="Key"
key1="Merchant ID"
api_secret="Shared Secret"

[fiuu]
[[fiuu.credit]]
  payment_method_type = "Mastercard"
[[fiuu.credit]]
  payment_method_type = "Visa"
[[fiuu.credit]]
  payment_method_type = "Interac"
[[fiuu.credit]]
  payment_method_type = "AmericanExpress"
[[fiuu.credit]]
  payment_method_type = "JCB"
[[fiuu.credit]]
  payment_method_type = "DinersClub"
[[fiuu.credit]]
  payment_method_type = "Discover"
[[fiuu.credit]]
  payment_method_type = "CartesBancaires"
[[fiuu.credit]]
  payment_method_type = "UnionPay"
[[fiuu.debit]]
  payment_method_type = "Mastercard"
[[fiuu.debit]]
  payment_method_type = "Visa"
[[fiuu.debit]]
  payment_method_type = "Interac"
[[fiuu.debit]]
  payment_method_type = "AmericanExpress"
[[fiuu.debit]]
  payment_method_type = "JCB"
[[fiuu.debit]]
  payment_method_type = "DinersClub"
[[fiuu.debit]]
  payment_method_type = "Discover"
[[fiuu.debit]]
  payment_method_type = "CartesBancaires"
[[fiuu.debit]]
  payment_method_type = "UnionPay"
[[fiuu.real_time_payment]]
  payment_method_type = "duit_now"
[[fiuu.wallet]]
  payment_method_type = "google_pay"
[[fiuu.wallet]]
  payment_method_type = "apple_pay"
[[fiuu.bank_redirect]]
  payment_method_type = "online_banking_fpx"
[fiuu.connector_auth.SignatureKey]
api_key="Verify Key"
key1="Merchant ID"
api_secret="Secret Key"
[[fiuu.metadata.google_pay]]
name="merchant_name"
label="Google Pay Merchant Name"
placeholder="Enter Google Pay Merchant Name"
required=true
type="Text"
[[fiuu.metadata.google_pay]]
name="merchant_id"
label="Google Pay Merchant Id"
placeholder="Enter Google Pay Merchant Id"
required=true
type="Text"
[[fiuu.metadata.google_pay]]
name="gateway_merchant_id"
label="Google Pay Merchant Key"
placeholder="Enter Google Pay Merchant Key"
required=true
type="Text"
[[fiuu.metadata.google_pay]]
name="allowed_auth_methods"
label="Allowed Auth Methods"
placeholder="Enter Allowed Auth Methods"
required=true
type="MultiSelect"
options=["PAN_ONLY", "CRYPTOGRAM_3DS"]

[[fiuu.connector_wallets_details.google_pay]]
name="merchant_name"
label="Google Pay Merchant Name"
placeholder="Enter Google Pay Merchant Name"
required=true
type="Text"
[[fiuu.connector_wallets_details.google_pay]]
name="merchant_id"
label="Google Pay Merchant Id"
placeholder="Enter Google Pay Merchant Id"
required=true
type="Text"
[[fiuu.connector_wallets_details.google_pay]]
name="gateway_merchant_id"
label="Google Pay Merchant Key"
placeholder="Enter Google Pay Merchant Key"
required=true
type="Text"
[[fiuu.connector_wallets_details.google_pay]]
name="public_key"
label="Google Pay Public Key"
placeholder="Enter Google Pay Public Key"
required=true
type="Text"
[[fiuu.connector_wallets_details.google_pay]]
name="private_key"
label="Google Pay Private Key"
placeholder="Enter Google Pay Private Key"
required=true
type="Text"
[[fiuu.connector_wallets_details.google_pay]]
name="recipient_id"
label="Recipient Id"
placeholder="Enter Recipient Id"
required=true
type="Text"
[[fiuu.connector_wallets_details.google_pay]]
name="allowed_auth_methods"
label="Allowed Auth Methods"
placeholder="Enter Allowed Auth Methods"
required=true
type="MultiSelect"
options=["PAN_ONLY", "CRYPTOGRAM_3DS"]


[[fiuu.metadata.apple_pay]]
name="certificate"
label="Merchant Certificate (Base64 Encoded)"
placeholder="Enter Merchant Certificate (Base64 Encoded)"
required=true
type="Text"
[[fiuu.metadata.apple_pay]]
name="certificate_keys"
label="Merchant PrivateKey (Base64 Encoded)"
placeholder="Enter Merchant PrivateKey (Base64 Encoded)"
required=true
type="Text"
[[fiuu.metadata.apple_pay]]
name="merchant_identifier"
label="Apple Merchant Identifier"
placeholder="Enter Apple Merchant Identifier"
required=true
type="Text"
[[fiuu.metadata.apple_pay]]
name="display_name"
label="Display Name"
placeholder="Enter Display Name"
required=true
type="Text"
[[fiuu.metadata.apple_pay]]
name="initiative"
label="Domain"
placeholder="Enter Domain"
required=true
type="Select"
options=["web","ios"]
[[fiuu.metadata.apple_pay]]
name="initiative_context"
label="Domain Name"
placeholder="Enter Domain Name"
required=true
type="Text"
[[fiuu.metadata.apple_pay]]
name="merchant_business_country"
label="Merchant Business Country"
placeholder="Enter Merchant Business Country"
required=true
type="Select"
options=[]
[[fiuu.metadata.apple_pay]]
name="payment_processing_details_at"
label="Payment Processing Details At"
placeholder="Enter Payment Processing Details At"
required=true
type="Radio"
options=["Hyperswitch"]

[fiuu.connector_webhook_details]
merchant_secret="Source verification key"
[tokenio]
[[tokenio.open_banking]]
  payment_method_type = "open_banking_pis"
[tokenio.connector_auth.MultiAuthKey]
api_key="Key Id"
api_secret="Private Key"
key1="Merchant Id"
key2="Key Algorithm"
[tokenio.connector_webhook_details]
merchant_secret="Tokenio Public Key"
[tokenio.additional_merchant_data.open_banking_recipient_data]
name="open_banking_recipient_data"
label="Open Banking Recipient Data"
placeholder="Enter Open Banking Recipient Data"
required=true
type="Select"
options=["account_data"]
[tokenio.additional_merchant_data.account_data]
name="account_data"
label="Bank scheme"
placeholder="Enter account_data"
required=true
type="Select"
options=["iban","bacs","faster_payments","sepa","sepa_instant","elixir","bankgiro","plusgiro"]

[[tokenio.additional_merchant_data.iban]]
name = "iban"
label = "IBAN"
placeholder = "Enter IBAN"
required = true
type = "Text"

[[tokenio.additional_merchant_data.iban]]
name = "iban_name"
label = "Account Holder Name"
placeholder = "Enter account holder name"
required = true
type = "Text"

# BACS Configuration (array of InputData)
[[tokenio.additional_merchant_data.bacs]]
name = "bacs_sort_code"
label = "Sort Code"
placeholder = "Enter sort code (e.g., 12-34-56)"
required = true
type = "Text"

[[tokenio.additional_merchant_data.bacs]]
name = "bacs_account_number"
label = "Account Number"
placeholder = "Enter account number"
required = true
type = "Text"

[[tokenio.additional_merchant_data.bacs]]
name = "bacs_name"
label = "Account Holder Name"
placeholder = "Enter account holder name"
required = true
type = "Text"

# Faster Payments Configuration (array of InputData)
[[tokenio.additional_merchant_data.faster_payments]]
name = "faster_payments_sort_code"
label = "Sort Code"
placeholder = "Enter sort code (e.g., 12-34-56)"
required = true
type = "Text"

[[tokenio.additional_merchant_data.faster_payments]]
name = "faster_payments_account_number"
label = "Account Number"
placeholder = "Enter account number"
required = true
type = "Text"

[[tokenio.additional_merchant_data.faster_payments]]
name = "faster_payments_name"
label = "Account Holder Name"
placeholder = "Enter account holder name"
required = true
type = "Text"

# SEPA Configuration (array of InputData)
[[tokenio.additional_merchant_data.sepa]]
name = "sepa_iban"
label = "IBAN"
placeholder = "Enter IBAN"
required = true
type = "Text"

[[tokenio.additional_merchant_data.sepa]]
name = "sepa_name"
label = "Account Holder Name"
placeholder = "Enter account holder name"
required = true
type = "Text"

# SEPA Instant Configuration (array of InputData)
[[tokenio.additional_merchant_data.sepa_instant]]
name = "sepa_instant_iban"
label = "IBAN"
placeholder = "Enter IBAN"
required = true
type = "Text"

[[tokenio.additional_merchant_data.sepa_instant]]
name = "sepa_instant_name"
label = "Account Holder Name"
placeholder = "Enter account holder name"
required = true
type = "Text"

# Elixir Configuration (array of InputData)
[[tokenio.additional_merchant_data.elixir]]
name = "elixir_account_number"
label = "Account Number"
placeholder = "Enter account number"
required = true
type = "Text"

[[tokenio.additional_merchant_data.elixir]]
name = "elixir_iban"
label = "IBAN"
placeholder = "Enter IBAN"
required = true
type = "Text"

[[tokenio.additional_merchant_data.elixir]]
name = "elixir_name"
label = "Account Holder Name"
placeholder = "Enter account holder name"
required = true
type = "Text"

# Bankgiro Configuration (array of InputData)
[[tokenio.additional_merchant_data.bankgiro]]
name = "bankgiro_number"
label = "Bankgiro Number"
placeholder = "Enter bankgiro number"
required = true
type = "Text"

[[tokenio.additional_merchant_data.bankgiro]]
name = "bankgiro_name"
label = "Account Holder Name"
placeholder = "Enter account holder name"
required = true
type = "Text"

# Plusgiro Configuration (array of InputData)
[[tokenio.additional_merchant_data.plusgiro]]
name = "plusgiro_number"
label = "Plusgiro Number"
placeholder = "Enter plusgiro number"
required = true
type = "Text"

[[tokenio.additional_merchant_data.plusgiro]]
name = "plusgiro_name"
label = "Account Holder Name"
placeholder = "Enter account holder name"
required = true
type = "Text"

[elavon]
[[elavon.credit]]
  payment_method_type = "Mastercard"
[[elavon.credit]]
  payment_method_type = "Visa"
[[elavon.credit]]
  payment_method_type = "Interac"
[[elavon.credit]]
  payment_method_type = "AmericanExpress"
[[elavon.credit]]
  payment_method_type = "JCB"
[[elavon.credit]]
  payment_method_type = "DinersClub"
[[elavon.credit]]
  payment_method_type = "Discover"
[[elavon.credit]]
  payment_method_type = "CartesBancaires"
[[elavon.credit]]
  payment_method_type = "UnionPay"
[[elavon.debit]]
  payment_method_type = "Mastercard"
[[elavon.debit]]
  payment_method_type = "Visa"
[[elavon.debit]]
  payment_method_type = "Interac"
[[elavon.debit]]
  payment_method_type = "AmericanExpress"
[[elavon.debit]]
  payment_method_type = "JCB"
[[elavon.debit]]
  payment_method_type = "DinersClub"
[[elavon.debit]]
  payment_method_type = "Discover"
[[elavon.debit]]
  payment_method_type = "CartesBancaires"
[[elavon.debit]]
  payment_method_type = "UnionPay"
[elavon.connector_auth.SignatureKey]
api_key="Account Id"
key1="User ID"
api_secret="Pin"

[ctp_mastercard]
[ctp_mastercard.connector_auth.HeaderKey]
api_key="API Key"

[ctp_mastercard.metadata.dpa_id]
name="dpa_id"
label="DPA Id"
placeholder="Enter DPA Id"
required=true
type="Text"

[ctp_mastercard.metadata.dpa_name]
name="dpa_name"
label="DPA Name"
placeholder="Enter DPA Name"
required=true
type="Text"

[ctp_mastercard.metadata.locale]
name="locale"
label="Locale"
placeholder="Enter locale"
required=true
type="Text"

[ctp_mastercard.metadata.acquirer_bin]
name="acquirer_bin"
label="Acquire Bin"
placeholder="Enter Acquirer Bin"
required=true
type="Text"

[ctp_mastercard.metadata.acquirer_merchant_id]
name="acquirer_merchant_id"
label="Acquire Merchant Id"
placeholder="Enter Acquirer Merchant Id"
required=true
type="Text"

[ctp_mastercard.metadata.merchant_category_code]
name="merchant_category_code"
label="Merchant Category Code"
placeholder="Enter Merchant Category Code"
required=true
type="Text"

[ctp_mastercard.metadata.merchant_country_code]
name="merchant_country_code"
label="Merchant Country Code"
placeholder="Enter Merchant Country Code"
required=true
type="Text"

[xendit]
[[xendit.credit]]
  payment_method_type = "Mastercard"
[[xendit.credit]]
  payment_method_type = "Visa"
[[xendit.credit]]
  payment_method_type = "Interac"
[[xendit.credit]]
  payment_method_type = "AmericanExpress"
[[xendit.credit]]
  payment_method_type = "JCB"
[[xendit.credit]]
  payment_method_type = "DinersClub"
[[xendit.credit]]
  payment_method_type = "Discover"
[[xendit.credit]]
  payment_method_type = "CartesBancaires"
[[xendit.credit]]
  payment_method_type = "UnionPay"
[[xendit.debit]]
  payment_method_type = "Mastercard"
[[xendit.debit]]
  payment_method_type = "Visa"
[[xendit.debit]]
  payment_method_type = "Interac"
[[xendit.debit]]
  payment_method_type = "AmericanExpress"
[[xendit.debit]]
  payment_method_type = "JCB"
[[xendit.debit]]
  payment_method_type = "DinersClub"
[[xendit.debit]]
  payment_method_type = "Discover"
[[xendit.debit]]
  payment_method_type = "CartesBancaires"
[[xendit.debit]]
  payment_method_type = "UnionPay"
[xendit.connector_auth.HeaderKey]
api_key="API Key"
[xendit.connector_webhook_details]
merchant_secret="Webhook Verification Token"

[inespay]
[[inespay.bank_debit]]
  payment_method_type = "sepa"
[inespay.connector_auth.BodyKey]
api_key="API Key"
key1="API Token"
[inespay.connector_webhook_details]
merchant_secret="API Key"

[juspaythreedsserver.metadata.three_ds_requestor_name]
name = "three_ds_requestor_name"
label = "ThreeDS requestor name"
placeholder = "Enter ThreeDS requestor name"
required = false
type = "Text"
[juspaythreedsserver.metadata.three_ds_requestor_id]
name = "three_ds_requestor_id"
label = "ThreeDS request id"
placeholder = "Enter ThreeDS request id"
required = false
type = "Text"
[juspaythreedsserver.connector_auth.NoKey]

[hipay]
[[hipay.credit]]
  payment_method_type = "Mastercard"
[[hipay.credit]]
  payment_method_type = "Visa"
[[hipay.credit]]
  payment_method_type = "Interac"
[[hipay.credit]]
  payment_method_type = "AmericanExpress"
[[hipay.credit]]
  payment_method_type = "JCB"
[[hipay.credit]]
  payment_method_type = "DinersClub"
[[hipay.credit]]
  payment_method_type = "Discover"
[[hipay.credit]]
  payment_method_type = "CartesBancaires"
[[hipay.credit]]
  payment_method_type = "UnionPay"
[[hipay.debit]]
  payment_method_type = "Mastercard"
[[hipay.debit]]
  payment_method_type = "Visa"
[[hipay.debit]]
  payment_method_type = "Interac"
[[hipay.debit]]
  payment_method_type = "AmericanExpress"
[[hipay.debit]]
  payment_method_type = "JCB"
[[hipay.debit]]
  payment_method_type = "DinersClub"
[[hipay.debit]]
  payment_method_type = "Discover"
[[hipay.debit]]
  payment_method_type = "CartesBancaires"
[[hipay.debit]]
  payment_method_type = "UnionPay"
[hipay.connector_auth.BodyKey]
api_key="API Login ID"
key1="API password"

[ctp_visa]
[ctp_visa.connector_auth.NoKey]

[ctp_visa.metadata.dpa_id]
name="dpa_id"
label="DPA Id"
placeholder="Enter DPA Id"
required=true
type="Text"

[ctp_visa.metadata.dpa_name]
name="dpa_name"
label="DPA Name"
placeholder="Enter DPA Name"
required=true
type="Text"

[ctp_visa.metadata.locale]
name="locale"
label="Locale"
placeholder="Enter locale"
required=true
type="Text"

[ctp_visa.metadata.acquirer_bin]
name="acquirer_bin"
label="Acquire Bin"
placeholder="Enter Acquirer Bin"
required=true
type="Text"

[ctp_visa.metadata.acquirer_merchant_id]
name="acquirer_merchant_id"
label="Acquire Merchant Id"
placeholder="Enter Acquirer Merchant Id"
required=true
type="Text"

[ctp_visa.metadata.merchant_category_code]
name="merchant_category_code"
label="Merchant Category Code"
placeholder="Enter Merchant Category Code"
required=true
type="Text"

[ctp_visa.metadata.merchant_country_code]
name="merchant_country_code"
label="Merchant Country Code"
placeholder="Enter Merchant Country Code"
required=true
type="Text"

[ctp_visa.metadata.dpa_client_id]
name="dpa_client_id"
label="DPA Client ID"
placeholder="Enter DPA Client ID"
type="Text"

[redsys]
[[redsys.credit]]
  payment_method_type = "Mastercard"
[[redsys.credit]]
  payment_method_type = "Visa"
[[redsys.credit]]
  payment_method_type = "AmericanExpress"
[[redsys.credit]]
  payment_method_type = "JCB"
[[redsys.credit]]
  payment_method_type = "DinersClub"
[[redsys.credit]]
  payment_method_type = "UnionPay"
[[redsys.debit]]
  payment_method_type = "Mastercard"
[[redsys.debit]]
  payment_method_type = "Visa"
[[redsys.debit]]
  payment_method_type = "AmericanExpress"
[[redsys.debit]]
  payment_method_type = "JCB"
[[redsys.debit]]
  payment_method_type = "DinersClub"
[[redsys.debit]]
  payment_method_type = "UnionPay"
[redsys.connector_auth.SignatureKey]
api_key="Merchant ID"
key1="Terminal ID"
api_secret="Secret Key"

[facilitapay]
[[facilitapay.bank_transfer]]
  payment_method_type = "pix"
[facilitapay.connector_auth.BodyKey]
  api_key="Password"
  key1="Username"
[facilitapay.metadata.destination_account_number]
  name="destination_account_number"
  label="Merchant Account Number"
  placeholder="Enter Merchant's (to_bank_account_id) Account Number"
  required=true
  type="Text"

[archipel]
[archipel.connector_auth.HeaderKey]
api_key="Enter CA Certificate PEM"
[[archipel.credit]]
payment_method_type = "Mastercard"
[[archipel.credit]]
payment_method_type = "Visa"
[[archipel.credit]]
payment_method_type = "AmericanExpress"
[[archipel.credit]]
payment_method_type = "DinersClub"
[[archipel.credit]]
payment_method_type = "Discover"
[[archipel.credit]]
payment_method_type = "CartesBancaires"
[[archipel.debit]]
payment_method_type = "Mastercard"
[[archipel.debit]]
payment_method_type = "Visa"
[[archipel.debit]]
payment_method_type = "AmericanExpress"
[[archipel.debit]]
payment_method_type = "DinersClub"
[[archipel.debit]]
payment_method_type = "Discover"
[[archipel.debit]]
payment_method_type = "CartesBancaires"
[[archipel.wallet]]
payment_method_type = "apple_pay"
[archipel.metadata.tenant_id]
name = "tenant_id"
label = "Tenant ID"
placeholder = "Enter Archipel tenantID"
required = true
type = "Text"
[archipel.metadata.platform_url]
name = "platform_url"
label = "Platform Endpoint Prefix"
placeholder = "E.g. 192.0.0.1:8080"
required = true
type = "Text"
[[archipel.metadata.apple_pay]]
name = "certificate"
label = "Merchant Certificate (Base64 Encoded)"
placeholder = "Enter Merchant Certificate (Base64 Encoded)"
required = true
type = "Text"
[[archipel.metadata.apple_pay]]
name = "certificate_keys"
label = "Merchant PrivateKey (Base64 Encoded)"
placeholder = "Enter Merchant PrivateKey (Base64 Encoded)"
required = true
type = "Text"
[[archipel.metadata.apple_pay]]
name = "merchant_identifier"
label = "Apple Merchant Identifier"
placeholder = "Enter Apple Merchant Identifier"
required = true
type = "Text"
[[archipel.metadata.apple_pay]]
name = "display_name"
label = "Display Name"
placeholder = "Enter Display Name"
required = true
type = "Text"
[[archipel.metadata.apple_pay]]
name = "initiative"
label = "Domain"
placeholder = "Enter Domain"
required = true
type = "Select"
options = ["web", "ios"]
[[archipel.metadata.apple_pay]]
name = "initiative_context"
label = "Domain Name"
placeholder = "Enter Domain Name"
required = true
type = "Text"
[[archipel.metadata.apple_pay]]
name = "merchant_business_country"
label = "Merchant Business Country"
placeholder = "Enter Merchant Business Country"
required = true
type = "Select"
options = []
[[archipel.metadata.apple_pay]]
name = "payment_processing_details_at"
label = "Payment Processing Details At"
placeholder = "Enter Payment Processing Details At"
required = true
type = "Radio"
options = ["Hyperswitch"]

[archipel.metadata.acquirer_bin]
name = "acquirer_bin"
label = "Acquirer Bin"
placeholder = "Enter Acquirer Bin"
required = false
type = "Text"
[archipel.metadata.acquirer_merchant_id]
name = "acquirer_merchant_id"
label = "Acquirer Merchant ID"
placeholder = "Enter Acquirer Merchant ID"
required = false
type = "Text"

[nordea]
[[nordea.bank_debit]]
  payment_method_type = "sepa"
[nordea.connector_auth.SignatureKey]
  api_key="Client Secret"
  key1="Client ID"
  api_secret="eIDAS Private Key"
[nordea.metadata.account_type]
  name="account_type"
  label="Creditor Account Type"
  placeholder="Enter Beneficiary Account Type e.g. IBAN"
  required=true
  type="Text"
[nordea.metadata.destination_account_number]
  name="destination_account_number"
  label="Creditor Account Number"
  placeholder="Enter Beneficiary Account Number"
  required=true
  type="Text"
[nordea.metadata.merchant_name]
  name="merchant_name"
  label="Creditor Account Beneficiary Name"
  placeholder="Enter Beneficiary Name"
  required=true
  type="Text"

[worldpayxml]
[[worldpayxml.credit]]
  payment_method_type = "Mastercard"
[[worldpayxml.credit]]
  payment_method_type = "Visa"
[[worldpayxml.credit]]
  payment_method_type = "Interac"
[[worldpayxml.credit]]
  payment_method_type = "AmericanExpress"
[[worldpayxml.credit]]
  payment_method_type = "JCB"
[[worldpayxml.credit]]
  payment_method_type = "DinersClub"
[[worldpayxml.credit]]
  payment_method_type = "Discover"
[[worldpayxml.credit]]
  payment_method_type = "CartesBancaires"
[[worldpayxml.credit]]
  payment_method_type = "UnionPay"
[[worldpayxml.debit]]
  payment_method_type = "Mastercard"
[[worldpayxml.debit]]
  payment_method_type = "Visa"
[[worldpayxml.debit]]
  payment_method_type = "Interac"
[[worldpayxml.debit]]
  payment_method_type = "AmericanExpress"
[[worldpayxml.debit]]
  payment_method_type = "JCB"
[[worldpayxml.debit]]
  payment_method_type = "DinersClub"
[[worldpayxml.debit]]
  payment_method_type = "Discover"
[[worldpayxml.debit]]
  payment_method_type = "CartesBancaires"
[[worldpayxml.debit]]
  payment_method_type = "UnionPay"

[worldpayxml.connector_auth.SignatureKey]
api_secret="Merchant Code"
api_key="API Username"
key1="API Password"

[worldpayvantiv]
[[worldpayvantiv.credit]]
  payment_method_type = "Mastercard"
[[worldpayvantiv.credit]]
  payment_method_type = "Visa"
[[worldpayvantiv.credit]]
  payment_method_type = "AmericanExpress"
[[worldpayvantiv.credit]]
  payment_method_type = "JCB"
[[worldpayvantiv.credit]]
  payment_method_type = "DinersClub"
[[worldpayvantiv.credit]]
  payment_method_type = "Discover"
[[worldpayvantiv.debit]]
  payment_method_type = "Mastercard"
[[worldpayvantiv.debit]]
  payment_method_type = "Visa"
[[worldpayvantiv.debit]]
  payment_method_type = "AmericanExpress"
[[worldpayvantiv.debit]]
  payment_method_type = "JCB"
[[worldpayvantiv.debit]]
  payment_method_type = "DinersClub"
[[worldpayvantiv.debit]]
  payment_method_type = "Discover"
[[worldpayvantiv.wallet]]
  payment_method_type = "apple_pay"
[[worldpayvantiv.wallet]]
  payment_method_type = "google_pay"

[worldpayvantiv.connector_auth.SignatureKey]
api_key="Username"
api_secret="Password"
key1="Merchant ID"

[worldpayvantiv.metadata.report_group]
name="report_group"
label="Default Report Group"
placeholder="Enter Default Report Group"
required=true
type="Text"

[worldpayvantiv.metadata.merchant_config_currency]
name="merchant_config_currency"
label="Currency"
placeholder="Enter Currency"
required=true
type="Select"
options=[]

[santander]
[[santander.voucher]]
  payment_method_type = "boleto"
[[santander.bank_transfer]]
  payment_method_type = "pix"  

[santander.connector_auth.BodyKey]
api_key="Client ID"
key1="Client Secret"

[santander.metadata.pix_key]
name="pix_key"
label="Chave Key"
placeholder="Enter your Chave/Pix Key"
required=true
type="Text"

[santander.metadata.expiration_time]
name="expiration_time"
label="Expiration Time"
placeholder="Enter your Pix QR Code Expiration Time"
required=true
type="Number"

[santander.metadata.cpf]
name="cpf"
label="Cpf"
placeholder="Enter your cpf number"
required=true
type="Text"

[santander.metadata.merchant_city]
name="merchant_city"
label="Merchant City"
placeholder="Enter the city the merchant is based in"
required=true
type="Text"

[santander.metadata.merchant_name]
name="merchant_name"
label="Merchant Name"
placeholder="Enter the merchant name"
required=true
type="Text"

[santander.metadata.workspace_id]
name="workspace_id"
label="Workspace Id"
placeholder="Enter the workspace id"
required=true
type="Text"

[santander.metadata.covenant_code]
name="covenant_code"
label="Covenant Code"
placeholder="Enter the covenant code"
required=true
type="Text"

[blackhawknetwork]
[[blackhawknetwork.gift_card]]
  payment_method_type = "bhn_card_network"
[blackhawknetwork.connector_auth.SignatureKey]
api_key="Client Id"
api_secret="Client Secret"
key1="Product Line Id"

[payload]
[[payload.credit]]
  payment_method_type = "AmericanExpress"
[[payload.credit]]
  payment_method_type = "Discover"
[[payload.credit]]
  payment_method_type = "Mastercard"
[[payload.credit]]
  payment_method_type = "Visa"
[[payload.debit]]
  payment_method_type = "AmericanExpress"
[[payload.debit]]
  payment_method_type = "Discover"
[[payload.debit]]
  payment_method_type = "Mastercard"
[[payload.debit]]
  payment_method_type = "Visa"

[payload.connector_auth.CurrencyAuthKey.auth_key_map.USD]
processing_account_id = "processing_account_id"
api_key = "API Key"
[payload.connector_auth.CurrencyAuthKey.auth_key_map.CAD]
processing_account_id = "processing_account_id"
api_key = "API Key"

[silverflow]
[[silverflow.credit]]
  payment_method_type = "Mastercard"
[[silverflow.credit]]
  payment_method_type = "Visa"
[[silverflow.debit]]
  payment_method_type = "Mastercard"
[[silverflow.debit]]
  payment_method_type = "Visa"
[silverflow.connector_auth.SignatureKey]
api_key="API Key"
api_secret="API Secret"
key1="Merchant Acceptor Key"
[silverflow.connector_webhook_details]
merchant_secret="Source verification key"

[affirm]
[[affirm.pay_later]]
  payment_method_type = "affirm"
[affirm.connector_auth.BodyKey]
api_key = "API Key"
key1 = "API Secret"

[trustpayments]
[trustpayments.connector_auth.HeaderKey]
api_key = "API Key"

[breadpay]
[breadpay.connector_auth.BodyKey]
api_key = "API Key"
key1 = "API Secret"
[[breadpay.pay_later]]
payment_method_type = "breadpay"
payment_experience = "redirect_to_url"

[mpgs]
[mpgs.connector_auth.HeaderKey]
api_key = "API Key"

[phonepe]
[[phonepe.upi]]
payment_method_type = "upi_collect"
[[phonepe.upi]]
payment_method_type = "upi_intent"
[phonepe.connector_auth.SignatureKey]
api_key="merchant_id"
api_secret="key_index"
key1="salt_key"

[paytm]
[[paytm.upi]]
payment_method_type = "upi_collect"
[[paytm.upi]]
payment_method_type = "upi_intent"
[paytm.connector_auth.SignatureKey]
api_key="Signing key"
api_secret="website name"
key1="merchant_id"
[bluecode]
[[bluecode.wallet]]
  payment_method_type = "bluecode"
[bluecode.connector_auth.HeaderKey]
api_key = "E-Order Token"
[bluecode.metadata.shop_name]
name="shop_name"
label="Shop Name"
placeholder="Enter your Shop Name"
required=true
type="Text"
[bluecode.connector_webhook_details]
merchant_secret="Source verification key"

[katapult]
[katapult.connector_auth.HeaderKey]
api_key = "API Key"

[sift]
[sift.connector_auth.HeaderKey]
api_key = "API Key"

[flexiti]
[flexiti.connector_auth.BodyKey]
api_key = "Client id"
key1 = "Client secret"
[[flexiti.pay_later]]
payment_method_type = "flexiti"
payment_experience = "redirect_to_url"

[hyperwallet]
[hyperwallet.connector_auth.BodyKey]
api_key = "Password"
key1 = "Username"

[paysafe]
[[paysafe.credit]]
payment_method_type = "Mastercard"
[[paysafe.credit]]
payment_method_type = "Visa"
[[paysafe.credit]]
payment_method_type = "Interac"
[[paysafe.credit]]
payment_method_type = "AmericanExpress"
[[paysafe.credit]]
payment_method_type = "JCB"
[[paysafe.credit]]
payment_method_type = "DinersClub"
[[paysafe.credit]]
payment_method_type = "Discover"
[[paysafe.credit]]
payment_method_type = "CartesBancaires"
[[paysafe.credit]]
payment_method_type = "UnionPay"
[[paysafe.debit]]
payment_method_type = "Mastercard"
[[paysafe.debit]]
payment_method_type = "Visa"
[[paysafe.debit]]
payment_method_type = "Interac"
[[paysafe.debit]]
payment_method_type = "AmericanExpress"
[[paysafe.debit]]
payment_method_type = "JCB"
[[paysafe.debit]]
payment_method_type = "DinersClub"
[[paysafe.debit]]
payment_method_type = "Discover"
[[paysafe.debit]]
payment_method_type = "CartesBancaires"
[[paysafe.debit]]
payment_method_type = "UnionPay"
[paysafe.connector_auth.BodyKey]
api_key = "Username"
key1 = "Password"
[paysafe.connector_webhook_details]
merchant_secret = "Source verification key"
[paysafe.metadata.account_id]
name="account_id"
label="Payment Method Account ID"
placeholder="Enter Account ID"
required=true
type="Text"

<<<<<<< HEAD


[peachpayments]
[[peachpayments.credit]]
  payment_method_type = "Mastercard"
[[peachpayments.credit]]
  payment_method_type = "Visa"
[[peachpayments.credit]]
  payment_method_type = "AmericanExpress"
[[peachpayments.debit]]
  payment_method_type = "Mastercard"
[[peachpayments.debit]]
  payment_method_type = "Visa"
[[peachpayments.debit]]
  payment_method_type = "AmericanExpress"
[peachpayments.connector_auth.BodyKey]
api_key="API Key"
key1="Tenant ID"
[peachpayments.connector_webhook_details]
merchant_secret="Webhook Secret"

[peachpayments.metadata.merchant_name]
name="merchant_name"
label="Merchant Name"
placeholder="Enter Merchant Name"
required=true
type="Text"
[peachpayments.metadata.mcc]
name="mcc"
label="Merchant Category Code"
placeholder="Enter MCC (e.g., 5411)"
required=true
type="Text"
[peachpayments.metadata.merchant_phone]
name="merchant_phone"
label="Merchant Phone"
placeholder="Enter merchant phone (e.g., +27123456789)"
required=true
type="Text"
[peachpayments.metadata.merchant_email]
name="merchant_email"
label="Merchant Email"
placeholder="Enter merchant email"
required=true
type="Text"
[peachpayments.metadata.merchant_mobile]
name="merchant_mobile"
label="Merchant Mobile"
placeholder="Enter merchant mobile (e.g., +27123456789)"
required=true
type="Text"
[peachpayments.metadata.merchant_address]
name="merchant_address"
label="Merchant Address"
placeholder="Enter merchant address"
required=true
type="Text"
[peachpayments.metadata.merchant_city]
name="merchant_city"
label="Merchant City"
placeholder="Enter merchant city"
required=true
type="Text"
[peachpayments.metadata.merchant_postal_code]
name="merchant_postal_code"
label="Merchant Postal Code"
placeholder="Enter postal code"
required=true
type="Text"
[peachpayments.metadata.merchant_region_code]
name="merchant_region_code"
label="Merchant Region Code"
placeholder="Enter region code (e.g., WC)"
required=true
type="Text"
[peachpayments.metadata.merchant_type]
name="merchant_type"
label="Merchant Type"
placeholder="Select merchant type"
required=true
type="Select"
options=["direct", "sub"]
[peachpayments.metadata.merchant_website]
name="merchant_website"
label="Merchant Website"
placeholder="Enter merchant website URL"
required=true
type="Text"
[peachpayments.metadata.routing_mid]
name="routing_mid"
label="Routing MID"
placeholder="Enter routing MID"
required=true
type="Text"
[peachpayments.metadata.routing_tid]
name="routing_tid"
label="Routing TID"
placeholder="Enter routing TID"
required=true
type="Text"
[peachpayments.metadata.routing_route]
name="routing_route"
label="Routing Route"
placeholder="Select routing route"
required=true
type="Select"
options=["cardgateway_emulator", "exipay_emulator", "absa_base24", "nedbank_postbridge"]
[peachpayments.metadata.amex_id]
name="amex_id"
label="AmEx ID"
placeholder="Enter AmEx ID for routing"
required=false
type="Text"
=======
[peachpayments]
[peachpayments.connector_auth.HeaderKey]
api_key = "API Key"
>>>>>>> 0873d930
<|MERGE_RESOLUTION|>--- conflicted
+++ resolved
@@ -6840,9 +6840,6 @@
 required=true
 type="Text"
 
-<<<<<<< HEAD
-
-
 [peachpayments]
 [[peachpayments.credit]]
   payment_method_type = "Mastercard"
@@ -6953,9 +6950,4 @@
 label="AmEx ID"
 placeholder="Enter AmEx ID for routing"
 required=false
-type="Text"
-=======
-[peachpayments]
-[peachpayments.connector_auth.HeaderKey]
-api_key = "API Key"
->>>>>>> 0873d930
+type="Text"