--- conflicted
+++ resolved
@@ -7415,8 +7415,6 @@
   required = true
   type = "Select"
   options = []
-<<<<<<< HEAD
-=======
 [[finix.metadata.apple_pay]]
   name="payment_processing_details_at"
   label="Payment Processing Details At"
@@ -7424,7 +7422,6 @@
   required=true
   type="Radio"
   options=["Connector"]
->>>>>>> af467703
 [[finix.metadata.google_pay]]
   name = "merchant_name"
   label = "Google Pay Merchant Name"
