[aci]
[[aci.credit]]
  payment_method_type = "Mastercard"
[[aci.credit]]
  payment_method_type = "Visa"
[[aci.credit]]
  payment_method_type = "Interac"
[[aci.credit]]
  payment_method_type = "AmericanExpress"
[[aci.credit]]
  payment_method_type = "JCB"
[[aci.credit]]
  payment_method_type = "DinersClub"
[[aci.credit]]
  payment_method_type = "Discover"
[[aci.credit]]
  payment_method_type = "CartesBancaires"
[[aci.credit]]
  payment_method_type = "UnionPay"
[[aci.debit]]
  payment_method_type = "Mastercard"
[[aci.debit]]
  payment_method_type = "Visa"
[[aci.debit]]
  payment_method_type = "Interac"
[[aci.debit]]
  payment_method_type = "AmericanExpress"
[[aci.debit]]
  payment_method_type = "JCB"
[[aci.debit]]
  payment_method_type = "DinersClub"
[[aci.debit]]
  payment_method_type = "Discover"
[[aci.debit]]
  payment_method_type = "CartesBancaires"
[[aci.debit]]
  payment_method_type = "UnionPay"
[[aci.wallet]]
  payment_method_type = "ali_pay"
[[aci.wallet]]
  payment_method_type = "mb_way"
[[aci.bank_redirect]]
  payment_method_type = "ideal"
[[aci.bank_redirect]]
  payment_method_type = "giropay"
[[aci.bank_redirect]]
  payment_method_type = "sofort"
[[aci.bank_redirect]]
  payment_method_type = "eps"
[[aci.bank_redirect]]
  payment_method_type = "przelewy24"
[[aci.bank_redirect]]
  payment_method_type = "trustly"
[[aci.bank_redirect]]
  payment_method_type = "interac"
[aci.connector_auth.BodyKey]
api_key="API Key"
key1="Entity ID"
[aci.connector_webhook_details]
merchant_secret="Source verification key"


[adyen]
[[adyen.credit]]
  payment_method_type = "Mastercard"
[[adyen.credit]]
  payment_method_type = "Visa"
[[adyen.credit]]
  payment_method_type = "Interac"
[[adyen.credit]]
  payment_method_type = "AmericanExpress"
[[adyen.credit]]
  payment_method_type = "JCB"
[[adyen.credit]]
  payment_method_type = "DinersClub"
[[adyen.credit]]
  payment_method_type = "Discover"
[[adyen.credit]]
  payment_method_type = "CartesBancaires"
[[adyen.credit]]
  payment_method_type = "UnionPay"
[[adyen.debit]]
  payment_method_type = "Mastercard"
[[adyen.debit]]
  payment_method_type = "Visa"
[[adyen.debit]]
  payment_method_type = "Nyce"
[[adyen.debit]]
  payment_method_type = "Pulse"
[[adyen.debit]]
  payment_method_type = "Star"
[[adyen.debit]]
  payment_method_type = "Accel"
[[adyen.debit]]
  payment_method_type = "Interac"
[[adyen.debit]]
  payment_method_type = "AmericanExpress"
[[adyen.debit]]
  payment_method_type = "JCB"
[[adyen.debit]]
  payment_method_type = "DinersClub"
[[adyen.debit]]
  payment_method_type = "Discover"
[[adyen.debit]]
  payment_method_type = "CartesBancaires"
[[adyen.debit]]
  payment_method_type = "UnionPay"
[[adyen.pay_later]]
  payment_method_type = "klarna"
[[adyen.pay_later]]
  payment_method_type = "affirm"
[[adyen.pay_later]]
  payment_method_type = "afterpay_clearpay"
[[adyen.pay_later]]
  payment_method_type = "pay_bright"
[[adyen.pay_later]]
  payment_method_type = "walley"
[[adyen.pay_later]]
  payment_method_type = "alma"
[[adyen.pay_later]]
  payment_method_type = "atome"
[[adyen.bank_debit]]
  payment_method_type = "ach"
[[adyen.bank_debit]]
  payment_method_type = "bacs"
[[adyen.bank_debit]]
  payment_method_type = "sepa"
[[adyen.bank_redirect]]
  payment_method_type = "ideal"
[[adyen.bank_redirect]]
  payment_method_type = "eps"
[[adyen.bank_redirect]]
  payment_method_type = "blik"
[[adyen.bank_redirect]]
  payment_method_type = "trustly"
[[adyen.bank_redirect]]
  payment_method_type = "online_banking_czech_republic"
[[adyen.bank_redirect]]
  payment_method_type = "online_banking_finland"
[[adyen.bank_redirect]]
  payment_method_type = "online_banking_poland"
[[adyen.bank_redirect]]
  payment_method_type = "online_banking_slovakia"
[[adyen.bank_redirect]]
  payment_method_type = "bancontact_card"
[[adyen.bank_redirect]]
  payment_method_type = "online_banking_fpx"
[[adyen.bank_redirect]]
  payment_method_type = "online_banking_thailand"
[[adyen.bank_redirect]]
  payment_method_type = "bizum"
[[adyen.bank_redirect]]
  payment_method_type = "open_banking_uk"
[[adyen.bank_transfer]]
  payment_method_type = "permata_bank_transfer"
[[adyen.bank_transfer]]
  payment_method_type = "bca_bank_transfer"
[[adyen.bank_transfer]]
  payment_method_type = "bni_va"
[[adyen.bank_transfer]]
  payment_method_type = "bri_va"
[[adyen.bank_transfer]]
  payment_method_type = "cimb_va"
[[adyen.bank_transfer]]
  payment_method_type = "danamon_va"
[[adyen.bank_transfer]]
  payment_method_type = "mandiri_va"
[[adyen.bank_transfer]]
  payment_method_type = "pix"
[[adyen.wallet]]
  payment_method_type = "apple_pay"
[[adyen.wallet]]
  payment_method_type = "google_pay"
[[adyen.wallet]]
  payment_method_type = "paypal"
[[adyen.wallet]]
  payment_method_type = "we_chat_pay"
[[adyen.wallet]]
  payment_method_type = "ali_pay"
[[adyen.wallet]]
  payment_method_type = "mb_way"
[[adyen.wallet]]
  payment_method_type = "ali_pay_hk"
[[adyen.wallet]]
  payment_method_type = "go_pay"
[[adyen.wallet]]
  payment_method_type = "kakao_pay"
[[adyen.wallet]]
  payment_method_type = "twint"
[[adyen.wallet]]
  payment_method_type = "gcash"
[[adyen.wallet]]
  payment_method_type = "vipps"
[[adyen.wallet]]
  payment_method_type = "dana"
[[adyen.wallet]]
  payment_method_type = "momo"
[[adyen.wallet]]
  payment_method_type = "swish"
  payment_experience = "display_qr_code"
[[adyen.wallet]]
  payment_method_type = "touch_n_go"
[[adyen.voucher]]
  payment_method_type = "boleto"
[[adyen.voucher]]
  payment_method_type = "alfamart"
[[adyen.voucher]]
  payment_method_type = "indomaret"
[[adyen.voucher]]
  payment_method_type = "oxxo"
[[adyen.voucher]]
  payment_method_type = "seven_eleven"
[[adyen.voucher]]
  payment_method_type = "lawson"
[[adyen.voucher]]
  payment_method_type = "mini_stop"
[[adyen.voucher]]
  payment_method_type = "family_mart"
[[adyen.voucher]]
  payment_method_type = "seicomart"
[[adyen.voucher]]
  payment_method_type = "pay_easy"
[[adyen.gift_card]]
  payment_method_type = "pay_safe_card"
[[adyen.gift_card]]
  payment_method_type = "givex"
[[adyen.card_redirect]]
  payment_method_type = "benefit"
[[adyen.card_redirect]]
  payment_method_type = "knet"
[[adyen.card_redirect]]
  payment_method_type = "momo_atm"
[adyen.connector_auth.BodyKey]
api_key="Adyen API Key"
key1="Adyen Account Id"
[adyen.connector_webhook_details]
merchant_secret="Source verification key"

[[adyen.metadata.apple_pay]]
name="certificate"
label="Merchant Certificate (Base64 Encoded)"
placeholder="Enter Merchant Certificate (Base64 Encoded)"
required=true
type="Text"
[[adyen.metadata.apple_pay]]
name="certificate_keys"
label="Merchant PrivateKey (Base64 Encoded)"
placeholder="Enter Merchant PrivateKey (Base64 Encoded)"
required=true
type="Text"
[[adyen.metadata.apple_pay]]
name="merchant_identifier"
label="Apple Merchant Identifier"
placeholder="Enter Apple Merchant Identifier"
required=true
type="Text"
[[adyen.metadata.apple_pay]]
name="display_name"
label="Display Name"
placeholder="Enter Display Name"
required=true
type="Text"
[[adyen.metadata.apple_pay]]
name="initiative"
label="Domain"
placeholder="Enter Domain"
required=true
type="Select"
options=["web","ios"]
[[adyen.metadata.apple_pay]]
name="initiative_context"
label="Domain Name"
placeholder="Enter Domain Name"
required=true
type="Text"
[[adyen.metadata.apple_pay]]
name="merchant_business_country"
label="Merchant Business Country"
placeholder="Enter Merchant Business Country"
required=true
type="Select"
options=[]
[[adyen.metadata.apple_pay]]
name="payment_processing_details_at"
label="Payment Processing Details At"
placeholder="Enter Payment Processing Details At"
required=true
type="Radio"
options=["Connector", "Hyperswitch"]

[[adyen.metadata.google_pay]]
name="merchant_name"
label="Google Pay Merchant Name"
placeholder="Enter Google Pay Merchant Name"
required=true
type="Text"
[[adyen.metadata.google_pay]]
name="merchant_id"
label="Google Pay Merchant Id"
placeholder="Enter Google Pay Merchant Id"
required=true
type="Text"
[[adyen.metadata.google_pay]]
name="gateway_merchant_id"
label="Google Pay Merchant Key"
placeholder="Enter Google Pay Merchant Key"
required=true
type="Text"
[[adyen.metadata.google_pay]]
name="allowed_auth_methods"
label="Allowed Auth Methods"
placeholder="Enter Allowed Auth Methods"
required=true
type="MultiSelect"
options=["PAN_ONLY", "CRYPTOGRAM_3DS"]

[[adyen.connector_wallets_details.google_pay]]
name="merchant_name"
label="Google Pay Merchant Name"
placeholder="Enter Google Pay Merchant Name"
required=true
type="Text"
[[adyen.connector_wallets_details.google_pay]]
name="merchant_id"
label="Google Pay Merchant Id"
placeholder="Enter Google Pay Merchant Id"
required=true
type="Text"
[[adyen.connector_wallets_details.google_pay]]
name="gateway_merchant_id"
label="Google Pay Merchant Key"
placeholder="Enter Google Pay Merchant Key"
required=true
type="Text"
[[adyen.connector_wallets_details.google_pay]]
name="public_key"
label="Google Pay Public Key"
placeholder="Enter Google Pay Public Key"
required=true
type="Text"
[[adyen.connector_wallets_details.google_pay]]
name="private_key"
label="Google Pay Private Key"
placeholder="Enter Google Pay Private Key"
required=true
type="Text"
[[adyen.connector_wallets_details.google_pay]]
name="recipient_id"
label="Recipient Id"
placeholder="Enter Recipient Id"
required=true
type="Text"
[[adyen.connector_wallets_details.google_pay]]
name="allowed_auth_methods"
label="Allowed Auth Methods"
placeholder="Enter Allowed Auth Methods"
required=true
type="MultiSelect"
options=["PAN_ONLY", "CRYPTOGRAM_3DS"]


[adyen.metadata.endpoint_prefix]
name="endpoint_prefix"
label="Live endpoint prefix"
placeholder="Enter Live endpoint prefix"
required=true
type="Text"

[adyenplatform_payout]
[[adyenplatform_payout.credit]]
  payment_method_type = "Mastercard"
[[adyenplatform_payout.credit]]
  payment_method_type = "Visa"
[[adyenplatform_payout.debit]]
  payment_method_type = "Mastercard"
[[adyenplatform_payout.debit]]
  payment_method_type = "Visa"
[[adyenplatform_payout.bank_transfer]]
  payment_method_type = "sepa"
[adyenplatform_payout.connector_auth.HeaderKey]
api_key="Adyen platform's API Key"
[adyenplatform_payout.metadata.source_balance_account]
name="source_balance_account"
label="Source balance account ID"
placeholder="Enter Source balance account ID"
required=true
type="Text"
[adyenplatform_payout.connector_webhook_details]
merchant_secret="Source verification key"

[airwallex]
[[airwallex.credit]]
  payment_method_type = "Mastercard"
[[airwallex.credit]]
  payment_method_type = "Visa"
[[airwallex.credit]]
  payment_method_type = "Interac"
[[airwallex.credit]]
  payment_method_type = "AmericanExpress"
[[airwallex.credit]]
  payment_method_type = "JCB"
[[airwallex.credit]]
  payment_method_type = "DinersClub"
[[airwallex.credit]]
  payment_method_type = "Discover"
[[airwallex.credit]]
  payment_method_type = "CartesBancaires"
[[airwallex.credit]]
  payment_method_type = "UnionPay"
[[airwallex.debit]]
  payment_method_type = "Mastercard"
[[airwallex.debit]]
  payment_method_type = "Visa"
[[airwallex.debit]]
  payment_method_type = "Interac"
[[airwallex.debit]]
  payment_method_type = "AmericanExpress"
[[airwallex.debit]]
  payment_method_type = "JCB"
[[airwallex.debit]]
  payment_method_type = "DinersClub"
[[airwallex.debit]]
  payment_method_type = "Discover"
[[airwallex.debit]]
  payment_method_type = "CartesBancaires"
[[airwallex.debit]]
  payment_method_type = "UnionPay"
[[airwallex.wallet]]
  payment_method_type = "google_pay"
[[airwallex.wallet]]
  payment_method_type = "paypal"
[[airwallex.wallet]]
  payment_method_type = "skrill"
[[airwallex.bank_redirect]]
  payment_method_type = "trustly"
[[airwallex.bank_redirect]]
  payment_method_type = "blik"
[[airwallex.bank_redirect]]
  payment_method_type = "ideal"
[[airwallex.pay_later]]
  payment_method_type = "klarna"
[[airwallex.pay_later]]
  payment_method_type = "atome"
[airwallex.connector_auth.BodyKey]
api_key="API Key"
key1="Client ID"
[airwallex.connector_webhook_details]
merchant_secret="Source verification key"
[[airwallex.metadata.google_pay]]
name="merchant_name"
label="Google Pay Merchant Name"
placeholder="Enter Google Pay Merchant Name"
required=true
type="Text"
[[airwallex.metadata.google_pay]]
name="merchant_id"
label="Google Pay Merchant Id"
placeholder="Enter Google Pay Merchant Id"
required=true
type="Text"
[[airwallex.metadata.google_pay]]
name="gateway_merchant_id"
label="Google Pay Merchant Key"
placeholder="Enter Google Pay Merchant Key"
required=true
type="Text"
[[airwallex.metadata.google_pay]]
name="allowed_auth_methods"
label="Allowed Auth Methods"
placeholder="Enter Allowed Auth Methods"
required=true
type="MultiSelect"
options=["PAN_ONLY", "CRYPTOGRAM_3DS"]

[[airwallex.connector_wallets_details.google_pay]]
name="merchant_name"
label="Google Pay Merchant Name"
placeholder="Enter Google Pay Merchant Name"
required=true
type="Text"
[[airwallex.connector_wallets_details.google_pay]]
name="merchant_id"
label="Google Pay Merchant Id"
placeholder="Enter Google Pay Merchant Id"
required=true
type="Text"
[[airwallex.connector_wallets_details.google_pay]]
name="gateway_merchant_id"
label="Google Pay Merchant Key"
placeholder="Enter Google Pay Merchant Key"
required=true
type="Text"
[[airwallex.connector_wallets_details.google_pay]]
name="public_key"
label="Google Pay Public Key"
placeholder="Enter Google Pay Public Key"
required=true
type="Text"
[[airwallex.connector_wallets_details.google_pay]]
name="private_key"
label="Google Pay Private Key"
placeholder="Enter Google Pay Private Key"
required=true
type="Text"
[[airwallex.connector_wallets_details.google_pay]]
name="recipient_id"
label="Recipient Id"
placeholder="Enter Recipient Id"
required=true
type="Text"
[[airwallex.connector_wallets_details.google_pay]]
name="allowed_auth_methods"
label="Allowed Auth Methods"
placeholder="Enter Allowed Auth Methods"
required=true
type="MultiSelect"
options=["PAN_ONLY", "CRYPTOGRAM_3DS"]

[authipay]
[[authipay.credit]]
  payment_method_type = "Mastercard"
[[authipay.credit]]
  payment_method_type = "Visa"
[[authipay.debit]]
  payment_method_type = "Mastercard"
[[authipay.debit]]
  payment_method_type = "Visa"
[authipay.connector_auth.SignatureKey]
api_key="API Key"
api_secret="API Secret"
key1="Merchant ID"
[authipay.connector_webhook_details]
merchant_secret="Source verification key"

[amazonpay]
[[amazonpay.wallet]]
payment_method_type = "amazon_pay"
[amazonpay.connector_auth.BodyKey]
api_key="Public Key"
key1="Private Key"

[[amazonpay.connector_wallets_details.amazon_pay]]
name="merchant_id"
label="Merchant ID"
placeholder="Enter Merchant ID"
required=true
type="Text"
[[amazonpay.connector_wallets_details.amazon_pay]]
name="store_id"
label="Store ID"
placeholder="Enter Store ID"
required=true
type="Text"

[authorizedotnet]
[[authorizedotnet.credit]]
  payment_method_type = "Mastercard"
[[authorizedotnet.credit]]
  payment_method_type = "Visa"
[[authorizedotnet.credit]]
  payment_method_type = "Interac"
[[authorizedotnet.credit]]
  payment_method_type = "AmericanExpress"
[[authorizedotnet.credit]]
  payment_method_type = "JCB"
[[authorizedotnet.credit]]
  payment_method_type = "DinersClub"
[[authorizedotnet.credit]]
  payment_method_type = "Discover"
[[authorizedotnet.credit]]
  payment_method_type = "CartesBancaires"
[[authorizedotnet.credit]]
  payment_method_type = "UnionPay"
[[authorizedotnet.debit]]
  payment_method_type = "Mastercard"
[[authorizedotnet.debit]]
  payment_method_type = "Visa"
[[authorizedotnet.debit]]
  payment_method_type = "Interac"
[[authorizedotnet.debit]]
  payment_method_type = "AmericanExpress"
[[authorizedotnet.debit]]
  payment_method_type = "JCB"
[[authorizedotnet.debit]]
  payment_method_type = "DinersClub"
[[authorizedotnet.debit]]
  payment_method_type = "Discover"
[[authorizedotnet.debit]]
  payment_method_type = "CartesBancaires"
[[authorizedotnet.debit]]
  payment_method_type = "UnionPay"
[[authorizedotnet.wallet]]
  payment_method_type = "apple_pay"
[[authorizedotnet.wallet]]
  payment_method_type = "google_pay"
[[authorizedotnet.wallet]]
  payment_method_type = "paypal"
[authorizedotnet.connector_auth.BodyKey]
api_key="API Login ID"
key1="Transaction Key"

[[authorizedotnet.metadata.apple_pay]]
name="certificate"
label="Merchant Certificate (Base64 Encoded)"
placeholder="Enter Merchant Certificate (Base64 Encoded)"
required=true
type="Text"
[[authorizedotnet.metadata.apple_pay]]
name="certificate_keys"
label="Merchant PrivateKey (Base64 Encoded)"
placeholder="Enter Merchant PrivateKey (Base64 Encoded)"
required=true
type="Text"
[[authorizedotnet.metadata.apple_pay]]
name="merchant_identifier"
label="Apple Merchant Identifier"
placeholder="Enter Apple Merchant Identifier"
required=true
type="Text"
[[authorizedotnet.metadata.apple_pay]]
name="display_name"
label="Display Name"
placeholder="Enter Display Name"
required=true
type="Text"
[[authorizedotnet.metadata.apple_pay]]
name="initiative"
label="Domain"
placeholder="Enter Domain"
required=true
type="Select"
options=["web","ios"]
[[authorizedotnet.metadata.apple_pay]]
name="initiative_context"
label="Domain Name"
placeholder="Enter Domain Name"
required=true
type="Text"
[[authorizedotnet.metadata.apple_pay]]
name="merchant_business_country"
label="Merchant Business Country"
placeholder="Enter Merchant Business Country"
required=true
type="Select"
options=[]
[[authorizedotnet.metadata.apple_pay]]
name="payment_processing_details_at"
label="Payment Processing Details At"
placeholder="Enter Payment Processing Details At"
required=true
type="Radio"
options=["Connector"]

[[authorizedotnet.metadata.google_pay]]
name="merchant_name"
label="Google Pay Merchant Name"
placeholder="Enter Google Pay Merchant Name"
required=true
type="Text"
[[authorizedotnet.metadata.google_pay]]
name="merchant_id"
label="Google Pay Merchant Id"
placeholder="Enter Google Pay Merchant Id"
required=true
type="Text"
[[authorizedotnet.metadata.google_pay]]
name="gateway_merchant_id"
label="Google Pay Merchant Key"
placeholder="Enter Google Pay Merchant Key"
required=true
type="Text"
[[authorizedotnet.metadata.google_pay]]
name="allowed_auth_methods"
label="Allowed Auth Methods"
placeholder="Enter Allowed Auth Methods"
required=true
type="MultiSelect"
options=["PAN_ONLY", "CRYPTOGRAM_3DS"]

[[authorizedotnet.connector_wallets_details.google_pay]]
name="merchant_name"
label="Google Pay Merchant Name"
placeholder="Enter Google Pay Merchant Name"
required=true
type="Text"
[[authorizedotnet.connector_wallets_details.google_pay]]
name="merchant_id"
label="Google Pay Merchant Id"
placeholder="Enter Google Pay Merchant Id"
required=true
type="Text"
[[authorizedotnet.connector_wallets_details.google_pay]]
name="gateway_merchant_id"
label="Google Pay Merchant Key"
placeholder="Enter Google Pay Merchant Key"
required=true
type="Text"
[[authorizedotnet.connector_wallets_details.google_pay]]
name="public_key"
label="Google Pay Public Key"
placeholder="Enter Google Pay Public Key"
required=true
type="Text"
[[authorizedotnet.connector_wallets_details.google_pay]]
name="private_key"
label="Google Pay Private Key"
placeholder="Enter Google Pay Private Key"
required=true
type="Text"
[[authorizedotnet.connector_wallets_details.google_pay]]
name="recipient_id"
label="Recipient Id"
placeholder="Enter Recipient Id"
required=true
type="Text"
[[authorizedotnet.connector_wallets_details.google_pay]]
name="allowed_auth_methods"
label="Allowed Auth Methods"
placeholder="Enter Allowed Auth Methods"
required=true
type="MultiSelect"
options=["PAN_ONLY", "CRYPTOGRAM_3DS"]


[bambora]
[[bambora.credit]]
  payment_method_type = "Mastercard"
[[bambora.credit]]
  payment_method_type = "Visa"
[[bambora.credit]]
  payment_method_type = "Interac"
[[bambora.credit]]
  payment_method_type = "AmericanExpress"
[[bambora.credit]]
  payment_method_type = "JCB"
[[bambora.credit]]
  payment_method_type = "DinersClub"
[[bambora.credit]]
  payment_method_type = "Discover"
[[bambora.credit]]
  payment_method_type = "CartesBancaires"
[[bambora.credit]]
  payment_method_type = "UnionPay"
[[bambora.debit]]
  payment_method_type = "Mastercard"
[[bambora.debit]]
  payment_method_type = "Visa"
[[bambora.debit]]
  payment_method_type = "Interac"
[[bambora.debit]]
  payment_method_type = "AmericanExpress"
[[bambora.debit]]
  payment_method_type = "JCB"
[[bambora.debit]]
  payment_method_type = "DinersClub"
[[bambora.debit]]
  payment_method_type = "Discover"
[[bambora.debit]]
  payment_method_type = "CartesBancaires"
[[bambora.debit]]
  payment_method_type = "UnionPay"
[bambora.connector_auth.BodyKey]
api_key="Passcode"
key1="Merchant Id"


[bamboraapac]
[[bamboraapac.credit]]
  payment_method_type = "Mastercard"
[[bamboraapac.credit]]
  payment_method_type = "Visa"
[[bamboraapac.credit]]
  payment_method_type = "Interac"
[[bamboraapac.credit]]
  payment_method_type = "AmericanExpress"
[[bamboraapac.credit]]
  payment_method_type = "JCB"
[[bamboraapac.credit]]
  payment_method_type = "DinersClub"
[[bamboraapac.credit]]
  payment_method_type = "Discover"
[[bamboraapac.credit]]
  payment_method_type = "CartesBancaires"
[[bamboraapac.credit]]
  payment_method_type = "UnionPay"
[[bamboraapac.debit]]
  payment_method_type = "Mastercard"
[[bamboraapac.debit]]
  payment_method_type = "Visa"
[[bamboraapac.debit]]
  payment_method_type = "Interac"
[[bamboraapac.debit]]
  payment_method_type = "AmericanExpress"
[[bamboraapac.debit]]
  payment_method_type = "JCB"
[[bamboraapac.debit]]
  payment_method_type = "DinersClub"
[[bamboraapac.debit]]
  payment_method_type = "Discover"
[[bamboraapac.debit]]
  payment_method_type = "CartesBancaires"
[[bamboraapac.debit]]
  payment_method_type = "UnionPay"
[bamboraapac.connector_auth.SignatureKey]
api_key="Username"
key1="Account Number"
api_secret="Password"

[bankofamerica]
[[bankofamerica.credit]]
  payment_method_type = "Mastercard"
[[bankofamerica.credit]]
  payment_method_type = "Visa"
[[bankofamerica.credit]]
  payment_method_type = "Interac"
[[bankofamerica.credit]]
  payment_method_type = "AmericanExpress"
[[bankofamerica.credit]]
  payment_method_type = "JCB"
[[bankofamerica.credit]]
  payment_method_type = "DinersClub"
[[bankofamerica.credit]]
  payment_method_type = "Discover"
[[bankofamerica.credit]]
  payment_method_type = "CartesBancaires"
[[bankofamerica.credit]]
  payment_method_type = "UnionPay"
[[bankofamerica.debit]]
  payment_method_type = "Mastercard"
[[bankofamerica.debit]]
  payment_method_type = "Visa"
[[bankofamerica.debit]]
  payment_method_type = "Interac"
[[bankofamerica.debit]]
  payment_method_type = "AmericanExpress"
[[bankofamerica.debit]]
  payment_method_type = "JCB"
[[bankofamerica.debit]]
  payment_method_type = "DinersClub"
[[bankofamerica.debit]]
  payment_method_type = "Discover"
[[bankofamerica.debit]]
  payment_method_type = "CartesBancaires"
[[bankofamerica.debit]]
  payment_method_type = "UnionPay"
[[bankofamerica.wallet]]
  payment_method_type = "apple_pay"
[[bankofamerica.wallet]]
  payment_method_type = "google_pay"
[[bankofamerica.wallet]]
  payment_method_type = "samsung_pay"
[bankofamerica.connector_auth.SignatureKey]
api_key="Key"
key1="Merchant ID"
api_secret="Shared Secret"
[bankofamerica.connector_webhook_details]
merchant_secret="Source verification key"

[[bankofamerica.metadata.apple_pay]]
name="certificate"
label="Merchant Certificate (Base64 Encoded)"
placeholder="Enter Merchant Certificate (Base64 Encoded)"
required=true
type="Text"
[[bankofamerica.metadata.apple_pay]]
name="certificate_keys"
label="Merchant PrivateKey (Base64 Encoded)"
placeholder="Enter Merchant PrivateKey (Base64 Encoded)"
required=true
type="Text"
[[bankofamerica.metadata.apple_pay]]
name="merchant_identifier"
label="Apple Merchant Identifier"
placeholder="Enter Apple Merchant Identifier"
required=true
type="Text"
[[bankofamerica.metadata.apple_pay]]
name="display_name"
label="Display Name"
placeholder="Enter Display Name"
required=true
type="Text"
[[bankofamerica.metadata.apple_pay]]
name="initiative"
label="Domain"
placeholder="Enter Domain"
required=true
type="Select"
options=["web","ios"]
[[bankofamerica.metadata.apple_pay]]
name="initiative_context"
label="Domain Name"
placeholder="Enter Domain Name"
required=true
type="Text"
[[bankofamerica.metadata.apple_pay]]
name="merchant_business_country"
label="Merchant Business Country"
placeholder="Enter Merchant Business Country"
required=true
type="Select"
options=[]
[[bankofamerica.metadata.apple_pay]]
name="payment_processing_details_at"
label="Payment Processing Details At"
placeholder="Enter Payment Processing Details At"
required=true
type="Radio"
options=["Connector","Hyperswitch"]

[[bankofamerica.metadata.google_pay]]
name="merchant_name"
label="Google Pay Merchant Name"
placeholder="Enter Google Pay Merchant Name"
required=true
type="Text"
[[bankofamerica.metadata.google_pay]]
name="merchant_id"
label="Google Pay Merchant Id"
placeholder="Enter Google Pay Merchant Id"
required=true
type="Text"
[[bankofamerica.metadata.google_pay]]
name="gateway_merchant_id"
label="Google Pay Merchant Key"
placeholder="Enter Google Pay Merchant Key"
required=true
type="Text"
[[bankofamerica.metadata.google_pay]]
name="allowed_auth_methods"
label="Allowed Auth Methods"
placeholder="Enter Allowed Auth Methods"
required=true
type="MultiSelect"
options=["PAN_ONLY", "CRYPTOGRAM_3DS"]

[[bankofamerica.connector_wallets_details.google_pay]]
name="merchant_name"
label="Google Pay Merchant Name"
placeholder="Enter Google Pay Merchant Name"
required=true
type="Text"
[[bankofamerica.connector_wallets_details.google_pay]]
name="merchant_id"
label="Google Pay Merchant Id"
placeholder="Enter Google Pay Merchant Id"
required=true
type="Text"
[[bankofamerica.connector_wallets_details.google_pay]]
name="gateway_merchant_id"
label="Google Pay Merchant Key"
placeholder="Enter Google Pay Merchant Key"
required=true
type="Text"
[[bankofamerica.connector_wallets_details.google_pay]]
name="public_key"
label="Google Pay Public Key"
placeholder="Enter Google Pay Public Key"
required=true
type="Text"
[[bankofamerica.connector_wallets_details.google_pay]]
name="private_key"
label="Google Pay Private Key"
placeholder="Enter Google Pay Private Key"
required=true
type="Text"
[[bankofamerica.connector_wallets_details.google_pay]]
name="recipient_id"
label="Recipient Id"
placeholder="Enter Recipient Id"
required=true
type="Text"
[[bankofamerica.connector_wallets_details.google_pay]]
name="allowed_auth_methods"
label="Allowed Auth Methods"
placeholder="Enter Allowed Auth Methods"
required=true
type="MultiSelect"
options=["PAN_ONLY", "CRYPTOGRAM_3DS"]

[[bankofamerica.connector_wallets_details.samsung_pay]]
name="service_id"
label="Samsung Pay Service Id"
placeholder="Enter Samsung Pay Service Id"
required=true
type="Text"
[[bankofamerica.connector_wallets_details.samsung_pay]]
name="merchant_display_name"
label="Display Name"
placeholder="Enter Display Name"
required=true
type="Text"
[[bankofamerica.connector_wallets_details.samsung_pay]]
name="merchant_business_country"
label="Merchant Business Country"
placeholder="Enter Merchant Business Country"
required=true
type="Select"
options=[]
[[bankofamerica.connector_wallets_details.samsung_pay]]
name="allowed_brands"
label="Allowed Brands"
placeholder="Enter Allowed Brands"
required=true
type="MultiSelect"
options=["visa","masterCard","amex","discover"]

[barclaycard]
[[barclaycard.credit]]
  payment_method_type = "Mastercard"
[[barclaycard.credit]]
  payment_method_type = "Visa"
[[barclaycard.credit]]
  payment_method_type = "AmericanExpress"
[[barclaycard.credit]]
  payment_method_type = "JCB"
[[barclaycard.credit]]
  payment_method_type = "Discover"
[[barclaycard.credit]]
  payment_method_type = "Maestro"
[[barclaycard.credit]]
  payment_method_type = "Interac"
[[barclaycard.credit]]
  payment_method_type = "DinersClub"
[[barclaycard.credit]]
  payment_method_type = "CartesBancaires"
[[barclaycard.credit]]
  payment_method_type = "UnionPay"
[[barclaycard.debit]]
  payment_method_type = "Mastercard"
[[barclaycard.debit]]
  payment_method_type = "Visa"
[[barclaycard.debit]]
  payment_method_type = "AmericanExpress"
[[barclaycard.debit]]
  payment_method_type = "JCB"
[[barclaycard.debit]]
  payment_method_type = "Discover"
[[barclaycard.debit]]
  payment_method_type = "Maestro"
[[barclaycard.debit]]
  payment_method_type = "Interac"
[[barclaycard.debit]]
  payment_method_type = "DinersClub"
[[barclaycard.debit]]
  payment_method_type = "CartesBancaires"
[[barclaycard.debit]]
  payment_method_type = "UnionPay"
[[barclaycard.wallet]]
  payment_method_type = "google_pay"
[[barclaycard.wallet]]
  payment_method_type = "apple_pay"
[barclaycard.connector_auth.SignatureKey]
api_key="Key"
key1="Merchant ID"
api_secret="Shared Secret"

[[barclaycard.metadata.apple_pay]]
name="certificate"
label="Merchant Certificate (Base64 Encoded)"
placeholder="Enter Merchant Certificate (Base64 Encoded)"
required=true
type="Text"
[[barclaycard.metadata.apple_pay]]
name="certificate_keys"
label="Merchant PrivateKey (Base64 Encoded)"
placeholder="Enter Merchant PrivateKey (Base64 Encoded)"
required=true
type="Text"
[[barclaycard.metadata.apple_pay]]
name="merchant_identifier"
label="Apple Merchant Identifier"
placeholder="Enter Apple Merchant Identifier"
required=true
type="Text"
[[barclaycard.metadata.apple_pay]]
name="display_name"
label="Display Name"
placeholder="Enter Display Name"
required=true
type="Text"
[[barclaycard.metadata.apple_pay]]
name="initiative"
label="Domain"
placeholder="Enter Domain"
required=true
type="Select"
options=["web","ios"]
[[barclaycard.metadata.apple_pay]]
name="initiative_context"
label="Domain Name"
placeholder="Enter Domain Name"
required=true
type="Text"
[[barclaycard.metadata.apple_pay]]
name="merchant_business_country"
label="Merchant Business Country"
placeholder="Enter Merchant Business Country"
required=true
type="Select"
options=[]
[[barclaycard.metadata.apple_pay]]
name="payment_processing_details_at"
label="Payment Processing Details At"
placeholder="Enter Payment Processing Details At"
required=true
type="Radio"
options=["Connector","Hyperswitch"]

[[barclaycard.metadata.google_pay]]
name = "merchant_name"
label = "Google Pay Merchant Name"
placeholder = "Enter Google Pay Merchant Name"
required = true
type = "Text"
[[barclaycard.metadata.google_pay]]
name = "merchant_id"
label = "Google Pay Merchant Id"
placeholder = "Enter Google Pay Merchant Id"
required = true
type = "Text"
[[barclaycard.metadata.google_pay]]
name = "gateway_merchant_id"
label = "Google Pay Merchant Key"
placeholder = "Enter Google Pay Merchant Key"
required = true
type = "Text"
[[barclaycard.metadata.google_pay]]
name = "allowed_auth_methods"
label = "Allowed Auth Methods"
placeholder = "Enter Allowed Auth Methods"
required = true
type = "MultiSelect"
options = ["PAN_ONLY", "CRYPTOGRAM_3DS"]

[[barclaycard.connector_wallets_details.google_pay]]
name = "merchant_name"
label = "Google Pay Merchant Name"
placeholder = "Enter Google Pay Merchant Name"
required = true
type = "Text"
[[barclaycard.connector_wallets_details.google_pay]]
name = "merchant_id"
label = "Google Pay Merchant Id"
placeholder = "Enter Google Pay Merchant Id"
required = true
type = "Text"
[[barclaycard.connector_wallets_details.google_pay]]
name = "gateway_merchant_id"
label = "Google Pay Merchant Key"
placeholder = "Enter Google Pay Merchant Key"
required = true
type = "Text"
[[barclaycard.connector_wallets_details.google_pay]]
name = "public_key"
label = "Google Pay Public Key"
placeholder = "Enter Google Pay Public Key"
required = true
type = "Text"
[[barclaycard.connector_wallets_details.google_pay]]
name = "private_key"
label = "Google Pay Private Key"
placeholder = "Enter Google Pay Private Key"
required = true
type = "Text"
[[barclaycard.connector_wallets_details.google_pay]]
name = "recipient_id"
label = "Recipient Id"
placeholder = "Enter Recipient Id"
required = true
type = "Text"
[[barclaycard.connector_wallets_details.google_pay]]
name = "allowed_auth_methods"
label = "Allowed Auth Methods"
placeholder = "Enter Allowed Auth Methods"
required = true
type = "MultiSelect"
options = ["PAN_ONLY", "CRYPTOGRAM_3DS"]

[bitpay]
[[bitpay.crypto]]
  payment_method_type = "crypto_currency"
[bitpay.connector_auth.HeaderKey]
api_key="API Key"
[bitpay.connector_webhook_details]
merchant_secret="Source verification key"

[bluesnap]
[[bluesnap.credit]]
  payment_method_type = "Mastercard"
[[bluesnap.credit]]
  payment_method_type = "Visa"
[[bluesnap.credit]]
  payment_method_type = "Interac"
[[bluesnap.credit]]
  payment_method_type = "AmericanExpress"
[[bluesnap.credit]]
  payment_method_type = "JCB"
[[bluesnap.credit]]
  payment_method_type = "DinersClub"
[[bluesnap.credit]]
  payment_method_type = "Discover"
[[bluesnap.credit]]
  payment_method_type = "CartesBancaires"
[[bluesnap.credit]]
  payment_method_type = "UnionPay"
[[bluesnap.wallet]]
  payment_method_type = "google_pay"
[[bluesnap.wallet]]
  payment_method_type = "apple_pay"
[bluesnap.connector_auth.BodyKey]
api_key="Password"
key1="Username"
[bluesnap.connector_webhook_details]
merchant_secret="Source verification key"

[[bluesnap.metadata.apple_pay]]
name="certificate"
label="Merchant Certificate (Base64 Encoded)"
placeholder="Enter Merchant Certificate (Base64 Encoded)"
required=true
type="Text"
[[bluesnap.metadata.apple_pay]]
name="certificate_keys"
label="Merchant PrivateKey (Base64 Encoded)"
placeholder="Enter Merchant PrivateKey (Base64 Encoded)"
required=true
type="Text"
[[bluesnap.metadata.apple_pay]]
name="merchant_identifier"
label="Apple Merchant Identifier"
placeholder="Enter Apple Merchant Identifier"
required=true
type="Text"
[[bluesnap.metadata.apple_pay]]
name="display_name"
label="Display Name"
placeholder="Enter Display Name"
required=true
type="Text"
[[bluesnap.metadata.apple_pay]]
name="initiative"
label="Domain"
placeholder="Enter Domain"
required=true
type="Select"
options=["web","ios"]
[[bluesnap.metadata.apple_pay]]
name="initiative_context"
label="Domain Name"
placeholder="Enter Domain Name"
required=true
type="Text"
[[bluesnap.metadata.apple_pay]]
name="merchant_business_country"
label="Merchant Business Country"
placeholder="Enter Merchant Business Country"
required=true
type="Select"
options=[]
[[bluesnap.metadata.apple_pay]]
name="payment_processing_details_at"
label="Payment Processing Details At"
placeholder="Enter Payment Processing Details At"
required=true
type="Radio"
options=["Connector"]

[[bluesnap.metadata.google_pay]]
name="merchant_name"
label="Google Pay Merchant Name"
placeholder="Enter Google Pay Merchant Name"
required=true
type="Text"
[[bluesnap.metadata.google_pay]]
name="merchant_id"
label="Google Pay Merchant Id"
placeholder="Enter Google Pay Merchant Id"
required=true
type="Text"
[[bluesnap.metadata.google_pay]]
name="gateway_merchant_id"
label="Google Pay Merchant Key"
placeholder="Enter Google Pay Merchant Key"
required=true
type="Text"
[[bluesnap.metadata.google_pay]]
name="allowed_auth_methods"
label="Allowed Auth Methods"
placeholder="Enter Allowed Auth Methods"
required=true
type="MultiSelect"
options=["PAN_ONLY", "CRYPTOGRAM_3DS"]

[[bluesnap.connector_wallets_details.google_pay]]
name="merchant_name"
label="Google Pay Merchant Name"
placeholder="Enter Google Pay Merchant Name"
required=true
type="Text"
[[bluesnap.connector_wallets_details.google_pay]]
name="merchant_id"
label="Google Pay Merchant Id"
placeholder="Enter Google Pay Merchant Id"
required=true
type="Text"
[[bluesnap.connector_wallets_details.google_pay]]
name="gateway_merchant_id"
label="Google Pay Merchant Key"
placeholder="Enter Google Pay Merchant Key"
required=true
type="Text"
[[bluesnap.connector_wallets_details.google_pay]]
name="public_key"
label="Google Pay Public Key"
placeholder="Enter Google Pay Public Key"
required=true
type="Text"
[[bluesnap.connector_wallets_details.google_pay]]
name="private_key"
label="Google Pay Private Key"
placeholder="Enter Google Pay Private Key"
required=true
type="Text"
[[bluesnap.connector_wallets_details.google_pay]]
name="recipient_id"
label="Recipient Id"
placeholder="Enter Recipient Id"
required=true
type="Text"
[[bluesnap.connector_wallets_details.google_pay]]
name="allowed_auth_methods"
label="Allowed Auth Methods"
placeholder="Enter Allowed Auth Methods"
required=true
type="MultiSelect"
options=["PAN_ONLY", "CRYPTOGRAM_3DS"]


[bluesnap.metadata.merchant_id]
name="merchant_id"
label="Merchant Id"
placeholder="Enter Merchant Id"
required=false
type="Text"

[boku]
[[boku.wallet]]
  payment_method_type = "dana"
[[boku.wallet]]
  payment_method_type = "gcash"
[[boku.wallet]]
  payment_method_type = "go_pay"
[[boku.wallet]]
  payment_method_type = "kakao_pay"
[[boku.wallet]]
  payment_method_type = "momo"
[boku.connector_auth.BodyKey]
api_key="API KEY"
key1= "MERCHANT ID"
[boku.connector_webhook_details]
merchant_secret="Source verification key"


[braintree]
[[braintree.credit]]
  payment_method_type = "Mastercard"
[[braintree.credit]]
  payment_method_type = "Visa"
[[braintree.credit]]
  payment_method_type = "Interac"
[[braintree.credit]]
  payment_method_type = "AmericanExpress"
[[braintree.credit]]
  payment_method_type = "JCB"
[[braintree.credit]]
  payment_method_type = "DinersClub"
[[braintree.credit]]
  payment_method_type = "Discover"
[[braintree.credit]]
  payment_method_type = "CartesBancaires"
[[braintree.credit]]
  payment_method_type = "UnionPay"
[[braintree.debit]]
  payment_method_type = "Mastercard"
[[braintree.debit]]
  payment_method_type = "Visa"
[[braintree.debit]]
  payment_method_type = "Interac"
[[braintree.debit]]
  payment_method_type = "AmericanExpress"
[[braintree.debit]]
  payment_method_type = "JCB"
[[braintree.debit]]
  payment_method_type = "DinersClub"
[[braintree.debit]]
  payment_method_type = "Discover"
[[braintree.debit]]
  payment_method_type = "CartesBancaires"
[[braintree.debit]]
  payment_method_type = "UnionPay"
[[braintree.debit]]
  payment_method_type = "UnionPay"
[braintree.connector_webhook_details]
merchant_secret="Source verification key"


[braintree.connector_auth.SignatureKey]
api_key="Public Key"
key1="Merchant Id"
api_secret="Private Key"

[braintree.metadata.merchant_account_id]
name="merchant_account_id"
label="Merchant Account Id"
placeholder="Enter Merchant Account Id"
required=true
type="Text"
[braintree.metadata.merchant_config_currency]
name="merchant_config_currency"
label="Currency"
placeholder="Enter Currency"
required=true
type="Select"
options=[]

[cashtocode]
[[cashtocode.reward]]
  payment_method_type = "classic"
[[cashtocode.reward]]
  payment_method_type = "evoucher"
[cashtocode.connector_auth.CurrencyAuthKey.auth_key_map.EUR.classic]
password_classic="Password Classic"
username_classic="Username Classic"
merchant_id_classic="MerchantId Classic"
[cashtocode.connector_auth.CurrencyAuthKey.auth_key_map.EUR.evoucher]
password_evoucher="Password Evoucher"
username_evoucher="Username Evoucher"
merchant_id_evoucher="MerchantId Evoucher"
[cashtocode.connector_auth.CurrencyAuthKey.auth_key_map.GBP.classic]
password_classic="Password Classic"
username_classic="Username Classic"
merchant_id_classic="MerchantId Classic"
[cashtocode.connector_auth.CurrencyAuthKey.auth_key_map.GBP.evoucher]
password_evoucher="Password Evoucher"
username_evoucher="Username Evoucher"
merchant_id_evoucher="MerchantId Evoucher"
[cashtocode.connector_auth.CurrencyAuthKey.auth_key_map.USD.classic]
password_classic="Password Classic"
username_classic="Username Classic"
merchant_id_classic="MerchantId Classic"
[cashtocode.connector_auth.CurrencyAuthKey.auth_key_map.USD.evoucher]
password_evoucher="Password Evoucher"
username_evoucher="Username Evoucher"
merchant_id_evoucher="MerchantId Evoucher"
[cashtocode.connector_auth.CurrencyAuthKey.auth_key_map.CAD.classic]
password_classic="Password Classic"
username_classic="Username Classic"
merchant_id_classic="MerchantId Classic"
[cashtocode.connector_auth.CurrencyAuthKey.auth_key_map.CAD.evoucher]
password_evoucher="Password Evoucher"
username_evoucher="Username Evoucher"
merchant_id_evoucher="MerchantId Evoucher"
[cashtocode.connector_auth.CurrencyAuthKey.auth_key_map.CHF.classic]
password_classic="Password Classic"
username_classic="Username Classic"
merchant_id_classic="MerchantId Classic"
[cashtocode.connector_auth.CurrencyAuthKey.auth_key_map.CHF.evoucher]
password_evoucher="Password Evoucher"
username_evoucher="Username Evoucher"
merchant_id_evoucher="MerchantId Evoucher"
[cashtocode.connector_auth.CurrencyAuthKey.auth_key_map.AUD.classic]
password_classic="Password Classic"
username_classic="Username Classic"
merchant_id_classic="MerchantId Classic"
[cashtocode.connector_auth.CurrencyAuthKey.auth_key_map.AUD.evoucher]
password_evoucher="Password Evoucher"
username_evoucher="Username Evoucher"
merchant_id_evoucher="MerchantId Evoucher"
[cashtocode.connector_auth.CurrencyAuthKey.auth_key_map.INR.classic]
password_classic="Password Classic"
username_classic="Username Classic"
merchant_id_classic="MerchantId Classic"
[cashtocode.connector_auth.CurrencyAuthKey.auth_key_map.INR.evoucher]
password_evoucher="Password Evoucher"
username_evoucher="Username Evoucher"
merchant_id_evoucher="MerchantId Evoucher"
[cashtocode.connector_auth.CurrencyAuthKey.auth_key_map.JPY.classic]
password_classic="Password Classic"
username_classic="Username Classic"
merchant_id_classic="MerchantId Classic"
[cashtocode.connector_auth.CurrencyAuthKey.auth_key_map.JPY.evoucher]
password_evoucher="Password Evoucher"
username_evoucher="Username Evoucher"
merchant_id_evoucher="MerchantId Evoucher"
[cashtocode.connector_auth.CurrencyAuthKey.auth_key_map.NZD.classic]
password_classic="Password Classic"
username_classic="Username Classic"
merchant_id_classic="MerchantId Classic"
[cashtocode.connector_auth.CurrencyAuthKey.auth_key_map.NZD.evoucher]
password_evoucher="Password Evoucher"
username_evoucher="Username Evoucher"
merchant_id_evoucher="MerchantId Evoucher"
[cashtocode.connector_auth.CurrencyAuthKey.auth_key_map.ZAR.classic]
password_classic="Password Classic"
username_classic="Username Classic"
merchant_id_classic="MerchantId Classic"
[cashtocode.connector_auth.CurrencyAuthKey.auth_key_map.ZAR.evoucher]
password_evoucher="Password Evoucher"
username_evoucher="Username Evoucher"
merchant_id_evoucher="MerchantId Evoucher"
[cashtocode.connector_auth.CurrencyAuthKey.auth_key_map.CNY.classic]
password_classic="Password Classic"
username_classic="Username Classic"
merchant_id_classic="MerchantId Classic"
[cashtocode.connector_auth.CurrencyAuthKey.auth_key_map.CNY.evoucher]
password_evoucher="Password Evoucher"
username_evoucher="Username Evoucher"
merchant_id_evoucher="MerchantId Evoucher"
[cashtocode.connector_webhook_details]
merchant_secret="Source verification key"

[celero]
[[celero.credit]]
  payment_method_type = "AmericanExpress"
[[celero.credit]]
  payment_method_type = "Discover"
[[celero.credit]]
  payment_method_type = "DinersClub"
[[celero.credit]]
  payment_method_type = "JCB"
[[celero.credit]]
  payment_method_type = "Mastercard"
[[celero.credit]]
  payment_method_type = "Visa"
[[celero.debit]]
  payment_method_type = "AmericanExpress"
[[celero.debit]]
  payment_method_type = "Discover"
[[celero.debit]]
  payment_method_type = "DinersClub"
[[celero.debit]]
  payment_method_type = "JCB"
[[celero.debit]]
  payment_method_type = "Mastercard"
[[celero.debit]]
  payment_method_type = "Visa"
[celero.connector_auth.HeaderKey]
api_key="Celero API Key"


[checkbook]
[[checkbook.bank_transfer]]
payment_method_type = "ach"

[checkbook.connector_auth.BodyKey]
key1 = "Checkbook Publishable key"
api_key = "Checkbook API Secret key"

[checkbook.connector_webhook_details]
merchant_secret="Source verification key"

[checkout]
[[checkout.credit]]
  payment_method_type = "Mastercard"
[[checkout.credit]]
  payment_method_type = "Visa"
[[checkout.credit]]
  payment_method_type = "Interac"
[[checkout.credit]]
  payment_method_type = "AmericanExpress"
[[checkout.credit]]
  payment_method_type = "JCB"
[[checkout.credit]]
  payment_method_type = "DinersClub"
[[checkout.credit]]
  payment_method_type = "Discover"
[[checkout.credit]]
  payment_method_type = "CartesBancaires"
[[checkout.credit]]
  payment_method_type = "UnionPay"
[[checkout.debit]]
  payment_method_type = "Mastercard"
[[checkout.debit]]
  payment_method_type = "Visa"
[[checkout.debit]]
  payment_method_type = "Interac"
[[checkout.debit]]
  payment_method_type = "AmericanExpress"
[[checkout.debit]]
  payment_method_type = "JCB"
[[checkout.debit]]
  payment_method_type = "DinersClub"
[[checkout.debit]]
  payment_method_type = "Discover"
[[checkout.debit]]
  payment_method_type = "CartesBancaires"
[[checkout.debit]]
  payment_method_type = "UnionPay"
[[checkout.wallet]]
  payment_method_type = "apple_pay"
[[checkout.wallet]]
  payment_method_type = "google_pay"
[checkout.connector_auth.SignatureKey]
api_key="Checkout API Public Key"
key1="Processing Channel ID"
api_secret="Checkout API Secret Key"
[checkout.connector_webhook_details]
merchant_secret="Source verification key"

[[checkout.metadata.apple_pay]]
name="certificate"
label="Merchant Certificate (Base64 Encoded)"
placeholder="Enter Merchant Certificate (Base64 Encoded)"
required=true
type="Text"
[[checkout.metadata.apple_pay]]
name="certificate_keys"
label="Merchant PrivateKey (Base64 Encoded)"
placeholder="Enter Merchant PrivateKey (Base64 Encoded)"
required=true
type="Text"
[[checkout.metadata.apple_pay]]
name="merchant_identifier"
label="Apple Merchant Identifier"
placeholder="Enter Apple Merchant Identifier"
required=true
type="Text"
[[checkout.metadata.apple_pay]]
name="display_name"
label="Display Name"
placeholder="Enter Display Name"
required=true
type="Text"
[[checkout.metadata.apple_pay]]
name="initiative"
label="Domain"
placeholder="Enter Domain"
required=true
type="Select"
options=["web","ios"]
[[checkout.metadata.apple_pay]]
name="initiative_context"
label="Domain Name"
placeholder="Enter Domain Name"
required=true
type="Text"
[[checkout.metadata.apple_pay]]
name="merchant_business_country"
label="Merchant Business Country"
placeholder="Enter Merchant Business Country"
required=true
type="Select"
options=[]
[[checkout.metadata.apple_pay]]
name="payment_processing_details_at"
label="Payment Processing Details At"
placeholder="Enter Payment Processing Details At"
required=true
type="Radio"
options=["Connector"]

[[checkout.metadata.google_pay]]
name="merchant_name"
label="Google Pay Merchant Name"
placeholder="Enter Google Pay Merchant Name"
required=true
type="Text"
[[checkout.metadata.google_pay]]
name="merchant_id"
label="Google Pay Merchant Id"
placeholder="Enter Google Pay Merchant Id"
required=true
type="Text"
[[checkout.metadata.google_pay]]
name="gateway_merchant_id"
label="Google Pay Merchant Key"
placeholder="Enter Google Pay Merchant Key"
required=true
type="Text"
[[checkout.metadata.google_pay]]
name="allowed_auth_methods"
label="Allowed Auth Methods"
placeholder="Enter Allowed Auth Methods"
required=true
type="MultiSelect"
options=["PAN_ONLY", "CRYPTOGRAM_3DS"]

[[checkout.connector_wallets_details.google_pay]]
name="merchant_name"
label="Google Pay Merchant Name"
placeholder="Enter Google Pay Merchant Name"
required=true
type="Text"
[[checkout.connector_wallets_details.google_pay]]
name="merchant_id"
label="Google Pay Merchant Id"
placeholder="Enter Google Pay Merchant Id"
required=true
type="Text"
[[checkout.connector_wallets_details.google_pay]]
name="gateway_merchant_id"
label="Google Pay Merchant Key"
placeholder="Enter Google Pay Merchant Key"
required=true
type="Text"
[[checkout.connector_wallets_details.google_pay]]
name="public_key"
label="Google Pay Public Key"
placeholder="Enter Google Pay Public Key"
required=true
type="Text"
[[checkout.connector_wallets_details.google_pay]]
name="private_key"
label="Google Pay Private Key"
placeholder="Enter Google Pay Private Key"
required=true
type="Text"
[[checkout.connector_wallets_details.google_pay]]
name="recipient_id"
label="Recipient Id"
placeholder="Enter Recipient Id"
required=true
type="Text"
[[checkout.connector_wallets_details.google_pay]]
name="allowed_auth_methods"
label="Allowed Auth Methods"
placeholder="Enter Allowed Auth Methods"
required=true
type="MultiSelect"
options=["PAN_ONLY", "CRYPTOGRAM_3DS"]


[checkout.metadata.acquirer_bin]
name="acquirer_bin"
label="Acquirer Bin"
placeholder="Enter Acquirer Bin"
required=false
type="Text"
[checkout.metadata.acquirer_merchant_id]
name="acquirer_merchant_id"
label="Acquirer Merchant ID"
placeholder="Enter Acquirer Merchant ID"
required=false
type="Text"
[checkout.metadata.acquirer_country_code]
name="acquirer_country_code"
label="Acquirer Country Code"
placeholder="Enter Acquirer Country Code"
required=false
type="Text"

[coinbase]
[[coinbase.crypto]]
  payment_method_type = "crypto_currency"
[coinbase.connector_auth.HeaderKey]
api_key="API Key"
[coinbase.connector_webhook_details]
merchant_secret="Source verification key"
[coinbase.metadata.pricing_type]
name="pricing_type"
label="Select the pricing type Example: fixed_price,no_price"
placeholder="Select the pricing type Example: fixed_price,no_price"
required=true
type="Select"
options=["fixed_price","no_price"]

[coingate]
[[coingate.crypto]]
  payment_method_type = "crypto_currency"
[coingate.connector_auth.BodyKey]
api_key="API Key"
key1 ="Merchant Token"
[coingate.metadata.currency_id]
name="currency_id"
label="ID of the currency in which the refund will be issued"
placeholder="Enter ID of the currency in which the refund will be issued"
required=true
type="Number"
[coingate.metadata.platform_id]
name="platform_id"
label="Platform ID of the currency in which the refund will be issued"
placeholder="Enter Platform ID of the currency in which the refund will be issued"
required=true
type="Number"
[coingate.metadata.ledger_account_id]
name="ledger_account_id"
label="ID of the trader balance associated with the currency in which the refund will be issued"
placeholder="Enter ID of the trader balance associated with the currency in which the refund will be issued"
required=true
type="Text"

[cryptopay]
[[cryptopay.crypto]]
  payment_method_type = "crypto_currency"
[cryptopay.connector_auth.BodyKey]
api_key="API Key"
key1="Secret Key"
[cryptopay.connector_webhook_details]
merchant_secret="Source verification key"

[cybersource]
[[cybersource.credit]]
  payment_method_type = "Mastercard"
[[cybersource.credit]]
  payment_method_type = "Visa"
[[cybersource.credit]]
  payment_method_type = "Interac"
[[cybersource.credit]]
  payment_method_type = "AmericanExpress"
[[cybersource.credit]]
  payment_method_type = "JCB"
[[cybersource.credit]]
  payment_method_type = "DinersClub"
[[cybersource.credit]]
  payment_method_type = "Discover"
[[cybersource.credit]]
  payment_method_type = "CartesBancaires"
[[cybersource.credit]]
  payment_method_type = "UnionPay"
[[cybersource.debit]]
  payment_method_type = "Mastercard"
[[cybersource.debit]]
  payment_method_type = "Visa"
[[cybersource.debit]]
  payment_method_type = "Interac"
[[cybersource.debit]]
  payment_method_type = "AmericanExpress"
[[cybersource.debit]]
  payment_method_type = "JCB"
[[cybersource.debit]]
  payment_method_type = "DinersClub"
[[cybersource.debit]]
  payment_method_type = "Discover"
[[cybersource.debit]]
  payment_method_type = "CartesBancaires"
[[cybersource.debit]]
  payment_method_type = "UnionPay"
[[cybersource.wallet]]
  payment_method_type = "apple_pay"
[[cybersource.wallet]]
  payment_method_type = "google_pay"
[[cybersource.wallet]]
  payment_method_type = "paze"
[[cybersource.wallet]]
  payment_method_type = "samsung_pay"
[cybersource.connector_auth.SignatureKey]
api_key="Key"
key1="Merchant ID"
api_secret="Shared Secret"
[cybersource.connector_webhook_details]
merchant_secret="Source verification key"
[cybersource.metadata]
disable_avs = "Disable AVS check"
disable_cvn = "Disable CVN check"

[[cybersource.metadata.apple_pay]]
name="certificate"
label="Merchant Certificate (Base64 Encoded)"
placeholder="Enter Merchant Certificate (Base64 Encoded)"
required=true
type="Text"
[[cybersource.metadata.apple_pay]]
name="certificate_keys"
label="Merchant PrivateKey (Base64 Encoded)"
placeholder="Enter Merchant PrivateKey (Base64 Encoded)"
required=true
type="Text"
[[cybersource.metadata.apple_pay]]
name="merchant_identifier"
label="Apple Merchant Identifier"
placeholder="Enter Apple Merchant Identifier"
required=true
type="Text"
[[cybersource.metadata.apple_pay]]
name="display_name"
label="Display Name"
placeholder="Enter Display Name"
required=true
type="Text"
[[cybersource.metadata.apple_pay]]
name="initiative"
label="Domain"
placeholder="Enter Domain"
required=true
type="Select"
options=["web","ios"]
[[cybersource.metadata.apple_pay]]
name="initiative_context"
label="Domain Name"
placeholder="Enter Domain Name"
required=true
type="Text"
[[cybersource.metadata.apple_pay]]
name="merchant_business_country"
label="Merchant Business Country"
placeholder="Enter Merchant Business Country"
required=true
type="Select"
options=[]
[[cybersource.metadata.apple_pay]]
name="payment_processing_details_at"
label="Payment Processing Details At"
placeholder="Enter Payment Processing Details At"
required=true
type="Radio"
options=["Connector","Hyperswitch"]

[[cybersource.metadata.google_pay]]
name="merchant_name"
label="Google Pay Merchant Name"
placeholder="Enter Google Pay Merchant Name"
required=true
type="Text"
[[cybersource.metadata.google_pay]]
name="merchant_id"
label="Google Pay Merchant Id"
placeholder="Enter Google Pay Merchant Id"
required=true
type="Text"
[[cybersource.metadata.google_pay]]
name="gateway_merchant_id"
label="Google Pay Merchant Key"
placeholder="Enter Google Pay Merchant Key"
required=true
type="Text"
[[cybersource.metadata.google_pay]]
name="allowed_auth_methods"
label="Allowed Auth Methods"
placeholder="Enter Allowed Auth Methods"
required=true
type="MultiSelect"
options=["PAN_ONLY", "CRYPTOGRAM_3DS"]

[[cybersource.connector_wallets_details.google_pay]]
name="merchant_name"
label="Google Pay Merchant Name"
placeholder="Enter Google Pay Merchant Name"
required=true
type="Text"
[[cybersource.connector_wallets_details.google_pay]]
name="merchant_id"
label="Google Pay Merchant Id"
placeholder="Enter Google Pay Merchant Id"
required=true
type="Text"
[[cybersource.connector_wallets_details.google_pay]]
name="gateway_merchant_id"
label="Google Pay Merchant Key"
placeholder="Enter Google Pay Merchant Key"
required=true
type="Text"
[[cybersource.connector_wallets_details.google_pay]]
name="public_key"
label="Google Pay Public Key"
placeholder="Enter Google Pay Public Key"
required=true
type="Text"
[[cybersource.connector_wallets_details.google_pay]]
name="private_key"
label="Google Pay Private Key"
placeholder="Enter Google Pay Private Key"
required=true
type="Text"
[[cybersource.connector_wallets_details.google_pay]]
name="recipient_id"
label="Recipient Id"
placeholder="Enter Recipient Id"
required=true
type="Text"
[[cybersource.connector_wallets_details.google_pay]]
name="allowed_auth_methods"
label="Allowed Auth Methods"
placeholder="Enter Allowed Auth Methods"
required=true
type="MultiSelect"
options=["PAN_ONLY", "CRYPTOGRAM_3DS"]


[[cybersource.connector_wallets_details.samsung_pay]]
name="service_id"
label="Samsung Pay Service Id"
placeholder="Enter Samsung Pay Service Id"
required=true
type="Text"
[[cybersource.connector_wallets_details.samsung_pay]]
name="merchant_display_name"
label="Display Name"
placeholder="Enter Display Name"
required=true
type="Text"
[[cybersource.connector_wallets_details.samsung_pay]]
name="merchant_business_country"
label="Merchant Business Country"
placeholder="Enter Merchant Business Country"
required=true
type="Select"
options=[]
[[cybersource.connector_wallets_details.samsung_pay]]
name="allowed_brands"
label="Allowed Brands"
placeholder="Enter Allowed Brands"
required=true
type="MultiSelect"
options=["visa","masterCard","amex","discover"]

[[cybersource.connector_wallets_details.paze]]
name="client_id"
label="Client Id"
placeholder="Enter paze Client Id"
required=true
type="Text"
[[cybersource.connector_wallets_details.paze]]
name="client_profile_id"
label="Client Profile Id"
placeholder="Enter Client Profile Id"
required=true
type="Text"
[[cybersource.connector_wallets_details.paze]]
name="client_name"
label="Display Name"
placeholder="Enter Display Name"
required=true
type="Text"

[cybersource.metadata.acquirer_bin]
name="acquirer_bin"
label="Acquirer Bin"
placeholder="Enter Acquirer Bin"
required=false
type="Text"
[cybersource.metadata.acquirer_merchant_id]
name="acquirer_merchant_id"
label="Acquirer Merchant ID"
placeholder="Enter Acquirer Merchant ID"
required=false
type="Text"
[cybersource.metadata.acquirer_country_code]
name="acquirer_country_code"
label="Acquirer Country Code"
placeholder="Enter Acquirer Country Code"
required=false
type="Text"

[cybersource_payout]
[[cybersource_payout.credit]]
  payment_method_type = "Mastercard"
[[cybersource_payout.credit]]
  payment_method_type = "Visa"
[[cybersource_payout.credit]]
  payment_method_type = "Interac"
[[cybersource_payout.credit]]
  payment_method_type = "AmericanExpress"
[[cybersource_payout.credit]]
  payment_method_type = "JCB"
[[cybersource_payout.credit]]
  payment_method_type = "DinersClub"
[[cybersource_payout.credit]]
  payment_method_type = "Discover"
[[cybersource_payout.credit]]
  payment_method_type = "CartesBancaires"
[[cybersource_payout.credit]]
  payment_method_type = "UnionPay"
[[cybersource_payout.debit]]
  payment_method_type = "Mastercard"
[[cybersource_payout.debit]]
  payment_method_type = "Visa"
[[cybersource_payout.debit]]
  payment_method_type = "Interac"
[[cybersource_payout.debit]]
  payment_method_type = "AmericanExpress"
[[cybersource_payout.debit]]
  payment_method_type = "JCB"
[[cybersource_payout.debit]]
  payment_method_type = "DinersClub"
[[cybersource_payout.debit]]
  payment_method_type = "Discover"
[[cybersource_payout.debit]]
  payment_method_type = "CartesBancaires"
[[cybersource_payout.debit]]
  payment_method_type = "UnionPay"
[cybersource_payout.connector_auth.SignatureKey]
api_key="Key"
key1="Merchant ID"
api_secret="Shared Secret"

[deutschebank]
[[deutschebank.bank_debit]]
  payment_method_type = "sepa"
[[deutschebank.credit]]
  payment_method_type = "Visa"
[[deutschebank.credit]]
  payment_method_type = "Mastercard"
[[deutschebank.debit]]
  payment_method_type = "Visa"
[[deutschebank.debit]]
  payment_method_type = "Mastercard"
[deutschebank.connector_auth.SignatureKey]
api_key="Client ID"
key1="Merchant ID"
api_secret="Client Key"

[digitalvirgo]
[[digitalvirgo.mobile_payment]]
  payment_method_type = "direct_carrier_billing"
[digitalvirgo.connector_auth.BodyKey]
api_key="Password"
key1="Username"

[dlocal]
[[dlocal.credit]]
  payment_method_type = "Mastercard"
[[dlocal.credit]]
  payment_method_type = "Visa"
[[dlocal.credit]]
  payment_method_type = "Interac"
[[dlocal.credit]]
  payment_method_type = "AmericanExpress"
[[dlocal.credit]]
  payment_method_type = "JCB"
[[dlocal.credit]]
  payment_method_type = "DinersClub"
[[dlocal.credit]]
  payment_method_type = "Discover"
[[dlocal.credit]]
  payment_method_type = "CartesBancaires"
[[dlocal.credit]]
  payment_method_type = "UnionPay"
[[dlocal.debit]]
  payment_method_type = "Mastercard"
[[dlocal.debit]]
  payment_method_type = "Visa"
[[dlocal.debit]]
  payment_method_type = "Interac"
[[dlocal.debit]]
  payment_method_type = "AmericanExpress"
[[dlocal.debit]]
  payment_method_type = "JCB"
[[dlocal.debit]]
  payment_method_type = "DinersClub"
[[dlocal.debit]]
  payment_method_type = "Discover"
[[dlocal.debit]]
  payment_method_type = "CartesBancaires"
[[dlocal.debit]]
  payment_method_type = "UnionPay"
[dlocal.connector_auth.SignatureKey]
api_key="X Login"
key1="X Trans Key"
api_secret="Secret Key"
[dlocal.connector_webhook_details]
merchant_secret="Source verification key"

[dwolla]
[[dwolla.bank_debit]]
  payment_method_type = "ach"
[dwolla.connector_auth.BodyKey]
api_key="Client ID"
key1="Client Secret"
[dwolla.connector_webhook_details]
merchant_secret = "Source verification key"
[dwolla.metadata.merchant_funding_source]
name = "merchant_funding_source"
label = "Funding Source ID"
placeholder = "Enter your funding source ID"
required = true
type = "Text"

[ebanx_payout]
[[ebanx_payout.bank_transfer]]
  payment_method_type = "pix"
[ebanx_payout.connector_auth.HeaderKey]
api_key = "Integration Key"

[fiserv]
[[fiserv.credit]]
  payment_method_type = "Mastercard"
[[fiserv.credit]]
  payment_method_type = "Visa"
[[fiserv.credit]]
  payment_method_type = "Interac"
[[fiserv.credit]]
  payment_method_type = "AmericanExpress"
[[fiserv.credit]]
  payment_method_type = "JCB"
[[fiserv.credit]]
  payment_method_type = "DinersClub"
[[fiserv.credit]]
  payment_method_type = "Discover"
[[fiserv.credit]]
  payment_method_type = "CartesBancaires"
[[fiserv.credit]]
  payment_method_type = "UnionPay"
[[fiserv.debit]]
  payment_method_type = "Mastercard"
[[fiserv.debit]]
  payment_method_type = "Visa"
[[fiserv.debit]]
  payment_method_type = "Interac"
[[fiserv.debit]]
  payment_method_type = "AmericanExpress"
[[fiserv.debit]]
  payment_method_type = "JCB"
[[fiserv.debit]]
  payment_method_type = "DinersClub"
[[fiserv.debit]]
  payment_method_type = "Discover"
[[fiserv.debit]]
  payment_method_type = "CartesBancaires"
[[fiserv.debit]]
  payment_method_type = "UnionPay"
[[fiserv.wallet]]
  payment_method_type = "google_pay"
[[fiserv.wallet]]
  payment_method_type = "paypal"
[[fiserv.wallet]]
  payment_method_type = "apple_pay"
[fiserv.connector_auth.SignatureKey]
api_key="API Key"
key1="Merchant ID"
api_secret="API Secret"
[fiserv.metadata.terminal_id]
name="terminal_id"
label="Terminal ID"
placeholder="Enter Terminal ID"
required=true
type="Text"

[fiserv.connector_webhook_details]
merchant_secret="Source verification key"

[[fiserv.metadata.google_pay]]
name="merchant_name"
label="Google Pay Merchant Name"
placeholder="Enter Google Pay Merchant Name"
required=true
type="Text"
[[fiserv.metadata.google_pay]]
name="merchant_id"
label="Google Pay Merchant Id"
placeholder="Enter Google Pay Merchant Id"
required=true
type="Text"
[[fiserv.metadata.google_pay]]
name="gateway_merchant_id"
label="Google Pay Merchant Key"
placeholder="Enter Google Pay Merchant Key"
required=true
type="Text"
[[fiserv.metadata.google_pay]]
name="allowed_auth_methods"
label="Allowed Auth Methods"
placeholder="Enter Allowed Auth Methods"
required=true
type="MultiSelect"
options=["PAN_ONLY", "CRYPTOGRAM_3DS"]

[[fiserv.connector_wallets_details.google_pay]]
name="merchant_name"
label="Google Pay Merchant Name"
placeholder="Enter Google Pay Merchant Name"
required=true
type="Text"
[[fiserv.connector_wallets_details.google_pay]]
name="merchant_id"
label="Google Pay Merchant Id"
placeholder="Enter Google Pay Merchant Id"
required=true
type="Text"
[[fiserv.connector_wallets_details.google_pay]]
name="gateway_merchant_id"
label="Google Pay Merchant Key"
placeholder="Enter Google Pay Merchant Key"
required=true
type="Text"
[[fiserv.connector_wallets_details.google_pay]]
name="public_key"
label="Google Pay Public Key"
placeholder="Enter Google Pay Public Key"
required=true
type="Text"
[[fiserv.connector_wallets_details.google_pay]]
name="private_key"
label="Google Pay Private Key"
placeholder="Enter Google Pay Private Key"
required=true
type="Text"
[[fiserv.connector_wallets_details.google_pay]]
name="recipient_id"
label="Recipient Id"
placeholder="Enter Recipient Id"
required=true
type="Text"
[[fiserv.connector_wallets_details.google_pay]]
name="allowed_auth_methods"
label="Allowed Auth Methods"
placeholder="Enter Allowed Auth Methods"
required=true
type="MultiSelect"
options=["PAN_ONLY", "CRYPTOGRAM_3DS"]

[[fiserv.metadata.apple_pay]]
name="certificate"
label="Merchant Certificate (Base64 Encoded)"
placeholder="Enter Merchant Certificate (Base64 Encoded)"
required=true
type="Text"
[[fiserv.metadata.apple_pay]]
name="certificate_keys"
label="Merchant PrivateKey (Base64 Encoded)"
placeholder="Enter Merchant PrivateKey (Base64 Encoded)"
required=true
type="Text"
[[fiserv.metadata.apple_pay]]
name="merchant_identifier"
label="Apple Merchant Identifier"
placeholder="Enter Apple Merchant Identifier"
required=true
type="Text"
[[fiserv.metadata.apple_pay]]
name="display_name"
label="Display Name"
placeholder="Enter Display Name"
required=true
type="Text"
[[fiserv.metadata.apple_pay]]
name="initiative"
label="Domain"
placeholder="Enter Domain"
required=true
type="Select"
options=["web","ios"]
[[fiserv.metadata.apple_pay]]
name="initiative_context"
label="Domain Name"
placeholder="Enter Domain Name"
required=true
type="Text"
[[fiserv.metadata.apple_pay]]
name="merchant_business_country"
label="Merchant Business Country"
placeholder="Enter Merchant Business Country"
required=true
type="Select"
options=[]
[[fiserv.metadata.apple_pay]]
name="payment_processing_details_at"
label="Payment Processing Details At"
placeholder="Enter Payment Processing Details At"
required=true
type="Radio"
options=["Connector", "Hyperswitch"]

[fiservemea]
[[fiservemea.credit]]
  payment_method_type = "Mastercard"
[[fiservemea.credit]]
  payment_method_type = "Visa"
[[fiservemea.credit]]
  payment_method_type = "Interac"
[[fiservemea.credit]]
  payment_method_type = "AmericanExpress"
[[fiservemea.credit]]
  payment_method_type = "JCB"
[[fiservemea.credit]]
  payment_method_type = "DinersClub"
[[fiservemea.credit]]
  payment_method_type = "Discover"
[[fiservemea.credit]]
  payment_method_type = "CartesBancaires"
[[fiservemea.credit]]
  payment_method_type = "UnionPay"
[[fiservemea.debit]]
  payment_method_type = "Mastercard"
[[fiservemea.debit]]
  payment_method_type = "Visa"
[[fiservemea.debit]]
  payment_method_type = "Interac"
[[fiservemea.debit]]
  payment_method_type = "AmericanExpress"
[[fiservemea.debit]]
  payment_method_type = "JCB"
[[fiservemea.debit]]
  payment_method_type = "DinersClub"
[[fiservemea.debit]]
  payment_method_type = "Discover"
[[fiservemea.debit]]
  payment_method_type = "CartesBancaires"
[[fiservemea.debit]]
  payment_method_type = "UnionPay"
[fiservemea.connector_auth.BodyKey]
api_key="API Key"
key1="Secret Key"

[forte]
[[forte.credit]]
  payment_method_type = "Mastercard"
[[forte.credit]]
  payment_method_type = "Visa"
[[forte.credit]]
  payment_method_type = "Interac"
[[forte.credit]]
  payment_method_type = "AmericanExpress"
[[forte.credit]]
  payment_method_type = "JCB"
[[forte.credit]]
  payment_method_type = "DinersClub"
[[forte.credit]]
  payment_method_type = "Discover"
[[forte.credit]]
  payment_method_type = "CartesBancaires"
[[forte.credit]]
  payment_method_type = "UnionPay"
[[forte.debit]]
  payment_method_type = "Mastercard"
[[forte.debit]]
  payment_method_type = "Visa"
[[forte.debit]]
  payment_method_type = "Interac"
[[forte.debit]]
  payment_method_type = "AmericanExpress"
[[forte.debit]]
  payment_method_type = "JCB"
[[forte.debit]]
  payment_method_type = "DinersClub"
[[forte.debit]]
  payment_method_type = "Discover"
[[forte.debit]]
  payment_method_type = "CartesBancaires"
[[forte.debit]]
  payment_method_type = "UnionPay"
[forte.connector_auth.MultiAuthKey]
api_key="API Access ID"
key1="Organization ID"
api_secret="API Secure Key"
key2="Location ID"
[forte.connector_webhook_details]
merchant_secret="Source verification key"

[getnet]
[[getnet.credit]]
  payment_method_type = "Mastercard"
[[getnet.credit]]
  payment_method_type = "Visa"
[[getnet.credit]]
  payment_method_type = "Interac"
[[getnet.credit]]
  payment_method_type = "AmericanExpress"
[[getnet.credit]]
  payment_method_type = "JCB"
[[getnet.credit]]
  payment_method_type = "DinersClub"
[[getnet.credit]]
  payment_method_type = "Discover"
[[getnet.credit]]
  payment_method_type = "CartesBancaires"
[[getnet.credit]]
  payment_method_type = "UnionPay"
[[getnet.credit]]
  payment_method_type = "RuPay"
[[getnet.credit]]
  payment_method_type = "Maestro"

[globalpay]
[[globalpay.credit]]
  payment_method_type = "Mastercard"
[[globalpay.credit]]
  payment_method_type = "Visa"
[[globalpay.credit]]
  payment_method_type = "Interac"
[[globalpay.credit]]
  payment_method_type = "AmericanExpress"
[[globalpay.credit]]
  payment_method_type = "JCB"
[[globalpay.credit]]
  payment_method_type = "DinersClub"
[[globalpay.credit]]
  payment_method_type = "Discover"
[[globalpay.credit]]
  payment_method_type = "CartesBancaires"
[[globalpay.credit]]
  payment_method_type = "UnionPay"
[[globalpay.debit]]
  payment_method_type = "Mastercard"
[[globalpay.debit]]
  payment_method_type = "Visa"
[[globalpay.debit]]
  payment_method_type = "Interac"
[[globalpay.debit]]
  payment_method_type = "AmericanExpress"
[[globalpay.debit]]
  payment_method_type = "JCB"
[[globalpay.debit]]
  payment_method_type = "DinersClub"
[[globalpay.debit]]
  payment_method_type = "Discover"
[[globalpay.debit]]
  payment_method_type = "CartesBancaires"
[[globalpay.debit]]
  payment_method_type = "UnionPay"
[[globalpay.bank_redirect]]
  payment_method_type = "ideal"
[[globalpay.bank_redirect]]
  payment_method_type = "giropay"
[[globalpay.bank_redirect]]
  payment_method_type = "sofort"
[[globalpay.bank_redirect]]
  payment_method_type = "eps"
[[globalpay.wallet]]
  payment_method_type = "google_pay"
[[globalpay.wallet]]
  payment_method_type = "paypal"
[globalpay.connector_auth.BodyKey]
api_key="Global App Key"
key1="Global App ID"
[globalpay.connector_webhook_details]
merchant_secret="Source verification key"

[[globalpay.metadata.google_pay]]
name="merchant_name"
label="Google Pay Merchant Name"
placeholder="Enter Google Pay Merchant Name"
required=true
type="Text"
[[globalpay.metadata.google_pay]]
name="merchant_id"
label="Google Pay Merchant Id"
placeholder="Enter Google Pay Merchant Id"
required=true
type="Text"
[[globalpay.metadata.google_pay]]
name="gateway_merchant_id"
label="Google Pay Merchant Key"
placeholder="Enter Google Pay Merchant Key"
required=true
type="Text"
[[globalpay.metadata.google_pay]]
name="allowed_auth_methods"
label="Allowed Auth Methods"
placeholder="Enter Allowed Auth Methods"
required=true
type="MultiSelect"
options=["PAN_ONLY", "CRYPTOGRAM_3DS"]

[[globalpay.connector_wallets_details.google_pay]]
name="merchant_name"
label="Google Pay Merchant Name"
placeholder="Enter Google Pay Merchant Name"
required=true
type="Text"
[[globalpay.connector_wallets_details.google_pay]]
name="merchant_id"
label="Google Pay Merchant Id"
placeholder="Enter Google Pay Merchant Id"
required=true
type="Text"
[[globalpay.connector_wallets_details.google_pay]]
name="gateway_merchant_id"
label="Google Pay Merchant Key"
placeholder="Enter Google Pay Merchant Key"
required=true
type="Text"
[[globalpay.connector_wallets_details.google_pay]]
name="public_key"
label="Google Pay Public Key"
placeholder="Enter Google Pay Public Key"
required=true
type="Text"
[[globalpay.connector_wallets_details.google_pay]]
name="private_key"
label="Google Pay Private Key"
placeholder="Enter Google Pay Private Key"
required=true
type="Text"
[[globalpay.connector_wallets_details.google_pay]]
name="recipient_id"
label="Recipient Id"
placeholder="Enter Recipient Id"
required=true
type="Text"
[[globalpay.connector_wallets_details.google_pay]]
name="allowed_auth_methods"
label="Allowed Auth Methods"
placeholder="Enter Allowed Auth Methods"
required=true
type="MultiSelect"
options=["PAN_ONLY", "CRYPTOGRAM_3DS"]


[globalpay.metadata.account_name]
name="account_name"
label="Account Name"
placeholder="Enter Account Name"
required=true
type="Text"

[globepay]
[[globepay.wallet]]
  payment_method_type = "we_chat_pay"
[[globepay.wallet]]
  payment_method_type = "ali_pay"
[globepay.connector_auth.BodyKey]
api_key="Partner Code"
key1="Credential Code"
[globepay.connector_webhook_details]
merchant_secret="Source verification key"

[gocardless]
[[gocardless.bank_debit]]
  payment_method_type = "ach"
[[gocardless.bank_debit]]
  payment_method_type = "becs"
[[gocardless.bank_debit]]
  payment_method_type = "sepa"
[gocardless.connector_auth.HeaderKey]
api_key="Access Token"
[gocardless.connector_webhook_details]
merchant_secret="Source verification key"

[iatapay]
[[iatapay.upi]]
  payment_method_type = "upi_collect"
[iatapay.connector_auth.SignatureKey]
api_key="Client ID"
key1="Airline ID"
api_secret="Client Secret"
[iatapay.connector_webhook_details]
merchant_secret="Source verification key"

[itaubank]
[[itaubank.bank_transfer]]
  payment_method_type = "pix"
[itaubank.connector_auth.MultiAuthKey]
key1="Client Id"
api_key="Client Secret"
api_secret="Certificates"
key2="Certificate Key"

[jpmorgan]
[[jpmorgan.credit]]
  payment_method_type = "AmericanExpress"
[[jpmorgan.credit]]
  payment_method_type = "DinersClub"
[[jpmorgan.credit]]
  payment_method_type = "Discover"
[[jpmorgan.credit]]
  payment_method_type = "JCB"
[[jpmorgan.credit]]
  payment_method_type = "Mastercard"
[[jpmorgan.credit]]
  payment_method_type = "Discover"
[[jpmorgan.credit]]
  payment_method_type = "UnionPay"
[[jpmorgan.credit]]
  payment_method_type = "Visa"
  [[jpmorgan.debit]]
  payment_method_type = "AmericanExpress"
[[jpmorgan.debit]]
  payment_method_type = "DinersClub"
[[jpmorgan.debit]]
  payment_method_type = "Discover"
[[jpmorgan.debit]]
  payment_method_type = "JCB"
[[jpmorgan.debit]]
  payment_method_type = "Mastercard"
[[jpmorgan.debit]]
  payment_method_type = "Discover"
[[jpmorgan.debit]]
  payment_method_type = "UnionPay"
[[jpmorgan.debit]]
  payment_method_type = "Visa"
[jpmorgan.connector_auth.BodyKey]
api_key="Client ID"
key1="Client Secret"

[klarna]
[[klarna.pay_later]]
  payment_method_type = "klarna"
  payment_experience = "invoke_sdk_client"
[[klarna.pay_later]]
  payment_method_type = "klarna"
  payment_experience = "redirect_to_url"
[klarna.connector_auth.BodyKey]
key1="Klarna Merchant Username"
api_key="Klarna Merchant ID Password"
[klarna.metadata.klarna_region]
name="klarna_region"
label="Region of your Klarna Merchant Account"
placeholder="Enter Region of your Klarna Merchant Account"
required=true
type="Select"
options=["Europe","NorthAmerica","Oceania"]

[mifinity]
[[mifinity.wallet]]
  payment_method_type = "mifinity"
[mifinity.connector_auth.HeaderKey]
api_key="key"
[mifinity.metadata.brand_id]
name="brand_id"
label="Merchant Brand ID"
placeholder="Enter Brand ID"
required=true
type="Text"
[mifinity.metadata.destination_account_number]
name="destination_account_number"
label="Destination Account Number"
placeholder="Enter Destination Account Number"
required=true
type="Text"

[razorpay]
[[razorpay.upi]]
  payment_method_type = "upi_collect"
[razorpay.connector_auth.BodyKey]
api_key="Razorpay Id"
key1 = "Razorpay Secret"

[mollie]
[[mollie.credit]]
  payment_method_type = "Mastercard"
[[mollie.credit]]
  payment_method_type = "Visa"
[[mollie.credit]]
  payment_method_type = "Interac"
[[mollie.credit]]
  payment_method_type = "AmericanExpress"
[[mollie.credit]]
  payment_method_type = "JCB"
[[mollie.credit]]
  payment_method_type = "DinersClub"
[[mollie.credit]]
  payment_method_type = "Discover"
[[mollie.credit]]
  payment_method_type = "CartesBancaires"
[[mollie.credit]]
  payment_method_type = "UnionPay"
[[mollie.debit]]
  payment_method_type = "Mastercard"
[[mollie.debit]]
  payment_method_type = "Visa"
[[mollie.debit]]
  payment_method_type = "Interac"
[[mollie.debit]]
  payment_method_type = "AmericanExpress"
[[mollie.debit]]
  payment_method_type = "JCB"
[[mollie.debit]]
  payment_method_type = "DinersClub"
[[mollie.debit]]
  payment_method_type = "Discover"
[[mollie.debit]]
  payment_method_type = "CartesBancaires"
[[mollie.debit]]
  payment_method_type = "UnionPay"
[[mollie.bank_redirect]]
  payment_method_type = "ideal"
[[mollie.bank_redirect]]
  payment_method_type = "giropay"
[[mollie.bank_redirect]]
  payment_method_type = "sofort"
[[mollie.bank_redirect]]
  payment_method_type = "eps"
[[mollie.bank_redirect]]
  payment_method_type = "przelewy24"
[[mollie.bank_redirect]]
  payment_method_type = "bancontact_card"
[[mollie.wallet]]
  payment_method_type = "paypal"
[mollie.connector_auth.BodyKey]
api_key="API Key"
key1="Profile Token"
[mollie.connector_webhook_details]
merchant_secret="Source verification key"

[moneris]
[[moneris.credit]]
  payment_method_type = "Mastercard"
[[moneris.credit]]
  payment_method_type = "Visa"
[[moneris.credit]]
  payment_method_type = "Interac"
[[moneris.credit]]
  payment_method_type = "AmericanExpress"
[[moneris.credit]]
  payment_method_type = "JCB"
[[moneris.credit]]
  payment_method_type = "DinersClub"
[[moneris.credit]]
  payment_method_type = "Discover"
[[moneris.credit]]
  payment_method_type = "CartesBancaires"
[[moneris.credit]]
  payment_method_type = "UnionPay"
[[moneris.debit]]
  payment_method_type = "Mastercard"
[[moneris.debit]]
  payment_method_type = "Visa"
[[moneris.debit]]
  payment_method_type = "Interac"
[[moneris.debit]]
  payment_method_type = "AmericanExpress"
[[moneris.debit]]
  payment_method_type = "JCB"
[[moneris.debit]]
  payment_method_type = "DinersClub"
[[moneris.debit]]
  payment_method_type = "Discover"
[[moneris.debit]]
  payment_method_type = "CartesBancaires"
[[moneris.debit]]
  payment_method_type = "UnionPay"
[moneris.connector_auth.SignatureKey]
api_key="Client Secret"
key1="Client Id"
api_secret="Merchant Id"

[multisafepay]
[[multisafepay.credit]]
  payment_method_type = "Mastercard"
[[multisafepay.credit]]
  payment_method_type = "Visa"
[[multisafepay.credit]]
  payment_method_type = "Interac"
[[multisafepay.credit]]
  payment_method_type = "AmericanExpress"
[[multisafepay.credit]]
  payment_method_type = "JCB"
[[multisafepay.credit]]
  payment_method_type = "DinersClub"
[[multisafepay.credit]]
  payment_method_type = "Discover"
[[multisafepay.credit]]
  payment_method_type = "CartesBancaires"
[[multisafepay.credit]]
  payment_method_type = "UnionPay"
[[multisafepay.debit]]
  payment_method_type = "Mastercard"
[[multisafepay.debit]]
  payment_method_type = "Visa"
[[multisafepay.debit]]
  payment_method_type = "Interac"
[[multisafepay.debit]]
  payment_method_type = "AmericanExpress"
[[multisafepay.debit]]
  payment_method_type = "JCB"
[[multisafepay.debit]]
  payment_method_type = "DinersClub"
[[multisafepay.debit]]
  payment_method_type = "Discover"
[[multisafepay.debit]]
  payment_method_type = "CartesBancaires"
[[multisafepay.debit]]
  payment_method_type = "UnionPay"
[[multisafepay.wallet]]
  payment_method_type = "google_pay"
[[multisafepay.wallet]]
  payment_method_type = "paypal"
[multisafepay.connector_auth.HeaderKey]
api_key="Enter API Key"
[multisafepay.connector_webhook_details]
merchant_secret="Source verification key"

[[multisafepay.metadata.google_pay]]
name="merchant_name"
label="Google Pay Merchant Name"
placeholder="Enter Google Pay Merchant Name"
required=true
type="Text"
[[multisafepay.metadata.google_pay]]
name="merchant_id"
label="Google Pay Merchant Id"
placeholder="Enter Google Pay Merchant Id"
required=true
type="Text"
[[multisafepay.metadata.google_pay]]
name="gateway_merchant_id"
label="Google Pay Merchant Key"
placeholder="Enter Google Pay Merchant Key"
required=true
type="Text"
[[multisafepay.metadata.google_pay]]
name="allowed_auth_methods"
label="Allowed Auth Methods"
placeholder="Enter Allowed Auth Methods"
required=true
type="MultiSelect"
options=["PAN_ONLY", "CRYPTOGRAM_3DS"]

[[multisafepay.connector_wallets_details.google_pay]]
name="merchant_name"
label="Google Pay Merchant Name"
placeholder="Enter Google Pay Merchant Name"
required=true
type="Text"
[[multisafepay.connector_wallets_details.google_pay]]
name="merchant_id"
label="Google Pay Merchant Id"
placeholder="Enter Google Pay Merchant Id"
required=true
type="Text"
[[multisafepay.connector_wallets_details.google_pay]]
name="gateway_merchant_id"
label="Google Pay Merchant Key"
placeholder="Enter Google Pay Merchant Key"
required=true
type="Text"
[[multisafepay.connector_wallets_details.google_pay]]
name="public_key"
label="Google Pay Public Key"
placeholder="Enter Google Pay Public Key"
required=true
type="Text"
[[multisafepay.connector_wallets_details.google_pay]]
name="private_key"
label="Google Pay Private Key"
placeholder="Enter Google Pay Private Key"
required=true
type="Text"
[[multisafepay.connector_wallets_details.google_pay]]
name="recipient_id"
label="Recipient Id"
placeholder="Enter Recipient Id"
required=true
type="Text"
[[multisafepay.connector_wallets_details.google_pay]]
name="allowed_auth_methods"
label="Allowed Auth Methods"
placeholder="Enter Allowed Auth Methods"
required=true
type="MultiSelect"
options=["PAN_ONLY", "CRYPTOGRAM_3DS"]


[nexinets]
[[nexinets.credit]]
  payment_method_type = "Mastercard"
[[nexinets.credit]]
  payment_method_type = "Visa"
[[nexinets.credit]]
  payment_method_type = "Interac"
[[nexinets.credit]]
  payment_method_type = "AmericanExpress"
[[nexinets.credit]]
  payment_method_type = "JCB"
[[nexinets.credit]]
  payment_method_type = "DinersClub"
[[nexinets.credit]]
  payment_method_type = "Discover"
[[nexinets.credit]]
  payment_method_type = "CartesBancaires"
[[nexinets.credit]]
  payment_method_type = "UnionPay"
[[nexinets.debit]]
  payment_method_type = "Mastercard"
[[nexinets.debit]]
  payment_method_type = "Visa"
[[nexinets.debit]]
  payment_method_type = "Interac"
[[nexinets.debit]]
  payment_method_type = "AmericanExpress"
[[nexinets.debit]]
  payment_method_type = "JCB"
[[nexinets.debit]]
  payment_method_type = "DinersClub"
[[nexinets.debit]]
  payment_method_type = "Discover"
[[nexinets.debit]]
  payment_method_type = "CartesBancaires"
[[nexinets.debit]]
  payment_method_type = "UnionPay"
[[nexinets.bank_redirect]]
  payment_method_type = "ideal"
[[nexinets.bank_redirect]]
  payment_method_type = "giropay"
[[nexinets.bank_redirect]]
  payment_method_type = "sofort"
[[nexinets.bank_redirect]]
  payment_method_type = "eps"
[[nexinets.wallet]]
  payment_method_type = "apple_pay"
[[nexinets.wallet]]
  payment_method_type = "paypal"
[nexinets.connector_auth.BodyKey]
api_key="API Key"
key1="Merchant ID"
[nexinets.connector_webhook_details]
merchant_secret="Source verification key"

[[nexinets.metadata.apple_pay]]
name="certificate"
label="Merchant Certificate (Base64 Encoded)"
placeholder="Enter Merchant Certificate (Base64 Encoded)"
required=true
type="Text"
[[nexinets.metadata.apple_pay]]
name="certificate_keys"
label="Merchant PrivateKey (Base64 Encoded)"
placeholder="Enter Merchant PrivateKey (Base64 Encoded)"
required=true
type="Text"
[[nexinets.metadata.apple_pay]]
name="merchant_identifier"
label="Apple Merchant Identifier"
placeholder="Enter Apple Merchant Identifier"
required=true
type="Text"
[[nexinets.metadata.apple_pay]]
name="display_name"
label="Display Name"
placeholder="Enter Display Name"
required=true
type="Text"
[[nexinets.metadata.apple_pay]]
name="initiative"
label="Domain"
placeholder="Enter Domain"
required=true
type="Select"
options=["web","ios"]
[[nexinets.metadata.apple_pay]]
name="initiative_context"
label="Domain Name"
placeholder="Enter Domain Name"
required=true
type="Text"
[[nexinets.metadata.apple_pay]]
name="merchant_business_country"
label="Merchant Business Country"
placeholder="Enter Merchant Business Country"
required=true
type="Select"
options=[]
[[nexinets.metadata.apple_pay]]
name="payment_processing_details_at"
label="Payment Processing Details At"
placeholder="Enter Payment Processing Details At"
required=true
type="Radio"
options=["Connector"]

[nexixpay]
[[nexixpay.credit]]
  payment_method_type = "Mastercard"
[[nexixpay.credit]]
  payment_method_type = "Visa"
[[nexixpay.credit]]
  payment_method_type = "AmericanExpress"
[[nexixpay.credit]]
  payment_method_type = "JCB"
[[nexixpay.debit]]
  payment_method_type = "Mastercard"
[[nexixpay.debit]]
  payment_method_type = "Visa"
[[nexixpay.debit]]
  payment_method_type = "AmericanExpress"
[[nexixpay.debit]]
  payment_method_type = "JCB"
[nexixpay.connector_auth.HeaderKey]
api_key="API Key"

[nmi]
[[nmi.credit]]
  payment_method_type = "Mastercard"
[[nmi.credit]]
  payment_method_type = "Visa"
[[nmi.credit]]
  payment_method_type = "Interac"
[[nmi.credit]]
  payment_method_type = "AmericanExpress"
[[nmi.credit]]
  payment_method_type = "JCB"
[[nmi.credit]]
  payment_method_type = "DinersClub"
[[nmi.credit]]
  payment_method_type = "Discover"
[[nmi.credit]]
  payment_method_type = "CartesBancaires"
[[nmi.credit]]
  payment_method_type = "UnionPay"
[[nmi.debit]]
  payment_method_type = "Mastercard"
[[nmi.debit]]
  payment_method_type = "Visa"
[[nmi.debit]]
  payment_method_type = "Interac"
[[nmi.debit]]
  payment_method_type = "AmericanExpress"
[[nmi.debit]]
  payment_method_type = "JCB"
[[nmi.debit]]
  payment_method_type = "DinersClub"
[[nmi.debit]]
  payment_method_type = "Discover"
[[nmi.debit]]
  payment_method_type = "CartesBancaires"
[[nmi.debit]]
  payment_method_type = "UnionPay"
[[nmi.bank_redirect]]
  payment_method_type = "ideal"
[[nmi.wallet]]
  payment_method_type = "apple_pay"
[[nmi.wallet]]
  payment_method_type = "google_pay"
[nmi.connector_auth.BodyKey]
api_key="API Key"
key1="Public Key"
[nmi.connector_webhook_details]
merchant_secret="Source verification key"

[[nmi.metadata.apple_pay]]
name="certificate"
label="Merchant Certificate (Base64 Encoded)"
placeholder="Enter Merchant Certificate (Base64 Encoded)"
required=true
type="Text"
[[nmi.metadata.apple_pay]]
name="certificate_keys"
label="Merchant PrivateKey (Base64 Encoded)"
placeholder="Enter Merchant PrivateKey (Base64 Encoded)"
required=true
type="Text"
[[nmi.metadata.apple_pay]]
name="merchant_identifier"
label="Apple Merchant Identifier"
placeholder="Enter Apple Merchant Identifier"
required=true
type="Text"
[[nmi.metadata.apple_pay]]
name="display_name"
label="Display Name"
placeholder="Enter Display Name"
required=true
type="Text"
[[nmi.metadata.apple_pay]]
name="initiative"
label="Domain"
placeholder="Enter Domain"
required=true
type="Select"
options=["web","ios"]
[[nmi.metadata.apple_pay]]
name="initiative_context"
label="Domain Name"
placeholder="Enter Domain Name"
required=true
type="Text"
[[nmi.metadata.apple_pay]]
name="merchant_business_country"
label="Merchant Business Country"
placeholder="Enter Merchant Business Country"
required=true
type="Select"
options=[]
[[nmi.metadata.apple_pay]]
name="payment_processing_details_at"
label="Payment Processing Details At"
placeholder="Enter Payment Processing Details At"
required=true
type="Radio"
options=["Connector"]

[[nmi.metadata.google_pay]]
name="merchant_name"
label="Google Pay Merchant Name"
placeholder="Enter Google Pay Merchant Name"
required=true
type="Text"
[[nmi.metadata.google_pay]]
name="merchant_id"
label="Google Pay Merchant Id"
placeholder="Enter Google Pay Merchant Id"
required=true
type="Text"
[[nmi.metadata.google_pay]]
name="gateway_merchant_id"
label="Google Pay Merchant Key"
placeholder="Enter Google Pay Merchant Key"
required=true
type="Text"
[[nmi.metadata.google_pay]]
name="allowed_auth_methods"
label="Allowed Auth Methods"
placeholder="Enter Allowed Auth Methods"
required=true
type="MultiSelect"
options=["PAN_ONLY", "CRYPTOGRAM_3DS"]

[[nmi.connector_wallets_details.google_pay]]
name="merchant_name"
label="Google Pay Merchant Name"
placeholder="Enter Google Pay Merchant Name"
required=true
type="Text"
[[nmi.connector_wallets_details.google_pay]]
name="merchant_id"
label="Google Pay Merchant Id"
placeholder="Enter Google Pay Merchant Id"
required=true
type="Text"
[[nmi.connector_wallets_details.google_pay]]
name="gateway_merchant_id"
label="Google Pay Merchant Key"
placeholder="Enter Google Pay Merchant Key"
required=true
type="Text"
[[nmi.connector_wallets_details.google_pay]]
name="public_key"
label="Google Pay Public Key"
placeholder="Enter Google Pay Public Key"
required=true
type="Text"
[[nmi.connector_wallets_details.google_pay]]
name="private_key"
label="Google Pay Private Key"
placeholder="Enter Google Pay Private Key"
required=true
type="Text"
[[nmi.connector_wallets_details.google_pay]]
name="recipient_id"
label="Recipient Id"
placeholder="Enter Recipient Id"
required=true
type="Text"
[[nmi.connector_wallets_details.google_pay]]
name="allowed_auth_methods"
label="Allowed Auth Methods"
placeholder="Enter Allowed Auth Methods"
required=true
type="MultiSelect"
options=["PAN_ONLY", "CRYPTOGRAM_3DS"]


[nmi.metadata.acquirer_bin]
name="acquirer_bin"
label="Acquirer Bin"
placeholder="Enter Acquirer Bin"
required=false
type="Text"
[nmi.metadata.acquirer_merchant_id]
name="acquirer_merchant_id"
label="Acquirer Merchant ID"
placeholder="Enter Acquirer Merchant ID"
required=false
type="Text"
[nmi.metadata.acquirer_country_code]
name="acquirer_country_code"
label="Acquirer Country Code"
placeholder="Enter Acquirer Country Code"
required=false
type="Text"

[noon]
[[noon.credit]]
  payment_method_type = "Mastercard"
[[noon.credit]]
  payment_method_type = "Visa"
[[noon.credit]]
  payment_method_type = "Interac"
[[noon.credit]]
  payment_method_type = "AmericanExpress"
[[noon.credit]]
  payment_method_type = "JCB"
[[noon.credit]]
  payment_method_type = "DinersClub"
[[noon.credit]]
  payment_method_type = "Discover"
[[noon.credit]]
  payment_method_type = "CartesBancaires"
[[noon.credit]]
  payment_method_type = "UnionPay"
[[noon.debit]]
  payment_method_type = "Mastercard"
[[noon.debit]]
  payment_method_type = "Visa"
[[noon.debit]]
  payment_method_type = "Interac"
[[noon.debit]]
  payment_method_type = "AmericanExpress"
[[noon.debit]]
  payment_method_type = "JCB"
[[noon.debit]]
  payment_method_type = "DinersClub"
[[noon.debit]]
  payment_method_type = "Discover"
[[noon.debit]]
  payment_method_type = "CartesBancaires"
[[noon.debit]]
  payment_method_type = "UnionPay"
[[noon.wallet]]
  payment_method_type = "apple_pay"
[[noon.wallet]]
  payment_method_type = "google_pay"
[[noon.wallet]]
  payment_method_type = "paypal"
[noon.connector_auth.SignatureKey]
api_key="API Key"
key1="Business Identifier"
api_secret="Application Identifier"
[noon.connector_webhook_details]
merchant_secret="Source verification key"

[[noon.metadata.apple_pay]]
name="certificate"
label="Merchant Certificate (Base64 Encoded)"
placeholder="Enter Merchant Certificate (Base64 Encoded)"
required=true
type="Text"
[[noon.metadata.apple_pay]]
name="certificate_keys"
label="Merchant PrivateKey (Base64 Encoded)"
placeholder="Enter Merchant PrivateKey (Base64 Encoded)"
required=true
type="Text"
[[noon.metadata.apple_pay]]
name="merchant_identifier"
label="Apple Merchant Identifier"
placeholder="Enter Apple Merchant Identifier"
required=true
type="Text"
[[noon.metadata.apple_pay]]
name="display_name"
label="Display Name"
placeholder="Enter Display Name"
required=true
type="Text"
[[noon.metadata.apple_pay]]
name="initiative"
label="Domain"
placeholder="Enter Domain"
required=true
type="Select"
options=["web","ios"]
[[noon.metadata.apple_pay]]
name="initiative_context"
label="Domain Name"
placeholder="Enter Domain Name"
required=true
type="Text"
[[noon.metadata.apple_pay]]
name="merchant_business_country"
label="Merchant Business Country"
placeholder="Enter Merchant Business Country"
required=true
type="Select"
options=[]
[[noon.metadata.apple_pay]]
name="payment_processing_details_at"
label="Payment Processing Details At"
placeholder="Enter Payment Processing Details At"
required=true
type="Radio"
options=["Connector"]

[[noon.metadata.google_pay]]
name="merchant_name"
label="Google Pay Merchant Name"
placeholder="Enter Google Pay Merchant Name"
required=true
type="Text"
[[noon.metadata.google_pay]]
name="merchant_id"
label="Google Pay Merchant Id"
placeholder="Enter Google Pay Merchant Id"
required=true
type="Text"
[[noon.metadata.google_pay]]
name="gateway_merchant_id"
label="Google Pay Merchant Key"
placeholder="Enter Google Pay Merchant Key"
required=true
type="Text"
[[noon.metadata.google_pay]]
name="allowed_auth_methods"
label="Allowed Auth Methods"
placeholder="Enter Allowed Auth Methods"
required=true
type="MultiSelect"
options=["PAN_ONLY", "CRYPTOGRAM_3DS"]

[[noon.connector_wallets_details.google_pay]]
name="merchant_name"
label="Google Pay Merchant Name"
placeholder="Enter Google Pay Merchant Name"
required=true
type="Text"
[[noon.connector_wallets_details.google_pay]]
name="merchant_id"
label="Google Pay Merchant Id"
placeholder="Enter Google Pay Merchant Id"
required=true
type="Text"
[[noon.connector_wallets_details.google_pay]]
name="gateway_merchant_id"
label="Google Pay Merchant Key"
placeholder="Enter Google Pay Merchant Key"
required=true
type="Text"
[[noon.connector_wallets_details.google_pay]]
name="public_key"
label="Google Pay Public Key"
placeholder="Enter Google Pay Public Key"
required=true
type="Text"
[[noon.connector_wallets_details.google_pay]]
name="private_key"
label="Google Pay Private Key"
placeholder="Enter Google Pay Private Key"
required=true
type="Text"
[[noon.connector_wallets_details.google_pay]]
name="recipient_id"
label="Recipient Id"
placeholder="Enter Recipient Id"
required=true
type="Text"
[[noon.connector_wallets_details.google_pay]]
name="allowed_auth_methods"
label="Allowed Auth Methods"
placeholder="Enter Allowed Auth Methods"
required=true
type="MultiSelect"
options=["PAN_ONLY", "CRYPTOGRAM_3DS"]


[novalnet]
[[novalnet.credit]]
  payment_method_type = "Mastercard"
[[novalnet.credit]]
  payment_method_type = "Visa"
[[novalnet.credit]]
  payment_method_type = "Interac"
[[novalnet.credit]]
  payment_method_type = "AmericanExpress"
[[novalnet.credit]]
  payment_method_type = "JCB"
[[novalnet.credit]]
  payment_method_type = "DinersClub"
[[novalnet.credit]]
  payment_method_type = "Discover"
[[novalnet.credit]]
  payment_method_type = "CartesBancaires"
[[novalnet.credit]]
  payment_method_type = "UnionPay"
[[novalnet.debit]]
  payment_method_type = "Mastercard"
[[novalnet.debit]]
  payment_method_type = "Visa"
[[novalnet.debit]]
  payment_method_type = "Interac"
[[novalnet.debit]]
  payment_method_type = "AmericanExpress"
[[novalnet.debit]]
  payment_method_type = "JCB"
[[novalnet.debit]]
  payment_method_type = "DinersClub"
[[novalnet.debit]]
  payment_method_type = "Discover"
[[novalnet.debit]]
  payment_method_type = "CartesBancaires"
[[novalnet.debit]]
  payment_method_type = "UnionPay"
[[novalnet.wallet]]
  payment_method_type = "google_pay"
[[novalnet.wallet]]
  payment_method_type = "paypal"
[[novalnet.wallet]]
  payment_method_type = "apple_pay"
[novalnet.connector_auth.SignatureKey]
api_key="Product Activation Key"
key1="Payment Access Key"
api_secret="Tariff ID"
[novalnet.connector_webhook_details]
merchant_secret="Source verification key"

[[novalnet.metadata.google_pay]]
name="merchant_name"
label="Google Pay Merchant Name"
placeholder="Enter Google Pay Merchant Name"
required=true
type="Text"
[[novalnet.metadata.google_pay]]
name="merchant_id"
label="Google Pay Merchant Id"
placeholder="Enter Google Pay Merchant Id"
required=true
type="Text"
[[novalnet.metadata.google_pay]]
name="gateway_merchant_id"
label="Google Pay Merchant Key"
placeholder="Enter Google Pay Merchant Key"
required=true
type="Text"
[[novalnet.metadata.google_pay]]
name="allowed_auth_methods"
label="Allowed Auth Methods"
placeholder="Enter Allowed Auth Methods"
required=true
type="MultiSelect"
options=["PAN_ONLY", "CRYPTOGRAM_3DS"]

[[novalnet.connector_wallets_details.google_pay]]
name="merchant_name"
label="Google Pay Merchant Name"
placeholder="Enter Google Pay Merchant Name"
required=true
type="Text"
[[novalnet.connector_wallets_details.google_pay]]
name="merchant_id"
label="Google Pay Merchant Id"
placeholder="Enter Google Pay Merchant Id"
required=true
type="Text"
[[novalnet.connector_wallets_details.google_pay]]
name="gateway_merchant_id"
label="Google Pay Merchant Key"
placeholder="Enter Google Pay Merchant Key"
required=true
type="Text"
[[novalnet.connector_wallets_details.google_pay]]
name="public_key"
label="Google Pay Public Key"
placeholder="Enter Google Pay Public Key"
required=true
type="Text"
[[novalnet.connector_wallets_details.google_pay]]
name="private_key"
label="Google Pay Private Key"
placeholder="Enter Google Pay Private Key"
required=true
type="Text"
[[novalnet.connector_wallets_details.google_pay]]
name="recipient_id"
label="Recipient Id"
placeholder="Enter Recipient Id"
required=true
type="Text"
[[novalnet.connector_wallets_details.google_pay]]
name="allowed_auth_methods"
label="Allowed Auth Methods"
placeholder="Enter Allowed Auth Methods"
required=true
type="MultiSelect"
options=["PAN_ONLY", "CRYPTOGRAM_3DS"]


[[novalnet.metadata.apple_pay]]
name="certificate"
label="Merchant Certificate (Base64 Encoded)"
placeholder="Enter Merchant Certificate (Base64 Encoded)"
required=true
type="Text"
[[novalnet.metadata.apple_pay]]
name="certificate_keys"
label="Merchant PrivateKey (Base64 Encoded)"
placeholder="Enter Merchant PrivateKey (Base64 Encoded)"
required=true
type="Text"
[[novalnet.metadata.apple_pay]]
name="merchant_identifier"
label="Apple Merchant Identifier"
placeholder="Enter Apple Merchant Identifier"
required=true
type="Text"
[[novalnet.metadata.apple_pay]]
name="display_name"
label="Display Name"
placeholder="Enter Display Name"
required=true
type="Text"
[[novalnet.metadata.apple_pay]]
name="initiative"
label="Domain"
placeholder="Enter Domain"
required=true
type="Select"
options=["web","ios"]
[[novalnet.metadata.apple_pay]]
name="initiative_context"
label="Domain Name"
placeholder="Enter Domain Name"
required=true
type="Text"
[[novalnet.metadata.apple_pay]]
name="merchant_business_country"
label="Merchant Business Country"
placeholder="Enter Merchant Business Country"
required=true
type="Select"
options=[]
[[novalnet.metadata.apple_pay]]
name="payment_processing_details_at"
label="Payment Processing Details At"
placeholder="Enter Payment Processing Details At"
required=true
type="Radio"
options=["Connector"]


[nuvei]
[[nuvei.credit]]
  payment_method_type = "Mastercard"
[[nuvei.credit]]
  payment_method_type = "Visa"
[[nuvei.credit]]
  payment_method_type = "Interac"
[[nuvei.credit]]
  payment_method_type = "AmericanExpress"
[[nuvei.credit]]
  payment_method_type = "JCB"
[[nuvei.credit]]
  payment_method_type = "DinersClub"
[[nuvei.credit]]
  payment_method_type = "Discover"
[[nuvei.credit]]
  payment_method_type = "CartesBancaires"
[[nuvei.credit]]
  payment_method_type = "UnionPay"
[[nuvei.debit]]
  payment_method_type = "Mastercard"
[[nuvei.debit]]
  payment_method_type = "Visa"
[[nuvei.debit]]
  payment_method_type = "Interac"
[[nuvei.debit]]
  payment_method_type = "AmericanExpress"
[[nuvei.debit]]
  payment_method_type = "JCB"
[[nuvei.debit]]
  payment_method_type = "DinersClub"
[[nuvei.debit]]
  payment_method_type = "Discover"
[[nuvei.debit]]
  payment_method_type = "CartesBancaires"
[[nuvei.debit]]
  payment_method_type = "UnionPay"
[[nuvei.pay_later]]
  payment_method_type = "klarna"
[[nuvei.pay_later]]
  payment_method_type = "afterpay_clearpay"
[[nuvei.bank_redirect]]
  payment_method_type = "ideal"
[[nuvei.bank_redirect]]
  payment_method_type = "giropay"
[[nuvei.bank_redirect]]
  payment_method_type = "sofort"
[[nuvei.bank_redirect]]
  payment_method_type = "eps"
[[nuvei.wallet]]
  payment_method_type = "apple_pay"
[[nuvei.wallet]]
  payment_method_type = "google_pay"
[[nuvei.wallet]]
  payment_method_type = "paypal"
[nuvei.connector_auth.SignatureKey]
api_key="Merchant ID"
key1="Merchant Site ID"
api_secret="Merchant Secret"
[nuvei.connector_webhook_details]
merchant_secret="Source verification key"

[[nuvei.metadata.apple_pay]]
name="certificate"
label="Merchant Certificate (Base64 Encoded)"
placeholder="Enter Merchant Certificate (Base64 Encoded)"
required=true
type="Text"
[[nuvei.metadata.apple_pay]]
name="certificate_keys"
label="Merchant PrivateKey (Base64 Encoded)"
placeholder="Enter Merchant PrivateKey (Base64 Encoded)"
required=true
type="Text"
[[nuvei.metadata.apple_pay]]
name="merchant_identifier"
label="Apple Merchant Identifier"
placeholder="Enter Apple Merchant Identifier"
required=true
type="Text"
[[nuvei.metadata.apple_pay]]
name="display_name"
label="Display Name"
placeholder="Enter Display Name"
required=true
type="Text"
[[nuvei.metadata.apple_pay]]
name="initiative"
label="Domain"
placeholder="Enter Domain"
required=true
type="Select"
options=["web","ios"]
[[nuvei.metadata.apple_pay]]
name="initiative_context"
label="Domain Name"
placeholder="Enter Domain Name"
required=true
type="Text"
[[nuvei.metadata.apple_pay]]
name="merchant_business_country"
label="Merchant Business Country"
placeholder="Enter Merchant Business Country"
required=true
type="Select"
options=[]
[[nuvei.metadata.apple_pay]]
name="payment_processing_details_at"
label="Payment Processing Details At"
placeholder="Enter Payment Processing Details At"
required=true
type="Radio"
options=["Connector","Hyperswitch"]

[[nuvei.metadata.google_pay]]
name="merchant_name"
label="Google Pay Merchant Name"
placeholder="Enter Google Pay Merchant Name"
required=true
type="Text"
[[nuvei.metadata.google_pay]]
name="merchant_id"
label="Google Pay Merchant Id"
placeholder="Enter Google Pay Merchant Id"
required=true
type="Text"
[[nuvei.metadata.google_pay]]
name="gateway_merchant_id"
label="Google Pay Merchant Key"
placeholder="Enter Google Pay Merchant Key"
required=true
type="Text"
[[nuvei.metadata.google_pay]]
name="allowed_auth_methods"
label="Allowed Auth Methods"
placeholder="Enter Allowed Auth Methods"
required=true
type="MultiSelect"
options=["PAN_ONLY", "CRYPTOGRAM_3DS"]

[[nuvei.connector_wallets_details.google_pay]]
name="merchant_name"
label="Google Pay Merchant Name"
placeholder="Enter Google Pay Merchant Name"
required=true
type="Text"
[[nuvei.connector_wallets_details.google_pay]]
name="merchant_id"
label="Google Pay Merchant Id"
placeholder="Enter Google Pay Merchant Id"
required=true
type="Text"
[[nuvei.connector_wallets_details.google_pay]]
name="gateway_merchant_id"
label="Google Pay Merchant Key"
placeholder="Enter Google Pay Merchant Key"
required=true
type="Text"
[[nuvei.connector_wallets_details.google_pay]]
name="public_key"
label="Google Pay Public Key"
placeholder="Enter Google Pay Public Key"
required=true
type="Text"
[[nuvei.connector_wallets_details.google_pay]]
name="private_key"
label="Google Pay Private Key"
placeholder="Enter Google Pay Private Key"
required=true
type="Text"
[[nuvei.connector_wallets_details.google_pay]]
name="recipient_id"
label="Recipient Id"
placeholder="Enter Recipient Id"
required=true
type="Text"
[[nuvei.connector_wallets_details.google_pay]]
name="allowed_auth_methods"
label="Allowed Auth Methods"
placeholder="Enter Allowed Auth Methods"
required=true
type="MultiSelect"
options=["PAN_ONLY", "CRYPTOGRAM_3DS"]



[opennode]
[[opennode.crypto]]
  payment_method_type = "crypto_currency"
[opennode.connector_auth.HeaderKey]
api_key="API Key"
[opennode.connector_webhook_details]
merchant_secret="Source verification key"

[prophetpay]
[[prophetpay.card_redirect]]
  payment_method_type = "card_redirect"
[prophetpay.connector_auth.SignatureKey]
api_key="Username"
key1="Token"
api_secret="Profile"

[payme]
[[payme.credit]]
  payment_method_type = "Mastercard"
[[payme.credit]]
  payment_method_type = "Visa"
[[payme.credit]]
  payment_method_type = "Interac"
[[payme.credit]]
  payment_method_type = "AmericanExpress"
[[payme.credit]]
  payment_method_type = "JCB"
[[payme.credit]]
  payment_method_type = "DinersClub"
[[payme.credit]]
  payment_method_type = "Discover"
[[payme.credit]]
  payment_method_type = "CartesBancaires"
[[payme.credit]]
  payment_method_type = "UnionPay"
[[payme.debit]]
  payment_method_type = "Mastercard"
[[payme.debit]]
  payment_method_type = "Visa"
[[payme.debit]]
  payment_method_type = "Interac"
[[payme.debit]]
  payment_method_type = "AmericanExpress"
[[payme.debit]]
  payment_method_type = "JCB"
[[payme.debit]]
  payment_method_type = "DinersClub"
[[payme.debit]]
  payment_method_type = "Discover"
[[payme.debit]]
  payment_method_type = "CartesBancaires"
[[payme.debit]]
  payment_method_type = "UnionPay"
[payme.connector_auth.BodyKey]
api_key="Seller Payme Id"
key1="Payme Public Key"
[payme.connector_webhook_details]
merchant_secret="Payme Client Secret"
additional_secret="Payme Client Key"

[paypal]
[[paypal.credit]]
  payment_method_type = "Mastercard"
[[paypal.credit]]
  payment_method_type = "Visa"
[[paypal.credit]]
  payment_method_type = "Interac"
[[paypal.credit]]
  payment_method_type = "AmericanExpress"
[[paypal.credit]]
  payment_method_type = "JCB"
[[paypal.credit]]
  payment_method_type = "DinersClub"
[[paypal.credit]]
  payment_method_type = "Discover"
[[paypal.credit]]
  payment_method_type = "CartesBancaires"
[[paypal.credit]]
  payment_method_type = "UnionPay"
[[paypal.debit]]
  payment_method_type = "Mastercard"
[[paypal.debit]]
  payment_method_type = "Visa"
[[paypal.debit]]
  payment_method_type = "Interac"
[[paypal.debit]]
  payment_method_type = "AmericanExpress"
[[paypal.debit]]
  payment_method_type = "JCB"
[[paypal.debit]]
  payment_method_type = "DinersClub"
[[paypal.debit]]
  payment_method_type = "Discover"
[[paypal.debit]]
  payment_method_type = "CartesBancaires"
[[paypal.debit]]
  payment_method_type = "UnionPay"
[[paypal.wallet]]
  payment_method_type = "paypal"
  payment_experience = "invoke_sdk_client"
[[paypal.wallet]]
  payment_method_type = "paypal"
  payment_experience = "redirect_to_url"
[[paypal.bank_redirect]]
  payment_method_type = "ideal"
[[paypal.bank_redirect]]
  payment_method_type = "giropay"
[[paypal.bank_redirect]]
  payment_method_type = "sofort"
[[paypal.bank_redirect]]
  payment_method_type = "eps"
is_verifiable = true
[paypal.connector_auth.BodyKey]
api_key="Client Secret"
key1="Client ID"
[paypal.connector_webhook_details]
merchant_secret="Source verification key"
[paypal.metadata.paypal_sdk]
client_id="Client ID"

[paypal_payout]
[[paypal_payout.wallet]]
  payment_method_type = "paypal"
[[paypal_payout.wallet]]
  payment_method_type = "venmo"
[paypal_payout.connector_auth.BodyKey]
api_key="Client Secret"
key1="Client ID"
[paypal_payout.connector_webhook_details]
merchant_secret="Source verification key"

[paystack]
[[paystack.bank_redirect]]
  payment_method_type = "eft"
[paystack.connector_auth.HeaderKey]
api_key="API Key"
[paystack.connector_webhook_details]
merchant_secret="API Key"

[payu]
[[payu.credit]]
  payment_method_type = "Mastercard"
[[payu.credit]]
  payment_method_type = "Visa"
[[payu.credit]]
  payment_method_type = "Interac"
[[payu.credit]]
  payment_method_type = "AmericanExpress"
[[payu.credit]]
  payment_method_type = "JCB"
[[payu.credit]]
  payment_method_type = "DinersClub"
[[payu.credit]]
  payment_method_type = "Discover"
[[payu.credit]]
  payment_method_type = "CartesBancaires"
[[payu.credit]]
  payment_method_type = "UnionPay"
[[payu.debit]]
  payment_method_type = "Mastercard"
[[payu.debit]]
  payment_method_type = "Visa"
[[payu.debit]]
  payment_method_type = "Interac"
[[payu.debit]]
  payment_method_type = "AmericanExpress"
[[payu.debit]]
  payment_method_type = "JCB"
[[payu.debit]]
  payment_method_type = "DinersClub"
[[payu.debit]]
  payment_method_type = "Discover"
[[payu.debit]]
  payment_method_type = "CartesBancaires"
[[payu.debit]]
  payment_method_type = "UnionPay"
[[payu.wallet]]
  payment_method_type = "google_pay"
[payu.connector_auth.BodyKey]
api_key="API Key"
key1="Merchant POS ID"
[payu.connector_webhook_details]
merchant_secret="Source verification key"

[[payu.metadata.google_pay]]
name="merchant_name"
label="Google Pay Merchant Name"
placeholder="Enter Google Pay Merchant Name"
required=true
type="Text"
[[payu.metadata.google_pay]]
name="merchant_id"
label="Google Pay Merchant Id"
placeholder="Enter Google Pay Merchant Id"
required=true
type="Text"
[[payu.metadata.google_pay]]
name="gateway_merchant_id"
label="Google Pay Merchant Key"
placeholder="Enter Google Pay Merchant Key"
required=true
type="Text"
[[payu.metadata.google_pay]]
name="allowed_auth_methods"
label="Allowed Auth Methods"
placeholder="Enter Allowed Auth Methods"
required=true
type="MultiSelect"
options=["PAN_ONLY", "CRYPTOGRAM_3DS"]

[[payu.connector_wallets_details.google_pay]]
name="merchant_name"
label="Google Pay Merchant Name"
placeholder="Enter Google Pay Merchant Name"
required=true
type="Text"
[[payu.connector_wallets_details.google_pay]]
name="merchant_id"
label="Google Pay Merchant Id"
placeholder="Enter Google Pay Merchant Id"
required=true
type="Text"
[[payu.connector_wallets_details.google_pay]]
name="gateway_merchant_id"
label="Google Pay Merchant Key"
placeholder="Enter Google Pay Merchant Key"
required=true
type="Text"
[[payu.connector_wallets_details.google_pay]]
name="public_key"
label="Google Pay Public Key"
placeholder="Enter Google Pay Public Key"
required=true
type="Text"
[[payu.connector_wallets_details.google_pay]]
name="private_key"
label="Google Pay Private Key"
placeholder="Enter Google Pay Private Key"
required=true
type="Text"
[[payu.connector_wallets_details.google_pay]]
name="recipient_id"
label="Recipient Id"
placeholder="Enter Recipient Id"
required=true
type="Text"
[[payu.connector_wallets_details.google_pay]]
name="allowed_auth_methods"
label="Allowed Auth Methods"
placeholder="Enter Allowed Auth Methods"
required=true
type="MultiSelect"
options=["PAN_ONLY", "CRYPTOGRAM_3DS"]


[placetopay]
[[placetopay.credit]]
  payment_method_type = "Mastercard"
[[placetopay.credit]]
  payment_method_type = "Visa"
[[placetopay.credit]]
  payment_method_type = "Interac"
[[placetopay.credit]]
  payment_method_type = "AmericanExpress"
[[placetopay.credit]]
  payment_method_type = "JCB"
[[placetopay.credit]]
  payment_method_type = "DinersClub"
[[placetopay.credit]]
  payment_method_type = "Discover"
[[placetopay.credit]]
  payment_method_type = "CartesBancaires"
[[placetopay.credit]]
  payment_method_type = "UnionPay"
[[placetopay.debit]]
  payment_method_type = "Mastercard"
[[placetopay.debit]]
  payment_method_type = "Visa"
[[placetopay.debit]]
  payment_method_type = "Interac"
[[placetopay.debit]]
  payment_method_type = "AmericanExpress"
[[placetopay.debit]]
  payment_method_type = "JCB"
[[placetopay.debit]]
  payment_method_type = "DinersClub"
[[placetopay.debit]]
  payment_method_type = "Discover"
[[placetopay.debit]]
  payment_method_type = "CartesBancaires"
[[placetopay.debit]]
  payment_method_type = "UnionPay"
[placetopay.connector_auth.BodyKey]
api_key="Login"
key1="Trankey"

[plaid]
[[plaid.open_banking]]
  payment_method_type = "open_banking_pis"
[plaid.connector_auth.BodyKey]
api_key="client_id"
key1="secret"
[plaid.additional_merchant_data.open_banking_recipient_data]
name="open_banking_recipient_data"
label="Open Banking Recipient Data"
placeholder="Enter Open Banking Recipient Data"
required=true
type="Select"
options=["account_data","connector_recipient_id","wallet_id"]
[plaid.additional_merchant_data.account_data]
name="account_data"
label="Bank scheme"
placeholder="Enter account_data"
required=true
type="Select"
options=["iban","bacs"]
[plaid.additional_merchant_data.connector_recipient_id]
name="connector_recipient_id"
label="Connector Recipient Id"
placeholder="Enter connector recipient id"
required=true
type="Text"
[plaid.additional_merchant_data.wallet_id]
name="wallet_id"
label="Wallet Id"
placeholder="Enter wallet id"
required=true
type="Text"

[[plaid.additional_merchant_data.iban]]
name="iban"
label="Iban"
placeholder="Enter iban"
required=true
type="Text"
[[plaid.additional_merchant_data.iban]]
name="iban.name"
label="Name"
placeholder="Enter name"
required=true
type="Text"

[[plaid.additional_merchant_data.bacs]]
name="sort_code"
label="Sort Code"
placeholder="Enter sort code"
required=true
type="Text"
[[plaid.additional_merchant_data.bacs]]
name="account_number"
label="Account number"
placeholder="Enter account number"
required=true
type="Text"
[[plaid.additional_merchant_data.bacs]]
name="bacs.name"
label="Name"
placeholder="Enter name"
required=true
type="Text"


[powertranz]
[[powertranz.credit]]
  payment_method_type = "Mastercard"
[[powertranz.credit]]
  payment_method_type = "Visa"
[[powertranz.credit]]
  payment_method_type = "Interac"
[[powertranz.credit]]
  payment_method_type = "AmericanExpress"
[[powertranz.credit]]
  payment_method_type = "JCB"
[[powertranz.credit]]
  payment_method_type = "DinersClub"
[[powertranz.credit]]
  payment_method_type = "Discover"
[[powertranz.credit]]
  payment_method_type = "CartesBancaires"
[[powertranz.credit]]
  payment_method_type = "UnionPay"
[[powertranz.debit]]
  payment_method_type = "Mastercard"
[[powertranz.debit]]
  payment_method_type = "Visa"
[[powertranz.debit]]
  payment_method_type = "Interac"
[[powertranz.debit]]
  payment_method_type = "AmericanExpress"
[[powertranz.debit]]
  payment_method_type = "JCB"
[[powertranz.debit]]
  payment_method_type = "DinersClub"
[[powertranz.debit]]
  payment_method_type = "Discover"
[[powertranz.debit]]
  payment_method_type = "CartesBancaires"
[[powertranz.debit]]
  payment_method_type = "UnionPay"
[powertranz.connector_auth.BodyKey]
key1 = "PowerTranz Id"
api_key="PowerTranz Password"
[powertranz.connector_webhook_details]
merchant_secret="Source verification key"

[rapyd]
[[rapyd.credit]]
  payment_method_type = "Mastercard"
[[rapyd.credit]]
  payment_method_type = "Visa"
[[rapyd.credit]]
  payment_method_type = "Interac"
[[rapyd.credit]]
  payment_method_type = "AmericanExpress"
[[rapyd.credit]]
  payment_method_type = "JCB"
[[rapyd.credit]]
  payment_method_type = "DinersClub"
[[rapyd.credit]]
  payment_method_type = "Discover"
[[rapyd.credit]]
  payment_method_type = "CartesBancaires"
[[rapyd.credit]]
  payment_method_type = "UnionPay"
[[rapyd.debit]]
  payment_method_type = "Mastercard"
[[rapyd.debit]]
  payment_method_type = "Visa"
[[rapyd.debit]]
  payment_method_type = "Interac"
[[rapyd.debit]]
  payment_method_type = "AmericanExpress"
[[rapyd.debit]]
  payment_method_type = "JCB"
[[rapyd.debit]]
  payment_method_type = "DinersClub"
[[rapyd.debit]]
  payment_method_type = "Discover"
[[rapyd.debit]]
  payment_method_type = "CartesBancaires"
[[rapyd.debit]]
  payment_method_type = "UnionPay"
[[rapyd.wallet]]
  payment_method_type = "apple_pay"
[rapyd.connector_auth.BodyKey]
api_key="Access Key"
key1="API Secret"
[rapyd.connector_webhook_details]
merchant_secret="Source verification key"

[[rapyd.metadata.apple_pay]]
name="certificate"
label="Merchant Certificate (Base64 Encoded)"
placeholder="Enter Merchant Certificate (Base64 Encoded)"
required=true
type="Text"
[[rapyd.metadata.apple_pay]]
name="certificate_keys"
label="Merchant PrivateKey (Base64 Encoded)"
placeholder="Enter Merchant PrivateKey (Base64 Encoded)"
required=true
type="Text"
[[rapyd.metadata.apple_pay]]
name="merchant_identifier"
label="Apple Merchant Identifier"
placeholder="Enter Apple Merchant Identifier"
required=true
type="Text"
[[rapyd.metadata.apple_pay]]
name="display_name"
label="Display Name"
placeholder="Enter Display Name"
required=true
type="Text"
[[rapyd.metadata.apple_pay]]
name="initiative"
label="Domain"
placeholder="Enter Domain"
required=true
type="Select"
options=["web","ios"]
[[rapyd.metadata.apple_pay]]
name="initiative_context"
label="Domain Name"
placeholder="Enter Domain Name"
required=true
type="Text"
[[rapyd.metadata.apple_pay]]
name="merchant_business_country"
label="Merchant Business Country"
placeholder="Enter Merchant Business Country"
required=true
type="Select"
options=[]
[[rapyd.metadata.apple_pay]]
name="payment_processing_details_at"
label="Payment Processing Details At"
placeholder="Enter Payment Processing Details At"
required=true
type="Radio"
options=["Connector"]

[shift4]
[[shift4.credit]]
  payment_method_type = "Mastercard"
[[shift4.credit]]
  payment_method_type = "Visa"
[[shift4.credit]]
  payment_method_type = "Interac"
[[shift4.credit]]
  payment_method_type = "AmericanExpress"
[[shift4.credit]]
  payment_method_type = "JCB"
[[shift4.credit]]
  payment_method_type = "DinersClub"
[[shift4.credit]]
  payment_method_type = "Discover"
[[shift4.credit]]
  payment_method_type = "CartesBancaires"
[[shift4.credit]]
  payment_method_type = "UnionPay"
[[shift4.debit]]
  payment_method_type = "Mastercard"
[[shift4.debit]]
  payment_method_type = "Visa"
[[shift4.debit]]
  payment_method_type = "Interac"
[[shift4.debit]]
  payment_method_type = "AmericanExpress"
[[shift4.debit]]
  payment_method_type = "JCB"
[[shift4.debit]]
  payment_method_type = "DinersClub"
[[shift4.debit]]
  payment_method_type = "Discover"
[[shift4.debit]]
  payment_method_type = "CartesBancaires"
[[shift4.debit]]
  payment_method_type = "UnionPay"
[[shift4.bank_redirect]]
  payment_method_type = "ideal"
[[shift4.bank_redirect]]
  payment_method_type = "giropay"
[[shift4.bank_redirect]]
  payment_method_type = "sofort"
[[shift4.bank_redirect]]
  payment_method_type = "eps"
[[shift4.bank_redirect]]
  payment_method_type = "trustly"
[[shift4.bank_redirect]]
  payment_method_type = "blik"
[[shift4.wallet]]
  payment_method_type = "ali_pay"
[[shift4.wallet]]
  payment_method_type = "we_chat_pay"
[[shift4.wallet]]
  payment_method_type = "paysera"
[[shift4.wallet]]
  payment_method_type = "skrill"
[[shift4.pay_later]]
  payment_method_type = "klarna"
[[shift4.voucher]]
  payment_method_type = "boleto"
[[shift4.crypto]]
  payment_method_type = "crypto_currency"
[shift4.connector_auth.HeaderKey]
api_key="API Key"
[shift4.connector_webhook_details]
merchant_secret="Source verification key"

[stripe]
[[stripe.credit]]
  payment_method_type = "Mastercard"
[[stripe.credit]]
  payment_method_type = "Visa"
[[stripe.credit]]
  payment_method_type = "Interac"
[[stripe.credit]]
  payment_method_type = "AmericanExpress"
[[stripe.credit]]
  payment_method_type = "JCB"
[[stripe.credit]]
  payment_method_type = "DinersClub"
[[stripe.credit]]
  payment_method_type = "Discover"
[[stripe.credit]]
  payment_method_type = "CartesBancaires"
[[stripe.credit]]
  payment_method_type = "UnionPay"
[[stripe.debit]]
  payment_method_type = "Mastercard"
[[stripe.debit]]
  payment_method_type = "Visa"
[[stripe.debit]]
  payment_method_type = "Interac"
[[stripe.debit]]
  payment_method_type = "AmericanExpress"
[[stripe.debit]]
  payment_method_type = "JCB"
[[stripe.debit]]
  payment_method_type = "DinersClub"
[[stripe.debit]]
  payment_method_type = "Discover"
[[stripe.debit]]
  payment_method_type = "CartesBancaires"
[[stripe.debit]]
  payment_method_type = "UnionPay"
[[stripe.pay_later]]
  payment_method_type = "klarna"
[[stripe.pay_later]]
  payment_method_type = "affirm"
[[stripe.pay_later]]
  payment_method_type = "afterpay_clearpay"
[[stripe.bank_redirect]]
  payment_method_type = "ideal"
[[stripe.bank_redirect]]
  payment_method_type = "giropay"
[[stripe.bank_redirect]]
  payment_method_type = "eps"
[[stripe.bank_redirect]]
  payment_method_type = "bancontact_card"
[[stripe.bank_redirect]]
  payment_method_type = "przelewy24"
[[stripe.bank_debit]]
  payment_method_type = "ach"
[[stripe.bank_debit]]
  payment_method_type = "bacs"
[[stripe.bank_debit]]
  payment_method_type = "becs"
[[stripe.bank_debit]]
  payment_method_type = "sepa"
[[stripe.bank_transfer]]
  payment_method_type = "ach"
[[stripe.bank_transfer]]
  payment_method_type = "bacs"
[[stripe.bank_transfer]]
  payment_method_type = "sepa"
[[stripe.bank_transfer]]
  payment_method_type = "multibanco"
[[stripe.wallet]]
  payment_method_type = "amazon_pay"
[[stripe.wallet]]
  payment_method_type = "apple_pay"
[[stripe.wallet]]
  payment_method_type = "google_pay"
[[stripe.wallet]]
  payment_method_type = "we_chat_pay"
[[stripe.wallet]]
  payment_method_type = "ali_pay"
[[stripe.wallet]]
  payment_method_type = "cashapp"
  payment_experience = "display_qr_code"
[[stripe.wallet]]
  payment_method_type = "revolut_pay"
is_verifiable = true
[stripe.connector_auth.HeaderKey]
api_key="Secret Key"
[stripe.connector_webhook_details]
merchant_secret="Source verification key"

[[stripe.metadata.apple_pay]]
name="certificate"
label="Merchant Certificate (Base64 Encoded)"
placeholder="Enter Merchant Certificate (Base64 Encoded)"
required=true
type="Text"
[[stripe.metadata.apple_pay]]
name="certificate_keys"
label="Merchant PrivateKey (Base64 Encoded)"
placeholder="Enter Merchant PrivateKey (Base64 Encoded)"
required=true
type="Text"
[[stripe.metadata.apple_pay]]
name="merchant_identifier"
label="Apple Merchant Identifier"
placeholder="Enter Apple Merchant Identifier"
required=true
type="Text"
[[stripe.metadata.apple_pay]]
name="display_name"
label="Display Name"
placeholder="Enter Display Name"
required=true
type="Text"
[[stripe.metadata.apple_pay]]
name="initiative"
label="Domain"
placeholder="Enter Domain"
required=true
type="Select"
options=["web","ios"]
[[stripe.metadata.apple_pay]]
name="initiative_context"
label="Domain Name"
placeholder="Enter Domain Name"
required=true
type="Text"
[[stripe.metadata.apple_pay]]
name="merchant_business_country"
label="Merchant Business Country"
placeholder="Enter Merchant Business Country"
required=true
type="Select"
options=[]
[[stripe.metadata.apple_pay]]
name="payment_processing_details_at"
label="Payment Processing Details At"
placeholder="Enter Payment Processing Details At"
required=true
type="Radio"
options=["Connector","Hyperswitch"]

[[stripe.metadata.google_pay]]
name="merchant_name"
label="Google Pay Merchant Name"
placeholder="Enter Google Pay Merchant Name"
required=true
type="Text"
[[stripe.metadata.google_pay]]
name="merchant_id"
label="Google Pay Merchant Id"
placeholder="Enter Google Pay Merchant Id"
required=true
type="Text"
[[stripe.metadata.google_pay]]
name="stripe:publishableKey"
label="Stripe Publishable Key"
placeholder="Enter Stripe Publishable Key"
required=true
type="Text"
[[stripe.metadata.google_pay]]
name="allowed_auth_methods"
label="Allowed Auth Methods"
placeholder="Enter Allowed Auth Methods"
required=true
type="MultiSelect"
options=["PAN_ONLY", "CRYPTOGRAM_3DS"]

[[stripe.connector_wallets_details.google_pay]]
name="merchant_name"
label="Google Pay Merchant Name"
placeholder="Enter Google Pay Merchant Name"
required=true
type="Text"
[[stripe.connector_wallets_details.google_pay]]
name="merchant_id"
label="Google Pay Merchant Id"
placeholder="Enter Google Pay Merchant Id"
required=true
type="Text"
[[stripe.connector_wallets_details.google_pay]]
name="stripe:publishableKey"
label="Stripe Publishable Key"
placeholder="Enter Stripe Publishable Key"
required=true
type="Text"
[[stripe.connector_wallets_details.google_pay]]
name="public_key"
label="Google Pay Public Key"
placeholder="Enter Google Pay Public Key"
required=true
type="Text"
[[stripe.connector_wallets_details.google_pay]]
name="private_key"
label="Google Pay Private Key"
placeholder="Enter Google Pay Private Key"
required=true
type="Text"
[[stripe.connector_wallets_details.google_pay]]
name="recipient_id"
label="Recipient Id"
placeholder="Enter Recipient Id"
required=true
type="Text"
[[stripe.connector_wallets_details.google_pay]]
name="allowed_auth_methods"
label="Allowed Auth Methods"
placeholder="Enter Allowed Auth Methods"
required=true
type="MultiSelect"
options=["PAN_ONLY", "CRYPTOGRAM_3DS"]


[stax]
[[stax.credit]]
  payment_method_type = "Mastercard"
[[stax.credit]]
  payment_method_type = "Visa"
[[stax.credit]]
  payment_method_type = "Interac"
[[stax.credit]]
  payment_method_type = "AmericanExpress"
[[stax.credit]]
  payment_method_type = "JCB"
[[stax.credit]]
  payment_method_type = "DinersClub"
[[stax.credit]]
  payment_method_type = "Discover"
[[stax.credit]]
  payment_method_type = "CartesBancaires"
[[stax.credit]]
  payment_method_type = "UnionPay"
[[stax.debit]]
  payment_method_type = "Mastercard"
[[stax.debit]]
  payment_method_type = "Visa"
[[stax.debit]]
  payment_method_type = "Interac"
[[stax.debit]]
  payment_method_type = "AmericanExpress"
[[stax.debit]]
  payment_method_type = "JCB"
[[stax.debit]]
  payment_method_type = "DinersClub"
[[stax.debit]]
  payment_method_type = "Discover"
[[stax.debit]]
  payment_method_type = "CartesBancaires"
[[stax.debit]]
  payment_method_type = "UnionPay"
[[stax.bank_debit]]
  payment_method_type = "ach"
[stax.connector_auth.HeaderKey]
api_key="Api Key"
[stax.connector_webhook_details]
merchant_secret="Source verification key"

[square]
[[square.credit]]
  payment_method_type = "Mastercard"
[[square.credit]]
  payment_method_type = "Visa"
[[square.credit]]
  payment_method_type = "Interac"
[[square.credit]]
  payment_method_type = "AmericanExpress"
[[square.credit]]
  payment_method_type = "JCB"
[[square.credit]]
  payment_method_type = "DinersClub"
[[square.credit]]
  payment_method_type = "Discover"
[[square.credit]]
  payment_method_type = "CartesBancaires"
[[square.credit]]
  payment_method_type = "UnionPay"
[[square.debit]]
  payment_method_type = "Mastercard"
[[square.debit]]
  payment_method_type = "Visa"
[[square.debit]]
  payment_method_type = "Interac"
[[square.debit]]
  payment_method_type = "AmericanExpress"
[[square.debit]]
  payment_method_type = "JCB"
[[square.debit]]
  payment_method_type = "DinersClub"
[[square.debit]]
  payment_method_type = "Discover"
[[square.debit]]
  payment_method_type = "CartesBancaires"
[[square.debit]]
  payment_method_type = "UnionPay"
[square.connector_auth.BodyKey]
api_key = "Square API Key"
key1 = "Square Client Id"
[square.connector_webhook_details]
merchant_secret="Source verification key"

[trustpay]
[[trustpay.credit]]
  payment_method_type = "Mastercard"
[[trustpay.credit]]
  payment_method_type = "Visa"
[[trustpay.credit]]
  payment_method_type = "Interac"
[[trustpay.credit]]
  payment_method_type = "AmericanExpress"
[[trustpay.credit]]
  payment_method_type = "JCB"
[[trustpay.credit]]
  payment_method_type = "DinersClub"
[[trustpay.credit]]
  payment_method_type = "Discover"
[[trustpay.credit]]
  payment_method_type = "CartesBancaires"
[[trustpay.credit]]
  payment_method_type = "UnionPay"
[[trustpay.debit]]
  payment_method_type = "Mastercard"
[[trustpay.debit]]
  payment_method_type = "Visa"
[[trustpay.debit]]
  payment_method_type = "Interac"
[[trustpay.debit]]
  payment_method_type = "AmericanExpress"
[[trustpay.debit]]
  payment_method_type = "JCB"
[[trustpay.debit]]
  payment_method_type = "DinersClub"
[[trustpay.debit]]
  payment_method_type = "Discover"
[[trustpay.debit]]
  payment_method_type = "CartesBancaires"
[[trustpay.debit]]
  payment_method_type = "UnionPay"
[[trustpay.bank_redirect]]
  payment_method_type = "ideal"
[[trustpay.bank_redirect]]
  payment_method_type = "giropay"
[[trustpay.bank_redirect]]
  payment_method_type = "sofort"
[[trustpay.bank_redirect]]
  payment_method_type = "eps"
[[trustpay.bank_redirect]]
  payment_method_type = "blik"
[[trustpay.wallet]]
  payment_method_type = "apple_pay"
[[trustpay.wallet]]
  payment_method_type = "google_pay"
[[trustpay.bank_transfer]]
  payment_method_type = "sepa_bank_transfer"
[[trustpay.bank_transfer]]
  payment_method_type = "instant_bank_transfer"
[[trustpay.bank_transfer]]
  payment_method_type = "instant_bank_transfer_finland"
[[trustpay.bank_transfer]]
  payment_method_type = "instant_bank_transfer_poland"
[trustpay.connector_auth.SignatureKey]
api_key="API Key"
key1="Project ID"
api_secret="Secret Key"
[trustpay.connector_webhook_details]
merchant_secret="Source verification key"

[[trustpay.metadata.apple_pay]]
name="certificate"
label="Merchant Certificate (Base64 Encoded)"
placeholder="Enter Merchant Certificate (Base64 Encoded)"
required=true
type="Text"
[[trustpay.metadata.apple_pay]]
name="certificate_keys"
label="Merchant PrivateKey (Base64 Encoded)"
placeholder="Enter Merchant PrivateKey (Base64 Encoded)"
required=true
type="Text"
[[trustpay.metadata.apple_pay]]
name="merchant_identifier"
label="Apple Merchant Identifier"
placeholder="Enter Apple Merchant Identifier"
required=true
type="Text"
[[trustpay.metadata.apple_pay]]
name="display_name"
label="Display Name"
placeholder="Enter Display Name"
required=true
type="Text"
[[trustpay.metadata.apple_pay]]
name="initiative"
label="Domain"
placeholder="Enter Domain"
required=true
type="Select"
options=["web","ios"]
[[trustpay.metadata.apple_pay]]
name="initiative_context"
label="Domain Name"
placeholder="Enter Domain Name"
required=true
type="Text"
[[trustpay.metadata.apple_pay]]
name="merchant_business_country"
label="Merchant Business Country"
placeholder="Enter Merchant Business Country"
required=true
type="Select"
options=[]
[[trustpay.metadata.apple_pay]]
name="payment_processing_details_at"
label="Payment Processing Details At"
placeholder="Enter Payment Processing Details At"
required=true
type="Radio"
options=["Connector"]

[[trustpay.metadata.google_pay]]
name="merchant_name"
label="Google Pay Merchant Name"
placeholder="Enter Google Pay Merchant Name"
required=true
type="Text"
[[trustpay.metadata.google_pay]]
name="merchant_id"
label="Google Pay Merchant Id"
placeholder="Enter Google Pay Merchant Id"
required=true
type="Text"
[[trustpay.metadata.google_pay]]
name="gateway_merchant_id"
label="Google Pay Merchant Key"
placeholder="Enter Google Pay Merchant Key"
required=true
type="Text"
[[trustpay.metadata.google_pay]]
name="allowed_auth_methods"
label="Allowed Auth Methods"
placeholder="Enter Allowed Auth Methods"
required=true
type="MultiSelect"
options=["PAN_ONLY", "CRYPTOGRAM_3DS"]

[[trustpay.connector_wallets_details.google_pay]]
name="merchant_name"
label="Google Pay Merchant Name"
placeholder="Enter Google Pay Merchant Name"
required=true
type="Text"
[[trustpay.connector_wallets_details.google_pay]]
name="merchant_id"
label="Google Pay Merchant Id"
placeholder="Enter Google Pay Merchant Id"
required=true
type="Text"
[[trustpay.connector_wallets_details.google_pay]]
name="gateway_merchant_id"
label="Google Pay Merchant Key"
placeholder="Enter Google Pay Merchant Key"
required=true
type="Text"
[[trustpay.connector_wallets_details.google_pay]]
name="public_key"
label="Google Pay Public Key"
placeholder="Enter Google Pay Public Key"
required=true
type="Text"
[[trustpay.connector_wallets_details.google_pay]]
name="private_key"
label="Google Pay Private Key"
placeholder="Enter Google Pay Private Key"
required=true
type="Text"
[[trustpay.connector_wallets_details.google_pay]]
name="recipient_id"
label="Recipient Id"
placeholder="Enter Recipient Id"
required=true
type="Text"
[[trustpay.connector_wallets_details.google_pay]]
name="allowed_auth_methods"
label="Allowed Auth Methods"
placeholder="Enter Allowed Auth Methods"
required=true
type="MultiSelect"
options=["PAN_ONLY", "CRYPTOGRAM_3DS"]

[tsys]
[[tsys.credit]]
  payment_method_type = "Mastercard"
[[tsys.credit]]
  payment_method_type = "Visa"
[[tsys.credit]]
  payment_method_type = "Interac"
[[tsys.credit]]
  payment_method_type = "AmericanExpress"
[[tsys.credit]]
  payment_method_type = "JCB"
[[tsys.credit]]
  payment_method_type = "DinersClub"
[[tsys.credit]]
  payment_method_type = "Discover"
[[tsys.credit]]
  payment_method_type = "CartesBancaires"
[[tsys.credit]]
  payment_method_type = "UnionPay"
[[tsys.debit]]
  payment_method_type = "Mastercard"
[[tsys.debit]]
  payment_method_type = "Visa"
[[tsys.debit]]
  payment_method_type = "Interac"
[[tsys.debit]]
  payment_method_type = "AmericanExpress"
[[tsys.debit]]
  payment_method_type = "JCB"
[[tsys.debit]]
  payment_method_type = "DinersClub"
[[tsys.debit]]
  payment_method_type = "Discover"
[[tsys.debit]]
  payment_method_type = "CartesBancaires"
[[tsys.debit]]
  payment_method_type = "UnionPay"
[tsys.connector_auth.SignatureKey]
api_key="Device Id"
key1="Transaction Key"
api_secret="Developer Id"
[tsys.connector_webhook_details]
merchant_secret="Source verification key"

[volt]
[[volt.bank_redirect]]
  payment_method_type = "open_banking_uk"
[volt.connector_auth.MultiAuthKey]
api_key = "Username"
api_secret = "Password"
key1 = "Client ID"
key2 = "Client Secret"
[volt.connector_webhook_details]
merchant_secret="Source verification key"

[worldline]
[[worldline.credit]]
  payment_method_type = "Mastercard"
[[worldline.credit]]
  payment_method_type = "Visa"
[[worldline.credit]]
  payment_method_type = "Interac"
[[worldline.credit]]
  payment_method_type = "AmericanExpress"
[[worldline.credit]]
  payment_method_type = "JCB"
[[worldline.credit]]
  payment_method_type = "DinersClub"
[[worldline.credit]]
  payment_method_type = "Discover"
[[worldline.credit]]
  payment_method_type = "CartesBancaires"
[[worldline.credit]]
  payment_method_type = "UnionPay"
[[worldline.debit]]
  payment_method_type = "Mastercard"
[[worldline.debit]]
  payment_method_type = "Visa"
[[worldline.debit]]
  payment_method_type = "Interac"
[[worldline.debit]]
  payment_method_type = "AmericanExpress"
[[worldline.debit]]
  payment_method_type = "JCB"
[[worldline.debit]]
  payment_method_type = "DinersClub"
[[worldline.debit]]
  payment_method_type = "Discover"
[[worldline.debit]]
  payment_method_type = "CartesBancaires"
[[worldline.debit]]
  payment_method_type = "UnionPay"
[[worldline.bank_redirect]]
  payment_method_type = "ideal"
[[worldline.bank_redirect]]
  payment_method_type = "giropay"
[worldline.connector_auth.SignatureKey]
api_key="API Key ID"
key1="Merchant ID"
api_secret="Secret API Key"
[worldline.connector_webhook_details]
merchant_secret="Source verification key"

[worldpay]
[[worldpay.credit]]
  payment_method_type = "Mastercard"
[[worldpay.credit]]
  payment_method_type = "Visa"
[[worldpay.credit]]
  payment_method_type = "Interac"
[[worldpay.credit]]
  payment_method_type = "AmericanExpress"
[[worldpay.credit]]
  payment_method_type = "JCB"
[[worldpay.credit]]
  payment_method_type = "DinersClub"
[[worldpay.credit]]
  payment_method_type = "Discover"
[[worldpay.credit]]
  payment_method_type = "CartesBancaires"
[[worldpay.credit]]
  payment_method_type = "UnionPay"
[[worldpay.debit]]
  payment_method_type = "Mastercard"
[[worldpay.debit]]
  payment_method_type = "Visa"
[[worldpay.debit]]
  payment_method_type = "Interac"
[[worldpay.debit]]
  payment_method_type = "AmericanExpress"
[[worldpay.debit]]
  payment_method_type = "JCB"
[[worldpay.debit]]
  payment_method_type = "DinersClub"
[[worldpay.debit]]
  payment_method_type = "Discover"
[[worldpay.debit]]
  payment_method_type = "CartesBancaires"
[[worldpay.debit]]
  payment_method_type = "UnionPay"
[[worldpay.wallet]]
  payment_method_type = "google_pay"
[[worldpay.wallet]]
  payment_method_type = "apple_pay"
[worldpay.connector_auth.SignatureKey]
key1="Username"
api_key="Password"
api_secret="Merchant Identifier"
[worldpay.connector_webhook_details]
merchant_secret="Source verification key"
[worldpay.metadata.merchant_name]
name="merchant_name"
label="Name of the merchant to de displayed during 3DS challenge"
placeholder="Enter Name of the merchant"
required=true
type="Text"

[[worldpay.metadata.apple_pay]]
name="certificate"
label="Merchant Certificate (Base64 Encoded)"
placeholder="Enter Merchant Certificate (Base64 Encoded)"
required=true
type="Text"
[[worldpay.metadata.apple_pay]]
name="certificate_keys"
label="Merchant PrivateKey (Base64 Encoded)"
placeholder="Enter Merchant PrivateKey (Base64 Encoded)"
required=true
type="Text"
[[worldpay.metadata.apple_pay]]
name="merchant_identifier"
label="Apple Merchant Identifier"
placeholder="Enter Apple Merchant Identifier"
required=true
type="Text"
[[worldpay.metadata.apple_pay]]
name="display_name"
label="Display Name"
placeholder="Enter Display Name"
required=true
type="Text"
[[worldpay.metadata.apple_pay]]
name="initiative"
label="Domain"
placeholder="Enter Domain"
required=true
type="Select"
options=["web","ios"]
[[worldpay.metadata.apple_pay]]
name="initiative_context"
label="Domain Name"
placeholder="Enter Domain Name"
required=true
type="Text"
[[worldpay.metadata.apple_pay]]
name="merchant_business_country"
label="Merchant Business Country"
placeholder="Enter Merchant Business Country"
required=true
type="Select"
options=[]
[[worldpay.metadata.apple_pay]]
name="payment_processing_details_at"
label="Payment Processing Details At"
placeholder="Enter Payment Processing Details At"
required=true
type="Radio"
options=["Connector"]

[[worldpay.metadata.google_pay]]
name="merchant_name"
label="Google Pay Merchant Name"
placeholder="Enter Google Pay Merchant Name"
required=true
type="Text"
[[worldpay.metadata.google_pay]]
name="merchant_id"
label="Google Pay Merchant Id"
placeholder="Enter Google Pay Merchant Id"
required=true
type="Text"
[[worldpay.metadata.google_pay]]
name="gateway_merchant_id"
label="Google Pay Merchant Key"
placeholder="Enter Google Pay Merchant Key"
required=true
type="Text"
[[worldpay.metadata.google_pay]]
name="allowed_auth_methods"
label="Allowed Auth Methods"
placeholder="Enter Allowed Auth Methods"
required=true
type="MultiSelect"
options=["PAN_ONLY", "CRYPTOGRAM_3DS"]

[[worldpay.connector_wallets_details.google_pay]]
name="merchant_name"
label="Google Pay Merchant Name"
placeholder="Enter Google Pay Merchant Name"
required=true
type="Text"
[[worldpay.connector_wallets_details.google_pay]]
name="merchant_id"
label="Google Pay Merchant Id"
placeholder="Enter Google Pay Merchant Id"
required=true
type="Text"
[[worldpay.connector_wallets_details.google_pay]]
name="gateway_merchant_id"
label="Google Pay Merchant Key"
placeholder="Enter Google Pay Merchant Key"
required=true
type="Text"
[[worldpay.connector_wallets_details.google_pay]]
name="public_key"
label="Google Pay Public Key"
placeholder="Enter Google Pay Public Key"
required=true
type="Text"
[[worldpay.connector_wallets_details.google_pay]]
name="private_key"
label="Google Pay Private Key"
placeholder="Enter Google Pay Private Key"
required=true
type="Text"
[[worldpay.connector_wallets_details.google_pay]]
name="recipient_id"
label="Recipient Id"
placeholder="Enter Recipient Id"
required=true
type="Text"
[[worldpay.connector_wallets_details.google_pay]]
name="allowed_auth_methods"
label="Allowed Auth Methods"
placeholder="Enter Allowed Auth Methods"
required=true
type="MultiSelect"
options=["PAN_ONLY", "CRYPTOGRAM_3DS"]


[zen]
[[zen.credit]]
  payment_method_type = "Mastercard"
[[zen.credit]]
  payment_method_type = "Visa"
[[zen.credit]]
  payment_method_type = "Interac"
[[zen.credit]]
  payment_method_type = "AmericanExpress"
[[zen.credit]]
  payment_method_type = "JCB"
[[zen.credit]]
  payment_method_type = "DinersClub"
[[zen.credit]]
  payment_method_type = "Discover"
[[zen.credit]]
  payment_method_type = "CartesBancaires"
[[zen.credit]]
  payment_method_type = "UnionPay"
[[zen.debit]]
  payment_method_type = "Mastercard"
[[zen.debit]]
  payment_method_type = "Visa"
[[zen.debit]]
  payment_method_type = "Interac"
[[zen.debit]]
  payment_method_type = "AmericanExpress"
[[zen.debit]]
  payment_method_type = "JCB"
[[zen.debit]]
  payment_method_type = "DinersClub"
[[zen.debit]]
  payment_method_type = "Discover"
[[zen.debit]]
  payment_method_type = "CartesBancaires"
[[zen.debit]]
  payment_method_type = "UnionPay"
[[zen.voucher]]
  payment_method_type = "boleto"
[[zen.voucher]]
  payment_method_type = "efecty"
[[zen.voucher]]
  payment_method_type = "pago_efectivo"
[[zen.voucher]]
  payment_method_type = "red_compra"
[[zen.voucher]]
  payment_method_type = "red_pagos"
[[zen.bank_transfer]]
  payment_method_type = "pix"
[[zen.bank_transfer]]
  payment_method_type = "pse"
[[zen.wallet]]
  payment_method_type = "apple_pay"
[[zen.wallet]]
  payment_method_type = "google_pay"
[zen.connector_auth.HeaderKey]
api_key="API Key"
[zen.connector_webhook_details]
merchant_secret="Source verification key"


[[zen.metadata.apple_pay]]
name="terminal_uuid"
label="Terminal UUID"
placeholder="Enter Terminal UUID"
required=true
type="Text"
[[zen.metadata.apple_pay]]
name="pay_wall_secret"
label="Pay Wall Secret"
placeholder="Enter Pay Wall Secret"
required=true
type="Text"

[[zen.metadata.google_pay]]
name="terminal_uuid"
label="Terminal UUID"
placeholder="Enter Terminal UUID"
required=true
type="Text"
[[zen.metadata.google_pay]]
name="pay_wall_secret"
label="Pay Wall Secret"
placeholder="Enter Pay Wall Secret"
required=true
type="Text"

[zsl]
[[zsl.bank_transfer]]
  payment_method_type = "local_bank_transfer"
[zsl.connector_auth.BodyKey]
api_key = "Key"
key1 = "Merchant ID"

[dummy_connector]
[[dummy_connector.credit]]
  payment_method_type = "Mastercard"
[[dummy_connector.credit]]
  payment_method_type = "Visa"
[[dummy_connector.credit]]
  payment_method_type = "Interac"
[[dummy_connector.credit]]
  payment_method_type = "AmericanExpress"
[[dummy_connector.credit]]
  payment_method_type = "JCB"
[[dummy_connector.credit]]
  payment_method_type = "DinersClub"
[[dummy_connector.credit]]
  payment_method_type = "Discover"
[[dummy_connector.credit]]
  payment_method_type = "CartesBancaires"
[[dummy_connector.credit]]
  payment_method_type = "UnionPay"
[[dummy_connector.debit]]
  payment_method_type = "Mastercard"
[[dummy_connector.debit]]
  payment_method_type = "Visa"
[[dummy_connector.debit]]
  payment_method_type = "Interac"
[[dummy_connector.debit]]
  payment_method_type = "AmericanExpress"
[[dummy_connector.debit]]
  payment_method_type = "JCB"
[[dummy_connector.debit]]
  payment_method_type = "DinersClub"
[[dummy_connector.debit]]
  payment_method_type = "Discover"
[[dummy_connector.debit]]
  payment_method_type = "CartesBancaires"
[[dummy_connector.debit]]
  payment_method_type = "UnionPay"
[dummy_connector.connector_auth.HeaderKey]
api_key="Api Key"

[paypal_test]
[[paypal_test.credit]]
  payment_method_type = "Mastercard"
[[paypal_test.credit]]
  payment_method_type = "Visa"
[[paypal_test.credit]]
  payment_method_type = "Interac"
[[paypal_test.credit]]
  payment_method_type = "AmericanExpress"
[[paypal_test.credit]]
  payment_method_type = "JCB"
[[paypal_test.credit]]
  payment_method_type = "DinersClub"
[[paypal_test.credit]]
  payment_method_type = "Discover"
[[paypal_test.credit]]
  payment_method_type = "CartesBancaires"
[[paypal_test.credit]]
  payment_method_type = "UnionPay"
[[paypal_test.debit]]
  payment_method_type = "Mastercard"
[[paypal_test.debit]]
  payment_method_type = "Visa"
[[paypal_test.debit]]
  payment_method_type = "Interac"
[[paypal_test.debit]]
  payment_method_type = "AmericanExpress"
[[paypal_test.debit]]
  payment_method_type = "JCB"
[[paypal_test.debit]]
  payment_method_type = "DinersClub"
[[paypal_test.debit]]
  payment_method_type = "Discover"
[[paypal_test.debit]]
  payment_method_type = "CartesBancaires"
[[paypal_test.debit]]
  payment_method_type = "UnionPay"
[[paypal_test.wallet]]
  payment_method_type = "paypal"
[paypal_test.connector_auth.HeaderKey]
api_key="Api Key"

[stripe_test]
[[stripe_test.credit]]
  payment_method_type = "Mastercard"
[[stripe_test.credit]]
  payment_method_type = "Visa"
[[stripe_test.credit]]
  payment_method_type = "Interac"
[[stripe_test.credit]]
  payment_method_type = "AmericanExpress"
[[stripe_test.credit]]
  payment_method_type = "JCB"
[[stripe_test.credit]]
  payment_method_type = "DinersClub"
[[stripe_test.credit]]
  payment_method_type = "Discover"
[[stripe_test.credit]]
  payment_method_type = "CartesBancaires"
[[stripe_test.credit]]
  payment_method_type = "UnionPay"
[[stripe_test.debit]]
  payment_method_type = "Mastercard"
[[stripe_test.debit]]
  payment_method_type = "Visa"
[[stripe_test.debit]]
  payment_method_type = "Interac"
[[stripe_test.debit]]
  payment_method_type = "AmericanExpress"
[[stripe_test.debit]]
  payment_method_type = "JCB"
[[stripe_test.debit]]
  payment_method_type = "DinersClub"
[[stripe_test.debit]]
  payment_method_type = "Discover"
[[stripe_test.debit]]
  payment_method_type = "CartesBancaires"
[[stripe_test.debit]]
  payment_method_type = "UnionPay"
[[stripe_test.wallet]]
  payment_method_type = "google_pay"
[[stripe_test.wallet]]
  payment_method_type = "ali_pay"
[[stripe_test.wallet]]
  payment_method_type = "we_chat_pay"
[[stripe_test.pay_later]]
  payment_method_type = "klarna"
[[stripe_test.pay_later]]
  payment_method_type = "affirm"
[[stripe_test.pay_later]]
  payment_method_type = "afterpay_clearpay"
[stripe_test.connector_auth.HeaderKey]
api_key="Api Key"

[helcim]
[[helcim.credit]]
  payment_method_type = "Mastercard"
[[helcim.credit]]
  payment_method_type = "Visa"
[[helcim.credit]]
  payment_method_type = "Interac"
[[helcim.credit]]
  payment_method_type = "AmericanExpress"
[[helcim.credit]]
  payment_method_type = "JCB"
[[helcim.credit]]
  payment_method_type = "DinersClub"
[[helcim.credit]]
  payment_method_type = "Discover"
[[helcim.credit]]
  payment_method_type = "CartesBancaires"
[[helcim.credit]]
  payment_method_type = "UnionPay"
[[helcim.debit]]
  payment_method_type = "Mastercard"
[[helcim.debit]]
  payment_method_type = "Visa"
[[helcim.debit]]
  payment_method_type = "Interac"
[[helcim.debit]]
  payment_method_type = "AmericanExpress"
[[helcim.debit]]
  payment_method_type = "JCB"
[[helcim.debit]]
  payment_method_type = "DinersClub"
[[helcim.debit]]
  payment_method_type = "Discover"
[[helcim.debit]]
  payment_method_type = "CartesBancaires"
[[helcim.debit]]
  payment_method_type = "UnionPay"
[helcim.connector_auth.HeaderKey]
api_key="Api Key"




[adyen_payout]
[[adyen_payout.credit]]
  payment_method_type = "Mastercard"
[[adyen_payout.credit]]
  payment_method_type = "Visa"
[[adyen_payout.credit]]
  payment_method_type = "Interac"
[[adyen_payout.credit]]
  payment_method_type = "AmericanExpress"
[[adyen_payout.credit]]
  payment_method_type = "JCB"
[[adyen_payout.credit]]
  payment_method_type = "DinersClub"
[[adyen_payout.credit]]
  payment_method_type = "Discover"
[[adyen_payout.credit]]
  payment_method_type = "CartesBancaires"
[[adyen_payout.credit]]
  payment_method_type = "UnionPay"
[[adyen_payout.debit]]
  payment_method_type = "Mastercard"
[[adyen_payout.debit]]
  payment_method_type = "Visa"
[[adyen_payout.debit]]
  payment_method_type = "Interac"
[[adyen_payout.debit]]
  payment_method_type = "AmericanExpress"
[[adyen_payout.debit]]
  payment_method_type = "JCB"
[[adyen_payout.debit]]
  payment_method_type = "DinersClub"
[[adyen_payout.debit]]
  payment_method_type = "Discover"
[[adyen_payout.debit]]
  payment_method_type = "CartesBancaires"
[[adyen_payout.debit]]
  payment_method_type = "UnionPay"
[[adyen_payout.bank_transfer]]
  payment_method_type = "sepa"
[[adyen_payout.wallet]]
  payment_method_type = "paypal"

[adyen_payout.metadata.endpoint_prefix]
name="endpoint_prefix"
label="Live endpoint prefix"
placeholder="Enter Live endpoint prefix"
required=true
type="Text"

[adyen_payout.connector_auth.SignatureKey]
api_key = "Adyen API Key (Payout creation)"
api_secret = "Adyen Key (Payout submission)"
key1 = "Adyen Account Id"

[stripe_payout]
[[stripe_payout.bank_transfer]]
  payment_method_type = "ach"
[stripe_payout.connector_auth.HeaderKey]
api_key = "Stripe API Key"

[nomupay_payout]
[[nomupay_payout.bank_transfer]]
  payment_method_type = "sepa"
[nomupay_payout.connector_auth.BodyKey]
api_key = "Nomupay kid"
key1 = "Nomupay eid"
[nomupay_payout.metadata.private_key]
name="Private key for signature generation"
label="Enter your private key"
placeholder="------BEGIN PRIVATE KEY-------"
required=true
type="Text"

[wise_payout]
[[wise_payout.bank_transfer]]
  payment_method_type = "ach"
[[wise_payout.bank_transfer]]
  payment_method_type = "bacs"
[[wise_payout.bank_transfer]]
  payment_method_type = "sepa"
[wise_payout.connector_auth.BodyKey]
api_key = "Wise API Key"
key1 = "Wise Account Id"
[wise_payout.connector_webhook_details]
merchant_secret="Source verification key"

[threedsecureio]
[threedsecureio.connector_auth.HeaderKey]
api_key="Api Key"

[threedsecureio.metadata.mcc]
name="mcc"
label="MCC"
placeholder="Enter MCC"
required=true
type="Text"
[threedsecureio.metadata.merchant_country_code]
name="merchant_country_code"
label="3 digit numeric country code"
placeholder="Enter 3 digit numeric country code"
required=true
type="Text"
[threedsecureio.metadata.merchant_name]
name="merchant_name"
label="Name of the merchant"
placeholder="Enter Name of the merchant"
required=true
type="Text"
[threedsecureio.metadata.pull_mechanism_for_external_3ds_enabled]
name="pull_mechanism_for_external_3ds_enabled"
label="Pull Mechanism Enabled"
placeholder="Enter Pull Mechanism Enabled"
required=false
type="Toggle"
[threedsecureio.metadata.acquirer_bin]
name="acquirer_bin"
label="Acquirer BIN"
placeholder="Enter Acquirer BIN"
required=true
type="Text"
[threedsecureio.metadata.acquirer_merchant_id]
name="acquirer_merchant_id"
label="Acquirer Merchant ID"
placeholder="Enter Acquirer Merchant ID"
required=true
type="Text"
[threedsecureio.metadata.acquirer_country_code]
name="acquirer_country_code"
label="Acquirer Country Code"
placeholder="Enter Acquirer Country Code"
required=false
type="Text"



[netcetera]
[netcetera.connector_auth.CertificateAuth]
certificate="Base64 encoded PEM formatted certificate chain"
private_key="Base64 encoded PEM formatted private key"

[netcetera.metadata.mcc]
name="mcc"
label="MCC"
placeholder="Enter MCC"
required=false
type="Text"
[netcetera.metadata.endpoint_prefix]
name="endpoint_prefix"
label="Live endpoint prefix"
placeholder="string that will replace '{prefix}' in this base url 'https://{prefix}.3ds-server.prev.netcetera-cloud-payment.ch'"
required=true
type="Text"
[netcetera.metadata.merchant_country_code]
name="merchant_country_code"
label="3 digit numeric country code"
placeholder="Enter 3 digit numeric country code"
required=false
type="Text"
[netcetera.metadata.merchant_name]
name="merchant_name"
label="Name of the merchant"
placeholder="Enter Name of the merchant"
required=false
type="Text"
[netcetera.metadata.three_ds_requestor_name]
name="three_ds_requestor_name"
label="ThreeDS requestor name"
placeholder="Enter ThreeDS requestor name"
required=false
type="Text"
[netcetera.metadata.three_ds_requestor_id]
name="three_ds_requestor_id"
label="ThreeDS request id"
placeholder="Enter ThreeDS request id"
required=false
type="Text"
[netcetera.metadata.merchant_configuration_id]
name="merchant_configuration_id"
label="Merchant Configuration ID"
placeholder="Enter Merchant Configuration ID"
required=false
type="Text"


[cardinal]
[cardinal.connector_auth.SignatureKey]
api_key = "API Key"
api_secret = "API ID"
key1 = "Organization Unit ID"

[cardinal.metadata.pull_mechanism_for_external_3ds_enabled]
name="pull_mechanism_for_external_3ds_enabled"
label="Pull Mechanism Enabled"
placeholder="Enter Pull Mechanism Enabled"
required=true
type="Toggle"


[taxjar]
[taxjar.connector_auth.HeaderKey]
api_key="Sandbox Token"

[billwerk]
[[billwerk.credit]]
  payment_method_type = "Mastercard"
[[billwerk.credit]]
  payment_method_type = "Visa"
[[billwerk.credit]]
  payment_method_type = "Interac"
[[billwerk.credit]]
  payment_method_type = "AmericanExpress"
[[billwerk.credit]]
  payment_method_type = "JCB"
[[billwerk.credit]]
  payment_method_type = "DinersClub"
[[billwerk.credit]]
  payment_method_type = "Discover"
[[billwerk.credit]]
  payment_method_type = "CartesBancaires"
[[billwerk.credit]]
  payment_method_type = "UnionPay"
[[billwerk.debit]]
  payment_method_type = "Mastercard"
[[billwerk.debit]]
  payment_method_type = "Visa"
[[billwerk.debit]]
  payment_method_type = "Interac"
[[billwerk.debit]]
  payment_method_type = "AmericanExpress"
[[billwerk.debit]]
  payment_method_type = "JCB"
[[billwerk.debit]]
  payment_method_type = "DinersClub"
[[billwerk.debit]]
  payment_method_type = "Discover"
[[billwerk.debit]]
  payment_method_type = "CartesBancaires"
[[billwerk.debit]]
  payment_method_type = "UnionPay"
[billwerk.connector_auth.BodyKey]
api_key="Private Api Key"
key1="Public Api Key"

[datatrans]
[[datatrans.credit]]
  payment_method_type = "Mastercard"
[[datatrans.credit]]
  payment_method_type = "Visa"
[[datatrans.credit]]
  payment_method_type = "Interac"
[[datatrans.credit]]
  payment_method_type = "AmericanExpress"
[[datatrans.credit]]
  payment_method_type = "JCB"
[[datatrans.credit]]
  payment_method_type = "DinersClub"
[[datatrans.credit]]
  payment_method_type = "Discover"
[[datatrans.credit]]
  payment_method_type = "CartesBancaires"
[[datatrans.credit]]
  payment_method_type = "UnionPay"
[[datatrans.debit]]
  payment_method_type = "Mastercard"
[[datatrans.debit]]
  payment_method_type = "Visa"
[[datatrans.debit]]
  payment_method_type = "Interac"
[[datatrans.debit]]
  payment_method_type = "AmericanExpress"
[[datatrans.debit]]
  payment_method_type = "JCB"
[[datatrans.debit]]
  payment_method_type = "DinersClub"
[[datatrans.debit]]
  payment_method_type = "Discover"
[[datatrans.debit]]
  payment_method_type = "CartesBancaires"
[[datatrans.debit]]
  payment_method_type = "UnionPay"
[datatrans.connector_auth.BodyKey]
api_key = "Passcode"
key1 = "datatrans MerchantId"
[datatrans.metadata.acquirer_bin]
name="acquirer_bin"
label="Acquirer Bin"
placeholder="Enter Acquirer Bin"
required=false
type="Text"
[datatrans.metadata.acquirer_merchant_id]
name="acquirer_merchant_id"
label="Acquirer Merchant ID"
placeholder="Enter Acquirer Merchant ID"
required=false
type="Text"
[datatrans.metadata.acquirer_country_code]
name="acquirer_country_code"
label="Acquirer Country Code"
placeholder="Enter Acquirer Country Code"
required=false
type="Text"

[paybox]
[[paybox.credit]]
  payment_method_type = "Mastercard"
[[paybox.credit]]
  payment_method_type = "Visa"
[[paybox.credit]]
  payment_method_type = "Interac"
[[paybox.credit]]
  payment_method_type = "AmericanExpress"
[[paybox.credit]]
  payment_method_type = "JCB"
[[paybox.credit]]
  payment_method_type = "DinersClub"
[[paybox.credit]]
  payment_method_type = "Discover"
[[paybox.credit]]
  payment_method_type = "CartesBancaires"
[[paybox.credit]]
  payment_method_type = "UnionPay"
[[paybox.debit]]
  payment_method_type = "Mastercard"
[[paybox.debit]]
  payment_method_type = "Visa"
[[paybox.debit]]
  payment_method_type = "Interac"
[[paybox.debit]]
  payment_method_type = "AmericanExpress"
[[paybox.debit]]
  payment_method_type = "JCB"
[[paybox.debit]]
  payment_method_type = "DinersClub"
[[paybox.debit]]
  payment_method_type = "Discover"
[[paybox.debit]]
  payment_method_type = "CartesBancaires"
[paybox.connector_auth.MultiAuthKey]
api_key="SITE Key"
key1="Rang Identifier"
api_secret="CLE Secret"
key2 ="Merchant Id"

[wellsfargo]
[[wellsfargo.credit]]
  payment_method_type = "Mastercard"
[[wellsfargo.credit]]
  payment_method_type = "Visa"
[[wellsfargo.credit]]
  payment_method_type = "Interac"
[[wellsfargo.credit]]
  payment_method_type = "AmericanExpress"
[[wellsfargo.credit]]
  payment_method_type = "JCB"
[[wellsfargo.credit]]
  payment_method_type = "DinersClub"
[[wellsfargo.credit]]
  payment_method_type = "Discover"
[[wellsfargo.credit]]
  payment_method_type = "CartesBancaires"
[[wellsfargo.credit]]
  payment_method_type = "UnionPay"
[[wellsfargo.debit]]
  payment_method_type = "Mastercard"
[[wellsfargo.debit]]
  payment_method_type = "Visa"
[[wellsfargo.debit]]
  payment_method_type = "Interac"
[[wellsfargo.debit]]
  payment_method_type = "AmericanExpress"
[[wellsfargo.debit]]
  payment_method_type = "JCB"
[[wellsfargo.debit]]
  payment_method_type = "DinersClub"
[[wellsfargo.debit]]
  payment_method_type = "Discover"
[[wellsfargo.debit]]
  payment_method_type = "CartesBancaires"
[[wellsfargo.debit]]
  payment_method_type = "UnionPay"
[wellsfargo.connector_auth.SignatureKey]
api_key="Key"
key1="Merchant ID"
api_secret="Shared Secret"

[fiuu]
[[fiuu.credit]]
  payment_method_type = "Mastercard"
[[fiuu.credit]]
  payment_method_type = "Visa"
[[fiuu.credit]]
  payment_method_type = "Interac"
[[fiuu.credit]]
  payment_method_type = "AmericanExpress"
[[fiuu.credit]]
  payment_method_type = "JCB"
[[fiuu.credit]]
  payment_method_type = "DinersClub"
[[fiuu.credit]]
  payment_method_type = "Discover"
[[fiuu.credit]]
  payment_method_type = "CartesBancaires"
[[fiuu.credit]]
  payment_method_type = "UnionPay"
[[fiuu.debit]]
  payment_method_type = "Mastercard"
[[fiuu.debit]]
  payment_method_type = "Visa"
[[fiuu.debit]]
  payment_method_type = "Interac"
[[fiuu.debit]]
  payment_method_type = "AmericanExpress"
[[fiuu.debit]]
  payment_method_type = "JCB"
[[fiuu.debit]]
  payment_method_type = "DinersClub"
[[fiuu.debit]]
  payment_method_type = "Discover"
[[fiuu.debit]]
  payment_method_type = "CartesBancaires"
[[fiuu.debit]]
  payment_method_type = "UnionPay"
[[fiuu.real_time_payment]]
  payment_method_type = "duit_now"
[[fiuu.wallet]]
  payment_method_type = "google_pay"
[[fiuu.wallet]]
  payment_method_type = "apple_pay"
[[fiuu.bank_redirect]]
  payment_method_type = "online_banking_fpx"
[fiuu.connector_auth.SignatureKey]
api_key="Verify Key"
key1="Merchant ID"
api_secret="Secret Key"
[[fiuu.metadata.google_pay]]
name="merchant_name"
label="Google Pay Merchant Name"
placeholder="Enter Google Pay Merchant Name"
required=true
type="Text"
[[fiuu.metadata.google_pay]]
name="merchant_id"
label="Google Pay Merchant Id"
placeholder="Enter Google Pay Merchant Id"
required=true
type="Text"
[[fiuu.metadata.google_pay]]
name="gateway_merchant_id"
label="Google Pay Merchant Key"
placeholder="Enter Google Pay Merchant Key"
required=true
type="Text"
[[fiuu.metadata.google_pay]]
name="allowed_auth_methods"
label="Allowed Auth Methods"
placeholder="Enter Allowed Auth Methods"
required=true
type="MultiSelect"
options=["PAN_ONLY", "CRYPTOGRAM_3DS"]

[[fiuu.connector_wallets_details.google_pay]]
name="merchant_name"
label="Google Pay Merchant Name"
placeholder="Enter Google Pay Merchant Name"
required=true
type="Text"
[[fiuu.connector_wallets_details.google_pay]]
name="merchant_id"
label="Google Pay Merchant Id"
placeholder="Enter Google Pay Merchant Id"
required=true
type="Text"
[[fiuu.connector_wallets_details.google_pay]]
name="gateway_merchant_id"
label="Google Pay Merchant Key"
placeholder="Enter Google Pay Merchant Key"
required=true
type="Text"
[[fiuu.connector_wallets_details.google_pay]]
name="public_key"
label="Google Pay Public Key"
placeholder="Enter Google Pay Public Key"
required=true
type="Text"
[[fiuu.connector_wallets_details.google_pay]]
name="private_key"
label="Google Pay Private Key"
placeholder="Enter Google Pay Private Key"
required=true
type="Text"
[[fiuu.connector_wallets_details.google_pay]]
name="recipient_id"
label="Recipient Id"
placeholder="Enter Recipient Id"
required=true
type="Text"
[[fiuu.connector_wallets_details.google_pay]]
name="allowed_auth_methods"
label="Allowed Auth Methods"
placeholder="Enter Allowed Auth Methods"
required=true
type="MultiSelect"
options=["PAN_ONLY", "CRYPTOGRAM_3DS"]


[[fiuu.metadata.apple_pay]]
name="certificate"
label="Merchant Certificate (Base64 Encoded)"
placeholder="Enter Merchant Certificate (Base64 Encoded)"
required=true
type="Text"
[[fiuu.metadata.apple_pay]]
name="certificate_keys"
label="Merchant PrivateKey (Base64 Encoded)"
placeholder="Enter Merchant PrivateKey (Base64 Encoded)"
required=true
type="Text"
[[fiuu.metadata.apple_pay]]
name="merchant_identifier"
label="Apple Merchant Identifier"
placeholder="Enter Apple Merchant Identifier"
required=true
type="Text"
[[fiuu.metadata.apple_pay]]
name="display_name"
label="Display Name"
placeholder="Enter Display Name"
required=true
type="Text"
[[fiuu.metadata.apple_pay]]
name="initiative"
label="Domain"
placeholder="Enter Domain"
required=true
type="Select"
options=["web","ios"]
[[fiuu.metadata.apple_pay]]
name="initiative_context"
label="Domain Name"
placeholder="Enter Domain Name"
required=true
type="Text"
[[fiuu.metadata.apple_pay]]
name="merchant_business_country"
label="Merchant Business Country"
placeholder="Enter Merchant Business Country"
required=true
type="Select"
options=[]
[[fiuu.metadata.apple_pay]]
name="payment_processing_details_at"
label="Payment Processing Details At"
placeholder="Enter Payment Processing Details At"
required=true
type="Radio"
options=["Hyperswitch"]

[fiuu.connector_webhook_details]
merchant_secret="Source verification key"
[tokenio]
[[tokenio.open_banking]]
  payment_method_type = "open_banking_pis"
[tokenio.connector_auth.MultiAuthKey]
api_key="Key Id"
api_secret="Private Key"
key1="Merchant Id"
key2="Key Algorithm"
[tokenio.connector_webhook_details]
merchant_secret="Tokenio Public Key"
[tokenio.additional_merchant_data.open_banking_recipient_data]
name="open_banking_recipient_data"
label="Open Banking Recipient Data"
placeholder="Enter Open Banking Recipient Data"
required=true
type="Select"
options=["account_data"]
[tokenio.additional_merchant_data.account_data]
name="account_data"
label="Bank scheme"
placeholder="Enter account_data"
required=true
type="Select"
options=["iban","bacs","faster_payments","sepa","sepa_instant","elixir","bankgiro","plusgiro"]

[[tokenio.additional_merchant_data.iban]]
name = "iban"
label = "IBAN"
placeholder = "Enter IBAN"
required = true
type = "Text"

[[tokenio.additional_merchant_data.iban]]
name = "iban_name"
label = "Account Holder Name"
placeholder = "Enter account holder name"
required = true
type = "Text"

# BACS Configuration (array of InputData)
[[tokenio.additional_merchant_data.bacs]]
name = "bacs_sort_code"
label = "Sort Code"
placeholder = "Enter sort code (e.g., 12-34-56)"
required = true
type = "Text"

[[tokenio.additional_merchant_data.bacs]]
name = "bacs_account_number"
label = "Account Number"
placeholder = "Enter account number"
required = true
type = "Text"

[[tokenio.additional_merchant_data.bacs]]
name = "bacs_name"
label = "Account Holder Name"
placeholder = "Enter account holder name"
required = true
type = "Text"

# Faster Payments Configuration (array of InputData)
[[tokenio.additional_merchant_data.faster_payments]]
name = "faster_payments_sort_code"
label = "Sort Code"
placeholder = "Enter sort code (e.g., 12-34-56)"
required = true
type = "Text"

[[tokenio.additional_merchant_data.faster_payments]]
name = "faster_payments_account_number"
label = "Account Number"
placeholder = "Enter account number"
required = true
type = "Text"

[[tokenio.additional_merchant_data.faster_payments]]
name = "faster_payments_name"
label = "Account Holder Name"
placeholder = "Enter account holder name"
required = true
type = "Text"

# SEPA Configuration (array of InputData)
[[tokenio.additional_merchant_data.sepa]]
name = "sepa_iban"
label = "IBAN"
placeholder = "Enter IBAN"
required = true
type = "Text"

[[tokenio.additional_merchant_data.sepa]]
name = "sepa_name"
label = "Account Holder Name"
placeholder = "Enter account holder name"
required = true
type = "Text"

# SEPA Instant Configuration (array of InputData)
[[tokenio.additional_merchant_data.sepa_instant]]
name = "sepa_instant_iban"
label = "IBAN"
placeholder = "Enter IBAN"
required = true
type = "Text"

[[tokenio.additional_merchant_data.sepa_instant]]
name = "sepa_instant_name"
label = "Account Holder Name"
placeholder = "Enter account holder name"
required = true
type = "Text"

# Elixir Configuration (array of InputData)
[[tokenio.additional_merchant_data.elixir]]
name = "elixir_account_number"
label = "Account Number"
placeholder = "Enter account number"
required = true
type = "Text"

[[tokenio.additional_merchant_data.elixir]]
name = "elixir_iban"
label = "IBAN"
placeholder = "Enter IBAN"
required = true
type = "Text"

[[tokenio.additional_merchant_data.elixir]]
name = "elixir_name"
label = "Account Holder Name"
placeholder = "Enter account holder name"
required = true
type = "Text"

# Bankgiro Configuration (array of InputData)
[[tokenio.additional_merchant_data.bankgiro]]
name = "bankgiro_number"
label = "Bankgiro Number"
placeholder = "Enter bankgiro number"
required = true
type = "Text"

[[tokenio.additional_merchant_data.bankgiro]]
name = "bankgiro_name"
label = "Account Holder Name"
placeholder = "Enter account holder name"
required = true
type = "Text"

# Plusgiro Configuration (array of InputData)
[[tokenio.additional_merchant_data.plusgiro]]
name = "plusgiro_number"
label = "Plusgiro Number"
placeholder = "Enter plusgiro number"
required = true
type = "Text"

[[tokenio.additional_merchant_data.plusgiro]]
name = "plusgiro_name"
label = "Account Holder Name"
placeholder = "Enter account holder name"
required = true
type = "Text"

[elavon]
[[elavon.credit]]
  payment_method_type = "Mastercard"
[[elavon.credit]]
  payment_method_type = "Visa"
[[elavon.credit]]
  payment_method_type = "Interac"
[[elavon.credit]]
  payment_method_type = "AmericanExpress"
[[elavon.credit]]
  payment_method_type = "JCB"
[[elavon.credit]]
  payment_method_type = "DinersClub"
[[elavon.credit]]
  payment_method_type = "Discover"
[[elavon.credit]]
  payment_method_type = "CartesBancaires"
[[elavon.credit]]
  payment_method_type = "UnionPay"
[[elavon.debit]]
  payment_method_type = "Mastercard"
[[elavon.debit]]
  payment_method_type = "Visa"
[[elavon.debit]]
  payment_method_type = "Interac"
[[elavon.debit]]
  payment_method_type = "AmericanExpress"
[[elavon.debit]]
  payment_method_type = "JCB"
[[elavon.debit]]
  payment_method_type = "DinersClub"
[[elavon.debit]]
  payment_method_type = "Discover"
[[elavon.debit]]
  payment_method_type = "CartesBancaires"
[[elavon.debit]]
  payment_method_type = "UnionPay"
[elavon.connector_auth.SignatureKey]
api_key="Account Id"
key1="User ID"
api_secret="Pin"

[ctp_mastercard]
[ctp_mastercard.connector_auth.HeaderKey]
api_key="API Key"

[ctp_mastercard.metadata.dpa_id]
name="dpa_id"
label="DPA Id"
placeholder="Enter DPA Id"
required=true
type="Text"

[ctp_mastercard.metadata.dpa_name]
name="dpa_name"
label="DPA Name"
placeholder="Enter DPA Name"
required=true
type="Text"

[ctp_mastercard.metadata.locale]
name="locale"
label="Locale"
placeholder="Enter locale"
required=true
type="Text"

[ctp_mastercard.metadata.acquirer_bin]
name="acquirer_bin"
label="Acquire Bin"
placeholder="Enter Acquirer Bin"
required=true
type="Text"

[ctp_mastercard.metadata.acquirer_merchant_id]
name="acquirer_merchant_id"
label="Acquire Merchant Id"
placeholder="Enter Acquirer Merchant Id"
required=true
type="Text"

[ctp_mastercard.metadata.merchant_category_code]
name="merchant_category_code"
label="Merchant Category Code"
placeholder="Enter Merchant Category Code"
required=true
type="Text"

[ctp_mastercard.metadata.merchant_country_code]
name="merchant_country_code"
label="Merchant Country Code"
placeholder="Enter Merchant Country Code"
required=true
type="Text"

[xendit]
[[xendit.credit]]
  payment_method_type = "Mastercard"
[[xendit.credit]]
  payment_method_type = "Visa"
[[xendit.credit]]
  payment_method_type = "Interac"
[[xendit.credit]]
  payment_method_type = "AmericanExpress"
[[xendit.credit]]
  payment_method_type = "JCB"
[[xendit.credit]]
  payment_method_type = "DinersClub"
[[xendit.credit]]
  payment_method_type = "Discover"
[[xendit.credit]]
  payment_method_type = "CartesBancaires"
[[xendit.credit]]
  payment_method_type = "UnionPay"
[[xendit.debit]]
  payment_method_type = "Mastercard"
[[xendit.debit]]
  payment_method_type = "Visa"
[[xendit.debit]]
  payment_method_type = "Interac"
[[xendit.debit]]
  payment_method_type = "AmericanExpress"
[[xendit.debit]]
  payment_method_type = "JCB"
[[xendit.debit]]
  payment_method_type = "DinersClub"
[[xendit.debit]]
  payment_method_type = "Discover"
[[xendit.debit]]
  payment_method_type = "CartesBancaires"
[[xendit.debit]]
  payment_method_type = "UnionPay"
[xendit.connector_auth.HeaderKey]
api_key="API Key"
[xendit.connector_webhook_details]
merchant_secret="Webhook Verification Token"

[inespay]
[[inespay.bank_debit]]
  payment_method_type = "sepa"
[inespay.connector_auth.BodyKey]
api_key="API Key"
key1="API Token"
[inespay.connector_webhook_details]
merchant_secret="API Key"

[juspaythreedsserver.metadata.three_ds_requestor_name]
name = "three_ds_requestor_name"
label = "ThreeDS requestor name"
placeholder = "Enter ThreeDS requestor name"
required = false
type = "Text"
[juspaythreedsserver.metadata.three_ds_requestor_id]
name = "three_ds_requestor_id"
label = "ThreeDS request id"
placeholder = "Enter ThreeDS request id"
required = false
type = "Text"
[juspaythreedsserver.connector_auth.NoKey]

[hipay]
[[hipay.credit]]
  payment_method_type = "Mastercard"
[[hipay.credit]]
  payment_method_type = "Visa"
[[hipay.credit]]
  payment_method_type = "Interac"
[[hipay.credit]]
  payment_method_type = "AmericanExpress"
[[hipay.credit]]
  payment_method_type = "JCB"
[[hipay.credit]]
  payment_method_type = "DinersClub"
[[hipay.credit]]
  payment_method_type = "Discover"
[[hipay.credit]]
  payment_method_type = "CartesBancaires"
[[hipay.credit]]
  payment_method_type = "UnionPay"
[[hipay.debit]]
  payment_method_type = "Mastercard"
[[hipay.debit]]
  payment_method_type = "Visa"
[[hipay.debit]]
  payment_method_type = "Interac"
[[hipay.debit]]
  payment_method_type = "AmericanExpress"
[[hipay.debit]]
  payment_method_type = "JCB"
[[hipay.debit]]
  payment_method_type = "DinersClub"
[[hipay.debit]]
  payment_method_type = "Discover"
[[hipay.debit]]
  payment_method_type = "CartesBancaires"
[[hipay.debit]]
  payment_method_type = "UnionPay"
[hipay.connector_auth.BodyKey]
api_key="API Login ID"
key1="API password"

[ctp_visa]
[ctp_visa.connector_auth.NoKey]

[ctp_visa.metadata.dpa_id]
name="dpa_id"
label="DPA Id"
placeholder="Enter DPA Id"
required=true
type="Text"

[ctp_visa.metadata.dpa_name]
name="dpa_name"
label="DPA Name"
placeholder="Enter DPA Name"
required=true
type="Text"

[ctp_visa.metadata.locale]
name="locale"
label="Locale"
placeholder="Enter locale"
required=true
type="Text"

[ctp_visa.metadata.acquirer_bin]
name="acquirer_bin"
label="Acquire Bin"
placeholder="Enter Acquirer Bin"
required=true
type="Text"

[ctp_visa.metadata.acquirer_merchant_id]
name="acquirer_merchant_id"
label="Acquire Merchant Id"
placeholder="Enter Acquirer Merchant Id"
required=true
type="Text"

[ctp_visa.metadata.merchant_category_code]
name="merchant_category_code"
label="Merchant Category Code"
placeholder="Enter Merchant Category Code"
required=true
type="Text"

[ctp_visa.metadata.merchant_country_code]
name="merchant_country_code"
label="Merchant Country Code"
placeholder="Enter Merchant Country Code"
required=true
type="Text"

[ctp_visa.metadata.dpa_client_id]
name="dpa_client_id"
label="DPA Client ID"
placeholder="Enter DPA Client ID"
type="Text"

[redsys]
[[redsys.credit]]
  payment_method_type = "Mastercard"
[[redsys.credit]]
  payment_method_type = "Visa"
[[redsys.credit]]
  payment_method_type = "AmericanExpress"
[[redsys.credit]]
  payment_method_type = "JCB"
[[redsys.credit]]
  payment_method_type = "DinersClub"
[[redsys.credit]]
  payment_method_type = "UnionPay"
[[redsys.debit]]
  payment_method_type = "Mastercard"
[[redsys.debit]]
  payment_method_type = "Visa"
[[redsys.debit]]
  payment_method_type = "AmericanExpress"
[[redsys.debit]]
  payment_method_type = "JCB"
[[redsys.debit]]
  payment_method_type = "DinersClub"
[[redsys.debit]]
  payment_method_type = "UnionPay"
[redsys.connector_auth.SignatureKey]
api_key="Merchant ID"
key1="Terminal ID"
api_secret="Secret Key"

[facilitapay]
[[facilitapay.bank_transfer]]
  payment_method_type = "pix"
[facilitapay.connector_auth.BodyKey]
  api_key="Password"
  key1="Username"
[facilitapay.metadata.destination_account_number]
  name="destination_account_number"
  label="Merchant Account Number"
  placeholder="Enter Merchant's (to_bank_account_id) Account Number"
  required=true
  type="Text"

[archipel]
[archipel.connector_auth.HeaderKey]
api_key="Enter CA Certificate PEM"
[[archipel.credit]]
payment_method_type = "Mastercard"
[[archipel.credit]]
payment_method_type = "Visa"
[[archipel.credit]]
payment_method_type = "AmericanExpress"
[[archipel.credit]]
payment_method_type = "DinersClub"
[[archipel.credit]]
payment_method_type = "Discover"
[[archipel.credit]]
payment_method_type = "CartesBancaires"
[[archipel.debit]]
payment_method_type = "Mastercard"
[[archipel.debit]]
payment_method_type = "Visa"
[[archipel.debit]]
payment_method_type = "AmericanExpress"
[[archipel.debit]]
payment_method_type = "DinersClub"
[[archipel.debit]]
payment_method_type = "Discover"
[[archipel.debit]]
payment_method_type = "CartesBancaires"
[[archipel.wallet]]
payment_method_type = "apple_pay"
[archipel.metadata.tenant_id]
name = "tenant_id"
label = "Tenant ID"
placeholder = "Enter Archipel tenantID"
required = true
type = "Text"
[archipel.metadata.platform_url]
name = "platform_url"
label = "Platform Endpoint Prefix"
placeholder = "E.g. 192.0.0.1:8080"
required = true
type = "Text"
[[archipel.metadata.apple_pay]]
name = "certificate"
label = "Merchant Certificate (Base64 Encoded)"
placeholder = "Enter Merchant Certificate (Base64 Encoded)"
required = true
type = "Text"
[[archipel.metadata.apple_pay]]
name = "certificate_keys"
label = "Merchant PrivateKey (Base64 Encoded)"
placeholder = "Enter Merchant PrivateKey (Base64 Encoded)"
required = true
type = "Text"
[[archipel.metadata.apple_pay]]
name = "merchant_identifier"
label = "Apple Merchant Identifier"
placeholder = "Enter Apple Merchant Identifier"
required = true
type = "Text"
[[archipel.metadata.apple_pay]]
name = "display_name"
label = "Display Name"
placeholder = "Enter Display Name"
required = true
type = "Text"
[[archipel.metadata.apple_pay]]
name = "initiative"
label = "Domain"
placeholder = "Enter Domain"
required = true
type = "Select"
options = ["web", "ios"]
[[archipel.metadata.apple_pay]]
name = "initiative_context"
label = "Domain Name"
placeholder = "Enter Domain Name"
required = true
type = "Text"
[[archipel.metadata.apple_pay]]
name = "merchant_business_country"
label = "Merchant Business Country"
placeholder = "Enter Merchant Business Country"
required = true
type = "Select"
options = []
[[archipel.metadata.apple_pay]]
name = "payment_processing_details_at"
label = "Payment Processing Details At"
placeholder = "Enter Payment Processing Details At"
required = true
type = "Radio"
options = ["Hyperswitch"]

[archipel.metadata.acquirer_bin]
name = "acquirer_bin"
label = "Acquirer Bin"
placeholder = "Enter Acquirer Bin"
required = false
type = "Text"
[archipel.metadata.acquirer_merchant_id]
name = "acquirer_merchant_id"
label = "Acquirer Merchant ID"
placeholder = "Enter Acquirer Merchant ID"
required = false
type = "Text"

[nordea]
[[nordea.bank_debit]]
  payment_method_type = "sepa"
[nordea.connector_auth.SignatureKey]
  api_key="Client Secret"
  key1="Client ID"
  api_secret="eIDAS Private Key"
[nordea.metadata.account_type]
  name="account_type"
  label="Creditor Account Type"
  placeholder="Enter Beneficiary Account Type e.g. IBAN"
  required=true
  type="Text"
[nordea.metadata.destination_account_number]
  name="destination_account_number"
  label="Creditor Account Number"
  placeholder="Enter Beneficiary Account Number"
  required=true
  type="Text"
[nordea.metadata.merchant_name]
  name="merchant_name"
  label="Creditor Account Beneficiary Name"
  placeholder="Enter Beneficiary Name"
  required=true
  type="Text"

[worldpayxml]
[[worldpayxml.credit]]
  payment_method_type = "Mastercard"
[[worldpayxml.credit]]
  payment_method_type = "Visa"
[[worldpayxml.credit]]
  payment_method_type = "Interac"
[[worldpayxml.credit]]
  payment_method_type = "AmericanExpress"
[[worldpayxml.credit]]
  payment_method_type = "JCB"
[[worldpayxml.credit]]
  payment_method_type = "DinersClub"
[[worldpayxml.credit]]
  payment_method_type = "Discover"
[[worldpayxml.credit]]
  payment_method_type = "CartesBancaires"
[[worldpayxml.credit]]
  payment_method_type = "UnionPay"
[[worldpayxml.debit]]
  payment_method_type = "Mastercard"
[[worldpayxml.debit]]
  payment_method_type = "Visa"
[[worldpayxml.debit]]
  payment_method_type = "Interac"
[[worldpayxml.debit]]
  payment_method_type = "AmericanExpress"
[[worldpayxml.debit]]
  payment_method_type = "JCB"
[[worldpayxml.debit]]
  payment_method_type = "DinersClub"
[[worldpayxml.debit]]
  payment_method_type = "Discover"
[[worldpayxml.debit]]
  payment_method_type = "CartesBancaires"
[[worldpayxml.debit]]
  payment_method_type = "UnionPay"

[worldpayxml.connector_auth.SignatureKey]
api_secret="Merchant Code"
api_key="API Username"
key1="API Password"

[worldpayvantiv]
[[worldpayvantiv.credit]]
  payment_method_type = "Mastercard"
[[worldpayvantiv.credit]]
  payment_method_type = "Visa"
[[worldpayvantiv.credit]]
  payment_method_type = "AmericanExpress"
[[worldpayvantiv.credit]]
  payment_method_type = "JCB"
[[worldpayvantiv.credit]]
  payment_method_type = "DinersClub"
[[worldpayvantiv.credit]]
  payment_method_type = "Discover"
[[worldpayvantiv.debit]]
  payment_method_type = "Mastercard"
[[worldpayvantiv.debit]]
  payment_method_type = "Visa"
[[worldpayvantiv.debit]]
  payment_method_type = "AmericanExpress"
[[worldpayvantiv.debit]]
  payment_method_type = "JCB"
[[worldpayvantiv.debit]]
  payment_method_type = "DinersClub"
[[worldpayvantiv.debit]]
  payment_method_type = "Discover"
[[worldpayvantiv.wallet]]
  payment_method_type = "apple_pay"
[[worldpayvantiv.wallet]]
  payment_method_type = "google_pay"

[worldpayvantiv.connector_auth.SignatureKey]
api_key="Username"
api_secret="Password"
key1="Merchant ID"

[worldpayvantiv.metadata.report_group]
name="report_group"
label="Default Report Group"
placeholder="Enter Default Report Group"
required=true
type="Text"

[worldpayvantiv.metadata.merchant_config_currency]
name="merchant_config_currency"
label="Currency"
placeholder="Enter Currency"
required=true
type="Select"
options=[]

[santander]
[[santander.voucher]]
  payment_method_type = "boleto"
[[santander.bank_transfer]]
  payment_method_type = "pix"

[santander.connector_auth.BodyKey]
api_key="Client ID"
key1="Client Secret"

[santander.metadata.pix_key]
name="pix_key"
label="Chave Key"
placeholder="Enter your Chave/Pix Key"
required=true
type="Text"

[santander.metadata.expiration_time]
name="expiration_time"
label="Expiration Time"
placeholder="Enter your Pix QR Code Expiration Time"
required=true
type="Number"

[santander.metadata.cpf]
name="cpf"
label="Cpf"
placeholder="Enter your cpf number"
required=true
type="Text"

[santander.metadata.merchant_city]
name="merchant_city"
label="Merchant City"
placeholder="Enter the city the merchant is based in"
required=true
type="Text"

[santander.metadata.merchant_name]
name="merchant_name"
label="Merchant Name"
placeholder="Enter the merchant name"
required=true
type="Text"

[santander.metadata.workspace_id]
name="workspace_id"
label="Workspace Id"
placeholder="Enter the workspace id"
required=true
type="Text"

[santander.metadata.covenant_code]
name="covenant_code"
label="Covenant Code"
placeholder="Enter the covenant code"
required=true
type="Text"

[blackhawknetwork]
[[blackhawknetwork.gift_card]]
  payment_method_type = "bhn_card_network"
[blackhawknetwork.connector_auth.SignatureKey]
api_key="Client Id"
api_secret="Client Secret"
key1="Product Line Id"

[payload]
[[payload.credit]]
  payment_method_type = "AmericanExpress"
[[payload.credit]]
  payment_method_type = "Discover"
[[payload.credit]]
  payment_method_type = "Mastercard"
[[payload.credit]]
  payment_method_type = "Visa"
[[payload.debit]]
  payment_method_type = "AmericanExpress"
[[payload.debit]]
  payment_method_type = "Discover"
[[payload.debit]]
  payment_method_type = "Mastercard"
[[payload.debit]]
  payment_method_type = "Visa"

[payload.connector_auth.CurrencyAuthKey.auth_key_map.USD]
processing_account_id = "processing_account_id"
api_key = "API Key"
[payload.connector_auth.CurrencyAuthKey.auth_key_map.CAD]
processing_account_id = "processing_account_id"
api_key = "API Key"

[silverflow]
[[silverflow.credit]]
  payment_method_type = "Mastercard"
[[silverflow.credit]]
  payment_method_type = "Visa"
[[silverflow.debit]]
  payment_method_type = "Mastercard"
[[silverflow.debit]]
  payment_method_type = "Visa"
[silverflow.connector_auth.SignatureKey]
api_key="API Key"
api_secret="API Secret"
key1="Merchant Acceptor Key"
[silverflow.connector_webhook_details]
merchant_secret="Source verification key"

[affirm]
[[affirm.pay_later]]
  payment_method_type = "affirm"
[affirm.connector_auth.BodyKey]
api_key = "API Key"
key1 = "API Secret"

[trustpayments]
[[trustpayments.credit]]
  payment_method_type = "Mastercard"
[[trustpayments.credit]]
  payment_method_type = "Visa"
[[trustpayments.debit]]
  payment_method_type = "Mastercard"
[[trustpayments.debit]]
  payment_method_type = "Visa"
[trustpayments.connector_auth.HeaderKey]
api_key = "API Key"
[trustpayments.connector_webhook_details]
merchant_secret = "Source verification key"


[breadpay]
[breadpay.connector_auth.BodyKey]
api_key = "API Key"
key1 = "API Secret"
[[breadpay.pay_later]]
payment_method_type = "breadpay"
payment_experience = "redirect_to_url"

[mpgs]
[mpgs.connector_auth.HeaderKey]
api_key = "API Key"

[phonepe]
[[phonepe.upi]]
payment_method_type = "upi_collect"
[[phonepe.upi]]
payment_method_type = "upi_intent"
[phonepe.connector_auth.SignatureKey]
api_key="merchant_id"
api_secret="key_index"
key1="salt_key"

[paytm]
[[paytm.upi]]
payment_method_type = "upi_collect"
[[paytm.upi]]
payment_method_type = "upi_intent"
[paytm.connector_auth.SignatureKey]
api_key="Signing key"
api_secret="website name"
key1="merchant_id"
[bluecode]
[[bluecode.wallet]]
  payment_method_type = "bluecode"
[bluecode.connector_auth.HeaderKey]
api_key = "E-Order Token"
[bluecode.metadata.shop_name]
name="shop_name"
label="Shop Name"
placeholder="Enter your Shop Name"
required=true
type="Text"
[bluecode.connector_webhook_details]
merchant_secret="Source verification key"

[katapult]
[katapult.connector_auth.HeaderKey]
api_key = "API Key"

[sift]
[sift.connector_auth.HeaderKey]
api_key = "API Key"

[flexiti]
[flexiti.connector_auth.BodyKey]
api_key = "Client id"
key1 = "Client secret"
[[flexiti.pay_later]]
payment_method_type = "flexiti"
payment_experience = "redirect_to_url"

[hyperwallet]
[hyperwallet.connector_auth.BodyKey]
api_key = "Password"
key1 = "Username"

[paysafe]
[[paysafe.credit]]
payment_method_type = "Mastercard"
[[paysafe.credit]]
payment_method_type = "Visa"
[[paysafe.credit]]
payment_method_type = "Interac"
[[paysafe.credit]]
payment_method_type = "AmericanExpress"
[[paysafe.credit]]
payment_method_type = "JCB"
[[paysafe.credit]]
payment_method_type = "DinersClub"
[[paysafe.credit]]
payment_method_type = "Discover"
[[paysafe.credit]]
payment_method_type = "CartesBancaires"
[[paysafe.credit]]
payment_method_type = "UnionPay"
[[paysafe.debit]]
payment_method_type = "Mastercard"
[[paysafe.debit]]
payment_method_type = "Visa"
[[paysafe.debit]]
payment_method_type = "Interac"
[[paysafe.debit]]
payment_method_type = "AmericanExpress"
[[paysafe.debit]]
payment_method_type = "JCB"
[[paysafe.debit]]
payment_method_type = "DinersClub"
[[paysafe.debit]]
payment_method_type = "Discover"
[[paysafe.debit]]
payment_method_type = "CartesBancaires"
[[paysafe.debit]]
payment_method_type = "UnionPay"
[[paysafe.bank_redirect]]
payment_method_type = "interac"
[[paysafe.wallet]]
payment_method_type = "skrill"
[[paysafe.gift_card]]
payment_method_type = "pay_safe_card"
[[paysafe.wallet]]
payment_method_type = "apple_pay"

[paysafe.connector_auth.BodyKey]
api_key = "Username"
key1 = "Password"

[paysafe.connector_webhook_details]
merchant_secret = "Source verification key"

[[paysafe.metadata.account_id.card.USD.three_ds]]
name="three_ds"
label="ThreeDS account id"
placeholder="Enter ThreeDS Account ID"
required=true
type="Text"
[[paysafe.metadata.account_id.card.USD.no_three_ds]]
name="no_three_ds"
label="Non ThreeDS account id"
placeholder="Enter Non ThreeDS Account ID"
required=true
type="Text"
[[paysafe.metadata.account_id.card.EUR.three_ds]]
name="three_ds"
label="ThreeDS account id"
placeholder="Enter ThreeDS Account ID"
required=true
type="Text"
[[paysafe.metadata.account_id.card.EUR.no_three_ds]]
name="no_three_ds"
label="Non ThreeDS account id"
placeholder="Enter Non ThreeDS Account ID"
required=true
type="Text"
[[paysafe.metadata.account_id.interac.CAD.three_ds]]
name="three_ds"
label="CAD"
placeholder="Enter cad Account ID"
required=true
type="Text"
[[paysafe.metadata.account_id.skrill.USD.three_ds]]
name="three_ds"
label="USD"
placeholder="Enter usd Account ID"
required=true
type="Text"
[[paysafe.metadata.account_id.skrill.CAD.three_ds]]
name="three_ds"
label="CAD"
placeholder="Enter cad Account ID"
required=true
type="Text"
[[paysafe.metadata.account_id.skrill.EUR.three_ds]]
name="three_ds"
label="EUR"
placeholder="Enter eur Account ID"
required=true
type="Text"
[[paysafe.metadata.account_id.pay_safe_card.USD.three_ds]]
name="three_ds"
label="USD"
placeholder="Enter usd Account ID"
required=true
type="Text"
[[paysafe.metadata.account_id.pay_safe_card.CAD.three_ds]]
name="three_ds"
label="CAD"
placeholder="Enter cad Account ID"
required=true
type="Text"
[[paysafe.metadata.account_id.pay_safe_card.EUR.three_ds]]
name="three_ds"
label="EUR"
placeholder="Enter eur Account ID"
required=true
type="Text"

[[paysafe.metadata.account_id.apple_pay.USD.encrypt]]
name="encrypt"
label="Encrypt"
placeholder="Enter encrypt value"
required=true
type="Text"
[[paysafe.metadata.account_id.apple_pay.USD.decrypt]]
name="decrypt"
label="Decrypt"
placeholder="Enter decrypt value"
required=true
type="Text"

[[paysafe.metadata.apple_pay]]
name="certificate"
label="Merchant Certificate (Base64 Encoded)"
placeholder="Enter Merchant Certificate (Base64 Encoded)"
required=true
type="Text"
[[paysafe.metadata.apple_pay]]
name="certificate_keys"
label="Merchant PrivateKey (Base64 Encoded)"
placeholder="Enter Merchant PrivateKey (Base64 Encoded)"
required=true
type="Text"
[[paysafe.metadata.apple_pay]]
name="merchant_identifier"
label="Apple Merchant Identifier"
placeholder="Enter Apple Merchant Identifier"
required=true
type="Text"
[[paysafe.metadata.apple_pay]]
name="display_name"
label="Display Name"
placeholder="Enter Display Name"
required=true
type="Text"
[[paysafe.metadata.apple_pay]]
name="initiative"
label="Domain"
placeholder="Enter Domain"
required=true
type="Select"
options=["web","ios"]
[[paysafe.metadata.apple_pay]]
name="initiative_context"
label="Domain Name"
placeholder="Enter Domain Name"
required=true
type="Text"
[[paysafe.metadata.apple_pay]]
name="merchant_business_country"
label="Merchant Business Country"
placeholder="Enter Merchant Business Country"
required=true
type="Select"
options=[]
[[paysafe.metadata.apple_pay]]
name="payment_processing_details_at"
label="Payment Processing Details At"
placeholder="Enter Payment Processing Details At"
required=true
type="Radio"
options=["Connector","Hyperswitch"]

[peachpayments]
[[peachpayments.credit]]
  payment_method_type = "Mastercard"
[[peachpayments.credit]]
  payment_method_type = "Visa"
[[peachpayments.credit]]
  payment_method_type = "AmericanExpress"
[[peachpayments.debit]]
  payment_method_type = "Mastercard"
[[peachpayments.debit]]
  payment_method_type = "Visa"
[[peachpayments.debit]]
  payment_method_type = "AmericanExpress"
[peachpayments.connector_auth.BodyKey]
api_key="API Key"
key1="Tenant ID"
[peachpayments.connector_webhook_details]
merchant_secret="Webhook Secret"

[peachpayments.metadata.client_merchant_reference_id]
name="client_merchant_reference_id"
label="Client Merchant Reference Id"
placeholder="Enter Client Merchant Reference Id"
required=true
type="Text"
[peachpayments.metadata.name]
name="name"
label="Merchant Name"
placeholder="Enter Merchant Name"
required=true
type="Text"
[peachpayments.metadata.mcc]
name="mcc"
label="Merchant Category Code"
placeholder="Enter MCC (e.g., 5411)"
required=true
type="Text"
[peachpayments.metadata.merchant_phone]
name="merchant_phone"
label="Merchant Phone"
placeholder="Enter merchant phone (e.g., +27123456789)"
required=true
type="Text"
[peachpayments.metadata.merchant_email]
name="merchant_email"
label="Merchant Email"
placeholder="Enter merchant email"
required=true
type="Text"
[peachpayments.metadata.merchant_mobile]
name="merchant_mobile"
label="Merchant Mobile"
placeholder="Enter merchant mobile (e.g., +27123456789)"
required=true
type="Text"
[peachpayments.metadata.merchant_address]
name="merchant_address"
label="Merchant Address"
placeholder="Enter merchant address"
required=true
type="Text"
[peachpayments.metadata.merchant_city]
name="merchant_city"
label="Merchant City"
placeholder="Enter merchant city"
required=true
type="Text"
[peachpayments.metadata.merchant_postal_code]
name="merchant_postal_code"
label="Merchant Postal Code"
placeholder="Enter postal code"
required=true
type="Text"
[peachpayments.metadata.merchant_region_code]
name="merchant_region_code"
label="Merchant Region Code"
placeholder="Enter region code (e.g., WC)"
required=true
type="Text"
[peachpayments.metadata.merchant_type]
name="merchant_type"
label="Merchant Type"
placeholder="Select merchant type"
required=true
type="Select"
options=["direct", "sub"]
[peachpayments.metadata.merchant_website]
name="merchant_website"
label="Merchant Website"
placeholder="Enter merchant website URL"
required=true
type="Text"
[peachpayments.metadata.mid]
name="mid"
label="Routing MID"
placeholder="Enter routing MID"
required=true
type="Text"
[peachpayments.metadata.tid]
name="tid"
label="Routing TID"
placeholder="Enter routing TID"
required=true
type="Text"
[peachpayments.metadata.route]
name="route"
label="Routing Route"
placeholder="Select routing route"
required=true
type="Select"
options=["cardgateway_emulator", "exipay_emulator", "absa_base24", "nedbank_postbridge"]
[peachpayments.metadata.amex_id]
name="amex_id"
label="AmEx ID"
placeholder="Enter AmEx ID for routing"
required=false
type="Text"
[peachpayments.metadata.sub_mid]
name="sub_mid"
label="Sub Mid"
placeholder="Enter Sub Mid"
required=false
type="Text"
[peachpayments.metadata.visa_payment_facilitator_id]
name="visa_payment_facilitator_id"
label="Visa Payment Facilitator Id"
placeholder="Enter Visa Payment Facilitator Id"
required=false
type="Text"
[peachpayments.metadata.mastercard_payment_facilitator_id]
name="mastercard_payment_facilitator_id"
label="mastercard Payment Facilitator Id"
placeholder="Enter mastercard Payment Facilitator Id"
required=false
type="Text"

[tokenex]
[tokenex.connector_auth.BodyKey]
api_key = "API Key"
key1 = "TokenEx ID"

[gigadat]
<<<<<<< HEAD
[gigadat.connector_auth.HeaderKey]
api_key = "API Key"

[tesouro]
[tesouro.connector_auth.HeaderKey]
api_key = "API Key"
=======
[gigadat.connector_auth.SignatureKey]
api_key = "Username"
api_secret = "Password"
key1 = "Compaign Id"
[[gigadat.bank_redirect]]
payment_method_type = "interac"
[gigadat.metadata.site]
name = "site"
label = "Site where transaction is initiated"
placeholder = "Enter site where transaction is initiated"
required = true
type = "Text"
>>>>>>> 93b97ef5
<|MERGE_RESOLUTION|>--- conflicted
+++ resolved
@@ -7166,14 +7166,6 @@
 key1 = "TokenEx ID"
 
 [gigadat]
-<<<<<<< HEAD
-[gigadat.connector_auth.HeaderKey]
-api_key = "API Key"
-
-[tesouro]
-[tesouro.connector_auth.HeaderKey]
-api_key = "API Key"
-=======
 [gigadat.connector_auth.SignatureKey]
 api_key = "Username"
 api_secret = "Password"
@@ -7186,4 +7178,7 @@
 placeholder = "Enter site where transaction is initiated"
 required = true
 type = "Text"
->>>>>>> 93b97ef5
+
+[tesouro]
+[tesouro.connector_auth.HeaderKey]
+api_key = "API Key"