[aci]
[[aci.credit]]
  payment_method_type = "Mastercard"
[[aci.credit]]
  payment_method_type = "Visa"
[[aci.credit]]
  payment_method_type = "Interac"
[[aci.credit]]
  payment_method_type = "AmericanExpress"
[[aci.credit]]
  payment_method_type = "JCB"
[[aci.credit]]
  payment_method_type = "DinersClub"
[[aci.credit]]
  payment_method_type = "Discover"
[[aci.credit]]
  payment_method_type = "CartesBancaires"
[[aci.credit]]
  payment_method_type = "UnionPay"
[[aci.debit]]
  payment_method_type = "Mastercard"
[[aci.debit]]
  payment_method_type = "Visa"
[[aci.debit]]
  payment_method_type = "Interac"
[[aci.debit]]
  payment_method_type = "AmericanExpress"
[[aci.debit]]
  payment_method_type = "JCB"
[[aci.debit]]
  payment_method_type = "DinersClub"
[[aci.debit]]
  payment_method_type = "Discover"
[[aci.debit]]
  payment_method_type = "CartesBancaires"
[[aci.debit]]
  payment_method_type = "UnionPay"
[[aci.wallet]]
  payment_method_type = "ali_pay"
[[aci.wallet]]
  payment_method_type = "mb_way"
[[aci.bank_redirect]]
  payment_method_type = "ideal"
[[aci.bank_redirect]]
  payment_method_type = "giropay"
[[aci.bank_redirect]]
  payment_method_type = "sofort"
[[aci.bank_redirect]]
  payment_method_type = "eps"
[[aci.bank_redirect]]
  payment_method_type = "przelewy24"
[[aci.bank_redirect]]
  payment_method_type = "trustly"
[[aci.bank_redirect]]
  payment_method_type = "interac"
[aci.connector_auth.BodyKey]
api_key="API Key"
key1="Entity ID"
[aci.connector_webhook_details]
merchant_secret="Source verification key"


[adyen]
[[adyen.credit]]
  payment_method_type = "Mastercard"
[[adyen.credit]]
  payment_method_type = "Visa"
[[adyen.credit]]
  payment_method_type = "Interac"
[[adyen.credit]]
  payment_method_type = "AmericanExpress"
[[adyen.credit]]
  payment_method_type = "JCB"
[[adyen.credit]]
  payment_method_type = "DinersClub"
[[adyen.credit]]
  payment_method_type = "Discover"
[[adyen.credit]]
  payment_method_type = "CartesBancaires"
[[adyen.credit]]
  payment_method_type = "UnionPay"
[[adyen.debit]]
  payment_method_type = "Mastercard"
[[adyen.debit]]
  payment_method_type = "Visa"
[[adyen.debit]]
  payment_method_type = "Nyce"
[[adyen.debit]]
  payment_method_type = "Pulse"
[[adyen.debit]]
  payment_method_type = "Star"
[[adyen.debit]]
  payment_method_type = "Accel"
[[adyen.debit]]
  payment_method_type = "Interac"
[[adyen.debit]]
  payment_method_type = "AmericanExpress"
[[adyen.debit]]
  payment_method_type = "JCB"
[[adyen.debit]]
  payment_method_type = "DinersClub"
[[adyen.debit]]
  payment_method_type = "Discover"
[[adyen.debit]]
  payment_method_type = "CartesBancaires"
[[adyen.debit]]
  payment_method_type = "UnionPay"
[[adyen.pay_later]]
  payment_method_type = "klarna"
[[adyen.pay_later]]
  payment_method_type = "affirm"
[[adyen.pay_later]]
  payment_method_type = "afterpay_clearpay"
[[adyen.pay_later]]
  payment_method_type = "pay_bright"
[[adyen.pay_later]]
  payment_method_type = "walley"
[[adyen.pay_later]]
  payment_method_type = "alma"
[[adyen.pay_later]]
  payment_method_type = "atome"
[[adyen.bank_debit]]
  payment_method_type = "ach"
[[adyen.bank_debit]]
  payment_method_type = "bacs"
[[adyen.bank_debit]]
  payment_method_type = "sepa"
[[adyen.bank_redirect]]
  payment_method_type = "ideal"
[[adyen.bank_redirect]]
  payment_method_type = "eps"
[[adyen.bank_redirect]]
  payment_method_type = "blik"
[[adyen.bank_redirect]]
  payment_method_type = "trustly"
[[adyen.bank_redirect]]
  payment_method_type = "online_banking_czech_republic"
[[adyen.bank_redirect]]
  payment_method_type = "online_banking_finland"
[[adyen.bank_redirect]]
  payment_method_type = "online_banking_poland"
[[adyen.bank_redirect]]
  payment_method_type = "online_banking_slovakia"
[[adyen.bank_redirect]]
  payment_method_type = "bancontact_card"
[[adyen.bank_redirect]]
  payment_method_type = "online_banking_fpx"
[[adyen.bank_redirect]]
  payment_method_type = "online_banking_thailand"
[[adyen.bank_redirect]]
  payment_method_type = "bizum"
[[adyen.bank_redirect]]
  payment_method_type = "open_banking_uk"
[[adyen.bank_transfer]]
  payment_method_type = "permata_bank_transfer"
[[adyen.bank_transfer]]
  payment_method_type = "bca_bank_transfer"
[[adyen.bank_transfer]]
  payment_method_type = "bni_va"
[[adyen.bank_transfer]]
  payment_method_type = "bri_va"
[[adyen.bank_transfer]]
  payment_method_type = "cimb_va"
[[adyen.bank_transfer]]
  payment_method_type = "danamon_va"
[[adyen.bank_transfer]]
  payment_method_type = "mandiri_va"
[[adyen.bank_transfer]]
  payment_method_type = "pix"
[[adyen.wallet]]
  payment_method_type = "apple_pay"
[[adyen.wallet]]
  payment_method_type = "google_pay"
[[adyen.wallet]]
  payment_method_type = "paypal"
[[adyen.wallet]]
  payment_method_type = "we_chat_pay"
[[adyen.wallet]]
  payment_method_type = "ali_pay"
[[adyen.wallet]]
  payment_method_type = "mb_way"
[[adyen.wallet]]
  payment_method_type = "ali_pay_hk"
[[adyen.wallet]]
  payment_method_type = "go_pay"
[[adyen.wallet]]
  payment_method_type = "kakao_pay"
[[adyen.wallet]]
  payment_method_type = "twint"
[[adyen.wallet]]
  payment_method_type = "gcash"
[[adyen.wallet]]
  payment_method_type = "vipps"
[[adyen.wallet]]
  payment_method_type = "dana"
[[adyen.wallet]]
  payment_method_type = "momo"
[[adyen.wallet]]
  payment_method_type = "swish"
  payment_experience = "display_qr_code"
[[adyen.wallet]]
  payment_method_type = "touch_n_go"
[[adyen.voucher]]
  payment_method_type = "boleto"
[[adyen.voucher]]
  payment_method_type = "alfamart"
[[adyen.voucher]]
  payment_method_type = "indomaret"
[[adyen.voucher]]
  payment_method_type = "oxxo"
[[adyen.voucher]]
  payment_method_type = "seven_eleven"
[[adyen.voucher]]
  payment_method_type = "lawson"
[[adyen.voucher]]
  payment_method_type = "mini_stop"
[[adyen.voucher]]
  payment_method_type = "family_mart"
[[adyen.voucher]]
  payment_method_type = "seicomart"
[[adyen.voucher]]
  payment_method_type = "pay_easy"
[[adyen.gift_card]]
  payment_method_type = "pay_safe_card"
[[adyen.gift_card]]
  payment_method_type = "givex"
[[adyen.card_redirect]]
  payment_method_type = "benefit"
[[adyen.card_redirect]]
  payment_method_type = "knet"
[[adyen.card_redirect]]
  payment_method_type = "momo_atm"
[adyen.connector_auth.BodyKey]
api_key="Adyen API Key"
key1="Adyen Account Id"
[adyen.connector_webhook_details]
merchant_secret="Source verification key"

[[adyen.metadata.apple_pay]]
name="certificate"
label="Merchant Certificate (Base64 Encoded)"
placeholder="Enter Merchant Certificate (Base64 Encoded)"
required=true
type="Text"
[[adyen.metadata.apple_pay]]
name="certificate_keys"
label="Merchant PrivateKey (Base64 Encoded)"
placeholder="Enter Merchant PrivateKey (Base64 Encoded)"
required=true
type="Text"
[[adyen.metadata.apple_pay]]
name="merchant_identifier"
label="Apple Merchant Identifier"
placeholder="Enter Apple Merchant Identifier"
required=true
type="Text"
[[adyen.metadata.apple_pay]]
name="display_name"
label="Display Name"
placeholder="Enter Display Name"
required=true
type="Text"
[[adyen.metadata.apple_pay]]
name="initiative"
label="Domain"
placeholder="Enter Domain"
required=true
type="Select"
options=["web","ios"]
[[adyen.metadata.apple_pay]]
name="initiative_context"
label="Domain Name"
placeholder="Enter Domain Name"
required=true
type="Text"
[[adyen.metadata.apple_pay]]
name="merchant_business_country"
label="Merchant Business Country"
placeholder="Enter Merchant Business Country"
required=true
type="Select"
options=[]
[[adyen.metadata.apple_pay]]
name="payment_processing_details_at"
label="Payment Processing Details At"
placeholder="Enter Payment Processing Details At"
required=true
type="Radio"
options=["Connector", "Hyperswitch"]

[[adyen.metadata.google_pay]]
name="merchant_name"
label="Google Pay Merchant Name"
placeholder="Enter Google Pay Merchant Name"
required=true
type="Text"
[[adyen.metadata.google_pay]]
name="merchant_id"
label="Google Pay Merchant Id"
placeholder="Enter Google Pay Merchant Id"
required=true
type="Text"
[[adyen.metadata.google_pay]]
name="gateway_merchant_id"
label="Google Pay Merchant Key"
placeholder="Enter Google Pay Merchant Key"
required=true
type="Text"
[[adyen.metadata.google_pay]]
name="allowed_auth_methods"
label="Allowed Auth Methods"
placeholder="Enter Allowed Auth Methods"
required=true
type="MultiSelect"
options=["PAN_ONLY", "CRYPTOGRAM_3DS"]

[[adyen.connector_wallets_details.google_pay]]
name="merchant_name"
label="Google Pay Merchant Name"
placeholder="Enter Google Pay Merchant Name"
required=true
type="Text"
[[adyen.connector_wallets_details.google_pay]]
name="merchant_id"
label="Google Pay Merchant Id"
placeholder="Enter Google Pay Merchant Id"
required=true
type="Text"
[[adyen.connector_wallets_details.google_pay]]
name="gateway_merchant_id"
label="Google Pay Merchant Key"
placeholder="Enter Google Pay Merchant Key"
required=true
type="Text"
[[adyen.connector_wallets_details.google_pay]]
name="public_key"
label="Google Pay Public Key"
placeholder="Enter Google Pay Public Key"
required=true
type="Text"
[[adyen.connector_wallets_details.google_pay]]
name="private_key"
label="Google Pay Private Key"
placeholder="Enter Google Pay Private Key"
required=true
type="Text"
[[adyen.connector_wallets_details.google_pay]]
name="recipient_id"
label="Recipient Id"
placeholder="Enter Recipient Id"
required=true
type="Text"
[[adyen.connector_wallets_details.google_pay]]
name="allowed_auth_methods"
label="Allowed Auth Methods"
placeholder="Enter Allowed Auth Methods"
required=true
type="MultiSelect"
options=["PAN_ONLY", "CRYPTOGRAM_3DS"]


[adyen.metadata.endpoint_prefix]
name="endpoint_prefix"
label="Live endpoint prefix"
placeholder="Enter Live endpoint prefix"
required=true
type="Text"

[adyenplatform_payout]
[[adyenplatform_payout.credit]]
  payment_method_type = "Mastercard"
[[adyenplatform_payout.credit]]
  payment_method_type = "Visa"
[[adyenplatform_payout.debit]]
  payment_method_type = "Mastercard"
[[adyenplatform_payout.debit]]
  payment_method_type = "Visa"
[[adyenplatform_payout.bank_transfer]]
  payment_method_type = "sepa"
[adyenplatform_payout.connector_auth.HeaderKey]
api_key="Adyen platform's API Key"
[adyenplatform_payout.metadata.source_balance_account]
name="source_balance_account"
label="Source balance account ID"
placeholder="Enter Source balance account ID"
required=true
type="Text"
[adyenplatform_payout.connector_webhook_details]
merchant_secret="Source verification key"

[airwallex]
[[airwallex.credit]]
  payment_method_type = "Mastercard"
[[airwallex.credit]]
  payment_method_type = "Visa"
[[airwallex.credit]]
  payment_method_type = "Interac"
[[airwallex.credit]]
  payment_method_type = "AmericanExpress"
[[airwallex.credit]]
  payment_method_type = "JCB"
[[airwallex.credit]]
  payment_method_type = "DinersClub"
[[airwallex.credit]]
  payment_method_type = "Discover"
[[airwallex.credit]]
  payment_method_type = "CartesBancaires"
[[airwallex.credit]]
  payment_method_type = "UnionPay"
[[airwallex.debit]]
  payment_method_type = "Mastercard"
[[airwallex.debit]]
  payment_method_type = "Visa"
[[airwallex.debit]]
  payment_method_type = "Interac"
[[airwallex.debit]]
  payment_method_type = "AmericanExpress"
[[airwallex.debit]]
  payment_method_type = "JCB"
[[airwallex.debit]]
  payment_method_type = "DinersClub"
[[airwallex.debit]]
  payment_method_type = "Discover"
[[airwallex.debit]]
  payment_method_type = "CartesBancaires"
[[airwallex.debit]]
  payment_method_type = "UnionPay"
[[airwallex.wallet]]
  payment_method_type = "google_pay"
[[airwallex.wallet]]
  payment_method_type = "paypal"
[[airwallex.wallet]]
  payment_method_type = "skrill"
[[airwallex.bank_redirect]]
  payment_method_type = "trustly"
[[airwallex.bank_redirect]]
  payment_method_type = "blik"
[[airwallex.bank_redirect]]
  payment_method_type = "ideal"
[[airwallex.pay_later]]
  payment_method_type = "klarna"
[[airwallex.pay_later]]
  payment_method_type = "atome"
[airwallex.connector_auth.BodyKey]
api_key="API Key"
key1="Client ID"
[airwallex.connector_webhook_details]
merchant_secret="Source verification key"
[[airwallex.metadata.google_pay]]
name="merchant_name"
label="Google Pay Merchant Name"
placeholder="Enter Google Pay Merchant Name"
required=true
type="Text"
[[airwallex.metadata.google_pay]]
name="merchant_id"
label="Google Pay Merchant Id"
placeholder="Enter Google Pay Merchant Id"
required=true
type="Text"
[[airwallex.metadata.google_pay]]
name="gateway_merchant_id"
label="Google Pay Merchant Key"
placeholder="Enter Google Pay Merchant Key"
required=true
type="Text"
[[airwallex.metadata.google_pay]]
name="allowed_auth_methods"
label="Allowed Auth Methods"
placeholder="Enter Allowed Auth Methods"
required=true
type="MultiSelect"
options=["PAN_ONLY", "CRYPTOGRAM_3DS"]

[[airwallex.connector_wallets_details.google_pay]]
name="merchant_name"
label="Google Pay Merchant Name"
placeholder="Enter Google Pay Merchant Name"
required=true
type="Text"
[[airwallex.connector_wallets_details.google_pay]]
name="merchant_id"
label="Google Pay Merchant Id"
placeholder="Enter Google Pay Merchant Id"
required=true
type="Text"
[[airwallex.connector_wallets_details.google_pay]]
name="gateway_merchant_id"
label="Google Pay Merchant Key"
placeholder="Enter Google Pay Merchant Key"
required=true
type="Text"
[[airwallex.connector_wallets_details.google_pay]]
name="public_key"
label="Google Pay Public Key"
placeholder="Enter Google Pay Public Key"
required=true
type="Text"
[[airwallex.connector_wallets_details.google_pay]]
name="private_key"
label="Google Pay Private Key"
placeholder="Enter Google Pay Private Key"
required=true
type="Text"
[[airwallex.connector_wallets_details.google_pay]]
name="recipient_id"
label="Recipient Id"
placeholder="Enter Recipient Id"
required=true
type="Text"
[[airwallex.connector_wallets_details.google_pay]]
name="allowed_auth_methods"
label="Allowed Auth Methods"
placeholder="Enter Allowed Auth Methods"
required=true
type="MultiSelect"
options=["PAN_ONLY", "CRYPTOGRAM_3DS"]

[authipay]
[[authipay.credit]]
  payment_method_type = "Mastercard"
[[authipay.credit]]
  payment_method_type = "Visa"
[[authipay.debit]]
  payment_method_type = "Mastercard"
[[authipay.debit]]
  payment_method_type = "Visa"
[authipay.connector_auth.SignatureKey]
api_key="API Key"
api_secret="API Secret"
key1="Merchant ID"
[authipay.connector_webhook_details]
merchant_secret="Source verification key"

[authorizedotnet]
[[authorizedotnet.credit]]
  payment_method_type = "Mastercard"
[[authorizedotnet.credit]]
  payment_method_type = "Visa"
[[authorizedotnet.credit]]
  payment_method_type = "Interac"
[[authorizedotnet.credit]]
  payment_method_type = "AmericanExpress"
[[authorizedotnet.credit]]
  payment_method_type = "JCB"
[[authorizedotnet.credit]]
  payment_method_type = "DinersClub"
[[authorizedotnet.credit]]
  payment_method_type = "Discover"
[[authorizedotnet.credit]]
  payment_method_type = "CartesBancaires"
[[authorizedotnet.credit]]
  payment_method_type = "UnionPay"
[[authorizedotnet.debit]]
  payment_method_type = "Mastercard"
[[authorizedotnet.debit]]
  payment_method_type = "Visa"
[[authorizedotnet.debit]]
  payment_method_type = "Interac"
[[authorizedotnet.debit]]
  payment_method_type = "AmericanExpress"
[[authorizedotnet.debit]]
  payment_method_type = "JCB"
[[authorizedotnet.debit]]
  payment_method_type = "DinersClub"
[[authorizedotnet.debit]]
  payment_method_type = "Discover"
[[authorizedotnet.debit]]
  payment_method_type = "CartesBancaires"
[[authorizedotnet.debit]]
  payment_method_type = "UnionPay"
[[authorizedotnet.wallet]]
  payment_method_type = "apple_pay"
[[authorizedotnet.wallet]]
  payment_method_type = "google_pay"
[[authorizedotnet.wallet]]
  payment_method_type = "paypal"
[authorizedotnet.connector_auth.BodyKey]
api_key="API Login ID"
key1="Transaction Key"

[[authorizedotnet.metadata.apple_pay]]
name="certificate"
label="Merchant Certificate (Base64 Encoded)"
placeholder="Enter Merchant Certificate (Base64 Encoded)"
required=true
type="Text"
[[authorizedotnet.metadata.apple_pay]]
name="certificate_keys"
label="Merchant PrivateKey (Base64 Encoded)"
placeholder="Enter Merchant PrivateKey (Base64 Encoded)"
required=true
type="Text"
[[authorizedotnet.metadata.apple_pay]]
name="merchant_identifier"
label="Apple Merchant Identifier"
placeholder="Enter Apple Merchant Identifier"
required=true
type="Text"
[[authorizedotnet.metadata.apple_pay]]
name="display_name"
label="Display Name"
placeholder="Enter Display Name"
required=true
type="Text"
[[authorizedotnet.metadata.apple_pay]]
name="initiative"
label="Domain"
placeholder="Enter Domain"
required=true
type="Select"
options=["web","ios"]
[[authorizedotnet.metadata.apple_pay]]
name="initiative_context"
label="Domain Name"
placeholder="Enter Domain Name"
required=true
type="Text"
[[authorizedotnet.metadata.apple_pay]]
name="merchant_business_country"
label="Merchant Business Country"
placeholder="Enter Merchant Business Country"
required=true
type="Select"
options=[]
[[authorizedotnet.metadata.apple_pay]]
name="payment_processing_details_at"
label="Payment Processing Details At"
placeholder="Enter Payment Processing Details At"
required=true
type="Radio"
options=["Connector"]

[[authorizedotnet.metadata.google_pay]]
name="merchant_name"
label="Google Pay Merchant Name"
placeholder="Enter Google Pay Merchant Name"
required=true
type="Text"
[[authorizedotnet.metadata.google_pay]]
name="merchant_id"
label="Google Pay Merchant Id"
placeholder="Enter Google Pay Merchant Id"
required=true
type="Text"
[[authorizedotnet.metadata.google_pay]]
name="gateway_merchant_id"
label="Google Pay Merchant Key"
placeholder="Enter Google Pay Merchant Key"
required=true
type="Text"
[[authorizedotnet.metadata.google_pay]]
name="allowed_auth_methods"
label="Allowed Auth Methods"
placeholder="Enter Allowed Auth Methods"
required=true
type="MultiSelect"
options=["PAN_ONLY", "CRYPTOGRAM_3DS"]

[[authorizedotnet.connector_wallets_details.google_pay]]
name="merchant_name"
label="Google Pay Merchant Name"
placeholder="Enter Google Pay Merchant Name"
required=true
type="Text"
[[authorizedotnet.connector_wallets_details.google_pay]]
name="merchant_id"
label="Google Pay Merchant Id"
placeholder="Enter Google Pay Merchant Id"
required=true
type="Text"
[[authorizedotnet.connector_wallets_details.google_pay]]
name="gateway_merchant_id"
label="Google Pay Merchant Key"
placeholder="Enter Google Pay Merchant Key"
required=true
type="Text"
[[authorizedotnet.connector_wallets_details.google_pay]]
name="public_key"
label="Google Pay Public Key"
placeholder="Enter Google Pay Public Key"
required=true
type="Text"
[[authorizedotnet.connector_wallets_details.google_pay]]
name="private_key"
label="Google Pay Private Key"
placeholder="Enter Google Pay Private Key"
required=true
type="Text"
[[authorizedotnet.connector_wallets_details.google_pay]]
name="recipient_id"
label="Recipient Id"
placeholder="Enter Recipient Id"
required=true
type="Text"
[[authorizedotnet.connector_wallets_details.google_pay]]
name="allowed_auth_methods"
label="Allowed Auth Methods"
placeholder="Enter Allowed Auth Methods"
required=true
type="MultiSelect"
options=["PAN_ONLY", "CRYPTOGRAM_3DS"]


[bambora]
[[bambora.credit]]
  payment_method_type = "Mastercard"
[[bambora.credit]]
  payment_method_type = "Visa"
[[bambora.credit]]
  payment_method_type = "Interac"
[[bambora.credit]]
  payment_method_type = "AmericanExpress"
[[bambora.credit]]
  payment_method_type = "JCB"
[[bambora.credit]]
  payment_method_type = "DinersClub"
[[bambora.credit]]
  payment_method_type = "Discover"
[[bambora.credit]]
  payment_method_type = "CartesBancaires"
[[bambora.credit]]
  payment_method_type = "UnionPay"
[[bambora.debit]]
  payment_method_type = "Mastercard"
[[bambora.debit]]
  payment_method_type = "Visa"
[[bambora.debit]]
  payment_method_type = "Interac"
[[bambora.debit]]
  payment_method_type = "AmericanExpress"
[[bambora.debit]]
  payment_method_type = "JCB"
[[bambora.debit]]
  payment_method_type = "DinersClub"
[[bambora.debit]]
  payment_method_type = "Discover"
[[bambora.debit]]
  payment_method_type = "CartesBancaires"
[[bambora.debit]]
  payment_method_type = "UnionPay"
[bambora.connector_auth.BodyKey]
api_key="Passcode"
key1="Merchant Id"


[bamboraapac]
[[bamboraapac.credit]]
  payment_method_type = "Mastercard"
[[bamboraapac.credit]]
  payment_method_type = "Visa"
[[bamboraapac.credit]]
  payment_method_type = "Interac"
[[bamboraapac.credit]]
  payment_method_type = "AmericanExpress"
[[bamboraapac.credit]]
  payment_method_type = "JCB"
[[bamboraapac.credit]]
  payment_method_type = "DinersClub"
[[bamboraapac.credit]]
  payment_method_type = "Discover"
[[bamboraapac.credit]]
  payment_method_type = "CartesBancaires"
[[bamboraapac.credit]]
  payment_method_type = "UnionPay"
[[bamboraapac.debit]]
  payment_method_type = "Mastercard"
[[bamboraapac.debit]]
  payment_method_type = "Visa"
[[bamboraapac.debit]]
  payment_method_type = "Interac"
[[bamboraapac.debit]]
  payment_method_type = "AmericanExpress"
[[bamboraapac.debit]]
  payment_method_type = "JCB"
[[bamboraapac.debit]]
  payment_method_type = "DinersClub"
[[bamboraapac.debit]]
  payment_method_type = "Discover"
[[bamboraapac.debit]]
  payment_method_type = "CartesBancaires"
[[bamboraapac.debit]]
  payment_method_type = "UnionPay"
[bamboraapac.connector_auth.SignatureKey]
api_key="Username"
key1="Account Number"
api_secret="Password"

[bankofamerica]
[[bankofamerica.credit]]
  payment_method_type = "Mastercard"
[[bankofamerica.credit]]
  payment_method_type = "Visa"
[[bankofamerica.credit]]
  payment_method_type = "Interac"
[[bankofamerica.credit]]
  payment_method_type = "AmericanExpress"
[[bankofamerica.credit]]
  payment_method_type = "JCB"
[[bankofamerica.credit]]
  payment_method_type = "DinersClub"
[[bankofamerica.credit]]
  payment_method_type = "Discover"
[[bankofamerica.credit]]
  payment_method_type = "CartesBancaires"
[[bankofamerica.credit]]
  payment_method_type = "UnionPay"
[[bankofamerica.debit]]
  payment_method_type = "Mastercard"
[[bankofamerica.debit]]
  payment_method_type = "Visa"
[[bankofamerica.debit]]
  payment_method_type = "Interac"
[[bankofamerica.debit]]
  payment_method_type = "AmericanExpress"
[[bankofamerica.debit]]
  payment_method_type = "JCB"
[[bankofamerica.debit]]
  payment_method_type = "DinersClub"
[[bankofamerica.debit]]
  payment_method_type = "Discover"
[[bankofamerica.debit]]
  payment_method_type = "CartesBancaires"
[[bankofamerica.debit]]
  payment_method_type = "UnionPay"
[[bankofamerica.wallet]]
  payment_method_type = "apple_pay"
[[bankofamerica.wallet]]
  payment_method_type = "google_pay"
[[bankofamerica.wallet]]
  payment_method_type = "samsung_pay"
[bankofamerica.connector_auth.SignatureKey]
api_key="Key"
key1="Merchant ID"
api_secret="Shared Secret"
[bankofamerica.connector_webhook_details]
merchant_secret="Source verification key"

[[bankofamerica.metadata.apple_pay]]
name="certificate"
label="Merchant Certificate (Base64 Encoded)"
placeholder="Enter Merchant Certificate (Base64 Encoded)"
required=true
type="Text"
[[bankofamerica.metadata.apple_pay]]
name="certificate_keys"
label="Merchant PrivateKey (Base64 Encoded)"
placeholder="Enter Merchant PrivateKey (Base64 Encoded)"
required=true
type="Text"
[[bankofamerica.metadata.apple_pay]]
name="merchant_identifier"
label="Apple Merchant Identifier"
placeholder="Enter Apple Merchant Identifier"
required=true
type="Text"
[[bankofamerica.metadata.apple_pay]]
name="display_name"
label="Display Name"
placeholder="Enter Display Name"
required=true
type="Text"
[[bankofamerica.metadata.apple_pay]]
name="initiative"
label="Domain"
placeholder="Enter Domain"
required=true
type="Select"
options=["web","ios"]
[[bankofamerica.metadata.apple_pay]]
name="initiative_context"
label="Domain Name"
placeholder="Enter Domain Name"
required=true
type="Text"
[[bankofamerica.metadata.apple_pay]]
name="merchant_business_country"
label="Merchant Business Country"
placeholder="Enter Merchant Business Country"
required=true
type="Select"
options=[]
[[bankofamerica.metadata.apple_pay]]
name="payment_processing_details_at"
label="Payment Processing Details At"
placeholder="Enter Payment Processing Details At"
required=true
type="Radio"
options=["Connector","Hyperswitch"]

[[bankofamerica.metadata.google_pay]]
name="merchant_name"
label="Google Pay Merchant Name"
placeholder="Enter Google Pay Merchant Name"
required=true
type="Text"
[[bankofamerica.metadata.google_pay]]
name="merchant_id"
label="Google Pay Merchant Id"
placeholder="Enter Google Pay Merchant Id"
required=true
type="Text"
[[bankofamerica.metadata.google_pay]]
name="gateway_merchant_id"
label="Google Pay Merchant Key"
placeholder="Enter Google Pay Merchant Key"
required=true
type="Text"
[[bankofamerica.metadata.google_pay]]
name="allowed_auth_methods"
label="Allowed Auth Methods"
placeholder="Enter Allowed Auth Methods"
required=true
type="MultiSelect"
options=["PAN_ONLY", "CRYPTOGRAM_3DS"]

[[bankofamerica.connector_wallets_details.google_pay]]
name="merchant_name"
label="Google Pay Merchant Name"
placeholder="Enter Google Pay Merchant Name"
required=true
type="Text"
[[bankofamerica.connector_wallets_details.google_pay]]
name="merchant_id"
label="Google Pay Merchant Id"
placeholder="Enter Google Pay Merchant Id"
required=true
type="Text"
[[bankofamerica.connector_wallets_details.google_pay]]
name="gateway_merchant_id"
label="Google Pay Merchant Key"
placeholder="Enter Google Pay Merchant Key"
required=true
type="Text"
[[bankofamerica.connector_wallets_details.google_pay]]
name="public_key"
label="Google Pay Public Key"
placeholder="Enter Google Pay Public Key"
required=true
type="Text"
[[bankofamerica.connector_wallets_details.google_pay]]
name="private_key"
label="Google Pay Private Key"
placeholder="Enter Google Pay Private Key"
required=true
type="Text"
[[bankofamerica.connector_wallets_details.google_pay]]
name="recipient_id"
label="Recipient Id"
placeholder="Enter Recipient Id"
required=true
type="Text"
[[bankofamerica.connector_wallets_details.google_pay]]
name="allowed_auth_methods"
label="Allowed Auth Methods"
placeholder="Enter Allowed Auth Methods"
required=true
type="MultiSelect"
options=["PAN_ONLY", "CRYPTOGRAM_3DS"]

[[bankofamerica.connector_wallets_details.samsung_pay]]
name="service_id"
label="Samsung Pay Service Id"
placeholder="Enter Samsung Pay Service Id"
required=true
type="Text"
[[bankofamerica.connector_wallets_details.samsung_pay]]
name="merchant_display_name"
label="Display Name"
placeholder="Enter Display Name"
required=true
type="Text"
[[bankofamerica.connector_wallets_details.samsung_pay]]
name="merchant_business_country"
label="Merchant Business Country"
placeholder="Enter Merchant Business Country"
required=true
type="Select"
options=[]
[[bankofamerica.connector_wallets_details.samsung_pay]]
name="allowed_brands"
label="Allowed Brands"
placeholder="Enter Allowed Brands"
required=true
type="MultiSelect"
options=["visa","masterCard","amex","discover"]

[barclaycard]
[[barclaycard.credit]]
  payment_method_type = "Mastercard"
[[barclaycard.credit]]
  payment_method_type = "Visa"
[[barclaycard.credit]]
  payment_method_type = "AmericanExpress"
[[barclaycard.credit]]
  payment_method_type = "JCB"
[[barclaycard.credit]]
  payment_method_type = "Discover"
[[barclaycard.credit]]
  payment_method_type = "Maestro"
[[barclaycard.credit]]
  payment_method_type = "Interac"
[[barclaycard.credit]]
  payment_method_type = "DinersClub"
[[barclaycard.credit]]
  payment_method_type = "CartesBancaires"
[[barclaycard.credit]]
  payment_method_type = "UnionPay"
[[barclaycard.debit]]
  payment_method_type = "Mastercard"
[[barclaycard.debit]]
  payment_method_type = "Visa"
[[barclaycard.debit]]
  payment_method_type = "AmericanExpress"
[[barclaycard.debit]]
  payment_method_type = "JCB"
[[barclaycard.debit]]
  payment_method_type = "Discover"
[[barclaycard.debit]]
  payment_method_type = "Maestro"
[[barclaycard.debit]]
  payment_method_type = "Interac"
[[barclaycard.debit]]
  payment_method_type = "DinersClub"
[[barclaycard.debit]]
  payment_method_type = "CartesBancaires"
[[barclaycard.debit]]
  payment_method_type = "UnionPay"
[barclaycard.connector_auth.SignatureKey]
api_key="Key"
key1="Merchant ID"
api_secret="Shared Secret"

[bitpay]
[[bitpay.crypto]]
  payment_method_type = "crypto_currency"
[bitpay.connector_auth.HeaderKey]
api_key="API Key"
[bitpay.connector_webhook_details]
merchant_secret="Source verification key"

[bluesnap]
[[bluesnap.credit]]
  payment_method_type = "Mastercard"
[[bluesnap.credit]]
  payment_method_type = "Visa"
[[bluesnap.credit]]
  payment_method_type = "Interac"
[[bluesnap.credit]]
  payment_method_type = "AmericanExpress"
[[bluesnap.credit]]
  payment_method_type = "JCB"
[[bluesnap.credit]]
  payment_method_type = "DinersClub"
[[bluesnap.credit]]
  payment_method_type = "Discover"
[[bluesnap.credit]]
  payment_method_type = "CartesBancaires"
[[bluesnap.credit]]
  payment_method_type = "UnionPay"
[[bluesnap.wallet]]
  payment_method_type = "google_pay"
[[bluesnap.wallet]]
  payment_method_type = "apple_pay"
[bluesnap.connector_auth.BodyKey]
api_key="Password"
key1="Username"
[bluesnap.connector_webhook_details]
merchant_secret="Source verification key"

[[bluesnap.metadata.apple_pay]]
name="certificate"
label="Merchant Certificate (Base64 Encoded)"
placeholder="Enter Merchant Certificate (Base64 Encoded)"
required=true
type="Text"
[[bluesnap.metadata.apple_pay]]
name="certificate_keys"
label="Merchant PrivateKey (Base64 Encoded)"
placeholder="Enter Merchant PrivateKey (Base64 Encoded)"
required=true
type="Text"
[[bluesnap.metadata.apple_pay]]
name="merchant_identifier"
label="Apple Merchant Identifier"
placeholder="Enter Apple Merchant Identifier"
required=true
type="Text"
[[bluesnap.metadata.apple_pay]]
name="display_name"
label="Display Name"
placeholder="Enter Display Name"
required=true
type="Text"
[[bluesnap.metadata.apple_pay]]
name="initiative"
label="Domain"
placeholder="Enter Domain"
required=true
type="Select"
options=["web","ios"]
[[bluesnap.metadata.apple_pay]]
name="initiative_context"
label="Domain Name"
placeholder="Enter Domain Name"
required=true
type="Text"
[[bluesnap.metadata.apple_pay]]
name="merchant_business_country"
label="Merchant Business Country"
placeholder="Enter Merchant Business Country"
required=true
type="Select"
options=[]
[[bluesnap.metadata.apple_pay]]
name="payment_processing_details_at"
label="Payment Processing Details At"
placeholder="Enter Payment Processing Details At"
required=true
type="Radio"
options=["Connector"]

[[bluesnap.metadata.google_pay]]
name="merchant_name"
label="Google Pay Merchant Name"
placeholder="Enter Google Pay Merchant Name"
required=true
type="Text"
[[bluesnap.metadata.google_pay]]
name="merchant_id"
label="Google Pay Merchant Id"
placeholder="Enter Google Pay Merchant Id"
required=true
type="Text"
[[bluesnap.metadata.google_pay]]
name="gateway_merchant_id"
label="Google Pay Merchant Key"
placeholder="Enter Google Pay Merchant Key"
required=true
type="Text"
[[bluesnap.metadata.google_pay]]
name="allowed_auth_methods"
label="Allowed Auth Methods"
placeholder="Enter Allowed Auth Methods"
required=true
type="MultiSelect"
options=["PAN_ONLY", "CRYPTOGRAM_3DS"]

[[bluesnap.connector_wallets_details.google_pay]]
name="merchant_name"
label="Google Pay Merchant Name"
placeholder="Enter Google Pay Merchant Name"
required=true
type="Text"
[[bluesnap.connector_wallets_details.google_pay]]
name="merchant_id"
label="Google Pay Merchant Id"
placeholder="Enter Google Pay Merchant Id"
required=true
type="Text"
[[bluesnap.connector_wallets_details.google_pay]]
name="gateway_merchant_id"
label="Google Pay Merchant Key"
placeholder="Enter Google Pay Merchant Key"
required=true
type="Text"
[[bluesnap.connector_wallets_details.google_pay]]
name="public_key"
label="Google Pay Public Key"
placeholder="Enter Google Pay Public Key"
required=true
type="Text"
[[bluesnap.connector_wallets_details.google_pay]]
name="private_key"
label="Google Pay Private Key"
placeholder="Enter Google Pay Private Key"
required=true
type="Text"
[[bluesnap.connector_wallets_details.google_pay]]
name="recipient_id"
label="Recipient Id"
placeholder="Enter Recipient Id"
required=true
type="Text"
[[bluesnap.connector_wallets_details.google_pay]]
name="allowed_auth_methods"
label="Allowed Auth Methods"
placeholder="Enter Allowed Auth Methods"
required=true
type="MultiSelect"
options=["PAN_ONLY", "CRYPTOGRAM_3DS"]


[bluesnap.metadata.merchant_id]
name="merchant_id"
label="Merchant Id"
placeholder="Enter Merchant Id"
required=false
type="Text"

[boku]
[[boku.wallet]]
  payment_method_type = "dana"
[[boku.wallet]]
  payment_method_type = "gcash"
[[boku.wallet]]
  payment_method_type = "go_pay"
[[boku.wallet]]
  payment_method_type = "kakao_pay"
[[boku.wallet]]
  payment_method_type = "momo"
[boku.connector_auth.BodyKey]
api_key="API KEY"
key1= "MERCHANT ID"
[boku.connector_webhook_details]
merchant_secret="Source verification key"


[braintree]
[[braintree.credit]]
  payment_method_type = "Mastercard"
[[braintree.credit]]
  payment_method_type = "Visa"
[[braintree.credit]]
  payment_method_type = "Interac"
[[braintree.credit]]
  payment_method_type = "AmericanExpress"
[[braintree.credit]]
  payment_method_type = "JCB"
[[braintree.credit]]
  payment_method_type = "DinersClub"
[[braintree.credit]]
  payment_method_type = "Discover"
[[braintree.credit]]
  payment_method_type = "CartesBancaires"
[[braintree.credit]]
  payment_method_type = "UnionPay"
[[braintree.debit]]
  payment_method_type = "Mastercard"
[[braintree.debit]]
  payment_method_type = "Visa"
[[braintree.debit]]
  payment_method_type = "Interac"
[[braintree.debit]]
  payment_method_type = "AmericanExpress"
[[braintree.debit]]
  payment_method_type = "JCB"
[[braintree.debit]]
  payment_method_type = "DinersClub"
[[braintree.debit]]
  payment_method_type = "Discover"
[[braintree.debit]]
  payment_method_type = "CartesBancaires"
[[braintree.debit]]
  payment_method_type = "UnionPay"
[[braintree.debit]]
  payment_method_type = "UnionPay"
[braintree.connector_webhook_details]
merchant_secret="Source verification key"


[braintree.connector_auth.SignatureKey]
api_key="Public Key"
key1="Merchant Id"
api_secret="Private Key"

[braintree.metadata.merchant_account_id]
name="merchant_account_id"
label="Merchant Account Id"
placeholder="Enter Merchant Account Id"
required=true
type="Text"
[braintree.metadata.merchant_config_currency]
name="merchant_config_currency"
label="Currency"
placeholder="Enter Currency"
required=true
type="Select"
options=[]

[cashtocode]
[[cashtocode.reward]]
  payment_method_type = "classic"
[[cashtocode.reward]]
  payment_method_type = "evoucher"
[cashtocode.connector_auth.CurrencyAuthKey.auth_key_map.EUR.classic]
password_classic="Password Classic"
username_classic="Username Classic"
merchant_id_classic="MerchantId Classic"
[cashtocode.connector_auth.CurrencyAuthKey.auth_key_map.EUR.evoucher]
password_evoucher="Password Evoucher"
username_evoucher="Username Evoucher"
merchant_id_evoucher="MerchantId Evoucher"
[cashtocode.connector_auth.CurrencyAuthKey.auth_key_map.GBP.classic]
password_classic="Password Classic"
username_classic="Username Classic"
merchant_id_classic="MerchantId Classic"
[cashtocode.connector_auth.CurrencyAuthKey.auth_key_map.GBP.evoucher]
password_evoucher="Password Evoucher"
username_evoucher="Username Evoucher"
merchant_id_evoucher="MerchantId Evoucher"
[cashtocode.connector_auth.CurrencyAuthKey.auth_key_map.USD.classic]
password_classic="Password Classic"
username_classic="Username Classic"
merchant_id_classic="MerchantId Classic"
[cashtocode.connector_auth.CurrencyAuthKey.auth_key_map.USD.evoucher]
password_evoucher="Password Evoucher"
username_evoucher="Username Evoucher"
merchant_id_evoucher="MerchantId Evoucher"
[cashtocode.connector_auth.CurrencyAuthKey.auth_key_map.CAD.classic]
password_classic="Password Classic"
username_classic="Username Classic"
merchant_id_classic="MerchantId Classic"
[cashtocode.connector_auth.CurrencyAuthKey.auth_key_map.CAD.evoucher]
password_evoucher="Password Evoucher"
username_evoucher="Username Evoucher"
merchant_id_evoucher="MerchantId Evoucher"
[cashtocode.connector_auth.CurrencyAuthKey.auth_key_map.CHF.classic]
password_classic="Password Classic"
username_classic="Username Classic"
merchant_id_classic="MerchantId Classic"
[cashtocode.connector_auth.CurrencyAuthKey.auth_key_map.CHF.evoucher]
password_evoucher="Password Evoucher"
username_evoucher="Username Evoucher"
merchant_id_evoucher="MerchantId Evoucher"
[cashtocode.connector_auth.CurrencyAuthKey.auth_key_map.AUD.classic]
password_classic="Password Classic"
username_classic="Username Classic"
merchant_id_classic="MerchantId Classic"
[cashtocode.connector_auth.CurrencyAuthKey.auth_key_map.AUD.evoucher]
password_evoucher="Password Evoucher"
username_evoucher="Username Evoucher"
merchant_id_evoucher="MerchantId Evoucher"
[cashtocode.connector_auth.CurrencyAuthKey.auth_key_map.INR.classic]
password_classic="Password Classic"
username_classic="Username Classic"
merchant_id_classic="MerchantId Classic"
[cashtocode.connector_auth.CurrencyAuthKey.auth_key_map.INR.evoucher]
password_evoucher="Password Evoucher"
username_evoucher="Username Evoucher"
merchant_id_evoucher="MerchantId Evoucher"
[cashtocode.connector_auth.CurrencyAuthKey.auth_key_map.JPY.classic]
password_classic="Password Classic"
username_classic="Username Classic"
merchant_id_classic="MerchantId Classic"
[cashtocode.connector_auth.CurrencyAuthKey.auth_key_map.JPY.evoucher]
password_evoucher="Password Evoucher"
username_evoucher="Username Evoucher"
merchant_id_evoucher="MerchantId Evoucher"
[cashtocode.connector_auth.CurrencyAuthKey.auth_key_map.NZD.classic]
password_classic="Password Classic"
username_classic="Username Classic"
merchant_id_classic="MerchantId Classic"
[cashtocode.connector_auth.CurrencyAuthKey.auth_key_map.NZD.evoucher]
password_evoucher="Password Evoucher"
username_evoucher="Username Evoucher"
merchant_id_evoucher="MerchantId Evoucher"
[cashtocode.connector_auth.CurrencyAuthKey.auth_key_map.ZAR.classic]
password_classic="Password Classic"
username_classic="Username Classic"
merchant_id_classic="MerchantId Classic"
[cashtocode.connector_auth.CurrencyAuthKey.auth_key_map.ZAR.evoucher]
password_evoucher="Password Evoucher"
username_evoucher="Username Evoucher"
merchant_id_evoucher="MerchantId Evoucher"
[cashtocode.connector_auth.CurrencyAuthKey.auth_key_map.CNY.classic]
password_classic="Password Classic"
username_classic="Username Classic"
merchant_id_classic="MerchantId Classic"
[cashtocode.connector_auth.CurrencyAuthKey.auth_key_map.CNY.evoucher]
password_evoucher="Password Evoucher"
username_evoucher="Username Evoucher"
merchant_id_evoucher="MerchantId Evoucher"
[cashtocode.connector_webhook_details]
merchant_secret="Source verification key"

[checkout]
[[checkout.credit]]
  payment_method_type = "Mastercard"
[[checkout.credit]]
  payment_method_type = "Visa"
[[checkout.credit]]
  payment_method_type = "Interac"
[[checkout.credit]]
  payment_method_type = "AmericanExpress"
[[checkout.credit]]
  payment_method_type = "JCB"
[[checkout.credit]]
  payment_method_type = "DinersClub"
[[checkout.credit]]
  payment_method_type = "Discover"
[[checkout.credit]]
  payment_method_type = "CartesBancaires"
[[checkout.credit]]
  payment_method_type = "UnionPay"
[[checkout.debit]]
  payment_method_type = "Mastercard"
[[checkout.debit]]
  payment_method_type = "Visa"
[[checkout.debit]]
  payment_method_type = "Interac"
[[checkout.debit]]
  payment_method_type = "AmericanExpress"
[[checkout.debit]]
  payment_method_type = "JCB"
[[checkout.debit]]
  payment_method_type = "DinersClub"
[[checkout.debit]]
  payment_method_type = "Discover"
[[checkout.debit]]
  payment_method_type = "CartesBancaires"
[[checkout.debit]]
  payment_method_type = "UnionPay"
[[checkout.wallet]]
  payment_method_type = "apple_pay"
[[checkout.wallet]]
  payment_method_type = "google_pay"
[checkout.connector_auth.SignatureKey]
api_key="Checkout API Public Key"
key1="Processing Channel ID"
api_secret="Checkout API Secret Key"
[checkout.connector_webhook_details]
merchant_secret="Source verification key"

[[checkout.metadata.apple_pay]]
name="certificate"
label="Merchant Certificate (Base64 Encoded)"
placeholder="Enter Merchant Certificate (Base64 Encoded)"
required=true
type="Text"
[[checkout.metadata.apple_pay]]
name="certificate_keys"
label="Merchant PrivateKey (Base64 Encoded)"
placeholder="Enter Merchant PrivateKey (Base64 Encoded)"
required=true
type="Text"
[[checkout.metadata.apple_pay]]
name="merchant_identifier"
label="Apple Merchant Identifier"
placeholder="Enter Apple Merchant Identifier"
required=true
type="Text"
[[checkout.metadata.apple_pay]]
name="display_name"
label="Display Name"
placeholder="Enter Display Name"
required=true
type="Text"
[[checkout.metadata.apple_pay]]
name="initiative"
label="Domain"
placeholder="Enter Domain"
required=true
type="Select"
options=["web","ios"]
[[checkout.metadata.apple_pay]]
name="initiative_context"
label="Domain Name"
placeholder="Enter Domain Name"
required=true
type="Text"
[[checkout.metadata.apple_pay]]
name="merchant_business_country"
label="Merchant Business Country"
placeholder="Enter Merchant Business Country"
required=true
type="Select"
options=[]
[[checkout.metadata.apple_pay]]
name="payment_processing_details_at"
label="Payment Processing Details At"
placeholder="Enter Payment Processing Details At"
required=true
type="Radio"
options=["Connector"]

[[checkout.metadata.google_pay]]
name="merchant_name"
label="Google Pay Merchant Name"
placeholder="Enter Google Pay Merchant Name"
required=true
type="Text"
[[checkout.metadata.google_pay]]
name="merchant_id"
label="Google Pay Merchant Id"
placeholder="Enter Google Pay Merchant Id"
required=true
type="Text"
[[checkout.metadata.google_pay]]
name="gateway_merchant_id"
label="Google Pay Merchant Key"
placeholder="Enter Google Pay Merchant Key"
required=true
type="Text"
[[checkout.metadata.google_pay]]
name="allowed_auth_methods"
label="Allowed Auth Methods"
placeholder="Enter Allowed Auth Methods"
required=true
type="MultiSelect"
options=["PAN_ONLY", "CRYPTOGRAM_3DS"]

[[checkout.connector_wallets_details.google_pay]]
name="merchant_name"
label="Google Pay Merchant Name"
placeholder="Enter Google Pay Merchant Name"
required=true
type="Text"
[[checkout.connector_wallets_details.google_pay]]
name="merchant_id"
label="Google Pay Merchant Id"
placeholder="Enter Google Pay Merchant Id"
required=true
type="Text"
[[checkout.connector_wallets_details.google_pay]]
name="gateway_merchant_id"
label="Google Pay Merchant Key"
placeholder="Enter Google Pay Merchant Key"
required=true
type="Text"
[[checkout.connector_wallets_details.google_pay]]
name="public_key"
label="Google Pay Public Key"
placeholder="Enter Google Pay Public Key"
required=true
type="Text"
[[checkout.connector_wallets_details.google_pay]]
name="private_key"
label="Google Pay Private Key"
placeholder="Enter Google Pay Private Key"
required=true
type="Text"
[[checkout.connector_wallets_details.google_pay]]
name="recipient_id"
label="Recipient Id"
placeholder="Enter Recipient Id"
required=true
type="Text"
[[checkout.connector_wallets_details.google_pay]]
name="allowed_auth_methods"
label="Allowed Auth Methods"
placeholder="Enter Allowed Auth Methods"
required=true
type="MultiSelect"
options=["PAN_ONLY", "CRYPTOGRAM_3DS"]


[checkout.metadata.acquirer_bin]
name="acquirer_bin"
label="Acquirer Bin"
placeholder="Enter Acquirer Bin"
required=false
type="Text"
[checkout.metadata.acquirer_merchant_id]
name="acquirer_merchant_id"
label="Acquirer Merchant ID"
placeholder="Enter Acquirer Merchant ID"
required=false
type="Text"
[checkout.metadata.acquirer_country_code]
name="acquirer_country_code"
label="Acquirer Country Code"
placeholder="Enter Acquirer Country Code"
required=false
type="Text"

[coinbase]
[[coinbase.crypto]]
  payment_method_type = "crypto_currency"
[coinbase.connector_auth.HeaderKey]
api_key="API Key"
[coinbase.connector_webhook_details]
merchant_secret="Source verification key"
[coinbase.metadata.pricing_type]
name="pricing_type"
label="Select the pricing type Example: fixed_price,no_price"
placeholder="Select the pricing type Example: fixed_price,no_price"
required=true
type="Select"
options=["fixed_price","no_price"]

[coingate]
[[coingate.crypto]]
  payment_method_type = "crypto_currency"
[coingate.connector_auth.BodyKey]
api_key="API Key"
key1 ="Merchant Token"
[coingate.metadata.currency_id]
name="currency_id"
label="ID of the currency in which the refund will be issued"
placeholder="Enter ID of the currency in which the refund will be issued"
required=true
type="Number"
[coingate.metadata.platform_id]
name="platform_id"
label="Platform ID of the currency in which the refund will be issued"
placeholder="Enter Platform ID of the currency in which the refund will be issued"
required=true
type="Number"
[coingate.metadata.ledger_account_id]
name="ledger_account_id"
label="ID of the trader balance associated with the currency in which the refund will be issued"
placeholder="Enter ID of the trader balance associated with the currency in which the refund will be issued"
required=true
type="Text"

[cryptopay]
[[cryptopay.crypto]]
  payment_method_type = "crypto_currency"
[cryptopay.connector_auth.BodyKey]
api_key="API Key"
key1="Secret Key"
[cryptopay.connector_webhook_details]
merchant_secret="Source verification key"

[cybersource]
[[cybersource.credit]]
  payment_method_type = "Mastercard"
[[cybersource.credit]]
  payment_method_type = "Visa"
[[cybersource.credit]]
  payment_method_type = "Interac"
[[cybersource.credit]]
  payment_method_type = "AmericanExpress"
[[cybersource.credit]]
  payment_method_type = "JCB"
[[cybersource.credit]]
  payment_method_type = "DinersClub"
[[cybersource.credit]]
  payment_method_type = "Discover"
[[cybersource.credit]]
  payment_method_type = "CartesBancaires"
[[cybersource.credit]]
  payment_method_type = "UnionPay"
[[cybersource.debit]]
  payment_method_type = "Mastercard"
[[cybersource.debit]]
  payment_method_type = "Visa"
[[cybersource.debit]]
  payment_method_type = "Interac"
[[cybersource.debit]]
  payment_method_type = "AmericanExpress"
[[cybersource.debit]]
  payment_method_type = "JCB"
[[cybersource.debit]]
  payment_method_type = "DinersClub"
[[cybersource.debit]]
  payment_method_type = "Discover"
[[cybersource.debit]]
  payment_method_type = "CartesBancaires"
[[cybersource.debit]]
  payment_method_type = "UnionPay"
[[cybersource.wallet]]
  payment_method_type = "apple_pay"
[[cybersource.wallet]]
  payment_method_type = "google_pay"
[[cybersource.wallet]]
  payment_method_type = "paze"
[[cybersource.wallet]]
  payment_method_type = "samsung_pay"
[cybersource.connector_auth.SignatureKey]
api_key="Key"
key1="Merchant ID"
api_secret="Shared Secret"
[cybersource.connector_webhook_details]
merchant_secret="Source verification key"
[cybersource.metadata]
disable_avs = "Disable AVS check"
disable_cvn = "Disable CVN check"

[[cybersource.metadata.apple_pay]]
name="certificate"
label="Merchant Certificate (Base64 Encoded)"
placeholder="Enter Merchant Certificate (Base64 Encoded)"
required=true
type="Text"
[[cybersource.metadata.apple_pay]]
name="certificate_keys"
label="Merchant PrivateKey (Base64 Encoded)"
placeholder="Enter Merchant PrivateKey (Base64 Encoded)"
required=true
type="Text"
[[cybersource.metadata.apple_pay]]
name="merchant_identifier"
label="Apple Merchant Identifier"
placeholder="Enter Apple Merchant Identifier"
required=true
type="Text"
[[cybersource.metadata.apple_pay]]
name="display_name"
label="Display Name"
placeholder="Enter Display Name"
required=true
type="Text"
[[cybersource.metadata.apple_pay]]
name="initiative"
label="Domain"
placeholder="Enter Domain"
required=true
type="Select"
options=["web","ios"]
[[cybersource.metadata.apple_pay]]
name="initiative_context"
label="Domain Name"
placeholder="Enter Domain Name"
required=true
type="Text"
[[cybersource.metadata.apple_pay]]
name="merchant_business_country"
label="Merchant Business Country"
placeholder="Enter Merchant Business Country"
required=true
type="Select"
options=[]
[[cybersource.metadata.apple_pay]]
name="payment_processing_details_at"
label="Payment Processing Details At"
placeholder="Enter Payment Processing Details At"
required=true
type="Radio"
options=["Connector","Hyperswitch"]

[[cybersource.metadata.google_pay]]
name="merchant_name"
label="Google Pay Merchant Name"
placeholder="Enter Google Pay Merchant Name"
required=true
type="Text"
[[cybersource.metadata.google_pay]]
name="merchant_id"
label="Google Pay Merchant Id"
placeholder="Enter Google Pay Merchant Id"
required=true
type="Text"
[[cybersource.metadata.google_pay]]
name="gateway_merchant_id"
label="Google Pay Merchant Key"
placeholder="Enter Google Pay Merchant Key"
required=true
type="Text"
[[cybersource.metadata.google_pay]]
name="allowed_auth_methods"
label="Allowed Auth Methods"
placeholder="Enter Allowed Auth Methods"
required=true
type="MultiSelect"
options=["PAN_ONLY", "CRYPTOGRAM_3DS"]

[[cybersource.connector_wallets_details.google_pay]]
name="merchant_name"
label="Google Pay Merchant Name"
placeholder="Enter Google Pay Merchant Name"
required=true
type="Text"
[[cybersource.connector_wallets_details.google_pay]]
name="merchant_id"
label="Google Pay Merchant Id"
placeholder="Enter Google Pay Merchant Id"
required=true
type="Text"
[[cybersource.connector_wallets_details.google_pay]]
name="gateway_merchant_id"
label="Google Pay Merchant Key"
placeholder="Enter Google Pay Merchant Key"
required=true
type="Text"
[[cybersource.connector_wallets_details.google_pay]]
name="public_key"
label="Google Pay Public Key"
placeholder="Enter Google Pay Public Key"
required=true
type="Text"
[[cybersource.connector_wallets_details.google_pay]]
name="private_key"
label="Google Pay Private Key"
placeholder="Enter Google Pay Private Key"
required=true
type="Text"
[[cybersource.connector_wallets_details.google_pay]]
name="recipient_id"
label="Recipient Id"
placeholder="Enter Recipient Id"
required=true
type="Text"
[[cybersource.connector_wallets_details.google_pay]]
name="allowed_auth_methods"
label="Allowed Auth Methods"
placeholder="Enter Allowed Auth Methods"
required=true
type="MultiSelect"
options=["PAN_ONLY", "CRYPTOGRAM_3DS"]


[[cybersource.connector_wallets_details.samsung_pay]]
name="service_id"
label="Samsung Pay Service Id"
placeholder="Enter Samsung Pay Service Id"
required=true
type="Text"
[[cybersource.connector_wallets_details.samsung_pay]]
name="merchant_display_name"
label="Display Name"
placeholder="Enter Display Name"
required=true
type="Text"
[[cybersource.connector_wallets_details.samsung_pay]]
name="merchant_business_country"
label="Merchant Business Country"
placeholder="Enter Merchant Business Country"
required=true
type="Select"
options=[]
[[cybersource.connector_wallets_details.samsung_pay]]
name="allowed_brands"
label="Allowed Brands"
placeholder="Enter Allowed Brands"
required=true
type="MultiSelect"
options=["visa","masterCard","amex","discover"]

[[cybersource.connector_wallets_details.paze]]
name="client_id"
label="Client Id"
placeholder="Enter paze Client Id"
required=true
type="Text"
[[cybersource.connector_wallets_details.paze]]
name="client_profile_id"
label="Client Profile Id"
placeholder="Enter Client Profile Id"
required=true
type="Text"
[[cybersource.connector_wallets_details.paze]]
name="client_name"
label="Display Name"
placeholder="Enter Display Name"
required=true
type="Text"

[cybersource.metadata.acquirer_bin]
name="acquirer_bin"
label="Acquirer Bin"
placeholder="Enter Acquirer Bin"
required=false
type="Text"
[cybersource.metadata.acquirer_merchant_id]
name="acquirer_merchant_id"
label="Acquirer Merchant ID"
placeholder="Enter Acquirer Merchant ID"
required=false
type="Text"
[cybersource.metadata.acquirer_country_code]
name="acquirer_country_code"
label="Acquirer Country Code"
placeholder="Enter Acquirer Country Code"
required=false
type="Text"

[cybersource_payout]
[[cybersource_payout.credit]]
  payment_method_type = "Mastercard"
[[cybersource_payout.credit]]
  payment_method_type = "Visa"
[[cybersource_payout.credit]]
  payment_method_type = "Interac"
[[cybersource_payout.credit]]
  payment_method_type = "AmericanExpress"
[[cybersource_payout.credit]]
  payment_method_type = "JCB"
[[cybersource_payout.credit]]
  payment_method_type = "DinersClub"
[[cybersource_payout.credit]]
  payment_method_type = "Discover"
[[cybersource_payout.credit]]
  payment_method_type = "CartesBancaires"
[[cybersource_payout.credit]]
  payment_method_type = "UnionPay"
[[cybersource_payout.debit]]
  payment_method_type = "Mastercard"
[[cybersource_payout.debit]]
  payment_method_type = "Visa"
[[cybersource_payout.debit]]
  payment_method_type = "Interac"
[[cybersource_payout.debit]]
  payment_method_type = "AmericanExpress"
[[cybersource_payout.debit]]
  payment_method_type = "JCB"
[[cybersource_payout.debit]]
  payment_method_type = "DinersClub"
[[cybersource_payout.debit]]
  payment_method_type = "Discover"
[[cybersource_payout.debit]]
  payment_method_type = "CartesBancaires"
[[cybersource_payout.debit]]
  payment_method_type = "UnionPay"
[cybersource_payout.connector_auth.SignatureKey]
api_key="Key"
key1="Merchant ID"
api_secret="Shared Secret"

[deutschebank]
[[deutschebank.bank_debit]]
  payment_method_type = "sepa"
[[deutschebank.credit]]
  payment_method_type = "Visa"
[[deutschebank.credit]]
  payment_method_type = "Mastercard"
[[deutschebank.debit]]
  payment_method_type = "Visa"
[[deutschebank.debit]]
  payment_method_type = "Mastercard"
[deutschebank.connector_auth.SignatureKey]
api_key="Client ID"
key1="Merchant ID"
api_secret="Client Key"

[digitalvirgo]
[[digitalvirgo.mobile_payment]]
  payment_method_type = "direct_carrier_billing"
[digitalvirgo.connector_auth.BodyKey]
api_key="Password"
key1="Username"

[dlocal]
[[dlocal.credit]]
  payment_method_type = "Mastercard"
[[dlocal.credit]]
  payment_method_type = "Visa"
[[dlocal.credit]]
  payment_method_type = "Interac"
[[dlocal.credit]]
  payment_method_type = "AmericanExpress"
[[dlocal.credit]]
  payment_method_type = "JCB"
[[dlocal.credit]]
  payment_method_type = "DinersClub"
[[dlocal.credit]]
  payment_method_type = "Discover"
[[dlocal.credit]]
  payment_method_type = "CartesBancaires"
[[dlocal.credit]]
  payment_method_type = "UnionPay"
[[dlocal.debit]]
  payment_method_type = "Mastercard"
[[dlocal.debit]]
  payment_method_type = "Visa"
[[dlocal.debit]]
  payment_method_type = "Interac"
[[dlocal.debit]]
  payment_method_type = "AmericanExpress"
[[dlocal.debit]]
  payment_method_type = "JCB"
[[dlocal.debit]]
  payment_method_type = "DinersClub"
[[dlocal.debit]]
  payment_method_type = "Discover"
[[dlocal.debit]]
  payment_method_type = "CartesBancaires"
[[dlocal.debit]]
  payment_method_type = "UnionPay"
[dlocal.connector_auth.SignatureKey]
api_key="X Login"
key1="X Trans Key"
api_secret="Secret Key"
[dlocal.connector_webhook_details]
merchant_secret="Source verification key"

[ebanx_payout]
[[ebanx_payout.bank_transfer]]
  payment_method_type = "pix"
[ebanx_payout.connector_auth.HeaderKey]
api_key = "Integration Key"

[fiserv]
[[fiserv.credit]]
  payment_method_type = "Mastercard"
[[fiserv.credit]]
  payment_method_type = "Visa"
[[fiserv.credit]]
  payment_method_type = "Interac"
[[fiserv.credit]]
  payment_method_type = "AmericanExpress"
[[fiserv.credit]]
  payment_method_type = "JCB"
[[fiserv.credit]]
  payment_method_type = "DinersClub"
[[fiserv.credit]]
  payment_method_type = "Discover"
[[fiserv.credit]]
  payment_method_type = "CartesBancaires"
[[fiserv.credit]]
  payment_method_type = "UnionPay"
[[fiserv.debit]]
  payment_method_type = "Mastercard"
[[fiserv.debit]]
  payment_method_type = "Visa"
[[fiserv.debit]]
  payment_method_type = "Interac"
[[fiserv.debit]]
  payment_method_type = "AmericanExpress"
[[fiserv.debit]]
  payment_method_type = "JCB"
[[fiserv.debit]]
  payment_method_type = "DinersClub"
[[fiserv.debit]]
  payment_method_type = "Discover"
[[fiserv.debit]]
  payment_method_type = "CartesBancaires"
[[fiserv.debit]]
  payment_method_type = "UnionPay"
[fiserv.connector_auth.SignatureKey]
api_key="API Key"
key1="Merchant ID"
api_secret="API Secret"

[fiserv.metadata.terminal_id]
name="terminal_id"
label="Terminal ID"
placeholder="Enter Terminal ID"
required=true
type="Text"

[fiserv.connector_webhook_details]
merchant_secret="Source verification key"

[fiservemea]
[[fiservemea.credit]]
  payment_method_type = "Mastercard"
[[fiservemea.credit]]
  payment_method_type = "Visa"
[[fiservemea.credit]]
  payment_method_type = "Interac"
[[fiservemea.credit]]
  payment_method_type = "AmericanExpress"
[[fiservemea.credit]]
  payment_method_type = "JCB"
[[fiservemea.credit]]
  payment_method_type = "DinersClub"
[[fiservemea.credit]]
  payment_method_type = "Discover"
[[fiservemea.credit]]
  payment_method_type = "CartesBancaires"
[[fiservemea.credit]]
  payment_method_type = "UnionPay"
[[fiservemea.debit]]
  payment_method_type = "Mastercard"
[[fiservemea.debit]]
  payment_method_type = "Visa"
[[fiservemea.debit]]
  payment_method_type = "Interac"
[[fiservemea.debit]]
  payment_method_type = "AmericanExpress"
[[fiservemea.debit]]
  payment_method_type = "JCB"
[[fiservemea.debit]]
  payment_method_type = "DinersClub"
[[fiservemea.debit]]
  payment_method_type = "Discover"
[[fiservemea.debit]]
  payment_method_type = "CartesBancaires"
[[fiservemea.debit]]
  payment_method_type = "UnionPay"
[fiservemea.connector_auth.BodyKey]
api_key="API Key"
key1="Secret Key"

[forte]
[[forte.credit]]
  payment_method_type = "Mastercard"
[[forte.credit]]
  payment_method_type = "Visa"
[[forte.credit]]
  payment_method_type = "Interac"
[[forte.credit]]
  payment_method_type = "AmericanExpress"
[[forte.credit]]
  payment_method_type = "JCB"
[[forte.credit]]
  payment_method_type = "DinersClub"
[[forte.credit]]
  payment_method_type = "Discover"
[[forte.credit]]
  payment_method_type = "CartesBancaires"
[[forte.credit]]
  payment_method_type = "UnionPay"
[[forte.debit]]
  payment_method_type = "Mastercard"
[[forte.debit]]
  payment_method_type = "Visa"
[[forte.debit]]
  payment_method_type = "Interac"
[[forte.debit]]
  payment_method_type = "AmericanExpress"
[[forte.debit]]
  payment_method_type = "JCB"
[[forte.debit]]
  payment_method_type = "DinersClub"
[[forte.debit]]
  payment_method_type = "Discover"
[[forte.debit]]
  payment_method_type = "CartesBancaires"
[[forte.debit]]
  payment_method_type = "UnionPay"
[forte.connector_auth.MultiAuthKey]
api_key="API Access ID"
key1="Organization ID"
api_secret="API Secure Key"
key2="Location ID"
[forte.connector_webhook_details]
merchant_secret="Source verification key"

[getnet]
[[getnet.credit]]
  payment_method_type = "Mastercard"
[[getnet.credit]]
  payment_method_type = "Visa"
[[getnet.credit]]
  payment_method_type = "Interac"
[[getnet.credit]]
  payment_method_type = "AmericanExpress"
[[getnet.credit]]
  payment_method_type = "JCB"
[[getnet.credit]]
  payment_method_type = "DinersClub"
[[getnet.credit]]
  payment_method_type = "Discover"
[[getnet.credit]]
  payment_method_type = "CartesBancaires"
[[getnet.credit]]
  payment_method_type = "UnionPay"
[[getnet.credit]]
  payment_method_type = "RuPay"
[[getnet.credit]]
  payment_method_type = "Maestro"

[globalpay]
[[globalpay.credit]]
  payment_method_type = "Mastercard"
[[globalpay.credit]]
  payment_method_type = "Visa"
[[globalpay.credit]]
  payment_method_type = "Interac"
[[globalpay.credit]]
  payment_method_type = "AmericanExpress"
[[globalpay.credit]]
  payment_method_type = "JCB"
[[globalpay.credit]]
  payment_method_type = "DinersClub"
[[globalpay.credit]]
  payment_method_type = "Discover"
[[globalpay.credit]]
  payment_method_type = "CartesBancaires"
[[globalpay.credit]]
  payment_method_type = "UnionPay"
[[globalpay.debit]]
  payment_method_type = "Mastercard"
[[globalpay.debit]]
  payment_method_type = "Visa"
[[globalpay.debit]]
  payment_method_type = "Interac"
[[globalpay.debit]]
  payment_method_type = "AmericanExpress"
[[globalpay.debit]]
  payment_method_type = "JCB"
[[globalpay.debit]]
  payment_method_type = "DinersClub"
[[globalpay.debit]]
  payment_method_type = "Discover"
[[globalpay.debit]]
  payment_method_type = "CartesBancaires"
[[globalpay.debit]]
  payment_method_type = "UnionPay"
[[globalpay.bank_redirect]]
  payment_method_type = "ideal"
[[globalpay.bank_redirect]]
  payment_method_type = "giropay"
[[globalpay.bank_redirect]]
  payment_method_type = "sofort"
[[globalpay.bank_redirect]]
  payment_method_type = "eps"
[[globalpay.wallet]]
  payment_method_type = "google_pay"
[[globalpay.wallet]]
  payment_method_type = "paypal"
[globalpay.connector_auth.BodyKey]
api_key="Global App Key"
key1="Global App ID"
[globalpay.connector_webhook_details]
merchant_secret="Source verification key"

[[globalpay.metadata.google_pay]]
name="merchant_name"
label="Google Pay Merchant Name"
placeholder="Enter Google Pay Merchant Name"
required=true
type="Text"
[[globalpay.metadata.google_pay]]
name="merchant_id"
label="Google Pay Merchant Id"
placeholder="Enter Google Pay Merchant Id"
required=true
type="Text"
[[globalpay.metadata.google_pay]]
name="gateway_merchant_id"
label="Google Pay Merchant Key"
placeholder="Enter Google Pay Merchant Key"
required=true
type="Text"
[[globalpay.metadata.google_pay]]
name="allowed_auth_methods"
label="Allowed Auth Methods"
placeholder="Enter Allowed Auth Methods"
required=true
type="MultiSelect"
options=["PAN_ONLY", "CRYPTOGRAM_3DS"]

[[globalpay.connector_wallets_details.google_pay]]
name="merchant_name"
label="Google Pay Merchant Name"
placeholder="Enter Google Pay Merchant Name"
required=true
type="Text"
[[globalpay.connector_wallets_details.google_pay]]
name="merchant_id"
label="Google Pay Merchant Id"
placeholder="Enter Google Pay Merchant Id"
required=true
type="Text"
[[globalpay.connector_wallets_details.google_pay]]
name="gateway_merchant_id"
label="Google Pay Merchant Key"
placeholder="Enter Google Pay Merchant Key"
required=true
type="Text"
[[globalpay.connector_wallets_details.google_pay]]
name="public_key"
label="Google Pay Public Key"
placeholder="Enter Google Pay Public Key"
required=true
type="Text"
[[globalpay.connector_wallets_details.google_pay]]
name="private_key"
label="Google Pay Private Key"
placeholder="Enter Google Pay Private Key"
required=true
type="Text"
[[globalpay.connector_wallets_details.google_pay]]
name="recipient_id"
label="Recipient Id"
placeholder="Enter Recipient Id"
required=true
type="Text"
[[globalpay.connector_wallets_details.google_pay]]
name="allowed_auth_methods"
label="Allowed Auth Methods"
placeholder="Enter Allowed Auth Methods"
required=true
type="MultiSelect"
options=["PAN_ONLY", "CRYPTOGRAM_3DS"]


[globalpay.metadata.account_name]
name="account_name"
label="Account Name"
placeholder="Enter Account Name"
required=true
type="Text"

[globepay]
[[globepay.wallet]]
  payment_method_type = "we_chat_pay"
[[globepay.wallet]]
  payment_method_type = "ali_pay"
[globepay.connector_auth.BodyKey]
api_key="Partner Code"
key1="Credential Code"
[globepay.connector_webhook_details]
merchant_secret="Source verification key"

[gocardless]
[[gocardless.bank_debit]]
  payment_method_type = "ach"
[[gocardless.bank_debit]]
  payment_method_type = "becs"
[[gocardless.bank_debit]]
  payment_method_type = "sepa"
[gocardless.connector_auth.HeaderKey]
api_key="Access Token"
[gocardless.connector_webhook_details]
merchant_secret="Source verification key"

[iatapay]
[[iatapay.upi]]
  payment_method_type = "upi_collect"
[iatapay.connector_auth.SignatureKey]
api_key="Client ID"
key1="Airline ID"
api_secret="Client Secret"
[iatapay.connector_webhook_details]
merchant_secret="Source verification key"

[itaubank]
[[itaubank.bank_transfer]]
  payment_method_type = "pix"
[itaubank.connector_auth.MultiAuthKey]
key1="Client Id"
api_key="Client Secret"
api_secret="Certificates"
key2="Certificate Key"

[jpmorgan]
[[jpmorgan.credit]]
  payment_method_type = "AmericanExpress"
[[jpmorgan.credit]]
  payment_method_type = "DinersClub"
[[jpmorgan.credit]]
  payment_method_type = "Discover"
[[jpmorgan.credit]]
  payment_method_type = "JCB"
[[jpmorgan.credit]]
  payment_method_type = "Mastercard"
[[jpmorgan.credit]]
  payment_method_type = "Discover"
[[jpmorgan.credit]]
  payment_method_type = "UnionPay"
[[jpmorgan.credit]]
  payment_method_type = "Visa"
  [[jpmorgan.debit]]
  payment_method_type = "AmericanExpress"
[[jpmorgan.debit]]
  payment_method_type = "DinersClub"
[[jpmorgan.debit]]
  payment_method_type = "Discover"
[[jpmorgan.debit]]
  payment_method_type = "JCB"
[[jpmorgan.debit]]
  payment_method_type = "Mastercard"
[[jpmorgan.debit]]
  payment_method_type = "Discover"
[[jpmorgan.debit]]
  payment_method_type = "UnionPay"
[[jpmorgan.debit]]
  payment_method_type = "Visa"
[jpmorgan.connector_auth.BodyKey]
api_key="Client ID"
key1="Client Secret"

[klarna]
[[klarna.pay_later]]
  payment_method_type = "klarna"
  payment_experience = "invoke_sdk_client"
[[klarna.pay_later]]
  payment_method_type = "klarna"
  payment_experience = "redirect_to_url"
[klarna.connector_auth.BodyKey]
key1="Klarna Merchant Username"
api_key="Klarna Merchant ID Password"
[klarna.metadata.klarna_region]
name="klarna_region"
label="Region of your Klarna Merchant Account"
placeholder="Enter Region of your Klarna Merchant Account"
required=true
type="Select"
options=["Europe","NorthAmerica","Oceania"]

[mifinity]
[[mifinity.wallet]]
  payment_method_type = "mifinity"
[mifinity.connector_auth.HeaderKey]
api_key="key"
[mifinity.metadata.brand_id]
name="brand_id"
label="Merchant Brand ID"
placeholder="Enter Brand ID"
required=true
type="Text"
[mifinity.metadata.destination_account_number]
name="destination_account_number"
label="Destination Account Number"
placeholder="Enter Destination Account Number"
required=true
type="Text"

[razorpay]
[[razorpay.upi]]
  payment_method_type = "upi_collect"
[razorpay.connector_auth.BodyKey]
api_key="Razorpay Id"
key1 = "Razorpay Secret"

[mollie]
[[mollie.credit]]
  payment_method_type = "Mastercard"
[[mollie.credit]]
  payment_method_type = "Visa"
[[mollie.credit]]
  payment_method_type = "Interac"
[[mollie.credit]]
  payment_method_type = "AmericanExpress"
[[mollie.credit]]
  payment_method_type = "JCB"
[[mollie.credit]]
  payment_method_type = "DinersClub"
[[mollie.credit]]
  payment_method_type = "Discover"
[[mollie.credit]]
  payment_method_type = "CartesBancaires"
[[mollie.credit]]
  payment_method_type = "UnionPay"
[[mollie.debit]]
  payment_method_type = "Mastercard"
[[mollie.debit]]
  payment_method_type = "Visa"
[[mollie.debit]]
  payment_method_type = "Interac"
[[mollie.debit]]
  payment_method_type = "AmericanExpress"
[[mollie.debit]]
  payment_method_type = "JCB"
[[mollie.debit]]
  payment_method_type = "DinersClub"
[[mollie.debit]]
  payment_method_type = "Discover"
[[mollie.debit]]
  payment_method_type = "CartesBancaires"
[[mollie.debit]]
  payment_method_type = "UnionPay"
[[mollie.bank_redirect]]
  payment_method_type = "ideal"
[[mollie.bank_redirect]]
  payment_method_type = "giropay"
[[mollie.bank_redirect]]
  payment_method_type = "sofort"
[[mollie.bank_redirect]]
  payment_method_type = "eps"
[[mollie.bank_redirect]]
  payment_method_type = "przelewy24"
[[mollie.bank_redirect]]
  payment_method_type = "bancontact_card"
[[mollie.wallet]]
  payment_method_type = "paypal"
[mollie.connector_auth.BodyKey]
api_key="API Key"
key1="Profile Token"
[mollie.connector_webhook_details]
merchant_secret="Source verification key"

[moneris]
[[moneris.credit]]
  payment_method_type = "Mastercard"
[[moneris.credit]]
  payment_method_type = "Visa"
[[moneris.credit]]
  payment_method_type = "Interac"
[[moneris.credit]]
  payment_method_type = "AmericanExpress"
[[moneris.credit]]
  payment_method_type = "JCB"
[[moneris.credit]]
  payment_method_type = "DinersClub"
[[moneris.credit]]
  payment_method_type = "Discover"
[[moneris.credit]]
  payment_method_type = "CartesBancaires"
[[moneris.credit]]
  payment_method_type = "UnionPay"
[[moneris.debit]]
  payment_method_type = "Mastercard"
[[moneris.debit]]
  payment_method_type = "Visa"
[[moneris.debit]]
  payment_method_type = "Interac"
[[moneris.debit]]
  payment_method_type = "AmericanExpress"
[[moneris.debit]]
  payment_method_type = "JCB"
[[moneris.debit]]
  payment_method_type = "DinersClub"
[[moneris.debit]]
  payment_method_type = "Discover"
[[moneris.debit]]
  payment_method_type = "CartesBancaires"
[[moneris.debit]]
  payment_method_type = "UnionPay"
[moneris.connector_auth.SignatureKey]
api_key="Client Secret"
key1="Client Id"
api_secret="Merchant Id"

[multisafepay]
[[multisafepay.credit]]
  payment_method_type = "Mastercard"
[[multisafepay.credit]]
  payment_method_type = "Visa"
[[multisafepay.credit]]
  payment_method_type = "Interac"
[[multisafepay.credit]]
  payment_method_type = "AmericanExpress"
[[multisafepay.credit]]
  payment_method_type = "JCB"
[[multisafepay.credit]]
  payment_method_type = "DinersClub"
[[multisafepay.credit]]
  payment_method_type = "Discover"
[[multisafepay.credit]]
  payment_method_type = "CartesBancaires"
[[multisafepay.credit]]
  payment_method_type = "UnionPay"
[[multisafepay.debit]]
  payment_method_type = "Mastercard"
[[multisafepay.debit]]
  payment_method_type = "Visa"
[[multisafepay.debit]]
  payment_method_type = "Interac"
[[multisafepay.debit]]
  payment_method_type = "AmericanExpress"
[[multisafepay.debit]]
  payment_method_type = "JCB"
[[multisafepay.debit]]
  payment_method_type = "DinersClub"
[[multisafepay.debit]]
  payment_method_type = "Discover"
[[multisafepay.debit]]
  payment_method_type = "CartesBancaires"
[[multisafepay.debit]]
  payment_method_type = "UnionPay"
[[multisafepay.wallet]]
  payment_method_type = "google_pay"
[[multisafepay.wallet]]
  payment_method_type = "paypal"
[multisafepay.connector_auth.HeaderKey]
api_key="Enter API Key"
[multisafepay.connector_webhook_details]
merchant_secret="Source verification key"

[[multisafepay.metadata.google_pay]]
name="merchant_name"
label="Google Pay Merchant Name"
placeholder="Enter Google Pay Merchant Name"
required=true
type="Text"
[[multisafepay.metadata.google_pay]]
name="merchant_id"
label="Google Pay Merchant Id"
placeholder="Enter Google Pay Merchant Id"
required=true
type="Text"
[[multisafepay.metadata.google_pay]]
name="gateway_merchant_id"
label="Google Pay Merchant Key"
placeholder="Enter Google Pay Merchant Key"
required=true
type="Text"
[[multisafepay.metadata.google_pay]]
name="allowed_auth_methods"
label="Allowed Auth Methods"
placeholder="Enter Allowed Auth Methods"
required=true
type="MultiSelect"
options=["PAN_ONLY", "CRYPTOGRAM_3DS"]

[[multisafepay.connector_wallets_details.google_pay]]
name="merchant_name"
label="Google Pay Merchant Name"
placeholder="Enter Google Pay Merchant Name"
required=true
type="Text"
[[multisafepay.connector_wallets_details.google_pay]]
name="merchant_id"
label="Google Pay Merchant Id"
placeholder="Enter Google Pay Merchant Id"
required=true
type="Text"
[[multisafepay.connector_wallets_details.google_pay]]
name="gateway_merchant_id"
label="Google Pay Merchant Key"
placeholder="Enter Google Pay Merchant Key"
required=true
type="Text"
[[multisafepay.connector_wallets_details.google_pay]]
name="public_key"
label="Google Pay Public Key"
placeholder="Enter Google Pay Public Key"
required=true
type="Text"
[[multisafepay.connector_wallets_details.google_pay]]
name="private_key"
label="Google Pay Private Key"
placeholder="Enter Google Pay Private Key"
required=true
type="Text"
[[multisafepay.connector_wallets_details.google_pay]]
name="recipient_id"
label="Recipient Id"
placeholder="Enter Recipient Id"
required=true
type="Text"
[[multisafepay.connector_wallets_details.google_pay]]
name="allowed_auth_methods"
label="Allowed Auth Methods"
placeholder="Enter Allowed Auth Methods"
required=true
type="MultiSelect"
options=["PAN_ONLY", "CRYPTOGRAM_3DS"]


[nexinets]
[[nexinets.credit]]
  payment_method_type = "Mastercard"
[[nexinets.credit]]
  payment_method_type = "Visa"
[[nexinets.credit]]
  payment_method_type = "Interac"
[[nexinets.credit]]
  payment_method_type = "AmericanExpress"
[[nexinets.credit]]
  payment_method_type = "JCB"
[[nexinets.credit]]
  payment_method_type = "DinersClub"
[[nexinets.credit]]
  payment_method_type = "Discover"
[[nexinets.credit]]
  payment_method_type = "CartesBancaires"
[[nexinets.credit]]
  payment_method_type = "UnionPay"
[[nexinets.debit]]
  payment_method_type = "Mastercard"
[[nexinets.debit]]
  payment_method_type = "Visa"
[[nexinets.debit]]
  payment_method_type = "Interac"
[[nexinets.debit]]
  payment_method_type = "AmericanExpress"
[[nexinets.debit]]
  payment_method_type = "JCB"
[[nexinets.debit]]
  payment_method_type = "DinersClub"
[[nexinets.debit]]
  payment_method_type = "Discover"
[[nexinets.debit]]
  payment_method_type = "CartesBancaires"
[[nexinets.debit]]
  payment_method_type = "UnionPay"
[[nexinets.bank_redirect]]
  payment_method_type = "ideal"
[[nexinets.bank_redirect]]
  payment_method_type = "giropay"
[[nexinets.bank_redirect]]
  payment_method_type = "sofort"
[[nexinets.bank_redirect]]
  payment_method_type = "eps"
[[nexinets.wallet]]
  payment_method_type = "apple_pay"
[[nexinets.wallet]]
  payment_method_type = "paypal"
[nexinets.connector_auth.BodyKey]
api_key="API Key"
key1="Merchant ID"
[nexinets.connector_webhook_details]
merchant_secret="Source verification key"

[[nexinets.metadata.apple_pay]]
name="certificate"
label="Merchant Certificate (Base64 Encoded)"
placeholder="Enter Merchant Certificate (Base64 Encoded)"
required=true
type="Text"
[[nexinets.metadata.apple_pay]]
name="certificate_keys"
label="Merchant PrivateKey (Base64 Encoded)"
placeholder="Enter Merchant PrivateKey (Base64 Encoded)"
required=true
type="Text"
[[nexinets.metadata.apple_pay]]
name="merchant_identifier"
label="Apple Merchant Identifier"
placeholder="Enter Apple Merchant Identifier"
required=true
type="Text"
[[nexinets.metadata.apple_pay]]
name="display_name"
label="Display Name"
placeholder="Enter Display Name"
required=true
type="Text"
[[nexinets.metadata.apple_pay]]
name="initiative"
label="Domain"
placeholder="Enter Domain"
required=true
type="Select"
options=["web","ios"]
[[nexinets.metadata.apple_pay]]
name="initiative_context"
label="Domain Name"
placeholder="Enter Domain Name"
required=true
type="Text"
[[nexinets.metadata.apple_pay]]
name="merchant_business_country"
label="Merchant Business Country"
placeholder="Enter Merchant Business Country"
required=true
type="Select"
options=[]
[[nexinets.metadata.apple_pay]]
name="payment_processing_details_at"
label="Payment Processing Details At"
placeholder="Enter Payment Processing Details At"
required=true
type="Radio"
options=["Connector"]

[nexixpay]
[[nexixpay.credit]]
  payment_method_type = "Mastercard"
[[nexixpay.credit]]
  payment_method_type = "Visa"
[[nexixpay.credit]]
  payment_method_type = "AmericanExpress"
[[nexixpay.credit]]
  payment_method_type = "JCB"
[[nexixpay.debit]]
  payment_method_type = "Mastercard"
[[nexixpay.debit]]
  payment_method_type = "Visa"
[[nexixpay.debit]]
  payment_method_type = "AmericanExpress"
[[nexixpay.debit]]
  payment_method_type = "JCB"
[nexixpay.connector_auth.HeaderKey]
api_key="API Key"

[nmi]
[[nmi.credit]]
  payment_method_type = "Mastercard"
[[nmi.credit]]
  payment_method_type = "Visa"
[[nmi.credit]]
  payment_method_type = "Interac"
[[nmi.credit]]
  payment_method_type = "AmericanExpress"
[[nmi.credit]]
  payment_method_type = "JCB"
[[nmi.credit]]
  payment_method_type = "DinersClub"
[[nmi.credit]]
  payment_method_type = "Discover"
[[nmi.credit]]
  payment_method_type = "CartesBancaires"
[[nmi.credit]]
  payment_method_type = "UnionPay"
[[nmi.debit]]
  payment_method_type = "Mastercard"
[[nmi.debit]]
  payment_method_type = "Visa"
[[nmi.debit]]
  payment_method_type = "Interac"
[[nmi.debit]]
  payment_method_type = "AmericanExpress"
[[nmi.debit]]
  payment_method_type = "JCB"
[[nmi.debit]]
  payment_method_type = "DinersClub"
[[nmi.debit]]
  payment_method_type = "Discover"
[[nmi.debit]]
  payment_method_type = "CartesBancaires"
[[nmi.debit]]
  payment_method_type = "UnionPay"
[[nmi.bank_redirect]]
  payment_method_type = "ideal"
[[nmi.wallet]]
  payment_method_type = "apple_pay"
[[nmi.wallet]]
  payment_method_type = "google_pay"
[nmi.connector_auth.BodyKey]
api_key="API Key"
key1="Public Key"
[nmi.connector_webhook_details]
merchant_secret="Source verification key"

[[nmi.metadata.apple_pay]]
name="certificate"
label="Merchant Certificate (Base64 Encoded)"
placeholder="Enter Merchant Certificate (Base64 Encoded)"
required=true
type="Text"
[[nmi.metadata.apple_pay]]
name="certificate_keys"
label="Merchant PrivateKey (Base64 Encoded)"
placeholder="Enter Merchant PrivateKey (Base64 Encoded)"
required=true
type="Text"
[[nmi.metadata.apple_pay]]
name="merchant_identifier"
label="Apple Merchant Identifier"
placeholder="Enter Apple Merchant Identifier"
required=true
type="Text"
[[nmi.metadata.apple_pay]]
name="display_name"
label="Display Name"
placeholder="Enter Display Name"
required=true
type="Text"
[[nmi.metadata.apple_pay]]
name="initiative"
label="Domain"
placeholder="Enter Domain"
required=true
type="Select"
options=["web","ios"]
[[nmi.metadata.apple_pay]]
name="initiative_context"
label="Domain Name"
placeholder="Enter Domain Name"
required=true
type="Text"
[[nmi.metadata.apple_pay]]
name="merchant_business_country"
label="Merchant Business Country"
placeholder="Enter Merchant Business Country"
required=true
type="Select"
options=[]
[[nmi.metadata.apple_pay]]
name="payment_processing_details_at"
label="Payment Processing Details At"
placeholder="Enter Payment Processing Details At"
required=true
type="Radio"
options=["Connector"]

[[nmi.metadata.google_pay]]
name="merchant_name"
label="Google Pay Merchant Name"
placeholder="Enter Google Pay Merchant Name"
required=true
type="Text"
[[nmi.metadata.google_pay]]
name="merchant_id"
label="Google Pay Merchant Id"
placeholder="Enter Google Pay Merchant Id"
required=true
type="Text"
[[nmi.metadata.google_pay]]
name="gateway_merchant_id"
label="Google Pay Merchant Key"
placeholder="Enter Google Pay Merchant Key"
required=true
type="Text"
[[nmi.metadata.google_pay]]
name="allowed_auth_methods"
label="Allowed Auth Methods"
placeholder="Enter Allowed Auth Methods"
required=true
type="MultiSelect"
options=["PAN_ONLY", "CRYPTOGRAM_3DS"]

[[nmi.connector_wallets_details.google_pay]]
name="merchant_name"
label="Google Pay Merchant Name"
placeholder="Enter Google Pay Merchant Name"
required=true
type="Text"
[[nmi.connector_wallets_details.google_pay]]
name="merchant_id"
label="Google Pay Merchant Id"
placeholder="Enter Google Pay Merchant Id"
required=true
type="Text"
[[nmi.connector_wallets_details.google_pay]]
name="gateway_merchant_id"
label="Google Pay Merchant Key"
placeholder="Enter Google Pay Merchant Key"
required=true
type="Text"
[[nmi.connector_wallets_details.google_pay]]
name="public_key"
label="Google Pay Public Key"
placeholder="Enter Google Pay Public Key"
required=true
type="Text"
[[nmi.connector_wallets_details.google_pay]]
name="private_key"
label="Google Pay Private Key"
placeholder="Enter Google Pay Private Key"
required=true
type="Text"
[[nmi.connector_wallets_details.google_pay]]
name="recipient_id"
label="Recipient Id"
placeholder="Enter Recipient Id"
required=true
type="Text"
[[nmi.connector_wallets_details.google_pay]]
name="allowed_auth_methods"
label="Allowed Auth Methods"
placeholder="Enter Allowed Auth Methods"
required=true
type="MultiSelect"
options=["PAN_ONLY", "CRYPTOGRAM_3DS"]


[nmi.metadata.acquirer_bin]
name="acquirer_bin"
label="Acquirer Bin"
placeholder="Enter Acquirer Bin"
required=false
type="Text"
[nmi.metadata.acquirer_merchant_id]
name="acquirer_merchant_id"
label="Acquirer Merchant ID"
placeholder="Enter Acquirer Merchant ID"
required=false
type="Text"
[nmi.metadata.acquirer_country_code]
name="acquirer_country_code"
label="Acquirer Country Code"
placeholder="Enter Acquirer Country Code"
required=false
type="Text"

[noon]
[[noon.credit]]
  payment_method_type = "Mastercard"
[[noon.credit]]
  payment_method_type = "Visa"
[[noon.credit]]
  payment_method_type = "Interac"
[[noon.credit]]
  payment_method_type = "AmericanExpress"
[[noon.credit]]
  payment_method_type = "JCB"
[[noon.credit]]
  payment_method_type = "DinersClub"
[[noon.credit]]
  payment_method_type = "Discover"
[[noon.credit]]
  payment_method_type = "CartesBancaires"
[[noon.credit]]
  payment_method_type = "UnionPay"
[[noon.debit]]
  payment_method_type = "Mastercard"
[[noon.debit]]
  payment_method_type = "Visa"
[[noon.debit]]
  payment_method_type = "Interac"
[[noon.debit]]
  payment_method_type = "AmericanExpress"
[[noon.debit]]
  payment_method_type = "JCB"
[[noon.debit]]
  payment_method_type = "DinersClub"
[[noon.debit]]
  payment_method_type = "Discover"
[[noon.debit]]
  payment_method_type = "CartesBancaires"
[[noon.debit]]
  payment_method_type = "UnionPay"
[[noon.wallet]]
  payment_method_type = "apple_pay"
[[noon.wallet]]
  payment_method_type = "google_pay"
[[noon.wallet]]
  payment_method_type = "paypal"
[noon.connector_auth.SignatureKey]
api_key="API Key"
key1="Business Identifier"
api_secret="Application Identifier"
[noon.connector_webhook_details]
merchant_secret="Source verification key"

[[noon.metadata.apple_pay]]
name="certificate"
label="Merchant Certificate (Base64 Encoded)"
placeholder="Enter Merchant Certificate (Base64 Encoded)"
required=true
type="Text"
[[noon.metadata.apple_pay]]
name="certificate_keys"
label="Merchant PrivateKey (Base64 Encoded)"
placeholder="Enter Merchant PrivateKey (Base64 Encoded)"
required=true
type="Text"
[[noon.metadata.apple_pay]]
name="merchant_identifier"
label="Apple Merchant Identifier"
placeholder="Enter Apple Merchant Identifier"
required=true
type="Text"
[[noon.metadata.apple_pay]]
name="display_name"
label="Display Name"
placeholder="Enter Display Name"
required=true
type="Text"
[[noon.metadata.apple_pay]]
name="initiative"
label="Domain"
placeholder="Enter Domain"
required=true
type="Select"
options=["web","ios"]
[[noon.metadata.apple_pay]]
name="initiative_context"
label="Domain Name"
placeholder="Enter Domain Name"
required=true
type="Text"
[[noon.metadata.apple_pay]]
name="merchant_business_country"
label="Merchant Business Country"
placeholder="Enter Merchant Business Country"
required=true
type="Select"
options=[]
[[noon.metadata.apple_pay]]
name="payment_processing_details_at"
label="Payment Processing Details At"
placeholder="Enter Payment Processing Details At"
required=true
type="Radio"
options=["Connector"]

[[noon.metadata.google_pay]]
name="merchant_name"
label="Google Pay Merchant Name"
placeholder="Enter Google Pay Merchant Name"
required=true
type="Text"
[[noon.metadata.google_pay]]
name="merchant_id"
label="Google Pay Merchant Id"
placeholder="Enter Google Pay Merchant Id"
required=true
type="Text"
[[noon.metadata.google_pay]]
name="gateway_merchant_id"
label="Google Pay Merchant Key"
placeholder="Enter Google Pay Merchant Key"
required=true
type="Text"
[[noon.metadata.google_pay]]
name="allowed_auth_methods"
label="Allowed Auth Methods"
placeholder="Enter Allowed Auth Methods"
required=true
type="MultiSelect"
options=["PAN_ONLY", "CRYPTOGRAM_3DS"]

[[noon.connector_wallets_details.google_pay]]
name="merchant_name"
label="Google Pay Merchant Name"
placeholder="Enter Google Pay Merchant Name"
required=true
type="Text"
[[noon.connector_wallets_details.google_pay]]
name="merchant_id"
label="Google Pay Merchant Id"
placeholder="Enter Google Pay Merchant Id"
required=true
type="Text"
[[noon.connector_wallets_details.google_pay]]
name="gateway_merchant_id"
label="Google Pay Merchant Key"
placeholder="Enter Google Pay Merchant Key"
required=true
type="Text"
[[noon.connector_wallets_details.google_pay]]
name="public_key"
label="Google Pay Public Key"
placeholder="Enter Google Pay Public Key"
required=true
type="Text"
[[noon.connector_wallets_details.google_pay]]
name="private_key"
label="Google Pay Private Key"
placeholder="Enter Google Pay Private Key"
required=true
type="Text"
[[noon.connector_wallets_details.google_pay]]
name="recipient_id"
label="Recipient Id"
placeholder="Enter Recipient Id"
required=true
type="Text"
[[noon.connector_wallets_details.google_pay]]
name="allowed_auth_methods"
label="Allowed Auth Methods"
placeholder="Enter Allowed Auth Methods"
required=true
type="MultiSelect"
options=["PAN_ONLY", "CRYPTOGRAM_3DS"]


[novalnet]
[[novalnet.credit]]
  payment_method_type = "Mastercard"
[[novalnet.credit]]
  payment_method_type = "Visa"
[[novalnet.credit]]
  payment_method_type = "Interac"
[[novalnet.credit]]
  payment_method_type = "AmericanExpress"
[[novalnet.credit]]
  payment_method_type = "JCB"
[[novalnet.credit]]
  payment_method_type = "DinersClub"
[[novalnet.credit]]
  payment_method_type = "Discover"
[[novalnet.credit]]
  payment_method_type = "CartesBancaires"
[[novalnet.credit]]
  payment_method_type = "UnionPay"
[[novalnet.debit]]
  payment_method_type = "Mastercard"
[[novalnet.debit]]
  payment_method_type = "Visa"
[[novalnet.debit]]
  payment_method_type = "Interac"
[[novalnet.debit]]
  payment_method_type = "AmericanExpress"
[[novalnet.debit]]
  payment_method_type = "JCB"
[[novalnet.debit]]
  payment_method_type = "DinersClub"
[[novalnet.debit]]
  payment_method_type = "Discover"
[[novalnet.debit]]
  payment_method_type = "CartesBancaires"
[[novalnet.debit]]
  payment_method_type = "UnionPay"
[[novalnet.wallet]]
  payment_method_type = "google_pay"
[[novalnet.wallet]]
  payment_method_type = "paypal"
[[novalnet.wallet]]
  payment_method_type = "apple_pay"
[novalnet.connector_auth.SignatureKey]
api_key="Product Activation Key"
key1="Payment Access Key"
api_secret="Tariff ID"
[novalnet.connector_webhook_details]
merchant_secret="Source verification key"

[[novalnet.metadata.google_pay]]
name="merchant_name"
label="Google Pay Merchant Name"
placeholder="Enter Google Pay Merchant Name"
required=true
type="Text"
[[novalnet.metadata.google_pay]]
name="merchant_id"
label="Google Pay Merchant Id"
placeholder="Enter Google Pay Merchant Id"
required=true
type="Text"
[[novalnet.metadata.google_pay]]
name="gateway_merchant_id"
label="Google Pay Merchant Key"
placeholder="Enter Google Pay Merchant Key"
required=true
type="Text"
[[novalnet.metadata.google_pay]]
name="allowed_auth_methods"
label="Allowed Auth Methods"
placeholder="Enter Allowed Auth Methods"
required=true
type="MultiSelect"
options=["PAN_ONLY", "CRYPTOGRAM_3DS"]

[[novalnet.connector_wallets_details.google_pay]]
name="merchant_name"
label="Google Pay Merchant Name"
placeholder="Enter Google Pay Merchant Name"
required=true
type="Text"
[[novalnet.connector_wallets_details.google_pay]]
name="merchant_id"
label="Google Pay Merchant Id"
placeholder="Enter Google Pay Merchant Id"
required=true
type="Text"
[[novalnet.connector_wallets_details.google_pay]]
name="gateway_merchant_id"
label="Google Pay Merchant Key"
placeholder="Enter Google Pay Merchant Key"
required=true
type="Text"
[[novalnet.connector_wallets_details.google_pay]]
name="public_key"
label="Google Pay Public Key"
placeholder="Enter Google Pay Public Key"
required=true
type="Text"
[[novalnet.connector_wallets_details.google_pay]]
name="private_key"
label="Google Pay Private Key"
placeholder="Enter Google Pay Private Key"
required=true
type="Text"
[[novalnet.connector_wallets_details.google_pay]]
name="recipient_id"
label="Recipient Id"
placeholder="Enter Recipient Id"
required=true
type="Text"
[[novalnet.connector_wallets_details.google_pay]]
name="allowed_auth_methods"
label="Allowed Auth Methods"
placeholder="Enter Allowed Auth Methods"
required=true
type="MultiSelect"
options=["PAN_ONLY", "CRYPTOGRAM_3DS"]


[[novalnet.metadata.apple_pay]]
name="certificate"
label="Merchant Certificate (Base64 Encoded)"
placeholder="Enter Merchant Certificate (Base64 Encoded)"
required=true
type="Text"
[[novalnet.metadata.apple_pay]]
name="certificate_keys"
label="Merchant PrivateKey (Base64 Encoded)"
placeholder="Enter Merchant PrivateKey (Base64 Encoded)"
required=true
type="Text"
[[novalnet.metadata.apple_pay]]
name="merchant_identifier"
label="Apple Merchant Identifier"
placeholder="Enter Apple Merchant Identifier"
required=true
type="Text"
[[novalnet.metadata.apple_pay]]
name="display_name"
label="Display Name"
placeholder="Enter Display Name"
required=true
type="Text"
[[novalnet.metadata.apple_pay]]
name="initiative"
label="Domain"
placeholder="Enter Domain"
required=true
type="Select"
options=["web","ios"]
[[novalnet.metadata.apple_pay]]
name="initiative_context"
label="Domain Name"
placeholder="Enter Domain Name"
required=true
type="Text"
[[novalnet.metadata.apple_pay]]
name="merchant_business_country"
label="Merchant Business Country"
placeholder="Enter Merchant Business Country"
required=true
type="Select"
options=[]
[[novalnet.metadata.apple_pay]]
name="payment_processing_details_at"
label="Payment Processing Details At"
placeholder="Enter Payment Processing Details At"
required=true
type="Radio"
options=["Connector"]


[nuvei]
[[nuvei.credit]]
  payment_method_type = "Mastercard"
[[nuvei.credit]]
  payment_method_type = "Visa"
[[nuvei.credit]]
  payment_method_type = "Interac"
[[nuvei.credit]]
  payment_method_type = "AmericanExpress"
[[nuvei.credit]]
  payment_method_type = "JCB"
[[nuvei.credit]]
  payment_method_type = "DinersClub"
[[nuvei.credit]]
  payment_method_type = "Discover"
[[nuvei.credit]]
  payment_method_type = "CartesBancaires"
[[nuvei.credit]]
  payment_method_type = "UnionPay"
[[nuvei.debit]]
  payment_method_type = "Mastercard"
[[nuvei.debit]]
  payment_method_type = "Visa"
[[nuvei.debit]]
  payment_method_type = "Interac"
[[nuvei.debit]]
  payment_method_type = "AmericanExpress"
[[nuvei.debit]]
  payment_method_type = "JCB"
[[nuvei.debit]]
  payment_method_type = "DinersClub"
[[nuvei.debit]]
  payment_method_type = "Discover"
[[nuvei.debit]]
  payment_method_type = "CartesBancaires"
[[nuvei.debit]]
  payment_method_type = "UnionPay"
[[nuvei.pay_later]]
  payment_method_type = "klarna"
[[nuvei.pay_later]]
  payment_method_type = "afterpay_clearpay"
[[nuvei.bank_redirect]]
  payment_method_type = "ideal"
[[nuvei.bank_redirect]]
  payment_method_type = "giropay"
[[nuvei.bank_redirect]]
  payment_method_type = "sofort"
[[nuvei.bank_redirect]]
  payment_method_type = "eps"
[[nuvei.wallet]]
  payment_method_type = "apple_pay"
[[nuvei.wallet]]
  payment_method_type = "google_pay"
[[nuvei.wallet]]
  payment_method_type = "paypal"
[nuvei.connector_auth.SignatureKey]
api_key="Merchant ID"
key1="Merchant Site ID"
api_secret="Merchant Secret"
[nuvei.connector_webhook_details]
merchant_secret="Source verification key"

[[nuvei.metadata.apple_pay]]
name="certificate"
label="Merchant Certificate (Base64 Encoded)"
placeholder="Enter Merchant Certificate (Base64 Encoded)"
required=true
type="Text"
[[nuvei.metadata.apple_pay]]
name="certificate_keys"
label="Merchant PrivateKey (Base64 Encoded)"
placeholder="Enter Merchant PrivateKey (Base64 Encoded)"
required=true
type="Text"
[[nuvei.metadata.apple_pay]]
name="merchant_identifier"
label="Apple Merchant Identifier"
placeholder="Enter Apple Merchant Identifier"
required=true
type="Text"
[[nuvei.metadata.apple_pay]]
name="display_name"
label="Display Name"
placeholder="Enter Display Name"
required=true
type="Text"
[[nuvei.metadata.apple_pay]]
name="initiative"
label="Domain"
placeholder="Enter Domain"
required=true
type="Select"
options=["web","ios"]
[[nuvei.metadata.apple_pay]]
name="initiative_context"
label="Domain Name"
placeholder="Enter Domain Name"
required=true
type="Text"
[[nuvei.metadata.apple_pay]]
name="merchant_business_country"
label="Merchant Business Country"
placeholder="Enter Merchant Business Country"
required=true
type="Select"
options=[]
[[nuvei.metadata.apple_pay]]
name="payment_processing_details_at"
label="Payment Processing Details At"
placeholder="Enter Payment Processing Details At"
required=true
type="Radio"
options=["Connector"]

[[nuvei.metadata.google_pay]]
name="merchant_name"
label="Google Pay Merchant Name"
placeholder="Enter Google Pay Merchant Name"
required=true
type="Text"
[[nuvei.metadata.google_pay]]
name="merchant_id"
label="Google Pay Merchant Id"
placeholder="Enter Google Pay Merchant Id"
required=true
type="Text"
[[nuvei.metadata.google_pay]]
name="gateway_merchant_id"
label="Google Pay Merchant Key"
placeholder="Enter Google Pay Merchant Key"
required=true
type="Text"
[[nuvei.metadata.google_pay]]
name="allowed_auth_methods"
label="Allowed Auth Methods"
placeholder="Enter Allowed Auth Methods"
required=true
type="MultiSelect"
options=["PAN_ONLY", "CRYPTOGRAM_3DS"]

[[nuvei.connector_wallets_details.google_pay]]
name="merchant_name"
label="Google Pay Merchant Name"
placeholder="Enter Google Pay Merchant Name"
required=true
type="Text"
[[nuvei.connector_wallets_details.google_pay]]
name="merchant_id"
label="Google Pay Merchant Id"
placeholder="Enter Google Pay Merchant Id"
required=true
type="Text"
[[nuvei.connector_wallets_details.google_pay]]
name="gateway_merchant_id"
label="Google Pay Merchant Key"
placeholder="Enter Google Pay Merchant Key"
required=true
type="Text"
[[nuvei.connector_wallets_details.google_pay]]
name="public_key"
label="Google Pay Public Key"
placeholder="Enter Google Pay Public Key"
required=true
type="Text"
[[nuvei.connector_wallets_details.google_pay]]
name="private_key"
label="Google Pay Private Key"
placeholder="Enter Google Pay Private Key"
required=true
type="Text"
[[nuvei.connector_wallets_details.google_pay]]
name="recipient_id"
label="Recipient Id"
placeholder="Enter Recipient Id"
required=true
type="Text"
[[nuvei.connector_wallets_details.google_pay]]
name="allowed_auth_methods"
label="Allowed Auth Methods"
placeholder="Enter Allowed Auth Methods"
required=true
type="MultiSelect"
options=["PAN_ONLY", "CRYPTOGRAM_3DS"]



[opennode]
[[opennode.crypto]]
  payment_method_type = "crypto_currency"
[opennode.connector_auth.HeaderKey]
api_key="API Key"
[opennode.connector_webhook_details]
merchant_secret="Source verification key"

[prophetpay]
[[prophetpay.card_redirect]]
  payment_method_type = "card_redirect"
[prophetpay.connector_auth.SignatureKey]
api_key="Username"
key1="Token"
api_secret="Profile"

[payme]
[[payme.credit]]
  payment_method_type = "Mastercard"
[[payme.credit]]
  payment_method_type = "Visa"
[[payme.credit]]
  payment_method_type = "Interac"
[[payme.credit]]
  payment_method_type = "AmericanExpress"
[[payme.credit]]
  payment_method_type = "JCB"
[[payme.credit]]
  payment_method_type = "DinersClub"
[[payme.credit]]
  payment_method_type = "Discover"
[[payme.credit]]
  payment_method_type = "CartesBancaires"
[[payme.credit]]
  payment_method_type = "UnionPay"
[[payme.debit]]
  payment_method_type = "Mastercard"
[[payme.debit]]
  payment_method_type = "Visa"
[[payme.debit]]
  payment_method_type = "Interac"
[[payme.debit]]
  payment_method_type = "AmericanExpress"
[[payme.debit]]
  payment_method_type = "JCB"
[[payme.debit]]
  payment_method_type = "DinersClub"
[[payme.debit]]
  payment_method_type = "Discover"
[[payme.debit]]
  payment_method_type = "CartesBancaires"
[[payme.debit]]
  payment_method_type = "UnionPay"
[payme.connector_auth.BodyKey]
api_key="Seller Payme Id"
key1="Payme Public Key"
[payme.connector_webhook_details]
merchant_secret="Payme Client Secret"
additional_secret="Payme Client Key"

[paypal]
[[paypal.credit]]
  payment_method_type = "Mastercard"
[[paypal.credit]]
  payment_method_type = "Visa"
[[paypal.credit]]
  payment_method_type = "Interac"
[[paypal.credit]]
  payment_method_type = "AmericanExpress"
[[paypal.credit]]
  payment_method_type = "JCB"
[[paypal.credit]]
  payment_method_type = "DinersClub"
[[paypal.credit]]
  payment_method_type = "Discover"
[[paypal.credit]]
  payment_method_type = "CartesBancaires"
[[paypal.credit]]
  payment_method_type = "UnionPay"
[[paypal.debit]]
  payment_method_type = "Mastercard"
[[paypal.debit]]
  payment_method_type = "Visa"
[[paypal.debit]]
  payment_method_type = "Interac"
[[paypal.debit]]
  payment_method_type = "AmericanExpress"
[[paypal.debit]]
  payment_method_type = "JCB"
[[paypal.debit]]
  payment_method_type = "DinersClub"
[[paypal.debit]]
  payment_method_type = "Discover"
[[paypal.debit]]
  payment_method_type = "CartesBancaires"
[[paypal.debit]]
  payment_method_type = "UnionPay"
[[paypal.wallet]]
  payment_method_type = "paypal"
  payment_experience = "invoke_sdk_client"
[[paypal.wallet]]
  payment_method_type = "paypal"
  payment_experience = "redirect_to_url"
[[paypal.bank_redirect]]
  payment_method_type = "ideal"
[[paypal.bank_redirect]]
  payment_method_type = "giropay"
[[paypal.bank_redirect]]
  payment_method_type = "sofort"
[[paypal.bank_redirect]]
  payment_method_type = "eps"
is_verifiable = true
[paypal.connector_auth.BodyKey]
api_key="Client Secret"
key1="Client ID"
[paypal.connector_webhook_details]
merchant_secret="Source verification key"
[paypal.metadata.paypal_sdk]
client_id="Client ID"

[paypal_payout]
[[paypal_payout.wallet]]
  payment_method_type = "paypal"
[[paypal_payout.wallet]]
  payment_method_type = "venmo"
[paypal_payout.connector_auth.BodyKey]
api_key="Client Secret"
key1="Client ID"

[paystack]
[[paystack.bank_redirect]]
  payment_method_type = "eft"
[paystack.connector_auth.HeaderKey]
api_key="API Key"
[paystack.connector_webhook_details]
merchant_secret="API Key"

[payu]
[[payu.credit]]
  payment_method_type = "Mastercard"
[[payu.credit]]
  payment_method_type = "Visa"
[[payu.credit]]
  payment_method_type = "Interac"
[[payu.credit]]
  payment_method_type = "AmericanExpress"
[[payu.credit]]
  payment_method_type = "JCB"
[[payu.credit]]
  payment_method_type = "DinersClub"
[[payu.credit]]
  payment_method_type = "Discover"
[[payu.credit]]
  payment_method_type = "CartesBancaires"
[[payu.credit]]
  payment_method_type = "UnionPay"
[[payu.debit]]
  payment_method_type = "Mastercard"
[[payu.debit]]
  payment_method_type = "Visa"
[[payu.debit]]
  payment_method_type = "Interac"
[[payu.debit]]
  payment_method_type = "AmericanExpress"
[[payu.debit]]
  payment_method_type = "JCB"
[[payu.debit]]
  payment_method_type = "DinersClub"
[[payu.debit]]
  payment_method_type = "Discover"
[[payu.debit]]
  payment_method_type = "CartesBancaires"
[[payu.debit]]
  payment_method_type = "UnionPay"
[[payu.wallet]]
  payment_method_type = "google_pay"
[payu.connector_auth.BodyKey]
api_key="API Key"
key1="Merchant POS ID"
[payu.connector_webhook_details]
merchant_secret="Source verification key"

[[payu.metadata.google_pay]]
name="merchant_name"
label="Google Pay Merchant Name"
placeholder="Enter Google Pay Merchant Name"
required=true
type="Text"
[[payu.metadata.google_pay]]
name="merchant_id"
label="Google Pay Merchant Id"
placeholder="Enter Google Pay Merchant Id"
required=true
type="Text"
[[payu.metadata.google_pay]]
name="gateway_merchant_id"
label="Google Pay Merchant Key"
placeholder="Enter Google Pay Merchant Key"
required=true
type="Text"
[[payu.metadata.google_pay]]
name="allowed_auth_methods"
label="Allowed Auth Methods"
placeholder="Enter Allowed Auth Methods"
required=true
type="MultiSelect"
options=["PAN_ONLY", "CRYPTOGRAM_3DS"]

[[payu.connector_wallets_details.google_pay]]
name="merchant_name"
label="Google Pay Merchant Name"
placeholder="Enter Google Pay Merchant Name"
required=true
type="Text"
[[payu.connector_wallets_details.google_pay]]
name="merchant_id"
label="Google Pay Merchant Id"
placeholder="Enter Google Pay Merchant Id"
required=true
type="Text"
[[payu.connector_wallets_details.google_pay]]
name="gateway_merchant_id"
label="Google Pay Merchant Key"
placeholder="Enter Google Pay Merchant Key"
required=true
type="Text"
[[payu.connector_wallets_details.google_pay]]
name="public_key"
label="Google Pay Public Key"
placeholder="Enter Google Pay Public Key"
required=true
type="Text"
[[payu.connector_wallets_details.google_pay]]
name="private_key"
label="Google Pay Private Key"
placeholder="Enter Google Pay Private Key"
required=true
type="Text"
[[payu.connector_wallets_details.google_pay]]
name="recipient_id"
label="Recipient Id"
placeholder="Enter Recipient Id"
required=true
type="Text"
[[payu.connector_wallets_details.google_pay]]
name="allowed_auth_methods"
label="Allowed Auth Methods"
placeholder="Enter Allowed Auth Methods"
required=true
type="MultiSelect"
options=["PAN_ONLY", "CRYPTOGRAM_3DS"]


[placetopay]
[[placetopay.credit]]
  payment_method_type = "Mastercard"
[[placetopay.credit]]
  payment_method_type = "Visa"
[[placetopay.credit]]
  payment_method_type = "Interac"
[[placetopay.credit]]
  payment_method_type = "AmericanExpress"
[[placetopay.credit]]
  payment_method_type = "JCB"
[[placetopay.credit]]
  payment_method_type = "DinersClub"
[[placetopay.credit]]
  payment_method_type = "Discover"
[[placetopay.credit]]
  payment_method_type = "CartesBancaires"
[[placetopay.credit]]
  payment_method_type = "UnionPay"
[[placetopay.debit]]
  payment_method_type = "Mastercard"
[[placetopay.debit]]
  payment_method_type = "Visa"
[[placetopay.debit]]
  payment_method_type = "Interac"
[[placetopay.debit]]
  payment_method_type = "AmericanExpress"
[[placetopay.debit]]
  payment_method_type = "JCB"
[[placetopay.debit]]
  payment_method_type = "DinersClub"
[[placetopay.debit]]
  payment_method_type = "Discover"
[[placetopay.debit]]
  payment_method_type = "CartesBancaires"
[[placetopay.debit]]
  payment_method_type = "UnionPay"
[placetopay.connector_auth.BodyKey]
api_key="Login"
key1="Trankey"

[plaid]
[[plaid.open_banking]]
  payment_method_type = "open_banking_pis"
[plaid.connector_auth.BodyKey]
api_key="client_id"
key1="secret"
[plaid.additional_merchant_data.open_banking_recipient_data]
name="open_banking_recipient_data"
label="Open Banking Recipient Data"
placeholder="Enter Open Banking Recipient Data"
required=true
type="Select"
options=["account_data","connector_recipient_id","wallet_id"]
[plaid.additional_merchant_data.account_data]
name="account_data"
label="Bank scheme"
placeholder="Enter account_data"
required=true
type="Select"
options=["iban","bacs"]
[plaid.additional_merchant_data.connector_recipient_id]
name="connector_recipient_id"
label="Connector Recipient Id"
placeholder="Enter connector recipient id"
required=true
type="Text"
[plaid.additional_merchant_data.wallet_id]
name="wallet_id"
label="Wallet Id"
placeholder="Enter wallet id"
required=true
type="Text"

[[plaid.additional_merchant_data.iban]]
name="iban"
label="Iban"
placeholder="Enter iban"
required=true
type="Text"
[[plaid.additional_merchant_data.iban]]
name="iban.name"
label="Name"
placeholder="Enter name"
required=true
type="Text"

[[plaid.additional_merchant_data.bacs]]
name="sort_code"
label="Sort Code"
placeholder="Enter sort code"
required=true
type="Text"
[[plaid.additional_merchant_data.bacs]]
name="account_number"
label="Account number"
placeholder="Enter account number"
required=true
type="Text"
[[plaid.additional_merchant_data.bacs]]
name="bacs.name"
label="Name"
placeholder="Enter name"
required=true
type="Text"


[powertranz]
[[powertranz.credit]]
  payment_method_type = "Mastercard"
[[powertranz.credit]]
  payment_method_type = "Visa"
[[powertranz.credit]]
  payment_method_type = "Interac"
[[powertranz.credit]]
  payment_method_type = "AmericanExpress"
[[powertranz.credit]]
  payment_method_type = "JCB"
[[powertranz.credit]]
  payment_method_type = "DinersClub"
[[powertranz.credit]]
  payment_method_type = "Discover"
[[powertranz.credit]]
  payment_method_type = "CartesBancaires"
[[powertranz.credit]]
  payment_method_type = "UnionPay"
[[powertranz.debit]]
  payment_method_type = "Mastercard"
[[powertranz.debit]]
  payment_method_type = "Visa"
[[powertranz.debit]]
  payment_method_type = "Interac"
[[powertranz.debit]]
  payment_method_type = "AmericanExpress"
[[powertranz.debit]]
  payment_method_type = "JCB"
[[powertranz.debit]]
  payment_method_type = "DinersClub"
[[powertranz.debit]]
  payment_method_type = "Discover"
[[powertranz.debit]]
  payment_method_type = "CartesBancaires"
[[powertranz.debit]]
  payment_method_type = "UnionPay"
[powertranz.connector_auth.BodyKey]
key1 = "PowerTranz Id"
api_key="PowerTranz Password"
[powertranz.connector_webhook_details]
merchant_secret="Source verification key"

[rapyd]
[[rapyd.credit]]
  payment_method_type = "Mastercard"
[[rapyd.credit]]
  payment_method_type = "Visa"
[[rapyd.credit]]
  payment_method_type = "Interac"
[[rapyd.credit]]
  payment_method_type = "AmericanExpress"
[[rapyd.credit]]
  payment_method_type = "JCB"
[[rapyd.credit]]
  payment_method_type = "DinersClub"
[[rapyd.credit]]
  payment_method_type = "Discover"
[[rapyd.credit]]
  payment_method_type = "CartesBancaires"
[[rapyd.credit]]
  payment_method_type = "UnionPay"
[[rapyd.debit]]
  payment_method_type = "Mastercard"
[[rapyd.debit]]
  payment_method_type = "Visa"
[[rapyd.debit]]
  payment_method_type = "Interac"
[[rapyd.debit]]
  payment_method_type = "AmericanExpress"
[[rapyd.debit]]
  payment_method_type = "JCB"
[[rapyd.debit]]
  payment_method_type = "DinersClub"
[[rapyd.debit]]
  payment_method_type = "Discover"
[[rapyd.debit]]
  payment_method_type = "CartesBancaires"
[[rapyd.debit]]
  payment_method_type = "UnionPay"
[[rapyd.wallet]]
  payment_method_type = "apple_pay"
[rapyd.connector_auth.BodyKey]
api_key="Access Key"
key1="API Secret"
[rapyd.connector_webhook_details]
merchant_secret="Source verification key"

[[rapyd.metadata.apple_pay]]
name="certificate"
label="Merchant Certificate (Base64 Encoded)"
placeholder="Enter Merchant Certificate (Base64 Encoded)"
required=true
type="Text"
[[rapyd.metadata.apple_pay]]
name="certificate_keys"
label="Merchant PrivateKey (Base64 Encoded)"
placeholder="Enter Merchant PrivateKey (Base64 Encoded)"
required=true
type="Text"
[[rapyd.metadata.apple_pay]]
name="merchant_identifier"
label="Apple Merchant Identifier"
placeholder="Enter Apple Merchant Identifier"
required=true
type="Text"
[[rapyd.metadata.apple_pay]]
name="display_name"
label="Display Name"
placeholder="Enter Display Name"
required=true
type="Text"
[[rapyd.metadata.apple_pay]]
name="initiative"
label="Domain"
placeholder="Enter Domain"
required=true
type="Select"
options=["web","ios"]
[[rapyd.metadata.apple_pay]]
name="initiative_context"
label="Domain Name"
placeholder="Enter Domain Name"
required=true
type="Text"
[[rapyd.metadata.apple_pay]]
name="merchant_business_country"
label="Merchant Business Country"
placeholder="Enter Merchant Business Country"
required=true
type="Select"
options=[]
[[rapyd.metadata.apple_pay]]
name="payment_processing_details_at"
label="Payment Processing Details At"
placeholder="Enter Payment Processing Details At"
required=true
type="Radio"
options=["Connector"]

[shift4]
[[shift4.credit]]
  payment_method_type = "Mastercard"
[[shift4.credit]]
  payment_method_type = "Visa"
[[shift4.credit]]
  payment_method_type = "Interac"
[[shift4.credit]]
  payment_method_type = "AmericanExpress"
[[shift4.credit]]
  payment_method_type = "JCB"
[[shift4.credit]]
  payment_method_type = "DinersClub"
[[shift4.credit]]
  payment_method_type = "Discover"
[[shift4.credit]]
  payment_method_type = "CartesBancaires"
[[shift4.credit]]
  payment_method_type = "UnionPay"
[[shift4.debit]]
  payment_method_type = "Mastercard"
[[shift4.debit]]
  payment_method_type = "Visa"
[[shift4.debit]]
  payment_method_type = "Interac"
[[shift4.debit]]
  payment_method_type = "AmericanExpress"
[[shift4.debit]]
  payment_method_type = "JCB"
[[shift4.debit]]
  payment_method_type = "DinersClub"
[[shift4.debit]]
  payment_method_type = "Discover"
[[shift4.debit]]
  payment_method_type = "CartesBancaires"
[[shift4.debit]]
  payment_method_type = "UnionPay"
[[shift4.bank_redirect]]
  payment_method_type = "ideal"
[[shift4.bank_redirect]]
  payment_method_type = "giropay"
[[shift4.bank_redirect]]
  payment_method_type = "sofort"
[[shift4.bank_redirect]]
  payment_method_type = "eps"
[shift4.connector_auth.HeaderKey]
api_key="API Key"
[shift4.connector_webhook_details]
merchant_secret="Source verification key"

[stripe]
[[stripe.credit]]
  payment_method_type = "Mastercard"
[[stripe.credit]]
  payment_method_type = "Visa"
[[stripe.credit]]
  payment_method_type = "Interac"
[[stripe.credit]]
  payment_method_type = "AmericanExpress"
[[stripe.credit]]
  payment_method_type = "JCB"
[[stripe.credit]]
  payment_method_type = "DinersClub"
[[stripe.credit]]
  payment_method_type = "Discover"
[[stripe.credit]]
  payment_method_type = "CartesBancaires"
[[stripe.credit]]
  payment_method_type = "UnionPay"
[[stripe.debit]]
  payment_method_type = "Mastercard"
[[stripe.debit]]
  payment_method_type = "Visa"
[[stripe.debit]]
  payment_method_type = "Interac"
[[stripe.debit]]
  payment_method_type = "AmericanExpress"
[[stripe.debit]]
  payment_method_type = "JCB"
[[stripe.debit]]
  payment_method_type = "DinersClub"
[[stripe.debit]]
  payment_method_type = "Discover"
[[stripe.debit]]
  payment_method_type = "CartesBancaires"
[[stripe.debit]]
  payment_method_type = "UnionPay"
[[stripe.pay_later]]
  payment_method_type = "klarna"
[[stripe.pay_later]]
  payment_method_type = "affirm"
[[stripe.pay_later]]
  payment_method_type = "afterpay_clearpay"
[[stripe.bank_redirect]]
  payment_method_type = "ideal"
[[stripe.bank_redirect]]
  payment_method_type = "giropay"
[[stripe.bank_redirect]]
  payment_method_type = "eps"
[[stripe.bank_redirect]]
  payment_method_type = "bancontact_card"
[[stripe.bank_redirect]]
  payment_method_type = "przelewy24"
[[stripe.bank_debit]]
  payment_method_type = "ach"
[[stripe.bank_debit]]
  payment_method_type = "bacs"
[[stripe.bank_debit]]
  payment_method_type = "becs"
[[stripe.bank_debit]]
  payment_method_type = "sepa"
[[stripe.bank_transfer]]
  payment_method_type = "ach"
[[stripe.bank_transfer]]
  payment_method_type = "bacs"
[[stripe.bank_transfer]]
  payment_method_type = "sepa"
[[stripe.bank_transfer]]
  payment_method_type = "multibanco"
[[stripe.wallet]]
  payment_method_type = "amazon_pay"
[[stripe.wallet]]
  payment_method_type = "apple_pay"
[[stripe.wallet]]
  payment_method_type = "google_pay"
[[stripe.wallet]]
  payment_method_type = "we_chat_pay"
[[stripe.wallet]]
  payment_method_type = "ali_pay"
[[stripe.wallet]]
  payment_method_type = "cashapp"
  payment_experience = "display_qr_code"
[[stripe.wallet]]
  payment_method_type = "revolut_pay"
is_verifiable = true
[stripe.connector_auth.HeaderKey]
api_key="Secret Key"
[stripe.connector_webhook_details]
merchant_secret="Source verification key"

[[stripe.metadata.apple_pay]]
name="certificate"
label="Merchant Certificate (Base64 Encoded)"
placeholder="Enter Merchant Certificate (Base64 Encoded)"
required=true
type="Text"
[[stripe.metadata.apple_pay]]
name="certificate_keys"
label="Merchant PrivateKey (Base64 Encoded)"
placeholder="Enter Merchant PrivateKey (Base64 Encoded)"
required=true
type="Text"
[[stripe.metadata.apple_pay]]
name="merchant_identifier"
label="Apple Merchant Identifier"
placeholder="Enter Apple Merchant Identifier"
required=true
type="Text"
[[stripe.metadata.apple_pay]]
name="display_name"
label="Display Name"
placeholder="Enter Display Name"
required=true
type="Text"
[[stripe.metadata.apple_pay]]
name="initiative"
label="Domain"
placeholder="Enter Domain"
required=true
type="Select"
options=["web","ios"]
[[stripe.metadata.apple_pay]]
name="initiative_context"
label="Domain Name"
placeholder="Enter Domain Name"
required=true
type="Text"
[[stripe.metadata.apple_pay]]
name="merchant_business_country"
label="Merchant Business Country"
placeholder="Enter Merchant Business Country"
required=true
type="Select"
options=[]
[[stripe.metadata.apple_pay]]
name="payment_processing_details_at"
label="Payment Processing Details At"
placeholder="Enter Payment Processing Details At"
required=true
type="Radio"
options=["Connector","Hyperswitch"]

[[stripe.metadata.google_pay]]
name="merchant_name"
label="Google Pay Merchant Name"
placeholder="Enter Google Pay Merchant Name"
required=true
type="Text"
[[stripe.metadata.google_pay]]
name="merchant_id"
label="Google Pay Merchant Id"
placeholder="Enter Google Pay Merchant Id"
required=true
type="Text"
[[stripe.metadata.google_pay]]
name="stripe:publishableKey"
label="Stripe Publishable Key"
placeholder="Enter Stripe Publishable Key"
required=true
type="Text"
[[stripe.metadata.google_pay]]
name="allowed_auth_methods"
label="Allowed Auth Methods"
placeholder="Enter Allowed Auth Methods"
required=true
type="MultiSelect"
options=["PAN_ONLY", "CRYPTOGRAM_3DS"]

[[stripe.connector_wallets_details.google_pay]]
name="merchant_name"
label="Google Pay Merchant Name"
placeholder="Enter Google Pay Merchant Name"
required=true
type="Text"
[[stripe.connector_wallets_details.google_pay]]
name="merchant_id"
label="Google Pay Merchant Id"
placeholder="Enter Google Pay Merchant Id"
required=true
type="Text"
[[stripe.connector_wallets_details.google_pay]]
name="stripe:publishableKey"
label="Stripe Publishable Key"
placeholder="Enter Stripe Publishable Key"
required=true
type="Text"
[[stripe.connector_wallets_details.google_pay]]
name="public_key"
label="Google Pay Public Key"
placeholder="Enter Google Pay Public Key"
required=true
type="Text"
[[stripe.connector_wallets_details.google_pay]]
name="private_key"
label="Google Pay Private Key"
placeholder="Enter Google Pay Private Key"
required=true
type="Text"
[[stripe.connector_wallets_details.google_pay]]
name="recipient_id"
label="Recipient Id"
placeholder="Enter Recipient Id"
required=true
type="Text"
[[stripe.connector_wallets_details.google_pay]]
name="allowed_auth_methods"
label="Allowed Auth Methods"
placeholder="Enter Allowed Auth Methods"
required=true
type="MultiSelect"
options=["PAN_ONLY", "CRYPTOGRAM_3DS"]


[stax]
[[stax.credit]]
  payment_method_type = "Mastercard"
[[stax.credit]]
  payment_method_type = "Visa"
[[stax.credit]]
  payment_method_type = "Interac"
[[stax.credit]]
  payment_method_type = "AmericanExpress"
[[stax.credit]]
  payment_method_type = "JCB"
[[stax.credit]]
  payment_method_type = "DinersClub"
[[stax.credit]]
  payment_method_type = "Discover"
[[stax.credit]]
  payment_method_type = "CartesBancaires"
[[stax.credit]]
  payment_method_type = "UnionPay"
[[stax.debit]]
  payment_method_type = "Mastercard"
[[stax.debit]]
  payment_method_type = "Visa"
[[stax.debit]]
  payment_method_type = "Interac"
[[stax.debit]]
  payment_method_type = "AmericanExpress"
[[stax.debit]]
  payment_method_type = "JCB"
[[stax.debit]]
  payment_method_type = "DinersClub"
[[stax.debit]]
  payment_method_type = "Discover"
[[stax.debit]]
  payment_method_type = "CartesBancaires"
[[stax.debit]]
  payment_method_type = "UnionPay"
[[stax.bank_debit]]
  payment_method_type = "ach"
[stax.connector_auth.HeaderKey]
api_key="Api Key"
[stax.connector_webhook_details]
merchant_secret="Source verification key"

[square]
[[square.credit]]
  payment_method_type = "Mastercard"
[[square.credit]]
  payment_method_type = "Visa"
[[square.credit]]
  payment_method_type = "Interac"
[[square.credit]]
  payment_method_type = "AmericanExpress"
[[square.credit]]
  payment_method_type = "JCB"
[[square.credit]]
  payment_method_type = "DinersClub"
[[square.credit]]
  payment_method_type = "Discover"
[[square.credit]]
  payment_method_type = "CartesBancaires"
[[square.credit]]
  payment_method_type = "UnionPay"
[[square.debit]]
  payment_method_type = "Mastercard"
[[square.debit]]
  payment_method_type = "Visa"
[[square.debit]]
  payment_method_type = "Interac"
[[square.debit]]
  payment_method_type = "AmericanExpress"
[[square.debit]]
  payment_method_type = "JCB"
[[square.debit]]
  payment_method_type = "DinersClub"
[[square.debit]]
  payment_method_type = "Discover"
[[square.debit]]
  payment_method_type = "CartesBancaires"
[[square.debit]]
  payment_method_type = "UnionPay"
[square.connector_auth.BodyKey]
api_key = "Square API Key"
key1 = "Square Client Id"
[square.connector_webhook_details]
merchant_secret="Source verification key"

[trustpay]
[[trustpay.credit]]
  payment_method_type = "Mastercard"
[[trustpay.credit]]
  payment_method_type = "Visa"
[[trustpay.credit]]
  payment_method_type = "Interac"
[[trustpay.credit]]
  payment_method_type = "AmericanExpress"
[[trustpay.credit]]
  payment_method_type = "JCB"
[[trustpay.credit]]
  payment_method_type = "DinersClub"
[[trustpay.credit]]
  payment_method_type = "Discover"
[[trustpay.credit]]
  payment_method_type = "CartesBancaires"
[[trustpay.credit]]
  payment_method_type = "UnionPay"
[[trustpay.debit]]
  payment_method_type = "Mastercard"
[[trustpay.debit]]
  payment_method_type = "Visa"
[[trustpay.debit]]
  payment_method_type = "Interac"
[[trustpay.debit]]
  payment_method_type = "AmericanExpress"
[[trustpay.debit]]
  payment_method_type = "JCB"
[[trustpay.debit]]
  payment_method_type = "DinersClub"
[[trustpay.debit]]
  payment_method_type = "Discover"
[[trustpay.debit]]
  payment_method_type = "CartesBancaires"
[[trustpay.debit]]
  payment_method_type = "UnionPay"
[[trustpay.bank_redirect]]
  payment_method_type = "ideal"
[[trustpay.bank_redirect]]
  payment_method_type = "giropay"
[[trustpay.bank_redirect]]
  payment_method_type = "sofort"
[[trustpay.bank_redirect]]
  payment_method_type = "eps"
[[trustpay.bank_redirect]]
  payment_method_type = "blik"
[[trustpay.wallet]]
  payment_method_type = "apple_pay"
[[trustpay.wallet]]
  payment_method_type = "google_pay"
[[trustpay.bank_transfer]]
  payment_method_type = "sepa_bank_transfer"
[[trustpay.bank_transfer]]
  payment_method_type = "instant_bank_transfer"
[[trustpay.bank_transfer]]
  payment_method_type = "instant_bank_transfer_finland"
[[trustpay.bank_transfer]]
  payment_method_type = "instant_bank_transfer_poland"
[trustpay.connector_auth.SignatureKey]
api_key="API Key"
key1="Project ID"
api_secret="Secret Key"
[trustpay.connector_webhook_details]
merchant_secret="Source verification key"

[[trustpay.metadata.apple_pay]]
name="certificate"
label="Merchant Certificate (Base64 Encoded)"
placeholder="Enter Merchant Certificate (Base64 Encoded)"
required=true
type="Text"
[[trustpay.metadata.apple_pay]]
name="certificate_keys"
label="Merchant PrivateKey (Base64 Encoded)"
placeholder="Enter Merchant PrivateKey (Base64 Encoded)"
required=true
type="Text"
[[trustpay.metadata.apple_pay]]
name="merchant_identifier"
label="Apple Merchant Identifier"
placeholder="Enter Apple Merchant Identifier"
required=true
type="Text"
[[trustpay.metadata.apple_pay]]
name="display_name"
label="Display Name"
placeholder="Enter Display Name"
required=true
type="Text"
[[trustpay.metadata.apple_pay]]
name="initiative"
label="Domain"
placeholder="Enter Domain"
required=true
type="Select"
options=["web","ios"]
[[trustpay.metadata.apple_pay]]
name="initiative_context"
label="Domain Name"
placeholder="Enter Domain Name"
required=true
type="Text"
[[trustpay.metadata.apple_pay]]
name="merchant_business_country"
label="Merchant Business Country"
placeholder="Enter Merchant Business Country"
required=true
type="Select"
options=[]
[[trustpay.metadata.apple_pay]]
name="payment_processing_details_at"
label="Payment Processing Details At"
placeholder="Enter Payment Processing Details At"
required=true
type="Radio"
options=["Connector"]

[[trustpay.metadata.google_pay]]
name="merchant_name"
label="Google Pay Merchant Name"
placeholder="Enter Google Pay Merchant Name"
required=true
type="Text"
[[trustpay.metadata.google_pay]]
name="merchant_id"
label="Google Pay Merchant Id"
placeholder="Enter Google Pay Merchant Id"
required=true
type="Text"
[[trustpay.metadata.google_pay]]
name="gateway_merchant_id"
label="Google Pay Merchant Key"
placeholder="Enter Google Pay Merchant Key"
required=true
type="Text"
[[trustpay.metadata.google_pay]]
name="allowed_auth_methods"
label="Allowed Auth Methods"
placeholder="Enter Allowed Auth Methods"
required=true
type="MultiSelect"
options=["PAN_ONLY", "CRYPTOGRAM_3DS"]

[[trustpay.connector_wallets_details.google_pay]]
name="merchant_name"
label="Google Pay Merchant Name"
placeholder="Enter Google Pay Merchant Name"
required=true
type="Text"
[[trustpay.connector_wallets_details.google_pay]]
name="merchant_id"
label="Google Pay Merchant Id"
placeholder="Enter Google Pay Merchant Id"
required=true
type="Text"
[[trustpay.connector_wallets_details.google_pay]]
name="gateway_merchant_id"
label="Google Pay Merchant Key"
placeholder="Enter Google Pay Merchant Key"
required=true
type="Text"
[[trustpay.connector_wallets_details.google_pay]]
name="public_key"
label="Google Pay Public Key"
placeholder="Enter Google Pay Public Key"
required=true
type="Text"
[[trustpay.connector_wallets_details.google_pay]]
name="private_key"
label="Google Pay Private Key"
placeholder="Enter Google Pay Private Key"
required=true
type="Text"
[[trustpay.connector_wallets_details.google_pay]]
name="recipient_id"
label="Recipient Id"
placeholder="Enter Recipient Id"
required=true
type="Text"
[[trustpay.connector_wallets_details.google_pay]]
name="allowed_auth_methods"
label="Allowed Auth Methods"
placeholder="Enter Allowed Auth Methods"
required=true
type="MultiSelect"
options=["PAN_ONLY", "CRYPTOGRAM_3DS"]

[tsys]
[[tsys.credit]]
  payment_method_type = "Mastercard"
[[tsys.credit]]
  payment_method_type = "Visa"
[[tsys.credit]]
  payment_method_type = "Interac"
[[tsys.credit]]
  payment_method_type = "AmericanExpress"
[[tsys.credit]]
  payment_method_type = "JCB"
[[tsys.credit]]
  payment_method_type = "DinersClub"
[[tsys.credit]]
  payment_method_type = "Discover"
[[tsys.credit]]
  payment_method_type = "CartesBancaires"
[[tsys.credit]]
  payment_method_type = "UnionPay"
[[tsys.debit]]
  payment_method_type = "Mastercard"
[[tsys.debit]]
  payment_method_type = "Visa"
[[tsys.debit]]
  payment_method_type = "Interac"
[[tsys.debit]]
  payment_method_type = "AmericanExpress"
[[tsys.debit]]
  payment_method_type = "JCB"
[[tsys.debit]]
  payment_method_type = "DinersClub"
[[tsys.debit]]
  payment_method_type = "Discover"
[[tsys.debit]]
  payment_method_type = "CartesBancaires"
[[tsys.debit]]
  payment_method_type = "UnionPay"
[tsys.connector_auth.SignatureKey]
api_key="Device Id"
key1="Transaction Key"
api_secret="Developer Id"
[tsys.connector_webhook_details]
merchant_secret="Source verification key"

[volt]
[[volt.bank_redirect]]
  payment_method_type = "open_banking_uk"
[volt.connector_auth.MultiAuthKey]
api_key = "Username"
api_secret = "Password"
key1 = "Client ID"
key2 = "Client Secret"
[volt.connector_webhook_details]
merchant_secret="Source verification key"

[worldline]
[[worldline.credit]]
  payment_method_type = "Mastercard"
[[worldline.credit]]
  payment_method_type = "Visa"
[[worldline.credit]]
  payment_method_type = "Interac"
[[worldline.credit]]
  payment_method_type = "AmericanExpress"
[[worldline.credit]]
  payment_method_type = "JCB"
[[worldline.credit]]
  payment_method_type = "DinersClub"
[[worldline.credit]]
  payment_method_type = "Discover"
[[worldline.credit]]
  payment_method_type = "CartesBancaires"
[[worldline.credit]]
  payment_method_type = "UnionPay"
[[worldline.debit]]
  payment_method_type = "Mastercard"
[[worldline.debit]]
  payment_method_type = "Visa"
[[worldline.debit]]
  payment_method_type = "Interac"
[[worldline.debit]]
  payment_method_type = "AmericanExpress"
[[worldline.debit]]
  payment_method_type = "JCB"
[[worldline.debit]]
  payment_method_type = "DinersClub"
[[worldline.debit]]
  payment_method_type = "Discover"
[[worldline.debit]]
  payment_method_type = "CartesBancaires"
[[worldline.debit]]
  payment_method_type = "UnionPay"
[[worldline.bank_redirect]]
  payment_method_type = "ideal"
[[worldline.bank_redirect]]
  payment_method_type = "giropay"
[worldline.connector_auth.SignatureKey]
api_key="API Key ID"
key1="Merchant ID"
api_secret="Secret API Key"
[worldline.connector_webhook_details]
merchant_secret="Source verification key"

[worldpay]
[[worldpay.credit]]
  payment_method_type = "Mastercard"
[[worldpay.credit]]
  payment_method_type = "Visa"
[[worldpay.credit]]
  payment_method_type = "Interac"
[[worldpay.credit]]
  payment_method_type = "AmericanExpress"
[[worldpay.credit]]
  payment_method_type = "JCB"
[[worldpay.credit]]
  payment_method_type = "DinersClub"
[[worldpay.credit]]
  payment_method_type = "Discover"
[[worldpay.credit]]
  payment_method_type = "CartesBancaires"
[[worldpay.credit]]
  payment_method_type = "UnionPay"
[[worldpay.debit]]
  payment_method_type = "Mastercard"
[[worldpay.debit]]
  payment_method_type = "Visa"
[[worldpay.debit]]
  payment_method_type = "Interac"
[[worldpay.debit]]
  payment_method_type = "AmericanExpress"
[[worldpay.debit]]
  payment_method_type = "JCB"
[[worldpay.debit]]
  payment_method_type = "DinersClub"
[[worldpay.debit]]
  payment_method_type = "Discover"
[[worldpay.debit]]
  payment_method_type = "CartesBancaires"
[[worldpay.debit]]
  payment_method_type = "UnionPay"
[[worldpay.wallet]]
  payment_method_type = "google_pay"
[[worldpay.wallet]]
  payment_method_type = "apple_pay"
[worldpay.connector_auth.SignatureKey]
key1="Username"
api_key="Password"
api_secret="Merchant Identifier"
[worldpay.connector_webhook_details]
merchant_secret="Source verification key"
[worldpay.metadata.merchant_name]
name="merchant_name"
label="Name of the merchant to de displayed during 3DS challenge"
placeholder="Enter Name of the merchant"
required=true
type="Text"

[[worldpay.metadata.apple_pay]]
name="certificate"
label="Merchant Certificate (Base64 Encoded)"
placeholder="Enter Merchant Certificate (Base64 Encoded)"
required=true
type="Text"
[[worldpay.metadata.apple_pay]]
name="certificate_keys"
label="Merchant PrivateKey (Base64 Encoded)"
placeholder="Enter Merchant PrivateKey (Base64 Encoded)"
required=true
type="Text"
[[worldpay.metadata.apple_pay]]
name="merchant_identifier"
label="Apple Merchant Identifier"
placeholder="Enter Apple Merchant Identifier"
required=true
type="Text"
[[worldpay.metadata.apple_pay]]
name="display_name"
label="Display Name"
placeholder="Enter Display Name"
required=true
type="Text"
[[worldpay.metadata.apple_pay]]
name="initiative"
label="Domain"
placeholder="Enter Domain"
required=true
type="Select"
options=["web","ios"]
[[worldpay.metadata.apple_pay]]
name="initiative_context"
label="Domain Name"
placeholder="Enter Domain Name"
required=true
type="Text"
[[worldpay.metadata.apple_pay]]
name="merchant_business_country"
label="Merchant Business Country"
placeholder="Enter Merchant Business Country"
required=true
type="Select"
options=[]
[[worldpay.metadata.apple_pay]]
name="payment_processing_details_at"
label="Payment Processing Details At"
placeholder="Enter Payment Processing Details At"
required=true
type="Radio"
options=["Connector"]

[[worldpay.metadata.google_pay]]
name="merchant_name"
label="Google Pay Merchant Name"
placeholder="Enter Google Pay Merchant Name"
required=true
type="Text"
[[worldpay.metadata.google_pay]]
name="merchant_id"
label="Google Pay Merchant Id"
placeholder="Enter Google Pay Merchant Id"
required=true
type="Text"
[[worldpay.metadata.google_pay]]
name="gateway_merchant_id"
label="Google Pay Merchant Key"
placeholder="Enter Google Pay Merchant Key"
required=true
type="Text"
[[worldpay.metadata.google_pay]]
name="allowed_auth_methods"
label="Allowed Auth Methods"
placeholder="Enter Allowed Auth Methods"
required=true
type="MultiSelect"
options=["PAN_ONLY", "CRYPTOGRAM_3DS"]

[[worldpay.connector_wallets_details.google_pay]]
name="merchant_name"
label="Google Pay Merchant Name"
placeholder="Enter Google Pay Merchant Name"
required=true
type="Text"
[[worldpay.connector_wallets_details.google_pay]]
name="merchant_id"
label="Google Pay Merchant Id"
placeholder="Enter Google Pay Merchant Id"
required=true
type="Text"
[[worldpay.connector_wallets_details.google_pay]]
name="gateway_merchant_id"
label="Google Pay Merchant Key"
placeholder="Enter Google Pay Merchant Key"
required=true
type="Text"
[[worldpay.connector_wallets_details.google_pay]]
name="public_key"
label="Google Pay Public Key"
placeholder="Enter Google Pay Public Key"
required=true
type="Text"
[[worldpay.connector_wallets_details.google_pay]]
name="private_key"
label="Google Pay Private Key"
placeholder="Enter Google Pay Private Key"
required=true
type="Text"
[[worldpay.connector_wallets_details.google_pay]]
name="recipient_id"
label="Recipient Id"
placeholder="Enter Recipient Id"
required=true
type="Text"
[[worldpay.connector_wallets_details.google_pay]]
name="allowed_auth_methods"
label="Allowed Auth Methods"
placeholder="Enter Allowed Auth Methods"
required=true
type="MultiSelect"
options=["PAN_ONLY", "CRYPTOGRAM_3DS"]


[zen]
[[zen.credit]]
  payment_method_type = "Mastercard"
[[zen.credit]]
  payment_method_type = "Visa"
[[zen.credit]]
  payment_method_type = "Interac"
[[zen.credit]]
  payment_method_type = "AmericanExpress"
[[zen.credit]]
  payment_method_type = "JCB"
[[zen.credit]]
  payment_method_type = "DinersClub"
[[zen.credit]]
  payment_method_type = "Discover"
[[zen.credit]]
  payment_method_type = "CartesBancaires"
[[zen.credit]]
  payment_method_type = "UnionPay"
[[zen.debit]]
  payment_method_type = "Mastercard"
[[zen.debit]]
  payment_method_type = "Visa"
[[zen.debit]]
  payment_method_type = "Interac"
[[zen.debit]]
  payment_method_type = "AmericanExpress"
[[zen.debit]]
  payment_method_type = "JCB"
[[zen.debit]]
  payment_method_type = "DinersClub"
[[zen.debit]]
  payment_method_type = "Discover"
[[zen.debit]]
  payment_method_type = "CartesBancaires"
[[zen.debit]]
  payment_method_type = "UnionPay"
[[zen.voucher]]
  payment_method_type = "boleto"
[[zen.voucher]]
  payment_method_type = "efecty"
[[zen.voucher]]
  payment_method_type = "pago_efectivo"
[[zen.voucher]]
  payment_method_type = "red_compra"
[[zen.voucher]]
  payment_method_type = "red_pagos"
[[zen.bank_transfer]]
  payment_method_type = "pix"
[[zen.bank_transfer]]
  payment_method_type = "pse"
[[zen.wallet]]
  payment_method_type = "apple_pay"
[[zen.wallet]]
  payment_method_type = "google_pay"
[zen.connector_auth.HeaderKey]
api_key="API Key"
[zen.connector_webhook_details]
merchant_secret="Source verification key"


[[zen.metadata.apple_pay]]
name="terminal_uuid"
label="Terminal UUID"
placeholder="Enter Terminal UUID"
required=true
type="Text"
[[zen.metadata.apple_pay]]
name="pay_wall_secret"
label="Pay Wall Secret"
placeholder="Enter Pay Wall Secret"
required=true
type="Text"

[[zen.metadata.google_pay]]
name="terminal_uuid"
label="Terminal UUID"
placeholder="Enter Terminal UUID"
required=true
type="Text"
[[zen.metadata.google_pay]]
name="pay_wall_secret"
label="Pay Wall Secret"
placeholder="Enter Pay Wall Secret"
required=true
type="Text"

[zsl]
[[zsl.bank_transfer]]
  payment_method_type = "local_bank_transfer"
[zsl.connector_auth.BodyKey]
api_key = "Key"
key1 = "Merchant ID"

[dummy_connector]
[[dummy_connector.credit]]
  payment_method_type = "Mastercard"
[[dummy_connector.credit]]
  payment_method_type = "Visa"
[[dummy_connector.credit]]
  payment_method_type = "Interac"
[[dummy_connector.credit]]
  payment_method_type = "AmericanExpress"
[[dummy_connector.credit]]
  payment_method_type = "JCB"
[[dummy_connector.credit]]
  payment_method_type = "DinersClub"
[[dummy_connector.credit]]
  payment_method_type = "Discover"
[[dummy_connector.credit]]
  payment_method_type = "CartesBancaires"
[[dummy_connector.credit]]
  payment_method_type = "UnionPay"
[[dummy_connector.debit]]
  payment_method_type = "Mastercard"
[[dummy_connector.debit]]
  payment_method_type = "Visa"
[[dummy_connector.debit]]
  payment_method_type = "Interac"
[[dummy_connector.debit]]
  payment_method_type = "AmericanExpress"
[[dummy_connector.debit]]
  payment_method_type = "JCB"
[[dummy_connector.debit]]
  payment_method_type = "DinersClub"
[[dummy_connector.debit]]
  payment_method_type = "Discover"
[[dummy_connector.debit]]
  payment_method_type = "CartesBancaires"
[[dummy_connector.debit]]
  payment_method_type = "UnionPay"
[dummy_connector.connector_auth.HeaderKey]
api_key="Api Key"

[paypal_test]
[[paypal_test.credit]]
  payment_method_type = "Mastercard"
[[paypal_test.credit]]
  payment_method_type = "Visa"
[[paypal_test.credit]]
  payment_method_type = "Interac"
[[paypal_test.credit]]
  payment_method_type = "AmericanExpress"
[[paypal_test.credit]]
  payment_method_type = "JCB"
[[paypal_test.credit]]
  payment_method_type = "DinersClub"
[[paypal_test.credit]]
  payment_method_type = "Discover"
[[paypal_test.credit]]
  payment_method_type = "CartesBancaires"
[[paypal_test.credit]]
  payment_method_type = "UnionPay"
[[paypal_test.debit]]
  payment_method_type = "Mastercard"
[[paypal_test.debit]]
  payment_method_type = "Visa"
[[paypal_test.debit]]
  payment_method_type = "Interac"
[[paypal_test.debit]]
  payment_method_type = "AmericanExpress"
[[paypal_test.debit]]
  payment_method_type = "JCB"
[[paypal_test.debit]]
  payment_method_type = "DinersClub"
[[paypal_test.debit]]
  payment_method_type = "Discover"
[[paypal_test.debit]]
  payment_method_type = "CartesBancaires"
[[paypal_test.debit]]
  payment_method_type = "UnionPay"
[[paypal_test.wallet]]
  payment_method_type = "paypal"
[paypal_test.connector_auth.HeaderKey]
api_key="Api Key"

[stripe_test]
[[stripe_test.credit]]
  payment_method_type = "Mastercard"
[[stripe_test.credit]]
  payment_method_type = "Visa"
[[stripe_test.credit]]
  payment_method_type = "Interac"
[[stripe_test.credit]]
  payment_method_type = "AmericanExpress"
[[stripe_test.credit]]
  payment_method_type = "JCB"
[[stripe_test.credit]]
  payment_method_type = "DinersClub"
[[stripe_test.credit]]
  payment_method_type = "Discover"
[[stripe_test.credit]]
  payment_method_type = "CartesBancaires"
[[stripe_test.credit]]
  payment_method_type = "UnionPay"
[[stripe_test.debit]]
  payment_method_type = "Mastercard"
[[stripe_test.debit]]
  payment_method_type = "Visa"
[[stripe_test.debit]]
  payment_method_type = "Interac"
[[stripe_test.debit]]
  payment_method_type = "AmericanExpress"
[[stripe_test.debit]]
  payment_method_type = "JCB"
[[stripe_test.debit]]
  payment_method_type = "DinersClub"
[[stripe_test.debit]]
  payment_method_type = "Discover"
[[stripe_test.debit]]
  payment_method_type = "CartesBancaires"
[[stripe_test.debit]]
  payment_method_type = "UnionPay"
[[stripe_test.wallet]]
  payment_method_type = "google_pay"
[[stripe_test.wallet]]
  payment_method_type = "ali_pay"
[[stripe_test.wallet]]
  payment_method_type = "we_chat_pay"
[[stripe_test.pay_later]]
  payment_method_type = "klarna"
[[stripe_test.pay_later]]
  payment_method_type = "affirm"
[[stripe_test.pay_later]]
  payment_method_type = "afterpay_clearpay"
[stripe_test.connector_auth.HeaderKey]
api_key="Api Key"

[helcim]
[[helcim.credit]]
  payment_method_type = "Mastercard"
[[helcim.credit]]
  payment_method_type = "Visa"
[[helcim.credit]]
  payment_method_type = "Interac"
[[helcim.credit]]
  payment_method_type = "AmericanExpress"
[[helcim.credit]]
  payment_method_type = "JCB"
[[helcim.credit]]
  payment_method_type = "DinersClub"
[[helcim.credit]]
  payment_method_type = "Discover"
[[helcim.credit]]
  payment_method_type = "CartesBancaires"
[[helcim.credit]]
  payment_method_type = "UnionPay"
[[helcim.debit]]
  payment_method_type = "Mastercard"
[[helcim.debit]]
  payment_method_type = "Visa"
[[helcim.debit]]
  payment_method_type = "Interac"
[[helcim.debit]]
  payment_method_type = "AmericanExpress"
[[helcim.debit]]
  payment_method_type = "JCB"
[[helcim.debit]]
  payment_method_type = "DinersClub"
[[helcim.debit]]
  payment_method_type = "Discover"
[[helcim.debit]]
  payment_method_type = "CartesBancaires"
[[helcim.debit]]
  payment_method_type = "UnionPay"
[helcim.connector_auth.HeaderKey]
api_key="Api Key"




[adyen_payout]
[[adyen_payout.credit]]
  payment_method_type = "Mastercard"
[[adyen_payout.credit]]
  payment_method_type = "Visa"
[[adyen_payout.credit]]
  payment_method_type = "Interac"
[[adyen_payout.credit]]
  payment_method_type = "AmericanExpress"
[[adyen_payout.credit]]
  payment_method_type = "JCB"
[[adyen_payout.credit]]
  payment_method_type = "DinersClub"
[[adyen_payout.credit]]
  payment_method_type = "Discover"
[[adyen_payout.credit]]
  payment_method_type = "CartesBancaires"
[[adyen_payout.credit]]
  payment_method_type = "UnionPay"
[[adyen_payout.debit]]
  payment_method_type = "Mastercard"
[[adyen_payout.debit]]
  payment_method_type = "Visa"
[[adyen_payout.debit]]
  payment_method_type = "Interac"
[[adyen_payout.debit]]
  payment_method_type = "AmericanExpress"
[[adyen_payout.debit]]
  payment_method_type = "JCB"
[[adyen_payout.debit]]
  payment_method_type = "DinersClub"
[[adyen_payout.debit]]
  payment_method_type = "Discover"
[[adyen_payout.debit]]
  payment_method_type = "CartesBancaires"
[[adyen_payout.debit]]
  payment_method_type = "UnionPay"
[[adyen_payout.bank_transfer]]
  payment_method_type = "sepa"
[[adyen_payout.wallet]]
  payment_method_type = "paypal"

[adyen_payout.metadata.endpoint_prefix]
name="endpoint_prefix"
label="Live endpoint prefix"
placeholder="Enter Live endpoint prefix"
required=true
type="Text"

[adyen_payout.connector_auth.SignatureKey]
api_key = "Adyen API Key (Payout creation)"
api_secret = "Adyen Key (Payout submission)"
key1 = "Adyen Account Id"

[stripe_payout]
[[stripe_payout.bank_transfer]]
  payment_method_type = "ach"
[stripe_payout.connector_auth.HeaderKey]
api_key = "Stripe API Key"

[nomupay_payout]
[[nomupay_payout.bank_transfer]]
  payment_method_type = "sepa"
[nomupay_payout.connector_auth.BodyKey]
api_key = "Nomupay kid"
key1 = "Nomupay eid"
[nomupay_payout.metadata.private_key]
name="Private key for signature generation"
label="Enter your private key"
placeholder="------BEGIN PRIVATE KEY-------"
required=true
type="Text"

[wise_payout]
[[wise_payout.bank_transfer]]
  payment_method_type = "ach"
[[wise_payout.bank_transfer]]
  payment_method_type = "bacs"
[[wise_payout.bank_transfer]]
  payment_method_type = "sepa"
[wise_payout.connector_auth.BodyKey]
api_key = "Wise API Key"
key1 = "Wise Account Id"

[threedsecureio]
[threedsecureio.connector_auth.HeaderKey]
api_key="Api Key"

[threedsecureio.metadata.mcc]
name="mcc"
label="MCC"
placeholder="Enter MCC"
required=true
type="Text"
[threedsecureio.metadata.merchant_country_code]
name="merchant_country_code"
label="3 digit numeric country code"
placeholder="Enter 3 digit numeric country code"
required=true
type="Text"
[threedsecureio.metadata.merchant_name]
name="merchant_name"
label="Name of the merchant"
placeholder="Enter Name of the merchant"
required=true
type="Text"
[threedsecureio.metadata.pull_mechanism_for_external_3ds_enabled]
name="pull_mechanism_for_external_3ds_enabled"
label="Pull Mechanism Enabled"
placeholder="Enter Pull Mechanism Enabled"
required=false
type="Toggle"
[threedsecureio.metadata.acquirer_bin]
name="acquirer_bin"
label="Acquirer BIN"
placeholder="Enter Acquirer BIN"
required=true
type="Text"
[threedsecureio.metadata.acquirer_merchant_id]
name="acquirer_merchant_id"
label="Acquirer Merchant ID"
placeholder="Enter Acquirer Merchant ID"
required=true
type="Text"
[threedsecureio.metadata.acquirer_country_code]
name="acquirer_country_code"
label="Acquirer Country Code"
placeholder="Enter Acquirer Country Code"
required=false
type="Text"



[netcetera]
[netcetera.connector_auth.CertificateAuth]
certificate="Base64 encoded PEM formatted certificate chain"
private_key="Base64 encoded PEM formatted private key"

[netcetera.metadata.mcc]
name="mcc"
label="MCC"
placeholder="Enter MCC"
required=false
type="Text"
[netcetera.metadata.endpoint_prefix]
name="endpoint_prefix"
label="Live endpoint prefix"
placeholder="string that will replace '{prefix}' in this base url 'https://{prefix}.3ds-server.prev.netcetera-cloud-payment.ch'"
required=true
type="Text"
[netcetera.metadata.merchant_country_code]
name="merchant_country_code"
label="3 digit numeric country code"
placeholder="Enter 3 digit numeric country code"
required=false
type="Text"
[netcetera.metadata.merchant_name]
name="merchant_name"
label="Name of the merchant"
placeholder="Enter Name of the merchant"
required=false
type="Text"
[netcetera.metadata.three_ds_requestor_name]
name="three_ds_requestor_name"
label="ThreeDS requestor name"
placeholder="Enter ThreeDS requestor name"
required=false
type="Text"
[netcetera.metadata.three_ds_requestor_id]
name="three_ds_requestor_id"
label="ThreeDS request id"
placeholder="Enter ThreeDS request id"
required=false
type="Text"
[netcetera.metadata.merchant_configuration_id]
name="merchant_configuration_id"
label="Merchant Configuration ID"
placeholder="Enter Merchant Configuration ID"
required=false
type="Text"

[taxjar]
[taxjar.connector_auth.HeaderKey]
api_key="Sandbox Token"

[billwerk]
[[billwerk.credit]]
  payment_method_type = "Mastercard"
[[billwerk.credit]]
  payment_method_type = "Visa"
[[billwerk.credit]]
  payment_method_type = "Interac"
[[billwerk.credit]]
  payment_method_type = "AmericanExpress"
[[billwerk.credit]]
  payment_method_type = "JCB"
[[billwerk.credit]]
  payment_method_type = "DinersClub"
[[billwerk.credit]]
  payment_method_type = "Discover"
[[billwerk.credit]]
  payment_method_type = "CartesBancaires"
[[billwerk.credit]]
  payment_method_type = "UnionPay"
[[billwerk.debit]]
  payment_method_type = "Mastercard"
[[billwerk.debit]]
  payment_method_type = "Visa"
[[billwerk.debit]]
  payment_method_type = "Interac"
[[billwerk.debit]]
  payment_method_type = "AmericanExpress"
[[billwerk.debit]]
  payment_method_type = "JCB"
[[billwerk.debit]]
  payment_method_type = "DinersClub"
[[billwerk.debit]]
  payment_method_type = "Discover"
[[billwerk.debit]]
  payment_method_type = "CartesBancaires"
[[billwerk.debit]]
  payment_method_type = "UnionPay"
[billwerk.connector_auth.BodyKey]
api_key="Private Api Key"
key1="Public Api Key"

[datatrans]
[[datatrans.credit]]
  payment_method_type = "Mastercard"
[[datatrans.credit]]
  payment_method_type = "Visa"
[[datatrans.credit]]
  payment_method_type = "Interac"
[[datatrans.credit]]
  payment_method_type = "AmericanExpress"
[[datatrans.credit]]
  payment_method_type = "JCB"
[[datatrans.credit]]
  payment_method_type = "DinersClub"
[[datatrans.credit]]
  payment_method_type = "Discover"
[[datatrans.credit]]
  payment_method_type = "CartesBancaires"
[[datatrans.credit]]
  payment_method_type = "UnionPay"
[[datatrans.debit]]
  payment_method_type = "Mastercard"
[[datatrans.debit]]
  payment_method_type = "Visa"
[[datatrans.debit]]
  payment_method_type = "Interac"
[[datatrans.debit]]
  payment_method_type = "AmericanExpress"
[[datatrans.debit]]
  payment_method_type = "JCB"
[[datatrans.debit]]
  payment_method_type = "DinersClub"
[[datatrans.debit]]
  payment_method_type = "Discover"
[[datatrans.debit]]
  payment_method_type = "CartesBancaires"
[[datatrans.debit]]
  payment_method_type = "UnionPay"
[datatrans.connector_auth.BodyKey]
api_key = "Passcode"
key1 = "datatrans MerchantId"
[datatrans.metadata.acquirer_bin]
name="acquirer_bin"
label="Acquirer Bin"
placeholder="Enter Acquirer Bin"
required=false
type="Text"
[datatrans.metadata.acquirer_merchant_id]
name="acquirer_merchant_id"
label="Acquirer Merchant ID"
placeholder="Enter Acquirer Merchant ID"
required=false
type="Text"
[datatrans.metadata.acquirer_country_code]
name="acquirer_country_code"
label="Acquirer Country Code"
placeholder="Enter Acquirer Country Code"
required=false
type="Text"

[paybox]
[[paybox.credit]]
  payment_method_type = "Mastercard"
[[paybox.credit]]
  payment_method_type = "Visa"
[[paybox.credit]]
  payment_method_type = "Interac"
[[paybox.credit]]
  payment_method_type = "AmericanExpress"
[[paybox.credit]]
  payment_method_type = "JCB"
[[paybox.credit]]
  payment_method_type = "DinersClub"
[[paybox.credit]]
  payment_method_type = "Discover"
[[paybox.credit]]
  payment_method_type = "CartesBancaires"
[[paybox.credit]]
  payment_method_type = "UnionPay"
[[paybox.debit]]
  payment_method_type = "Mastercard"
[[paybox.debit]]
  payment_method_type = "Visa"
[[paybox.debit]]
  payment_method_type = "Interac"
[[paybox.debit]]
  payment_method_type = "AmericanExpress"
[[paybox.debit]]
  payment_method_type = "JCB"
[[paybox.debit]]
  payment_method_type = "DinersClub"
[[paybox.debit]]
  payment_method_type = "Discover"
[[paybox.debit]]
  payment_method_type = "CartesBancaires"
[paybox.connector_auth.MultiAuthKey]
api_key="SITE Key"
key1="Rang Identifier"
api_secret="CLE Secret"
key2 ="Merchant Id"

[wellsfargo]
[[wellsfargo.credit]]
  payment_method_type = "Mastercard"
[[wellsfargo.credit]]
  payment_method_type = "Visa"
[[wellsfargo.credit]]
  payment_method_type = "Interac"
[[wellsfargo.credit]]
  payment_method_type = "AmericanExpress"
[[wellsfargo.credit]]
  payment_method_type = "JCB"
[[wellsfargo.credit]]
  payment_method_type = "DinersClub"
[[wellsfargo.credit]]
  payment_method_type = "Discover"
[[wellsfargo.credit]]
  payment_method_type = "CartesBancaires"
[[wellsfargo.credit]]
  payment_method_type = "UnionPay"
[[wellsfargo.debit]]
  payment_method_type = "Mastercard"
[[wellsfargo.debit]]
  payment_method_type = "Visa"
[[wellsfargo.debit]]
  payment_method_type = "Interac"
[[wellsfargo.debit]]
  payment_method_type = "AmericanExpress"
[[wellsfargo.debit]]
  payment_method_type = "JCB"
[[wellsfargo.debit]]
  payment_method_type = "DinersClub"
[[wellsfargo.debit]]
  payment_method_type = "Discover"
[[wellsfargo.debit]]
  payment_method_type = "CartesBancaires"
[[wellsfargo.debit]]
  payment_method_type = "UnionPay"
[wellsfargo.connector_auth.SignatureKey]
api_key="Key"
key1="Merchant ID"
api_secret="Shared Secret"

[fiuu]
[[fiuu.credit]]
  payment_method_type = "Mastercard"
[[fiuu.credit]]
  payment_method_type = "Visa"
[[fiuu.credit]]
  payment_method_type = "Interac"
[[fiuu.credit]]
  payment_method_type = "AmericanExpress"
[[fiuu.credit]]
  payment_method_type = "JCB"
[[fiuu.credit]]
  payment_method_type = "DinersClub"
[[fiuu.credit]]
  payment_method_type = "Discover"
[[fiuu.credit]]
  payment_method_type = "CartesBancaires"
[[fiuu.credit]]
  payment_method_type = "UnionPay"
[[fiuu.debit]]
  payment_method_type = "Mastercard"
[[fiuu.debit]]
  payment_method_type = "Visa"
[[fiuu.debit]]
  payment_method_type = "Interac"
[[fiuu.debit]]
  payment_method_type = "AmericanExpress"
[[fiuu.debit]]
  payment_method_type = "JCB"
[[fiuu.debit]]
  payment_method_type = "DinersClub"
[[fiuu.debit]]
  payment_method_type = "Discover"
[[fiuu.debit]]
  payment_method_type = "CartesBancaires"
[[fiuu.debit]]
  payment_method_type = "UnionPay"
[[fiuu.real_time_payment]]
  payment_method_type = "duit_now"
[[fiuu.wallet]]
  payment_method_type = "google_pay"
[[fiuu.wallet]]
  payment_method_type = "apple_pay"
[[fiuu.bank_redirect]]
  payment_method_type = "online_banking_fpx"
[fiuu.connector_auth.SignatureKey]
api_key="Verify Key"
key1="Merchant ID"
api_secret="Secret Key"
[[fiuu.metadata.google_pay]]
name="merchant_name"
label="Google Pay Merchant Name"
placeholder="Enter Google Pay Merchant Name"
required=true
type="Text"
[[fiuu.metadata.google_pay]]
name="merchant_id"
label="Google Pay Merchant Id"
placeholder="Enter Google Pay Merchant Id"
required=true
type="Text"
[[fiuu.metadata.google_pay]]
name="gateway_merchant_id"
label="Google Pay Merchant Key"
placeholder="Enter Google Pay Merchant Key"
required=true
type="Text"
[[fiuu.metadata.google_pay]]
name="allowed_auth_methods"
label="Allowed Auth Methods"
placeholder="Enter Allowed Auth Methods"
required=true
type="MultiSelect"
options=["PAN_ONLY", "CRYPTOGRAM_3DS"]

[[fiuu.connector_wallets_details.google_pay]]
name="merchant_name"
label="Google Pay Merchant Name"
placeholder="Enter Google Pay Merchant Name"
required=true
type="Text"
[[fiuu.connector_wallets_details.google_pay]]
name="merchant_id"
label="Google Pay Merchant Id"
placeholder="Enter Google Pay Merchant Id"
required=true
type="Text"
[[fiuu.connector_wallets_details.google_pay]]
name="gateway_merchant_id"
label="Google Pay Merchant Key"
placeholder="Enter Google Pay Merchant Key"
required=true
type="Text"
[[fiuu.connector_wallets_details.google_pay]]
name="public_key"
label="Google Pay Public Key"
placeholder="Enter Google Pay Public Key"
required=true
type="Text"
[[fiuu.connector_wallets_details.google_pay]]
name="private_key"
label="Google Pay Private Key"
placeholder="Enter Google Pay Private Key"
required=true
type="Text"
[[fiuu.connector_wallets_details.google_pay]]
name="recipient_id"
label="Recipient Id"
placeholder="Enter Recipient Id"
required=true
type="Text"
[[fiuu.connector_wallets_details.google_pay]]
name="allowed_auth_methods"
label="Allowed Auth Methods"
placeholder="Enter Allowed Auth Methods"
required=true
type="MultiSelect"
options=["PAN_ONLY", "CRYPTOGRAM_3DS"]


[[fiuu.metadata.apple_pay]]
name="certificate"
label="Merchant Certificate (Base64 Encoded)"
placeholder="Enter Merchant Certificate (Base64 Encoded)"
required=true
type="Text"
[[fiuu.metadata.apple_pay]]
name="certificate_keys"
label="Merchant PrivateKey (Base64 Encoded)"
placeholder="Enter Merchant PrivateKey (Base64 Encoded)"
required=true
type="Text"
[[fiuu.metadata.apple_pay]]
name="merchant_identifier"
label="Apple Merchant Identifier"
placeholder="Enter Apple Merchant Identifier"
required=true
type="Text"
[[fiuu.metadata.apple_pay]]
name="display_name"
label="Display Name"
placeholder="Enter Display Name"
required=true
type="Text"
[[fiuu.metadata.apple_pay]]
name="initiative"
label="Domain"
placeholder="Enter Domain"
required=true
type="Select"
options=["web","ios"]
[[fiuu.metadata.apple_pay]]
name="initiative_context"
label="Domain Name"
placeholder="Enter Domain Name"
required=true
type="Text"
[[fiuu.metadata.apple_pay]]
name="merchant_business_country"
label="Merchant Business Country"
placeholder="Enter Merchant Business Country"
required=true
type="Select"
options=[]
[[fiuu.metadata.apple_pay]]
name="payment_processing_details_at"
label="Payment Processing Details At"
placeholder="Enter Payment Processing Details At"
required=true
type="Radio"
options=["Hyperswitch"]

[fiuu.connector_webhook_details]
merchant_secret="Source verification key"
[tokenio]
[[tokenio.open_banking]]
  payment_method_type = "open_banking_pis"
[tokenio.connector_auth.MultiAuthKey]
api_key="Key Id"
api_secret="Private Key"
key1="Merchant Id"
key2="Key Algorithm"
[tokenio.connector_webhook_details]
merchant_secret="Tokenio Public Key"
[tokenio.additional_merchant_data.open_banking_recipient_data]
name="open_banking_recipient_data"
label="Open Banking Recipient Data"
placeholder="Enter Open Banking Recipient Data"
required=true
type="Select"
options=["account_data"]
[tokenio.additional_merchant_data.account_data]
name="account_data"
label="Bank scheme"
placeholder="Enter account_data"
required=true
type="Select"
options=["iban","bacs","faster_payments","sepa","sepa_instant","elixir","bankgiro","plusgiro"]

[[tokenio.additional_merchant_data.iban]]
name = "iban"
label = "IBAN"
placeholder = "Enter IBAN"
required = true
type = "Text"

[[tokenio.additional_merchant_data.iban]]
name = "iban_name"
label = "Account Holder Name"
placeholder = "Enter account holder name"
required = true
type = "Text"

# BACS Configuration (array of InputData)
[[tokenio.additional_merchant_data.bacs]]
name = "bacs_sort_code"
label = "Sort Code"
placeholder = "Enter sort code (e.g., 12-34-56)"
required = true
type = "Text"

[[tokenio.additional_merchant_data.bacs]]
name = "bacs_account_number"
label = "Account Number"
placeholder = "Enter account number"
required = true
type = "Text"

[[tokenio.additional_merchant_data.bacs]]
name = "bacs_name"
label = "Account Holder Name"
placeholder = "Enter account holder name"
required = true
type = "Text"

# Faster Payments Configuration (array of InputData)
[[tokenio.additional_merchant_data.faster_payments]]
name = "faster_payments_sort_code"
label = "Sort Code"
placeholder = "Enter sort code (e.g., 12-34-56)"
required = true
type = "Text"

[[tokenio.additional_merchant_data.faster_payments]]
name = "faster_payments_account_number"
label = "Account Number"
placeholder = "Enter account number"
required = true
type = "Text"

[[tokenio.additional_merchant_data.faster_payments]]
name = "faster_payments_name"
label = "Account Holder Name"
placeholder = "Enter account holder name"
required = true
type = "Text"

# SEPA Configuration (array of InputData)
[[tokenio.additional_merchant_data.sepa]]
name = "sepa_iban"
label = "IBAN"
placeholder = "Enter IBAN"
required = true
type = "Text"

[[tokenio.additional_merchant_data.sepa]]
name = "sepa_name"
label = "Account Holder Name"
placeholder = "Enter account holder name"
required = true
type = "Text"

# SEPA Instant Configuration (array of InputData)
[[tokenio.additional_merchant_data.sepa_instant]]
name = "sepa_instant_iban"
label = "IBAN"
placeholder = "Enter IBAN"
required = true
type = "Text"

[[tokenio.additional_merchant_data.sepa_instant]]
name = "sepa_instant_name"
label = "Account Holder Name"
placeholder = "Enter account holder name"
required = true
type = "Text"

# Elixir Configuration (array of InputData)
[[tokenio.additional_merchant_data.elixir]]
name = "elixir_account_number"
label = "Account Number"
placeholder = "Enter account number"
required = true
type = "Text"

[[tokenio.additional_merchant_data.elixir]]
name = "elixir_iban"
label = "IBAN"
placeholder = "Enter IBAN"
required = true
type = "Text"

[[tokenio.additional_merchant_data.elixir]]
name = "elixir_name"
label = "Account Holder Name"
placeholder = "Enter account holder name"
required = true
type = "Text"

# Bankgiro Configuration (array of InputData)
[[tokenio.additional_merchant_data.bankgiro]]
name = "bankgiro_number"
label = "Bankgiro Number"
placeholder = "Enter bankgiro number"
required = true
type = "Text"

[[tokenio.additional_merchant_data.bankgiro]]
name = "bankgiro_name"
label = "Account Holder Name"
placeholder = "Enter account holder name"
required = true
type = "Text"

# Plusgiro Configuration (array of InputData)
[[tokenio.additional_merchant_data.plusgiro]]
name = "plusgiro_number"
label = "Plusgiro Number"
placeholder = "Enter plusgiro number"
required = true
type = "Text"

[[tokenio.additional_merchant_data.plusgiro]]
name = "plusgiro_name"
label = "Account Holder Name"
placeholder = "Enter account holder name"
required = true
type = "Text"

[elavon]
[[elavon.credit]]
  payment_method_type = "Mastercard"
[[elavon.credit]]
  payment_method_type = "Visa"
[[elavon.credit]]
  payment_method_type = "Interac"
[[elavon.credit]]
  payment_method_type = "AmericanExpress"
[[elavon.credit]]
  payment_method_type = "JCB"
[[elavon.credit]]
  payment_method_type = "DinersClub"
[[elavon.credit]]
  payment_method_type = "Discover"
[[elavon.credit]]
  payment_method_type = "CartesBancaires"
[[elavon.credit]]
  payment_method_type = "UnionPay"
[[elavon.debit]]
  payment_method_type = "Mastercard"
[[elavon.debit]]
  payment_method_type = "Visa"
[[elavon.debit]]
  payment_method_type = "Interac"
[[elavon.debit]]
  payment_method_type = "AmericanExpress"
[[elavon.debit]]
  payment_method_type = "JCB"
[[elavon.debit]]
  payment_method_type = "DinersClub"
[[elavon.debit]]
  payment_method_type = "Discover"
[[elavon.debit]]
  payment_method_type = "CartesBancaires"
[[elavon.debit]]
  payment_method_type = "UnionPay"
[elavon.connector_auth.SignatureKey]
api_key="Account Id"
key1="User ID"
api_secret="Pin"

[ctp_mastercard]
[ctp_mastercard.connector_auth.HeaderKey]
api_key="API Key"

[ctp_mastercard.metadata.dpa_id]
name="dpa_id"
label="DPA Id"
placeholder="Enter DPA Id"
required=true
type="Text"

[ctp_mastercard.metadata.dpa_name]
name="dpa_name"
label="DPA Name"
placeholder="Enter DPA Name"
required=true
type="Text"

[ctp_mastercard.metadata.locale]
name="locale"
label="Locale"
placeholder="Enter locale"
required=true
type="Text"

[ctp_mastercard.metadata.acquirer_bin]
name="acquirer_bin"
label="Acquire Bin"
placeholder="Enter Acquirer Bin"
required=true
type="Text"

[ctp_mastercard.metadata.acquirer_merchant_id]
name="acquirer_merchant_id"
label="Acquire Merchant Id"
placeholder="Enter Acquirer Merchant Id"
required=true
type="Text"

[ctp_mastercard.metadata.merchant_category_code]
name="merchant_category_code"
label="Merchant Category Code"
placeholder="Enter Merchant Category Code"
required=true
type="Text"

[ctp_mastercard.metadata.merchant_country_code]
name="merchant_country_code"
label="Merchant Country Code"
placeholder="Enter Merchant Country Code"
required=true
type="Text"

[xendit]
[[xendit.credit]]
  payment_method_type = "Mastercard"
[[xendit.credit]]
  payment_method_type = "Visa"
[[xendit.credit]]
  payment_method_type = "Interac"
[[xendit.credit]]
  payment_method_type = "AmericanExpress"
[[xendit.credit]]
  payment_method_type = "JCB"
[[xendit.credit]]
  payment_method_type = "DinersClub"
[[xendit.credit]]
  payment_method_type = "Discover"
[[xendit.credit]]
  payment_method_type = "CartesBancaires"
[[xendit.credit]]
  payment_method_type = "UnionPay"
[[xendit.debit]]
  payment_method_type = "Mastercard"
[[xendit.debit]]
  payment_method_type = "Visa"
[[xendit.debit]]
  payment_method_type = "Interac"
[[xendit.debit]]
  payment_method_type = "AmericanExpress"
[[xendit.debit]]
  payment_method_type = "JCB"
[[xendit.debit]]
  payment_method_type = "DinersClub"
[[xendit.debit]]
  payment_method_type = "Discover"
[[xendit.debit]]
  payment_method_type = "CartesBancaires"
[[xendit.debit]]
  payment_method_type = "UnionPay"
[xendit.connector_auth.HeaderKey]
api_key="API Key"
[xendit.connector_webhook_details]
merchant_secret="Webhook Verification Token"

[inespay]
[[inespay.bank_debit]]
  payment_method_type = "sepa"
[inespay.connector_auth.BodyKey]
api_key="API Key"
key1="API Token"
[inespay.connector_webhook_details]
merchant_secret="API Key"

[juspaythreedsserver]
[juspaythreedsserver.metadata.mcc]
name="mcc"
label="MCC"
placeholder="Enter MCC"
required=false
type="Text"

[juspaythreedsserver.metadata.merchant_country_code]
name="merchant_country_code"
label="3 digit numeric country code"
placeholder="Enter 3 digit numeric country code"
required=false
type="Text"
[juspaythreedsserver.metadata.merchant_name]
name="merchant_name"
label="Name of the merchant"
placeholder="Enter Name of the merchant"
required=false
type="Text"
[juspaythreedsserver.metadata.three_ds_requestor_name]
name="three_ds_requestor_name"
label="ThreeDS requestor name"
placeholder="Enter ThreeDS requestor name"
required=false
type="Text"
[juspaythreedsserver.metadata.three_ds_requestor_id]
name="three_ds_requestor_id"
label="ThreeDS request id"
placeholder="Enter ThreeDS request id"
required=false
type="Text"
[juspaythreedsserver.metadata.acquirer_bin]
name="acquirer_bin"
label="Acquirer Bin"
placeholder="Enter Acquirer Bin"
required=true
type="Text"
[juspaythreedsserver.metadata.acquirer_country_code]
name="acquirer_country_code"
label="Acquirer Country Code"
placeholder="Enter Acquirer Country Code"
required=true
type="Text"
[juspaythreedsserver.metadata.acquirer_merchant_id]
name="acquirer_merchant_id"
label="Acquirer Merchant Id"
placeholder="Enter Acquirer Merchant Id"
required=true
type="Text"
[juspaythreedsserver.connector_auth.HeaderKey]
api_key="API Key"

[hipay]
[[hipay.credit]]
  payment_method_type = "Mastercard"
[[hipay.credit]]
  payment_method_type = "Visa"
[[hipay.credit]]
  payment_method_type = "Interac"
[[hipay.credit]]
  payment_method_type = "AmericanExpress"
[[hipay.credit]]
  payment_method_type = "JCB"
[[hipay.credit]]
  payment_method_type = "DinersClub"
[[hipay.credit]]
  payment_method_type = "Discover"
[[hipay.credit]]
  payment_method_type = "CartesBancaires"
[[hipay.credit]]
  payment_method_type = "UnionPay"
[[hipay.debit]]
  payment_method_type = "Mastercard"
[[hipay.debit]]
  payment_method_type = "Visa"
[[hipay.debit]]
  payment_method_type = "Interac"
[[hipay.debit]]
  payment_method_type = "AmericanExpress"
[[hipay.debit]]
  payment_method_type = "JCB"
[[hipay.debit]]
  payment_method_type = "DinersClub"
[[hipay.debit]]
  payment_method_type = "Discover"
[[hipay.debit]]
  payment_method_type = "CartesBancaires"
[[hipay.debit]]
  payment_method_type = "UnionPay"
[hipay.connector_auth.BodyKey]
api_key="API Login ID"
key1="API password"

[ctp_visa]
[ctp_visa.connector_auth.NoKey]

[ctp_visa.metadata.dpa_id]
name="dpa_id"
label="DPA Id"
placeholder="Enter DPA Id"
required=true
type="Text"

[ctp_visa.metadata.dpa_name]
name="dpa_name"
label="DPA Name"
placeholder="Enter DPA Name"
required=true
type="Text"

[ctp_visa.metadata.locale]
name="locale"
label="Locale"
placeholder="Enter locale"
required=true
type="Text"

[ctp_visa.metadata.acquirer_bin]
name="acquirer_bin"
label="Acquire Bin"
placeholder="Enter Acquirer Bin"
required=true
type="Text"

[ctp_visa.metadata.acquirer_merchant_id]
name="acquirer_merchant_id"
label="Acquire Merchant Id"
placeholder="Enter Acquirer Merchant Id"
required=true
type="Text"

[ctp_visa.metadata.merchant_category_code]
name="merchant_category_code"
label="Merchant Category Code"
placeholder="Enter Merchant Category Code"
required=true
type="Text"

[ctp_visa.metadata.merchant_country_code]
name="merchant_country_code"
label="Merchant Country Code"
placeholder="Enter Merchant Country Code"
required=true
type="Text"

[ctp_visa.metadata.dpa_client_id]
name="dpa_client_id"
label="DPA Client ID"
placeholder="Enter DPA Client ID"
type="Text"

[redsys]
[[redsys.credit]]
  payment_method_type = "Mastercard"
[[redsys.credit]]
  payment_method_type = "Visa"
[[redsys.credit]]
  payment_method_type = "AmericanExpress"
[[redsys.credit]]
  payment_method_type = "JCB"
[[redsys.credit]]
  payment_method_type = "DinersClub"
[[redsys.credit]]
  payment_method_type = "UnionPay"
[[redsys.debit]]
  payment_method_type = "Mastercard"
[[redsys.debit]]
  payment_method_type = "Visa"
[[redsys.debit]]
  payment_method_type = "AmericanExpress"
[[redsys.debit]]
  payment_method_type = "JCB"
[[redsys.debit]]
  payment_method_type = "DinersClub"
[[redsys.debit]]
  payment_method_type = "UnionPay"
[redsys.connector_auth.SignatureKey]
api_key="Merchant ID"
key1="Terminal ID"
api_secret="Secret Key"

[facilitapay]
[[facilitapay.bank_transfer]]
  payment_method_type = "pix"
[facilitapay.connector_auth.BodyKey]
  api_key="Password"
  key1="Username"
[facilitapay.metadata.destination_account_number]
  name="destination_account_number"
  label="Destination Account Number"
  placeholder="Enter Destination Account Number"
  required=true
  type="Text"

[archipel]
[archipel.connector_auth.HeaderKey]
api_key="Enter CA Certificate PEM"
[[archipel.credit]]
payment_method_type = "Mastercard"
[[archipel.credit]]
payment_method_type = "Visa"
[[archipel.credit]]
payment_method_type = "AmericanExpress"
[[archipel.credit]]
payment_method_type = "DinersClub"
[[archipel.credit]]
payment_method_type = "Discover"
[[archipel.credit]]
payment_method_type = "CartesBancaires"
[[archipel.debit]]
payment_method_type = "Mastercard"
[[archipel.debit]]
payment_method_type = "Visa"
[[archipel.debit]]
payment_method_type = "AmericanExpress"
[[archipel.debit]]
payment_method_type = "DinersClub"
[[archipel.debit]]
payment_method_type = "Discover"
[[archipel.debit]]
payment_method_type = "CartesBancaires"
[[archipel.wallet]]
payment_method_type = "apple_pay"
[archipel.metadata.tenant_id]
name = "tenant_id"
label = "Tenant ID"
placeholder = "Enter Archipel tenantID"
required = true
type = "Text"
[archipel.metadata.platform_url]
name = "platform_url"
label = "Platform Endpoint Prefix"
placeholder = "E.g. 192.0.0.1:8080"
required = true
type = "Text"
[[archipel.metadata.apple_pay]]
name = "certificate"
label = "Merchant Certificate (Base64 Encoded)"
placeholder = "Enter Merchant Certificate (Base64 Encoded)"
required = true
type = "Text"
[[archipel.metadata.apple_pay]]
name = "certificate_keys"
label = "Merchant PrivateKey (Base64 Encoded)"
placeholder = "Enter Merchant PrivateKey (Base64 Encoded)"
required = true
type = "Text"
[[archipel.metadata.apple_pay]]
name = "merchant_identifier"
label = "Apple Merchant Identifier"
placeholder = "Enter Apple Merchant Identifier"
required = true
type = "Text"
[[archipel.metadata.apple_pay]]
name = "display_name"
label = "Display Name"
placeholder = "Enter Display Name"
required = true
type = "Text"
[[archipel.metadata.apple_pay]]
name = "initiative"
label = "Domain"
placeholder = "Enter Domain"
required = true
type = "Select"
options = ["web", "ios"]
[[archipel.metadata.apple_pay]]
name = "initiative_context"
label = "Domain Name"
placeholder = "Enter Domain Name"
required = true
type = "Text"
[[archipel.metadata.apple_pay]]
name = "merchant_business_country"
label = "Merchant Business Country"
placeholder = "Enter Merchant Business Country"
required = true
type = "Select"
options = []
[[archipel.metadata.apple_pay]]
name = "payment_processing_details_at"
label = "Payment Processing Details At"
placeholder = "Enter Payment Processing Details At"
required = true
type = "Radio"
options = ["Hyperswitch"]

[archipel.metadata.acquirer_bin]
name = "acquirer_bin"
label = "Acquirer Bin"
placeholder = "Enter Acquirer Bin"
required = false
type = "Text"
[archipel.metadata.acquirer_merchant_id]
name = "acquirer_merchant_id"
label = "Acquirer Merchant ID"
placeholder = "Enter Acquirer Merchant ID"
required = false
type = "Text"



[worldpayxml]
[[worldpayxml.credit]]
  payment_method_type = "Mastercard"
[[worldpayxml.credit]]
  payment_method_type = "Visa"
[[worldpayxml.credit]]
  payment_method_type = "Interac"
[[worldpayxml.credit]]
  payment_method_type = "AmericanExpress"
[[worldpayxml.credit]]
  payment_method_type = "JCB"
[[worldpayxml.credit]]
  payment_method_type = "DinersClub"
[[worldpayxml.credit]]
  payment_method_type = "Discover"
[[worldpayxml.credit]]
  payment_method_type = "CartesBancaires"
[[worldpayxml.credit]]
  payment_method_type = "UnionPay"
[[worldpayxml.debit]]
  payment_method_type = "Mastercard"
[[worldpayxml.debit]]
  payment_method_type = "Visa"
[[worldpayxml.debit]]
  payment_method_type = "Interac"
[[worldpayxml.debit]]
  payment_method_type = "AmericanExpress"
[[worldpayxml.debit]]
  payment_method_type = "JCB"
[[worldpayxml.debit]]
  payment_method_type = "DinersClub"
[[worldpayxml.debit]]
  payment_method_type = "Discover"
[[worldpayxml.debit]]
  payment_method_type = "CartesBancaires"
[[worldpayxml.debit]]
  payment_method_type = "UnionPay"

[worldpayxml.connector_auth.SignatureKey]
api_secret="Merchant Code"
api_key="API Username"
key1="API Password"

[worldpayvantiv]
[[worldpayvantiv.credit]]
  payment_method_type = "Mastercard"
[[worldpayvantiv.credit]]
  payment_method_type = "Visa"
[[worldpayvantiv.credit]]
  payment_method_type = "AmericanExpress"
[[worldpayvantiv.credit]]
  payment_method_type = "JCB"
[[worldpayvantiv.credit]]
  payment_method_type = "DinersClub"
[[worldpayvantiv.credit]]
  payment_method_type = "Discover"
[[worldpayvantiv.debit]]
  payment_method_type = "Mastercard"
[[worldpayvantiv.debit]]
  payment_method_type = "Visa"
[[worldpayvantiv.debit]]
  payment_method_type = "AmericanExpress"
[[worldpayvantiv.debit]]
  payment_method_type = "JCB"
[[worldpayvantiv.debit]]
  payment_method_type = "DinersClub"
[[worldpayvantiv.debit]]
  payment_method_type = "Discover"

[worldpayvantiv.connector_auth.SignatureKey]
api_key="Username"
api_secret="Password"
key1="Merchant ID"

[worldpayvantiv.metadata.report_group]
name="report_group"
label="Default Report Group"
placeholder="Enter Default Report Group"
required=true
type="Text"

[worldpayvantiv.metadata.merchant_config_currency]
name="merchant_config_currency"
label="Currency"
placeholder="Enter Currency"
required=true
type="Select"
options=[]

[santander.connector_auth.BodyKey]
api_key="Client ID"
key1="Client Secret"

[santander.metadata.pix_key]
name="pix_key"
label="Chave Key"
placeholder="Enter your Chave/Pix Key"
required=true
type="Text"

[santander.metadata.expiration_time]
name="expiration_time"
label="Expiration Time"
placeholder="Enter your Pix QR Code Expiration Time"
required=true
type="Number"

[santander.metadata.cpf]
name="cpf"
label="Cpf"
placeholder="Enter your cpf number"
required=true
type="Text"

[santander.metadata.merchant_city]
name="merchant_city"
label="Merchant City"
placeholder="Enter the city the merchant is based in"
required=true
type="Text"

[santander.metadata.merchant_name]
name="merchant_name"
label="Merchant Name"
placeholder="Enter the merchant name"
required=true
type="Text"

[payload]
[[payload.credit]]
  payment_method_type = "AmericanExpress"
[[payload.credit]]
  payment_method_type = "Discover"
[[payload.credit]]
  payment_method_type = "Mastercard"
[[payload.credit]]
  payment_method_type = "Visa"
[[payload.debit]]
  payment_method_type = "AmericanExpress"
[[payload.debit]]
  payment_method_type = "Discover"
[[payload.debit]]
  payment_method_type = "Mastercard"
[[payload.debit]]
  payment_method_type = "Visa"
[payload.connector_auth.HeaderKey]
api_key="API Key"

[silverflow]
[[silverflow.credit]]
  payment_method_type = "Mastercard"
[[silverflow.credit]]
  payment_method_type = "Visa"
[[silverflow.debit]]
  payment_method_type = "Mastercard"
[[silverflow.debit]]
  payment_method_type = "Visa"
[silverflow.connector_auth.SignatureKey]
api_key="API Key"
api_secret="API Secret"
key1="Merchant Acceptor Key"
[silverflow.connector_webhook_details]
merchant_secret="Source verification key"

[affirm]
[affirm.connector_auth.HeaderKey]
api_key = "API Key"

[blackhawknetwork]
[blackhawknetwork.connector_auth.HeaderKey]
api_key = "API Key"

[trustpayments]
[trustpayments.connector_auth.HeaderKey]
api_key = "API Key"

[breadpay]
<<<<<<< HEAD
[breadpay.connector_auth.HeaderKey]
api_key = "API Key"

[phonepe]
[[phonepe.upi]]
payment_method_type = "upi_collect"
[[phonepe.upi]]
payment_method_type = "upi_intent"
[phonepe.connector_auth.SignatureKey]
api_key="merchant_id"
api_secret="key_index"
key1="salt_key"

[paytm]
[[paytm.upi]]
payment_method_type = "upi_collect"
[[paytm.upi]]
payment_method_type = "upi_intent"
[paytm.connector_auth.SignatureKey]
api_key="Signing key"
api_secret="website name"
key1="merchant_id"
=======
[breadpay.connector_auth.BodyKey]
api_key = "API Key"
key1 = "API Secret"

[flexiti]
[flexiti.connector_auth.HeaderKey]
api_key = "API Key"

[mpgs]
[mpgs.connector_auth.HeaderKey]
api_key = "API Key"
>>>>>>> 5ca0fb5f
<|MERGE_RESOLUTION|>--- conflicted
+++ resolved
@@ -6377,8 +6377,16 @@
 api_key = "API Key"
 
 [breadpay]
-<<<<<<< HEAD
-[breadpay.connector_auth.HeaderKey]
+[breadpay.connector_auth.BodyKey]
+api_key = "API Key"
+key1 = "API Secret"
+
+[flexiti]
+[flexiti.connector_auth.HeaderKey]
+api_key = "API Key"
+
+[mpgs]
+[mpgs.connector_auth.HeaderKey]
 api_key = "API Key"
 
 [phonepe]
@@ -6399,17 +6407,4 @@
 [paytm.connector_auth.SignatureKey]
 api_key="Signing key"
 api_secret="website name"
-key1="merchant_id"
-=======
-[breadpay.connector_auth.BodyKey]
-api_key = "API Key"
-key1 = "API Secret"
-
-[flexiti]
-[flexiti.connector_auth.HeaderKey]
-api_key = "API Key"
-
-[mpgs]
-[mpgs.connector_auth.HeaderKey]
-api_key = "API Key"
->>>>>>> 5ca0fb5f
+key1="merchant_id"