--- conflicted
+++ resolved
@@ -7199,9 +7199,6 @@
 placeholder = "Enter site where transaction is initiated"
 required = true
 type = "Text"
-
-<<<<<<< HEAD
-=======
 [gigadat_payout]
 [gigadat_payout.connector_auth.SignatureKey]
 api_key = "Access Token"
@@ -7216,7 +7213,6 @@
 required = true
 type = "Text"
 
->>>>>>> 6173586e
 [finix]
 [finix.connector_auth.SignatureKey]
 api_key = "Username"
