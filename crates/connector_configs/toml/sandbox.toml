--- conflicted
+++ resolved
@@ -7309,7 +7309,6 @@
 payment_method_type = "Maestro"
 [[finix.wallet]]
   payment_method_type = "google_pay"
-<<<<<<< HEAD
 [[finix.wallet]]
   payment_method_type = "apple_pay"
 [[finix.metadata.apple_pay]]
@@ -7355,7 +7354,6 @@
   required = true
   type = "Select"
   options = []
-=======
 [[finix.metadata.google_pay]]
   name = "merchant_name"
   label = "Google Pay Merchant Name"
@@ -7425,7 +7423,6 @@
   required = true
   type = "MultiSelect"
   options = ["PAN_ONLY", "CRYPTOGRAM_3DS"]
->>>>>>> 5094ee50
 
 [loonio]
 [loonio.connector_auth.BodyKey]
