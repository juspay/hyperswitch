[aci]
[[aci.credit]]
payment_method_type = "Mastercard"
[[aci.credit]]
payment_method_type = "Visa"
[[aci.credit]]
payment_method_type = "Interac"
[[aci.credit]]
payment_method_type = "AmericanExpress"
[[aci.credit]]
payment_method_type = "JCB"
[[aci.credit]]
payment_method_type = "DinersClub"
[[aci.credit]]
payment_method_type = "Discover"
[[aci.credit]]
payment_method_type = "CartesBancaires"
[[aci.credit]]
payment_method_type = "UnionPay"
[[aci.debit]]
payment_method_type = "Mastercard"
[[aci.debit]]
payment_method_type = "Visa"
[[aci.debit]]
payment_method_type = "Interac"
[[aci.debit]]
payment_method_type = "AmericanExpress"
[[aci.debit]]
payment_method_type = "JCB"
[[aci.debit]]
payment_method_type = "DinersClub"
[[aci.debit]]
payment_method_type = "Discover"
[[aci.debit]]
payment_method_type = "CartesBancaires"
[[aci.debit]]
payment_method_type = "UnionPay"
[[aci.wallet]]
payment_method_type = "ali_pay"
[[aci.wallet]]
payment_method_type = "mb_way"
[[aci.bank_redirect]]
payment_method_type = "ideal"
[[aci.bank_redirect]]
payment_method_type = "giropay"
[[aci.bank_redirect]]
payment_method_type = "sofort"
[[aci.bank_redirect]]
payment_method_type = "eps"
[[aci.bank_redirect]]
payment_method_type = "przelewy24"
[[aci.bank_redirect]]
payment_method_type = "trustly"
[[aci.bank_redirect]]
payment_method_type = "interac"
[aci.connector_auth.BodyKey]
api_key = "API Key"
key1 = "Entity ID"
[aci.connector_webhook_details]
merchant_secret = "Source verification key"


[adyen]
[[adyen.credit]]
payment_method_type = "Mastercard"
[[adyen.credit]]
payment_method_type = "Visa"
[[adyen.credit]]
payment_method_type = "Interac"
[[adyen.credit]]
payment_method_type = "AmericanExpress"
[[adyen.credit]]
payment_method_type = "JCB"
[[adyen.credit]]
payment_method_type = "DinersClub"
[[adyen.credit]]
payment_method_type = "Discover"
[[adyen.credit]]
payment_method_type = "CartesBancaires"
[[adyen.credit]]
payment_method_type = "UnionPay"
[[adyen.debit]]
payment_method_type = "Mastercard"
[[adyen.debit]]
payment_method_type = "Visa"
[[adyen.debit]]
payment_method_type = "Nyce"
[[adyen.debit]]
payment_method_type = "Pulse"
[[adyen.debit]]
payment_method_type = "Star"
[[adyen.debit]]
payment_method_type = "Accel"
[[adyen.debit]]
payment_method_type = "Interac"
[[adyen.debit]]
payment_method_type = "AmericanExpress"
[[adyen.debit]]
payment_method_type = "JCB"
[[adyen.debit]]
payment_method_type = "DinersClub"
[[adyen.debit]]
payment_method_type = "Discover"
[[adyen.debit]]
payment_method_type = "CartesBancaires"
[[adyen.debit]]
payment_method_type = "UnionPay"
[[adyen.pay_later]]
payment_method_type = "klarna"
[[adyen.pay_later]]
payment_method_type = "affirm"
[[adyen.pay_later]]
payment_method_type = "afterpay_clearpay"
[[adyen.pay_later]]
payment_method_type = "pay_bright"
[[adyen.pay_later]]
payment_method_type = "walley"
[[adyen.pay_later]]
payment_method_type = "alma"
[[adyen.pay_later]]
payment_method_type = "atome"
[[adyen.bank_debit]]
payment_method_type = "ach"
[[adyen.bank_debit]]
payment_method_type = "bacs"
[[adyen.bank_debit]]
payment_method_type = "sepa"
[[adyen.bank_redirect]]
payment_method_type = "ideal"
[[adyen.bank_redirect]]
payment_method_type = "eps"
[[adyen.bank_redirect]]
payment_method_type = "blik"
[[adyen.bank_redirect]]
payment_method_type = "trustly"
[[adyen.bank_redirect]]
payment_method_type = "online_banking_czech_republic"
[[adyen.bank_redirect]]
payment_method_type = "online_banking_finland"
[[adyen.bank_redirect]]
payment_method_type = "online_banking_poland"
[[adyen.bank_redirect]]
payment_method_type = "online_banking_slovakia"
[[adyen.bank_redirect]]
payment_method_type = "bancontact_card"
[[adyen.bank_redirect]]
payment_method_type = "online_banking_fpx"
[[adyen.bank_redirect]]
payment_method_type = "online_banking_thailand"
[[adyen.bank_redirect]]
payment_method_type = "bizum"
[[adyen.bank_redirect]]
payment_method_type = "open_banking_uk"
[[adyen.bank_transfer]]
payment_method_type = "permata_bank_transfer"
[[adyen.bank_transfer]]
payment_method_type = "bca_bank_transfer"
[[adyen.bank_transfer]]
payment_method_type = "bni_va"
[[adyen.bank_transfer]]
payment_method_type = "bri_va"
[[adyen.bank_transfer]]
payment_method_type = "cimb_va"
[[adyen.bank_transfer]]
payment_method_type = "danamon_va"
[[adyen.bank_transfer]]
payment_method_type = "mandiri_va"
[[adyen.bank_transfer]]
payment_method_type = "pix"
[[adyen.wallet]]
payment_method_type = "apple_pay"
[[adyen.wallet]]
payment_method_type = "google_pay"
[[adyen.wallet]]
payment_method_type = "paypal"
[[adyen.wallet]]
payment_method_type = "we_chat_pay"
[[adyen.wallet]]
payment_method_type = "ali_pay"
[[adyen.wallet]]
payment_method_type = "mb_way"
[[adyen.wallet]]
payment_method_type = "ali_pay_hk"
[[adyen.wallet]]
payment_method_type = "go_pay"
[[adyen.wallet]]
payment_method_type = "kakao_pay"
[[adyen.wallet]]
payment_method_type = "twint"
[[adyen.wallet]]
payment_method_type = "gcash"
[[adyen.wallet]]
payment_method_type = "vipps"
[[adyen.wallet]]
payment_method_type = "dana"
[[adyen.wallet]]
payment_method_type = "momo"
[[adyen.wallet]]
payment_method_type = "swish"
[[adyen.wallet]]
payment_method_type = "touch_n_go"
[[adyen.voucher]]
payment_method_type = "boleto"
[[adyen.voucher]]
payment_method_type = "alfamart"
[[adyen.voucher]]
payment_method_type = "indomaret"
[[adyen.voucher]]
payment_method_type = "oxxo"
[[adyen.voucher]]
payment_method_type = "seven_eleven"
[[adyen.voucher]]
payment_method_type = "lawson"
[[adyen.voucher]]
payment_method_type = "mini_stop"
[[adyen.voucher]]
payment_method_type = "family_mart"
[[adyen.voucher]]
payment_method_type = "seicomart"
[[adyen.voucher]]
payment_method_type = "pay_easy"
[[adyen.gift_card]]
payment_method_type = "pay_safe_card"
[[adyen.gift_card]]
payment_method_type = "givex"
[[adyen.card_redirect]]
payment_method_type = "benefit"
[[adyen.card_redirect]]
payment_method_type = "knet"
[[adyen.card_redirect]]
payment_method_type = "momo_atm"
[adyen.connector_auth.BodyKey]
api_key = "Adyen API Key"
key1 = "Adyen Account Id"
[adyen.connector_webhook_details]
merchant_secret = "Source verification key"

[[adyen.metadata.apple_pay]]
name = "certificate"
label = "Merchant Certificate (Base64 Encoded)"
placeholder = "Enter Merchant Certificate (Base64 Encoded)"
required = true
type = "Text"
[[adyen.metadata.apple_pay]]
name = "certificate_keys"
label = "Merchant PrivateKey (Base64 Encoded)"
placeholder = "Enter Merchant PrivateKey (Base64 Encoded)"
required = true
type = "Text"
[[adyen.metadata.apple_pay]]
name = "merchant_identifier"
label = "Apple Merchant Identifier"
placeholder = "Enter Apple Merchant Identifier"
required = true
type = "Text"
[[adyen.metadata.apple_pay]]
name = "display_name"
label = "Display Name"
placeholder = "Enter Display Name"
required = true
type = "Text"
[[adyen.metadata.apple_pay]]
name = "initiative"
label = "Domain"
placeholder = "Enter Domain"
required = true
type = "Text"
[[adyen.metadata.apple_pay]]
name = "initiative_context"
label = "Domain Name"
placeholder = "Enter Domain Name"
required = true
type = "Text"
[[adyen.metadata.apple_pay]]
name = "merchant_business_country"
label = "Merchant Business Country"
placeholder = "Enter Merchant Business Country"
required = true
type = "Select"
options = []
[[adyen.metadata.apple_pay]]
name = "payment_processing_details_at"
label = "Payment Processing Details At"
placeholder = "Enter Payment Processing Details At"
required = true
type = "Radio"
options = ["Connector", "Hyperswitch"]

[[adyen.metadata.google_pay]]
name = "merchant_name"
label = "Google Pay Merchant Name"
placeholder = "Enter Google Pay Merchant Name"
required = true
type = "Text"
[[adyen.metadata.google_pay]]
name = "merchant_id"
label = "Google Pay Merchant Id"
placeholder = "Enter Google Pay Merchant Id"
required = true
type = "Text"
[[adyen.metadata.google_pay]]
name = "gateway_merchant_id"
label = "Google Pay Merchant Key"
placeholder = "Enter Google Pay Merchant Key"
required = true
type = "Text"
[[adyen.metadata.google_pay]]
name = "allowed_auth_methods"
label = "Allowed Auth Methods"
placeholder = "Enter Allowed Auth Methods"
required = true
type = "MultiSelect"
options = ["PAN_ONLY", "CRYPTOGRAM_3DS"]

[[adyen.connector_wallets_details.google_pay]]
name = "merchant_name"
label = "Google Pay Merchant Name"
placeholder = "Enter Google Pay Merchant Name"
required = true
type = "Text"
[[adyen.connector_wallets_details.google_pay]]
name = "merchant_id"
label = "Google Pay Merchant Id"
placeholder = "Enter Google Pay Merchant Id"
required = true
type = "Text"
[[adyen.connector_wallets_details.google_pay]]
name = "gateway_merchant_id"
label = "Google Pay Merchant Key"
placeholder = "Enter Google Pay Merchant Key"
required = true
type = "Text"
[[adyen.connector_wallets_details.google_pay]]
name = "public_key"
label = "Google Pay Public Key"
placeholder = "Enter Google Pay Public Key"
required = true
type = "Text"
[[adyen.connector_wallets_details.google_pay]]
name = "private_key"
label = "Google Pay Private Key"
placeholder = "Enter Google Pay Private Key"
required = true
type = "Text"
[[adyen.connector_wallets_details.google_pay]]
name = "recipient_id"
label = "Recipient Id"
placeholder = "Enter Recipient Id"
required = true
type = "Text"
[[adyen.connector_wallets_details.google_pay]]
name = "allowed_auth_methods"
label = "Allowed Auth Methods"
placeholder = "Enter Allowed Auth Methods"
required = true
type = "MultiSelect"
options = ["PAN_ONLY", "CRYPTOGRAM_3DS"]


[adyen.metadata.endpoint_prefix]
name = "endpoint_prefix"
label = "Live endpoint prefix"
placeholder = "Enter Live endpoint prefix"
required = true
type = "Text"

[adyenplatform_payout]
[[adyenplatform_payout.credit]]
payment_method_type = "Mastercard"
[[adyenplatform_payout.credit]]
payment_method_type = "Visa"
[[adyenplatform_payout.debit]]
payment_method_type = "Mastercard"
[[adyenplatform_payout.debit]]
payment_method_type = "Visa"
[[adyenplatform_payout.bank_transfer]]
payment_method_type = "sepa_bank_transfer"
[adyenplatform_payout.connector_auth.HeaderKey]
api_key = "Adyen platform's API Key"

[adyenplatform_payout.metadata.source_balance_account]
name = "source_balance_account"
label = "Source balance account ID"
placeholder = "Enter Source balance account ID"
required = true
type = "Text"
[adyenplatform_payout.connector_webhook_details]
merchant_secret = "Source verification key"

[airwallex]
[[airwallex.credit]]
payment_method_type = "Mastercard"
[[airwallex.credit]]
payment_method_type = "Visa"
[[airwallex.credit]]
payment_method_type = "Interac"
[[airwallex.credit]]
payment_method_type = "AmericanExpress"
[[airwallex.credit]]
payment_method_type = "JCB"
[[airwallex.credit]]
payment_method_type = "DinersClub"
[[airwallex.credit]]
payment_method_type = "Discover"
[[airwallex.credit]]
payment_method_type = "CartesBancaires"
[[airwallex.credit]]
payment_method_type = "UnionPay"
[[airwallex.debit]]
payment_method_type = "Mastercard"
[[airwallex.debit]]
payment_method_type = "Visa"
[[airwallex.debit]]
payment_method_type = "Interac"
[[airwallex.debit]]
payment_method_type = "AmericanExpress"
[[airwallex.debit]]
payment_method_type = "JCB"
[[airwallex.debit]]
payment_method_type = "DinersClub"
[[airwallex.debit]]
payment_method_type = "Discover"
[[airwallex.debit]]
payment_method_type = "CartesBancaires"
[[airwallex.debit]]
payment_method_type = "UnionPay"
[[airwallex.wallet]]
  payment_method_type = "google_pay"
[[airwallex.wallet]]
  payment_method_type = "paypal"
[[airwallex.wallet]]
  payment_method_type = "skrill"
[[airwallex.bank_redirect]]
  payment_method_type = "trustly"
[[airwallex.bank_redirect]]
  payment_method_type = "blik"
[[airwallex.bank_redirect]]
  payment_method_type = "ideal"
[[airwallex.pay_later]]
  payment_method_type = "klarna"
[[airwallex.pay_later]]
  payment_method_type = "atome"
[airwallex.connector_auth.BodyKey]
api_key = "API Key"
key1 = "Client ID"

[airwallex.connector_webhook_details]
merchant_secret = "Source verification key"

[[airwallex.metadata.google_pay]]
name = "merchant_name"
label = "Google Pay Merchant Name"
placeholder = "Enter Google Pay Merchant Name"
required = true
type = "Text"
[[airwallex.metadata.google_pay]]
name = "merchant_id"
label = "Google Pay Merchant Id"
placeholder = "Enter Google Pay Merchant Id"
required = true
type = "Text"
[[airwallex.metadata.google_pay]]
name = "gateway_merchant_id"
label = "Google Pay Merchant Key"
placeholder = "Enter Google Pay Merchant Key"
required = true
type = "Text"
[[airwallex.metadata.google_pay]]
name = "allowed_auth_methods"
label = "Allowed Auth Methods"
placeholder = "Enter Allowed Auth Methods"
required = true
type = "MultiSelect"
options = ["PAN_ONLY", "CRYPTOGRAM_3DS"]

[[airwallex.connector_wallets_details.google_pay]]
name = "merchant_name"
label = "Google Pay Merchant Name"
placeholder = "Enter Google Pay Merchant Name"
required = true
type = "Text"
[[airwallex.connector_wallets_details.google_pay]]
name = "merchant_id"
label = "Google Pay Merchant Id"
placeholder = "Enter Google Pay Merchant Id"
required = true
type = "Text"
[[airwallex.connector_wallets_details.google_pay]]
name = "gateway_merchant_id"
label = "Google Pay Merchant Key"
placeholder = "Enter Google Pay Merchant Key"
required = true
type = "Text"
[[airwallex.connector_wallets_details.google_pay]]
name = "public_key"
label = "Google Pay Public Key"
placeholder = "Enter Google Pay Public Key"
required = true
type = "Text"
[[airwallex.connector_wallets_details.google_pay]]
name = "private_key"
label = "Google Pay Private Key"
placeholder = "Enter Google Pay Private Key"
required = true
type = "Text"
[[airwallex.connector_wallets_details.google_pay]]
name = "recipient_id"
label = "Recipient Id"
placeholder = "Enter Recipient Id"
required = true
type = "Text"
[[airwallex.connector_wallets_details.google_pay]]
name = "allowed_auth_methods"
label = "Allowed Auth Methods"
placeholder = "Enter Allowed Auth Methods"
required = true
type = "MultiSelect"
options = ["PAN_ONLY", "CRYPTOGRAM_3DS"]

[authipay]
[[authipay.credit]]
payment_method_type = "Mastercard"
[[authipay.credit]]
payment_method_type = "Visa"
[[authipay.debit]]
payment_method_type = "Mastercard"
[[authipay.debit]]
payment_method_type = "Visa"
[authipay.connector_auth.SignatureKey]
api_key = "API Key"
api_secret = "API Secret"
key1 = "Merchant ID"
[authipay.connector_webhook_details]
merchant_secret = "Source verification key"

[amazonpay]
[[amazonpay.wallet]]
payment_method_type = "amazon_pay"
[amazonpay.connector_auth.BodyKey]
api_key="Public Key"
key1="Private Key"

[[amazonpay.connector_wallets_details.amazon_pay]]
name="merchant_id"
label="Merchant ID"
placeholder="Enter Merchant ID"
required=true
type="Text"
[[amazonpay.connector_wallets_details.amazon_pay]]
name="store_id"
label="Store ID"
placeholder="Enter Store ID"
required=true
type="Text"

[authorizedotnet]
[[authorizedotnet.credit]]
payment_method_type = "Mastercard"
[[authorizedotnet.credit]]
payment_method_type = "Visa"
[[authorizedotnet.credit]]
payment_method_type = "Interac"
[[authorizedotnet.credit]]
payment_method_type = "AmericanExpress"
[[authorizedotnet.credit]]
payment_method_type = "JCB"
[[authorizedotnet.credit]]
payment_method_type = "DinersClub"
[[authorizedotnet.credit]]
payment_method_type = "Discover"
[[authorizedotnet.credit]]
payment_method_type = "CartesBancaires"
[[authorizedotnet.credit]]
payment_method_type = "UnionPay"
[[authorizedotnet.debit]]
payment_method_type = "Mastercard"
[[authorizedotnet.debit]]
payment_method_type = "Visa"
[[authorizedotnet.debit]]
payment_method_type = "Interac"
[[authorizedotnet.debit]]
payment_method_type = "AmericanExpress"
[[authorizedotnet.debit]]
payment_method_type = "JCB"
[[authorizedotnet.debit]]
payment_method_type = "DinersClub"
[[authorizedotnet.debit]]
payment_method_type = "Discover"
[[authorizedotnet.debit]]
payment_method_type = "CartesBancaires"
[[authorizedotnet.debit]]
payment_method_type = "UnionPay"
[[authorizedotnet.wallet]]
payment_method_type = "apple_pay"
[[authorizedotnet.wallet]]
payment_method_type = "google_pay"
[[authorizedotnet.wallet]]
payment_method_type = "paypal"
[authorizedotnet.connector_auth.BodyKey]
api_key = "API Login ID"
key1 = "Transaction Key"
[authorizedotnet.connector_webhook_details]
merchant_secret = "Source verification key"

[[authorizedotnet.metadata.apple_pay]]
name = "certificate"
label = "Merchant Certificate (Base64 Encoded)"
placeholder = "Enter Merchant Certificate (Base64 Encoded)"
required = true
type = "Text"
[[authorizedotnet.metadata.apple_pay]]
name = "certificate_keys"
label = "Merchant PrivateKey (Base64 Encoded)"
placeholder = "Enter Merchant PrivateKey (Base64 Encoded)"
required = true
type = "Text"
[[authorizedotnet.metadata.apple_pay]]
name = "merchant_identifier"
label = "Apple Merchant Identifier"
placeholder = "Enter Apple Merchant Identifier"
required = true
type = "Text"
[[authorizedotnet.metadata.apple_pay]]
name = "display_name"
label = "Display Name"
placeholder = "Enter Display Name"
required = true
type = "Text"
[[authorizedotnet.metadata.apple_pay]]
name = "initiative"
label = "Domain"
placeholder = "Enter Domain"
required = true
type = "Text"
[[authorizedotnet.metadata.apple_pay]]
name = "initiative_context"
label = "Domain Name"
placeholder = "Enter Domain Name"
required = true
type = "Text"
[[authorizedotnet.metadata.apple_pay]]
name = "merchant_business_country"
label = "Merchant Business Country"
placeholder = "Enter Merchant Business Country"
required = true
type = "Select"
options = []
[[authorizedotnet.metadata.apple_pay]]
name = "payment_processing_details_at"
label = "Payment Processing Details At"
placeholder = "Enter Payment Processing Details At"
required = true
type = "Radio"
options = ["Connector"]

[[authorizedotnet.metadata.google_pay]]
name = "merchant_name"
label = "Google Pay Merchant Name"
placeholder = "Enter Google Pay Merchant Name"
required = true
type = "Text"
[[authorizedotnet.metadata.google_pay]]
name = "merchant_id"
label = "Google Pay Merchant Id"
placeholder = "Enter Google Pay Merchant Id"
required = true
type = "Text"
[[authorizedotnet.metadata.google_pay]]
name = "gateway_merchant_id"
label = "Google Pay Merchant Key"
placeholder = "Enter Google Pay Merchant Key"
required = true
type = "Text"
[[authorizedotnet.metadata.google_pay]]
name = "allowed_auth_methods"
label = "Allowed Auth Methods"
placeholder = "Enter Allowed Auth Methods"
required = true
type = "MultiSelect"
options = ["PAN_ONLY", "CRYPTOGRAM_3DS"]

[[authorizedotnet.connector_wallets_details.google_pay]]
name = "merchant_name"
label = "Google Pay Merchant Name"
placeholder = "Enter Google Pay Merchant Name"
required = true
type = "Text"
[[authorizedotnet.connector_wallets_details.google_pay]]
name = "merchant_id"
label = "Google Pay Merchant Id"
placeholder = "Enter Google Pay Merchant Id"
required = true
type = "Text"
[[authorizedotnet.connector_wallets_details.google_pay]]
name = "gateway_merchant_id"
label = "Google Pay Merchant Key"
placeholder = "Enter Google Pay Merchant Key"
required = true
type = "Text"
[[authorizedotnet.connector_wallets_details.google_pay]]
name = "public_key"
label = "Google Pay Public Key"
placeholder = "Enter Google Pay Public Key"
required = true
type = "Text"
[[authorizedotnet.connector_wallets_details.google_pay]]
name = "private_key"
label = "Google Pay Private Key"
placeholder = "Enter Google Pay Private Key"
required = true
type = "Text"
[[authorizedotnet.connector_wallets_details.google_pay]]
name = "recipient_id"
label = "Recipient Id"
placeholder = "Enter Recipient Id"
required = true
type = "Text"
[[authorizedotnet.connector_wallets_details.google_pay]]
name = "allowed_auth_methods"
label = "Allowed Auth Methods"
placeholder = "Enter Allowed Auth Methods"
required = true
type = "MultiSelect"
options = ["PAN_ONLY", "CRYPTOGRAM_3DS"]


[bambora]
[[bambora.credit]]
payment_method_type = "Mastercard"
[[bambora.credit]]
payment_method_type = "Visa"
[[bambora.credit]]
payment_method_type = "Interac"
[[bambora.credit]]
payment_method_type = "AmericanExpress"
[[bambora.credit]]
payment_method_type = "JCB"
[[bambora.credit]]
payment_method_type = "DinersClub"
[[bambora.credit]]
payment_method_type = "Discover"
[[bambora.credit]]
payment_method_type = "CartesBancaires"
[[bambora.credit]]
payment_method_type = "UnionPay"
[[bambora.debit]]
payment_method_type = "Mastercard"
[[bambora.debit]]
payment_method_type = "Visa"
[[bambora.debit]]
payment_method_type = "Interac"
[[bambora.debit]]
payment_method_type = "AmericanExpress"
[[bambora.debit]]
payment_method_type = "JCB"
[[bambora.debit]]
payment_method_type = "DinersClub"
[[bambora.debit]]
payment_method_type = "Discover"
[[bambora.debit]]
payment_method_type = "CartesBancaires"
[[bambora.debit]]
payment_method_type = "UnionPay"
[bambora.connector_auth.BodyKey]
api_key = "Passcode"
key1 = "Merchant Id"

[bamboraapac]
[[bamboraapac.credit]]
payment_method_type = "Mastercard"
[[bamboraapac.credit]]
payment_method_type = "Visa"
[[bamboraapac.credit]]
payment_method_type = "Interac"
[[bamboraapac.credit]]
payment_method_type = "AmericanExpress"
[[bamboraapac.credit]]
payment_method_type = "JCB"
[[bamboraapac.credit]]
payment_method_type = "DinersClub"
[[bamboraapac.credit]]
payment_method_type = "Discover"
[[bamboraapac.credit]]
payment_method_type = "CartesBancaires"
[[bamboraapac.credit]]
payment_method_type = "UnionPay"
[[bamboraapac.debit]]
payment_method_type = "Mastercard"
[[bamboraapac.debit]]
payment_method_type = "Visa"
[[bamboraapac.debit]]
payment_method_type = "Interac"
[[bamboraapac.debit]]
payment_method_type = "AmericanExpress"
[[bamboraapac.debit]]
payment_method_type = "JCB"
[[bamboraapac.debit]]
payment_method_type = "DinersClub"
[[bamboraapac.debit]]
payment_method_type = "Discover"
[[bamboraapac.debit]]
payment_method_type = "CartesBancaires"
[[bamboraapac.debit]]
payment_method_type = "UnionPay"
[bamboraapac.connector_auth.SignatureKey]
api_key = "Username"
key1 = "Account Number"
api_secret = "Password"

[bankofamerica]
[[bankofamerica.credit]]
payment_method_type = "Mastercard"
[[bankofamerica.credit]]
payment_method_type = "Visa"
[[bankofamerica.credit]]
payment_method_type = "Interac"
[[bankofamerica.credit]]
payment_method_type = "AmericanExpress"
[[bankofamerica.credit]]
payment_method_type = "JCB"
[[bankofamerica.credit]]
payment_method_type = "DinersClub"
[[bankofamerica.credit]]
payment_method_type = "Discover"
[[bankofamerica.credit]]
payment_method_type = "CartesBancaires"
[[bankofamerica.credit]]
payment_method_type = "UnionPay"
[[bankofamerica.debit]]
payment_method_type = "Mastercard"
[[bankofamerica.debit]]
payment_method_type = "Visa"
[[bankofamerica.debit]]
payment_method_type = "Interac"
[[bankofamerica.debit]]
payment_method_type = "AmericanExpress"
[[bankofamerica.debit]]
payment_method_type = "JCB"
[[bankofamerica.debit]]
payment_method_type = "DinersClub"
[[bankofamerica.debit]]
payment_method_type = "Discover"
[[bankofamerica.debit]]
payment_method_type = "CartesBancaires"
[[bankofamerica.debit]]
payment_method_type = "UnionPay"
[[bankofamerica.wallet]]
payment_method_type = "apple_pay"
[[bankofamerica.wallet]]
payment_method_type = "google_pay"
[[bankofamerica.wallet]]
payment_method_type = "samsung_pay"
[bankofamerica.connector_auth.SignatureKey]
api_key = "Key"
key1 = "Merchant ID"
api_secret = "Shared Secret"
[bankofamerica.connector_webhook_details]
merchant_secret = "Source verification key"

[[bankofamerica.metadata.apple_pay]]
name = "certificate"
label = "Merchant Certificate (Base64 Encoded)"
placeholder = "Enter Merchant Certificate (Base64 Encoded)"
required = true
type = "Text"
[[bankofamerica.metadata.apple_pay]]
name = "certificate_keys"
label = "Merchant PrivateKey (Base64 Encoded)"
placeholder = "Enter Merchant PrivateKey (Base64 Encoded)"
required = true
type = "Text"
[[bankofamerica.metadata.apple_pay]]
name = "merchant_identifier"
label = "Apple Merchant Identifier"
placeholder = "Enter Apple Merchant Identifier"
required = true
type = "Text"
[[bankofamerica.metadata.apple_pay]]
name = "display_name"
label = "Display Name"
placeholder = "Enter Display Name"
required = true
type = "Text"
[[bankofamerica.metadata.apple_pay]]
name = "initiative"
label = "Domain"
placeholder = "Enter Domain"
required = true
type = "Text"
[[bankofamerica.metadata.apple_pay]]
name = "initiative_context"
label = "Domain Name"
placeholder = "Enter Domain Name"
required = true
type = "Text"
[[bankofamerica.metadata.apple_pay]]
name = "merchant_business_country"
label = "Merchant Business Country"
placeholder = "Enter Merchant Business Country"
required = true
type = "Select"
options = []
[[bankofamerica.metadata.apple_pay]]
name = "payment_processing_details_at"
label = "Payment Processing Details At"
placeholder = "Enter Payment Processing Details At"
required = true
type = "Radio"
options = ["Connector", "Hyperswitch"]

[[bankofamerica.metadata.google_pay]]
name = "merchant_name"
label = "Google Pay Merchant Name"
placeholder = "Enter Google Pay Merchant Name"
required = true
type = "Text"
[[bankofamerica.metadata.google_pay]]
name = "merchant_id"
label = "Google Pay Merchant Id"
placeholder = "Enter Google Pay Merchant Id"
required = true
type = "Text"
[[bankofamerica.metadata.google_pay]]
name = "gateway_merchant_id"
label = "Google Pay Merchant Key"
placeholder = "Enter Google Pay Merchant Key"
required = true
type = "Text"
[[bankofamerica.metadata.google_pay]]
name = "allowed_auth_methods"
label = "Allowed Auth Methods"
placeholder = "Enter Allowed Auth Methods"
required = true
type = "MultiSelect"
options = ["PAN_ONLY", "CRYPTOGRAM_3DS"]

[[bankofamerica.connector_wallets_details.google_pay]]
name = "merchant_name"
label = "Google Pay Merchant Name"
placeholder = "Enter Google Pay Merchant Name"
required = true
type = "Text"
[[bankofamerica.connector_wallets_details.google_pay]]
name = "merchant_id"
label = "Google Pay Merchant Id"
placeholder = "Enter Google Pay Merchant Id"
required = true
type = "Text"
[[bankofamerica.connector_wallets_details.google_pay]]
name = "gateway_merchant_id"
label = "Google Pay Merchant Key"
placeholder = "Enter Google Pay Merchant Key"
required = true
type = "Text"
[[bankofamerica.connector_wallets_details.google_pay]]
name = "public_key"
label = "Google Pay Public Key"
placeholder = "Enter Google Pay Public Key"
required = true
type = "Text"
[[bankofamerica.connector_wallets_details.google_pay]]
name = "private_key"
label = "Google Pay Private Key"
placeholder = "Enter Google Pay Private Key"
required = true
type = "Text"
[[bankofamerica.connector_wallets_details.google_pay]]
name = "recipient_id"
label = "Recipient Id"
placeholder = "Enter Recipient Id"
required = true
type = "Text"
[[bankofamerica.connector_wallets_details.google_pay]]
name = "allowed_auth_methods"
label = "Allowed Auth Methods"
placeholder = "Enter Allowed Auth Methods"
required = true
type = "MultiSelect"
options = ["PAN_ONLY", "CRYPTOGRAM_3DS"]

[[bankofamerica.connector_wallets_details.samsung_pay]]
name = "service_id"
label = "Samsung Pay Service Id"
placeholder = "Enter Samsung Pay Service Id"
required = true
type = "Text"
[[bankofamerica.connector_wallets_details.samsung_pay]]
name = "merchant_display_name"
label = "Display Name"
placeholder = "Enter Display Name"
required = true
type = "Text"
[[bankofamerica.connector_wallets_details.samsung_pay]]
name = "merchant_business_country"
label = "Merchant Business Country"
placeholder = "Enter Merchant Business Country"
required = true
type = "Select"
options = []
[[bankofamerica.connector_wallets_details.samsung_pay]]
name = "allowed_brands"
label = "Allowed Brands"
placeholder = "Enter Allowed Brands"
required = true
type = "MultiSelect"
options = ["visa", "masterCard", "amex", "discover"]

[barclaycard]
[[barclaycard.credit]]
payment_method_type = "Mastercard"
[[barclaycard.credit]]
payment_method_type = "Visa"
[[barclaycard.credit]]
payment_method_type = "AmericanExpress"
[[barclaycard.credit]]
payment_method_type = "JCB"
[[barclaycard.credit]]
payment_method_type = "Discover"
[[barclaycard.credit]]
payment_method_type = "Maestro"
[[barclaycard.credit]]
payment_method_type = "Interac"
[[barclaycard.credit]]
payment_method_type = "DinersClub"
[[barclaycard.credit]]
payment_method_type = "CartesBancaires"
[[barclaycard.credit]]
payment_method_type = "UnionPay"
[[barclaycard.debit]]
payment_method_type = "Mastercard"
[[barclaycard.debit]]
payment_method_type = "Visa"
[[barclaycard.debit]]
payment_method_type = "AmericanExpress"
[[barclaycard.debit]]
payment_method_type = "JCB"
[[barclaycard.debit]]
payment_method_type = "Discover"
[[barclaycard.debit]]
payment_method_type = "Maestro"
[[barclaycard.debit]]
payment_method_type = "Interac"
[[barclaycard.debit]]
payment_method_type = "DinersClub"
[[barclaycard.debit]]
payment_method_type = "CartesBancaires"
[[barclaycard.debit]]
payment_method_type = "UnionPay"
[[barclaycard.wallet]]
  payment_method_type = "google_pay"
[[barclaycard.wallet]]
  payment_method_type = "apple_pay"
[barclaycard.connector_auth.SignatureKey]
api_key = "Key"
key1 = "Merchant ID"
api_secret = "Shared Secret"

[[barclaycard.metadata.apple_pay]]
name="certificate"
label="Merchant Certificate (Base64 Encoded)"
placeholder="Enter Merchant Certificate (Base64 Encoded)"
required=true
type="Text"
[[barclaycard.metadata.apple_pay]]
name="certificate_keys"
label="Merchant PrivateKey (Base64 Encoded)"
placeholder="Enter Merchant PrivateKey (Base64 Encoded)"
required=true
type="Text"
[[barclaycard.metadata.apple_pay]]
name="merchant_identifier"
label="Apple Merchant Identifier"
placeholder="Enter Apple Merchant Identifier"
required=true
type="Text"
[[barclaycard.metadata.apple_pay]]
name="display_name"
label="Display Name"
placeholder="Enter Display Name"
required=true
type="Text"
[[barclaycard.metadata.apple_pay]]
name="initiative"
label="Domain"
placeholder="Enter Domain"
required=true
type="Select"
options=["web","ios"]
[[barclaycard.metadata.apple_pay]]
name="initiative_context"
label="Domain Name"
placeholder="Enter Domain Name"
required=true
type="Text"
[[barclaycard.metadata.apple_pay]]
name="merchant_business_country"
label="Merchant Business Country"
placeholder="Enter Merchant Business Country"
required=true
type="Select"
options=[]
[[barclaycard.metadata.apple_pay]]
name="payment_processing_details_at"
label="Payment Processing Details At"
placeholder="Enter Payment Processing Details At"
required=true
type="Radio"
options=["Connector","Hyperswitch"]

[[barclaycard.metadata.google_pay]]
name = "merchant_name"
label = "Google Pay Merchant Name"
placeholder = "Enter Google Pay Merchant Name"
required = true
type = "Text"
[[barclaycard.metadata.google_pay]]
name = "merchant_id"
label = "Google Pay Merchant Id"
placeholder = "Enter Google Pay Merchant Id"
required = true
type = "Text"
[[barclaycard.metadata.google_pay]]
name = "gateway_merchant_id"
label = "Google Pay Merchant Key"
placeholder = "Enter Google Pay Merchant Key"
required = true
type = "Text"
[[barclaycard.metadata.google_pay]]
name = "allowed_auth_methods"
label = "Allowed Auth Methods"
placeholder = "Enter Allowed Auth Methods"
required = true
type = "MultiSelect"
options = ["PAN_ONLY", "CRYPTOGRAM_3DS"]

[[barclaycard.connector_wallets_details.google_pay]]
name = "merchant_name"
label = "Google Pay Merchant Name"
placeholder = "Enter Google Pay Merchant Name"
required = true
type = "Text"
[[barclaycard.connector_wallets_details.google_pay]]
name = "merchant_id"
label = "Google Pay Merchant Id"
placeholder = "Enter Google Pay Merchant Id"
required = true
type = "Text"
[[barclaycard.connector_wallets_details.google_pay]]
name = "gateway_merchant_id"
label = "Google Pay Merchant Key"
placeholder = "Enter Google Pay Merchant Key"
required = true
type = "Text"
[[barclaycard.connector_wallets_details.google_pay]]
name = "public_key"
label = "Google Pay Public Key"
placeholder = "Enter Google Pay Public Key"
required = true
type = "Text"
[[barclaycard.connector_wallets_details.google_pay]]
name = "private_key"
label = "Google Pay Private Key"
placeholder = "Enter Google Pay Private Key"
required = true
type = "Text"
[[barclaycard.connector_wallets_details.google_pay]]
name = "recipient_id"
label = "Recipient Id"
placeholder = "Enter Recipient Id"
required = true
type = "Text"
[[barclaycard.connector_wallets_details.google_pay]]
name = "allowed_auth_methods"
label = "Allowed Auth Methods"
placeholder = "Enter Allowed Auth Methods"
required = true
type = "MultiSelect"
options = ["PAN_ONLY", "CRYPTOGRAM_3DS"]

[bitpay]
[[bitpay.crypto]]
payment_method_type = "crypto_currency"
[bitpay.connector_auth.HeaderKey]
api_key = "API Key"
[bitpay.connector_webhook_details]
merchant_secret = "Source verification key"

[bluesnap]
[[bluesnap.credit]]
payment_method_type = "Mastercard"
[[bluesnap.credit]]
payment_method_type = "Visa"
[[bluesnap.credit]]
payment_method_type = "Interac"
[[bluesnap.credit]]
payment_method_type = "AmericanExpress"
[[bluesnap.credit]]
payment_method_type = "JCB"
[[bluesnap.credit]]
payment_method_type = "DinersClub"
[[bluesnap.credit]]
payment_method_type = "Discover"
[[bluesnap.credit]]
payment_method_type = "CartesBancaires"
[[bluesnap.credit]]
payment_method_type = "UnionPay"
[[bluesnap.wallet]]
payment_method_type = "google_pay"
[[bluesnap.wallet]]
payment_method_type = "apple_pay"
[bluesnap.connector_auth.BodyKey]
api_key = "Password"
key1 = "Username"
[bluesnap.connector_webhook_details]
merchant_secret = "Source verification key"

[[bluesnap.metadata.apple_pay]]
name = "certificate"
label = "Merchant Certificate (Base64 Encoded)"
placeholder = "Enter Merchant Certificate (Base64 Encoded)"
required = true
type = "Text"
[[bluesnap.metadata.apple_pay]]
name = "certificate_keys"
label = "Merchant PrivateKey (Base64 Encoded)"
placeholder = "Enter Merchant PrivateKey (Base64 Encoded)"
required = true
type = "Text"
[[bluesnap.metadata.apple_pay]]
name = "merchant_identifier"
label = "Apple Merchant Identifier"
placeholder = "Enter Apple Merchant Identifier"
required = true
type = "Text"
[[bluesnap.metadata.apple_pay]]
name = "display_name"
label = "Display Name"
placeholder = "Enter Display Name"
required = true
type = "Text"
[[bluesnap.metadata.apple_pay]]
name = "initiative"
label = "Domain"
placeholder = "Enter Domain"
required = true
type = "Text"
[[bluesnap.metadata.apple_pay]]
name = "initiative_context"
label = "Domain Name"
placeholder = "Enter Domain Name"
required = true
type = "Text"
[[bluesnap.metadata.apple_pay]]
name = "merchant_business_country"
label = "Merchant Business Country"
placeholder = "Enter Merchant Business Country"
required = true
type = "Select"
options = []
[[bluesnap.metadata.apple_pay]]
name = "payment_processing_details_at"
label = "Payment Processing Details At"
placeholder = "Enter Payment Processing Details At"
required = true
type = "Radio"
options = ["Connector"]

[[bluesnap.metadata.google_pay]]
name = "merchant_name"
label = "Google Pay Merchant Name"
placeholder = "Enter Google Pay Merchant Name"
required = true
type = "Text"
[[bluesnap.metadata.google_pay]]
name = "merchant_id"
label = "Google Pay Merchant Id"
placeholder = "Enter Google Pay Merchant Id"
required = true
type = "Text"
[[bluesnap.metadata.google_pay]]
name = "gateway_merchant_id"
label = "Google Pay Merchant Key"
placeholder = "Enter Google Pay Merchant Key"
required = true
type = "Text"
[[bluesnap.metadata.google_pay]]
name = "allowed_auth_methods"
label = "Allowed Auth Methods"
placeholder = "Enter Allowed Auth Methods"
required = true
type = "MultiSelect"
options = ["PAN_ONLY", "CRYPTOGRAM_3DS"]

[[bluesnap.connector_wallets_details.google_pay]]
name = "merchant_name"
label = "Google Pay Merchant Name"
placeholder = "Enter Google Pay Merchant Name"
required = true
type = "Text"
[[bluesnap.connector_wallets_details.google_pay]]
name = "merchant_id"
label = "Google Pay Merchant Id"
placeholder = "Enter Google Pay Merchant Id"
required = true
type = "Text"
[[bluesnap.connector_wallets_details.google_pay]]
name = "gateway_merchant_id"
label = "Google Pay Merchant Key"
placeholder = "Enter Google Pay Merchant Key"
required = true
type = "Text"
[[bluesnap.connector_wallets_details.google_pay]]
name = "public_key"
label = "Google Pay Public Key"
placeholder = "Enter Google Pay Public Key"
required = true
type = "Text"
[[bluesnap.connector_wallets_details.google_pay]]
name = "private_key"
label = "Google Pay Private Key"
placeholder = "Enter Google Pay Private Key"
required = true
type = "Text"
[[bluesnap.connector_wallets_details.google_pay]]
name = "recipient_id"
label = "Recipient Id"
placeholder = "Enter Recipient Id"
required = true
type = "Text"
[[bluesnap.connector_wallets_details.google_pay]]
name = "allowed_auth_methods"
label = "Allowed Auth Methods"
placeholder = "Enter Allowed Auth Methods"
required = true
type = "MultiSelect"
options = ["PAN_ONLY", "CRYPTOGRAM_3DS"]


[bluesnap.metadata.merchant_id]
name = "merchant_id"
label = "Merchant Id"
placeholder = "Enter Merchant Id"
required = false
type = "Text"


[boku]
[[boku.wallet]]
payment_method_type = "dana"
[[boku.wallet]]
payment_method_type = "gcash"
[[boku.wallet]]
payment_method_type = "go_pay"
[[boku.wallet]]
payment_method_type = "kakao_pay"
[[boku.wallet]]
payment_method_type = "momo"
[boku.connector_auth.BodyKey]
api_key = "API KEY"
key1 = "MERCHANT ID"
[boku.connector_webhook_details]
merchant_secret = "Source verification key"


[braintree]
[[braintree.credit]]
payment_method_type = "Mastercard"
[[braintree.credit]]
payment_method_type = "Visa"
[[braintree.credit]]
payment_method_type = "Interac"
[[braintree.credit]]
payment_method_type = "AmericanExpress"
[[braintree.credit]]
payment_method_type = "JCB"
[[braintree.credit]]
payment_method_type = "DinersClub"
[[braintree.credit]]
payment_method_type = "Discover"
[[braintree.credit]]
payment_method_type = "CartesBancaires"
[[braintree.credit]]
payment_method_type = "UnionPay"
[[braintree.debit]]
payment_method_type = "Mastercard"
[[braintree.debit]]
payment_method_type = "Visa"
[[braintree.debit]]
payment_method_type = "Interac"
[[braintree.debit]]
payment_method_type = "AmericanExpress"
[[braintree.debit]]
payment_method_type = "JCB"
[[braintree.debit]]
payment_method_type = "DinersClub"
[[braintree.debit]]
payment_method_type = "Discover"
[[braintree.debit]]
payment_method_type = "CartesBancaires"
[[braintree.debit]]
payment_method_type = "UnionPay"
[[braintree.debit]]
payment_method_type = "UnionPay"
[braintree.connector_webhook_details]
merchant_secret = "Source verification key"


[braintree.connector_auth.SignatureKey]
api_key = "Public Key"
key1 = "Merchant Id"
api_secret = "Private Key"
[braintree.metadata.merchant_account_id]
name = "merchant_account_id"
label = "Merchant Account Id"
placeholder = "Enter Merchant Account Id"
required = true
type = "Text"
[braintree.metadata.merchant_config_currency]
name = "merchant_config_currency"
label = "Currency"
placeholder = "Enter Currency"
required = true
type = "Select"
options = []

[cashtocode]
[[cashtocode.reward]]
payment_method_type = "classic"
[[cashtocode.reward]]
payment_method_type = "evoucher"
[cashtocode.connector_auth.CurrencyAuthKey.auth_key_map.EUR.classic]
password_classic = "Password Classic"
username_classic = "Username Classic"
merchant_id_classic = "MerchantId Classic"
[cashtocode.connector_auth.CurrencyAuthKey.auth_key_map.EUR.evoucher]
password_evoucher = "Password Evoucher"
username_evoucher = "Username Evoucher"
merchant_id_evoucher = "MerchantId Evoucher"
[cashtocode.connector_auth.CurrencyAuthKey.auth_key_map.GBP.classic]
password_classic = "Password Classic"
username_classic = "Username Classic"
merchant_id_classic = "MerchantId Classic"
[cashtocode.connector_auth.CurrencyAuthKey.auth_key_map.GBP.evoucher]
password_evoucher = "Password Evoucher"
username_evoucher = "Username Evoucher"
merchant_id_evoucher = "MerchantId Evoucher"
[cashtocode.connector_auth.CurrencyAuthKey.auth_key_map.USD.classic]
password_classic = "Password Classic"
username_classic = "Username Classic"
merchant_id_classic = "MerchantId Classic"
[cashtocode.connector_auth.CurrencyAuthKey.auth_key_map.USD.evoucher]
password_evoucher = "Password Evoucher"
username_evoucher = "Username Evoucher"
merchant_id_evoucher = "MerchantId Evoucher"
[cashtocode.connector_auth.CurrencyAuthKey.auth_key_map.CAD.classic]
password_classic = "Password Classic"
username_classic = "Username Classic"
merchant_id_classic = "MerchantId Classic"
[cashtocode.connector_auth.CurrencyAuthKey.auth_key_map.CAD.evoucher]
password_evoucher = "Password Evoucher"
username_evoucher = "Username Evoucher"
merchant_id_evoucher = "MerchantId Evoucher"
[cashtocode.connector_auth.CurrencyAuthKey.auth_key_map.CHF.classic]
password_classic = "Password Classic"
username_classic = "Username Classic"
merchant_id_classic = "MerchantId Classic"
[cashtocode.connector_auth.CurrencyAuthKey.auth_key_map.CHF.evoucher]
password_evoucher = "Password Evoucher"
username_evoucher = "Username Evoucher"
merchant_id_evoucher = "MerchantId Evoucher"
[cashtocode.connector_auth.CurrencyAuthKey.auth_key_map.AUD.classic]
password_classic = "Password Classic"
username_classic = "Username Classic"
merchant_id_classic = "MerchantId Classic"
[cashtocode.connector_auth.CurrencyAuthKey.auth_key_map.AUD.evoucher]
password_evoucher = "Password Evoucher"
username_evoucher = "Username Evoucher"
merchant_id_evoucher = "MerchantId Evoucher"
[cashtocode.connector_auth.CurrencyAuthKey.auth_key_map.INR.classic]
password_classic = "Password Classic"
username_classic = "Username Classic"
merchant_id_classic = "MerchantId Classic"
[cashtocode.connector_auth.CurrencyAuthKey.auth_key_map.INR.evoucher]
password_evoucher = "Password Evoucher"
username_evoucher = "Username Evoucher"
merchant_id_evoucher = "MerchantId Evoucher"
[cashtocode.connector_auth.CurrencyAuthKey.auth_key_map.JPY.classic]
password_classic = "Password Classic"
username_classic = "Username Classic"
merchant_id_classic = "MerchantId Classic"
[cashtocode.connector_auth.CurrencyAuthKey.auth_key_map.JPY.evoucher]
password_evoucher = "Password Evoucher"
username_evoucher = "Username Evoucher"
merchant_id_evoucher = "MerchantId Evoucher"
[cashtocode.connector_auth.CurrencyAuthKey.auth_key_map.NZD.classic]
password_classic = "Password Classic"
username_classic = "Username Classic"
merchant_id_classic = "MerchantId Classic"
[cashtocode.connector_auth.CurrencyAuthKey.auth_key_map.NZD.evoucher]
password_evoucher = "Password Evoucher"
username_evoucher = "Username Evoucher"
merchant_id_evoucher = "MerchantId Evoucher"
[cashtocode.connector_auth.CurrencyAuthKey.auth_key_map.ZAR.classic]
password_classic = "Password Classic"
username_classic = "Username Classic"
merchant_id_classic = "MerchantId Classic"
[cashtocode.connector_auth.CurrencyAuthKey.auth_key_map.ZAR.evoucher]
password_evoucher = "Password Evoucher"
username_evoucher = "Username Evoucher"
merchant_id_evoucher = "MerchantId Evoucher"
[cashtocode.connector_auth.CurrencyAuthKey.auth_key_map.CNY.classic]
password_classic = "Password Classic"
username_classic = "Username Classic"
merchant_id_classic = "MerchantId Classic"
[cashtocode.connector_auth.CurrencyAuthKey.auth_key_map.CNY.evoucher]
password_evoucher = "Password Evoucher"
username_evoucher = "Username Evoucher"
merchant_id_evoucher = "MerchantId Evoucher"
[cashtocode.connector_webhook_details]
merchant_secret = "Source verification key"

[celero]
[[celero.credit]]
  payment_method_type = "AmericanExpress"
[[celero.credit]]
  payment_method_type = "Discover"
[[celero.credit]]
  payment_method_type = "DinersClub"
[[celero.credit]]
  payment_method_type = "JCB"
[[celero.credit]]
  payment_method_type = "Mastercard"
[[celero.credit]]
  payment_method_type = "Visa"
[[celero.debit]]
  payment_method_type = "AmericanExpress"
[[celero.debit]]
  payment_method_type = "Discover"
[[celero.debit]]
  payment_method_type = "DinersClub"
[[celero.debit]]
  payment_method_type = "JCB"
[[celero.debit]]
  payment_method_type = "Mastercard"
[[celero.debit]]
  payment_method_type = "Visa"
[celero.connector_auth.HeaderKey]
api_key="Celero API Key"


[checkbook]
[[checkbook.bank_transfer]]
  payment_method_type = "ach"
[checkbook.connector_auth.BodyKey]
  key1 = "Checkbook Publishable key"
  api_key = "Checkbook API Secret key"
[checkbook.connector_webhook_details]
  merchant_secret="Source verification key"

[checkout]
[[checkout.credit]]
payment_method_type = "Mastercard"
[[checkout.credit]]
payment_method_type = "Visa"
[[checkout.credit]]
payment_method_type = "Interac"
[[checkout.credit]]
payment_method_type = "AmericanExpress"
[[checkout.credit]]
payment_method_type = "JCB"
[[checkout.credit]]
payment_method_type = "DinersClub"
[[checkout.credit]]
payment_method_type = "Discover"
[[checkout.credit]]
payment_method_type = "CartesBancaires"
[[checkout.credit]]
payment_method_type = "UnionPay"
[[checkout.debit]]
payment_method_type = "Mastercard"
[[checkout.debit]]
payment_method_type = "Visa"
[[checkout.debit]]
payment_method_type = "Interac"
[[checkout.debit]]
payment_method_type = "AmericanExpress"
[[checkout.debit]]
payment_method_type = "JCB"
[[checkout.debit]]
payment_method_type = "DinersClub"
[[checkout.debit]]
payment_method_type = "Discover"
[[checkout.debit]]
payment_method_type = "CartesBancaires"
[[checkout.debit]]
payment_method_type = "UnionPay"
[[checkout.wallet]]
payment_method_type = "apple_pay"
[[checkout.wallet]]
payment_method_type = "google_pay"
[checkout.connector_auth.SignatureKey]
api_key = "Checkout API Public Key"
key1 = "Processing Channel ID"
api_secret = "Checkout API Secret Key"
[checkout.connector_webhook_details]
merchant_secret = "Source verification key"

[[checkout.metadata.apple_pay]]
name = "certificate"
label = "Merchant Certificate (Base64 Encoded)"
placeholder = "Enter Merchant Certificate (Base64 Encoded)"
required = true
type = "Text"
[[checkout.metadata.apple_pay]]
name = "certificate_keys"
label = "Merchant PrivateKey (Base64 Encoded)"
placeholder = "Enter Merchant PrivateKey (Base64 Encoded)"
required = true
type = "Text"
[[checkout.metadata.apple_pay]]
name = "merchant_identifier"
label = "Apple Merchant Identifier"
placeholder = "Enter Apple Merchant Identifier"
required = true
type = "Text"
[[checkout.metadata.apple_pay]]
name = "display_name"
label = "Display Name"
placeholder = "Enter Display Name"
required = true
type = "Text"
[[checkout.metadata.apple_pay]]
name = "initiative"
label = "Domain"
placeholder = "Enter Domain"
required = true
type = "Text"
[[checkout.metadata.apple_pay]]
name = "initiative_context"
label = "Domain Name"
placeholder = "Enter Domain Name"
required = true
type = "Text"
[[checkout.metadata.apple_pay]]
name = "merchant_business_country"
label = "Merchant Business Country"
placeholder = "Enter Merchant Business Country"
required = true
type = "Select"
options = []
[[checkout.metadata.apple_pay]]
name = "payment_processing_details_at"
label = "Payment Processing Details At"
placeholder = "Enter Payment Processing Details At"
required = true
type = "Radio"
options = ["Connector"]

[[checkout.metadata.google_pay]]
name = "merchant_name"
label = "Google Pay Merchant Name"
placeholder = "Enter Google Pay Merchant Name"
required = true
type = "Text"
[[checkout.metadata.google_pay]]
name = "merchant_id"
label = "Google Pay Merchant Id"
placeholder = "Enter Google Pay Merchant Id"
required = true
type = "Text"
[[checkout.metadata.google_pay]]
name = "gateway_merchant_id"
label = "Google Pay Merchant Key"
placeholder = "Enter Google Pay Merchant Key"
required = true
type = "Text"
[[checkout.metadata.google_pay]]
name = "allowed_auth_methods"
label = "Allowed Auth Methods"
placeholder = "Enter Allowed Auth Methods"
required = true
type = "MultiSelect"
options = ["PAN_ONLY", "CRYPTOGRAM_3DS"]

[[checkout.connector_wallets_details.google_pay]]
name = "merchant_name"
label = "Google Pay Merchant Name"
placeholder = "Enter Google Pay Merchant Name"
required = true
type = "Text"
[[checkout.connector_wallets_details.google_pay]]
name = "merchant_id"
label = "Google Pay Merchant Id"
placeholder = "Enter Google Pay Merchant Id"
required = true
type = "Text"
[[checkout.connector_wallets_details.google_pay]]
name = "gateway_merchant_id"
label = "Google Pay Merchant Key"
placeholder = "Enter Google Pay Merchant Key"
required = true
type = "Text"
[[checkout.connector_wallets_details.google_pay]]
name = "public_key"
label = "Google Pay Public Key"
placeholder = "Enter Google Pay Public Key"
required = true
type = "Text"
[[checkout.connector_wallets_details.google_pay]]
name = "private_key"
label = "Google Pay Private Key"
placeholder = "Enter Google Pay Private Key"
required = true
type = "Text"
[[checkout.connector_wallets_details.google_pay]]
name = "recipient_id"
label = "Recipient Id"
placeholder = "Enter Recipient Id"
required = true
type = "Text"
[[checkout.connector_wallets_details.google_pay]]
name = "allowed_auth_methods"
label = "Allowed Auth Methods"
placeholder = "Enter Allowed Auth Methods"
required = true
type = "MultiSelect"
options = ["PAN_ONLY", "CRYPTOGRAM_3DS"]


[checkout.metadata.acquirer_bin]
name = "acquirer_bin"
label = "Acquirer Bin"
placeholder = "Enter Acquirer Bin"
required = false
type = "Text"
[checkout.metadata.acquirer_merchant_id]
name = "acquirer_merchant_id"
label = "Acquirer Merchant ID"
placeholder = "Enter Acquirer Merchant ID"
required = false
type = "Text"
[checkout.metadata.acquirer_country_code]
name = "acquirer_country_code"
label = "Acquirer Country Code"
placeholder = "Enter Acquirer Country Code"
required = false
type = "Text"

[coinbase]
[[coinbase.crypto]]
payment_method_type = "crypto_currency"
[coinbase.connector_auth.HeaderKey]
api_key = "API Key"
[coinbase.connector_webhook_details]
merchant_secret = "Source verification key"
[coinbase.metadata.pricing_type]
name = "pricing_type"
label = "Select the pricing type Example: fixed_price,no_price"
placeholder = "Select the pricing type Example: fixed_price,no_price"
required = true
type = "Select"
options = ["fixed_price", "no_price"]

[coingate]
[[coingate.crypto]]
payment_method_type = "crypto_currency"
[coingate.connector_auth.BodyKey]
api_key = "API Key"
key1 = "Merchant Token"
[coingate.metadata.currency_id]
name = "currency_id"
label = "ID of the currency in which the refund will be issued"
placeholder = "Enter ID of the currency in which the refund will be issued"
required = true
type = "Number"
[coingate.metadata.platform_id]
name = "platform_id"
label = "Platform ID of the currency in which the refund will be issued"
placeholder = "Enter Platform ID of the currency in which the refund will be issued"
required = true
type = "Number"
[coingate.metadata.ledger_account_id]
name = "ledger_account_id"
label = "ID of the trader balance associated with the currency in which the refund will be issued"
placeholder = "Enter ID of the trader balance associated with the currency in which the refund will be issued"
required = true
type = "Text"

[cryptopay]
[[cryptopay.crypto]]
payment_method_type = "crypto_currency"
[cryptopay.connector_auth.BodyKey]
api_key = "API Key"
key1 = "Secret Key"
[cryptopay.connector_webhook_details]
merchant_secret = "Source verification key"

[cybersource]
[[cybersource.credit]]
payment_method_type = "Mastercard"
[[cybersource.credit]]
payment_method_type = "Visa"
[[cybersource.credit]]
payment_method_type = "Interac"
[[cybersource.credit]]
payment_method_type = "AmericanExpress"
[[cybersource.credit]]
payment_method_type = "JCB"
[[cybersource.credit]]
payment_method_type = "DinersClub"
[[cybersource.credit]]
payment_method_type = "Discover"
[[cybersource.credit]]
payment_method_type = "CartesBancaires"
[[cybersource.credit]]
payment_method_type = "UnionPay"
[[cybersource.debit]]
payment_method_type = "Mastercard"
[[cybersource.debit]]
payment_method_type = "Visa"
[[cybersource.debit]]
payment_method_type = "Interac"
[[cybersource.debit]]
payment_method_type = "AmericanExpress"
[[cybersource.debit]]
payment_method_type = "JCB"
[[cybersource.debit]]
payment_method_type = "DinersClub"
[[cybersource.debit]]
payment_method_type = "Discover"
[[cybersource.debit]]
payment_method_type = "CartesBancaires"
[[cybersource.debit]]
payment_method_type = "UnionPay"
[[cybersource.wallet]]
payment_method_type = "apple_pay"
[[cybersource.wallet]]
payment_method_type = "google_pay"
[[cybersource.wallet]]
payment_method_type = "paze"
[[cybersource.wallet]]
payment_method_type = "samsung_pay"
[cybersource.connector_auth.SignatureKey]
api_key = "Key"
key1 = "Merchant ID"
api_secret = "Shared Secret"
[cybersource.connector_webhook_details]
merchant_secret = "Source verification key"
[cybersource.metadata]
disable_avs = "Disable AVS check"
disable_cvn = "Disable CVN check"

[[cybersource.metadata.apple_pay]]
name = "certificate"
label = "Merchant Certificate (Base64 Encoded)"
placeholder = "Enter Merchant Certificate (Base64 Encoded)"
required = true
type = "Text"
[[cybersource.metadata.apple_pay]]
name = "certificate_keys"
label = "Merchant PrivateKey (Base64 Encoded)"
placeholder = "Enter Merchant PrivateKey (Base64 Encoded)"
required = true
type = "Text"
[[cybersource.metadata.apple_pay]]
name = "merchant_identifier"
label = "Apple Merchant Identifier"
placeholder = "Enter Apple Merchant Identifier"
required = true
type = "Text"
[[cybersource.metadata.apple_pay]]
name = "display_name"
label = "Display Name"
placeholder = "Enter Display Name"
required = true
type = "Text"
[[cybersource.metadata.apple_pay]]
name = "initiative"
label = "Domain"
placeholder = "Enter Domain"
required = true
type = "Text"
[[cybersource.metadata.apple_pay]]
name = "initiative_context"
label = "Domain Name"
placeholder = "Enter Domain Name"
required = true
type = "Text"
[[cybersource.metadata.apple_pay]]
name = "merchant_business_country"
label = "Merchant Business Country"
placeholder = "Enter Merchant Business Country"
required = true
type = "Select"
options = []
[[cybersource.metadata.apple_pay]]
name = "payment_processing_details_at"
label = "Payment Processing Details At"
placeholder = "Enter Payment Processing Details At"
required = true
type = "Radio"
options = ["Connector", "Hyperswitch"]

[[cybersource.metadata.google_pay]]
name = "merchant_name"
label = "Google Pay Merchant Name"
placeholder = "Enter Google Pay Merchant Name"
required = true
type = "Text"
[[cybersource.metadata.google_pay]]
name = "merchant_id"
label = "Google Pay Merchant Id"
placeholder = "Enter Google Pay Merchant Id"
required = true
type = "Text"
[[cybersource.metadata.google_pay]]
name = "gateway_merchant_id"
label = "Google Pay Merchant Key"
placeholder = "Enter Google Pay Merchant Key"
required = true
type = "Text"
[[cybersource.metadata.google_pay]]
name = "allowed_auth_methods"
label = "Allowed Auth Methods"
placeholder = "Enter Allowed Auth Methods"
required = true
type = "MultiSelect"
options = ["PAN_ONLY", "CRYPTOGRAM_3DS"]

[[cybersource.connector_wallets_details.google_pay]]
name = "merchant_name"
label = "Google Pay Merchant Name"
placeholder = "Enter Google Pay Merchant Name"
required = true
type = "Text"
[[cybersource.connector_wallets_details.google_pay]]
name = "merchant_id"
label = "Google Pay Merchant Id"
placeholder = "Enter Google Pay Merchant Id"
required = true
type = "Text"
[[cybersource.connector_wallets_details.google_pay]]
name = "gateway_merchant_id"
label = "Google Pay Merchant Key"
placeholder = "Enter Google Pay Merchant Key"
required = true
type = "Text"
[[cybersource.connector_wallets_details.google_pay]]
name = "public_key"
label = "Google Pay Public Key"
placeholder = "Enter Google Pay Public Key"
required = true
type = "Text"
[[cybersource.connector_wallets_details.google_pay]]
name = "private_key"
label = "Google Pay Private Key"
placeholder = "Enter Google Pay Private Key"
required = true
type = "Text"
[[cybersource.connector_wallets_details.google_pay]]
name = "recipient_id"
label = "Recipient Id"
placeholder = "Enter Recipient Id"
required = true
type = "Text"
[[cybersource.connector_wallets_details.google_pay]]
name = "allowed_auth_methods"
label = "Allowed Auth Methods"
placeholder = "Enter Allowed Auth Methods"
required = true
type = "MultiSelect"
options = ["PAN_ONLY", "CRYPTOGRAM_3DS"]

[[cybersource.connector_wallets_details.samsung_pay]]
name = "service_id"
label = "Samsung Pay Service Id"
placeholder = "Enter Samsung Pay Service Id"
required = true
type = "Text"
[[cybersource.connector_wallets_details.samsung_pay]]
name = "merchant_display_name"
label = "Display Name"
placeholder = "Enter Display Name"
required = true
type = "Text"
[[cybersource.connector_wallets_details.samsung_pay]]
name = "merchant_business_country"
label = "Merchant Business Country"
placeholder = "Enter Merchant Business Country"
required = true
type = "Select"
options = []
[[cybersource.connector_wallets_details.samsung_pay]]
name = "allowed_brands"
label = "Allowed Brands"
placeholder = "Enter Allowed Brands"
required = true
type = "MultiSelect"
options = ["visa", "masterCard", "amex", "discover"]


[cybersource.metadata.acquirer_bin]
name = "acquirer_bin"
label = "Acquirer Bin"
placeholder = "Enter Acquirer Bin"
required = false
type = "Text"
[cybersource.metadata.acquirer_merchant_id]
name = "acquirer_merchant_id"
label = "Acquirer Merchant ID"
placeholder = "Enter Acquirer Merchant ID"
required = false
type = "Text"
[cybersource.metadata.acquirer_country_code]
name = "acquirer_country_code"
label = "Acquirer Country Code"
placeholder = "Enter Acquirer Country Code"
required = false
type = "Text"

[cybersource_payout]
[[cybersource_payout.credit]]
payment_method_type = "Mastercard"
[[cybersource_payout.credit]]
payment_method_type = "Visa"
[[cybersource_payout.credit]]
payment_method_type = "Interac"
[[cybersource_payout.credit]]
payment_method_type = "AmericanExpress"
[[cybersource_payout.credit]]
payment_method_type = "JCB"
[[cybersource_payout.credit]]
payment_method_type = "DinersClub"
[[cybersource_payout.credit]]
payment_method_type = "Discover"
[[cybersource_payout.credit]]
payment_method_type = "CartesBancaires"
[[cybersource_payout.credit]]
payment_method_type = "UnionPay"
[[cybersource_payout.debit]]
payment_method_type = "Mastercard"
[[cybersource_payout.debit]]
payment_method_type = "Visa"
[[cybersource_payout.debit]]
payment_method_type = "Interac"
[[cybersource_payout.debit]]
payment_method_type = "AmericanExpress"
[[cybersource_payout.debit]]
payment_method_type = "JCB"
[[cybersource_payout.debit]]
payment_method_type = "DinersClub"
[[cybersource_payout.debit]]
payment_method_type = "Discover"
[[cybersource_payout.debit]]
payment_method_type = "CartesBancaires"
[[cybersource_payout.debit]]
payment_method_type = "UnionPay"
[cybersource_payout.connector_auth.SignatureKey]
api_key = "Key"
key1 = "Merchant ID"
api_secret = "Shared Secret"

[deutschebank]
[[deutschebank.bank_debit]]
payment_method_type = "sepa"
[[deutschebank.credit]]
payment_method_type = "Visa"
[[deutschebank.credit]]
payment_method_type = "Mastercard"
[[deutschebank.debit]]
payment_method_type = "Visa"
[[deutschebank.debit]]
payment_method_type = "Mastercard"
[deutschebank.connector_auth.SignatureKey]
api_key = "Client ID"
key1 = "Merchant ID"
api_secret = "Client Key"

[digitalvirgo]
[[digitalvirgo.mobile_payment]]
payment_method_type = "direct_carrier_billing"
[digitalvirgo.connector_auth.BodyKey]
api_key = "Password"
key1 = "Username"

[dlocal]
[[dlocal.credit]]
payment_method_type = "Mastercard"
[[dlocal.credit]]
payment_method_type = "Visa"
[[dlocal.credit]]
payment_method_type = "Interac"
[[dlocal.credit]]
payment_method_type = "AmericanExpress"
[[dlocal.credit]]
payment_method_type = "JCB"
[[dlocal.credit]]
payment_method_type = "DinersClub"
[[dlocal.credit]]
payment_method_type = "Discover"
[[dlocal.credit]]
payment_method_type = "CartesBancaires"
[[dlocal.credit]]
payment_method_type = "UnionPay"
[[dlocal.debit]]
payment_method_type = "Mastercard"
[[dlocal.debit]]
payment_method_type = "Visa"
[[dlocal.debit]]
payment_method_type = "Interac"
[[dlocal.debit]]
payment_method_type = "AmericanExpress"
[[dlocal.debit]]
payment_method_type = "JCB"
[[dlocal.debit]]
payment_method_type = "DinersClub"
[[dlocal.debit]]
payment_method_type = "Discover"
[[dlocal.debit]]
payment_method_type = "CartesBancaires"
[[dlocal.debit]]
payment_method_type = "UnionPay"
[dlocal.connector_auth.SignatureKey]
api_key = "X Login"
key1 = "X Trans Key"
api_secret = "Secret Key"
[dlocal.connector_webhook_details]
merchant_secret = "Source verification key"

[dwolla]
[[dwolla.bank_debit]]
  payment_method_type = "ach"
[dwolla.connector_auth.BodyKey]
api_key="Client ID"
key1="Client Secret"
[dwolla.connector_webhook_details]
merchant_secret="Source verification key"
[dwolla.metadata.merchant_funding_source]
name = "merchant_funding_source"
label = "Funding Source ID"
placeholder = "Enter your funding source ID"
required = true
type = "Text"

[ebanx_payout]
[[ebanx_payout.bank_transfer]]
payment_method_type = "pix"
[ebanx_payout.connector_auth.HeaderKey]
api_key = "Integration Key"

[fiserv]
[[fiserv.credit]]
payment_method_type = "Mastercard"
[[fiserv.credit]]
payment_method_type = "Visa"
[[fiserv.credit]]
payment_method_type = "Interac"
[[fiserv.credit]]
payment_method_type = "AmericanExpress"
[[fiserv.credit]]
payment_method_type = "JCB"
[[fiserv.credit]]
payment_method_type = "DinersClub"
[[fiserv.credit]]
payment_method_type = "Discover"
[[fiserv.credit]]
payment_method_type = "CartesBancaires"
[[fiserv.credit]]
payment_method_type = "UnionPay"
[[fiserv.debit]]
payment_method_type = "Mastercard"
[[fiserv.debit]]
payment_method_type = "Visa"
[[fiserv.debit]]
payment_method_type = "Interac"
[[fiserv.debit]]
payment_method_type = "AmericanExpress"
[[fiserv.debit]]
payment_method_type = "JCB"
[[fiserv.debit]]
payment_method_type = "DinersClub"
[[fiserv.debit]]
payment_method_type = "Discover"
[[fiserv.debit]]
payment_method_type = "CartesBancaires"
[[fiserv.debit]]
payment_method_type = "UnionPay"
[[fiserv.wallet]]
payment_method_type = "paypal"
[[fiserv.wallet]]
  payment_method_type = "apple_pay"
[[fiserv.wallet]]
  payment_method_type = "google_pay"
[fiserv.connector_auth.SignatureKey]
api_key = "API Key"
key1 = "Merchant ID"
api_secret = "API Secret"
[fiserv.connector_webhook_details]
merchant_secret = "Source verification key"

[fiserv.metadata.terminal_id]
name = "terminal_id"
label = "Terminal ID"
placeholder = "Enter Terminal ID"
required = true
type = "Text"

[[fiserv.metadata.google_pay]]
name="merchant_name"
label="Google Pay Merchant Name"
placeholder="Enter Google Pay Merchant Name"
required=true
type="Text"
[[fiserv.metadata.google_pay]]
name="merchant_id"
label="Google Pay Merchant Id"
placeholder="Enter Google Pay Merchant Id"
required=true
type="Text"
[[fiserv.metadata.google_pay]]
name="gateway_merchant_id"
label="Google Pay Merchant Key"
placeholder="Enter Google Pay Merchant Key"
required=true
type="Text"
[[fiserv.metadata.google_pay]]
name="allowed_auth_methods"
label="Allowed Auth Methods"
placeholder="Enter Allowed Auth Methods"
required=true
type="MultiSelect"
options=["PAN_ONLY", "CRYPTOGRAM_3DS"]

[[fiserv.connector_wallets_details.google_pay]]
name="merchant_name"
label="Google Pay Merchant Name"
placeholder="Enter Google Pay Merchant Name"
required=true
type="Text"
[[fiserv.connector_wallets_details.google_pay]]
name="merchant_id"
label="Google Pay Merchant Id"
placeholder="Enter Google Pay Merchant Id"
required=true
type="Text"
[[fiserv.connector_wallets_details.google_pay]]
name="gateway_merchant_id"
label="Google Pay Merchant Key"
placeholder="Enter Google Pay Merchant Key"
required=true
type="Text"
[[fiserv.connector_wallets_details.google_pay]]
name="public_key"
label="Google Pay Public Key"
placeholder="Enter Google Pay Public Key"
required=true
type="Text"
[[fiserv.connector_wallets_details.google_pay]]
name="private_key"
label="Google Pay Private Key"
placeholder="Enter Google Pay Private Key"
required=true
type="Text"
[[fiserv.connector_wallets_details.google_pay]]
name="recipient_id"
label="Recipient Id"
placeholder="Enter Recipient Id"
required=true
type="Text"
[[fiserv.connector_wallets_details.google_pay]]
name="allowed_auth_methods"
label="Allowed Auth Methods"
placeholder="Enter Allowed Auth Methods"
required=true
type="MultiSelect"
options=["PAN_ONLY", "CRYPTOGRAM_3DS"]

[[fiserv.metadata.apple_pay]]
name="certificate"
label="Merchant Certificate (Base64 Encoded)"
placeholder="Enter Merchant Certificate (Base64 Encoded)"
required=true
type="Text"
[[fiserv.metadata.apple_pay]]
name="certificate_keys"
label="Merchant PrivateKey (Base64 Encoded)"
placeholder="Enter Merchant PrivateKey (Base64 Encoded)"
required=true
type="Text"
[[fiserv.metadata.apple_pay]]
name="merchant_identifier"
label="Apple Merchant Identifier"
placeholder="Enter Apple Merchant Identifier"
required=true
type="Text"
[[fiserv.metadata.apple_pay]]
name="display_name"
label="Display Name"
placeholder="Enter Display Name"
required=true
type="Text"
[[fiserv.metadata.apple_pay]]
name="initiative"
label="Domain"
placeholder="Enter Domain"
required=true
type="Select"
options=["web","ios"]
[[fiserv.metadata.apple_pay]]
name="initiative_context"
label="Domain Name"
placeholder="Enter Domain Name"
required=true
type="Text"
[[fiserv.metadata.apple_pay]]
name="merchant_business_country"
label="Merchant Business Country"
placeholder="Enter Merchant Business Country"
required=true
type="Select"
options=[]
[[fiserv.metadata.apple_pay]]
name="payment_processing_details_at"
label="Payment Processing Details At"
placeholder="Enter Payment Processing Details At"
required=true
type="Radio"
options=["Connector", "Hyperswitch"]

[fiservemea]
[[fiservemea.credit]]
payment_method_type = "Mastercard"
[[fiservemea.credit]]
payment_method_type = "Visa"
[[fiservemea.credit]]
payment_method_type = "Interac"
[[fiservemea.credit]]
payment_method_type = "AmericanExpress"
[[fiservemea.credit]]
payment_method_type = "JCB"
[[fiservemea.credit]]
payment_method_type = "DinersClub"
[[fiservemea.credit]]
payment_method_type = "Discover"
[[fiservemea.credit]]
payment_method_type = "CartesBancaires"
[[fiservemea.credit]]
payment_method_type = "UnionPay"
[[fiservemea.debit]]
payment_method_type = "Mastercard"
[[fiservemea.debit]]
payment_method_type = "Visa"
[[fiservemea.debit]]
payment_method_type = "Interac"
[[fiservemea.debit]]
payment_method_type = "AmericanExpress"
[[fiservemea.debit]]
payment_method_type = "JCB"
[[fiservemea.debit]]
payment_method_type = "DinersClub"
[[fiservemea.debit]]
payment_method_type = "Discover"
[[fiservemea.debit]]
payment_method_type = "CartesBancaires"
[[fiservemea.debit]]
payment_method_type = "UnionPay"
[fiservemea.connector_auth.BodyKey]
api_key = "API Key"
key1 = "Secret Key"

[forte]
[[forte.credit]]
payment_method_type = "Mastercard"
[[forte.credit]]
payment_method_type = "Visa"
[[forte.credit]]
payment_method_type = "Interac"
[[forte.credit]]
payment_method_type = "AmericanExpress"
[[forte.credit]]
payment_method_type = "JCB"
[[forte.credit]]
payment_method_type = "DinersClub"
[[forte.credit]]
payment_method_type = "Discover"
[[forte.credit]]
payment_method_type = "CartesBancaires"
[[forte.credit]]
payment_method_type = "UnionPay"
[[forte.debit]]
payment_method_type = "Mastercard"
[[forte.debit]]
payment_method_type = "Visa"
[[forte.debit]]
payment_method_type = "Interac"
[[forte.debit]]
payment_method_type = "AmericanExpress"
[[forte.debit]]
payment_method_type = "JCB"
[[forte.debit]]
payment_method_type = "DinersClub"
[[forte.debit]]
payment_method_type = "Discover"
[[forte.debit]]
payment_method_type = "CartesBancaires"
[[forte.debit]]
payment_method_type = "UnionPay"
[forte.connector_auth.MultiAuthKey]
api_key = "API Access ID"
key1 = "Organization ID"
api_secret = "API Secure Key"
key2 = "Location ID"
[forte.connector_webhook_details]
merchant_secret = "Source verification key"

[getnet]
[[getnet.credit]]
payment_method_type = "Mastercard"
[[getnet.credit]]
payment_method_type = "Visa"
[[getnet.credit]]
payment_method_type = "Interac"
[[getnet.credit]]
payment_method_type = "AmericanExpress"
[[getnet.credit]]
payment_method_type = "JCB"
[[getnet.credit]]
payment_method_type = "DinersClub"
[[getnet.credit]]
payment_method_type = "Discover"
[[getnet.credit]]
payment_method_type = "CartesBancaires"
[[getnet.credit]]
payment_method_type = "UnionPay"
[[getnet.credit]]
payment_method_type = "RuPay"
[[getnet.credit]]
payment_method_type = "Maestro"

[globalpay]
[[globalpay.credit]]
payment_method_type = "Mastercard"
[[globalpay.credit]]
payment_method_type = "Visa"
[[globalpay.credit]]
payment_method_type = "Interac"
[[globalpay.credit]]
payment_method_type = "AmericanExpress"
[[globalpay.credit]]
payment_method_type = "JCB"
[[globalpay.credit]]
payment_method_type = "DinersClub"
[[globalpay.credit]]
payment_method_type = "Discover"
[[globalpay.credit]]
payment_method_type = "CartesBancaires"
[[globalpay.credit]]
payment_method_type = "UnionPay"
[[globalpay.debit]]
payment_method_type = "Mastercard"
[[globalpay.debit]]
payment_method_type = "Visa"
[[globalpay.debit]]
payment_method_type = "Interac"
[[globalpay.debit]]
payment_method_type = "AmericanExpress"
[[globalpay.debit]]
payment_method_type = "JCB"
[[globalpay.debit]]
payment_method_type = "DinersClub"
[[globalpay.debit]]
payment_method_type = "Discover"
[[globalpay.debit]]
payment_method_type = "CartesBancaires"
[[globalpay.debit]]
payment_method_type = "UnionPay"
[[globalpay.bank_redirect]]
payment_method_type = "ideal"
[[globalpay.bank_redirect]]
payment_method_type = "giropay"
[[globalpay.bank_redirect]]
payment_method_type = "sofort"
[[globalpay.bank_redirect]]
payment_method_type = "eps"
[[globalpay.wallet]]
payment_method_type = "google_pay"
[[globalpay.wallet]]
payment_method_type = "paypal"
[globalpay.connector_auth.BodyKey]
api_key = "Global App Key"
key1 = "Global App ID"
[globalpay.connector_webhook_details]
merchant_secret = "Source verification key"

[[globalpay.metadata.google_pay]]
name = "merchant_name"
label = "Google Pay Merchant Name"
placeholder = "Enter Google Pay Merchant Name"
required = true
type = "Text"
[[globalpay.metadata.google_pay]]
name = "merchant_id"
label = "Google Pay Merchant Id"
placeholder = "Enter Google Pay Merchant Id"
required = true
type = "Text"
[[globalpay.metadata.google_pay]]
name = "gateway_merchant_id"
label = "Google Pay Merchant Key"
placeholder = "Enter Google Pay Merchant Key"
required = true
type = "Text"
[[globalpay.metadata.google_pay]]
name = "allowed_auth_methods"
label = "Allowed Auth Methods"
placeholder = "Enter Allowed Auth Methods"
required = true
type = "MultiSelect"
options = ["PAN_ONLY", "CRYPTOGRAM_3DS"]

[[globalpay.connector_wallets_details.google_pay]]
name = "merchant_name"
label = "Google Pay Merchant Name"
placeholder = "Enter Google Pay Merchant Name"
required = true
type = "Text"
[[globalpay.connector_wallets_details.google_pay]]
name = "merchant_id"
label = "Google Pay Merchant Id"
placeholder = "Enter Google Pay Merchant Id"
required = true
type = "Text"
[[globalpay.connector_wallets_details.google_pay]]
name = "gateway_merchant_id"
label = "Google Pay Merchant Key"
placeholder = "Enter Google Pay Merchant Key"
required = true
type = "Text"
[[globalpay.connector_wallets_details.google_pay]]
name = "public_key"
label = "Google Pay Public Key"
placeholder = "Enter Google Pay Public Key"
required = true
type = "Text"
[[globalpay.connector_wallets_details.google_pay]]
name = "private_key"
label = "Google Pay Private Key"
placeholder = "Enter Google Pay Private Key"
required = true
type = "Text"
[[globalpay.connector_wallets_details.google_pay]]
name = "recipient_id"
label = "Recipient Id"
placeholder = "Enter Recipient Id"
required = true
type = "Text"
[[globalpay.connector_wallets_details.google_pay]]
name = "allowed_auth_methods"
label = "Allowed Auth Methods"
placeholder = "Enter Allowed Auth Methods"
required = true
type = "MultiSelect"
options = ["PAN_ONLY", "CRYPTOGRAM_3DS"]


[globalpay.metadata.account_name]
name = "account_name"
label = "Account Name"
placeholder = "Enter Account Name"
required = true
type = "Text"

[globepay]
[[globepay.wallet]]
payment_method_type = "we_chat_pay"
[[globepay.wallet]]
payment_method_type = "ali_pay"
[globepay.connector_auth.BodyKey]
api_key = "Partner Code"
key1 = "Credential Code"
[globepay.connector_webhook_details]
merchant_secret = "Source verification key"

[gocardless]
[[gocardless.bank_debit]]
payment_method_type = "ach"
[[gocardless.bank_debit]]
payment_method_type = "becs"
[[gocardless.bank_debit]]
payment_method_type = "sepa"
[gocardless.connector_auth.HeaderKey]
api_key = "Access Token"
[gocardless.connector_webhook_details]
merchant_secret = "Source verification key"

[iatapay]
[[iatapay.upi]]
payment_method_type = "upi_collect"
[iatapay.connector_auth.SignatureKey]
api_key = "Client ID"
key1 = "Airline ID"
api_secret = "Client Secret"
[iatapay.connector_webhook_details]
merchant_secret = "Source verification key"

[itaubank]
[[itaubank.bank_transfer]]
payment_method_type = "pix"
[itaubank.connector_auth.MultiAuthKey]
key1 = "Client Id"
api_key = "Client Secret"
api_secret = "Certificates"
key2 = "Certificate Key"

[jpmorgan]
[[jpmorgan.credit]]
payment_method_type = "AmericanExpress"
[[jpmorgan.credit]]
payment_method_type = "DinersClub"
[[jpmorgan.credit]]
payment_method_type = "Discover"
[[jpmorgan.credit]]
payment_method_type = "JCB"
[[jpmorgan.credit]]
payment_method_type = "Mastercard"
[[jpmorgan.credit]]
payment_method_type = "Discover"
[[jpmorgan.credit]]
payment_method_type = "UnionPay"
[[jpmorgan.credit]]
payment_method_type = "Visa"
[[jpmorgan.debit]]
payment_method_type = "AmericanExpress"
[[jpmorgan.debit]]
payment_method_type = "DinersClub"
[[jpmorgan.debit]]
payment_method_type = "Discover"
[[jpmorgan.debit]]
payment_method_type = "JCB"
[[jpmorgan.debit]]
payment_method_type = "Mastercard"
[[jpmorgan.debit]]
payment_method_type = "Discover"
[[jpmorgan.debit]]
payment_method_type = "UnionPay"
[[jpmorgan.debit]]
payment_method_type = "Visa"
[jpmorgan.connector_auth.BodyKey]
api_key = "Access Token"
key1 = "Client Secret"

[klarna]
[[klarna.pay_later]]
payment_method_type = "klarna"
payment_experience = "invoke_sdk_client"
[[klarna.pay_later]]
payment_method_type = "klarna"
payment_experience = "redirect_to_url"
[klarna.connector_auth.BodyKey]
key1 = "Klarna Merchant Username"
api_key = "Klarna Merchant ID Password"
[klarna.metadata.klarna_region]
name = "klarna_region"
label = "Region of your Klarna Merchant Account"
placeholder = "Enter Region of your Klarna Merchant Account"
required = true
type = "Select"
options = ["Europe", "NorthAmerica", "Oceania"]

[mifinity]
[[mifinity.wallet]]
payment_method_type = "mifinity"
[mifinity.connector_auth.HeaderKey]
api_key = "key"
[mifinity.metadata.brand_id]
name = "brand_id"
label = "Merchant Brand ID"
placeholder = "Enter Brand ID"
required = true
type = "Text"
[mifinity.metadata.destination_account_number]
name = "destination_account_number"
label = "Destination Account Number"
placeholder = "Enter Destination Account Number"
required = true
type = "Text"

[razorpay]
[[razorpay.upi]]
payment_method_type = "upi_collect"
[razorpay.connector_auth.BodyKey]
api_key = "Razorpay Id"
key1 = "Razorpay Secret"

[mollie]
[[mollie.credit]]
payment_method_type = "Mastercard"
[[mollie.credit]]
payment_method_type = "Visa"
[[mollie.credit]]
payment_method_type = "Interac"
[[mollie.credit]]
payment_method_type = "AmericanExpress"
[[mollie.credit]]
payment_method_type = "JCB"
[[mollie.credit]]
payment_method_type = "DinersClub"
[[mollie.credit]]
payment_method_type = "Discover"
[[mollie.credit]]
payment_method_type = "CartesBancaires"
[[mollie.credit]]
payment_method_type = "UnionPay"
[[mollie.debit]]
payment_method_type = "Mastercard"
[[mollie.debit]]
payment_method_type = "Visa"
[[mollie.debit]]
payment_method_type = "Interac"
[[mollie.debit]]
payment_method_type = "AmericanExpress"
[[mollie.debit]]
payment_method_type = "JCB"
[[mollie.debit]]
payment_method_type = "DinersClub"
[[mollie.debit]]
payment_method_type = "Discover"
[[mollie.debit]]
payment_method_type = "CartesBancaires"
[[mollie.debit]]
payment_method_type = "UnionPay"
[[mollie.bank_redirect]]
payment_method_type = "ideal"
[[mollie.bank_redirect]]
payment_method_type = "giropay"
[[mollie.bank_redirect]]
payment_method_type = "sofort"
[[mollie.bank_redirect]]
payment_method_type = "eps"
[[mollie.bank_redirect]]
payment_method_type = "przelewy24"
[[mollie.bank_redirect]]
payment_method_type = "bancontact_card"
[[mollie.wallet]]
payment_method_type = "paypal"
[mollie.connector_auth.BodyKey]
api_key = "API Key"
key1 = "Profile Token"
[mollie.connector_webhook_details]
merchant_secret = "Source verification key"

[moneris]
[[moneris.credit]]
payment_method_type = "Mastercard"
[[moneris.credit]]
payment_method_type = "Visa"
[[moneris.credit]]
payment_method_type = "Interac"
[[moneris.credit]]
payment_method_type = "AmericanExpress"
[[moneris.credit]]
payment_method_type = "JCB"
[[moneris.credit]]
payment_method_type = "DinersClub"
[[moneris.credit]]
payment_method_type = "Discover"
[[moneris.credit]]
payment_method_type = "CartesBancaires"
[[moneris.credit]]
payment_method_type = "UnionPay"
[[moneris.debit]]
payment_method_type = "Mastercard"
[[moneris.debit]]
payment_method_type = "Visa"
[[moneris.debit]]
payment_method_type = "Interac"
[[moneris.debit]]
payment_method_type = "AmericanExpress"
[[moneris.debit]]
payment_method_type = "JCB"
[[moneris.debit]]
payment_method_type = "DinersClub"
[[moneris.debit]]
payment_method_type = "Discover"
[[moneris.debit]]
payment_method_type = "CartesBancaires"
[[moneris.debit]]
payment_method_type = "UnionPay"
[moneris.connector_auth.SignatureKey]
api_key = "Client Secret"
key1 = "Client Id"
api_secret = "Merchant Id"

[multisafepay]
[[multisafepay.credit]]
payment_method_type = "Mastercard"
[[multisafepay.credit]]
payment_method_type = "Visa"
[[multisafepay.credit]]
payment_method_type = "Interac"
[[multisafepay.credit]]
payment_method_type = "AmericanExpress"
[[multisafepay.credit]]
payment_method_type = "JCB"
[[multisafepay.credit]]
payment_method_type = "DinersClub"
[[multisafepay.credit]]
payment_method_type = "Discover"
[[multisafepay.credit]]
payment_method_type = "CartesBancaires"
[[multisafepay.credit]]
payment_method_type = "UnionPay"
[[multisafepay.debit]]
payment_method_type = "Mastercard"
[[multisafepay.debit]]
payment_method_type = "Visa"
[[multisafepay.debit]]
payment_method_type = "Interac"
[[multisafepay.debit]]
payment_method_type = "AmericanExpress"
[[multisafepay.debit]]
payment_method_type = "JCB"
[[multisafepay.debit]]
payment_method_type = "DinersClub"
[[multisafepay.debit]]
payment_method_type = "Discover"
[[multisafepay.debit]]
payment_method_type = "CartesBancaires"
[[multisafepay.debit]]
payment_method_type = "UnionPay"
[[multisafepay.wallet]]
payment_method_type = "google_pay"
[[multisafepay.wallet]]
payment_method_type = "paypal"
[multisafepay.connector_auth.HeaderKey]
api_key = "Enter API Key"
[multisafepay.connector_webhook_details]
merchant_secret = "Source verification key"

[[multisafepay.metadata.google_pay]]
name = "merchant_name"
label = "Google Pay Merchant Name"
placeholder = "Enter Google Pay Merchant Name"
required = true
type = "Text"
[[multisafepay.metadata.google_pay]]
name = "merchant_id"
label = "Google Pay Merchant Id"
placeholder = "Enter Google Pay Merchant Id"
required = true
type = "Text"
[[multisafepay.metadata.google_pay]]
name = "gateway_merchant_id"
label = "Google Pay Merchant Key"
placeholder = "Enter Google Pay Merchant Key"
required = true
type = "Text"
[[multisafepay.metadata.google_pay]]
name = "allowed_auth_methods"
label = "Allowed Auth Methods"
placeholder = "Enter Allowed Auth Methods"
required = true
type = "MultiSelect"
options = ["PAN_ONLY", "CRYPTOGRAM_3DS"]

[[multisafepay.connector_wallets_details.google_pay]]
name = "merchant_name"
label = "Google Pay Merchant Name"
placeholder = "Enter Google Pay Merchant Name"
required = true
type = "Text"
[[multisafepay.connector_wallets_details.google_pay]]
name = "merchant_id"
label = "Google Pay Merchant Id"
placeholder = "Enter Google Pay Merchant Id"
required = true
type = "Text"
[[multisafepay.connector_wallets_details.google_pay]]
name = "gateway_merchant_id"
label = "Google Pay Merchant Key"
placeholder = "Enter Google Pay Merchant Key"
required = true
type = "Text"
[[multisafepay.connector_wallets_details.google_pay]]
name = "public_key"
label = "Google Pay Public Key"
placeholder = "Enter Google Pay Public Key"
required = true
type = "Text"
[[multisafepay.connector_wallets_details.google_pay]]
name = "private_key"
label = "Google Pay Private Key"
placeholder = "Enter Google Pay Private Key"
required = true
type = "Text"
[[multisafepay.connector_wallets_details.google_pay]]
name = "recipient_id"
label = "Recipient Id"
placeholder = "Enter Recipient Id"
required = true
type = "Text"
[[multisafepay.connector_wallets_details.google_pay]]
name = "allowed_auth_methods"
label = "Allowed Auth Methods"
placeholder = "Enter Allowed Auth Methods"
required = true
type = "MultiSelect"
options = ["PAN_ONLY", "CRYPTOGRAM_3DS"]


[nexinets]
[[nexinets.credit]]
payment_method_type = "Mastercard"
[[nexinets.credit]]
payment_method_type = "Visa"
[[nexinets.credit]]
payment_method_type = "Interac"
[[nexinets.credit]]
payment_method_type = "AmericanExpress"
[[nexinets.credit]]
payment_method_type = "JCB"
[[nexinets.credit]]
payment_method_type = "DinersClub"
[[nexinets.credit]]
payment_method_type = "Discover"
[[nexinets.credit]]
payment_method_type = "CartesBancaires"
[[nexinets.credit]]
payment_method_type = "UnionPay"
[[nexinets.debit]]
payment_method_type = "Mastercard"
[[nexinets.debit]]
payment_method_type = "Visa"
[[nexinets.debit]]
payment_method_type = "Interac"
[[nexinets.debit]]
payment_method_type = "AmericanExpress"
[[nexinets.debit]]
payment_method_type = "JCB"
[[nexinets.debit]]
payment_method_type = "DinersClub"
[[nexinets.debit]]
payment_method_type = "Discover"
[[nexinets.debit]]
payment_method_type = "CartesBancaires"
[[nexinets.debit]]
payment_method_type = "UnionPay"
[[nexinets.bank_redirect]]
payment_method_type = "ideal"
[[nexinets.bank_redirect]]
payment_method_type = "giropay"
[[nexinets.bank_redirect]]
payment_method_type = "sofort"
[[nexinets.bank_redirect]]
payment_method_type = "eps"
[[nexinets.wallet]]
payment_method_type = "apple_pay"
[[nexinets.wallet]]
payment_method_type = "paypal"
[nexinets.connector_auth.BodyKey]
api_key = "API Key"
key1 = "Merchant ID"
[nexinets.connector_webhook_details]
merchant_secret = "Source verification key"

[[nexinets.metadata.apple_pay]]
name = "certificate"
label = "Merchant Certificate (Base64 Encoded)"
placeholder = "Enter Merchant Certificate (Base64 Encoded)"
required = true
type = "Text"
[[nexinets.metadata.apple_pay]]
name = "certificate_keys"
label = "Merchant PrivateKey (Base64 Encoded)"
placeholder = "Enter Merchant PrivateKey (Base64 Encoded)"
required = true
type = "Text"
[[nexinets.metadata.apple_pay]]
name = "merchant_identifier"
label = "Apple Merchant Identifier"
placeholder = "Enter Apple Merchant Identifier"
required = true
type = "Text"
[[nexinets.metadata.apple_pay]]
name = "display_name"
label = "Display Name"
placeholder = "Enter Display Name"
required = true
type = "Text"
[[nexinets.metadata.apple_pay]]
name = "initiative"
label = "Domain"
placeholder = "Enter Domain"
required = true
type = "Text"
[[nexinets.metadata.apple_pay]]
name = "initiative_context"
label = "Domain Name"
placeholder = "Enter Domain Name"
required = true
type = "Text"
[[nexinets.metadata.apple_pay]]
name = "merchant_business_country"
label = "Merchant Business Country"
placeholder = "Enter Merchant Business Country"
required = true
type = "Select"
options = []
[[nexinets.metadata.apple_pay]]
name = "payment_processing_details_at"
label = "Payment Processing Details At"
placeholder = "Enter Payment Processing Details At"
required = true
type = "Radio"
options = ["Connector"]

[nexixpay]
[[nexixpay.credit]]
payment_method_type = "Mastercard"
[[nexixpay.credit]]
payment_method_type = "Visa"
[[nexixpay.credit]]
payment_method_type = "AmericanExpress"
[[nexixpay.credit]]
payment_method_type = "JCB"
[[nexixpay.debit]]
payment_method_type = "Mastercard"
[[nexixpay.debit]]
payment_method_type = "Visa"
[[nexixpay.debit]]
payment_method_type = "AmericanExpress"
[[nexixpay.debit]]
payment_method_type = "JCB"
[nexixpay.connector_auth.HeaderKey]
api_key = "API Key"

[nmi]
[[nmi.credit]]
payment_method_type = "Mastercard"
[[nmi.credit]]
payment_method_type = "Visa"
[[nmi.credit]]
payment_method_type = "Interac"
[[nmi.credit]]
payment_method_type = "AmericanExpress"
[[nmi.credit]]
payment_method_type = "JCB"
[[nmi.credit]]
payment_method_type = "DinersClub"
[[nmi.credit]]
payment_method_type = "Discover"
[[nmi.credit]]
payment_method_type = "CartesBancaires"
[[nmi.credit]]
payment_method_type = "UnionPay"
[[nmi.debit]]
payment_method_type = "Mastercard"
[[nmi.debit]]
payment_method_type = "Visa"
[[nmi.debit]]
payment_method_type = "Interac"
[[nmi.debit]]
payment_method_type = "AmericanExpress"
[[nmi.debit]]
payment_method_type = "JCB"
[[nmi.debit]]
payment_method_type = "DinersClub"
[[nmi.debit]]
payment_method_type = "Discover"
[[nmi.debit]]
payment_method_type = "CartesBancaires"
[[nmi.debit]]
payment_method_type = "UnionPay"
[[nmi.bank_redirect]]
payment_method_type = "ideal"
[[nmi.wallet]]
payment_method_type = "apple_pay"
[[nmi.wallet]]
payment_method_type = "google_pay"
[nmi.connector_auth.BodyKey]
api_key = "API Key"
key1 = "Public Key"
[nmi.connector_webhook_details]
merchant_secret = "Source verification key"

[[nmi.metadata.apple_pay]]
name = "certificate"
label = "Merchant Certificate (Base64 Encoded)"
placeholder = "Enter Merchant Certificate (Base64 Encoded)"
required = true
type = "Text"
[[nmi.metadata.apple_pay]]
name = "certificate_keys"
label = "Merchant PrivateKey (Base64 Encoded)"
placeholder = "Enter Merchant PrivateKey (Base64 Encoded)"
required = true
type = "Text"
[[nmi.metadata.apple_pay]]
name = "merchant_identifier"
label = "Apple Merchant Identifier"
placeholder = "Enter Apple Merchant Identifier"
required = true
type = "Text"
[[nmi.metadata.apple_pay]]
name = "display_name"
label = "Display Name"
placeholder = "Enter Display Name"
required = true
type = "Text"
[[nmi.metadata.apple_pay]]
name = "initiative"
label = "Domain"
placeholder = "Enter Domain"
required = true
type = "Text"
[[nmi.metadata.apple_pay]]
name = "initiative_context"
label = "Domain Name"
placeholder = "Enter Domain Name"
required = true
type = "Text"
[[nmi.metadata.apple_pay]]
name = "merchant_business_country"
label = "Merchant Business Country"
placeholder = "Enter Merchant Business Country"
required = true
type = "Select"
options = []
[[nmi.metadata.apple_pay]]
name = "payment_processing_details_at"
label = "Payment Processing Details At"
placeholder = "Enter Payment Processing Details At"
required = true
type = "Radio"
options = ["Connector"]

[[nmi.metadata.google_pay]]
name = "merchant_name"
label = "Google Pay Merchant Name"
placeholder = "Enter Google Pay Merchant Name"
required = true
type = "Text"
[[nmi.metadata.google_pay]]
name = "merchant_id"
label = "Google Pay Merchant Id"
placeholder = "Enter Google Pay Merchant Id"
required = true
type = "Text"
[[nmi.metadata.google_pay]]
name = "gateway_merchant_id"
label = "Google Pay Merchant Key"
placeholder = "Enter Google Pay Merchant Key"
required = true
type = "Text"
[[nmi.metadata.google_pay]]
name = "allowed_auth_methods"
label = "Allowed Auth Methods"
placeholder = "Enter Allowed Auth Methods"
required = true
type = "MultiSelect"
options = ["PAN_ONLY", "CRYPTOGRAM_3DS"]

[[nmi.connector_wallets_details.google_pay]]
name = "merchant_name"
label = "Google Pay Merchant Name"
placeholder = "Enter Google Pay Merchant Name"
required = true
type = "Text"
[[nmi.connector_wallets_details.google_pay]]
name = "merchant_id"
label = "Google Pay Merchant Id"
placeholder = "Enter Google Pay Merchant Id"
required = true
type = "Text"
[[nmi.connector_wallets_details.google_pay]]
name = "gateway_merchant_id"
label = "Google Pay Merchant Key"
placeholder = "Enter Google Pay Merchant Key"
required = true
type = "Text"
[[nmi.connector_wallets_details.google_pay]]
name = "public_key"
label = "Google Pay Public Key"
placeholder = "Enter Google Pay Public Key"
required = true
type = "Text"
[[nmi.connector_wallets_details.google_pay]]
name = "private_key"
label = "Google Pay Private Key"
placeholder = "Enter Google Pay Private Key"
required = true
type = "Text"
[[nmi.connector_wallets_details.google_pay]]
name = "recipient_id"
label = "Recipient Id"
placeholder = "Enter Recipient Id"
required = true
type = "Text"
[[nmi.connector_wallets_details.google_pay]]
name = "allowed_auth_methods"
label = "Allowed Auth Methods"
placeholder = "Enter Allowed Auth Methods"
required = true
type = "MultiSelect"
options = ["PAN_ONLY", "CRYPTOGRAM_3DS"]


[nmi.metadata.acquirer_bin]
name = "acquirer_bin"
label = "Acquirer Bin"
placeholder = "Enter Acquirer Bin"
required = false
type = "Text"
[nmi.metadata.acquirer_merchant_id]
name = "acquirer_merchant_id"
label = "Acquirer Merchant ID"
placeholder = "Enter Acquirer Merchant ID"
required = false
type = "Text"
[nmi.metadata.acquirer_country_code]
name = "acquirer_country_code"
label = "Acquirer Country Code"
placeholder = "Enter Acquirer Country Code"
required = false
type = "Text"

[noon]
[[noon.credit]]
payment_method_type = "Mastercard"
[[noon.credit]]
payment_method_type = "Visa"
[[noon.credit]]
payment_method_type = "Interac"
[[noon.credit]]
payment_method_type = "AmericanExpress"
[[noon.credit]]
payment_method_type = "JCB"
[[noon.credit]]
payment_method_type = "DinersClub"
[[noon.credit]]
payment_method_type = "Discover"
[[noon.credit]]
payment_method_type = "CartesBancaires"
[[noon.credit]]
payment_method_type = "UnionPay"
[[noon.debit]]
payment_method_type = "Mastercard"
[[noon.debit]]
payment_method_type = "Visa"
[[noon.debit]]
payment_method_type = "Interac"
[[noon.debit]]
payment_method_type = "AmericanExpress"
[[noon.debit]]
payment_method_type = "JCB"
[[noon.debit]]
payment_method_type = "DinersClub"
[[noon.debit]]
payment_method_type = "Discover"
[[noon.debit]]
payment_method_type = "CartesBancaires"
[[noon.debit]]
payment_method_type = "UnionPay"
[[noon.wallet]]
payment_method_type = "apple_pay"
[[noon.wallet]]
payment_method_type = "google_pay"
[[noon.wallet]]
payment_method_type = "paypal"
[noon.connector_auth.SignatureKey]
api_key = "API Key"
key1 = "Business Identifier"
api_secret = "Application Identifier"
[noon.connector_webhook_details]
merchant_secret = "Source verification key"

[[noon.metadata.apple_pay]]
name = "certificate"
label = "Merchant Certificate (Base64 Encoded)"
placeholder = "Enter Merchant Certificate (Base64 Encoded)"
required = true
type = "Text"
[[noon.metadata.apple_pay]]
name = "certificate_keys"
label = "Merchant PrivateKey (Base64 Encoded)"
placeholder = "Enter Merchant PrivateKey (Base64 Encoded)"
required = true
type = "Text"
[[noon.metadata.apple_pay]]
name = "merchant_identifier"
label = "Apple Merchant Identifier"
placeholder = "Enter Apple Merchant Identifier"
required = true
type = "Text"
[[noon.metadata.apple_pay]]
name = "display_name"
label = "Display Name"
placeholder = "Enter Display Name"
required = true
type = "Text"
[[noon.metadata.apple_pay]]
name = "initiative"
label = "Domain"
placeholder = "Enter Domain"
required = true
type = "Text"
[[noon.metadata.apple_pay]]
name = "initiative_context"
label = "Domain Name"
placeholder = "Enter Domain Name"
required = true
type = "Text"
[[noon.metadata.apple_pay]]
name = "merchant_business_country"
label = "Merchant Business Country"
placeholder = "Enter Merchant Business Country"
required = true
type = "Select"
options = []
[[noon.metadata.apple_pay]]
name = "payment_processing_details_at"
label = "Payment Processing Details At"
placeholder = "Enter Payment Processing Details At"
required = true
type = "Radio"
options = ["Connector"]

[[noon.metadata.google_pay]]
name = "merchant_name"
label = "Google Pay Merchant Name"
placeholder = "Enter Google Pay Merchant Name"
required = true
type = "Text"
[[noon.metadata.google_pay]]
name = "merchant_id"
label = "Google Pay Merchant Id"
placeholder = "Enter Google Pay Merchant Id"
required = true
type = "Text"
[[noon.metadata.google_pay]]
name = "gateway_merchant_id"
label = "Google Pay Merchant Key"
placeholder = "Enter Google Pay Merchant Key"
required = true
type = "Text"
[[noon.metadata.google_pay]]
name = "allowed_auth_methods"
label = "Allowed Auth Methods"
placeholder = "Enter Allowed Auth Methods"
required = true
type = "MultiSelect"
options = ["PAN_ONLY", "CRYPTOGRAM_3DS"]

[[noon.connector_wallets_details.google_pay]]
name = "merchant_name"
label = "Google Pay Merchant Name"
placeholder = "Enter Google Pay Merchant Name"
required = true
type = "Text"
[[noon.connector_wallets_details.google_pay]]
name = "merchant_id"
label = "Google Pay Merchant Id"
placeholder = "Enter Google Pay Merchant Id"
required = true
type = "Text"
[[noon.connector_wallets_details.google_pay]]
name = "gateway_merchant_id"
label = "Google Pay Merchant Key"
placeholder = "Enter Google Pay Merchant Key"
required = true
type = "Text"
[[noon.connector_wallets_details.google_pay]]
name = "public_key"
label = "Google Pay Public Key"
placeholder = "Enter Google Pay Public Key"
required = true
type = "Text"
[[noon.connector_wallets_details.google_pay]]
name = "private_key"
label = "Google Pay Private Key"
placeholder = "Enter Google Pay Private Key"
required = true
type = "Text"
[[noon.connector_wallets_details.google_pay]]
name = "recipient_id"
label = "Recipient Id"
placeholder = "Enter Recipient Id"
required = true
type = "Text"
[[noon.connector_wallets_details.google_pay]]
name = "allowed_auth_methods"
label = "Allowed Auth Methods"
placeholder = "Enter Allowed Auth Methods"
required = true
type = "MultiSelect"
options = ["PAN_ONLY", "CRYPTOGRAM_3DS"]


[novalnet]
[[novalnet.credit]]
payment_method_type = "Mastercard"
[[novalnet.credit]]
payment_method_type = "Visa"
[[novalnet.credit]]
payment_method_type = "Interac"
[[novalnet.credit]]
payment_method_type = "AmericanExpress"
[[novalnet.credit]]
payment_method_type = "JCB"
[[novalnet.credit]]
payment_method_type = "DinersClub"
[[novalnet.credit]]
payment_method_type = "Discover"
[[novalnet.credit]]
payment_method_type = "CartesBancaires"
[[novalnet.credit]]
payment_method_type = "UnionPay"
[[novalnet.debit]]
payment_method_type = "Mastercard"
[[novalnet.debit]]
payment_method_type = "Visa"
[[novalnet.debit]]
payment_method_type = "Interac"
[[novalnet.debit]]
payment_method_type = "AmericanExpress"
[[novalnet.debit]]
payment_method_type = "JCB"
[[novalnet.debit]]
payment_method_type = "DinersClub"
[[novalnet.debit]]
payment_method_type = "Discover"
[[novalnet.debit]]
payment_method_type = "CartesBancaires"
[[novalnet.debit]]
payment_method_type = "UnionPay"
[[novalnet.wallet]]
payment_method_type = "google_pay"
[[novalnet.wallet]]
payment_method_type = "paypal"
[[novalnet.wallet]]
payment_method_type = "apple_pay"
[novalnet.connector_auth.SignatureKey]
api_key = "Product Activation Key"
key1 = "Payment Access Key"
api_secret = "Tariff ID"
[novalnet.connector_webhook_details]
merchant_secret = "Source verification key"

[[novalnet.metadata.google_pay]]
name = "merchant_name"
label = "Google Pay Merchant Name"
placeholder = "Enter Google Pay Merchant Name"
required = true
type = "Text"
[[novalnet.metadata.google_pay]]
name = "merchant_id"
label = "Google Pay Merchant Id"
placeholder = "Enter Google Pay Merchant Id"
required = true
type = "Text"
[[novalnet.metadata.google_pay]]
name = "gateway_merchant_id"
label = "Google Pay Merchant Key"
placeholder = "Enter Google Pay Merchant Key"
required = true
type = "Text"
[[novalnet.metadata.google_pay]]
name = "allowed_auth_methods"
label = "Allowed Auth Methods"
placeholder = "Enter Allowed Auth Methods"
required = true
type = "MultiSelect"
options = ["PAN_ONLY", "CRYPTOGRAM_3DS"]

[[novalnet.connector_wallets_details.google_pay]]
name = "merchant_name"
label = "Google Pay Merchant Name"
placeholder = "Enter Google Pay Merchant Name"
required = true
type = "Text"
[[novalnet.connector_wallets_details.google_pay]]
name = "merchant_id"
label = "Google Pay Merchant Id"
placeholder = "Enter Google Pay Merchant Id"
required = true
type = "Text"
[[novalnet.connector_wallets_details.google_pay]]
name = "gateway_merchant_id"
label = "Google Pay Merchant Key"
placeholder = "Enter Google Pay Merchant Key"
required = true
type = "Text"
[[novalnet.connector_wallets_details.google_pay]]
name = "public_key"
label = "Google Pay Public Key"
placeholder = "Enter Google Pay Public Key"
required = true
type = "Text"
[[novalnet.connector_wallets_details.google_pay]]
name = "private_key"
label = "Google Pay Private Key"
placeholder = "Enter Google Pay Private Key"
required = true
type = "Text"
[[novalnet.connector_wallets_details.google_pay]]
name = "recipient_id"
label = "Recipient Id"
placeholder = "Enter Recipient Id"
required = true
type = "Text"
[[novalnet.connector_wallets_details.google_pay]]
name = "allowed_auth_methods"
label = "Allowed Auth Methods"
placeholder = "Enter Allowed Auth Methods"
required = true
type = "MultiSelect"
options = ["PAN_ONLY", "CRYPTOGRAM_3DS"]


[[novalnet.metadata.apple_pay]]
name = "certificate"
label = "Merchant Certificate (Base64 Encoded)"
placeholder = "Enter Merchant Certificate (Base64 Encoded)"
required = true
type = "Text"
[[novalnet.metadata.apple_pay]]
name = "certificate_keys"
label = "Merchant PrivateKey (Base64 Encoded)"
placeholder = "Enter Merchant PrivateKey (Base64 Encoded)"
required = true
type = "Text"
[[novalnet.metadata.apple_pay]]
name = "merchant_identifier"
label = "Apple Merchant Identifier"
placeholder = "Enter Apple Merchant Identifier"
required = true
type = "Text"
[[novalnet.metadata.apple_pay]]
name = "display_name"
label = "Display Name"
placeholder = "Enter Display Name"
required = true
type = "Text"
[[novalnet.metadata.apple_pay]]
name = "initiative"
label = "Domain"
placeholder = "Enter Domain"
required = true
type = "Select"
options = ["web", "ios"]
[[novalnet.metadata.apple_pay]]
name = "initiative_context"
label = "Domain Name"
placeholder = "Enter Domain Name"
required = true
type = "Text"
[[novalnet.metadata.apple_pay]]
name = "merchant_business_country"
label = "Merchant Business Country"
placeholder = "Enter Merchant Business Country"
required = true
type = "Select"
options = []
[[novalnet.metadata.apple_pay]]
name = "payment_processing_details_at"
label = "Payment Processing Details At"
placeholder = "Enter Payment Processing Details At"
required = true
type = "Radio"
options = ["Connector"]

[nuvei]
[[nuvei.credit]]
payment_method_type = "Mastercard"
[[nuvei.credit]]
payment_method_type = "Visa"
[[nuvei.credit]]
payment_method_type = "Interac"
[[nuvei.credit]]
payment_method_type = "AmericanExpress"
[[nuvei.credit]]
payment_method_type = "JCB"
[[nuvei.credit]]
payment_method_type = "DinersClub"
[[nuvei.credit]]
payment_method_type = "Discover"
[[nuvei.credit]]
payment_method_type = "CartesBancaires"
[[nuvei.credit]]
payment_method_type = "UnionPay"
[[nuvei.debit]]
payment_method_type = "Mastercard"
[[nuvei.debit]]
payment_method_type = "Visa"
[[nuvei.debit]]
payment_method_type = "Interac"
[[nuvei.debit]]
payment_method_type = "AmericanExpress"
[[nuvei.debit]]
payment_method_type = "JCB"
[[nuvei.debit]]
payment_method_type = "DinersClub"
[[nuvei.debit]]
payment_method_type = "Discover"
[[nuvei.debit]]
payment_method_type = "CartesBancaires"
[[nuvei.debit]]
payment_method_type = "UnionPay"
[[nuvei.pay_later]]
payment_method_type = "klarna"
[[nuvei.pay_later]]
payment_method_type = "afterpay_clearpay"
[[nuvei.bank_redirect]]
payment_method_type = "ideal"
[[nuvei.bank_redirect]]
payment_method_type = "giropay"
[[nuvei.bank_redirect]]
payment_method_type = "sofort"
[[nuvei.bank_redirect]]
payment_method_type = "eps"
[[nuvei.wallet]]
payment_method_type = "apple_pay"
[[nuvei.wallet]]
payment_method_type = "google_pay"
[[nuvei.wallet]]
payment_method_type = "paypal"
[nuvei.connector_auth.SignatureKey]
api_key = "Merchant ID"
key1 = "Merchant Site ID"
api_secret = "Merchant Secret"
[nuvei.connector_webhook_details]
merchant_secret = "Source verification key"

[[nuvei.metadata.apple_pay]]
name = "certificate"
label = "Merchant Certificate (Base64 Encoded)"
placeholder = "Enter Merchant Certificate (Base64 Encoded)"
required = true
type = "Text"
[[nuvei.metadata.apple_pay]]
name = "certificate_keys"
label = "Merchant PrivateKey (Base64 Encoded)"
placeholder = "Enter Merchant PrivateKey (Base64 Encoded)"
required = true
type = "Text"
[[nuvei.metadata.apple_pay]]
name = "merchant_identifier"
label = "Apple Merchant Identifier"
placeholder = "Enter Apple Merchant Identifier"
required = true
type = "Text"
[[nuvei.metadata.apple_pay]]
name = "display_name"
label = "Display Name"
placeholder = "Enter Display Name"
required = true
type = "Text"
[[nuvei.metadata.apple_pay]]
name = "initiative"
label = "Domain"
placeholder = "Enter Domain"
required = true
type = "Text"
[[nuvei.metadata.apple_pay]]
name = "initiative_context"
label = "Domain Name"
placeholder = "Enter Domain Name"
required = true
type = "Text"
[[nuvei.metadata.apple_pay]]
name = "merchant_business_country"
label = "Merchant Business Country"
placeholder = "Enter Merchant Business Country"
required = true
type = "Select"
options = []
[[nuvei.metadata.apple_pay]]
name = "payment_processing_details_at"
label = "Payment Processing Details At"
placeholder = "Enter Payment Processing Details At"
required = true
type = "Radio"
options = ["Connector","Hyperswitch"]



[[nuvei.metadata.google_pay]]
name = "merchant_name"
label = "Google Pay Merchant Name"
placeholder = "Enter Google Pay Merchant Name"
required = true
type = "Text"
[[nuvei.metadata.google_pay]]
name = "merchant_id"
label = "Google Pay Merchant Id"
placeholder = "Enter Google Pay Merchant Id"
required = true
type = "Text"
[[nuvei.metadata.google_pay]]
name = "gateway_merchant_id"
label = "Google Pay Merchant Key"
placeholder = "Enter Google Pay Merchant Key"
required = true
type = "Text"
[[nuvei.metadata.google_pay]]
name = "allowed_auth_methods"
label = "Allowed Auth Methods"
placeholder = "Enter Allowed Auth Methods"
required = true
type = "MultiSelect"
options = ["PAN_ONLY", "CRYPTOGRAM_3DS"]

[[nuvei.connector_wallets_details.google_pay]]
name = "merchant_name"
label = "Google Pay Merchant Name"
placeholder = "Enter Google Pay Merchant Name"
required = true
type = "Text"
[[nuvei.connector_wallets_details.google_pay]]
name = "merchant_id"
label = "Google Pay Merchant Id"
placeholder = "Enter Google Pay Merchant Id"
required = true
type = "Text"
[[nuvei.connector_wallets_details.google_pay]]
name = "gateway_merchant_id"
label = "Google Pay Merchant Key"
placeholder = "Enter Google Pay Merchant Key"
required = true
type = "Text"
[[nuvei.connector_wallets_details.google_pay]]
name = "public_key"
label = "Google Pay Public Key"
placeholder = "Enter Google Pay Public Key"
required = true
type = "Text"
[[nuvei.connector_wallets_details.google_pay]]
name = "private_key"
label = "Google Pay Private Key"
placeholder = "Enter Google Pay Private Key"
required = true
type = "Text"
[[nuvei.connector_wallets_details.google_pay]]
name = "recipient_id"
label = "Recipient Id"
placeholder = "Enter Recipient Id"
required = true
type = "Text"
[[nuvei.connector_wallets_details.google_pay]]
name = "allowed_auth_methods"
label = "Allowed Auth Methods"
placeholder = "Enter Allowed Auth Methods"
required = true
type = "MultiSelect"
options = ["PAN_ONLY", "CRYPTOGRAM_3DS"]

[nuvei_payout]
[[nuvei_payout.credit]]
  payment_method_type = "Mastercard"
[[nuvei_payout.credit]]
  payment_method_type = "Visa"
[[nuvei_payout.credit]]
  payment_method_type = "Interac"
[[nuvei_payout.credit]]
  payment_method_type = "AmericanExpress"
[[nuvei_payout.credit]]
  payment_method_type = "JCB"
[[nuvei_payout.credit]]
  payment_method_type = "DinersClub"
[[nuvei_payout.credit]]
  payment_method_type = "Discover"
[[nuvei_payout.credit]]
  payment_method_type = "CartesBancaires"
[[nuvei_payout.credit]]
  payment_method_type = "UnionPay"
[[nuvei_payout.debit]]
  payment_method_type = "Mastercard"
[[nuvei_payout.debit]]
  payment_method_type = "Visa"
[[nuvei_payout.debit]]
  payment_method_type = "Interac"
[[nuvei_payout.debit]]
  payment_method_type = "AmericanExpress"
[[nuvei_payout.debit]]
  payment_method_type = "JCB"
[[nuvei_payout.debit]]
  payment_method_type = "DinersClub"
[[nuvei_payout.debit]]
  payment_method_type = "Discover"
[[nuvei_payout.debit]]
  payment_method_type = "CartesBancaires"
[[nuvei_payout.debit]]
  payment_method_type = "UnionPay"
[nuvei_payout.connector_auth.SignatureKey]
api_key="Merchant ID"
key1="Merchant Site ID"
api_secret="Merchant Secret"
[nuvei_payout.connector_webhook_details]
merchant_secret="Source verification key"

[opennode]
[[opennode.crypto]]
payment_method_type = "crypto_currency"
[opennode.connector_auth.HeaderKey]
api_key = "API Key"
[opennode.connector_webhook_details]
merchant_secret = "Source verification key"

[prophetpay]
[[prophetpay.card_redirect]]
payment_method_type = "card_redirect"
[prophetpay.connector_auth.SignatureKey]
api_key = "Username"
key1 = "Token"
api_secret = "Profile"

[payme]
[[payme.credit]]
payment_method_type = "Mastercard"
[[payme.credit]]
payment_method_type = "Visa"
[[payme.credit]]
payment_method_type = "Interac"
[[payme.credit]]
payment_method_type = "AmericanExpress"
[[payme.credit]]
payment_method_type = "JCB"
[[payme.credit]]
payment_method_type = "DinersClub"
[[payme.credit]]
payment_method_type = "Discover"
[[payme.credit]]
payment_method_type = "CartesBancaires"
[[payme.credit]]
payment_method_type = "UnionPay"
[[payme.debit]]
payment_method_type = "Mastercard"
[[payme.debit]]
payment_method_type = "Visa"
[[payme.debit]]
payment_method_type = "Interac"
[[payme.debit]]
payment_method_type = "AmericanExpress"
[[payme.debit]]
payment_method_type = "JCB"
[[payme.debit]]
payment_method_type = "DinersClub"
[[payme.debit]]
payment_method_type = "Discover"
[[payme.debit]]
payment_method_type = "CartesBancaires"
[[payme.debit]]
payment_method_type = "UnionPay"
[payme.connector_auth.BodyKey]
api_key = "Seller Payme Id"
key1 = "Payme Public Key"
[payme.connector_webhook_details]
merchant_secret = "Payme Client Secret"
additional_secret = "Payme Client Key"

[paypal]
[[paypal.credit]]
payment_method_type = "Mastercard"
[[paypal.credit]]
payment_method_type = "Visa"
[[paypal.credit]]
payment_method_type = "Interac"
[[paypal.credit]]
payment_method_type = "AmericanExpress"
[[paypal.credit]]
payment_method_type = "JCB"
[[paypal.credit]]
payment_method_type = "DinersClub"
[[paypal.credit]]
payment_method_type = "Discover"
[[paypal.credit]]
payment_method_type = "CartesBancaires"
[[paypal.credit]]
payment_method_type = "UnionPay"
[[paypal.debit]]
payment_method_type = "Mastercard"
[[paypal.debit]]
payment_method_type = "Visa"
[[paypal.debit]]
payment_method_type = "Interac"
[[paypal.debit]]
payment_method_type = "AmericanExpress"
[[paypal.debit]]
payment_method_type = "JCB"
[[paypal.debit]]
payment_method_type = "DinersClub"
[[paypal.debit]]
payment_method_type = "Discover"
[[paypal.debit]]
payment_method_type = "CartesBancaires"
[[paypal.debit]]
payment_method_type = "UnionPay"
[[paypal.wallet]]
payment_method_type = "paypal"
payment_experience = "invoke_sdk_client"
[[paypal.wallet]]
payment_method_type = "paypal"
payment_experience = "redirect_to_url"
[[paypal.bank_redirect]]
payment_method_type = "ideal"
[[paypal.bank_redirect]]
payment_method_type = "giropay"
[[paypal.bank_redirect]]
payment_method_type = "sofort"
[[paypal.bank_redirect]]
payment_method_type = "eps"
is_verifiable = true
[paypal.connector_auth.BodyKey]
api_key = "Client Secret"
key1 = "Client ID"
[paypal.connector_webhook_details]
merchant_secret = "Source verification key"
[paypal.metadata.paypal_sdk]
client_id = "Client ID"

[paypal_payout]
[[paypal_payout.wallet]]
payment_method_type = "paypal"
[[paypal_payout.wallet]]
payment_method_type = "venmo"
[paypal_payout.connector_auth.BodyKey]
api_key = "Client Secret"
key1 = "Client ID"
[paypal_payout.connector_webhook_details]
merchant_secret="Source verification key"

[payu]
[[payu.credit]]
payment_method_type = "Mastercard"
[[payu.credit]]
payment_method_type = "Visa"
[[payu.credit]]
payment_method_type = "Interac"
[[payu.credit]]
payment_method_type = "AmericanExpress"
[[payu.credit]]
payment_method_type = "JCB"
[[payu.credit]]
payment_method_type = "DinersClub"
[[payu.credit]]
payment_method_type = "Discover"
[[payu.credit]]
payment_method_type = "CartesBancaires"
[[payu.credit]]
payment_method_type = "UnionPay"
[[payu.debit]]
payment_method_type = "Mastercard"
[[payu.debit]]
payment_method_type = "Visa"
[[payu.debit]]
payment_method_type = "Interac"
[[payu.debit]]
payment_method_type = "AmericanExpress"
[[payu.debit]]
payment_method_type = "JCB"
[[payu.debit]]
payment_method_type = "DinersClub"
[[payu.debit]]
payment_method_type = "Discover"
[[payu.debit]]
payment_method_type = "CartesBancaires"
[[payu.debit]]
payment_method_type = "UnionPay"
[[payu.wallet]]
payment_method_type = "google_pay"
[payu.connector_auth.BodyKey]
api_key = "API Key"
key1 = "Merchant POS ID"
[payu.connector_webhook_details]
merchant_secret = "Source verification key"

[[payu.metadata.google_pay]]
name = "merchant_name"
label = "Google Pay Merchant Name"
placeholder = "Enter Google Pay Merchant Name"
required = true
type = "Text"
[[payu.metadata.google_pay]]
name = "merchant_id"
label = "Google Pay Merchant Id"
placeholder = "Enter Google Pay Merchant Id"
required = true
type = "Text"
[[payu.metadata.google_pay]]
name = "gateway_merchant_id"
label = "Google Pay Merchant Key"
placeholder = "Enter Google Pay Merchant Key"
required = true
type = "Text"
[[payu.metadata.google_pay]]
name = "allowed_auth_methods"
label = "Allowed Auth Methods"
placeholder = "Enter Allowed Auth Methods"
required = true
type = "MultiSelect"
options = ["PAN_ONLY", "CRYPTOGRAM_3DS"]

[[payu.connector_wallets_details.google_pay]]
name = "merchant_name"
label = "Google Pay Merchant Name"
placeholder = "Enter Google Pay Merchant Name"
required = true
type = "Text"
[[payu.connector_wallets_details.google_pay]]
name = "merchant_id"
label = "Google Pay Merchant Id"
placeholder = "Enter Google Pay Merchant Id"
required = true
type = "Text"
[[payu.connector_wallets_details.google_pay]]
name = "gateway_merchant_id"
label = "Google Pay Merchant Key"
placeholder = "Enter Google Pay Merchant Key"
required = true
type = "Text"
[[payu.connector_wallets_details.google_pay]]
name = "public_key"
label = "Google Pay Public Key"
placeholder = "Enter Google Pay Public Key"
required = true
type = "Text"
[[payu.connector_wallets_details.google_pay]]
name = "private_key"
label = "Google Pay Private Key"
placeholder = "Enter Google Pay Private Key"
required = true
type = "Text"
[[payu.connector_wallets_details.google_pay]]
name = "recipient_id"
label = "Recipient Id"
placeholder = "Enter Recipient Id"
required = true
type = "Text"
[[payu.connector_wallets_details.google_pay]]
name = "allowed_auth_methods"
label = "Allowed Auth Methods"
placeholder = "Enter Allowed Auth Methods"
required = true
type = "MultiSelect"
options = ["PAN_ONLY", "CRYPTOGRAM_3DS"]


[placetopay]
[[placetopay.credit]]
payment_method_type = "Mastercard"
[[placetopay.credit]]
payment_method_type = "Visa"
[[placetopay.credit]]
payment_method_type = "Interac"
[[placetopay.credit]]
payment_method_type = "AmericanExpress"
[[placetopay.credit]]
payment_method_type = "JCB"
[[placetopay.credit]]
payment_method_type = "DinersClub"
[[placetopay.credit]]
payment_method_type = "Discover"
[[placetopay.credit]]
payment_method_type = "CartesBancaires"
[[placetopay.credit]]
payment_method_type = "UnionPay"
[[placetopay.debit]]
payment_method_type = "Mastercard"
[[placetopay.debit]]
payment_method_type = "Visa"
[[placetopay.debit]]
payment_method_type = "Interac"
[[placetopay.debit]]
payment_method_type = "AmericanExpress"
[[placetopay.debit]]
payment_method_type = "JCB"
[[placetopay.debit]]
payment_method_type = "DinersClub"
[[placetopay.debit]]
payment_method_type = "Discover"
[[placetopay.debit]]
payment_method_type = "CartesBancaires"
[[placetopay.debit]]
payment_method_type = "UnionPay"
[placetopay.connector_auth.BodyKey]
api_key = "Login"
key1 = "Trankey"

[plaid]
[[plaid.open_banking]]
payment_method_type = "open_banking_pis"
[plaid.connector_auth.BodyKey]
api_key = "client_id"
key1 = "secret"
[plaid.additional_merchant_data.open_banking_recipient_data]
name = "open_banking_recipient_data"
label = "Open Banking Recipient Data"
placeholder = "Enter Open Banking Recipient Data"
required = true
type = "Select"
options = ["account_data", "connector_recipient_id", "wallet_id"]
[plaid.additional_merchant_data.account_data]
name = "account_data"
label = "Account Data"
placeholder = "Enter account_data"
required = true
type = "Select"
options = ["iban", "bacs"]
[plaid.additional_merchant_data.connector_recipient_id]
name = "connector_recipient_id"
label = "Connector Recipient Id"
placeholder = "Enter connector recipient id"
required = true
type = "Text"
[plaid.additional_merchant_data.wallet_id]
name = "wallet_id"
label = "Wallet Id"
placeholder = "Enter wallet id"
required = true
type = "Text"

[[plaid.additional_merchant_data.iban]]
name = "iban"
label = "Iban"
placeholder = "Enter iban"
required = true
type = "Text"
[[plaid.additional_merchant_data.iban]]
name = "iban.name"
label = "Name"
placeholder = "Enter name"
required = true
type = "Text"

[[plaid.additional_merchant_data.bacs]]
name = "sort_code"
label = "Sort Code"
placeholder = "Enter sort code"
required = true
type = "Text"
[[plaid.additional_merchant_data.bacs]]
name = "account_number"
label = "Bank scheme"
placeholder = "Enter account number"
required = true
type = "Text"
[[plaid.additional_merchant_data.bacs]]
name = "bacs.name"
label = "Name"
placeholder = "Enter name"
required = true
type = "Text"

[powertranz]
[[powertranz.credit]]
payment_method_type = "Mastercard"
[[powertranz.credit]]
payment_method_type = "Visa"
[[powertranz.credit]]
payment_method_type = "Interac"
[[powertranz.credit]]
payment_method_type = "AmericanExpress"
[[powertranz.credit]]
payment_method_type = "JCB"
[[powertranz.credit]]
payment_method_type = "DinersClub"
[[powertranz.credit]]
payment_method_type = "Discover"
[[powertranz.credit]]
payment_method_type = "CartesBancaires"
[[powertranz.credit]]
payment_method_type = "UnionPay"
[[powertranz.debit]]
payment_method_type = "Mastercard"
[[powertranz.debit]]
payment_method_type = "Visa"
[[powertranz.debit]]
payment_method_type = "Interac"
[[powertranz.debit]]
payment_method_type = "AmericanExpress"
[[powertranz.debit]]
payment_method_type = "JCB"
[[powertranz.debit]]
payment_method_type = "DinersClub"
[[powertranz.debit]]
payment_method_type = "Discover"
[[powertranz.debit]]
payment_method_type = "CartesBancaires"
[[powertranz.debit]]
payment_method_type = "UnionPay"
[powertranz.connector_auth.BodyKey]
key1 = "PowerTranz Id"
api_key = "PowerTranz Password"
[powertranz.connector_webhook_details]
merchant_secret = "Source verification key"

[rapyd]
[[rapyd.credit]]
payment_method_type = "Mastercard"
[[rapyd.credit]]
payment_method_type = "Visa"
[[rapyd.credit]]
payment_method_type = "Interac"
[[rapyd.credit]]
payment_method_type = "AmericanExpress"
[[rapyd.credit]]
payment_method_type = "JCB"
[[rapyd.credit]]
payment_method_type = "DinersClub"
[[rapyd.credit]]
payment_method_type = "Discover"
[[rapyd.credit]]
payment_method_type = "CartesBancaires"
[[rapyd.credit]]
payment_method_type = "UnionPay"
[[rapyd.debit]]
payment_method_type = "Mastercard"
[[rapyd.debit]]
payment_method_type = "Visa"
[[rapyd.debit]]
payment_method_type = "Interac"
[[rapyd.debit]]
payment_method_type = "AmericanExpress"
[[rapyd.debit]]
payment_method_type = "JCB"
[[rapyd.debit]]
payment_method_type = "DinersClub"
[[rapyd.debit]]
payment_method_type = "Discover"
[[rapyd.debit]]
payment_method_type = "CartesBancaires"
[[rapyd.debit]]
payment_method_type = "UnionPay"
[[rapyd.wallet]]
payment_method_type = "apple_pay"
[rapyd.connector_auth.BodyKey]
api_key = "Access Key"
key1 = "API Secret"
[rapyd.connector_webhook_details]
merchant_secret = "Source verification key"

[[rapyd.metadata.apple_pay]]
name = "certificate"
label = "Merchant Certificate (Base64 Encoded)"
placeholder = "Enter Merchant Certificate (Base64 Encoded)"
required = true
type = "Text"
[[rapyd.metadata.apple_pay]]
name = "certificate_keys"
label = "Merchant PrivateKey (Base64 Encoded)"
placeholder = "Enter Merchant PrivateKey (Base64 Encoded)"
required = true
type = "Text"
[[rapyd.metadata.apple_pay]]
name = "merchant_identifier"
label = "Apple Merchant Identifier"
placeholder = "Enter Apple Merchant Identifier"
required = true
type = "Text"
[[rapyd.metadata.apple_pay]]
name = "display_name"
label = "Display Name"
placeholder = "Enter Display Name"
required = true
type = "Text"
[[rapyd.metadata.apple_pay]]
name = "initiative"
label = "Domain"
placeholder = "Enter Domain"
required = true
type = "Text"
[[rapyd.metadata.apple_pay]]
name = "initiative_context"
label = "Domain Name"
placeholder = "Enter Domain Name"
required = true
type = "Text"
[[rapyd.metadata.apple_pay]]
name = "merchant_business_country"
label = "Merchant Business Country"
placeholder = "Enter Merchant Business Country"
required = true
type = "Select"
options = []
[[rapyd.metadata.apple_pay]]
name = "payment_processing_details_at"
label = "Payment Processing Details At"
placeholder = "Enter Payment Processing Details At"
required = true
type = "Radio"
options = ["Connector"]

[shift4]
[[shift4.credit]]
payment_method_type = "Mastercard"
[[shift4.credit]]
payment_method_type = "Visa"
[[shift4.credit]]
payment_method_type = "Interac"
[[shift4.credit]]
payment_method_type = "AmericanExpress"
[[shift4.credit]]
payment_method_type = "JCB"
[[shift4.credit]]
payment_method_type = "DinersClub"
[[shift4.credit]]
payment_method_type = "Discover"
[[shift4.credit]]
payment_method_type = "CartesBancaires"
[[shift4.credit]]
payment_method_type = "UnionPay"
[[shift4.debit]]
payment_method_type = "Mastercard"
[[shift4.debit]]
payment_method_type = "Visa"
[[shift4.debit]]
payment_method_type = "Interac"
[[shift4.debit]]
payment_method_type = "AmericanExpress"
[[shift4.debit]]
payment_method_type = "JCB"
[[shift4.debit]]
payment_method_type = "DinersClub"
[[shift4.debit]]
payment_method_type = "Discover"
[[shift4.debit]]
payment_method_type = "CartesBancaires"
[[shift4.debit]]
payment_method_type = "UnionPay"
[[shift4.bank_redirect]]
payment_method_type = "ideal"
[[shift4.bank_redirect]]
payment_method_type = "giropay"
[[shift4.bank_redirect]]
payment_method_type = "sofort"
[[shift4.bank_redirect]]
payment_method_type = "eps"
[[shift4.bank_redirect]]
  payment_method_type = "trustly"
[[shift4.bank_redirect]]
  payment_method_type = "blik"
[[shift4.wallet]]
  payment_method_type = "ali_pay"
[[shift4.wallet]]
  payment_method_type = "we_chat_pay"
[[shift4.wallet]]
  payment_method_type = "paysera"
[[shift4.wallet]]
  payment_method_type = "skrill"
[[shift4.pay_later]]
  payment_method_type = "klarna"
[[shift4.voucher]]
  payment_method_type = "boleto"
[[shift4.crypto]]
  payment_method_type = "crypto_currency"
[shift4.connector_auth.HeaderKey]
api_key = "API Key"
[shift4.connector_webhook_details]
merchant_secret = "Source verification key"

[stripe]
[[stripe.credit]]
payment_method_type = "Mastercard"
[[stripe.credit]]
payment_method_type = "Visa"
[[stripe.credit]]
payment_method_type = "Interac"
[[stripe.credit]]
payment_method_type = "AmericanExpress"
[[stripe.credit]]
payment_method_type = "JCB"
[[stripe.credit]]
payment_method_type = "DinersClub"
[[stripe.credit]]
payment_method_type = "Discover"
[[stripe.credit]]
payment_method_type = "CartesBancaires"
[[stripe.credit]]
payment_method_type = "UnionPay"
[[stripe.debit]]
payment_method_type = "Mastercard"
[[stripe.debit]]
payment_method_type = "Visa"
[[stripe.debit]]
payment_method_type = "Interac"
[[stripe.debit]]
payment_method_type = "AmericanExpress"
[[stripe.debit]]
payment_method_type = "JCB"
[[stripe.debit]]
payment_method_type = "DinersClub"
[[stripe.debit]]
payment_method_type = "Discover"
[[stripe.debit]]
payment_method_type = "CartesBancaires"
[[stripe.debit]]
payment_method_type = "UnionPay"
[[stripe.pay_later]]
payment_method_type = "klarna"
[[stripe.pay_later]]
payment_method_type = "affirm"
[[stripe.pay_later]]
payment_method_type = "afterpay_clearpay"
[[stripe.bank_redirect]]
payment_method_type = "ideal"
[[stripe.bank_redirect]]
payment_method_type = "giropay"
[[stripe.bank_redirect]]
payment_method_type = "eps"
[[stripe.bank_redirect]]
payment_method_type = "bancontact_card"
[[stripe.bank_redirect]]
payment_method_type = "przelewy24"
[[stripe.bank_debit]]
payment_method_type = "ach"
[[stripe.bank_debit]]
payment_method_type = "bacs"
[[stripe.bank_debit]]
payment_method_type = "becs"
[[stripe.bank_debit]]
payment_method_type = "sepa"
[[stripe.bank_transfer]]
payment_method_type = "ach"
[[stripe.bank_transfer]]
payment_method_type = "bacs"
[[stripe.bank_transfer]]
payment_method_type = "sepa"
[[stripe.bank_transfer]]
payment_method_type = "multibanco"
[[stripe.wallet]]
payment_method_type = "amazon_pay"
[[stripe.wallet]]
payment_method_type = "apple_pay"
[[stripe.wallet]]
payment_method_type = "google_pay"
[[stripe.wallet]]
payment_method_type = "we_chat_pay"
[[stripe.wallet]]
payment_method_type = "ali_pay"
[[stripe.wallet]]
payment_method_type = "cashapp"
[[stripe.wallet]]
payment_method_type = "revolut_pay"
is_verifiable = true
[stripe.connector_auth.HeaderKey]
api_key = "Secret Key"
[stripe.connector_webhook_details]
merchant_secret = "Source verification key"

[[stripe.metadata.apple_pay]]
name = "certificate"
label = "Merchant Certificate (Base64 Encoded)"
placeholder = "Enter Merchant Certificate (Base64 Encoded)"
required = true
type = "Text"
[[stripe.metadata.apple_pay]]
name = "certificate_keys"
label = "Merchant PrivateKey (Base64 Encoded)"
placeholder = "Enter Merchant PrivateKey (Base64 Encoded)"
required = true
type = "Text"
[[stripe.metadata.apple_pay]]
name = "merchant_identifier"
label = "Apple Merchant Identifier"
placeholder = "Enter Apple Merchant Identifier"
required = true
type = "Text"
[[stripe.metadata.apple_pay]]
name = "display_name"
label = "Display Name"
placeholder = "Enter Display Name"
required = true
type = "Text"
[[stripe.metadata.apple_pay]]
name = "initiative"
label = "Domain"
placeholder = "Enter Domain"
required = true
type = "Text"
[[stripe.metadata.apple_pay]]
name = "initiative_context"
label = "Domain Name"
placeholder = "Enter Domain Name"
required = true
type = "Text"
[[stripe.metadata.apple_pay]]
name = "merchant_business_country"
label = "Merchant Business Country"
placeholder = "Enter Merchant Business Country"
required = true
type = "Select"
options = []
[[stripe.metadata.apple_pay]]
name = "payment_processing_details_at"
label = "Payment Processing Details At"
placeholder = "Enter Payment Processing Details At"
required = true
type = "Radio"
options = ["Connector", "Hyperswitch"]

[[stripe.metadata.google_pay]]
name = "merchant_name"
label = "Google Pay Merchant Name"
placeholder = "Enter Google Pay Merchant Name"
required = true
type = "Text"
[[stripe.metadata.google_pay]]
name = "merchant_id"
label = "Google Pay Merchant Id"
placeholder = "Enter Google Pay Merchant Id"
required = true
type = "Text"
[[stripe.metadata.google_pay]]
name = "stripe:publishableKey"
label = "Stripe Publishable Key"
placeholder = "Enter Stripe Publishable Key"
required = true
type = "Text"
[[stripe.metadata.google_pay]]
name = "allowed_auth_methods"
label = "Allowed Auth Methods"
placeholder = "Enter Allowed Auth Methods"
required = true
type = "MultiSelect"
options = ["PAN_ONLY", "CRYPTOGRAM_3DS"]

[[stripe.connector_wallets_details.google_pay]]
name = "merchant_name"
label = "Google Pay Merchant Name"
placeholder = "Enter Google Pay Merchant Name"
required = true
type = "Text"
[[stripe.connector_wallets_details.google_pay]]
name = "merchant_id"
label = "Google Pay Merchant Id"
placeholder = "Enter Google Pay Merchant Id"
required = true
type = "Text"
[[stripe.connector_wallets_details.google_pay]]
name = "stripe:publishableKey"
label = "Stripe Publishable Key"
placeholder = "Enter Stripe Publishable Key"
required = true
type = "Text"
[[stripe.connector_wallets_details.google_pay]]
name = "public_key"
label = "Google Pay Public Key"
placeholder = "Enter Google Pay Public Key"
required = true
type = "Text"
[[stripe.connector_wallets_details.google_pay]]
name = "private_key"
label = "Google Pay Private Key"
placeholder = "Enter Google Pay Private Key"
required = true
type = "Text"
[[stripe.connector_wallets_details.google_pay]]
name = "recipient_id"
label = "Recipient Id"
placeholder = "Enter Recipient Id"
required = true
type = "Text"
[[stripe.connector_wallets_details.google_pay]]
name = "allowed_auth_methods"
label = "Allowed Auth Methods"
placeholder = "Enter Allowed Auth Methods"
required = true
type = "MultiSelect"
options = ["PAN_ONLY", "CRYPTOGRAM_3DS"]


[stax]
[[stax.credit]]
payment_method_type = "Mastercard"
[[stax.credit]]
payment_method_type = "Visa"
[[stax.credit]]
payment_method_type = "Interac"
[[stax.credit]]
payment_method_type = "AmericanExpress"
[[stax.credit]]
payment_method_type = "JCB"
[[stax.credit]]
payment_method_type = "DinersClub"
[[stax.credit]]
payment_method_type = "Discover"
[[stax.credit]]
payment_method_type = "CartesBancaires"
[[stax.credit]]
payment_method_type = "UnionPay"
[[stax.debit]]
payment_method_type = "Mastercard"
[[stax.debit]]
payment_method_type = "Visa"
[[stax.debit]]
payment_method_type = "Interac"
[[stax.debit]]
payment_method_type = "AmericanExpress"
[[stax.debit]]
payment_method_type = "JCB"
[[stax.debit]]
payment_method_type = "DinersClub"
[[stax.debit]]
payment_method_type = "Discover"
[[stax.debit]]
payment_method_type = "CartesBancaires"
[[stax.debit]]
payment_method_type = "UnionPay"
[[stax.bank_debit]]
payment_method_type = "ach"
[stax.connector_auth.HeaderKey]
api_key = "Api Key"
[stax.connector_webhook_details]
merchant_secret = "Source verification key"

[square]
[[square.credit]]
payment_method_type = "Mastercard"
[[square.credit]]
payment_method_type = "Visa"
[[square.credit]]
payment_method_type = "Interac"
[[square.credit]]
payment_method_type = "AmericanExpress"
[[square.credit]]
payment_method_type = "JCB"
[[square.credit]]
payment_method_type = "DinersClub"
[[square.credit]]
payment_method_type = "Discover"
[[square.credit]]
payment_method_type = "CartesBancaires"
[[square.credit]]
payment_method_type = "UnionPay"
[[square.debit]]
payment_method_type = "Mastercard"
[[square.debit]]
payment_method_type = "Visa"
[[square.debit]]
payment_method_type = "Interac"
[[square.debit]]
payment_method_type = "AmericanExpress"
[[square.debit]]
payment_method_type = "JCB"
[[square.debit]]
payment_method_type = "DinersClub"
[[square.debit]]
payment_method_type = "Discover"
[[square.debit]]
payment_method_type = "CartesBancaires"
[[square.debit]]
payment_method_type = "UnionPay"
[square.connector_auth.BodyKey]
api_key = "Square API Key"
key1 = "Square Client Id"
[square.connector_webhook_details]
merchant_secret = "Source verification key"

[trustpay]
[[trustpay.credit]]
payment_method_type = "Mastercard"
[[trustpay.credit]]
payment_method_type = "Visa"
[[trustpay.credit]]
payment_method_type = "Interac"
[[trustpay.credit]]
payment_method_type = "AmericanExpress"
[[trustpay.credit]]
payment_method_type = "JCB"
[[trustpay.credit]]
payment_method_type = "DinersClub"
[[trustpay.credit]]
payment_method_type = "Discover"
[[trustpay.credit]]
payment_method_type = "CartesBancaires"
[[trustpay.credit]]
payment_method_type = "UnionPay"
[[trustpay.debit]]
payment_method_type = "Mastercard"
[[trustpay.debit]]
payment_method_type = "Visa"
[[trustpay.debit]]
payment_method_type = "Interac"
[[trustpay.debit]]
payment_method_type = "AmericanExpress"
[[trustpay.debit]]
payment_method_type = "JCB"
[[trustpay.debit]]
payment_method_type = "DinersClub"
[[trustpay.debit]]
payment_method_type = "Discover"
[[trustpay.debit]]
payment_method_type = "CartesBancaires"
[[trustpay.debit]]
payment_method_type = "UnionPay"
[[trustpay.bank_redirect]]
payment_method_type = "ideal"
[[trustpay.bank_redirect]]
payment_method_type = "giropay"
[[trustpay.bank_redirect]]
payment_method_type = "sofort"
[[trustpay.bank_redirect]]
payment_method_type = "eps"
[[trustpay.bank_redirect]]
payment_method_type = "blik"
[[trustpay.wallet]]
payment_method_type = "apple_pay"
[[trustpay.wallet]]
payment_method_type = "google_pay"
[[trustpay.bank_transfer]]
payment_method_type = "sepa_bank_transfer"
[[trustpay.bank_transfer]]
payment_method_type = "instant_bank_transfer"
[[trustpay.bank_transfer]]
payment_method_type = "instant_bank_transfer_finland"
[[trustpay.bank_transfer]]
payment_method_type = "instant_bank_transfer_poland"
[trustpay.connector_auth.SignatureKey]
api_key = "API Key"
key1 = "Project ID"
api_secret = "Secret Key"
[trustpay.connector_webhook_details]
merchant_secret = "Source verification key"

[[trustpay.metadata.apple_pay]]
name = "certificate"
label = "Merchant Certificate (Base64 Encoded)"
placeholder = "Enter Merchant Certificate (Base64 Encoded)"
required = true
type = "Text"
[[trustpay.metadata.apple_pay]]
name = "certificate_keys"
label = "Merchant PrivateKey (Base64 Encoded)"
placeholder = "Enter Merchant PrivateKey (Base64 Encoded)"
required = true
type = "Text"
[[trustpay.metadata.apple_pay]]
name = "merchant_identifier"
label = "Apple Merchant Identifier"
placeholder = "Enter Apple Merchant Identifier"
required = true
type = "Text"
[[trustpay.metadata.apple_pay]]
name = "display_name"
label = "Display Name"
placeholder = "Enter Display Name"
required = true
type = "Text"
[[trustpay.metadata.apple_pay]]
name = "initiative"
label = "Domain"
placeholder = "Enter Domain"
required = true
type = "Text"
[[trustpay.metadata.apple_pay]]
name = "initiative_context"
label = "Domain Name"
placeholder = "Enter Domain Name"
required = true
type = "Text"
[[trustpay.metadata.apple_pay]]
name = "merchant_business_country"
label = "Merchant Business Country"
placeholder = "Enter Merchant Business Country"
required = true
type = "Select"
options = []
[[trustpay.metadata.apple_pay]]
name = "payment_processing_details_at"
label = "Payment Processing Details At"
placeholder = "Enter Payment Processing Details At"
required = true
type = "Radio"
options = ["Connector"]

[[trustpay.metadata.google_pay]]
name = "merchant_name"
label = "Google Pay Merchant Name"
placeholder = "Enter Google Pay Merchant Name"
required = true
type = "Text"
[[trustpay.metadata.google_pay]]
name = "merchant_id"
label = "Google Pay Merchant Id"
placeholder = "Enter Google Pay Merchant Id"
required = true
type = "Text"
[[trustpay.metadata.google_pay]]
name = "gateway_merchant_id"
label = "Google Pay Merchant Key"
placeholder = "Enter Google Pay Merchant Key"
required = true
type = "Text"
[[trustpay.metadata.google_pay]]
name = "allowed_auth_methods"
label = "Allowed Auth Methods"
placeholder = "Enter Allowed Auth Methods"
required = true
type = "MultiSelect"
options = ["PAN_ONLY", "CRYPTOGRAM_3DS"]

[[trustpay.connector_wallets_details.google_pay]]
name = "merchant_name"
label = "Google Pay Merchant Name"
placeholder = "Enter Google Pay Merchant Name"
required = true
type = "Text"
[[trustpay.connector_wallets_details.google_pay]]
name = "merchant_id"
label = "Google Pay Merchant Id"
placeholder = "Enter Google Pay Merchant Id"
required = true
type = "Text"
[[trustpay.connector_wallets_details.google_pay]]
name = "gateway_merchant_id"
label = "Google Pay Merchant Key"
placeholder = "Enter Google Pay Merchant Key"
required = true
type = "Text"
[[trustpay.connector_wallets_details.google_pay]]
name = "public_key"
label = "Google Pay Public Key"
placeholder = "Enter Google Pay Public Key"
required = true
type = "Text"
[[trustpay.connector_wallets_details.google_pay]]
name = "private_key"
label = "Google Pay Private Key"
placeholder = "Enter Google Pay Private Key"
required = true
type = "Text"
[[trustpay.connector_wallets_details.google_pay]]
name = "recipient_id"
label = "Recipient Id"
placeholder = "Enter Recipient Id"
required = true
type = "Text"
[[trustpay.connector_wallets_details.google_pay]]
name = "allowed_auth_methods"
label = "Allowed Auth Methods"
placeholder = "Enter Allowed Auth Methods"
required = true
type = "MultiSelect"
options = ["PAN_ONLY", "CRYPTOGRAM_3DS"]


[tsys]
[[tsys.credit]]
payment_method_type = "Mastercard"
[[tsys.credit]]
payment_method_type = "Visa"
[[tsys.credit]]
payment_method_type = "Interac"
[[tsys.credit]]
payment_method_type = "AmericanExpress"
[[tsys.credit]]
payment_method_type = "JCB"
[[tsys.credit]]
payment_method_type = "DinersClub"
[[tsys.credit]]
payment_method_type = "Discover"
[[tsys.credit]]
payment_method_type = "CartesBancaires"
[[tsys.credit]]
payment_method_type = "UnionPay"
[[tsys.debit]]
payment_method_type = "Mastercard"
[[tsys.debit]]
payment_method_type = "Visa"
[[tsys.debit]]
payment_method_type = "Interac"
[[tsys.debit]]
payment_method_type = "AmericanExpress"
[[tsys.debit]]
payment_method_type = "JCB"
[[tsys.debit]]
payment_method_type = "DinersClub"
[[tsys.debit]]
payment_method_type = "Discover"
[[tsys.debit]]
payment_method_type = "CartesBancaires"
[[tsys.debit]]
payment_method_type = "UnionPay"
[tsys.connector_auth.SignatureKey]
api_key = "Device Id"
key1 = "Transaction Key"
api_secret = "Developer Id"
[tsys.connector_webhook_details]
merchant_secret = "Source verification key"

[volt]
[[volt.bank_redirect]]
payment_method_type = "open_banking_uk"
[volt.connector_auth.MultiAuthKey]
api_key = "Username"
api_secret = "Password"
key1 = "Client ID"
key2 = "Client Secret"
[volt.connector_webhook_details]
merchant_secret = "Source verification key"

[worldline]
[[worldline.credit]]
payment_method_type = "Mastercard"
[[worldline.credit]]
payment_method_type = "Visa"
[[worldline.credit]]
payment_method_type = "Interac"
[[worldline.credit]]
payment_method_type = "AmericanExpress"
[[worldline.credit]]
payment_method_type = "JCB"
[[worldline.credit]]
payment_method_type = "DinersClub"
[[worldline.credit]]
payment_method_type = "Discover"
[[worldline.credit]]
payment_method_type = "CartesBancaires"
[[worldline.credit]]
payment_method_type = "UnionPay"
[[worldline.debit]]
payment_method_type = "Mastercard"
[[worldline.debit]]
payment_method_type = "Visa"
[[worldline.debit]]
payment_method_type = "Interac"
[[worldline.debit]]
payment_method_type = "AmericanExpress"
[[worldline.debit]]
payment_method_type = "JCB"
[[worldline.debit]]
payment_method_type = "DinersClub"
[[worldline.debit]]
payment_method_type = "Discover"
[[worldline.debit]]
payment_method_type = "CartesBancaires"
[[worldline.debit]]
payment_method_type = "UnionPay"
[[worldline.bank_redirect]]
payment_method_type = "ideal"
[[worldline.bank_redirect]]
payment_method_type = "giropay"
[worldline.connector_auth.SignatureKey]
api_key = "API Key ID"
key1 = "Merchant ID"
api_secret = "Secret API Key"
[worldline.connector_webhook_details]
merchant_secret = "Source verification key"

[worldpay]
[[worldpay.credit]]
payment_method_type = "Mastercard"
[[worldpay.credit]]
payment_method_type = "Visa"
[[worldpay.credit]]
payment_method_type = "Interac"
[[worldpay.credit]]
payment_method_type = "AmericanExpress"
[[worldpay.credit]]
payment_method_type = "JCB"
[[worldpay.credit]]
payment_method_type = "DinersClub"
[[worldpay.credit]]
payment_method_type = "Discover"
[[worldpay.credit]]
payment_method_type = "CartesBancaires"
[[worldpay.credit]]
payment_method_type = "UnionPay"
[[worldpay.debit]]
payment_method_type = "Mastercard"
[[worldpay.debit]]
payment_method_type = "Visa"
[[worldpay.debit]]
payment_method_type = "Interac"
[[worldpay.debit]]
payment_method_type = "AmericanExpress"
[[worldpay.debit]]
payment_method_type = "JCB"
[[worldpay.debit]]
payment_method_type = "DinersClub"
[[worldpay.debit]]
payment_method_type = "Discover"
[[worldpay.debit]]
payment_method_type = "CartesBancaires"
[[worldpay.debit]]
payment_method_type = "UnionPay"
[[worldpay.wallet]]
payment_method_type = "google_pay"
[[worldpay.wallet]]
payment_method_type = "apple_pay"
[worldpay.connector_auth.SignatureKey]
key1 = "Username"
api_key = "Password"
api_secret = "Merchant Identifier"
[worldpay.connector_webhook_details]
merchant_secret = "Source verification key"
[worldpay.metadata.merchant_name]
name = "merchant_name"
label = "Name of the merchant to de displayed during 3DS challenge"
placeholder = "Enter Name of the merchant"
required = true
type = "Text"

[[worldpay.metadata.apple_pay]]
name = "certificate"
label = "Merchant Certificate (Base64 Encoded)"
placeholder = "Enter Merchant Certificate (Base64 Encoded)"
required = true
type = "Text"
[[worldpay.metadata.apple_pay]]
name = "certificate_keys"
label = "Merchant PrivateKey (Base64 Encoded)"
placeholder = "Enter Merchant PrivateKey (Base64 Encoded)"
required = true
type = "Text"
[[worldpay.metadata.apple_pay]]
name = "merchant_identifier"
label = "Apple Merchant Identifier"
placeholder = "Enter Apple Merchant Identifier"
required = true
type = "Text"
[[worldpay.metadata.apple_pay]]
name = "display_name"
label = "Display Name"
placeholder = "Enter Display Name"
required = true
type = "Text"
[[worldpay.metadata.apple_pay]]
name = "initiative"
label = "Domain"
placeholder = "Enter Domain"
required = true
type = "Text"
[[worldpay.metadata.apple_pay]]
name = "initiative_context"
label = "Domain Name"
placeholder = "Enter Domain Name"
required = true
type = "Text"
[[worldpay.metadata.apple_pay]]
name = "merchant_business_country"
label = "Merchant Business Country"
placeholder = "Enter Merchant Business Country"
required = true
type = "Select"
options = []
[[worldpay.metadata.apple_pay]]
name = "payment_processing_details_at"
label = "Payment Processing Details At"
placeholder = "Enter Payment Processing Details At"
required = true
type = "Radio"
options = ["Connector"]

[[worldpay.metadata.google_pay]]
name = "merchant_name"
label = "Google Pay Merchant Name"
placeholder = "Enter Google Pay Merchant Name"
required = true
type = "Text"
[[worldpay.metadata.google_pay]]
name = "merchant_id"
label = "Google Pay Merchant Id"
placeholder = "Enter Google Pay Merchant Id"
required = true
type = "Text"
[[worldpay.metadata.google_pay]]
name = "gateway_merchant_id"
label = "Google Pay Merchant Key"
placeholder = "Enter Google Pay Merchant Key"
required = true
type = "Text"
[[worldpay.metadata.google_pay]]
name = "allowed_auth_methods"
label = "Allowed Auth Methods"
placeholder = "Enter Allowed Auth Methods"
required = true
type = "MultiSelect"
options = ["PAN_ONLY", "CRYPTOGRAM_3DS"]

[[worldpay.connector_wallets_details.google_pay]]
name = "merchant_name"
label = "Google Pay Merchant Name"
placeholder = "Enter Google Pay Merchant Name"
required = true
type = "Text"
[[worldpay.connector_wallets_details.google_pay]]
name = "merchant_id"
label = "Google Pay Merchant Id"
placeholder = "Enter Google Pay Merchant Id"
required = true
type = "Text"
[[worldpay.connector_wallets_details.google_pay]]
name = "gateway_merchant_id"
label = "Google Pay Merchant Key"
placeholder = "Enter Google Pay Merchant Key"
required = true
type = "Text"
[[worldpay.connector_wallets_details.google_pay]]
name = "public_key"
label = "Google Pay Public Key"
placeholder = "Enter Google Pay Public Key"
required = true
type = "Text"
[[worldpay.connector_wallets_details.google_pay]]
name = "private_key"
label = "Google Pay Private Key"
placeholder = "Enter Google Pay Private Key"
required = true
type = "Text"
[[worldpay.connector_wallets_details.google_pay]]
name = "recipient_id"
label = "Recipient Id"
placeholder = "Enter Recipient Id"
required = true
type = "Text"
[[worldpay.connector_wallets_details.google_pay]]
name = "allowed_auth_methods"
label = "Allowed Auth Methods"
placeholder = "Enter Allowed Auth Methods"
required = true
type = "MultiSelect"
options = ["PAN_ONLY", "CRYPTOGRAM_3DS"]


[zen]
[[zen.credit]]
payment_method_type = "Mastercard"
[[zen.credit]]
payment_method_type = "Visa"
[[zen.credit]]
payment_method_type = "Interac"
[[zen.credit]]
payment_method_type = "AmericanExpress"
[[zen.credit]]
payment_method_type = "JCB"
[[zen.credit]]
payment_method_type = "DinersClub"
[[zen.credit]]
payment_method_type = "Discover"
[[zen.credit]]
payment_method_type = "CartesBancaires"
[[zen.credit]]
payment_method_type = "UnionPay"
[[zen.debit]]
payment_method_type = "Mastercard"
[[zen.debit]]
payment_method_type = "Visa"
[[zen.debit]]
payment_method_type = "Interac"
[[zen.debit]]
payment_method_type = "AmericanExpress"
[[zen.debit]]
payment_method_type = "JCB"
[[zen.debit]]
payment_method_type = "DinersClub"
[[zen.debit]]
payment_method_type = "Discover"
[[zen.debit]]
payment_method_type = "CartesBancaires"
[[zen.debit]]
payment_method_type = "UnionPay"
[[zen.voucher]]
payment_method_type = "boleto"
[[zen.voucher]]
payment_method_type = "efecty"
[[zen.voucher]]
payment_method_type = "pago_efectivo"
[[zen.voucher]]
payment_method_type = "red_compra"
[[zen.voucher]]
payment_method_type = "red_pagos"
[[zen.bank_transfer]]
payment_method_type = "pix"
[[zen.bank_transfer]]
payment_method_type = "pse"
[[zen.wallet]]
payment_method_type = "apple_pay"
[[zen.wallet]]
payment_method_type = "google_pay"
[zen.connector_auth.HeaderKey]
api_key = "API Key"
[zen.connector_webhook_details]
merchant_secret = "Source verification key"

[[zen.metadata.apple_pay]]
name = "terminal_uuid"
label = "Terminal UUID"
placeholder = "Enter Terminal UUID"
required = true
type = "Text"
[[zen.metadata.apple_pay]]
name = "pay_wall_secret"
label = "Pay Wall Secret"
placeholder = "Enter Pay Wall Secret"
required = true
type = "Text"

[[zen.metadata.google_pay]]
name = "terminal_uuid"
label = "Terminal UUID"
placeholder = "Enter Terminal UUID"
required = true
type = "Text"
[[zen.metadata.google_pay]]
name = "pay_wall_secret"
label = "Pay Wall Secret"
placeholder = "Enter Pay Wall Secret"
required = true
type = "Text"

[zsl]
[[zsl.bank_transfer]]
payment_method_type = "local_bank_transfer"
[zsl.connector_auth.BodyKey]
api_key = "Key"
key1 = "Merchant ID"

[dummy_connector]
[[dummy_connector.credit]]
payment_method_type = "Mastercard"
[[dummy_connector.credit]]
payment_method_type = "Visa"
[[dummy_connector.credit]]
payment_method_type = "Interac"
[[dummy_connector.credit]]
payment_method_type = "AmericanExpress"
[[dummy_connector.credit]]
payment_method_type = "JCB"
[[dummy_connector.credit]]
payment_method_type = "DinersClub"
[[dummy_connector.credit]]
payment_method_type = "Discover"
[[dummy_connector.credit]]
payment_method_type = "CartesBancaires"
[[dummy_connector.credit]]
payment_method_type = "UnionPay"
[[dummy_connector.debit]]
payment_method_type = "Mastercard"
[[dummy_connector.debit]]
payment_method_type = "Visa"
[[dummy_connector.debit]]
payment_method_type = "Interac"
[[dummy_connector.debit]]
payment_method_type = "AmericanExpress"
[[dummy_connector.debit]]
payment_method_type = "JCB"
[[dummy_connector.debit]]
payment_method_type = "DinersClub"
[[dummy_connector.debit]]
payment_method_type = "Discover"
[[dummy_connector.debit]]
payment_method_type = "CartesBancaires"
[[dummy_connector.debit]]
payment_method_type = "UnionPay"
[dummy_connector.connector_auth.HeaderKey]
api_key = "Api Key"

[paypal_test]
[[paypal_test.credit]]
payment_method_type = "Mastercard"
[[paypal_test.credit]]
payment_method_type = "Visa"
[[paypal_test.credit]]
payment_method_type = "Interac"
[[paypal_test.credit]]
payment_method_type = "AmericanExpress"
[[paypal_test.credit]]
payment_method_type = "JCB"
[[paypal_test.credit]]
payment_method_type = "DinersClub"
[[paypal_test.credit]]
payment_method_type = "Discover"
[[paypal_test.credit]]
payment_method_type = "CartesBancaires"
[[paypal_test.credit]]
payment_method_type = "UnionPay"
[[paypal_test.debit]]
payment_method_type = "Mastercard"
[[paypal_test.debit]]
payment_method_type = "Visa"
[[paypal_test.debit]]
payment_method_type = "Interac"
[[paypal_test.debit]]
payment_method_type = "AmericanExpress"
[[paypal_test.debit]]
payment_method_type = "JCB"
[[paypal_test.debit]]
payment_method_type = "DinersClub"
[[paypal_test.debit]]
payment_method_type = "Discover"
[[paypal_test.debit]]
payment_method_type = "CartesBancaires"
[[paypal_test.debit]]
payment_method_type = "UnionPay"
[[paypal_test.wallet]]
payment_method_type = "paypal"
[paypal_test.connector_auth.HeaderKey]
api_key = "Api Key"

[paystack]
[[paystack.bank_redirect]]
payment_method_type = "eft"
[paystack.connector_auth.HeaderKey]
api_key = "API Key"
[paystack.connector_webhook_details]
merchant_secret = "API Key"

[stripe_test]
[[stripe_test.credit]]
payment_method_type = "Mastercard"
[[stripe_test.credit]]
payment_method_type = "Visa"
[[stripe_test.credit]]
payment_method_type = "Interac"
[[stripe_test.credit]]
payment_method_type = "AmericanExpress"
[[stripe_test.credit]]
payment_method_type = "JCB"
[[stripe_test.credit]]
payment_method_type = "DinersClub"
[[stripe_test.credit]]
payment_method_type = "Discover"
[[stripe_test.credit]]
payment_method_type = "CartesBancaires"
[[stripe_test.credit]]
payment_method_type = "UnionPay"
[[stripe_test.debit]]
payment_method_type = "Mastercard"
[[stripe_test.debit]]
payment_method_type = "Visa"
[[stripe_test.debit]]
payment_method_type = "Interac"
[[stripe_test.debit]]
payment_method_type = "AmericanExpress"
[[stripe_test.debit]]
payment_method_type = "JCB"
[[stripe_test.debit]]
payment_method_type = "DinersClub"
[[stripe_test.debit]]
payment_method_type = "Discover"
[[stripe_test.debit]]
payment_method_type = "CartesBancaires"
[[stripe_test.debit]]
payment_method_type = "UnionPay"
[[stripe_test.wallet]]
payment_method_type = "google_pay"
[[stripe_test.wallet]]
payment_method_type = "ali_pay"
[[stripe_test.wallet]]
payment_method_type = "we_chat_pay"
[[stripe_test.pay_later]]
payment_method_type = "klarna"
[[stripe_test.pay_later]]
payment_method_type = "affirm"
[[stripe_test.pay_later]]
payment_method_type = "afterpay_clearpay"
[[paypal_test.wallet]]
payment_method_type = "paypal"
[stripe_test.connector_auth.HeaderKey]
api_key = "Api Key"

[helcim]
[[helcim.credit]]
payment_method_type = "Mastercard"
[[helcim.credit]]
payment_method_type = "Visa"
[[helcim.credit]]
payment_method_type = "Interac"
[[helcim.credit]]
payment_method_type = "AmericanExpress"
[[helcim.credit]]
payment_method_type = "JCB"
[[helcim.credit]]
payment_method_type = "DinersClub"
[[helcim.credit]]
payment_method_type = "Discover"
[[helcim.credit]]
payment_method_type = "CartesBancaires"
[[helcim.credit]]
payment_method_type = "UnionPay"
[[helcim.debit]]
payment_method_type = "Mastercard"
[[helcim.debit]]
payment_method_type = "Visa"
[[helcim.debit]]
payment_method_type = "Interac"
[[helcim.debit]]
payment_method_type = "AmericanExpress"
[[helcim.debit]]
payment_method_type = "JCB"
[[helcim.debit]]
payment_method_type = "DinersClub"
[[helcim.debit]]
payment_method_type = "Discover"
[[helcim.debit]]
payment_method_type = "CartesBancaires"
[[helcim.debit]]
payment_method_type = "UnionPay"
[helcim.connector_auth.HeaderKey]
api_key = "Api Key"


[adyen_payout]
[[adyen_payout.credit]]
payment_method_type = "Mastercard"
[[adyen_payout.credit]]
payment_method_type = "Visa"
[[adyen_payout.credit]]
payment_method_type = "Interac"
[[adyen_payout.credit]]
payment_method_type = "AmericanExpress"
[[adyen_payout.credit]]
payment_method_type = "JCB"
[[adyen_payout.credit]]
payment_method_type = "DinersClub"
[[adyen_payout.credit]]
payment_method_type = "Discover"
[[adyen_payout.credit]]
payment_method_type = "CartesBancaires"
[[adyen_payout.credit]]
payment_method_type = "UnionPay"
[[adyen_payout.debit]]
payment_method_type = "Mastercard"
[[adyen_payout.debit]]
payment_method_type = "Visa"
[[adyen_payout.debit]]
payment_method_type = "Interac"
[[adyen_payout.debit]]
payment_method_type = "AmericanExpress"
[[adyen_payout.debit]]
payment_method_type = "JCB"
[[adyen_payout.debit]]
payment_method_type = "DinersClub"
[[adyen_payout.debit]]
payment_method_type = "Discover"
[[adyen_payout.debit]]
payment_method_type = "CartesBancaires"
[[adyen_payout.debit]]
payment_method_type = "UnionPay"
[[adyen_payout.bank_transfer]]
payment_method_type = "sepa_bank_transfer"
[[adyen_payout.wallet]]
payment_method_type = "paypal"
[adyen_payout.connector_auth.SignatureKey]
api_key = "Adyen API Key (Payout creation)"
api_secret = "Adyen Key (Payout submission)"
key1 = "Adyen Account Id"

[adyen_payout.metadata.endpoint_prefix]
name = "endpoint_prefix"
label = "Live endpoint prefix"
placeholder = "Enter Live endpoint prefix"
required = true
type = "Text"

[stripe_payout]
[[stripe_payout.bank_transfer]]
payment_method_type = "ach"
[stripe_payout.connector_auth.HeaderKey]
api_key = "Stripe API Key"

[nomupay_payout]
[[nomupay_payout.bank_transfer]]
payment_method_type = "sepa_bank_transfer"
[nomupay_payout.connector_auth.BodyKey]
api_key = "Nomupay kid"
key1 = "Nomupay eid"
[nomupay_payout.metadata.private_key]
name = "Private key for signature generation"
label = "Enter your private key"
placeholder = "------BEGIN PRIVATE KEY-------"
required = true
type = "Text"

[wise_payout]
[[wise_payout.bank_transfer]]
payment_method_type = "ach"
[[wise_payout.bank_transfer]]
payment_method_type = "bacs"
[[wise_payout.bank_transfer]]
payment_method_type = "sepa_bank_transfer"
[wise_payout.connector_auth.BodyKey]
api_key = "Wise API Key"
key1 = "Wise Account Id"
[wise_payout.connector_webhook_details]
merchant_secret="Source verification key"

[threedsecureio]
[threedsecureio.connector_auth.HeaderKey]
api_key = "Api Key"

[threedsecureio.metadata.mcc]
name = "mcc"
label = "MCC"
placeholder = "Enter MCC"
required = true
type = "Text"
[threedsecureio.metadata.merchant_country_code]
name = "merchant_country_code"
label = "3 digit numeric country code"
placeholder = "Enter 3 digit numeric country code"
required = true
type = "Text"
[threedsecureio.metadata.merchant_name]
name = "merchant_name"
label = "Name of the merchant"
placeholder = "Enter Name of the merchant"
required = true
type = "Text"
[threedsecureio.metadata.pull_mechanism_for_external_3ds_enabled]
name = "pull_mechanism_for_external_3ds_enabled"
label = "Pull Mechanism Enabled"
placeholder = "Enter Pull Mechanism Enabled"
required = false
type = "Toggle"
[threedsecureio.metadata.acquirer_bin]
name = "acquirer_bin"
label = "Acquirer BIN"
placeholder = "Enter Acquirer BIN"
required = true
type = "Text"
[threedsecureio.metadata.acquirer_merchant_id]
name = "acquirer_merchant_id"
label = "Acquirer Merchant ID"
placeholder = "Enter Acquirer Merchant ID"
required = true
type = "Text"
[threedsecureio.metadata.acquirer_country_code]
name = "acquirer_country_code"
label = "Acquirer Country Code"
placeholder = "Enter Acquirer Country Code"
required = false
type = "Text"

[netcetera]
[netcetera.connector_auth.CertificateAuth]
certificate = "Base64 encoded PEM formatted certificate chain"
private_key = "Base64 encoded PEM formatted private key"

[netcetera.metadata.endpoint_prefix]
name = "endpoint_prefix"
label = "Live endpoint prefix"
placeholder = "string that will replace '{prefix}' in this base url 'https://{prefix}.3ds-server.prev.netcetera-cloud-payment.ch'"
required = true
type = "Text"
[netcetera.metadata.mcc]
name = "mcc"
label = "MCC"
placeholder = "Enter MCC"
required = false
type = "Text"
[netcetera.metadata.merchant_country_code]
name = "merchant_country_code"
label = "3 digit numeric country code"
placeholder = "Enter 3 digit numeric country code"
required = false
type = "Text"
[netcetera.metadata.merchant_name]
name = "merchant_name"
label = "Name of the merchant"
placeholder = "Enter Name of the merchant"
required = false
type = "Text"
[netcetera.metadata.three_ds_requestor_name]
name = "three_ds_requestor_name"
label = "ThreeDS requestor name"
placeholder = "Enter ThreeDS requestor name"
required = false
type = "Text"
[netcetera.metadata.three_ds_requestor_id]
name = "three_ds_requestor_id"
label = "ThreeDS request id"
placeholder = "Enter ThreeDS request id"
required = false
type = "Text"
[netcetera.metadata.merchant_configuration_id]
name = "merchant_configuration_id"
label = "Merchant Configuration ID"
placeholder = "Enter Merchant Configuration ID"
required = false
type = "Text"

[cardinal]
[cardinal.connector_auth.SignatureKey]
api_key = "API Key"
api_secret = "API ID"
key1 = "Organization Unit ID"

[cardinal.metadata.pull_mechanism_for_external_3ds_enabled]
name="pull_mechanism_for_external_3ds_enabled"
label="Pull Mechanism Enabled"
placeholder="Enter Pull Mechanism Enabled"
required=true
type="Toggle"

[taxjar]
[taxjar.connector_auth.HeaderKey]
api_key = "Sandbox Token"

[billwerk]
[[billwerk.credit]]
payment_method_type = "Mastercard"
[[billwerk.credit]]
payment_method_type = "Visa"
[[billwerk.credit]]
payment_method_type = "Interac"
[[billwerk.credit]]
payment_method_type = "AmericanExpress"
[[billwerk.credit]]
payment_method_type = "JCB"
[[billwerk.credit]]
payment_method_type = "DinersClub"
[[billwerk.credit]]
payment_method_type = "Discover"
[[billwerk.credit]]
payment_method_type = "CartesBancaires"
[[billwerk.credit]]
payment_method_type = "UnionPay"
[[billwerk.debit]]
payment_method_type = "Mastercard"
[[billwerk.debit]]
payment_method_type = "Visa"
[[billwerk.debit]]
payment_method_type = "Interac"
[[billwerk.debit]]
payment_method_type = "AmericanExpress"
[[billwerk.debit]]
payment_method_type = "JCB"
[[billwerk.debit]]
payment_method_type = "DinersClub"
[[billwerk.debit]]
payment_method_type = "Discover"
[[billwerk.debit]]
payment_method_type = "CartesBancaires"
[[billwerk.debit]]
payment_method_type = "UnionPay"
[billwerk.connector_auth.BodyKey]
api_key = "Private Api Key"
key1 = "Public Api Key"

[datatrans]
[[datatrans.credit]]
payment_method_type = "Mastercard"
[[datatrans.credit]]
payment_method_type = "Visa"
[[datatrans.credit]]
payment_method_type = "Interac"
[[datatrans.credit]]
payment_method_type = "AmericanExpress"
[[datatrans.credit]]
payment_method_type = "JCB"
[[datatrans.credit]]
payment_method_type = "DinersClub"
[[datatrans.credit]]
payment_method_type = "Discover"
[[datatrans.credit]]
payment_method_type = "CartesBancaires"
[[datatrans.credit]]
payment_method_type = "UnionPay"
[[datatrans.debit]]
payment_method_type = "Mastercard"
[[datatrans.debit]]
payment_method_type = "Visa"
[[datatrans.debit]]
payment_method_type = "Interac"
[[datatrans.debit]]
payment_method_type = "AmericanExpress"
[[datatrans.debit]]
payment_method_type = "JCB"
[[datatrans.debit]]
payment_method_type = "DinersClub"
[[datatrans.debit]]
payment_method_type = "Discover"
[[datatrans.debit]]
payment_method_type = "CartesBancaires"
[[datatrans.debit]]
payment_method_type = "UnionPay"
[datatrans.connector_auth.BodyKey]
api_key = "Passcode"
key1 = "datatrans MerchantId"
[datatrans.metadata.acquirer_bin]
name = "acquirer_bin"
label = "Acquirer Bin"
placeholder = "Enter Acquirer Bin"
required = false
type = "Text"
[datatrans.metadata.acquirer_merchant_id]
name = "acquirer_merchant_id"
label = "Acquirer Merchant ID"
placeholder = "Enter Acquirer Merchant ID"
required = false
type = "Text"
[datatrans.metadata.acquirer_country_code]
name = "acquirer_country_code"
label = "Acquirer Country Code"
placeholder = "Enter Acquirer Country Code"
required = false
type = "Text"


[paybox]
[[paybox.credit]]
payment_method_type = "Mastercard"
[[paybox.credit]]
payment_method_type = "Visa"
[[paybox.credit]]
payment_method_type = "Interac"
[[paybox.credit]]
payment_method_type = "AmericanExpress"
[[paybox.credit]]
payment_method_type = "JCB"
[[paybox.credit]]
payment_method_type = "DinersClub"
[[paybox.credit]]
payment_method_type = "Discover"
[[paybox.credit]]
payment_method_type = "CartesBancaires"
[[paybox.credit]]
payment_method_type = "UnionPay"
[[paybox.debit]]
payment_method_type = "Mastercard"
[[paybox.debit]]
payment_method_type = "Visa"
[[paybox.debit]]
payment_method_type = "Interac"
[[paybox.debit]]
payment_method_type = "AmericanExpress"
[[paybox.debit]]
payment_method_type = "JCB"
[[paybox.debit]]
payment_method_type = "DinersClub"
[[paybox.debit]]
payment_method_type = "Discover"
[[paybox.debit]]
payment_method_type = "CartesBancaires"
[paybox.connector_auth.MultiAuthKey]
api_key = "SITE Key"
key1 = "Rang Identifier"
api_secret = "CLE Secret"
key2 = "Merchant Id"

[wellsfargo]
[[wellsfargo.credit]]
payment_method_type = "Mastercard"
[[wellsfargo.credit]]
payment_method_type = "Visa"
[[wellsfargo.credit]]
payment_method_type = "Interac"
[[wellsfargo.credit]]
payment_method_type = "AmericanExpress"
[[wellsfargo.credit]]
payment_method_type = "JCB"
[[wellsfargo.credit]]
payment_method_type = "DinersClub"
[[wellsfargo.credit]]
payment_method_type = "Discover"
[[wellsfargo.credit]]
payment_method_type = "CartesBancaires"
[[wellsfargo.credit]]
payment_method_type = "UnionPay"
[[wellsfargo.debit]]
payment_method_type = "Mastercard"
[[wellsfargo.debit]]
payment_method_type = "Visa"
[[wellsfargo.debit]]
payment_method_type = "Interac"
[[wellsfargo.debit]]
payment_method_type = "AmericanExpress"
[[wellsfargo.debit]]
payment_method_type = "JCB"
[[wellsfargo.debit]]
payment_method_type = "DinersClub"
[[wellsfargo.debit]]
payment_method_type = "Discover"
[[wellsfargo.debit]]
payment_method_type = "CartesBancaires"
[[wellsfargo.debit]]
payment_method_type = "UnionPay"
[wellsfargo.connector_auth.SignatureKey]
api_key = "Key"
key1 = "Merchant ID"
api_secret = "Shared Secret"


[fiuu]
[[fiuu.credit]]
payment_method_type = "Mastercard"
[[fiuu.credit]]
payment_method_type = "Visa"
[[fiuu.credit]]
payment_method_type = "Interac"
[[fiuu.credit]]
payment_method_type = "AmericanExpress"
[[fiuu.credit]]
payment_method_type = "JCB"
[[fiuu.credit]]
payment_method_type = "DinersClub"
[[fiuu.credit]]
payment_method_type = "Discover"
[[fiuu.credit]]
payment_method_type = "CartesBancaires"
[[fiuu.credit]]
payment_method_type = "UnionPay"
[[fiuu.debit]]
payment_method_type = "Mastercard"
[[fiuu.debit]]
payment_method_type = "Visa"
[[fiuu.debit]]
payment_method_type = "Interac"
[[fiuu.debit]]
payment_method_type = "AmericanExpress"
[[fiuu.debit]]
payment_method_type = "JCB"
[[fiuu.debit]]
payment_method_type = "DinersClub"
[[fiuu.debit]]
payment_method_type = "Discover"
[[fiuu.debit]]
payment_method_type = "CartesBancaires"
[[fiuu.debit]]
payment_method_type = "UnionPay"
[[fiuu.real_time_payment]]
payment_method_type = "duit_now"
[[fiuu.wallet]]
payment_method_type = "google_pay"
[[fiuu.wallet]]
payment_method_type = "apple_pay"
[[fiuu.bank_redirect]]
payment_method_type = "online_banking_fpx"
[fiuu.connector_auth.SignatureKey]
api_key = "Verify Key"
key1 = "Merchant ID"
api_secret = "Secret Key"

[[fiuu.metadata.google_pay]]
name = "merchant_name"
label = "Google Pay Merchant Name"
placeholder = "Enter Google Pay Merchant Name"
required = true
type = "Text"
[[fiuu.metadata.google_pay]]
name = "merchant_id"
label = "Google Pay Merchant Id"
placeholder = "Enter Google Pay Merchant Id"
required = true
type = "Text"
[[fiuu.metadata.google_pay]]
name = "gateway_merchant_id"
label = "Google Pay Merchant Key"
placeholder = "Enter Google Pay Merchant Key"
required = true
type = "Text"
[[fiuu.metadata.google_pay]]
name = "allowed_auth_methods"
label = "Allowed Auth Methods"
placeholder = "Enter Allowed Auth Methods"
required = true
type = "MultiSelect"
options = ["PAN_ONLY", "CRYPTOGRAM_3DS"]

[[fiuu.connector_wallets_details.google_pay]]
name = "merchant_name"
label = "Google Pay Merchant Name"
placeholder = "Enter Google Pay Merchant Name"
required = true
type = "Text"
[[fiuu.connector_wallets_details.google_pay]]
name = "merchant_id"
label = "Google Pay Merchant Id"
placeholder = "Enter Google Pay Merchant Id"
required = true
type = "Text"
[[fiuu.connector_wallets_details.google_pay]]
name = "gateway_merchant_id"
label = "Google Pay Merchant Key"
placeholder = "Enter Google Pay Merchant Key"
required = true
type = "Text"
[[fiuu.connector_wallets_details.google_pay]]
name = "public_key"
label = "Google Pay Public Key"
placeholder = "Enter Google Pay Public Key"
required = true
type = "Text"
[[fiuu.connector_wallets_details.google_pay]]
name = "private_key"
label = "Google Pay Private Key"
placeholder = "Enter Google Pay Private Key"
required = true
type = "Text"
[[fiuu.connector_wallets_details.google_pay]]
name = "recipient_id"
label = "Recipient Id"
placeholder = "Enter Recipient Id"
required = true
type = "Text"
[[fiuu.connector_wallets_details.google_pay]]
name = "allowed_auth_methods"
label = "Allowed Auth Methods"
placeholder = "Enter Allowed Auth Methods"
required = true
type = "MultiSelect"
options = ["PAN_ONLY", "CRYPTOGRAM_3DS"]


[[fiuu.metadata.apple_pay]]
name = "certificate"
label = "Merchant Certificate (Base64 Encoded)"
placeholder = "Enter Merchant Certificate (Base64 Encoded)"
required = true
type = "Text"
[[fiuu.metadata.apple_pay]]
name = "certificate_keys"
label = "Merchant PrivateKey (Base64 Encoded)"
placeholder = "Enter Merchant PrivateKey (Base64 Encoded)"
required = true
type = "Text"
[[fiuu.metadata.apple_pay]]
name = "merchant_identifier"
label = "Apple Merchant Identifier"
placeholder = "Enter Apple Merchant Identifier"
required = true
type = "Text"
[[fiuu.metadata.apple_pay]]
name = "display_name"
label = "Display Name"
placeholder = "Enter Display Name"
required = true
type = "Text"
[[fiuu.metadata.apple_pay]]
name = "initiative"
label = "Domain"
placeholder = "Enter Domain"
required = true
type = "Select"
options = ["web", "ios"]
[[fiuu.metadata.apple_pay]]
name = "initiative_context"
label = "Domain Name"
placeholder = "Enter Domain Name"
required = true
type = "Text"
[[fiuu.metadata.apple_pay]]
name = "merchant_business_country"
label = "Merchant Business Country"
placeholder = "Enter Merchant Business Country"
required = true
type = "Select"
options = []
[[fiuu.metadata.apple_pay]]
name = "payment_processing_details_at"
label = "Payment Processing Details At"
placeholder = "Enter Payment Processing Details At"
required = true
type = "Radio"
options = ["Hyperswitch"]

[fiuu.connector_webhook_details]
merchant_secret = "Source verification key"

[tokenio]
[[tokenio.open_banking]]
payment_method_type = "open_banking_pis"
[tokenio.connector_webhook_details]
merchant_secret = "Tokenio Public Key"
[tokenio.connector_auth.MultiAuthKey]
api_key = "Key Id"
api_secret = "Private Key"
key1 = "Merchant Id"
key2 = "Key Algorithm"
[tokenio.additional_merchant_data.open_banking_recipient_data]
name = "open_banking_recipient_data"
label = "Open Banking Recipient Data"
placeholder = "Enter Open Banking Recipient Data"
required = true
type = "Select"
options = ["account_data"]
[tokenio.additional_merchant_data.account_data]
name = "account_data"
label = "Bank scheme"
placeholder = "Enter account_data"
required = true
type = "Select"
options = [
  "iban",
  "bacs",
  "faster_payments",
  "sepa",
  "sepa_instant",
  "elixir",
  "bankgiro",
  "plusgiro",
]

[[tokenio.additional_merchant_data.iban]]
name = "iban"
label = "IBAN"
placeholder = "Enter IBAN"
required = true
type = "Text"

[[tokenio.additional_merchant_data.iban]]
name = "iban_name"
label = "Account Holder Name"
placeholder = "Enter account holder name"
required = true
type = "Text"

# BACS Configuration (array of InputData)
[[tokenio.additional_merchant_data.bacs]]
name = "bacs_sort_code"
label = "Sort Code"
placeholder = "Enter sort code (e.g., 12-34-56)"
required = true
type = "Text"

[[tokenio.additional_merchant_data.bacs]]
name = "bacs_account_number"
label = "Account Number"
placeholder = "Enter account number"
required = true
type = "Text"

[[tokenio.additional_merchant_data.bacs]]
name = "bacs_name"
label = "Account Holder Name"
placeholder = "Enter account holder name"
required = true
type = "Text"

# Faster Payments Configuration (array of InputData)
[[tokenio.additional_merchant_data.faster_payments]]
name = "faster_payments_sort_code"
label = "Sort Code"
placeholder = "Enter sort code (e.g., 12-34-56)"
required = true
type = "Text"

[[tokenio.additional_merchant_data.faster_payments]]
name = "faster_payments_account_number"
label = "Account Number"
placeholder = "Enter account number"
required = true
type = "Text"

[[tokenio.additional_merchant_data.faster_payments]]
name = "faster_payments_name"
label = "Account Holder Name"
placeholder = "Enter account holder name"
required = true
type = "Text"

# SEPA Configuration (array of InputData)
[[tokenio.additional_merchant_data.sepa]]
name = "sepa_iban"
label = "IBAN"
placeholder = "Enter IBAN"
required = true
type = "Text"

[[tokenio.additional_merchant_data.sepa]]
name = "sepa_name"
label = "Account Holder Name"
placeholder = "Enter account holder name"
required = true
type = "Text"

# SEPA Instant Configuration (array of InputData)
[[tokenio.additional_merchant_data.sepa_instant]]
name = "sepa_instant_iban"
label = "IBAN"
placeholder = "Enter IBAN"
required = true
type = "Text"

[[tokenio.additional_merchant_data.sepa_instant]]
name = "sepa_instant_name"
label = "Account Holder Name"
placeholder = "Enter account holder name"
required = true
type = "Text"

# Elixir Configuration (array of InputData)
[[tokenio.additional_merchant_data.elixir]]
name = "elixir_account_number"
label = "Account Number"
placeholder = "Enter account number"
required = true
type = "Text"

[[tokenio.additional_merchant_data.elixir]]
name = "elixir_iban"
label = "IBAN"
placeholder = "Enter IBAN"
required = true
type = "Text"

[[tokenio.additional_merchant_data.elixir]]
name = "elixir_name"
label = "Account Holder Name"
placeholder = "Enter account holder name"
required = true
type = "Text"

# Bankgiro Configuration (array of InputData)
[[tokenio.additional_merchant_data.bankgiro]]
name = "bankgiro_number"
label = "Bankgiro Number"
placeholder = "Enter bankgiro number"
required = true
type = "Text"

[[tokenio.additional_merchant_data.bankgiro]]
name = "bankgiro_name"
label = "Account Holder Name"
placeholder = "Enter account holder name"
required = true
type = "Text"

# Plusgiro Configuration (array of InputData)
[[tokenio.additional_merchant_data.plusgiro]]
name = "plusgiro_number"
label = "Plusgiro Number"
placeholder = "Enter plusgiro number"
required = true
type = "Text"

[[tokenio.additional_merchant_data.plusgiro]]
name = "plusgiro_name"
label = "Account Holder Name"
placeholder = "Enter account holder name"
required = true
type = "Text"

[elavon]
[[elavon.credit]]
payment_method_type = "Mastercard"
[[elavon.credit]]
payment_method_type = "Visa"
[[elavon.credit]]
payment_method_type = "Interac"
[[elavon.credit]]
payment_method_type = "AmericanExpress"
[[elavon.credit]]
payment_method_type = "JCB"
[[elavon.credit]]
payment_method_type = "DinersClub"
[[elavon.credit]]
payment_method_type = "Discover"
[[elavon.credit]]
payment_method_type = "CartesBancaires"
[[elavon.credit]]
payment_method_type = "UnionPay"
[[elavon.debit]]
payment_method_type = "Mastercard"
[[elavon.debit]]
payment_method_type = "Visa"
[[elavon.debit]]
payment_method_type = "Interac"
[[elavon.debit]]
payment_method_type = "AmericanExpress"
[[elavon.debit]]
payment_method_type = "JCB"
[[elavon.debit]]
payment_method_type = "DinersClub"
[[elavon.debit]]
payment_method_type = "Discover"
[[elavon.debit]]
payment_method_type = "CartesBancaires"
[[elavon.debit]]
payment_method_type = "UnionPay"
[elavon.connector_auth.SignatureKey]
api_key = "Account Id"
key1 = "User ID"
api_secret = "Pin"

[ctp_mastercard]
[ctp_mastercard.connector_auth.HeaderKey]
api_key = "API Key"

[ctp_mastercard.metadata.dpa_id]
name = "dpa_id"
label = "DPA Id"
placeholder = "Enter DPA Id"
required = true
type = "Text"

[ctp_mastercard.metadata.dpa_name]
name = "dpa_name"
label = "DPA Name"
placeholder = "Enter DPA Name"
required = true
type = "Text"

[ctp_mastercard.metadata.locale]
name = "locale"
label = "Locale"
placeholder = "Enter locale"
required = true
type = "Text"


[ctp_mastercard.metadata.acquirer_bin]
name = "acquirer_bin"
label = "Acquire Bin"
placeholder = "Enter Acquirer Bin"
required = true
type = "Text"

[ctp_mastercard.metadata.acquirer_merchant_id]
name = "acquirer_merchant_id"
label = "Acquire Merchant Id"
placeholder = "Enter Acquirer Merchant Id"
required = true
type = "Text"

[ctp_mastercard.metadata.merchant_category_code]
name = "merchant_category_code"
label = "Merchant Category Code"
placeholder = "Enter Merchant Category Code"
required = true
type = "Text"

[ctp_mastercard.metadata.merchant_country_code]
name = "merchant_country_code"
label = "Merchant Country Code"
placeholder = "Enter Merchant Country Code"
required = true
type = "Text"

[xendit]
[[xendit.credit]]
payment_method_type = "Mastercard"
[[xendit.credit]]
payment_method_type = "Visa"
[[xendit.credit]]
payment_method_type = "Interac"
[[xendit.credit]]
payment_method_type = "AmericanExpress"
[[xendit.credit]]
payment_method_type = "JCB"
[[xendit.credit]]
payment_method_type = "DinersClub"
[[xendit.credit]]
payment_method_type = "Discover"
[[xendit.credit]]
payment_method_type = "CartesBancaires"
[[xendit.credit]]
payment_method_type = "UnionPay"
[[xendit.debit]]
payment_method_type = "Mastercard"
[[xendit.debit]]
payment_method_type = "Visa"
[[xendit.debit]]
payment_method_type = "Interac"
[[xendit.debit]]
payment_method_type = "AmericanExpress"
[[xendit.debit]]
payment_method_type = "JCB"
[[xendit.debit]]
payment_method_type = "DinersClub"
[[xendit.debit]]
payment_method_type = "Discover"
[[xendit.debit]]
payment_method_type = "CartesBancaires"
[[xendit.debit]]
payment_method_type = "UnionPay"
[xendit.connector_auth.HeaderKey]
api_key = "API Key"
[xendit.connector_webhook_details]
merchant_secret = "Webhook Verification Token"

[inespay]
[[inespay.bank_debit]]
payment_method_type = "sepa"
[inespay.connector_auth.BodyKey]
api_key = "API Key"
key1 = "API Token"
[inespay.connector_webhook_details]
merchant_secret = "API Key"


[juspaythreedsserver.metadata.three_ds_requestor_name]
name = "three_ds_requestor_name"
label = "ThreeDS requestor name"
placeholder = "Enter ThreeDS requestor name"
required = false
type = "Text"
[juspaythreedsserver.metadata.three_ds_requestor_id]
name = "three_ds_requestor_id"
label = "ThreeDS request id"
placeholder = "Enter ThreeDS request id"
required = false
type = "Text"
[juspaythreedsserver.connector_auth.NoKey]


[hipay]
[[hipay.credit]]
payment_method_type = "Mastercard"
[[hipay.credit]]
payment_method_type = "Visa"
[[hipay.credit]]
payment_method_type = "Interac"
[[hipay.credit]]
payment_method_type = "AmericanExpress"
[[hipay.credit]]
payment_method_type = "JCB"
[[hipay.credit]]
payment_method_type = "DinersClub"
[[hipay.credit]]
payment_method_type = "Discover"
[[hipay.credit]]
payment_method_type = "CartesBancaires"
[[hipay.credit]]
payment_method_type = "UnionPay"
[[hipay.debit]]
payment_method_type = "Mastercard"
[[hipay.debit]]
payment_method_type = "Visa"
[[hipay.debit]]
payment_method_type = "Interac"
[[hipay.debit]]
payment_method_type = "AmericanExpress"
[[hipay.debit]]
payment_method_type = "JCB"
[[hipay.debit]]
payment_method_type = "DinersClub"
[[hipay.debit]]
payment_method_type = "Discover"
[[hipay.debit]]
payment_method_type = "CartesBancaires"
[[hipay.debit]]
payment_method_type = "UnionPay"
[hipay.connector_auth.BodyKey]
api_key = "API Login ID"
key1 = "API password"

[ctp_visa]
[ctp_visa.connector_auth.NoKey]


[ctp_visa.metadata.dpa_id]
name = "dpa_id"
label = "DPA Id"
placeholder = "Enter DPA Id"
required = true
type = "Text"

[ctp_visa.metadata.dpa_name]
name = "dpa_name"
label = "DPA Name"
placeholder = "Enter DPA Name"
required = true
type = "Text"

[ctp_visa.metadata.locale]
name = "locale"
label = "Locale"
placeholder = "Enter locale"
required = true
type = "Text"


[ctp_visa.metadata.acquirer_bin]
name = "acquirer_bin"
label = "Acquire Bin"
placeholder = "Enter Acquirer Bin"
required = true
type = "Text"

[ctp_visa.metadata.acquirer_merchant_id]
name = "acquirer_merchant_id"
label = "Acquire Merchant Id"
placeholder = "Enter Acquirer Merchant Id"
required = true
type = "Text"

[ctp_visa.metadata.merchant_category_code]
name = "merchant_category_code"
label = "Merchant Category Code"
placeholder = "Enter Merchant Category Code"
required = true
type = "Text"

[ctp_visa.metadata.merchant_country_code]
name = "merchant_country_code"
label = "Merchant Country Code"
placeholder = "Enter Merchant Country Code"
required = true
type = "Text"

[ctp_visa.metadata.dpa_client_id]
name = "dpa_client_id"
label = "DPA Client ID"
placeholder = "Enter DPA Client ID"
required = true
type = "Text"

[redsys]
[[redsys.credit]]
payment_method_type = "Mastercard"
[[redsys.credit]]
payment_method_type = "Visa"
[[redsys.credit]]
payment_method_type = "AmericanExpress"
[[redsys.credit]]
payment_method_type = "JCB"
[[redsys.credit]]
payment_method_type = "DinersClub"
[[redsys.credit]]
payment_method_type = "UnionPay"
[[redsys.debit]]
payment_method_type = "Mastercard"
[[redsys.debit]]
payment_method_type = "Visa"
[[redsys.debit]]
payment_method_type = "AmericanExpress"
[[redsys.debit]]
payment_method_type = "JCB"
[[redsys.debit]]
payment_method_type = "DinersClub"
[[redsys.debit]]
payment_method_type = "UnionPay"
[redsys.connector_auth.SignatureKey]
api_key = "Merchant ID"
key1 = "Terminal ID"
api_secret = "Secret Key"

[facilitapay]
[[facilitapay.bank_transfer]]
payment_method_type = "pix"
[facilitapay.connector_auth.BodyKey]
api_key = "Password"
key1 = "Username"

[facilitapay.metadata.destination_account_number]
name="destination_account_number"
label="Merchant Account Number"
placeholder="Enter Merchant's (to_bank_account_id) Account Number"
required=true
type="Text"

[archipel]
[archipel.connector_auth.HeaderKey]
api_key = "Enter CA Certificate PEM"
[[archipel.credit]]
payment_method_type = "Mastercard"
[[archipel.credit]]
payment_method_type = "Visa"
[[archipel.credit]]
payment_method_type = "AmericanExpress"
[[archipel.credit]]
payment_method_type = "DinersClub"
[[archipel.credit]]
payment_method_type = "Discover"
[[archipel.credit]]
payment_method_type = "CartesBancaires"
[[archipel.debit]]
payment_method_type = "Mastercard"
[[archipel.debit]]
payment_method_type = "Visa"
[[archipel.debit]]
payment_method_type = "AmericanExpress"
[[archipel.debit]]
payment_method_type = "DinersClub"
[[archipel.debit]]
payment_method_type = "Discover"
[[archipel.debit]]
payment_method_type = "CartesBancaires"
[[archipel.wallet]]
payment_method_type = "apple_pay"
[archipel.metadata.tenant_id]
name = "tenant_id"
label = "Tenant ID"
placeholder = "Enter Archipel tenantID"
required = true
type = "Text"
[archipel.metadata.platform_url]
name = "platform_url"
label = "Platform Endpoint Prefix"
placeholder = "E.g. 192.0.0.1:8080"
required = true
type = "Text"
[[archipel.metadata.apple_pay]]
name = "certificate"
label = "Merchant Certificate (Base64 Encoded)"
placeholder = "Enter Merchant Certificate (Base64 Encoded)"
required = true
type = "Text"
[[archipel.metadata.apple_pay]]
name = "certificate_keys"
label = "Merchant PrivateKey (Base64 Encoded)"
placeholder = "Enter Merchant PrivateKey (Base64 Encoded)"
required = true
type = "Text"
[[archipel.metadata.apple_pay]]
name = "merchant_identifier"
label = "Apple Merchant Identifier"
placeholder = "Enter Apple Merchant Identifier"
required = true
type = "Text"
[[archipel.metadata.apple_pay]]
name = "display_name"
label = "Display Name"
placeholder = "Enter Display Name"
required = true
type = "Text"
[[archipel.metadata.apple_pay]]
name = "initiative"
label = "Domain"
placeholder = "Enter Domain"
required = true
type = "Select"
options = ["web", "ios"]
[[archipel.metadata.apple_pay]]
name = "initiative_context"
label = "Domain Name"
placeholder = "Enter Domain Name"
required = true
type = "Text"
[[archipel.metadata.apple_pay]]
name = "merchant_business_country"
label = "Merchant Business Country"
placeholder = "Enter Merchant Business Country"
required = true
type = "Select"
options = []
[[archipel.metadata.apple_pay]]
name = "payment_processing_details_at"
label = "Payment Processing Details At"
placeholder = "Enter Payment Processing Details At"
required = true
type = "Radio"
options = ["Hyperswitch"]

[archipel.metadata.acquirer_bin]
name = "acquirer_bin"
label = "Acquirer Bin"
placeholder = "Enter Acquirer Bin"
required = false
type = "Text"
[archipel.metadata.acquirer_merchant_id]
name = "acquirer_merchant_id"
label = "Acquirer Merchant ID"
placeholder = "Enter Acquirer Merchant ID"
required = false
type = "Text"

[nordea]
[[nordea.bank_debit]]
  payment_method_type = "sepa"
[nordea.connector_auth.SignatureKey]
  api_key="Client Secret"
  key1="Client ID"
  api_secret="eIDAS Private Key"
[nordea.metadata.account_type]
  name="account_type"
  label="Creditor Account Type"
  placeholder="Enter Beneficiary Account Type e.g. IBAN"
  required=true
  type="Text"
[nordea.metadata.destination_account_number]
  name="destination_account_number"
  label="Creditor Account Number"
  placeholder="Enter Beneficiary Account Number"
  required=true
  type="Text"
[nordea.metadata.merchant_name]
  name="merchant_name"
  label="Creditor Account Beneficiary Name"
  placeholder="Enter Beneficiary Name"
  required=true
  type="Text"

[worldpayxml]
[[worldpayxml.credit]]
payment_method_type = "Mastercard"
[[worldpayxml.credit]]
payment_method_type = "Visa"
[[worldpayxml.credit]]
payment_method_type = "Interac"
[[worldpayxml.credit]]
payment_method_type = "AmericanExpress"
[[worldpayxml.credit]]
payment_method_type = "JCB"
[[worldpayxml.credit]]
payment_method_type = "DinersClub"
[[worldpayxml.credit]]
payment_method_type = "Discover"
[[worldpayxml.credit]]
payment_method_type = "CartesBancaires"
[[worldpayxml.credit]]
payment_method_type = "UnionPay"
[[worldpayxml.debit]]
payment_method_type = "Mastercard"
[[worldpayxml.debit]]
payment_method_type = "Visa"
[[worldpayxml.debit]]
payment_method_type = "Interac"
[[worldpayxml.debit]]
payment_method_type = "AmericanExpress"
[[worldpayxml.debit]]
payment_method_type = "JCB"
[[worldpayxml.debit]]
payment_method_type = "DinersClub"
[[worldpayxml.debit]]
payment_method_type = "Discover"
[[worldpayxml.debit]]
payment_method_type = "CartesBancaires"
[[worldpayxml.debit]]
payment_method_type = "UnionPay"

[worldpayxml.connector_auth.SignatureKey]
api_secret = "Merchant Code"
api_key = "API Username"
key1 = "API Password"

[worldpayvantiv]
[[worldpayvantiv.credit]]
payment_method_type = "Mastercard"
[[worldpayvantiv.credit]]
payment_method_type = "Visa"
[[worldpayvantiv.credit]]
payment_method_type = "AmericanExpress"
[[worldpayvantiv.credit]]
payment_method_type = "JCB"
[[worldpayvantiv.credit]]
payment_method_type = "DinersClub"
[[worldpayvantiv.credit]]
payment_method_type = "Discover"
[[worldpayvantiv.debit]]
payment_method_type = "Mastercard"
[[worldpayvantiv.debit]]
payment_method_type = "Visa"
[[worldpayvantiv.debit]]
payment_method_type = "AmericanExpress"
[[worldpayvantiv.debit]]
payment_method_type = "JCB"
[[worldpayvantiv.debit]]
payment_method_type = "DinersClub"
[[worldpayvantiv.debit]]
payment_method_type = "Discover"
[[worldpayvantiv.wallet]]
  payment_method_type = "apple_pay"
[[worldpayvantiv.wallet]]
  payment_method_type = "google_pay"

[worldpayvantiv.connector_auth.SignatureKey]
api_key = "Username"
api_secret = "Password"
key1 = "Merchant ID"

[worldpayvantiv.metadata.report_group]
name = "report_group"
label = "Default Report Group"
placeholder = "Enter Default Report Group"
required = true
type = "Text"

[worldpayvantiv.metadata.merchant_config_currency]
name = "merchant_config_currency"
label = "Currency"
placeholder = "Enter Currency"
required = true
type = "Select"
options = []

[santander]
[[santander.voucher]]
  payment_method_type = "boleto"
[[santander.bank_transfer]]
<<<<<<< HEAD
  payment_method_type = "pix"  
[santander.connector_auth.MultiAuthKey]
api_key="Client ID"
key1="Client Secret"
api_secret="Certificates"   #To generate a cert.pem from a .pfx with a prompted password, command: openssl pkcs12 -in ./  GDPP-BR-Cert.pfx -nocerts -out key.pem -nodes -legacy
key2="Certificate Key"      #To generate a key.pem from a .pfx with a prompted password, command: openssl pkcs12 -in ./Cert.pfx -clcerts -nokeys -out cert.pem -legacy
=======
  payment_method_type = "pix"

[santander.connector_auth.BodyKey]
api_key = "Client ID"
key1 = "Client Secret"
>>>>>>> d78c8965

[santander.metadata.pix_key]
name = "pix_key"
label = "Chave Key"
placeholder = "Enter your Chave/Pix Key"
required = true
type = "Text"

[santander.metadata.expiration_time]
name = "expiration_time"
label = "Expiration Time"
placeholder = "Enter your Pix QR Code Expiration Time"
required = true
type = "Number"

[santander.metadata.cpf]
name = "cpf"
label = "Cpf"
placeholder = "Enter your cpf number"
required = true
type = "Text"

[santander.metadata.merchant_city]
name = "merchant_city"
label = "Merchant City"
placeholder = "Enter the city the merchant is based in"
required = true
type = "Text"

[santander.metadata.merchant_name]
name = "merchant_name"
label = "Merchant Name"
placeholder = "Enter the merchant name"
required = true
type = "Text"

[santander.metadata.workspace_id]
name="workspace_id"
label="Workspace Id"
placeholder="Enter the workspace id"
required=true
type="Text"

[santander.metadata.covenant_code]
name="covenant_code"
label="Covenant Code"
placeholder="Enter the covenant code"
required=true
type="Text"

[blackhawknetwork]
[[blackhawknetwork.gift_card]]
  payment_method_type = "bhn_card_network"
[blackhawknetwork.connector_auth.SignatureKey]
api_key="Client Id"
api_secret="Client Secret"
key1="Product Line Id"

[payload]
[[payload.credit]]
payment_method_type = "AmericanExpress"
[[payload.credit]]
payment_method_type = "Discover"
[[payload.credit]]
payment_method_type = "Mastercard"
[[payload.credit]]
payment_method_type = "Visa"
[[payload.debit]]
payment_method_type = "AmericanExpress"
[[payload.debit]]
payment_method_type = "Discover"
[[payload.debit]]
payment_method_type = "Mastercard"
[[payload.debit]]
payment_method_type = "Visa"

[payload.connector_auth.CurrencyAuthKey.auth_key_map.USD]
processing_account_id = "processing_account_id"
api_key = "API Key"
[payload.connector_auth.CurrencyAuthKey.auth_key_map.CAD]
processing_account_id = "processing_account_id"
api_key = "API Key"

[silverflow]
[[silverflow.credit]]
  payment_method_type = "Mastercard"
[[silverflow.credit]]
  payment_method_type = "Visa"
[[silverflow.debit]]
  payment_method_type = "Mastercard"
[[silverflow.debit]]
  payment_method_type = "Visa"
[silverflow.connector_auth.SignatureKey]
api_key="API Key"
api_secret="API Secret"
key1="Merchant Acceptor Key"
[silverflow.connector_webhook_details]
merchant_secret="Source verification key"

[affirm]
[[affirm.pay_later]]
  payment_method_type = "affirm"
[affirm.connector_auth.BodyKey]
api_key = "API Key"
key1 = "API Secret"


[trustpayments]
[[trustpayments.credit]]
payment_method_type = "Mastercard"
[[trustpayments.credit]]
payment_method_type = "Visa"
[[trustpayments.debit]]
payment_method_type = "Mastercard"
[[trustpayments.debit]]
payment_method_type = "Visa"
[trustpayments.connector_auth.HeaderKey]
api_key = "API Key"

[breadpay]
[breadpay.connector_auth.BodyKey]
api_key = "API Key"
key1 = "API Secret"
[[breadpay.pay_later]]
payment_method_type = "breadpay"
payment_experience = "redirect_to_url"

[mpgs]
[mpgs.connector_auth.HeaderKey]
api_key = "API Key"

[phonepe]
[[phonepe.upi]]
payment_method_type = "upi_collect"
[[phonepe.upi]]
payment_method_type = "upi_intent"
[phonepe.connector_auth.SignatureKey]
api_key="merchant_id"
api_secret="key_index"
key1="salt_key"

[paytm]
[[paytm.upi]]
payment_method_type = "upi_collect"
[[paytm.upi]]
payment_method_type = "upi_intent"
[paytm.connector_auth.SignatureKey]
api_key="Signing key"
api_secret="website name"
key1="merchant_id"
[bluecode]
[[bluecode.wallet]]
  payment_method_type = "bluecode"
[bluecode.connector_auth.HeaderKey]
api_key = "E-Order Token"
[bluecode.metadata.shop_name]
name="shop_name"
label="Shop Name"
placeholder="Enter your Shop Name"
required=true
type="Text"
[bluecode.connector_webhook_details]
merchant_secret="Source verification key"

[katapult]
[katapult.connector_auth.HeaderKey]
api_key = "API Key"

[sift]
[sift.connector_auth.HeaderKey]
api_key = "API Key"

[flexiti]
[flexiti.connector_auth.BodyKey]
api_key = "Client id"
key1 = "Client secret"
[[flexiti.pay_later]]
payment_method_type = "flexiti"
payment_experience = "redirect_to_url"

[hyperwallet]
[hyperwallet.connector_auth.BodyKey]
api_key = "Password"
key1 = "Username"

[paysafe]
[[paysafe.credit]]
payment_method_type = "Mastercard"
[[paysafe.credit]]
payment_method_type = "Visa"
[[paysafe.credit]]
payment_method_type = "Interac"
[[paysafe.credit]]
payment_method_type = "AmericanExpress"
[[paysafe.credit]]
payment_method_type = "JCB"
[[paysafe.credit]]
payment_method_type = "DinersClub"
[[paysafe.credit]]
payment_method_type = "Discover"
[[paysafe.credit]]
payment_method_type = "CartesBancaires"
[[paysafe.credit]]
payment_method_type = "UnionPay"
[[paysafe.debit]]
payment_method_type = "Mastercard"
[[paysafe.debit]]
payment_method_type = "Visa"
[[paysafe.debit]]
payment_method_type = "Interac"
[[paysafe.debit]]
payment_method_type = "AmericanExpress"
[[paysafe.debit]]
payment_method_type = "JCB"
[[paysafe.debit]]
payment_method_type = "DinersClub"
[[paysafe.debit]]
payment_method_type = "Discover"
[[paysafe.debit]]
payment_method_type = "CartesBancaires"
[[paysafe.debit]]
payment_method_type = "UnionPay"
[[paysafe.bank_redirect]]
payment_method_type = "interac"
[[paysafe.wallet]]
payment_method_type = "skrill"
[[paysafe.gift_card]]
payment_method_type = "pay_safe_card"
[[paysafe.wallet]]
payment_method_type = "apple_pay"

[paysafe.connector_auth.BodyKey]
api_key = "Username"
key1 = "Password"

[paysafe.connector_webhook_details]
merchant_secret = "Source verification key"

[[paysafe.metadata.account_id.card.USD.three_ds]]
name="three_ds"
label="ThreeDS account id"
placeholder="Enter ThreeDS Account ID"
required=true
type="Text"
[[paysafe.metadata.account_id.card.USD.no_three_ds]]
name="no_three_ds"
label="Non ThreeDS account id"
placeholder="Enter Non ThreeDS Account ID"
required=true
type="Text"
[[paysafe.metadata.account_id.card.EUR.three_ds]]
name="three_ds"
label="ThreeDS account id"
placeholder="Enter ThreeDS Account ID"
required=true
type="Text"
[[paysafe.metadata.account_id.card.EUR.no_three_ds]]
name="no_three_ds"
label="Non ThreeDS account id"
placeholder="Enter Non ThreeDS Account ID"
required=true
type="Text"
[[paysafe.metadata.account_id.interac.CAD.three_ds]]
name="three_ds"
label="CAD"
placeholder="Enter cad Account ID"
required=true
type="Text"
[[paysafe.metadata.account_id.skrill.USD.three_ds]]
name="three_ds"
label="USD"
placeholder="Enter usd Account ID"
required=true
type="Text"
[[paysafe.metadata.account_id.skrill.CAD.three_ds]]
name="three_ds"
label="CAD"
placeholder="Enter cad Account ID"
required=true
type="Text"
[[paysafe.metadata.account_id.skrill.EUR.three_ds]]
name="three_ds"
label="EUR"
placeholder="Enter eur Account ID"
required=true
type="Text"
[[paysafe.metadata.account_id.pay_safe_card.USD.three_ds]]
name="three_ds"
label="USD"
placeholder="Enter usd Account ID"
required=true
type="Text"
[[paysafe.metadata.account_id.pay_safe_card.CAD.three_ds]]
name="three_ds"
label="CAD"
placeholder="Enter cad Account ID"
required=true
type="Text"
[[paysafe.metadata.account_id.pay_safe_card.EUR.three_ds]]
name="three_ds"
label="EUR"
placeholder="Enter eur Account ID"
required=true
type="Text"

[[paysafe.metadata.account_id.apple_pay.USD.encrypt]]
name="encrypt"
label="Encrypt"
placeholder="Enter encrypt value"
required=true
type="Text"
[[paysafe.metadata.account_id.apple_pay.USD.decrypt]]
name="decrypt"
label="Decrypt"
placeholder="Enter decrypt value"
required=true
type="Text"

[[paysafe.metadata.apple_pay]]
name="certificate"
label="Merchant Certificate (Base64 Encoded)"
placeholder="Enter Merchant Certificate (Base64 Encoded)"
required=true
type="Text"
[[paysafe.metadata.apple_pay]]
name="certificate_keys"
label="Merchant PrivateKey (Base64 Encoded)"
placeholder="Enter Merchant PrivateKey (Base64 Encoded)"
required=true
type="Text"
[[paysafe.metadata.apple_pay]]
name="merchant_identifier"
label="Apple Merchant Identifier"
placeholder="Enter Apple Merchant Identifier"
required=true
type="Text"
[[paysafe.metadata.apple_pay]]
name="display_name"
label="Display Name"
placeholder="Enter Display Name"
required=true
type="Text"
[[paysafe.metadata.apple_pay]]
name="initiative"
label="Domain"
placeholder="Enter Domain"
required=true
type="Select"
options=["web","ios"]
[[paysafe.metadata.apple_pay]]
name="initiative_context"
label="Domain Name"
placeholder="Enter Domain Name"
required=true
type="Text"
[[paysafe.metadata.apple_pay]]
name="merchant_business_country"
label="Merchant Business Country"
placeholder="Enter Merchant Business Country"
required=true
type="Select"
options=[]
[[paysafe.metadata.apple_pay]]
name="payment_processing_details_at"
label="Payment Processing Details At"
placeholder="Enter Payment Processing Details At"
required=true
type="Radio"
options=["Connector","Hyperswitch"]

[peachpayments]
[[peachpayments.credit]]
  payment_method_type = "Mastercard"
[[peachpayments.credit]]
  payment_method_type = "Visa"
[[peachpayments.credit]]
  payment_method_type = "AmericanExpress"
[[peachpayments.debit]]
  payment_method_type = "Mastercard"
[[peachpayments.debit]]
  payment_method_type = "Visa"
[[peachpayments.debit]]
  payment_method_type = "AmericanExpress"
[peachpayments.connector_auth.BodyKey]
api_key="API Key"
key1="Tenant ID"
[peachpayments.connector_webhook_details]
merchant_secret="Webhook Secret"

[peachpayments.metadata.client_merchant_reference_id]
name="client_merchant_reference_id"
label="Client Merchant Reference Id"
placeholder="Enter Client Merchant Reference Id"
required=true
type="Text"
[peachpayments.metadata.name]
name="name"
label="Merchant Name"
placeholder="Enter Merchant Name"
required=true
type="Text"
[peachpayments.metadata.mcc]
name="mcc"
label="Merchant Category Code"
placeholder="Enter MCC (e.g., 5411)"
required=true
type="Text"
[peachpayments.metadata.merchant_phone]
name="merchant_phone"
label="Merchant Phone"
placeholder="Enter merchant phone (e.g., +27123456789)"
required=true
type="Text"
[peachpayments.metadata.merchant_email]
name="merchant_email"
label="Merchant Email"
placeholder="Enter merchant email"
required=true
type="Text"
[peachpayments.metadata.merchant_mobile]
name="merchant_mobile"
label="Merchant Mobile"
placeholder="Enter merchant mobile (e.g., +27123456789)"
required=true
type="Text"
[peachpayments.metadata.merchant_address]
name="merchant_address"
label="Merchant Address"
placeholder="Enter merchant address"
required=true
type="Text"
[peachpayments.metadata.merchant_city]
name="merchant_city"
label="Merchant City"
placeholder="Enter merchant city"
required=true
type="Text"
[peachpayments.metadata.merchant_postal_code]
name="merchant_postal_code"
label="Merchant Postal Code"
placeholder="Enter postal code"
required=true
type="Text"
[peachpayments.metadata.merchant_region_code]
name="merchant_region_code"
label="Merchant Region Code"
placeholder="Enter region code (e.g., WC)"
required=true
type="Text"
[peachpayments.metadata.merchant_type]
name="merchant_type"
label="Merchant Type"
placeholder="Select merchant type"
required=true
type="Select"
options=["direct", "sub"]
[peachpayments.metadata.merchant_website]
name="merchant_website"
label="Merchant Website"
placeholder="Enter merchant website URL"
required=true
type="Text"
[peachpayments.metadata.mid]
name="mid"
label="Routing MID"
placeholder="Enter routing MID"
required=true
type="Text"
[peachpayments.metadata.tid]
name="tid"
label="Routing TID"
placeholder="Enter routing TID"
required=true
type="Text"
[peachpayments.metadata.route]
name="route"
label="Routing Route"
placeholder="Select routing route"
required=true
type="Select"
options=["cardgateway_emulator", "exipay_emulator", "absa_base24", "nedbank_postbridge"]
[peachpayments.metadata.amex_id]
name="amex_id"
label="AmEx ID"
placeholder="Enter AmEx ID for routing"
required=false
type="Text"
[peachpayments.metadata.sub_mid]
name="sub_mid"
label="Sub Mid"
placeholder="Enter Sub Mid"
required=false
type="Text"
[peachpayments.metadata.visa_payment_facilitator_id]
name="visa_payment_facilitator_id"
label="Visa Payment Facilitator Id"
placeholder="Enter Visa Payment Facilitator Id"
required=false
type="Text"
[peachpayments.metadata.mastercard_payment_facilitator_id]
name="mastercard_payment_facilitator_id"
label="mastercard Payment Facilitator Id"
placeholder="Enter mastercard Payment Facilitator Id"
required=false
type="Text"

[tokenex]
[tokenex.connector_auth.HeaderKey]
api_key = "API Key"

[gigadat]
[gigadat.connector_auth.SignatureKey]
api_key = "Access Token"
api_secret = "Security Token"
key1 = "Campaign ID"
[[gigadat.bank_redirect]]
payment_method_type = "interac"
[gigadat.metadata.site]
name = "site"
label = "Site where transaction is initiated"
placeholder = "Enter site where transaction is initiated"
required = true
type = "Text"

[gigadat_payout]
[gigadat_payout.connector_auth.SignatureKey]
api_key = "Access Token"
api_secret = "Security Token"
key1 = "Campaign ID"
[[gigadat_payout.bank_redirect]]
payment_method_type = "interac"
[gigadat_payout.metadata.site]
name = "site"
label = "Site where transaction is initiated"
placeholder = "Enter site where transaction is initiated"
required = true
type = "Text"

[finix]
[finix.connector_auth.HeaderKey]
api_key = "API Key"


[loonio]
[loonio.connector_auth.BodyKey]
api_key = "Merchant ID"
key1 = "Merchant Token"
[[loonio.bank_redirect]]
payment_method_type = "interac"


[tesouro]
[[tesouro.credit]]
payment_method_type = "Mastercard"
[[tesouro.credit]]
payment_method_type = "Visa"
[[tesouro.credit]]
payment_method_type = "AmericanExpress"
[[tesouro.credit]]
payment_method_type = "Discover"
[[tesouro.credit]]
payment_method_type = "DinersClub"
[[tesouro.credit]]
payment_method_type = "JCB"
[[tesouro.credit]]
payment_method_type = "Maestro"
[[tesouro.credit]]
payment_method_type = "UnionPay"
[[tesouro.debit]]
payment_method_type = "Mastercard"
[[tesouro.debit]]
payment_method_type = "Visa"
[[tesouro.debit]]
payment_method_type = "AmericanExpress"
[[tesouro.debit]]
payment_method_type = "Discover"
[[tesouro.debit]]
payment_method_type = "DinersClub"
[[tesouro.debit]]
payment_method_type = "JCB"
[[tesouro.debit]]
payment_method_type = "Maestro"
[tesouro.connector_auth.SignatureKey]
api_key = "Client ID"
api_secret = "Client Secret"
key1 = "Acceptor ID"<|MERGE_RESOLUTION|>--- conflicted
+++ resolved
@@ -6671,20 +6671,12 @@
 [[santander.voucher]]
   payment_method_type = "boleto"
 [[santander.bank_transfer]]
-<<<<<<< HEAD
-  payment_method_type = "pix"  
+  payment_method_type = "pix"
 [santander.connector_auth.MultiAuthKey]
 api_key="Client ID"
 key1="Client Secret"
 api_secret="Certificates"   #To generate a cert.pem from a .pfx with a prompted password, command: openssl pkcs12 -in ./  GDPP-BR-Cert.pfx -nocerts -out key.pem -nodes -legacy
 key2="Certificate Key"      #To generate a key.pem from a .pfx with a prompted password, command: openssl pkcs12 -in ./Cert.pfx -clcerts -nokeys -out cert.pem -legacy
-=======
-  payment_method_type = "pix"
-
-[santander.connector_auth.BodyKey]
-api_key = "Client ID"
-key1 = "Client Secret"
->>>>>>> d78c8965
 
 [santander.metadata.pix_key]
 name = "pix_key"
