[aci]
[[aci.credit]]
payment_method_type = "Mastercard"
[[aci.credit]]
payment_method_type = "Visa"
[[aci.credit]]
payment_method_type = "Interac"
[[aci.credit]]
payment_method_type = "AmericanExpress"
[[aci.credit]]
payment_method_type = "JCB"
[[aci.credit]]
payment_method_type = "DinersClub"
[[aci.credit]]
payment_method_type = "Discover"
[[aci.credit]]
payment_method_type = "CartesBancaires"
[[aci.credit]]
payment_method_type = "UnionPay"
[[aci.debit]]
payment_method_type = "Mastercard"
[[aci.debit]]
payment_method_type = "Visa"
[[aci.debit]]
payment_method_type = "Interac"
[[aci.debit]]
payment_method_type = "AmericanExpress"
[[aci.debit]]
payment_method_type = "JCB"
[[aci.debit]]
payment_method_type = "DinersClub"
[[aci.debit]]
payment_method_type = "Discover"
[[aci.debit]]
payment_method_type = "CartesBancaires"
[[aci.debit]]
payment_method_type = "UnionPay"
[[aci.wallet]]
payment_method_type = "ali_pay"
[[aci.wallet]]
payment_method_type = "mb_way"
[[aci.bank_redirect]]
payment_method_type = "ideal"
[[aci.bank_redirect]]
payment_method_type = "giropay"
[[aci.bank_redirect]]
payment_method_type = "sofort"
[[aci.bank_redirect]]
payment_method_type = "eps"
[[aci.bank_redirect]]
payment_method_type = "przelewy24"
[[aci.bank_redirect]]
payment_method_type = "trustly"
[[aci.bank_redirect]]
payment_method_type = "interac"
[aci.connector_auth.BodyKey]
api_key = "API Key"
key1 = "Entity ID"
[aci.connector_webhook_details]
merchant_secret = "Source verification key"


[adyen]
[[adyen.credit]]
payment_method_type = "Mastercard"
[[adyen.credit]]
payment_method_type = "Visa"
[[adyen.credit]]
payment_method_type = "Interac"
[[adyen.credit]]
payment_method_type = "AmericanExpress"
[[adyen.credit]]
payment_method_type = "JCB"
[[adyen.credit]]
payment_method_type = "DinersClub"
[[adyen.credit]]
payment_method_type = "Discover"
[[adyen.credit]]
payment_method_type = "CartesBancaires"
[[adyen.credit]]
payment_method_type = "UnionPay"
[[adyen.debit]]
payment_method_type = "Mastercard"
[[adyen.debit]]
payment_method_type = "Visa"
[[adyen.debit]]
payment_method_type = "Nyce"
[[adyen.debit]]
payment_method_type = "Pulse"
[[adyen.debit]]
payment_method_type = "Star"
[[adyen.debit]]
payment_method_type = "Accel"
[[adyen.debit]]
payment_method_type = "Interac"
[[adyen.debit]]
payment_method_type = "AmericanExpress"
[[adyen.debit]]
payment_method_type = "JCB"
[[adyen.debit]]
payment_method_type = "DinersClub"
[[adyen.debit]]
payment_method_type = "Discover"
[[adyen.debit]]
payment_method_type = "CartesBancaires"
[[adyen.debit]]
payment_method_type = "UnionPay"
[[adyen.pay_later]]
payment_method_type = "klarna"
[[adyen.pay_later]]
payment_method_type = "affirm"
[[adyen.pay_later]]
payment_method_type = "afterpay_clearpay"
[[adyen.pay_later]]
payment_method_type = "pay_bright"
[[adyen.pay_later]]
payment_method_type = "walley"
[[adyen.pay_later]]
payment_method_type = "alma"
[[adyen.pay_later]]
payment_method_type = "atome"
[[adyen.bank_debit]]
payment_method_type = "ach"
[[adyen.bank_debit]]
payment_method_type = "bacs"
[[adyen.bank_debit]]
payment_method_type = "sepa"
[[adyen.bank_redirect]]
payment_method_type = "ideal"
[[adyen.bank_redirect]]
payment_method_type = "eps"
[[adyen.bank_redirect]]
payment_method_type = "blik"
[[adyen.bank_redirect]]
payment_method_type = "trustly"
[[adyen.bank_redirect]]
payment_method_type = "online_banking_czech_republic"
[[adyen.bank_redirect]]
payment_method_type = "online_banking_finland"
[[adyen.bank_redirect]]
payment_method_type = "online_banking_poland"
[[adyen.bank_redirect]]
payment_method_type = "online_banking_slovakia"
[[adyen.bank_redirect]]
payment_method_type = "bancontact_card"
[[adyen.bank_redirect]]
payment_method_type = "online_banking_fpx"
[[adyen.bank_redirect]]
payment_method_type = "online_banking_thailand"
[[adyen.bank_redirect]]
payment_method_type = "bizum"
[[adyen.bank_redirect]]
payment_method_type = "open_banking_uk"
[[adyen.bank_transfer]]
payment_method_type = "permata_bank_transfer"
[[adyen.bank_transfer]]
payment_method_type = "bca_bank_transfer"
[[adyen.bank_transfer]]
payment_method_type = "bni_va"
[[adyen.bank_transfer]]
payment_method_type = "bri_va"
[[adyen.bank_transfer]]
payment_method_type = "cimb_va"
[[adyen.bank_transfer]]
payment_method_type = "danamon_va"
[[adyen.bank_transfer]]
payment_method_type = "mandiri_va"
[[adyen.bank_transfer]]
payment_method_type = "pix"
[[adyen.wallet]]
payment_method_type = "apple_pay"
[[adyen.wallet]]
payment_method_type = "google_pay"
[[adyen.wallet]]
payment_method_type = "paypal"
[[adyen.wallet]]
payment_method_type = "we_chat_pay"
[[adyen.wallet]]
payment_method_type = "ali_pay"
[[adyen.wallet]]
payment_method_type = "mb_way"
[[adyen.wallet]]
payment_method_type = "ali_pay_hk"
[[adyen.wallet]]
payment_method_type = "go_pay"
[[adyen.wallet]]
payment_method_type = "kakao_pay"
[[adyen.wallet]]
payment_method_type = "twint"
[[adyen.wallet]]
payment_method_type = "gcash"
[[adyen.wallet]]
payment_method_type = "vipps"
[[adyen.wallet]]
payment_method_type = "dana"
[[adyen.wallet]]
payment_method_type = "momo"
[[adyen.wallet]]
payment_method_type = "swish"
[[adyen.wallet]]
payment_method_type = "touch_n_go"
[[adyen.voucher]]
payment_method_type = "boleto"
[[adyen.voucher]]
payment_method_type = "alfamart"
[[adyen.voucher]]
payment_method_type = "indomaret"
[[adyen.voucher]]
payment_method_type = "oxxo"
[[adyen.voucher]]
payment_method_type = "seven_eleven"
[[adyen.voucher]]
payment_method_type = "lawson"
[[adyen.voucher]]
payment_method_type = "mini_stop"
[[adyen.voucher]]
payment_method_type = "family_mart"
[[adyen.voucher]]
payment_method_type = "seicomart"
[[adyen.voucher]]
payment_method_type = "pay_easy"
[[adyen.gift_card]]
payment_method_type = "pay_safe_card"
[[adyen.gift_card]]
payment_method_type = "givex"
[[adyen.card_redirect]]
payment_method_type = "benefit"
[[adyen.card_redirect]]
payment_method_type = "knet"
[[adyen.card_redirect]]
payment_method_type = "momo_atm"
[adyen.connector_auth.BodyKey]
api_key = "Adyen API Key"
key1 = "Adyen Account Id"
[adyen.connector_webhook_details]
merchant_secret = "Source verification key"

[[adyen.metadata.apple_pay]]
name = "certificate"
label = "Merchant Certificate (Base64 Encoded)"
placeholder = "Enter Merchant Certificate (Base64 Encoded)"
required = true
type = "Text"
[[adyen.metadata.apple_pay]]
name = "certificate_keys"
label = "Merchant PrivateKey (Base64 Encoded)"
placeholder = "Enter Merchant PrivateKey (Base64 Encoded)"
required = true
type = "Text"
[[adyen.metadata.apple_pay]]
name = "merchant_identifier"
label = "Apple Merchant Identifier"
placeholder = "Enter Apple Merchant Identifier"
required = true
type = "Text"
[[adyen.metadata.apple_pay]]
name = "display_name"
label = "Display Name"
placeholder = "Enter Display Name"
required = true
type = "Text"
[[adyen.metadata.apple_pay]]
name = "initiative"
label = "Domain"
placeholder = "Enter Domain"
required = true
type = "Text"
[[adyen.metadata.apple_pay]]
name = "initiative_context"
label = "Domain Name"
placeholder = "Enter Domain Name"
required = true
type = "Text"
[[adyen.metadata.apple_pay]]
name = "merchant_business_country"
label = "Merchant Business Country"
placeholder = "Enter Merchant Business Country"
required = true
type = "Select"
options = []
[[adyen.metadata.apple_pay]]
name = "payment_processing_details_at"
label = "Payment Processing Details At"
placeholder = "Enter Payment Processing Details At"
required = true
type = "Radio"
options = ["Connector", "Hyperswitch"]

[[adyen.metadata.google_pay]]
name = "merchant_name"
label = "Google Pay Merchant Name"
placeholder = "Enter Google Pay Merchant Name"
required = true
type = "Text"
[[adyen.metadata.google_pay]]
name = "merchant_id"
label = "Google Pay Merchant Id"
placeholder = "Enter Google Pay Merchant Id"
required = true
type = "Text"
[[adyen.metadata.google_pay]]
name = "gateway_merchant_id"
label = "Google Pay Merchant Key"
placeholder = "Enter Google Pay Merchant Key"
required = true
type = "Text"
[[adyen.metadata.google_pay]]
name = "allowed_auth_methods"
label = "Allowed Auth Methods"
placeholder = "Enter Allowed Auth Methods"
required = true
type = "MultiSelect"
options = ["PAN_ONLY", "CRYPTOGRAM_3DS"]

[[adyen.connector_wallets_details.google_pay]]
name = "merchant_name"
label = "Google Pay Merchant Name"
placeholder = "Enter Google Pay Merchant Name"
required = true
type = "Text"
[[adyen.connector_wallets_details.google_pay]]
name = "merchant_id"
label = "Google Pay Merchant Id"
placeholder = "Enter Google Pay Merchant Id"
required = true
type = "Text"
[[adyen.connector_wallets_details.google_pay]]
name = "gateway_merchant_id"
label = "Google Pay Merchant Key"
placeholder = "Enter Google Pay Merchant Key"
required = true
type = "Text"
[[adyen.connector_wallets_details.google_pay]]
name = "public_key"
label = "Google Pay Public Key"
placeholder = "Enter Google Pay Public Key"
required = true
type = "Text"
[[adyen.connector_wallets_details.google_pay]]
name = "private_key"
label = "Google Pay Private Key"
placeholder = "Enter Google Pay Private Key"
required = true
type = "Text"
[[adyen.connector_wallets_details.google_pay]]
name = "recipient_id"
label = "Recipient Id"
placeholder = "Enter Recipient Id"
required = true
type = "Text"
[[adyen.connector_wallets_details.google_pay]]
name = "allowed_auth_methods"
label = "Allowed Auth Methods"
placeholder = "Enter Allowed Auth Methods"
required = true
type = "MultiSelect"
options = ["PAN_ONLY", "CRYPTOGRAM_3DS"]


[adyen.metadata.endpoint_prefix]
name = "endpoint_prefix"
label = "Live endpoint prefix"
placeholder = "Enter Live endpoint prefix"
required = true
type = "Text"

[adyenplatform_payout]
[[adyenplatform_payout.credit]]
payment_method_type = "Mastercard"
[[adyenplatform_payout.credit]]
payment_method_type = "Visa"
[[adyenplatform_payout.debit]]
payment_method_type = "Mastercard"
[[adyenplatform_payout.debit]]
payment_method_type = "Visa"
[[adyenplatform_payout.bank_transfer]]
payment_method_type = "sepa"
[adyenplatform_payout.connector_auth.HeaderKey]
api_key = "Adyen platform's API Key"

[adyenplatform_payout.metadata.source_balance_account]
name = "source_balance_account"
label = "Source balance account ID"
placeholder = "Enter Source balance account ID"
required = true
type = "Text"
[adyenplatform_payout.connector_webhook_details]
merchant_secret = "Source verification key"

[airwallex]
[[airwallex.credit]]
payment_method_type = "Mastercard"
[[airwallex.credit]]
payment_method_type = "Visa"
[[airwallex.credit]]
payment_method_type = "Interac"
[[airwallex.credit]]
payment_method_type = "AmericanExpress"
[[airwallex.credit]]
payment_method_type = "JCB"
[[airwallex.credit]]
payment_method_type = "DinersClub"
[[airwallex.credit]]
payment_method_type = "Discover"
[[airwallex.credit]]
payment_method_type = "CartesBancaires"
[[airwallex.credit]]
payment_method_type = "UnionPay"
[[airwallex.debit]]
payment_method_type = "Mastercard"
[[airwallex.debit]]
payment_method_type = "Visa"
[[airwallex.debit]]
payment_method_type = "Interac"
[[airwallex.debit]]
payment_method_type = "AmericanExpress"
[[airwallex.debit]]
payment_method_type = "JCB"
[[airwallex.debit]]
payment_method_type = "DinersClub"
[[airwallex.debit]]
payment_method_type = "Discover"
[[airwallex.debit]]
payment_method_type = "CartesBancaires"
[[airwallex.debit]]
payment_method_type = "UnionPay"
[[airwallex.wallet]]
  payment_method_type = "google_pay"
[[airwallex.wallet]]
  payment_method_type = "paypal"
[[airwallex.wallet]]
  payment_method_type = "skrill"
[[airwallex.bank_redirect]]
  payment_method_type = "trustly"
[[airwallex.bank_redirect]]
  payment_method_type = "blik"
[[airwallex.bank_redirect]]
  payment_method_type = "ideal"
[[airwallex.pay_later]]
  payment_method_type = "klarna"
[[airwallex.pay_later]]
  payment_method_type = "atome"
[airwallex.connector_auth.BodyKey]
api_key = "API Key"
key1 = "Client ID"

[airwallex.connector_webhook_details]
merchant_secret = "Source verification key"

[[airwallex.metadata.google_pay]]
name = "merchant_name"
label = "Google Pay Merchant Name"
placeholder = "Enter Google Pay Merchant Name"
required = true
type = "Text"
[[airwallex.metadata.google_pay]]
name = "merchant_id"
label = "Google Pay Merchant Id"
placeholder = "Enter Google Pay Merchant Id"
required = true
type = "Text"
[[airwallex.metadata.google_pay]]
name = "gateway_merchant_id"
label = "Google Pay Merchant Key"
placeholder = "Enter Google Pay Merchant Key"
required = true
type = "Text"
[[airwallex.metadata.google_pay]]
name = "allowed_auth_methods"
label = "Allowed Auth Methods"
placeholder = "Enter Allowed Auth Methods"
required = true
type = "MultiSelect"
options = ["PAN_ONLY", "CRYPTOGRAM_3DS"]

[[airwallex.connector_wallets_details.google_pay]]
name = "merchant_name"
label = "Google Pay Merchant Name"
placeholder = "Enter Google Pay Merchant Name"
required = true
type = "Text"
[[airwallex.connector_wallets_details.google_pay]]
name = "merchant_id"
label = "Google Pay Merchant Id"
placeholder = "Enter Google Pay Merchant Id"
required = true
type = "Text"
[[airwallex.connector_wallets_details.google_pay]]
name = "gateway_merchant_id"
label = "Google Pay Merchant Key"
placeholder = "Enter Google Pay Merchant Key"
required = true
type = "Text"
[[airwallex.connector_wallets_details.google_pay]]
name = "public_key"
label = "Google Pay Public Key"
placeholder = "Enter Google Pay Public Key"
required = true
type = "Text"
[[airwallex.connector_wallets_details.google_pay]]
name = "private_key"
label = "Google Pay Private Key"
placeholder = "Enter Google Pay Private Key"
required = true
type = "Text"
[[airwallex.connector_wallets_details.google_pay]]
name = "recipient_id"
label = "Recipient Id"
placeholder = "Enter Recipient Id"
required = true
type = "Text"
[[airwallex.connector_wallets_details.google_pay]]
name = "allowed_auth_methods"
label = "Allowed Auth Methods"
placeholder = "Enter Allowed Auth Methods"
required = true
type = "MultiSelect"
options = ["PAN_ONLY", "CRYPTOGRAM_3DS"]

[authipay]
[[authipay.credit]]
payment_method_type = "Mastercard"
[[authipay.credit]]
payment_method_type = "Visa"
[[authipay.debit]]
payment_method_type = "Mastercard"
[[authipay.debit]]
payment_method_type = "Visa"
[authipay.connector_auth.SignatureKey]
api_key = "API Key"
api_secret = "API Secret"
key1 = "Merchant ID"
[authipay.connector_webhook_details]
merchant_secret = "Source verification key"

[authorizedotnet]
[[authorizedotnet.credit]]
payment_method_type = "Mastercard"
[[authorizedotnet.credit]]
payment_method_type = "Visa"
[[authorizedotnet.credit]]
payment_method_type = "Interac"
[[authorizedotnet.credit]]
payment_method_type = "AmericanExpress"
[[authorizedotnet.credit]]
payment_method_type = "JCB"
[[authorizedotnet.credit]]
payment_method_type = "DinersClub"
[[authorizedotnet.credit]]
payment_method_type = "Discover"
[[authorizedotnet.credit]]
payment_method_type = "CartesBancaires"
[[authorizedotnet.credit]]
payment_method_type = "UnionPay"
[[authorizedotnet.debit]]
payment_method_type = "Mastercard"
[[authorizedotnet.debit]]
payment_method_type = "Visa"
[[authorizedotnet.debit]]
payment_method_type = "Interac"
[[authorizedotnet.debit]]
payment_method_type = "AmericanExpress"
[[authorizedotnet.debit]]
payment_method_type = "JCB"
[[authorizedotnet.debit]]
payment_method_type = "DinersClub"
[[authorizedotnet.debit]]
payment_method_type = "Discover"
[[authorizedotnet.debit]]
payment_method_type = "CartesBancaires"
[[authorizedotnet.debit]]
payment_method_type = "UnionPay"
[[authorizedotnet.wallet]]
payment_method_type = "apple_pay"
[[authorizedotnet.wallet]]
payment_method_type = "google_pay"
[[authorizedotnet.wallet]]
payment_method_type = "paypal"
[authorizedotnet.connector_auth.BodyKey]
api_key = "API Login ID"
key1 = "Transaction Key"
[authorizedotnet.connector_webhook_details]
merchant_secret = "Source verification key"

[[authorizedotnet.metadata.apple_pay]]
name = "certificate"
label = "Merchant Certificate (Base64 Encoded)"
placeholder = "Enter Merchant Certificate (Base64 Encoded)"
required = true
type = "Text"
[[authorizedotnet.metadata.apple_pay]]
name = "certificate_keys"
label = "Merchant PrivateKey (Base64 Encoded)"
placeholder = "Enter Merchant PrivateKey (Base64 Encoded)"
required = true
type = "Text"
[[authorizedotnet.metadata.apple_pay]]
name = "merchant_identifier"
label = "Apple Merchant Identifier"
placeholder = "Enter Apple Merchant Identifier"
required = true
type = "Text"
[[authorizedotnet.metadata.apple_pay]]
name = "display_name"
label = "Display Name"
placeholder = "Enter Display Name"
required = true
type = "Text"
[[authorizedotnet.metadata.apple_pay]]
name = "initiative"
label = "Domain"
placeholder = "Enter Domain"
required = true
type = "Text"
[[authorizedotnet.metadata.apple_pay]]
name = "initiative_context"
label = "Domain Name"
placeholder = "Enter Domain Name"
required = true
type = "Text"
[[authorizedotnet.metadata.apple_pay]]
name = "merchant_business_country"
label = "Merchant Business Country"
placeholder = "Enter Merchant Business Country"
required = true
type = "Select"
options = []
[[authorizedotnet.metadata.apple_pay]]
name = "payment_processing_details_at"
label = "Payment Processing Details At"
placeholder = "Enter Payment Processing Details At"
required = true
type = "Radio"
options = ["Connector"]

[[authorizedotnet.metadata.google_pay]]
name = "merchant_name"
label = "Google Pay Merchant Name"
placeholder = "Enter Google Pay Merchant Name"
required = true
type = "Text"
[[authorizedotnet.metadata.google_pay]]
name = "merchant_id"
label = "Google Pay Merchant Id"
placeholder = "Enter Google Pay Merchant Id"
required = true
type = "Text"
[[authorizedotnet.metadata.google_pay]]
name = "gateway_merchant_id"
label = "Google Pay Merchant Key"
placeholder = "Enter Google Pay Merchant Key"
required = true
type = "Text"
[[authorizedotnet.metadata.google_pay]]
name = "allowed_auth_methods"
label = "Allowed Auth Methods"
placeholder = "Enter Allowed Auth Methods"
required = true
type = "MultiSelect"
options = ["PAN_ONLY", "CRYPTOGRAM_3DS"]

[[authorizedotnet.connector_wallets_details.google_pay]]
name = "merchant_name"
label = "Google Pay Merchant Name"
placeholder = "Enter Google Pay Merchant Name"
required = true
type = "Text"
[[authorizedotnet.connector_wallets_details.google_pay]]
name = "merchant_id"
label = "Google Pay Merchant Id"
placeholder = "Enter Google Pay Merchant Id"
required = true
type = "Text"
[[authorizedotnet.connector_wallets_details.google_pay]]
name = "gateway_merchant_id"
label = "Google Pay Merchant Key"
placeholder = "Enter Google Pay Merchant Key"
required = true
type = "Text"
[[authorizedotnet.connector_wallets_details.google_pay]]
name = "public_key"
label = "Google Pay Public Key"
placeholder = "Enter Google Pay Public Key"
required = true
type = "Text"
[[authorizedotnet.connector_wallets_details.google_pay]]
name = "private_key"
label = "Google Pay Private Key"
placeholder = "Enter Google Pay Private Key"
required = true
type = "Text"
[[authorizedotnet.connector_wallets_details.google_pay]]
name = "recipient_id"
label = "Recipient Id"
placeholder = "Enter Recipient Id"
required = true
type = "Text"
[[authorizedotnet.connector_wallets_details.google_pay]]
name = "allowed_auth_methods"
label = "Allowed Auth Methods"
placeholder = "Enter Allowed Auth Methods"
required = true
type = "MultiSelect"
options = ["PAN_ONLY", "CRYPTOGRAM_3DS"]


[bambora]
[[bambora.credit]]
payment_method_type = "Mastercard"
[[bambora.credit]]
payment_method_type = "Visa"
[[bambora.credit]]
payment_method_type = "Interac"
[[bambora.credit]]
payment_method_type = "AmericanExpress"
[[bambora.credit]]
payment_method_type = "JCB"
[[bambora.credit]]
payment_method_type = "DinersClub"
[[bambora.credit]]
payment_method_type = "Discover"
[[bambora.credit]]
payment_method_type = "CartesBancaires"
[[bambora.credit]]
payment_method_type = "UnionPay"
[[bambora.debit]]
payment_method_type = "Mastercard"
[[bambora.debit]]
payment_method_type = "Visa"
[[bambora.debit]]
payment_method_type = "Interac"
[[bambora.debit]]
payment_method_type = "AmericanExpress"
[[bambora.debit]]
payment_method_type = "JCB"
[[bambora.debit]]
payment_method_type = "DinersClub"
[[bambora.debit]]
payment_method_type = "Discover"
[[bambora.debit]]
payment_method_type = "CartesBancaires"
[[bambora.debit]]
payment_method_type = "UnionPay"
[bambora.connector_auth.BodyKey]
api_key = "Passcode"
key1 = "Merchant Id"

[bamboraapac]
[[bamboraapac.credit]]
payment_method_type = "Mastercard"
[[bamboraapac.credit]]
payment_method_type = "Visa"
[[bamboraapac.credit]]
payment_method_type = "Interac"
[[bamboraapac.credit]]
payment_method_type = "AmericanExpress"
[[bamboraapac.credit]]
payment_method_type = "JCB"
[[bamboraapac.credit]]
payment_method_type = "DinersClub"
[[bamboraapac.credit]]
payment_method_type = "Discover"
[[bamboraapac.credit]]
payment_method_type = "CartesBancaires"
[[bamboraapac.credit]]
payment_method_type = "UnionPay"
[[bamboraapac.debit]]
payment_method_type = "Mastercard"
[[bamboraapac.debit]]
payment_method_type = "Visa"
[[bamboraapac.debit]]
payment_method_type = "Interac"
[[bamboraapac.debit]]
payment_method_type = "AmericanExpress"
[[bamboraapac.debit]]
payment_method_type = "JCB"
[[bamboraapac.debit]]
payment_method_type = "DinersClub"
[[bamboraapac.debit]]
payment_method_type = "Discover"
[[bamboraapac.debit]]
payment_method_type = "CartesBancaires"
[[bamboraapac.debit]]
payment_method_type = "UnionPay"
[bamboraapac.connector_auth.SignatureKey]
api_key = "Username"
key1 = "Account Number"
api_secret = "Password"

[bankofamerica]
[[bankofamerica.credit]]
payment_method_type = "Mastercard"
[[bankofamerica.credit]]
payment_method_type = "Visa"
[[bankofamerica.credit]]
payment_method_type = "Interac"
[[bankofamerica.credit]]
payment_method_type = "AmericanExpress"
[[bankofamerica.credit]]
payment_method_type = "JCB"
[[bankofamerica.credit]]
payment_method_type = "DinersClub"
[[bankofamerica.credit]]
payment_method_type = "Discover"
[[bankofamerica.credit]]
payment_method_type = "CartesBancaires"
[[bankofamerica.credit]]
payment_method_type = "UnionPay"
[[bankofamerica.debit]]
payment_method_type = "Mastercard"
[[bankofamerica.debit]]
payment_method_type = "Visa"
[[bankofamerica.debit]]
payment_method_type = "Interac"
[[bankofamerica.debit]]
payment_method_type = "AmericanExpress"
[[bankofamerica.debit]]
payment_method_type = "JCB"
[[bankofamerica.debit]]
payment_method_type = "DinersClub"
[[bankofamerica.debit]]
payment_method_type = "Discover"
[[bankofamerica.debit]]
payment_method_type = "CartesBancaires"
[[bankofamerica.debit]]
payment_method_type = "UnionPay"
[[bankofamerica.wallet]]
payment_method_type = "apple_pay"
[[bankofamerica.wallet]]
payment_method_type = "google_pay"
[[bankofamerica.wallet]]
payment_method_type = "samsung_pay"
[bankofamerica.connector_auth.SignatureKey]
api_key = "Key"
key1 = "Merchant ID"
api_secret = "Shared Secret"
[bankofamerica.connector_webhook_details]
merchant_secret = "Source verification key"

[[bankofamerica.metadata.apple_pay]]
name = "certificate"
label = "Merchant Certificate (Base64 Encoded)"
placeholder = "Enter Merchant Certificate (Base64 Encoded)"
required = true
type = "Text"
[[bankofamerica.metadata.apple_pay]]
name = "certificate_keys"
label = "Merchant PrivateKey (Base64 Encoded)"
placeholder = "Enter Merchant PrivateKey (Base64 Encoded)"
required = true
type = "Text"
[[bankofamerica.metadata.apple_pay]]
name = "merchant_identifier"
label = "Apple Merchant Identifier"
placeholder = "Enter Apple Merchant Identifier"
required = true
type = "Text"
[[bankofamerica.metadata.apple_pay]]
name = "display_name"
label = "Display Name"
placeholder = "Enter Display Name"
required = true
type = "Text"
[[bankofamerica.metadata.apple_pay]]
name = "initiative"
label = "Domain"
placeholder = "Enter Domain"
required = true
type = "Text"
[[bankofamerica.metadata.apple_pay]]
name = "initiative_context"
label = "Domain Name"
placeholder = "Enter Domain Name"
required = true
type = "Text"
[[bankofamerica.metadata.apple_pay]]
name = "merchant_business_country"
label = "Merchant Business Country"
placeholder = "Enter Merchant Business Country"
required = true
type = "Select"
options = []
[[bankofamerica.metadata.apple_pay]]
name = "payment_processing_details_at"
label = "Payment Processing Details At"
placeholder = "Enter Payment Processing Details At"
required = true
type = "Radio"
options = ["Connector", "Hyperswitch"]

[[bankofamerica.metadata.google_pay]]
name = "merchant_name"
label = "Google Pay Merchant Name"
placeholder = "Enter Google Pay Merchant Name"
required = true
type = "Text"
[[bankofamerica.metadata.google_pay]]
name = "merchant_id"
label = "Google Pay Merchant Id"
placeholder = "Enter Google Pay Merchant Id"
required = true
type = "Text"
[[bankofamerica.metadata.google_pay]]
name = "gateway_merchant_id"
label = "Google Pay Merchant Key"
placeholder = "Enter Google Pay Merchant Key"
required = true
type = "Text"
[[bankofamerica.metadata.google_pay]]
name = "allowed_auth_methods"
label = "Allowed Auth Methods"
placeholder = "Enter Allowed Auth Methods"
required = true
type = "MultiSelect"
options = ["PAN_ONLY", "CRYPTOGRAM_3DS"]

[[bankofamerica.connector_wallets_details.google_pay]]
name = "merchant_name"
label = "Google Pay Merchant Name"
placeholder = "Enter Google Pay Merchant Name"
required = true
type = "Text"
[[bankofamerica.connector_wallets_details.google_pay]]
name = "merchant_id"
label = "Google Pay Merchant Id"
placeholder = "Enter Google Pay Merchant Id"
required = true
type = "Text"
[[bankofamerica.connector_wallets_details.google_pay]]
name = "gateway_merchant_id"
label = "Google Pay Merchant Key"
placeholder = "Enter Google Pay Merchant Key"
required = true
type = "Text"
[[bankofamerica.connector_wallets_details.google_pay]]
name = "public_key"
label = "Google Pay Public Key"
placeholder = "Enter Google Pay Public Key"
required = true
type = "Text"
[[bankofamerica.connector_wallets_details.google_pay]]
name = "private_key"
label = "Google Pay Private Key"
placeholder = "Enter Google Pay Private Key"
required = true
type = "Text"
[[bankofamerica.connector_wallets_details.google_pay]]
name = "recipient_id"
label = "Recipient Id"
placeholder = "Enter Recipient Id"
required = true
type = "Text"
[[bankofamerica.connector_wallets_details.google_pay]]
name = "allowed_auth_methods"
label = "Allowed Auth Methods"
placeholder = "Enter Allowed Auth Methods"
required = true
type = "MultiSelect"
options = ["PAN_ONLY", "CRYPTOGRAM_3DS"]

[[bankofamerica.connector_wallets_details.samsung_pay]]
name = "service_id"
label = "Samsung Pay Service Id"
placeholder = "Enter Samsung Pay Service Id"
required = true
type = "Text"
[[bankofamerica.connector_wallets_details.samsung_pay]]
name = "merchant_display_name"
label = "Display Name"
placeholder = "Enter Display Name"
required = true
type = "Text"
[[bankofamerica.connector_wallets_details.samsung_pay]]
name = "merchant_business_country"
label = "Merchant Business Country"
placeholder = "Enter Merchant Business Country"
required = true
type = "Select"
options = []
[[bankofamerica.connector_wallets_details.samsung_pay]]
name = "allowed_brands"
label = "Allowed Brands"
placeholder = "Enter Allowed Brands"
required = true
type = "MultiSelect"
options = ["visa", "masterCard", "amex", "discover"]

[barclaycard]
[[barclaycard.credit]]
payment_method_type = "Mastercard"
[[barclaycard.credit]]
payment_method_type = "Visa"
[[barclaycard.credit]]
payment_method_type = "AmericanExpress"
[[barclaycard.credit]]
payment_method_type = "JCB"
[[barclaycard.credit]]
payment_method_type = "Discover"
[[barclaycard.credit]]
payment_method_type = "Maestro"
[[barclaycard.credit]]
payment_method_type = "Interac"
[[barclaycard.credit]]
payment_method_type = "DinersClub"
[[barclaycard.credit]]
payment_method_type = "CartesBancaires"
[[barclaycard.credit]]
payment_method_type = "UnionPay"
[[barclaycard.debit]]
payment_method_type = "Mastercard"
[[barclaycard.debit]]
payment_method_type = "Visa"
[[barclaycard.debit]]
payment_method_type = "AmericanExpress"
[[barclaycard.debit]]
payment_method_type = "JCB"
[[barclaycard.debit]]
payment_method_type = "Discover"
[[barclaycard.debit]]
payment_method_type = "Maestro"
[[barclaycard.debit]]
payment_method_type = "Interac"
[[barclaycard.debit]]
payment_method_type = "DinersClub"
[[barclaycard.debit]]
payment_method_type = "CartesBancaires"
[[barclaycard.debit]]
payment_method_type = "UnionPay"
[barclaycard.connector_auth.SignatureKey]
api_key = "Key"
key1 = "Merchant ID"
api_secret = "Shared Secret"

[bitpay]
[[bitpay.crypto]]
payment_method_type = "crypto_currency"
[bitpay.connector_auth.HeaderKey]
api_key = "API Key"
[bitpay.connector_webhook_details]
merchant_secret = "Source verification key"

[bluesnap]
[[bluesnap.credit]]
payment_method_type = "Mastercard"
[[bluesnap.credit]]
payment_method_type = "Visa"
[[bluesnap.credit]]
payment_method_type = "Interac"
[[bluesnap.credit]]
payment_method_type = "AmericanExpress"
[[bluesnap.credit]]
payment_method_type = "JCB"
[[bluesnap.credit]]
payment_method_type = "DinersClub"
[[bluesnap.credit]]
payment_method_type = "Discover"
[[bluesnap.credit]]
payment_method_type = "CartesBancaires"
[[bluesnap.credit]]
payment_method_type = "UnionPay"
[[bluesnap.wallet]]
payment_method_type = "google_pay"
[[bluesnap.wallet]]
payment_method_type = "apple_pay"
[bluesnap.connector_auth.BodyKey]
api_key = "Password"
key1 = "Username"
[bluesnap.connector_webhook_details]
merchant_secret = "Source verification key"

[[bluesnap.metadata.apple_pay]]
name = "certificate"
label = "Merchant Certificate (Base64 Encoded)"
placeholder = "Enter Merchant Certificate (Base64 Encoded)"
required = true
type = "Text"
[[bluesnap.metadata.apple_pay]]
name = "certificate_keys"
label = "Merchant PrivateKey (Base64 Encoded)"
placeholder = "Enter Merchant PrivateKey (Base64 Encoded)"
required = true
type = "Text"
[[bluesnap.metadata.apple_pay]]
name = "merchant_identifier"
label = "Apple Merchant Identifier"
placeholder = "Enter Apple Merchant Identifier"
required = true
type = "Text"
[[bluesnap.metadata.apple_pay]]
name = "display_name"
label = "Display Name"
placeholder = "Enter Display Name"
required = true
type = "Text"
[[bluesnap.metadata.apple_pay]]
name = "initiative"
label = "Domain"
placeholder = "Enter Domain"
required = true
type = "Text"
[[bluesnap.metadata.apple_pay]]
name = "initiative_context"
label = "Domain Name"
placeholder = "Enter Domain Name"
required = true
type = "Text"
[[bluesnap.metadata.apple_pay]]
name = "merchant_business_country"
label = "Merchant Business Country"
placeholder = "Enter Merchant Business Country"
required = true
type = "Select"
options = []
[[bluesnap.metadata.apple_pay]]
name = "payment_processing_details_at"
label = "Payment Processing Details At"
placeholder = "Enter Payment Processing Details At"
required = true
type = "Radio"
options = ["Connector"]

[[bluesnap.metadata.google_pay]]
name = "merchant_name"
label = "Google Pay Merchant Name"
placeholder = "Enter Google Pay Merchant Name"
required = true
type = "Text"
[[bluesnap.metadata.google_pay]]
name = "merchant_id"
label = "Google Pay Merchant Id"
placeholder = "Enter Google Pay Merchant Id"
required = true
type = "Text"
[[bluesnap.metadata.google_pay]]
name = "gateway_merchant_id"
label = "Google Pay Merchant Key"
placeholder = "Enter Google Pay Merchant Key"
required = true
type = "Text"
[[bluesnap.metadata.google_pay]]
name = "allowed_auth_methods"
label = "Allowed Auth Methods"
placeholder = "Enter Allowed Auth Methods"
required = true
type = "MultiSelect"
options = ["PAN_ONLY", "CRYPTOGRAM_3DS"]

[[bluesnap.connector_wallets_details.google_pay]]
name = "merchant_name"
label = "Google Pay Merchant Name"
placeholder = "Enter Google Pay Merchant Name"
required = true
type = "Text"
[[bluesnap.connector_wallets_details.google_pay]]
name = "merchant_id"
label = "Google Pay Merchant Id"
placeholder = "Enter Google Pay Merchant Id"
required = true
type = "Text"
[[bluesnap.connector_wallets_details.google_pay]]
name = "gateway_merchant_id"
label = "Google Pay Merchant Key"
placeholder = "Enter Google Pay Merchant Key"
required = true
type = "Text"
[[bluesnap.connector_wallets_details.google_pay]]
name = "public_key"
label = "Google Pay Public Key"
placeholder = "Enter Google Pay Public Key"
required = true
type = "Text"
[[bluesnap.connector_wallets_details.google_pay]]
name = "private_key"
label = "Google Pay Private Key"
placeholder = "Enter Google Pay Private Key"
required = true
type = "Text"
[[bluesnap.connector_wallets_details.google_pay]]
name = "recipient_id"
label = "Recipient Id"
placeholder = "Enter Recipient Id"
required = true
type = "Text"
[[bluesnap.connector_wallets_details.google_pay]]
name = "allowed_auth_methods"
label = "Allowed Auth Methods"
placeholder = "Enter Allowed Auth Methods"
required = true
type = "MultiSelect"
options = ["PAN_ONLY", "CRYPTOGRAM_3DS"]


[bluesnap.metadata.merchant_id]
name = "merchant_id"
label = "Merchant Id"
placeholder = "Enter Merchant Id"
required = false
type = "Text"


[boku]
[[boku.wallet]]
payment_method_type = "dana"
[[boku.wallet]]
payment_method_type = "gcash"
[[boku.wallet]]
payment_method_type = "go_pay"
[[boku.wallet]]
payment_method_type = "kakao_pay"
[[boku.wallet]]
payment_method_type = "momo"
[boku.connector_auth.BodyKey]
api_key = "API KEY"
key1 = "MERCHANT ID"
[boku.connector_webhook_details]
merchant_secret = "Source verification key"


[braintree]
[[braintree.credit]]
payment_method_type = "Mastercard"
[[braintree.credit]]
payment_method_type = "Visa"
[[braintree.credit]]
payment_method_type = "Interac"
[[braintree.credit]]
payment_method_type = "AmericanExpress"
[[braintree.credit]]
payment_method_type = "JCB"
[[braintree.credit]]
payment_method_type = "DinersClub"
[[braintree.credit]]
payment_method_type = "Discover"
[[braintree.credit]]
payment_method_type = "CartesBancaires"
[[braintree.credit]]
payment_method_type = "UnionPay"
[[braintree.debit]]
payment_method_type = "Mastercard"
[[braintree.debit]]
payment_method_type = "Visa"
[[braintree.debit]]
payment_method_type = "Interac"
[[braintree.debit]]
payment_method_type = "AmericanExpress"
[[braintree.debit]]
payment_method_type = "JCB"
[[braintree.debit]]
payment_method_type = "DinersClub"
[[braintree.debit]]
payment_method_type = "Discover"
[[braintree.debit]]
payment_method_type = "CartesBancaires"
[[braintree.debit]]
payment_method_type = "UnionPay"
[[braintree.debit]]
payment_method_type = "UnionPay"
[braintree.connector_webhook_details]
merchant_secret = "Source verification key"


[braintree.connector_auth.SignatureKey]
api_key = "Public Key"
key1 = "Merchant Id"
api_secret = "Private Key"
[braintree.metadata.merchant_account_id]
name = "merchant_account_id"
label = "Merchant Account Id"
placeholder = "Enter Merchant Account Id"
required = true
type = "Text"
[braintree.metadata.merchant_config_currency]
name = "merchant_config_currency"
label = "Currency"
placeholder = "Enter Currency"
required = true
type = "Select"
options = []

[cashtocode]
[[cashtocode.reward]]
payment_method_type = "classic"
[[cashtocode.reward]]
payment_method_type = "evoucher"
[cashtocode.connector_auth.CurrencyAuthKey.auth_key_map.EUR.classic]
password_classic = "Password Classic"
username_classic = "Username Classic"
merchant_id_classic = "MerchantId Classic"
[cashtocode.connector_auth.CurrencyAuthKey.auth_key_map.EUR.evoucher]
password_evoucher = "Password Evoucher"
username_evoucher = "Username Evoucher"
merchant_id_evoucher = "MerchantId Evoucher"
[cashtocode.connector_auth.CurrencyAuthKey.auth_key_map.GBP.classic]
password_classic = "Password Classic"
username_classic = "Username Classic"
merchant_id_classic = "MerchantId Classic"
[cashtocode.connector_auth.CurrencyAuthKey.auth_key_map.GBP.evoucher]
password_evoucher = "Password Evoucher"
username_evoucher = "Username Evoucher"
merchant_id_evoucher = "MerchantId Evoucher"
[cashtocode.connector_auth.CurrencyAuthKey.auth_key_map.USD.classic]
password_classic = "Password Classic"
username_classic = "Username Classic"
merchant_id_classic = "MerchantId Classic"
[cashtocode.connector_auth.CurrencyAuthKey.auth_key_map.USD.evoucher]
password_evoucher = "Password Evoucher"
username_evoucher = "Username Evoucher"
merchant_id_evoucher = "MerchantId Evoucher"
[cashtocode.connector_auth.CurrencyAuthKey.auth_key_map.CAD.classic]
password_classic = "Password Classic"
username_classic = "Username Classic"
merchant_id_classic = "MerchantId Classic"
[cashtocode.connector_auth.CurrencyAuthKey.auth_key_map.CAD.evoucher]
password_evoucher = "Password Evoucher"
username_evoucher = "Username Evoucher"
merchant_id_evoucher = "MerchantId Evoucher"
[cashtocode.connector_auth.CurrencyAuthKey.auth_key_map.CHF.classic]
password_classic = "Password Classic"
username_classic = "Username Classic"
merchant_id_classic = "MerchantId Classic"
[cashtocode.connector_auth.CurrencyAuthKey.auth_key_map.CHF.evoucher]
password_evoucher = "Password Evoucher"
username_evoucher = "Username Evoucher"
merchant_id_evoucher = "MerchantId Evoucher"
[cashtocode.connector_auth.CurrencyAuthKey.auth_key_map.AUD.classic]
password_classic = "Password Classic"
username_classic = "Username Classic"
merchant_id_classic = "MerchantId Classic"
[cashtocode.connector_auth.CurrencyAuthKey.auth_key_map.AUD.evoucher]
password_evoucher = "Password Evoucher"
username_evoucher = "Username Evoucher"
merchant_id_evoucher = "MerchantId Evoucher"
[cashtocode.connector_auth.CurrencyAuthKey.auth_key_map.INR.classic]
password_classic = "Password Classic"
username_classic = "Username Classic"
merchant_id_classic = "MerchantId Classic"
[cashtocode.connector_auth.CurrencyAuthKey.auth_key_map.INR.evoucher]
password_evoucher = "Password Evoucher"
username_evoucher = "Username Evoucher"
merchant_id_evoucher = "MerchantId Evoucher"
[cashtocode.connector_auth.CurrencyAuthKey.auth_key_map.JPY.classic]
password_classic = "Password Classic"
username_classic = "Username Classic"
merchant_id_classic = "MerchantId Classic"
[cashtocode.connector_auth.CurrencyAuthKey.auth_key_map.JPY.evoucher]
password_evoucher = "Password Evoucher"
username_evoucher = "Username Evoucher"
merchant_id_evoucher = "MerchantId Evoucher"
[cashtocode.connector_auth.CurrencyAuthKey.auth_key_map.NZD.classic]
password_classic = "Password Classic"
username_classic = "Username Classic"
merchant_id_classic = "MerchantId Classic"
[cashtocode.connector_auth.CurrencyAuthKey.auth_key_map.NZD.evoucher]
password_evoucher = "Password Evoucher"
username_evoucher = "Username Evoucher"
merchant_id_evoucher = "MerchantId Evoucher"
[cashtocode.connector_auth.CurrencyAuthKey.auth_key_map.ZAR.classic]
password_classic = "Password Classic"
username_classic = "Username Classic"
merchant_id_classic = "MerchantId Classic"
[cashtocode.connector_auth.CurrencyAuthKey.auth_key_map.ZAR.evoucher]
password_evoucher = "Password Evoucher"
username_evoucher = "Username Evoucher"
merchant_id_evoucher = "MerchantId Evoucher"
[cashtocode.connector_auth.CurrencyAuthKey.auth_key_map.CNY.classic]
password_classic = "Password Classic"
username_classic = "Username Classic"
merchant_id_classic = "MerchantId Classic"
[cashtocode.connector_auth.CurrencyAuthKey.auth_key_map.CNY.evoucher]
password_evoucher = "Password Evoucher"
username_evoucher = "Username Evoucher"
merchant_id_evoucher = "MerchantId Evoucher"
[cashtocode.connector_webhook_details]
merchant_secret = "Source verification key"

[checkout]
[[checkout.credit]]
payment_method_type = "Mastercard"
[[checkout.credit]]
payment_method_type = "Visa"
[[checkout.credit]]
payment_method_type = "Interac"
[[checkout.credit]]
payment_method_type = "AmericanExpress"
[[checkout.credit]]
payment_method_type = "JCB"
[[checkout.credit]]
payment_method_type = "DinersClub"
[[checkout.credit]]
payment_method_type = "Discover"
[[checkout.credit]]
payment_method_type = "CartesBancaires"
[[checkout.credit]]
payment_method_type = "UnionPay"
[[checkout.debit]]
payment_method_type = "Mastercard"
[[checkout.debit]]
payment_method_type = "Visa"
[[checkout.debit]]
payment_method_type = "Interac"
[[checkout.debit]]
payment_method_type = "AmericanExpress"
[[checkout.debit]]
payment_method_type = "JCB"
[[checkout.debit]]
payment_method_type = "DinersClub"
[[checkout.debit]]
payment_method_type = "Discover"
[[checkout.debit]]
payment_method_type = "CartesBancaires"
[[checkout.debit]]
payment_method_type = "UnionPay"
[[checkout.wallet]]
payment_method_type = "apple_pay"
[[checkout.wallet]]
payment_method_type = "google_pay"
[checkout.connector_auth.SignatureKey]
api_key = "Checkout API Public Key"
key1 = "Processing Channel ID"
api_secret = "Checkout API Secret Key"
[checkout.connector_webhook_details]
merchant_secret = "Source verification key"

[[checkout.metadata.apple_pay]]
name = "certificate"
label = "Merchant Certificate (Base64 Encoded)"
placeholder = "Enter Merchant Certificate (Base64 Encoded)"
required = true
type = "Text"
[[checkout.metadata.apple_pay]]
name = "certificate_keys"
label = "Merchant PrivateKey (Base64 Encoded)"
placeholder = "Enter Merchant PrivateKey (Base64 Encoded)"
required = true
type = "Text"
[[checkout.metadata.apple_pay]]
name = "merchant_identifier"
label = "Apple Merchant Identifier"
placeholder = "Enter Apple Merchant Identifier"
required = true
type = "Text"
[[checkout.metadata.apple_pay]]
name = "display_name"
label = "Display Name"
placeholder = "Enter Display Name"
required = true
type = "Text"
[[checkout.metadata.apple_pay]]
name = "initiative"
label = "Domain"
placeholder = "Enter Domain"
required = true
type = "Text"
[[checkout.metadata.apple_pay]]
name = "initiative_context"
label = "Domain Name"
placeholder = "Enter Domain Name"
required = true
type = "Text"
[[checkout.metadata.apple_pay]]
name = "merchant_business_country"
label = "Merchant Business Country"
placeholder = "Enter Merchant Business Country"
required = true
type = "Select"
options = []
[[checkout.metadata.apple_pay]]
name = "payment_processing_details_at"
label = "Payment Processing Details At"
placeholder = "Enter Payment Processing Details At"
required = true
type = "Radio"
options = ["Connector"]

[[checkout.metadata.google_pay]]
name = "merchant_name"
label = "Google Pay Merchant Name"
placeholder = "Enter Google Pay Merchant Name"
required = true
type = "Text"
[[checkout.metadata.google_pay]]
name = "merchant_id"
label = "Google Pay Merchant Id"
placeholder = "Enter Google Pay Merchant Id"
required = true
type = "Text"
[[checkout.metadata.google_pay]]
name = "gateway_merchant_id"
label = "Google Pay Merchant Key"
placeholder = "Enter Google Pay Merchant Key"
required = true
type = "Text"
[[checkout.metadata.google_pay]]
name = "allowed_auth_methods"
label = "Allowed Auth Methods"
placeholder = "Enter Allowed Auth Methods"
required = true
type = "MultiSelect"
options = ["PAN_ONLY", "CRYPTOGRAM_3DS"]

[[checkout.connector_wallets_details.google_pay]]
name = "merchant_name"
label = "Google Pay Merchant Name"
placeholder = "Enter Google Pay Merchant Name"
required = true
type = "Text"
[[checkout.connector_wallets_details.google_pay]]
name = "merchant_id"
label = "Google Pay Merchant Id"
placeholder = "Enter Google Pay Merchant Id"
required = true
type = "Text"
[[checkout.connector_wallets_details.google_pay]]
name = "gateway_merchant_id"
label = "Google Pay Merchant Key"
placeholder = "Enter Google Pay Merchant Key"
required = true
type = "Text"
[[checkout.connector_wallets_details.google_pay]]
name = "public_key"
label = "Google Pay Public Key"
placeholder = "Enter Google Pay Public Key"
required = true
type = "Text"
[[checkout.connector_wallets_details.google_pay]]
name = "private_key"
label = "Google Pay Private Key"
placeholder = "Enter Google Pay Private Key"
required = true
type = "Text"
[[checkout.connector_wallets_details.google_pay]]
name = "recipient_id"
label = "Recipient Id"
placeholder = "Enter Recipient Id"
required = true
type = "Text"
[[checkout.connector_wallets_details.google_pay]]
name = "allowed_auth_methods"
label = "Allowed Auth Methods"
placeholder = "Enter Allowed Auth Methods"
required = true
type = "MultiSelect"
options = ["PAN_ONLY", "CRYPTOGRAM_3DS"]


[checkout.metadata.acquirer_bin]
name = "acquirer_bin"
label = "Acquirer Bin"
placeholder = "Enter Acquirer Bin"
required = false
type = "Text"
[checkout.metadata.acquirer_merchant_id]
name = "acquirer_merchant_id"
label = "Acquirer Merchant ID"
placeholder = "Enter Acquirer Merchant ID"
required = false
type = "Text"
[checkout.metadata.acquirer_country_code]
name = "acquirer_country_code"
label = "Acquirer Country Code"
placeholder = "Enter Acquirer Country Code"
required = false
type = "Text"

[coinbase]
[[coinbase.crypto]]
payment_method_type = "crypto_currency"
[coinbase.connector_auth.HeaderKey]
api_key = "API Key"
[coinbase.connector_webhook_details]
merchant_secret = "Source verification key"
[coinbase.metadata.pricing_type]
name = "pricing_type"
label = "Select the pricing type Example: fixed_price,no_price"
placeholder = "Select the pricing type Example: fixed_price,no_price"
required = true
type = "Select"
options = ["fixed_price", "no_price"]

[coingate]
[[coingate.crypto]]
payment_method_type = "crypto_currency"
[coingate.connector_auth.BodyKey]
api_key = "API Key"
key1 = "Merchant Token"
[coingate.metadata.currency_id]
name = "currency_id"
label = "ID of the currency in which the refund will be issued"
placeholder = "Enter ID of the currency in which the refund will be issued"
required = true
type = "Number"
[coingate.metadata.platform_id]
name = "platform_id"
label = "Platform ID of the currency in which the refund will be issued"
placeholder = "Enter Platform ID of the currency in which the refund will be issued"
required = true
type = "Number"
[coingate.metadata.ledger_account_id]
name = "ledger_account_id"
label = "ID of the trader balance associated with the currency in which the refund will be issued"
placeholder = "Enter ID of the trader balance associated with the currency in which the refund will be issued"
required = true
type = "Text"

[cryptopay]
[[cryptopay.crypto]]
payment_method_type = "crypto_currency"
[cryptopay.connector_auth.BodyKey]
api_key = "API Key"
key1 = "Secret Key"
[cryptopay.connector_webhook_details]
merchant_secret = "Source verification key"

[cybersource]
[[cybersource.credit]]
payment_method_type = "Mastercard"
[[cybersource.credit]]
payment_method_type = "Visa"
[[cybersource.credit]]
payment_method_type = "Interac"
[[cybersource.credit]]
payment_method_type = "AmericanExpress"
[[cybersource.credit]]
payment_method_type = "JCB"
[[cybersource.credit]]
payment_method_type = "DinersClub"
[[cybersource.credit]]
payment_method_type = "Discover"
[[cybersource.credit]]
payment_method_type = "CartesBancaires"
[[cybersource.credit]]
payment_method_type = "UnionPay"
[[cybersource.debit]]
payment_method_type = "Mastercard"
[[cybersource.debit]]
payment_method_type = "Visa"
[[cybersource.debit]]
payment_method_type = "Interac"
[[cybersource.debit]]
payment_method_type = "AmericanExpress"
[[cybersource.debit]]
payment_method_type = "JCB"
[[cybersource.debit]]
payment_method_type = "DinersClub"
[[cybersource.debit]]
payment_method_type = "Discover"
[[cybersource.debit]]
payment_method_type = "CartesBancaires"
[[cybersource.debit]]
payment_method_type = "UnionPay"
[[cybersource.wallet]]
payment_method_type = "apple_pay"
[[cybersource.wallet]]
payment_method_type = "google_pay"
[[cybersource.wallet]]
payment_method_type = "paze"
[[cybersource.wallet]]
payment_method_type = "samsung_pay"
[cybersource.connector_auth.SignatureKey]
api_key = "Key"
key1 = "Merchant ID"
api_secret = "Shared Secret"
[cybersource.connector_webhook_details]
merchant_secret = "Source verification key"
[cybersource.metadata]
disable_avs = "Disable AVS check"
disable_cvn = "Disable CVN check"

[[cybersource.metadata.apple_pay]]
name = "certificate"
label = "Merchant Certificate (Base64 Encoded)"
placeholder = "Enter Merchant Certificate (Base64 Encoded)"
required = true
type = "Text"
[[cybersource.metadata.apple_pay]]
name = "certificate_keys"
label = "Merchant PrivateKey (Base64 Encoded)"
placeholder = "Enter Merchant PrivateKey (Base64 Encoded)"
required = true
type = "Text"
[[cybersource.metadata.apple_pay]]
name = "merchant_identifier"
label = "Apple Merchant Identifier"
placeholder = "Enter Apple Merchant Identifier"
required = true
type = "Text"
[[cybersource.metadata.apple_pay]]
name = "display_name"
label = "Display Name"
placeholder = "Enter Display Name"
required = true
type = "Text"
[[cybersource.metadata.apple_pay]]
name = "initiative"
label = "Domain"
placeholder = "Enter Domain"
required = true
type = "Text"
[[cybersource.metadata.apple_pay]]
name = "initiative_context"
label = "Domain Name"
placeholder = "Enter Domain Name"
required = true
type = "Text"
[[cybersource.metadata.apple_pay]]
name = "merchant_business_country"
label = "Merchant Business Country"
placeholder = "Enter Merchant Business Country"
required = true
type = "Select"
options = []
[[cybersource.metadata.apple_pay]]
name = "payment_processing_details_at"
label = "Payment Processing Details At"
placeholder = "Enter Payment Processing Details At"
required = true
type = "Radio"
options = ["Connector", "Hyperswitch"]

[[cybersource.metadata.google_pay]]
name = "merchant_name"
label = "Google Pay Merchant Name"
placeholder = "Enter Google Pay Merchant Name"
required = true
type = "Text"
[[cybersource.metadata.google_pay]]
name = "merchant_id"
label = "Google Pay Merchant Id"
placeholder = "Enter Google Pay Merchant Id"
required = true
type = "Text"
[[cybersource.metadata.google_pay]]
name = "gateway_merchant_id"
label = "Google Pay Merchant Key"
placeholder = "Enter Google Pay Merchant Key"
required = true
type = "Text"
[[cybersource.metadata.google_pay]]
name = "allowed_auth_methods"
label = "Allowed Auth Methods"
placeholder = "Enter Allowed Auth Methods"
required = true
type = "MultiSelect"
options = ["PAN_ONLY", "CRYPTOGRAM_3DS"]

[[cybersource.connector_wallets_details.google_pay]]
name = "merchant_name"
label = "Google Pay Merchant Name"
placeholder = "Enter Google Pay Merchant Name"
required = true
type = "Text"
[[cybersource.connector_wallets_details.google_pay]]
name = "merchant_id"
label = "Google Pay Merchant Id"
placeholder = "Enter Google Pay Merchant Id"
required = true
type = "Text"
[[cybersource.connector_wallets_details.google_pay]]
name = "gateway_merchant_id"
label = "Google Pay Merchant Key"
placeholder = "Enter Google Pay Merchant Key"
required = true
type = "Text"
[[cybersource.connector_wallets_details.google_pay]]
name = "public_key"
label = "Google Pay Public Key"
placeholder = "Enter Google Pay Public Key"
required = true
type = "Text"
[[cybersource.connector_wallets_details.google_pay]]
name = "private_key"
label = "Google Pay Private Key"
placeholder = "Enter Google Pay Private Key"
required = true
type = "Text"
[[cybersource.connector_wallets_details.google_pay]]
name = "recipient_id"
label = "Recipient Id"
placeholder = "Enter Recipient Id"
required = true
type = "Text"
[[cybersource.connector_wallets_details.google_pay]]
name = "allowed_auth_methods"
label = "Allowed Auth Methods"
placeholder = "Enter Allowed Auth Methods"
required = true
type = "MultiSelect"
options = ["PAN_ONLY", "CRYPTOGRAM_3DS"]

[[cybersource.connector_wallets_details.samsung_pay]]
name = "service_id"
label = "Samsung Pay Service Id"
placeholder = "Enter Samsung Pay Service Id"
required = true
type = "Text"
[[cybersource.connector_wallets_details.samsung_pay]]
name = "merchant_display_name"
label = "Display Name"
placeholder = "Enter Display Name"
required = true
type = "Text"
[[cybersource.connector_wallets_details.samsung_pay]]
name = "merchant_business_country"
label = "Merchant Business Country"
placeholder = "Enter Merchant Business Country"
required = true
type = "Select"
options = []
[[cybersource.connector_wallets_details.samsung_pay]]
name = "allowed_brands"
label = "Allowed Brands"
placeholder = "Enter Allowed Brands"
required = true
type = "MultiSelect"
options = ["visa", "masterCard", "amex", "discover"]


[cybersource.metadata.acquirer_bin]
name = "acquirer_bin"
label = "Acquirer Bin"
placeholder = "Enter Acquirer Bin"
required = false
type = "Text"
[cybersource.metadata.acquirer_merchant_id]
name = "acquirer_merchant_id"
label = "Acquirer Merchant ID"
placeholder = "Enter Acquirer Merchant ID"
required = false
type = "Text"
[cybersource.metadata.acquirer_country_code]
name = "acquirer_country_code"
label = "Acquirer Country Code"
placeholder = "Enter Acquirer Country Code"
required = false
type = "Text"

[cybersource_payout]
[[cybersource_payout.credit]]
payment_method_type = "Mastercard"
[[cybersource_payout.credit]]
payment_method_type = "Visa"
[[cybersource_payout.credit]]
payment_method_type = "Interac"
[[cybersource_payout.credit]]
payment_method_type = "AmericanExpress"
[[cybersource_payout.credit]]
payment_method_type = "JCB"
[[cybersource_payout.credit]]
payment_method_type = "DinersClub"
[[cybersource_payout.credit]]
payment_method_type = "Discover"
[[cybersource_payout.credit]]
payment_method_type = "CartesBancaires"
[[cybersource_payout.credit]]
payment_method_type = "UnionPay"
[[cybersource_payout.debit]]
payment_method_type = "Mastercard"
[[cybersource_payout.debit]]
payment_method_type = "Visa"
[[cybersource_payout.debit]]
payment_method_type = "Interac"
[[cybersource_payout.debit]]
payment_method_type = "AmericanExpress"
[[cybersource_payout.debit]]
payment_method_type = "JCB"
[[cybersource_payout.debit]]
payment_method_type = "DinersClub"
[[cybersource_payout.debit]]
payment_method_type = "Discover"
[[cybersource_payout.debit]]
payment_method_type = "CartesBancaires"
[[cybersource_payout.debit]]
payment_method_type = "UnionPay"
[cybersource_payout.connector_auth.SignatureKey]
api_key = "Key"
key1 = "Merchant ID"
api_secret = "Shared Secret"

[deutschebank]
[[deutschebank.bank_debit]]
payment_method_type = "sepa"
[[deutschebank.credit]]
payment_method_type = "Visa"
[[deutschebank.credit]]
payment_method_type = "Mastercard"
[[deutschebank.debit]]
payment_method_type = "Visa"
[[deutschebank.debit]]
payment_method_type = "Mastercard"
[deutschebank.connector_auth.SignatureKey]
api_key = "Client ID"
key1 = "Merchant ID"
api_secret = "Client Key"

[digitalvirgo]
[[digitalvirgo.mobile_payment]]
payment_method_type = "direct_carrier_billing"
[digitalvirgo.connector_auth.BodyKey]
api_key = "Password"
key1 = "Username"

[dlocal]
[[dlocal.credit]]
payment_method_type = "Mastercard"
[[dlocal.credit]]
payment_method_type = "Visa"
[[dlocal.credit]]
payment_method_type = "Interac"
[[dlocal.credit]]
payment_method_type = "AmericanExpress"
[[dlocal.credit]]
payment_method_type = "JCB"
[[dlocal.credit]]
payment_method_type = "DinersClub"
[[dlocal.credit]]
payment_method_type = "Discover"
[[dlocal.credit]]
payment_method_type = "CartesBancaires"
[[dlocal.credit]]
payment_method_type = "UnionPay"
[[dlocal.debit]]
payment_method_type = "Mastercard"
[[dlocal.debit]]
payment_method_type = "Visa"
[[dlocal.debit]]
payment_method_type = "Interac"
[[dlocal.debit]]
payment_method_type = "AmericanExpress"
[[dlocal.debit]]
payment_method_type = "JCB"
[[dlocal.debit]]
payment_method_type = "DinersClub"
[[dlocal.debit]]
payment_method_type = "Discover"
[[dlocal.debit]]
payment_method_type = "CartesBancaires"
[[dlocal.debit]]
payment_method_type = "UnionPay"
[dlocal.connector_auth.SignatureKey]
api_key = "X Login"
key1 = "X Trans Key"
api_secret = "Secret Key"
[dlocal.connector_webhook_details]
merchant_secret = "Source verification key"

[ebanx_payout]
[[ebanx_payout.bank_transfer]]
payment_method_type = "pix"
[ebanx_payout.connector_auth.HeaderKey]
api_key = "Integration Key"

[fiserv]
[[fiserv.credit]]
payment_method_type = "Mastercard"
[[fiserv.credit]]
payment_method_type = "Visa"
[[fiserv.credit]]
payment_method_type = "Interac"
[[fiserv.credit]]
payment_method_type = "AmericanExpress"
[[fiserv.credit]]
payment_method_type = "JCB"
[[fiserv.credit]]
payment_method_type = "DinersClub"
[[fiserv.credit]]
payment_method_type = "Discover"
[[fiserv.credit]]
payment_method_type = "CartesBancaires"
[[fiserv.credit]]
payment_method_type = "UnionPay"
[[fiserv.debit]]
payment_method_type = "Mastercard"
[[fiserv.debit]]
payment_method_type = "Visa"
[[fiserv.debit]]
payment_method_type = "Interac"
[[fiserv.debit]]
payment_method_type = "AmericanExpress"
[[fiserv.debit]]
payment_method_type = "JCB"
[[fiserv.debit]]
payment_method_type = "DinersClub"
[[fiserv.debit]]
payment_method_type = "Discover"
[[fiserv.debit]]
payment_method_type = "CartesBancaires"
[[fiserv.debit]]
payment_method_type = "UnionPay"
[fiserv.connector_auth.SignatureKey]
api_key = "API Key"
key1 = "Merchant ID"
api_secret = "API Secret"
[fiserv.connector_webhook_details]
merchant_secret = "Source verification key"

[fiserv.metadata.terminal_id]
name = "terminal_id"
label = "Terminal ID"
placeholder = "Enter Terminal ID"
required = true
type = "Text"

[fiservemea]
[[fiservemea.credit]]
payment_method_type = "Mastercard"
[[fiservemea.credit]]
payment_method_type = "Visa"
[[fiservemea.credit]]
payment_method_type = "Interac"
[[fiservemea.credit]]
payment_method_type = "AmericanExpress"
[[fiservemea.credit]]
payment_method_type = "JCB"
[[fiservemea.credit]]
payment_method_type = "DinersClub"
[[fiservemea.credit]]
payment_method_type = "Discover"
[[fiservemea.credit]]
payment_method_type = "CartesBancaires"
[[fiservemea.credit]]
payment_method_type = "UnionPay"
[[fiservemea.debit]]
payment_method_type = "Mastercard"
[[fiservemea.debit]]
payment_method_type = "Visa"
[[fiservemea.debit]]
payment_method_type = "Interac"
[[fiservemea.debit]]
payment_method_type = "AmericanExpress"
[[fiservemea.debit]]
payment_method_type = "JCB"
[[fiservemea.debit]]
payment_method_type = "DinersClub"
[[fiservemea.debit]]
payment_method_type = "Discover"
[[fiservemea.debit]]
payment_method_type = "CartesBancaires"
[[fiservemea.debit]]
payment_method_type = "UnionPay"
[fiservemea.connector_auth.BodyKey]
api_key = "API Key"
key1 = "Secret Key"

[forte]
[[forte.credit]]
payment_method_type = "Mastercard"
[[forte.credit]]
payment_method_type = "Visa"
[[forte.credit]]
payment_method_type = "Interac"
[[forte.credit]]
payment_method_type = "AmericanExpress"
[[forte.credit]]
payment_method_type = "JCB"
[[forte.credit]]
payment_method_type = "DinersClub"
[[forte.credit]]
payment_method_type = "Discover"
[[forte.credit]]
payment_method_type = "CartesBancaires"
[[forte.credit]]
payment_method_type = "UnionPay"
[[forte.debit]]
payment_method_type = "Mastercard"
[[forte.debit]]
payment_method_type = "Visa"
[[forte.debit]]
payment_method_type = "Interac"
[[forte.debit]]
payment_method_type = "AmericanExpress"
[[forte.debit]]
payment_method_type = "JCB"
[[forte.debit]]
payment_method_type = "DinersClub"
[[forte.debit]]
payment_method_type = "Discover"
[[forte.debit]]
payment_method_type = "CartesBancaires"
[[forte.debit]]
payment_method_type = "UnionPay"
[forte.connector_auth.MultiAuthKey]
api_key = "API Access ID"
key1 = "Organization ID"
api_secret = "API Secure Key"
key2 = "Location ID"
[forte.connector_webhook_details]
merchant_secret = "Source verification key"

[getnet]
[[getnet.credit]]
payment_method_type = "Mastercard"
[[getnet.credit]]
payment_method_type = "Visa"
[[getnet.credit]]
payment_method_type = "Interac"
[[getnet.credit]]
payment_method_type = "AmericanExpress"
[[getnet.credit]]
payment_method_type = "JCB"
[[getnet.credit]]
payment_method_type = "DinersClub"
[[getnet.credit]]
payment_method_type = "Discover"
[[getnet.credit]]
payment_method_type = "CartesBancaires"
[[getnet.credit]]
payment_method_type = "UnionPay"
[[getnet.credit]]
payment_method_type = "RuPay"
[[getnet.credit]]
payment_method_type = "Maestro"

[globalpay]
[[globalpay.credit]]
payment_method_type = "Mastercard"
[[globalpay.credit]]
payment_method_type = "Visa"
[[globalpay.credit]]
payment_method_type = "Interac"
[[globalpay.credit]]
payment_method_type = "AmericanExpress"
[[globalpay.credit]]
payment_method_type = "JCB"
[[globalpay.credit]]
payment_method_type = "DinersClub"
[[globalpay.credit]]
payment_method_type = "Discover"
[[globalpay.credit]]
payment_method_type = "CartesBancaires"
[[globalpay.credit]]
payment_method_type = "UnionPay"
[[globalpay.debit]]
payment_method_type = "Mastercard"
[[globalpay.debit]]
payment_method_type = "Visa"
[[globalpay.debit]]
payment_method_type = "Interac"
[[globalpay.debit]]
payment_method_type = "AmericanExpress"
[[globalpay.debit]]
payment_method_type = "JCB"
[[globalpay.debit]]
payment_method_type = "DinersClub"
[[globalpay.debit]]
payment_method_type = "Discover"
[[globalpay.debit]]
payment_method_type = "CartesBancaires"
[[globalpay.debit]]
payment_method_type = "UnionPay"
[[globalpay.bank_redirect]]
payment_method_type = "ideal"
[[globalpay.bank_redirect]]
payment_method_type = "giropay"
[[globalpay.bank_redirect]]
payment_method_type = "sofort"
[[globalpay.bank_redirect]]
payment_method_type = "eps"
[[globalpay.wallet]]
payment_method_type = "google_pay"
[[globalpay.wallet]]
payment_method_type = "paypal"
[globalpay.connector_auth.BodyKey]
api_key = "Global App Key"
key1 = "Global App ID"
[globalpay.connector_webhook_details]
merchant_secret = "Source verification key"

[[globalpay.metadata.google_pay]]
name = "merchant_name"
label = "Google Pay Merchant Name"
placeholder = "Enter Google Pay Merchant Name"
required = true
type = "Text"
[[globalpay.metadata.google_pay]]
name = "merchant_id"
label = "Google Pay Merchant Id"
placeholder = "Enter Google Pay Merchant Id"
required = true
type = "Text"
[[globalpay.metadata.google_pay]]
name = "gateway_merchant_id"
label = "Google Pay Merchant Key"
placeholder = "Enter Google Pay Merchant Key"
required = true
type = "Text"
[[globalpay.metadata.google_pay]]
name = "allowed_auth_methods"
label = "Allowed Auth Methods"
placeholder = "Enter Allowed Auth Methods"
required = true
type = "MultiSelect"
options = ["PAN_ONLY", "CRYPTOGRAM_3DS"]

[[globalpay.connector_wallets_details.google_pay]]
name = "merchant_name"
label = "Google Pay Merchant Name"
placeholder = "Enter Google Pay Merchant Name"
required = true
type = "Text"
[[globalpay.connector_wallets_details.google_pay]]
name = "merchant_id"
label = "Google Pay Merchant Id"
placeholder = "Enter Google Pay Merchant Id"
required = true
type = "Text"
[[globalpay.connector_wallets_details.google_pay]]
name = "gateway_merchant_id"
label = "Google Pay Merchant Key"
placeholder = "Enter Google Pay Merchant Key"
required = true
type = "Text"
[[globalpay.connector_wallets_details.google_pay]]
name = "public_key"
label = "Google Pay Public Key"
placeholder = "Enter Google Pay Public Key"
required = true
type = "Text"
[[globalpay.connector_wallets_details.google_pay]]
name = "private_key"
label = "Google Pay Private Key"
placeholder = "Enter Google Pay Private Key"
required = true
type = "Text"
[[globalpay.connector_wallets_details.google_pay]]
name = "recipient_id"
label = "Recipient Id"
placeholder = "Enter Recipient Id"
required = true
type = "Text"
[[globalpay.connector_wallets_details.google_pay]]
name = "allowed_auth_methods"
label = "Allowed Auth Methods"
placeholder = "Enter Allowed Auth Methods"
required = true
type = "MultiSelect"
options = ["PAN_ONLY", "CRYPTOGRAM_3DS"]


[globalpay.metadata.account_name]
name = "account_name"
label = "Account Name"
placeholder = "Enter Account Name"
required = true
type = "Text"

[globepay]
[[globepay.wallet]]
payment_method_type = "we_chat_pay"
[[globepay.wallet]]
payment_method_type = "ali_pay"
[globepay.connector_auth.BodyKey]
api_key = "Partner Code"
key1 = "Credential Code"
[globepay.connector_webhook_details]
merchant_secret = "Source verification key"

[gocardless]
[[gocardless.bank_debit]]
payment_method_type = "ach"
[[gocardless.bank_debit]]
payment_method_type = "becs"
[[gocardless.bank_debit]]
payment_method_type = "sepa"
[gocardless.connector_auth.HeaderKey]
api_key = "Access Token"
[gocardless.connector_webhook_details]
merchant_secret = "Source verification key"

[iatapay]
[[iatapay.upi]]
payment_method_type = "upi_collect"
[iatapay.connector_auth.SignatureKey]
api_key = "Client ID"
key1 = "Airline ID"
api_secret = "Client Secret"
[iatapay.connector_webhook_details]
merchant_secret = "Source verification key"

[itaubank]
[[itaubank.bank_transfer]]
payment_method_type = "pix"
[itaubank.connector_auth.MultiAuthKey]
key1 = "Client Id"
api_key = "Client Secret"
api_secret = "Certificates"
key2 = "Certificate Key"

[jpmorgan]
[[jpmorgan.credit]]
payment_method_type = "AmericanExpress"
[[jpmorgan.credit]]
payment_method_type = "DinersClub"
[[jpmorgan.credit]]
payment_method_type = "Discover"
[[jpmorgan.credit]]
payment_method_type = "JCB"
[[jpmorgan.credit]]
payment_method_type = "Mastercard"
[[jpmorgan.credit]]
payment_method_type = "Discover"
[[jpmorgan.credit]]
payment_method_type = "UnionPay"
[[jpmorgan.credit]]
payment_method_type = "Visa"
[[jpmorgan.debit]]
payment_method_type = "AmericanExpress"
[[jpmorgan.debit]]
payment_method_type = "DinersClub"
[[jpmorgan.debit]]
payment_method_type = "Discover"
[[jpmorgan.debit]]
payment_method_type = "JCB"
[[jpmorgan.debit]]
payment_method_type = "Mastercard"
[[jpmorgan.debit]]
payment_method_type = "Discover"
[[jpmorgan.debit]]
payment_method_type = "UnionPay"
[[jpmorgan.debit]]
payment_method_type = "Visa"
[jpmorgan.connector_auth.BodyKey]
api_key = "Access Token"
key1 = "Client Secret"

[klarna]
[[klarna.pay_later]]
payment_method_type = "klarna"
payment_experience = "invoke_sdk_client"
[[klarna.pay_later]]
payment_method_type = "klarna"
payment_experience = "redirect_to_url"
[klarna.connector_auth.BodyKey]
key1 = "Klarna Merchant Username"
api_key = "Klarna Merchant ID Password"
[klarna.metadata.klarna_region]
name = "klarna_region"
label = "Region of your Klarna Merchant Account"
placeholder = "Enter Region of your Klarna Merchant Account"
required = true
type = "Select"
options = ["Europe", "NorthAmerica", "Oceania"]

[mifinity]
[[mifinity.wallet]]
payment_method_type = "mifinity"
[mifinity.connector_auth.HeaderKey]
api_key = "key"
[mifinity.metadata.brand_id]
name = "brand_id"
label = "Merchant Brand ID"
placeholder = "Enter Brand ID"
required = true
type = "Text"
[mifinity.metadata.destination_account_number]
name = "destination_account_number"
label = "Destination Account Number"
placeholder = "Enter Destination Account Number"
required = true
type = "Text"

[razorpay]
[[razorpay.upi]]
payment_method_type = "upi_collect"
[razorpay.connector_auth.BodyKey]
api_key = "Razorpay Id"
key1 = "Razorpay Secret"

[mollie]
[[mollie.credit]]
payment_method_type = "Mastercard"
[[mollie.credit]]
payment_method_type = "Visa"
[[mollie.credit]]
payment_method_type = "Interac"
[[mollie.credit]]
payment_method_type = "AmericanExpress"
[[mollie.credit]]
payment_method_type = "JCB"
[[mollie.credit]]
payment_method_type = "DinersClub"
[[mollie.credit]]
payment_method_type = "Discover"
[[mollie.credit]]
payment_method_type = "CartesBancaires"
[[mollie.credit]]
payment_method_type = "UnionPay"
[[mollie.debit]]
payment_method_type = "Mastercard"
[[mollie.debit]]
payment_method_type = "Visa"
[[mollie.debit]]
payment_method_type = "Interac"
[[mollie.debit]]
payment_method_type = "AmericanExpress"
[[mollie.debit]]
payment_method_type = "JCB"
[[mollie.debit]]
payment_method_type = "DinersClub"
[[mollie.debit]]
payment_method_type = "Discover"
[[mollie.debit]]
payment_method_type = "CartesBancaires"
[[mollie.debit]]
payment_method_type = "UnionPay"
[[mollie.bank_redirect]]
payment_method_type = "ideal"
[[mollie.bank_redirect]]
payment_method_type = "giropay"
[[mollie.bank_redirect]]
payment_method_type = "sofort"
[[mollie.bank_redirect]]
payment_method_type = "eps"
[[mollie.bank_redirect]]
payment_method_type = "przelewy24"
[[mollie.bank_redirect]]
payment_method_type = "bancontact_card"
[[mollie.wallet]]
payment_method_type = "paypal"
[mollie.connector_auth.BodyKey]
api_key = "API Key"
key1 = "Profile Token"
[mollie.connector_webhook_details]
merchant_secret = "Source verification key"

[moneris]
[[moneris.credit]]
payment_method_type = "Mastercard"
[[moneris.credit]]
payment_method_type = "Visa"
[[moneris.credit]]
payment_method_type = "Interac"
[[moneris.credit]]
payment_method_type = "AmericanExpress"
[[moneris.credit]]
payment_method_type = "JCB"
[[moneris.credit]]
payment_method_type = "DinersClub"
[[moneris.credit]]
payment_method_type = "Discover"
[[moneris.credit]]
payment_method_type = "CartesBancaires"
[[moneris.credit]]
payment_method_type = "UnionPay"
[[moneris.debit]]
payment_method_type = "Mastercard"
[[moneris.debit]]
payment_method_type = "Visa"
[[moneris.debit]]
payment_method_type = "Interac"
[[moneris.debit]]
payment_method_type = "AmericanExpress"
[[moneris.debit]]
payment_method_type = "JCB"
[[moneris.debit]]
payment_method_type = "DinersClub"
[[moneris.debit]]
payment_method_type = "Discover"
[[moneris.debit]]
payment_method_type = "CartesBancaires"
[[moneris.debit]]
payment_method_type = "UnionPay"
[moneris.connector_auth.SignatureKey]
api_key = "Client Secret"
key1 = "Client Id"
api_secret = "Merchant Id"

[multisafepay]
[[multisafepay.credit]]
payment_method_type = "Mastercard"
[[multisafepay.credit]]
payment_method_type = "Visa"
[[multisafepay.credit]]
payment_method_type = "Interac"
[[multisafepay.credit]]
payment_method_type = "AmericanExpress"
[[multisafepay.credit]]
payment_method_type = "JCB"
[[multisafepay.credit]]
payment_method_type = "DinersClub"
[[multisafepay.credit]]
payment_method_type = "Discover"
[[multisafepay.credit]]
payment_method_type = "CartesBancaires"
[[multisafepay.credit]]
payment_method_type = "UnionPay"
[[multisafepay.debit]]
payment_method_type = "Mastercard"
[[multisafepay.debit]]
payment_method_type = "Visa"
[[multisafepay.debit]]
payment_method_type = "Interac"
[[multisafepay.debit]]
payment_method_type = "AmericanExpress"
[[multisafepay.debit]]
payment_method_type = "JCB"
[[multisafepay.debit]]
payment_method_type = "DinersClub"
[[multisafepay.debit]]
payment_method_type = "Discover"
[[multisafepay.debit]]
payment_method_type = "CartesBancaires"
[[multisafepay.debit]]
payment_method_type = "UnionPay"
[[multisafepay.wallet]]
payment_method_type = "google_pay"
[[multisafepay.wallet]]
payment_method_type = "paypal"
[multisafepay.connector_auth.HeaderKey]
api_key = "Enter API Key"
[multisafepay.connector_webhook_details]
merchant_secret = "Source verification key"

[[multisafepay.metadata.google_pay]]
name = "merchant_name"
label = "Google Pay Merchant Name"
placeholder = "Enter Google Pay Merchant Name"
required = true
type = "Text"
[[multisafepay.metadata.google_pay]]
name = "merchant_id"
label = "Google Pay Merchant Id"
placeholder = "Enter Google Pay Merchant Id"
required = true
type = "Text"
[[multisafepay.metadata.google_pay]]
name = "gateway_merchant_id"
label = "Google Pay Merchant Key"
placeholder = "Enter Google Pay Merchant Key"
required = true
type = "Text"
[[multisafepay.metadata.google_pay]]
name = "allowed_auth_methods"
label = "Allowed Auth Methods"
placeholder = "Enter Allowed Auth Methods"
required = true
type = "MultiSelect"
options = ["PAN_ONLY", "CRYPTOGRAM_3DS"]

[[multisafepay.connector_wallets_details.google_pay]]
name = "merchant_name"
label = "Google Pay Merchant Name"
placeholder = "Enter Google Pay Merchant Name"
required = true
type = "Text"
[[multisafepay.connector_wallets_details.google_pay]]
name = "merchant_id"
label = "Google Pay Merchant Id"
placeholder = "Enter Google Pay Merchant Id"
required = true
type = "Text"
[[multisafepay.connector_wallets_details.google_pay]]
name = "gateway_merchant_id"
label = "Google Pay Merchant Key"
placeholder = "Enter Google Pay Merchant Key"
required = true
type = "Text"
[[multisafepay.connector_wallets_details.google_pay]]
name = "public_key"
label = "Google Pay Public Key"
placeholder = "Enter Google Pay Public Key"
required = true
type = "Text"
[[multisafepay.connector_wallets_details.google_pay]]
name = "private_key"
label = "Google Pay Private Key"
placeholder = "Enter Google Pay Private Key"
required = true
type = "Text"
[[multisafepay.connector_wallets_details.google_pay]]
name = "recipient_id"
label = "Recipient Id"
placeholder = "Enter Recipient Id"
required = true
type = "Text"
[[multisafepay.connector_wallets_details.google_pay]]
name = "allowed_auth_methods"
label = "Allowed Auth Methods"
placeholder = "Enter Allowed Auth Methods"
required = true
type = "MultiSelect"
options = ["PAN_ONLY", "CRYPTOGRAM_3DS"]


[nexinets]
[[nexinets.credit]]
payment_method_type = "Mastercard"
[[nexinets.credit]]
payment_method_type = "Visa"
[[nexinets.credit]]
payment_method_type = "Interac"
[[nexinets.credit]]
payment_method_type = "AmericanExpress"
[[nexinets.credit]]
payment_method_type = "JCB"
[[nexinets.credit]]
payment_method_type = "DinersClub"
[[nexinets.credit]]
payment_method_type = "Discover"
[[nexinets.credit]]
payment_method_type = "CartesBancaires"
[[nexinets.credit]]
payment_method_type = "UnionPay"
[[nexinets.debit]]
payment_method_type = "Mastercard"
[[nexinets.debit]]
payment_method_type = "Visa"
[[nexinets.debit]]
payment_method_type = "Interac"
[[nexinets.debit]]
payment_method_type = "AmericanExpress"
[[nexinets.debit]]
payment_method_type = "JCB"
[[nexinets.debit]]
payment_method_type = "DinersClub"
[[nexinets.debit]]
payment_method_type = "Discover"
[[nexinets.debit]]
payment_method_type = "CartesBancaires"
[[nexinets.debit]]
payment_method_type = "UnionPay"
[[nexinets.bank_redirect]]
payment_method_type = "ideal"
[[nexinets.bank_redirect]]
payment_method_type = "giropay"
[[nexinets.bank_redirect]]
payment_method_type = "sofort"
[[nexinets.bank_redirect]]
payment_method_type = "eps"
[[nexinets.wallet]]
payment_method_type = "apple_pay"
[[nexinets.wallet]]
payment_method_type = "paypal"
[nexinets.connector_auth.BodyKey]
api_key = "API Key"
key1 = "Merchant ID"
[nexinets.connector_webhook_details]
merchant_secret = "Source verification key"

[[nexinets.metadata.apple_pay]]
name = "certificate"
label = "Merchant Certificate (Base64 Encoded)"
placeholder = "Enter Merchant Certificate (Base64 Encoded)"
required = true
type = "Text"
[[nexinets.metadata.apple_pay]]
name = "certificate_keys"
label = "Merchant PrivateKey (Base64 Encoded)"
placeholder = "Enter Merchant PrivateKey (Base64 Encoded)"
required = true
type = "Text"
[[nexinets.metadata.apple_pay]]
name = "merchant_identifier"
label = "Apple Merchant Identifier"
placeholder = "Enter Apple Merchant Identifier"
required = true
type = "Text"
[[nexinets.metadata.apple_pay]]
name = "display_name"
label = "Display Name"
placeholder = "Enter Display Name"
required = true
type = "Text"
[[nexinets.metadata.apple_pay]]
name = "initiative"
label = "Domain"
placeholder = "Enter Domain"
required = true
type = "Text"
[[nexinets.metadata.apple_pay]]
name = "initiative_context"
label = "Domain Name"
placeholder = "Enter Domain Name"
required = true
type = "Text"
[[nexinets.metadata.apple_pay]]
name = "merchant_business_country"
label = "Merchant Business Country"
placeholder = "Enter Merchant Business Country"
required = true
type = "Select"
options = []
[[nexinets.metadata.apple_pay]]
name = "payment_processing_details_at"
label = "Payment Processing Details At"
placeholder = "Enter Payment Processing Details At"
required = true
type = "Radio"
options = ["Connector"]

[nexixpay]
[[nexixpay.credit]]
payment_method_type = "Mastercard"
[[nexixpay.credit]]
payment_method_type = "Visa"
[[nexixpay.credit]]
payment_method_type = "AmericanExpress"
[[nexixpay.credit]]
payment_method_type = "JCB"
[[nexixpay.debit]]
payment_method_type = "Mastercard"
[[nexixpay.debit]]
payment_method_type = "Visa"
[[nexixpay.debit]]
payment_method_type = "AmericanExpress"
[[nexixpay.debit]]
payment_method_type = "JCB"
[nexixpay.connector_auth.HeaderKey]
api_key = "API Key"

[nmi]
[[nmi.credit]]
payment_method_type = "Mastercard"
[[nmi.credit]]
payment_method_type = "Visa"
[[nmi.credit]]
payment_method_type = "Interac"
[[nmi.credit]]
payment_method_type = "AmericanExpress"
[[nmi.credit]]
payment_method_type = "JCB"
[[nmi.credit]]
payment_method_type = "DinersClub"
[[nmi.credit]]
payment_method_type = "Discover"
[[nmi.credit]]
payment_method_type = "CartesBancaires"
[[nmi.credit]]
payment_method_type = "UnionPay"
[[nmi.debit]]
payment_method_type = "Mastercard"
[[nmi.debit]]
payment_method_type = "Visa"
[[nmi.debit]]
payment_method_type = "Interac"
[[nmi.debit]]
payment_method_type = "AmericanExpress"
[[nmi.debit]]
payment_method_type = "JCB"
[[nmi.debit]]
payment_method_type = "DinersClub"
[[nmi.debit]]
payment_method_type = "Discover"
[[nmi.debit]]
payment_method_type = "CartesBancaires"
[[nmi.debit]]
payment_method_type = "UnionPay"
[[nmi.bank_redirect]]
payment_method_type = "ideal"
[[nmi.wallet]]
payment_method_type = "apple_pay"
[[nmi.wallet]]
payment_method_type = "google_pay"
[nmi.connector_auth.BodyKey]
api_key = "API Key"
key1 = "Public Key"
[nmi.connector_webhook_details]
merchant_secret = "Source verification key"

[[nmi.metadata.apple_pay]]
name = "certificate"
label = "Merchant Certificate (Base64 Encoded)"
placeholder = "Enter Merchant Certificate (Base64 Encoded)"
required = true
type = "Text"
[[nmi.metadata.apple_pay]]
name = "certificate_keys"
label = "Merchant PrivateKey (Base64 Encoded)"
placeholder = "Enter Merchant PrivateKey (Base64 Encoded)"
required = true
type = "Text"
[[nmi.metadata.apple_pay]]
name = "merchant_identifier"
label = "Apple Merchant Identifier"
placeholder = "Enter Apple Merchant Identifier"
required = true
type = "Text"
[[nmi.metadata.apple_pay]]
name = "display_name"
label = "Display Name"
placeholder = "Enter Display Name"
required = true
type = "Text"
[[nmi.metadata.apple_pay]]
name = "initiative"
label = "Domain"
placeholder = "Enter Domain"
required = true
type = "Text"
[[nmi.metadata.apple_pay]]
name = "initiative_context"
label = "Domain Name"
placeholder = "Enter Domain Name"
required = true
type = "Text"
[[nmi.metadata.apple_pay]]
name = "merchant_business_country"
label = "Merchant Business Country"
placeholder = "Enter Merchant Business Country"
required = true
type = "Select"
options = []
[[nmi.metadata.apple_pay]]
name = "payment_processing_details_at"
label = "Payment Processing Details At"
placeholder = "Enter Payment Processing Details At"
required = true
type = "Radio"
options = ["Connector"]

[[nmi.metadata.google_pay]]
name = "merchant_name"
label = "Google Pay Merchant Name"
placeholder = "Enter Google Pay Merchant Name"
required = true
type = "Text"
[[nmi.metadata.google_pay]]
name = "merchant_id"
label = "Google Pay Merchant Id"
placeholder = "Enter Google Pay Merchant Id"
required = true
type = "Text"
[[nmi.metadata.google_pay]]
name = "gateway_merchant_id"
label = "Google Pay Merchant Key"
placeholder = "Enter Google Pay Merchant Key"
required = true
type = "Text"
[[nmi.metadata.google_pay]]
name = "allowed_auth_methods"
label = "Allowed Auth Methods"
placeholder = "Enter Allowed Auth Methods"
required = true
type = "MultiSelect"
options = ["PAN_ONLY", "CRYPTOGRAM_3DS"]

[[nmi.connector_wallets_details.google_pay]]
name = "merchant_name"
label = "Google Pay Merchant Name"
placeholder = "Enter Google Pay Merchant Name"
required = true
type = "Text"
[[nmi.connector_wallets_details.google_pay]]
name = "merchant_id"
label = "Google Pay Merchant Id"
placeholder = "Enter Google Pay Merchant Id"
required = true
type = "Text"
[[nmi.connector_wallets_details.google_pay]]
name = "gateway_merchant_id"
label = "Google Pay Merchant Key"
placeholder = "Enter Google Pay Merchant Key"
required = true
type = "Text"
[[nmi.connector_wallets_details.google_pay]]
name = "public_key"
label = "Google Pay Public Key"
placeholder = "Enter Google Pay Public Key"
required = true
type = "Text"
[[nmi.connector_wallets_details.google_pay]]
name = "private_key"
label = "Google Pay Private Key"
placeholder = "Enter Google Pay Private Key"
required = true
type = "Text"
[[nmi.connector_wallets_details.google_pay]]
name = "recipient_id"
label = "Recipient Id"
placeholder = "Enter Recipient Id"
required = true
type = "Text"
[[nmi.connector_wallets_details.google_pay]]
name = "allowed_auth_methods"
label = "Allowed Auth Methods"
placeholder = "Enter Allowed Auth Methods"
required = true
type = "MultiSelect"
options = ["PAN_ONLY", "CRYPTOGRAM_3DS"]


[nmi.metadata.acquirer_bin]
name = "acquirer_bin"
label = "Acquirer Bin"
placeholder = "Enter Acquirer Bin"
required = false
type = "Text"
[nmi.metadata.acquirer_merchant_id]
name = "acquirer_merchant_id"
label = "Acquirer Merchant ID"
placeholder = "Enter Acquirer Merchant ID"
required = false
type = "Text"
[nmi.metadata.acquirer_country_code]
name = "acquirer_country_code"
label = "Acquirer Country Code"
placeholder = "Enter Acquirer Country Code"
required = false
type = "Text"

[noon]
[[noon.credit]]
payment_method_type = "Mastercard"
[[noon.credit]]
payment_method_type = "Visa"
[[noon.credit]]
payment_method_type = "Interac"
[[noon.credit]]
payment_method_type = "AmericanExpress"
[[noon.credit]]
payment_method_type = "JCB"
[[noon.credit]]
payment_method_type = "DinersClub"
[[noon.credit]]
payment_method_type = "Discover"
[[noon.credit]]
payment_method_type = "CartesBancaires"
[[noon.credit]]
payment_method_type = "UnionPay"
[[noon.debit]]
payment_method_type = "Mastercard"
[[noon.debit]]
payment_method_type = "Visa"
[[noon.debit]]
payment_method_type = "Interac"
[[noon.debit]]
payment_method_type = "AmericanExpress"
[[noon.debit]]
payment_method_type = "JCB"
[[noon.debit]]
payment_method_type = "DinersClub"
[[noon.debit]]
payment_method_type = "Discover"
[[noon.debit]]
payment_method_type = "CartesBancaires"
[[noon.debit]]
payment_method_type = "UnionPay"
[[noon.wallet]]
payment_method_type = "apple_pay"
[[noon.wallet]]
payment_method_type = "google_pay"
[[noon.wallet]]
payment_method_type = "paypal"
[noon.connector_auth.SignatureKey]
api_key = "API Key"
key1 = "Business Identifier"
api_secret = "Application Identifier"
[noon.connector_webhook_details]
merchant_secret = "Source verification key"

[[noon.metadata.apple_pay]]
name = "certificate"
label = "Merchant Certificate (Base64 Encoded)"
placeholder = "Enter Merchant Certificate (Base64 Encoded)"
required = true
type = "Text"
[[noon.metadata.apple_pay]]
name = "certificate_keys"
label = "Merchant PrivateKey (Base64 Encoded)"
placeholder = "Enter Merchant PrivateKey (Base64 Encoded)"
required = true
type = "Text"
[[noon.metadata.apple_pay]]
name = "merchant_identifier"
label = "Apple Merchant Identifier"
placeholder = "Enter Apple Merchant Identifier"
required = true
type = "Text"
[[noon.metadata.apple_pay]]
name = "display_name"
label = "Display Name"
placeholder = "Enter Display Name"
required = true
type = "Text"
[[noon.metadata.apple_pay]]
name = "initiative"
label = "Domain"
placeholder = "Enter Domain"
required = true
type = "Text"
[[noon.metadata.apple_pay]]
name = "initiative_context"
label = "Domain Name"
placeholder = "Enter Domain Name"
required = true
type = "Text"
[[noon.metadata.apple_pay]]
name = "merchant_business_country"
label = "Merchant Business Country"
placeholder = "Enter Merchant Business Country"
required = true
type = "Select"
options = []
[[noon.metadata.apple_pay]]
name = "payment_processing_details_at"
label = "Payment Processing Details At"
placeholder = "Enter Payment Processing Details At"
required = true
type = "Radio"
options = ["Connector"]

[[noon.metadata.google_pay]]
name = "merchant_name"
label = "Google Pay Merchant Name"
placeholder = "Enter Google Pay Merchant Name"
required = true
type = "Text"
[[noon.metadata.google_pay]]
name = "merchant_id"
label = "Google Pay Merchant Id"
placeholder = "Enter Google Pay Merchant Id"
required = true
type = "Text"
[[noon.metadata.google_pay]]
name = "gateway_merchant_id"
label = "Google Pay Merchant Key"
placeholder = "Enter Google Pay Merchant Key"
required = true
type = "Text"
[[noon.metadata.google_pay]]
name = "allowed_auth_methods"
label = "Allowed Auth Methods"
placeholder = "Enter Allowed Auth Methods"
required = true
type = "MultiSelect"
options = ["PAN_ONLY", "CRYPTOGRAM_3DS"]

[[noon.connector_wallets_details.google_pay]]
name = "merchant_name"
label = "Google Pay Merchant Name"
placeholder = "Enter Google Pay Merchant Name"
required = true
type = "Text"
[[noon.connector_wallets_details.google_pay]]
name = "merchant_id"
label = "Google Pay Merchant Id"
placeholder = "Enter Google Pay Merchant Id"
required = true
type = "Text"
[[noon.connector_wallets_details.google_pay]]
name = "gateway_merchant_id"
label = "Google Pay Merchant Key"
placeholder = "Enter Google Pay Merchant Key"
required = true
type = "Text"
[[noon.connector_wallets_details.google_pay]]
name = "public_key"
label = "Google Pay Public Key"
placeholder = "Enter Google Pay Public Key"
required = true
type = "Text"
[[noon.connector_wallets_details.google_pay]]
name = "private_key"
label = "Google Pay Private Key"
placeholder = "Enter Google Pay Private Key"
required = true
type = "Text"
[[noon.connector_wallets_details.google_pay]]
name = "recipient_id"
label = "Recipient Id"
placeholder = "Enter Recipient Id"
required = true
type = "Text"
[[noon.connector_wallets_details.google_pay]]
name = "allowed_auth_methods"
label = "Allowed Auth Methods"
placeholder = "Enter Allowed Auth Methods"
required = true
type = "MultiSelect"
options = ["PAN_ONLY", "CRYPTOGRAM_3DS"]


[novalnet]
[[novalnet.credit]]
payment_method_type = "Mastercard"
[[novalnet.credit]]
payment_method_type = "Visa"
[[novalnet.credit]]
payment_method_type = "Interac"
[[novalnet.credit]]
payment_method_type = "AmericanExpress"
[[novalnet.credit]]
payment_method_type = "JCB"
[[novalnet.credit]]
payment_method_type = "DinersClub"
[[novalnet.credit]]
payment_method_type = "Discover"
[[novalnet.credit]]
payment_method_type = "CartesBancaires"
[[novalnet.credit]]
payment_method_type = "UnionPay"
[[novalnet.debit]]
payment_method_type = "Mastercard"
[[novalnet.debit]]
payment_method_type = "Visa"
[[novalnet.debit]]
payment_method_type = "Interac"
[[novalnet.debit]]
payment_method_type = "AmericanExpress"
[[novalnet.debit]]
payment_method_type = "JCB"
[[novalnet.debit]]
payment_method_type = "DinersClub"
[[novalnet.debit]]
payment_method_type = "Discover"
[[novalnet.debit]]
payment_method_type = "CartesBancaires"
[[novalnet.debit]]
payment_method_type = "UnionPay"
[[novalnet.wallet]]
payment_method_type = "google_pay"
[[novalnet.wallet]]
payment_method_type = "paypal"
[[novalnet.wallet]]
payment_method_type = "apple_pay"
[novalnet.connector_auth.SignatureKey]
api_key = "Product Activation Key"
key1 = "Payment Access Key"
api_secret = "Tariff ID"
[novalnet.connector_webhook_details]
merchant_secret = "Source verification key"

[[novalnet.metadata.google_pay]]
name = "merchant_name"
label = "Google Pay Merchant Name"
placeholder = "Enter Google Pay Merchant Name"
required = true
type = "Text"
[[novalnet.metadata.google_pay]]
name = "merchant_id"
label = "Google Pay Merchant Id"
placeholder = "Enter Google Pay Merchant Id"
required = true
type = "Text"
[[novalnet.metadata.google_pay]]
name = "gateway_merchant_id"
label = "Google Pay Merchant Key"
placeholder = "Enter Google Pay Merchant Key"
required = true
type = "Text"
[[novalnet.metadata.google_pay]]
name = "allowed_auth_methods"
label = "Allowed Auth Methods"
placeholder = "Enter Allowed Auth Methods"
required = true
type = "MultiSelect"
options = ["PAN_ONLY", "CRYPTOGRAM_3DS"]

[[novalnet.connector_wallets_details.google_pay]]
name = "merchant_name"
label = "Google Pay Merchant Name"
placeholder = "Enter Google Pay Merchant Name"
required = true
type = "Text"
[[novalnet.connector_wallets_details.google_pay]]
name = "merchant_id"
label = "Google Pay Merchant Id"
placeholder = "Enter Google Pay Merchant Id"
required = true
type = "Text"
[[novalnet.connector_wallets_details.google_pay]]
name = "gateway_merchant_id"
label = "Google Pay Merchant Key"
placeholder = "Enter Google Pay Merchant Key"
required = true
type = "Text"
[[novalnet.connector_wallets_details.google_pay]]
name = "public_key"
label = "Google Pay Public Key"
placeholder = "Enter Google Pay Public Key"
required = true
type = "Text"
[[novalnet.connector_wallets_details.google_pay]]
name = "private_key"
label = "Google Pay Private Key"
placeholder = "Enter Google Pay Private Key"
required = true
type = "Text"
[[novalnet.connector_wallets_details.google_pay]]
name = "recipient_id"
label = "Recipient Id"
placeholder = "Enter Recipient Id"
required = true
type = "Text"
[[novalnet.connector_wallets_details.google_pay]]
name = "allowed_auth_methods"
label = "Allowed Auth Methods"
placeholder = "Enter Allowed Auth Methods"
required = true
type = "MultiSelect"
options = ["PAN_ONLY", "CRYPTOGRAM_3DS"]


[[novalnet.metadata.apple_pay]]
name = "certificate"
label = "Merchant Certificate (Base64 Encoded)"
placeholder = "Enter Merchant Certificate (Base64 Encoded)"
required = true
type = "Text"
[[novalnet.metadata.apple_pay]]
name = "certificate_keys"
label = "Merchant PrivateKey (Base64 Encoded)"
placeholder = "Enter Merchant PrivateKey (Base64 Encoded)"
required = true
type = "Text"
[[novalnet.metadata.apple_pay]]
name = "merchant_identifier"
label = "Apple Merchant Identifier"
placeholder = "Enter Apple Merchant Identifier"
required = true
type = "Text"
[[novalnet.metadata.apple_pay]]
name = "display_name"
label = "Display Name"
placeholder = "Enter Display Name"
required = true
type = "Text"
[[novalnet.metadata.apple_pay]]
name = "initiative"
label = "Domain"
placeholder = "Enter Domain"
required = true
type = "Select"
options = ["web", "ios"]
[[novalnet.metadata.apple_pay]]
name = "initiative_context"
label = "Domain Name"
placeholder = "Enter Domain Name"
required = true
type = "Text"
[[novalnet.metadata.apple_pay]]
name = "merchant_business_country"
label = "Merchant Business Country"
placeholder = "Enter Merchant Business Country"
required = true
type = "Select"
options = []
[[novalnet.metadata.apple_pay]]
name = "payment_processing_details_at"
label = "Payment Processing Details At"
placeholder = "Enter Payment Processing Details At"
required = true
type = "Radio"
options = ["Connector"]

[nuvei]
[[nuvei.credit]]
payment_method_type = "Mastercard"
[[nuvei.credit]]
payment_method_type = "Visa"
[[nuvei.credit]]
payment_method_type = "Interac"
[[nuvei.credit]]
payment_method_type = "AmericanExpress"
[[nuvei.credit]]
payment_method_type = "JCB"
[[nuvei.credit]]
payment_method_type = "DinersClub"
[[nuvei.credit]]
payment_method_type = "Discover"
[[nuvei.credit]]
payment_method_type = "CartesBancaires"
[[nuvei.credit]]
payment_method_type = "UnionPay"
[[nuvei.debit]]
payment_method_type = "Mastercard"
[[nuvei.debit]]
payment_method_type = "Visa"
[[nuvei.debit]]
payment_method_type = "Interac"
[[nuvei.debit]]
payment_method_type = "AmericanExpress"
[[nuvei.debit]]
payment_method_type = "JCB"
[[nuvei.debit]]
payment_method_type = "DinersClub"
[[nuvei.debit]]
payment_method_type = "Discover"
[[nuvei.debit]]
payment_method_type = "CartesBancaires"
[[nuvei.debit]]
payment_method_type = "UnionPay"
[[nuvei.pay_later]]
payment_method_type = "klarna"
[[nuvei.pay_later]]
payment_method_type = "afterpay_clearpay"
[[nuvei.bank_redirect]]
payment_method_type = "ideal"
[[nuvei.bank_redirect]]
payment_method_type = "giropay"
[[nuvei.bank_redirect]]
payment_method_type = "sofort"
[[nuvei.bank_redirect]]
payment_method_type = "eps"
[[nuvei.wallet]]
payment_method_type = "apple_pay"
[[nuvei.wallet]]
payment_method_type = "google_pay"
[[nuvei.wallet]]
payment_method_type = "paypal"
[nuvei.connector_auth.SignatureKey]
api_key = "Merchant ID"
key1 = "Merchant Site ID"
api_secret = "Merchant Secret"
[nuvei.connector_webhook_details]
merchant_secret = "Source verification key"

[[nuvei.metadata.apple_pay]]
name = "certificate"
label = "Merchant Certificate (Base64 Encoded)"
placeholder = "Enter Merchant Certificate (Base64 Encoded)"
required = true
type = "Text"
[[nuvei.metadata.apple_pay]]
name = "certificate_keys"
label = "Merchant PrivateKey (Base64 Encoded)"
placeholder = "Enter Merchant PrivateKey (Base64 Encoded)"
required = true
type = "Text"
[[nuvei.metadata.apple_pay]]
name = "merchant_identifier"
label = "Apple Merchant Identifier"
placeholder = "Enter Apple Merchant Identifier"
required = true
type = "Text"
[[nuvei.metadata.apple_pay]]
name = "display_name"
label = "Display Name"
placeholder = "Enter Display Name"
required = true
type = "Text"
[[nuvei.metadata.apple_pay]]
name = "initiative"
label = "Domain"
placeholder = "Enter Domain"
required = true
type = "Text"
[[nuvei.metadata.apple_pay]]
name = "initiative_context"
label = "Domain Name"
placeholder = "Enter Domain Name"
required = true
type = "Text"
[[nuvei.metadata.apple_pay]]
name = "merchant_business_country"
label = "Merchant Business Country"
placeholder = "Enter Merchant Business Country"
required = true
type = "Select"
options = []
[[nuvei.metadata.apple_pay]]
name = "payment_processing_details_at"
label = "Payment Processing Details At"
placeholder = "Enter Payment Processing Details At"
required = true
type = "Radio"
options = ["Connector"]

[[nuvei.metadata.google_pay]]
name = "merchant_name"
label = "Google Pay Merchant Name"
placeholder = "Enter Google Pay Merchant Name"
required = true
type = "Text"
[[nuvei.metadata.google_pay]]
name = "merchant_id"
label = "Google Pay Merchant Id"
placeholder = "Enter Google Pay Merchant Id"
required = true
type = "Text"
[[nuvei.metadata.google_pay]]
name = "gateway_merchant_id"
label = "Google Pay Merchant Key"
placeholder = "Enter Google Pay Merchant Key"
required = true
type = "Text"
[[nuvei.metadata.google_pay]]
name = "allowed_auth_methods"
label = "Allowed Auth Methods"
placeholder = "Enter Allowed Auth Methods"
required = true
type = "MultiSelect"
options = ["PAN_ONLY", "CRYPTOGRAM_3DS"]

[[nuvei.connector_wallets_details.google_pay]]
name = "merchant_name"
label = "Google Pay Merchant Name"
placeholder = "Enter Google Pay Merchant Name"
required = true
type = "Text"
[[nuvei.connector_wallets_details.google_pay]]
name = "merchant_id"
label = "Google Pay Merchant Id"
placeholder = "Enter Google Pay Merchant Id"
required = true
type = "Text"
[[nuvei.connector_wallets_details.google_pay]]
name = "gateway_merchant_id"
label = "Google Pay Merchant Key"
placeholder = "Enter Google Pay Merchant Key"
required = true
type = "Text"
[[nuvei.connector_wallets_details.google_pay]]
name = "public_key"
label = "Google Pay Public Key"
placeholder = "Enter Google Pay Public Key"
required = true
type = "Text"
[[nuvei.connector_wallets_details.google_pay]]
name = "private_key"
label = "Google Pay Private Key"
placeholder = "Enter Google Pay Private Key"
required = true
type = "Text"
[[nuvei.connector_wallets_details.google_pay]]
name = "recipient_id"
label = "Recipient Id"
placeholder = "Enter Recipient Id"
required = true
type = "Text"
[[nuvei.connector_wallets_details.google_pay]]
name = "allowed_auth_methods"
label = "Allowed Auth Methods"
placeholder = "Enter Allowed Auth Methods"
required = true
type = "MultiSelect"
options = ["PAN_ONLY", "CRYPTOGRAM_3DS"]


[opennode]
[[opennode.crypto]]
payment_method_type = "crypto_currency"
[opennode.connector_auth.HeaderKey]
api_key = "API Key"
[opennode.connector_webhook_details]
merchant_secret = "Source verification key"

[prophetpay]
[[prophetpay.card_redirect]]
payment_method_type = "card_redirect"
[prophetpay.connector_auth.SignatureKey]
api_key = "Username"
key1 = "Token"
api_secret = "Profile"

[payme]
[[payme.credit]]
payment_method_type = "Mastercard"
[[payme.credit]]
payment_method_type = "Visa"
[[payme.credit]]
payment_method_type = "Interac"
[[payme.credit]]
payment_method_type = "AmericanExpress"
[[payme.credit]]
payment_method_type = "JCB"
[[payme.credit]]
payment_method_type = "DinersClub"
[[payme.credit]]
payment_method_type = "Discover"
[[payme.credit]]
payment_method_type = "CartesBancaires"
[[payme.credit]]
payment_method_type = "UnionPay"
[[payme.debit]]
payment_method_type = "Mastercard"
[[payme.debit]]
payment_method_type = "Visa"
[[payme.debit]]
payment_method_type = "Interac"
[[payme.debit]]
payment_method_type = "AmericanExpress"
[[payme.debit]]
payment_method_type = "JCB"
[[payme.debit]]
payment_method_type = "DinersClub"
[[payme.debit]]
payment_method_type = "Discover"
[[payme.debit]]
payment_method_type = "CartesBancaires"
[[payme.debit]]
payment_method_type = "UnionPay"
[payme.connector_auth.BodyKey]
api_key = "Seller Payme Id"
key1 = "Payme Public Key"
[payme.connector_webhook_details]
merchant_secret = "Payme Client Secret"
additional_secret = "Payme Client Key"

[paypal]
[[paypal.credit]]
payment_method_type = "Mastercard"
[[paypal.credit]]
payment_method_type = "Visa"
[[paypal.credit]]
payment_method_type = "Interac"
[[paypal.credit]]
payment_method_type = "AmericanExpress"
[[paypal.credit]]
payment_method_type = "JCB"
[[paypal.credit]]
payment_method_type = "DinersClub"
[[paypal.credit]]
payment_method_type = "Discover"
[[paypal.credit]]
payment_method_type = "CartesBancaires"
[[paypal.credit]]
payment_method_type = "UnionPay"
[[paypal.debit]]
payment_method_type = "Mastercard"
[[paypal.debit]]
payment_method_type = "Visa"
[[paypal.debit]]
payment_method_type = "Interac"
[[paypal.debit]]
payment_method_type = "AmericanExpress"
[[paypal.debit]]
payment_method_type = "JCB"
[[paypal.debit]]
payment_method_type = "DinersClub"
[[paypal.debit]]
payment_method_type = "Discover"
[[paypal.debit]]
payment_method_type = "CartesBancaires"
[[paypal.debit]]
payment_method_type = "UnionPay"
[[paypal.wallet]]
payment_method_type = "paypal"
payment_experience = "invoke_sdk_client"
[[paypal.wallet]]
payment_method_type = "paypal"
payment_experience = "redirect_to_url"
[[paypal.bank_redirect]]
payment_method_type = "ideal"
[[paypal.bank_redirect]]
payment_method_type = "giropay"
[[paypal.bank_redirect]]
payment_method_type = "sofort"
[[paypal.bank_redirect]]
payment_method_type = "eps"
is_verifiable = true
[paypal.connector_auth.BodyKey]
api_key = "Client Secret"
key1 = "Client ID"
[paypal.connector_webhook_details]
merchant_secret = "Source verification key"
[paypal.metadata.paypal_sdk]
client_id = "Client ID"

[paypal_payout]
[[paypal_payout.wallet]]
payment_method_type = "paypal"
[[paypal_payout.wallet]]
payment_method_type = "venmo"
[paypal_payout.connector_auth.BodyKey]
api_key = "Client Secret"
key1 = "Client ID"

[payu]
[[payu.credit]]
payment_method_type = "Mastercard"
[[payu.credit]]
payment_method_type = "Visa"
[[payu.credit]]
payment_method_type = "Interac"
[[payu.credit]]
payment_method_type = "AmericanExpress"
[[payu.credit]]
payment_method_type = "JCB"
[[payu.credit]]
payment_method_type = "DinersClub"
[[payu.credit]]
payment_method_type = "Discover"
[[payu.credit]]
payment_method_type = "CartesBancaires"
[[payu.credit]]
payment_method_type = "UnionPay"
[[payu.debit]]
payment_method_type = "Mastercard"
[[payu.debit]]
payment_method_type = "Visa"
[[payu.debit]]
payment_method_type = "Interac"
[[payu.debit]]
payment_method_type = "AmericanExpress"
[[payu.debit]]
payment_method_type = "JCB"
[[payu.debit]]
payment_method_type = "DinersClub"
[[payu.debit]]
payment_method_type = "Discover"
[[payu.debit]]
payment_method_type = "CartesBancaires"
[[payu.debit]]
payment_method_type = "UnionPay"
[[payu.wallet]]
payment_method_type = "google_pay"
[payu.connector_auth.BodyKey]
api_key = "API Key"
key1 = "Merchant POS ID"
[payu.connector_webhook_details]
merchant_secret = "Source verification key"

[[payu.metadata.google_pay]]
name = "merchant_name"
label = "Google Pay Merchant Name"
placeholder = "Enter Google Pay Merchant Name"
required = true
type = "Text"
[[payu.metadata.google_pay]]
name = "merchant_id"
label = "Google Pay Merchant Id"
placeholder = "Enter Google Pay Merchant Id"
required = true
type = "Text"
[[payu.metadata.google_pay]]
name = "gateway_merchant_id"
label = "Google Pay Merchant Key"
placeholder = "Enter Google Pay Merchant Key"
required = true
type = "Text"
[[payu.metadata.google_pay]]
name = "allowed_auth_methods"
label = "Allowed Auth Methods"
placeholder = "Enter Allowed Auth Methods"
required = true
type = "MultiSelect"
options = ["PAN_ONLY", "CRYPTOGRAM_3DS"]

[[payu.connector_wallets_details.google_pay]]
name = "merchant_name"
label = "Google Pay Merchant Name"
placeholder = "Enter Google Pay Merchant Name"
required = true
type = "Text"
[[payu.connector_wallets_details.google_pay]]
name = "merchant_id"
label = "Google Pay Merchant Id"
placeholder = "Enter Google Pay Merchant Id"
required = true
type = "Text"
[[payu.connector_wallets_details.google_pay]]
name = "gateway_merchant_id"
label = "Google Pay Merchant Key"
placeholder = "Enter Google Pay Merchant Key"
required = true
type = "Text"
[[payu.connector_wallets_details.google_pay]]
name = "public_key"
label = "Google Pay Public Key"
placeholder = "Enter Google Pay Public Key"
required = true
type = "Text"
[[payu.connector_wallets_details.google_pay]]
name = "private_key"
label = "Google Pay Private Key"
placeholder = "Enter Google Pay Private Key"
required = true
type = "Text"
[[payu.connector_wallets_details.google_pay]]
name = "recipient_id"
label = "Recipient Id"
placeholder = "Enter Recipient Id"
required = true
type = "Text"
[[payu.connector_wallets_details.google_pay]]
name = "allowed_auth_methods"
label = "Allowed Auth Methods"
placeholder = "Enter Allowed Auth Methods"
required = true
type = "MultiSelect"
options = ["PAN_ONLY", "CRYPTOGRAM_3DS"]


[placetopay]
[[placetopay.credit]]
payment_method_type = "Mastercard"
[[placetopay.credit]]
payment_method_type = "Visa"
[[placetopay.credit]]
payment_method_type = "Interac"
[[placetopay.credit]]
payment_method_type = "AmericanExpress"
[[placetopay.credit]]
payment_method_type = "JCB"
[[placetopay.credit]]
payment_method_type = "DinersClub"
[[placetopay.credit]]
payment_method_type = "Discover"
[[placetopay.credit]]
payment_method_type = "CartesBancaires"
[[placetopay.credit]]
payment_method_type = "UnionPay"
[[placetopay.debit]]
payment_method_type = "Mastercard"
[[placetopay.debit]]
payment_method_type = "Visa"
[[placetopay.debit]]
payment_method_type = "Interac"
[[placetopay.debit]]
payment_method_type = "AmericanExpress"
[[placetopay.debit]]
payment_method_type = "JCB"
[[placetopay.debit]]
payment_method_type = "DinersClub"
[[placetopay.debit]]
payment_method_type = "Discover"
[[placetopay.debit]]
payment_method_type = "CartesBancaires"
[[placetopay.debit]]
payment_method_type = "UnionPay"
[placetopay.connector_auth.BodyKey]
api_key = "Login"
key1 = "Trankey"

[plaid]
[[plaid.open_banking]]
payment_method_type = "open_banking_pis"
[plaid.connector_auth.BodyKey]
api_key = "client_id"
key1 = "secret"
[plaid.additional_merchant_data.open_banking_recipient_data]
name = "open_banking_recipient_data"
label = "Open Banking Recipient Data"
placeholder = "Enter Open Banking Recipient Data"
required = true
type = "Select"
options = ["account_data", "connector_recipient_id", "wallet_id"]
[plaid.additional_merchant_data.account_data]
name = "account_data"
label = "Account Data"
placeholder = "Enter account_data"
required = true
type = "Select"
options = ["iban", "bacs"]
[plaid.additional_merchant_data.connector_recipient_id]
name = "connector_recipient_id"
label = "Connector Recipient Id"
placeholder = "Enter connector recipient id"
required = true
type = "Text"
[plaid.additional_merchant_data.wallet_id]
name = "wallet_id"
label = "Wallet Id"
placeholder = "Enter wallet id"
required = true
type = "Text"

[[plaid.additional_merchant_data.iban]]
name = "iban"
label = "Iban"
placeholder = "Enter iban"
required = true
type = "Text"
[[plaid.additional_merchant_data.iban]]
name = "iban.name"
label = "Name"
placeholder = "Enter name"
required = true
type = "Text"

[[plaid.additional_merchant_data.bacs]]
name = "sort_code"
label = "Sort Code"
placeholder = "Enter sort code"
required = true
type = "Text"
[[plaid.additional_merchant_data.bacs]]
name = "account_number"
label = "Bank scheme"
placeholder = "Enter account number"
required = true
type = "Text"
[[plaid.additional_merchant_data.bacs]]
name = "bacs.name"
label = "Name"
placeholder = "Enter name"
required = true
type = "Text"

[powertranz]
[[powertranz.credit]]
payment_method_type = "Mastercard"
[[powertranz.credit]]
payment_method_type = "Visa"
[[powertranz.credit]]
payment_method_type = "Interac"
[[powertranz.credit]]
payment_method_type = "AmericanExpress"
[[powertranz.credit]]
payment_method_type = "JCB"
[[powertranz.credit]]
payment_method_type = "DinersClub"
[[powertranz.credit]]
payment_method_type = "Discover"
[[powertranz.credit]]
payment_method_type = "CartesBancaires"
[[powertranz.credit]]
payment_method_type = "UnionPay"
[[powertranz.debit]]
payment_method_type = "Mastercard"
[[powertranz.debit]]
payment_method_type = "Visa"
[[powertranz.debit]]
payment_method_type = "Interac"
[[powertranz.debit]]
payment_method_type = "AmericanExpress"
[[powertranz.debit]]
payment_method_type = "JCB"
[[powertranz.debit]]
payment_method_type = "DinersClub"
[[powertranz.debit]]
payment_method_type = "Discover"
[[powertranz.debit]]
payment_method_type = "CartesBancaires"
[[powertranz.debit]]
payment_method_type = "UnionPay"
[powertranz.connector_auth.BodyKey]
key1 = "PowerTranz Id"
api_key = "PowerTranz Password"
[powertranz.connector_webhook_details]
merchant_secret = "Source verification key"

[rapyd]
[[rapyd.credit]]
payment_method_type = "Mastercard"
[[rapyd.credit]]
payment_method_type = "Visa"
[[rapyd.credit]]
payment_method_type = "Interac"
[[rapyd.credit]]
payment_method_type = "AmericanExpress"
[[rapyd.credit]]
payment_method_type = "JCB"
[[rapyd.credit]]
payment_method_type = "DinersClub"
[[rapyd.credit]]
payment_method_type = "Discover"
[[rapyd.credit]]
payment_method_type = "CartesBancaires"
[[rapyd.credit]]
payment_method_type = "UnionPay"
[[rapyd.debit]]
payment_method_type = "Mastercard"
[[rapyd.debit]]
payment_method_type = "Visa"
[[rapyd.debit]]
payment_method_type = "Interac"
[[rapyd.debit]]
payment_method_type = "AmericanExpress"
[[rapyd.debit]]
payment_method_type = "JCB"
[[rapyd.debit]]
payment_method_type = "DinersClub"
[[rapyd.debit]]
payment_method_type = "Discover"
[[rapyd.debit]]
payment_method_type = "CartesBancaires"
[[rapyd.debit]]
payment_method_type = "UnionPay"
[[rapyd.wallet]]
payment_method_type = "apple_pay"
[rapyd.connector_auth.BodyKey]
api_key = "Access Key"
key1 = "API Secret"
[rapyd.connector_webhook_details]
merchant_secret = "Source verification key"

[[rapyd.metadata.apple_pay]]
name = "certificate"
label = "Merchant Certificate (Base64 Encoded)"
placeholder = "Enter Merchant Certificate (Base64 Encoded)"
required = true
type = "Text"
[[rapyd.metadata.apple_pay]]
name = "certificate_keys"
label = "Merchant PrivateKey (Base64 Encoded)"
placeholder = "Enter Merchant PrivateKey (Base64 Encoded)"
required = true
type = "Text"
[[rapyd.metadata.apple_pay]]
name = "merchant_identifier"
label = "Apple Merchant Identifier"
placeholder = "Enter Apple Merchant Identifier"
required = true
type = "Text"
[[rapyd.metadata.apple_pay]]
name = "display_name"
label = "Display Name"
placeholder = "Enter Display Name"
required = true
type = "Text"
[[rapyd.metadata.apple_pay]]
name = "initiative"
label = "Domain"
placeholder = "Enter Domain"
required = true
type = "Text"
[[rapyd.metadata.apple_pay]]
name = "initiative_context"
label = "Domain Name"
placeholder = "Enter Domain Name"
required = true
type = "Text"
[[rapyd.metadata.apple_pay]]
name = "merchant_business_country"
label = "Merchant Business Country"
placeholder = "Enter Merchant Business Country"
required = true
type = "Select"
options = []
[[rapyd.metadata.apple_pay]]
name = "payment_processing_details_at"
label = "Payment Processing Details At"
placeholder = "Enter Payment Processing Details At"
required = true
type = "Radio"
options = ["Connector"]

[shift4]
[[shift4.credit]]
payment_method_type = "Mastercard"
[[shift4.credit]]
payment_method_type = "Visa"
[[shift4.credit]]
payment_method_type = "Interac"
[[shift4.credit]]
payment_method_type = "AmericanExpress"
[[shift4.credit]]
payment_method_type = "JCB"
[[shift4.credit]]
payment_method_type = "DinersClub"
[[shift4.credit]]
payment_method_type = "Discover"
[[shift4.credit]]
payment_method_type = "CartesBancaires"
[[shift4.credit]]
payment_method_type = "UnionPay"
[[shift4.debit]]
payment_method_type = "Mastercard"
[[shift4.debit]]
payment_method_type = "Visa"
[[shift4.debit]]
payment_method_type = "Interac"
[[shift4.debit]]
payment_method_type = "AmericanExpress"
[[shift4.debit]]
payment_method_type = "JCB"
[[shift4.debit]]
payment_method_type = "DinersClub"
[[shift4.debit]]
payment_method_type = "Discover"
[[shift4.debit]]
payment_method_type = "CartesBancaires"
[[shift4.debit]]
payment_method_type = "UnionPay"
[[shift4.bank_redirect]]
payment_method_type = "ideal"
[[shift4.bank_redirect]]
payment_method_type = "giropay"
[[shift4.bank_redirect]]
payment_method_type = "sofort"
[[shift4.bank_redirect]]
payment_method_type = "eps"
[shift4.connector_auth.HeaderKey]
api_key = "API Key"
[shift4.connector_webhook_details]
merchant_secret = "Source verification key"

[stripe]
[[stripe.credit]]
payment_method_type = "Mastercard"
[[stripe.credit]]
payment_method_type = "Visa"
[[stripe.credit]]
payment_method_type = "Interac"
[[stripe.credit]]
payment_method_type = "AmericanExpress"
[[stripe.credit]]
payment_method_type = "JCB"
[[stripe.credit]]
payment_method_type = "DinersClub"
[[stripe.credit]]
payment_method_type = "Discover"
[[stripe.credit]]
payment_method_type = "CartesBancaires"
[[stripe.credit]]
payment_method_type = "UnionPay"
[[stripe.debit]]
payment_method_type = "Mastercard"
[[stripe.debit]]
payment_method_type = "Visa"
[[stripe.debit]]
payment_method_type = "Interac"
[[stripe.debit]]
payment_method_type = "AmericanExpress"
[[stripe.debit]]
payment_method_type = "JCB"
[[stripe.debit]]
payment_method_type = "DinersClub"
[[stripe.debit]]
payment_method_type = "Discover"
[[stripe.debit]]
payment_method_type = "CartesBancaires"
[[stripe.debit]]
payment_method_type = "UnionPay"
[[stripe.pay_later]]
payment_method_type = "klarna"
[[stripe.pay_later]]
payment_method_type = "affirm"
[[stripe.pay_later]]
payment_method_type = "afterpay_clearpay"
[[stripe.bank_redirect]]
payment_method_type = "ideal"
[[stripe.bank_redirect]]
payment_method_type = "giropay"
[[stripe.bank_redirect]]
payment_method_type = "eps"
[[stripe.bank_redirect]]
payment_method_type = "bancontact_card"
[[stripe.bank_redirect]]
payment_method_type = "przelewy24"
[[stripe.bank_debit]]
payment_method_type = "ach"
[[stripe.bank_debit]]
payment_method_type = "bacs"
[[stripe.bank_debit]]
payment_method_type = "becs"
[[stripe.bank_debit]]
payment_method_type = "sepa"
[[stripe.bank_transfer]]
payment_method_type = "ach"
[[stripe.bank_transfer]]
payment_method_type = "bacs"
[[stripe.bank_transfer]]
payment_method_type = "sepa"
[[stripe.bank_transfer]]
payment_method_type = "multibanco"
[[stripe.wallet]]
payment_method_type = "amazon_pay"
[[stripe.wallet]]
payment_method_type = "apple_pay"
[[stripe.wallet]]
payment_method_type = "google_pay"
[[stripe.wallet]]
payment_method_type = "we_chat_pay"
[[stripe.wallet]]
payment_method_type = "ali_pay"
[[stripe.wallet]]
payment_method_type = "cashapp"
[[stripe.wallet]]
payment_method_type = "revolut_pay"
is_verifiable = true
[stripe.connector_auth.HeaderKey]
api_key = "Secret Key"
[stripe.connector_webhook_details]
merchant_secret = "Source verification key"

[[stripe.metadata.apple_pay]]
name = "certificate"
label = "Merchant Certificate (Base64 Encoded)"
placeholder = "Enter Merchant Certificate (Base64 Encoded)"
required = true
type = "Text"
[[stripe.metadata.apple_pay]]
name = "certificate_keys"
label = "Merchant PrivateKey (Base64 Encoded)"
placeholder = "Enter Merchant PrivateKey (Base64 Encoded)"
required = true
type = "Text"
[[stripe.metadata.apple_pay]]
name = "merchant_identifier"
label = "Apple Merchant Identifier"
placeholder = "Enter Apple Merchant Identifier"
required = true
type = "Text"
[[stripe.metadata.apple_pay]]
name = "display_name"
label = "Display Name"
placeholder = "Enter Display Name"
required = true
type = "Text"
[[stripe.metadata.apple_pay]]
name = "initiative"
label = "Domain"
placeholder = "Enter Domain"
required = true
type = "Text"
[[stripe.metadata.apple_pay]]
name = "initiative_context"
label = "Domain Name"
placeholder = "Enter Domain Name"
required = true
type = "Text"
[[stripe.metadata.apple_pay]]
name = "merchant_business_country"
label = "Merchant Business Country"
placeholder = "Enter Merchant Business Country"
required = true
type = "Select"
options = []
[[stripe.metadata.apple_pay]]
name = "payment_processing_details_at"
label = "Payment Processing Details At"
placeholder = "Enter Payment Processing Details At"
required = true
type = "Radio"
options = ["Connector", "Hyperswitch"]

[[stripe.metadata.google_pay]]
name = "merchant_name"
label = "Google Pay Merchant Name"
placeholder = "Enter Google Pay Merchant Name"
required = true
type = "Text"
[[stripe.metadata.google_pay]]
name = "merchant_id"
label = "Google Pay Merchant Id"
placeholder = "Enter Google Pay Merchant Id"
required = true
type = "Text"
[[stripe.metadata.google_pay]]
name = "stripe:publishableKey"
label = "Stripe Publishable Key"
placeholder = "Enter Stripe Publishable Key"
required = true
type = "Text"
[[stripe.metadata.google_pay]]
name = "allowed_auth_methods"
label = "Allowed Auth Methods"
placeholder = "Enter Allowed Auth Methods"
required = true
type = "MultiSelect"
options = ["PAN_ONLY", "CRYPTOGRAM_3DS"]

[[stripe.connector_wallets_details.google_pay]]
name = "merchant_name"
label = "Google Pay Merchant Name"
placeholder = "Enter Google Pay Merchant Name"
required = true
type = "Text"
[[stripe.connector_wallets_details.google_pay]]
name = "merchant_id"
label = "Google Pay Merchant Id"
placeholder = "Enter Google Pay Merchant Id"
required = true
type = "Text"
[[stripe.connector_wallets_details.google_pay]]
name = "stripe:publishableKey"
label = "Stripe Publishable Key"
placeholder = "Enter Stripe Publishable Key"
required = true
type = "Text"
[[stripe.connector_wallets_details.google_pay]]
name = "public_key"
label = "Google Pay Public Key"
placeholder = "Enter Google Pay Public Key"
required = true
type = "Text"
[[stripe.connector_wallets_details.google_pay]]
name = "private_key"
label = "Google Pay Private Key"
placeholder = "Enter Google Pay Private Key"
required = true
type = "Text"
[[stripe.connector_wallets_details.google_pay]]
name = "recipient_id"
label = "Recipient Id"
placeholder = "Enter Recipient Id"
required = true
type = "Text"
[[stripe.connector_wallets_details.google_pay]]
name = "allowed_auth_methods"
label = "Allowed Auth Methods"
placeholder = "Enter Allowed Auth Methods"
required = true
type = "MultiSelect"
options = ["PAN_ONLY", "CRYPTOGRAM_3DS"]


[stax]
[[stax.credit]]
payment_method_type = "Mastercard"
[[stax.credit]]
payment_method_type = "Visa"
[[stax.credit]]
payment_method_type = "Interac"
[[stax.credit]]
payment_method_type = "AmericanExpress"
[[stax.credit]]
payment_method_type = "JCB"
[[stax.credit]]
payment_method_type = "DinersClub"
[[stax.credit]]
payment_method_type = "Discover"
[[stax.credit]]
payment_method_type = "CartesBancaires"
[[stax.credit]]
payment_method_type = "UnionPay"
[[stax.debit]]
payment_method_type = "Mastercard"
[[stax.debit]]
payment_method_type = "Visa"
[[stax.debit]]
payment_method_type = "Interac"
[[stax.debit]]
payment_method_type = "AmericanExpress"
[[stax.debit]]
payment_method_type = "JCB"
[[stax.debit]]
payment_method_type = "DinersClub"
[[stax.debit]]
payment_method_type = "Discover"
[[stax.debit]]
payment_method_type = "CartesBancaires"
[[stax.debit]]
payment_method_type = "UnionPay"
[[stax.bank_debit]]
payment_method_type = "ach"
[stax.connector_auth.HeaderKey]
api_key = "Api Key"
[stax.connector_webhook_details]
merchant_secret = "Source verification key"

[square]
[[square.credit]]
payment_method_type = "Mastercard"
[[square.credit]]
payment_method_type = "Visa"
[[square.credit]]
payment_method_type = "Interac"
[[square.credit]]
payment_method_type = "AmericanExpress"
[[square.credit]]
payment_method_type = "JCB"
[[square.credit]]
payment_method_type = "DinersClub"
[[square.credit]]
payment_method_type = "Discover"
[[square.credit]]
payment_method_type = "CartesBancaires"
[[square.credit]]
payment_method_type = "UnionPay"
[[square.debit]]
payment_method_type = "Mastercard"
[[square.debit]]
payment_method_type = "Visa"
[[square.debit]]
payment_method_type = "Interac"
[[square.debit]]
payment_method_type = "AmericanExpress"
[[square.debit]]
payment_method_type = "JCB"
[[square.debit]]
payment_method_type = "DinersClub"
[[square.debit]]
payment_method_type = "Discover"
[[square.debit]]
payment_method_type = "CartesBancaires"
[[square.debit]]
payment_method_type = "UnionPay"
[square.connector_auth.BodyKey]
api_key = "Square API Key"
key1 = "Square Client Id"
[square.connector_webhook_details]
merchant_secret = "Source verification key"

[trustpay]
[[trustpay.credit]]
payment_method_type = "Mastercard"
[[trustpay.credit]]
payment_method_type = "Visa"
[[trustpay.credit]]
payment_method_type = "Interac"
[[trustpay.credit]]
payment_method_type = "AmericanExpress"
[[trustpay.credit]]
payment_method_type = "JCB"
[[trustpay.credit]]
payment_method_type = "DinersClub"
[[trustpay.credit]]
payment_method_type = "Discover"
[[trustpay.credit]]
payment_method_type = "CartesBancaires"
[[trustpay.credit]]
payment_method_type = "UnionPay"
[[trustpay.debit]]
payment_method_type = "Mastercard"
[[trustpay.debit]]
payment_method_type = "Visa"
[[trustpay.debit]]
payment_method_type = "Interac"
[[trustpay.debit]]
payment_method_type = "AmericanExpress"
[[trustpay.debit]]
payment_method_type = "JCB"
[[trustpay.debit]]
payment_method_type = "DinersClub"
[[trustpay.debit]]
payment_method_type = "Discover"
[[trustpay.debit]]
payment_method_type = "CartesBancaires"
[[trustpay.debit]]
payment_method_type = "UnionPay"
[[trustpay.bank_redirect]]
payment_method_type = "ideal"
[[trustpay.bank_redirect]]
payment_method_type = "giropay"
[[trustpay.bank_redirect]]
payment_method_type = "sofort"
[[trustpay.bank_redirect]]
payment_method_type = "eps"
[[trustpay.bank_redirect]]
payment_method_type = "blik"
[[trustpay.wallet]]
payment_method_type = "apple_pay"
[[trustpay.wallet]]
payment_method_type = "google_pay"
[[trustpay.bank_transfer]]
payment_method_type = "sepa_bank_transfer"
[[trustpay.bank_transfer]]
payment_method_type = "instant_bank_transfer"
[[trustpay.bank_transfer]]
payment_method_type = "instant_bank_transfer_finland"
[[trustpay.bank_transfer]]
payment_method_type = "instant_bank_transfer_poland"
[trustpay.connector_auth.SignatureKey]
api_key = "API Key"
key1 = "Project ID"
api_secret = "Secret Key"
[trustpay.connector_webhook_details]
merchant_secret = "Source verification key"

[[trustpay.metadata.apple_pay]]
name = "certificate"
label = "Merchant Certificate (Base64 Encoded)"
placeholder = "Enter Merchant Certificate (Base64 Encoded)"
required = true
type = "Text"
[[trustpay.metadata.apple_pay]]
name = "certificate_keys"
label = "Merchant PrivateKey (Base64 Encoded)"
placeholder = "Enter Merchant PrivateKey (Base64 Encoded)"
required = true
type = "Text"
[[trustpay.metadata.apple_pay]]
name = "merchant_identifier"
label = "Apple Merchant Identifier"
placeholder = "Enter Apple Merchant Identifier"
required = true
type = "Text"
[[trustpay.metadata.apple_pay]]
name = "display_name"
label = "Display Name"
placeholder = "Enter Display Name"
required = true
type = "Text"
[[trustpay.metadata.apple_pay]]
name = "initiative"
label = "Domain"
placeholder = "Enter Domain"
required = true
type = "Text"
[[trustpay.metadata.apple_pay]]
name = "initiative_context"
label = "Domain Name"
placeholder = "Enter Domain Name"
required = true
type = "Text"
[[trustpay.metadata.apple_pay]]
name = "merchant_business_country"
label = "Merchant Business Country"
placeholder = "Enter Merchant Business Country"
required = true
type = "Select"
options = []
[[trustpay.metadata.apple_pay]]
name = "payment_processing_details_at"
label = "Payment Processing Details At"
placeholder = "Enter Payment Processing Details At"
required = true
type = "Radio"
options = ["Connector"]

[[trustpay.metadata.google_pay]]
name = "merchant_name"
label = "Google Pay Merchant Name"
placeholder = "Enter Google Pay Merchant Name"
required = true
type = "Text"
[[trustpay.metadata.google_pay]]
name = "merchant_id"
label = "Google Pay Merchant Id"
placeholder = "Enter Google Pay Merchant Id"
required = true
type = "Text"
[[trustpay.metadata.google_pay]]
name = "gateway_merchant_id"
label = "Google Pay Merchant Key"
placeholder = "Enter Google Pay Merchant Key"
required = true
type = "Text"
[[trustpay.metadata.google_pay]]
name = "allowed_auth_methods"
label = "Allowed Auth Methods"
placeholder = "Enter Allowed Auth Methods"
required = true
type = "MultiSelect"
options = ["PAN_ONLY", "CRYPTOGRAM_3DS"]

[[trustpay.connector_wallets_details.google_pay]]
name = "merchant_name"
label = "Google Pay Merchant Name"
placeholder = "Enter Google Pay Merchant Name"
required = true
type = "Text"
[[trustpay.connector_wallets_details.google_pay]]
name = "merchant_id"
label = "Google Pay Merchant Id"
placeholder = "Enter Google Pay Merchant Id"
required = true
type = "Text"
[[trustpay.connector_wallets_details.google_pay]]
name = "gateway_merchant_id"
label = "Google Pay Merchant Key"
placeholder = "Enter Google Pay Merchant Key"
required = true
type = "Text"
[[trustpay.connector_wallets_details.google_pay]]
name = "public_key"
label = "Google Pay Public Key"
placeholder = "Enter Google Pay Public Key"
required = true
type = "Text"
[[trustpay.connector_wallets_details.google_pay]]
name = "private_key"
label = "Google Pay Private Key"
placeholder = "Enter Google Pay Private Key"
required = true
type = "Text"
[[trustpay.connector_wallets_details.google_pay]]
name = "recipient_id"
label = "Recipient Id"
placeholder = "Enter Recipient Id"
required = true
type = "Text"
[[trustpay.connector_wallets_details.google_pay]]
name = "allowed_auth_methods"
label = "Allowed Auth Methods"
placeholder = "Enter Allowed Auth Methods"
required = true
type = "MultiSelect"
options = ["PAN_ONLY", "CRYPTOGRAM_3DS"]


[tsys]
[[tsys.credit]]
payment_method_type = "Mastercard"
[[tsys.credit]]
payment_method_type = "Visa"
[[tsys.credit]]
payment_method_type = "Interac"
[[tsys.credit]]
payment_method_type = "AmericanExpress"
[[tsys.credit]]
payment_method_type = "JCB"
[[tsys.credit]]
payment_method_type = "DinersClub"
[[tsys.credit]]
payment_method_type = "Discover"
[[tsys.credit]]
payment_method_type = "CartesBancaires"
[[tsys.credit]]
payment_method_type = "UnionPay"
[[tsys.debit]]
payment_method_type = "Mastercard"
[[tsys.debit]]
payment_method_type = "Visa"
[[tsys.debit]]
payment_method_type = "Interac"
[[tsys.debit]]
payment_method_type = "AmericanExpress"
[[tsys.debit]]
payment_method_type = "JCB"
[[tsys.debit]]
payment_method_type = "DinersClub"
[[tsys.debit]]
payment_method_type = "Discover"
[[tsys.debit]]
payment_method_type = "CartesBancaires"
[[tsys.debit]]
payment_method_type = "UnionPay"
[tsys.connector_auth.SignatureKey]
api_key = "Device Id"
key1 = "Transaction Key"
api_secret = "Developer Id"
[tsys.connector_webhook_details]
merchant_secret = "Source verification key"

[volt]
[[volt.bank_redirect]]
payment_method_type = "open_banking_uk"
[volt.connector_auth.MultiAuthKey]
api_key = "Username"
api_secret = "Password"
key1 = "Client ID"
key2 = "Client Secret"
[volt.connector_webhook_details]
merchant_secret = "Source verification key"

[worldline]
[[worldline.credit]]
payment_method_type = "Mastercard"
[[worldline.credit]]
payment_method_type = "Visa"
[[worldline.credit]]
payment_method_type = "Interac"
[[worldline.credit]]
payment_method_type = "AmericanExpress"
[[worldline.credit]]
payment_method_type = "JCB"
[[worldline.credit]]
payment_method_type = "DinersClub"
[[worldline.credit]]
payment_method_type = "Discover"
[[worldline.credit]]
payment_method_type = "CartesBancaires"
[[worldline.credit]]
payment_method_type = "UnionPay"
[[worldline.debit]]
payment_method_type = "Mastercard"
[[worldline.debit]]
payment_method_type = "Visa"
[[worldline.debit]]
payment_method_type = "Interac"
[[worldline.debit]]
payment_method_type = "AmericanExpress"
[[worldline.debit]]
payment_method_type = "JCB"
[[worldline.debit]]
payment_method_type = "DinersClub"
[[worldline.debit]]
payment_method_type = "Discover"
[[worldline.debit]]
payment_method_type = "CartesBancaires"
[[worldline.debit]]
payment_method_type = "UnionPay"
[[worldline.bank_redirect]]
payment_method_type = "ideal"
[[worldline.bank_redirect]]
payment_method_type = "giropay"
[worldline.connector_auth.SignatureKey]
api_key = "API Key ID"
key1 = "Merchant ID"
api_secret = "Secret API Key"
[worldline.connector_webhook_details]
merchant_secret = "Source verification key"

[worldpay]
[[worldpay.credit]]
payment_method_type = "Mastercard"
[[worldpay.credit]]
payment_method_type = "Visa"
[[worldpay.credit]]
payment_method_type = "Interac"
[[worldpay.credit]]
payment_method_type = "AmericanExpress"
[[worldpay.credit]]
payment_method_type = "JCB"
[[worldpay.credit]]
payment_method_type = "DinersClub"
[[worldpay.credit]]
payment_method_type = "Discover"
[[worldpay.credit]]
payment_method_type = "CartesBancaires"
[[worldpay.credit]]
payment_method_type = "UnionPay"
[[worldpay.debit]]
payment_method_type = "Mastercard"
[[worldpay.debit]]
payment_method_type = "Visa"
[[worldpay.debit]]
payment_method_type = "Interac"
[[worldpay.debit]]
payment_method_type = "AmericanExpress"
[[worldpay.debit]]
payment_method_type = "JCB"
[[worldpay.debit]]
payment_method_type = "DinersClub"
[[worldpay.debit]]
payment_method_type = "Discover"
[[worldpay.debit]]
payment_method_type = "CartesBancaires"
[[worldpay.debit]]
payment_method_type = "UnionPay"
[[worldpay.wallet]]
payment_method_type = "google_pay"
[[worldpay.wallet]]
payment_method_type = "apple_pay"
[worldpay.connector_auth.SignatureKey]
key1 = "Username"
api_key = "Password"
api_secret = "Merchant Identifier"
[worldpay.connector_webhook_details]
merchant_secret = "Source verification key"
[worldpay.metadata.merchant_name]
name = "merchant_name"
label = "Name of the merchant to de displayed during 3DS challenge"
placeholder = "Enter Name of the merchant"
required = true
type = "Text"

[[worldpay.metadata.apple_pay]]
name = "certificate"
label = "Merchant Certificate (Base64 Encoded)"
placeholder = "Enter Merchant Certificate (Base64 Encoded)"
required = true
type = "Text"
[[worldpay.metadata.apple_pay]]
name = "certificate_keys"
label = "Merchant PrivateKey (Base64 Encoded)"
placeholder = "Enter Merchant PrivateKey (Base64 Encoded)"
required = true
type = "Text"
[[worldpay.metadata.apple_pay]]
name = "merchant_identifier"
label = "Apple Merchant Identifier"
placeholder = "Enter Apple Merchant Identifier"
required = true
type = "Text"
[[worldpay.metadata.apple_pay]]
name = "display_name"
label = "Display Name"
placeholder = "Enter Display Name"
required = true
type = "Text"
[[worldpay.metadata.apple_pay]]
name = "initiative"
label = "Domain"
placeholder = "Enter Domain"
required = true
type = "Text"
[[worldpay.metadata.apple_pay]]
name = "initiative_context"
label = "Domain Name"
placeholder = "Enter Domain Name"
required = true
type = "Text"
[[worldpay.metadata.apple_pay]]
name = "merchant_business_country"
label = "Merchant Business Country"
placeholder = "Enter Merchant Business Country"
required = true
type = "Select"
options = []
[[worldpay.metadata.apple_pay]]
name = "payment_processing_details_at"
label = "Payment Processing Details At"
placeholder = "Enter Payment Processing Details At"
required = true
type = "Radio"
options = ["Connector"]

[[worldpay.metadata.google_pay]]
name = "merchant_name"
label = "Google Pay Merchant Name"
placeholder = "Enter Google Pay Merchant Name"
required = true
type = "Text"
[[worldpay.metadata.google_pay]]
name = "merchant_id"
label = "Google Pay Merchant Id"
placeholder = "Enter Google Pay Merchant Id"
required = true
type = "Text"
[[worldpay.metadata.google_pay]]
name = "gateway_merchant_id"
label = "Google Pay Merchant Key"
placeholder = "Enter Google Pay Merchant Key"
required = true
type = "Text"
[[worldpay.metadata.google_pay]]
name = "allowed_auth_methods"
label = "Allowed Auth Methods"
placeholder = "Enter Allowed Auth Methods"
required = true
type = "MultiSelect"
options = ["PAN_ONLY", "CRYPTOGRAM_3DS"]

[[worldpay.connector_wallets_details.google_pay]]
name = "merchant_name"
label = "Google Pay Merchant Name"
placeholder = "Enter Google Pay Merchant Name"
required = true
type = "Text"
[[worldpay.connector_wallets_details.google_pay]]
name = "merchant_id"
label = "Google Pay Merchant Id"
placeholder = "Enter Google Pay Merchant Id"
required = true
type = "Text"
[[worldpay.connector_wallets_details.google_pay]]
name = "gateway_merchant_id"
label = "Google Pay Merchant Key"
placeholder = "Enter Google Pay Merchant Key"
required = true
type = "Text"
[[worldpay.connector_wallets_details.google_pay]]
name = "public_key"
label = "Google Pay Public Key"
placeholder = "Enter Google Pay Public Key"
required = true
type = "Text"
[[worldpay.connector_wallets_details.google_pay]]
name = "private_key"
label = "Google Pay Private Key"
placeholder = "Enter Google Pay Private Key"
required = true
type = "Text"
[[worldpay.connector_wallets_details.google_pay]]
name = "recipient_id"
label = "Recipient Id"
placeholder = "Enter Recipient Id"
required = true
type = "Text"
[[worldpay.connector_wallets_details.google_pay]]
name = "allowed_auth_methods"
label = "Allowed Auth Methods"
placeholder = "Enter Allowed Auth Methods"
required = true
type = "MultiSelect"
options = ["PAN_ONLY", "CRYPTOGRAM_3DS"]


[zen]
[[zen.credit]]
payment_method_type = "Mastercard"
[[zen.credit]]
payment_method_type = "Visa"
[[zen.credit]]
payment_method_type = "Interac"
[[zen.credit]]
payment_method_type = "AmericanExpress"
[[zen.credit]]
payment_method_type = "JCB"
[[zen.credit]]
payment_method_type = "DinersClub"
[[zen.credit]]
payment_method_type = "Discover"
[[zen.credit]]
payment_method_type = "CartesBancaires"
[[zen.credit]]
payment_method_type = "UnionPay"
[[zen.debit]]
payment_method_type = "Mastercard"
[[zen.debit]]
payment_method_type = "Visa"
[[zen.debit]]
payment_method_type = "Interac"
[[zen.debit]]
payment_method_type = "AmericanExpress"
[[zen.debit]]
payment_method_type = "JCB"
[[zen.debit]]
payment_method_type = "DinersClub"
[[zen.debit]]
payment_method_type = "Discover"
[[zen.debit]]
payment_method_type = "CartesBancaires"
[[zen.debit]]
payment_method_type = "UnionPay"
[[zen.voucher]]
payment_method_type = "boleto"
[[zen.voucher]]
payment_method_type = "efecty"
[[zen.voucher]]
payment_method_type = "pago_efectivo"
[[zen.voucher]]
payment_method_type = "red_compra"
[[zen.voucher]]
payment_method_type = "red_pagos"
[[zen.bank_transfer]]
payment_method_type = "pix"
[[zen.bank_transfer]]
payment_method_type = "pse"
[[zen.wallet]]
payment_method_type = "apple_pay"
[[zen.wallet]]
payment_method_type = "google_pay"
[zen.connector_auth.HeaderKey]
api_key = "API Key"
[zen.connector_webhook_details]
merchant_secret = "Source verification key"

[[zen.metadata.apple_pay]]
name = "terminal_uuid"
label = "Terminal UUID"
placeholder = "Enter Terminal UUID"
required = true
type = "Text"
[[zen.metadata.apple_pay]]
name = "pay_wall_secret"
label = "Pay Wall Secret"
placeholder = "Enter Pay Wall Secret"
required = true
type = "Text"

[[zen.metadata.google_pay]]
name = "terminal_uuid"
label = "Terminal UUID"
placeholder = "Enter Terminal UUID"
required = true
type = "Text"
[[zen.metadata.google_pay]]
name = "pay_wall_secret"
label = "Pay Wall Secret"
placeholder = "Enter Pay Wall Secret"
required = true
type = "Text"

[zsl]
[[zsl.bank_transfer]]
payment_method_type = "local_bank_transfer"
[zsl.connector_auth.BodyKey]
api_key = "Key"
key1 = "Merchant ID"

[dummy_connector]
[[dummy_connector.credit]]
payment_method_type = "Mastercard"
[[dummy_connector.credit]]
payment_method_type = "Visa"
[[dummy_connector.credit]]
payment_method_type = "Interac"
[[dummy_connector.credit]]
payment_method_type = "AmericanExpress"
[[dummy_connector.credit]]
payment_method_type = "JCB"
[[dummy_connector.credit]]
payment_method_type = "DinersClub"
[[dummy_connector.credit]]
payment_method_type = "Discover"
[[dummy_connector.credit]]
payment_method_type = "CartesBancaires"
[[dummy_connector.credit]]
payment_method_type = "UnionPay"
[[dummy_connector.debit]]
payment_method_type = "Mastercard"
[[dummy_connector.debit]]
payment_method_type = "Visa"
[[dummy_connector.debit]]
payment_method_type = "Interac"
[[dummy_connector.debit]]
payment_method_type = "AmericanExpress"
[[dummy_connector.debit]]
payment_method_type = "JCB"
[[dummy_connector.debit]]
payment_method_type = "DinersClub"
[[dummy_connector.debit]]
payment_method_type = "Discover"
[[dummy_connector.debit]]
payment_method_type = "CartesBancaires"
[[dummy_connector.debit]]
payment_method_type = "UnionPay"
[dummy_connector.connector_auth.HeaderKey]
api_key = "Api Key"

[paypal_test]
[[paypal_test.credit]]
payment_method_type = "Mastercard"
[[paypal_test.credit]]
payment_method_type = "Visa"
[[paypal_test.credit]]
payment_method_type = "Interac"
[[paypal_test.credit]]
payment_method_type = "AmericanExpress"
[[paypal_test.credit]]
payment_method_type = "JCB"
[[paypal_test.credit]]
payment_method_type = "DinersClub"
[[paypal_test.credit]]
payment_method_type = "Discover"
[[paypal_test.credit]]
payment_method_type = "CartesBancaires"
[[paypal_test.credit]]
payment_method_type = "UnionPay"
[[paypal_test.debit]]
payment_method_type = "Mastercard"
[[paypal_test.debit]]
payment_method_type = "Visa"
[[paypal_test.debit]]
payment_method_type = "Interac"
[[paypal_test.debit]]
payment_method_type = "AmericanExpress"
[[paypal_test.debit]]
payment_method_type = "JCB"
[[paypal_test.debit]]
payment_method_type = "DinersClub"
[[paypal_test.debit]]
payment_method_type = "Discover"
[[paypal_test.debit]]
payment_method_type = "CartesBancaires"
[[paypal_test.debit]]
payment_method_type = "UnionPay"
[[paypal_test.wallet]]
payment_method_type = "paypal"
[paypal_test.connector_auth.HeaderKey]
api_key = "Api Key"

[paystack]
[[paystack.bank_redirect]]
payment_method_type = "eft"
[paystack.connector_auth.HeaderKey]
api_key = "API Key"
[paystack.connector_webhook_details]
merchant_secret = "API Key"

[stripe_test]
[[stripe_test.credit]]
payment_method_type = "Mastercard"
[[stripe_test.credit]]
payment_method_type = "Visa"
[[stripe_test.credit]]
payment_method_type = "Interac"
[[stripe_test.credit]]
payment_method_type = "AmericanExpress"
[[stripe_test.credit]]
payment_method_type = "JCB"
[[stripe_test.credit]]
payment_method_type = "DinersClub"
[[stripe_test.credit]]
payment_method_type = "Discover"
[[stripe_test.credit]]
payment_method_type = "CartesBancaires"
[[stripe_test.credit]]
payment_method_type = "UnionPay"
[[stripe_test.debit]]
payment_method_type = "Mastercard"
[[stripe_test.debit]]
payment_method_type = "Visa"
[[stripe_test.debit]]
payment_method_type = "Interac"
[[stripe_test.debit]]
payment_method_type = "AmericanExpress"
[[stripe_test.debit]]
payment_method_type = "JCB"
[[stripe_test.debit]]
payment_method_type = "DinersClub"
[[stripe_test.debit]]
payment_method_type = "Discover"
[[stripe_test.debit]]
payment_method_type = "CartesBancaires"
[[stripe_test.debit]]
payment_method_type = "UnionPay"
[[stripe_test.wallet]]
payment_method_type = "google_pay"
[[stripe_test.wallet]]
payment_method_type = "ali_pay"
[[stripe_test.wallet]]
payment_method_type = "we_chat_pay"
[[stripe_test.pay_later]]
payment_method_type = "klarna"
[[stripe_test.pay_later]]
payment_method_type = "affirm"
[[stripe_test.pay_later]]
payment_method_type = "afterpay_clearpay"
[[paypal_test.wallet]]
payment_method_type = "paypal"
[stripe_test.connector_auth.HeaderKey]
api_key = "Api Key"

[helcim]
[[helcim.credit]]
payment_method_type = "Mastercard"
[[helcim.credit]]
payment_method_type = "Visa"
[[helcim.credit]]
payment_method_type = "Interac"
[[helcim.credit]]
payment_method_type = "AmericanExpress"
[[helcim.credit]]
payment_method_type = "JCB"
[[helcim.credit]]
payment_method_type = "DinersClub"
[[helcim.credit]]
payment_method_type = "Discover"
[[helcim.credit]]
payment_method_type = "CartesBancaires"
[[helcim.credit]]
payment_method_type = "UnionPay"
[[helcim.debit]]
payment_method_type = "Mastercard"
[[helcim.debit]]
payment_method_type = "Visa"
[[helcim.debit]]
payment_method_type = "Interac"
[[helcim.debit]]
payment_method_type = "AmericanExpress"
[[helcim.debit]]
payment_method_type = "JCB"
[[helcim.debit]]
payment_method_type = "DinersClub"
[[helcim.debit]]
payment_method_type = "Discover"
[[helcim.debit]]
payment_method_type = "CartesBancaires"
[[helcim.debit]]
payment_method_type = "UnionPay"
[helcim.connector_auth.HeaderKey]
api_key = "Api Key"


[adyen_payout]
[[adyen_payout.credit]]
payment_method_type = "Mastercard"
[[adyen_payout.credit]]
payment_method_type = "Visa"
[[adyen_payout.credit]]
payment_method_type = "Interac"
[[adyen_payout.credit]]
payment_method_type = "AmericanExpress"
[[adyen_payout.credit]]
payment_method_type = "JCB"
[[adyen_payout.credit]]
payment_method_type = "DinersClub"
[[adyen_payout.credit]]
payment_method_type = "Discover"
[[adyen_payout.credit]]
payment_method_type = "CartesBancaires"
[[adyen_payout.credit]]
payment_method_type = "UnionPay"
[[adyen_payout.debit]]
payment_method_type = "Mastercard"
[[adyen_payout.debit]]
payment_method_type = "Visa"
[[adyen_payout.debit]]
payment_method_type = "Interac"
[[adyen_payout.debit]]
payment_method_type = "AmericanExpress"
[[adyen_payout.debit]]
payment_method_type = "JCB"
[[adyen_payout.debit]]
payment_method_type = "DinersClub"
[[adyen_payout.debit]]
payment_method_type = "Discover"
[[adyen_payout.debit]]
payment_method_type = "CartesBancaires"
[[adyen_payout.debit]]
payment_method_type = "UnionPay"
[[adyen_payout.bank_transfer]]
payment_method_type = "sepa"
[[adyen_payout.wallet]]
payment_method_type = "paypal"
[adyen_payout.connector_auth.SignatureKey]
api_key = "Adyen API Key (Payout creation)"
api_secret = "Adyen Key (Payout submission)"
key1 = "Adyen Account Id"

[adyen_payout.metadata.endpoint_prefix]
name = "endpoint_prefix"
label = "Live endpoint prefix"
placeholder = "Enter Live endpoint prefix"
required = true
type = "Text"

[stripe_payout]
[[stripe_payout.bank_transfer]]
payment_method_type = "ach"
[stripe_payout.connector_auth.HeaderKey]
api_key = "Stripe API Key"

[nomupay_payout]
[[nomupay_payout.bank_transfer]]
payment_method_type = "sepa"
[nomupay_payout.connector_auth.BodyKey]
api_key = "Nomupay kid"
key1 = "Nomupay eid"
[nomupay_payout.metadata.private_key]
name = "Private key for signature generation"
label = "Enter your private key"
placeholder = "------BEGIN PRIVATE KEY-------"
required = true
type = "Text"

[wise_payout]
[[wise_payout.bank_transfer]]
payment_method_type = "ach"
[[wise_payout.bank_transfer]]
payment_method_type = "bacs"
[[wise_payout.bank_transfer]]
payment_method_type = "sepa"
[wise_payout.connector_auth.BodyKey]
api_key = "Wise API Key"
key1 = "Wise Account Id"

[threedsecureio]
[threedsecureio.connector_auth.HeaderKey]
api_key = "Api Key"

[threedsecureio.metadata.mcc]
name = "mcc"
label = "MCC"
placeholder = "Enter MCC"
required = true
type = "Text"
[threedsecureio.metadata.merchant_country_code]
name = "merchant_country_code"
label = "3 digit numeric country code"
placeholder = "Enter 3 digit numeric country code"
required = true
type = "Text"
[threedsecureio.metadata.merchant_name]
name = "merchant_name"
label = "Name of the merchant"
placeholder = "Enter Name of the merchant"
required = true
type = "Text"
[threedsecureio.metadata.pull_mechanism_for_external_3ds_enabled]
name = "pull_mechanism_for_external_3ds_enabled"
label = "Pull Mechanism Enabled"
placeholder = "Enter Pull Mechanism Enabled"
required = false
type = "Toggle"
[threedsecureio.metadata.acquirer_bin]
name = "acquirer_bin"
label = "Acquirer BIN"
placeholder = "Enter Acquirer BIN"
required = true
type = "Text"
[threedsecureio.metadata.acquirer_merchant_id]
name = "acquirer_merchant_id"
label = "Acquirer Merchant ID"
placeholder = "Enter Acquirer Merchant ID"
required = true
type = "Text"
[threedsecureio.metadata.acquirer_country_code]
name = "acquirer_country_code"
label = "Acquirer Country Code"
placeholder = "Enter Acquirer Country Code"
required = false
type = "Text"

[netcetera]
[netcetera.connector_auth.CertificateAuth]
certificate = "Base64 encoded PEM formatted certificate chain"
private_key = "Base64 encoded PEM formatted private key"

[netcetera.metadata.endpoint_prefix]
name = "endpoint_prefix"
label = "Live endpoint prefix"
placeholder = "string that will replace '{prefix}' in this base url 'https://{prefix}.3ds-server.prev.netcetera-cloud-payment.ch'"
required = true
type = "Text"
[netcetera.metadata.mcc]
name = "mcc"
label = "MCC"
placeholder = "Enter MCC"
required = false
type = "Text"
[netcetera.metadata.merchant_country_code]
name = "merchant_country_code"
label = "3 digit numeric country code"
placeholder = "Enter 3 digit numeric country code"
required = false
type = "Text"
[netcetera.metadata.merchant_name]
name = "merchant_name"
label = "Name of the merchant"
placeholder = "Enter Name of the merchant"
required = false
type = "Text"
[netcetera.metadata.three_ds_requestor_name]
name = "three_ds_requestor_name"
label = "ThreeDS requestor name"
placeholder = "Enter ThreeDS requestor name"
required = false
type = "Text"
[netcetera.metadata.three_ds_requestor_id]
name = "three_ds_requestor_id"
label = "ThreeDS request id"
placeholder = "Enter ThreeDS request id"
required = false
type = "Text"
[netcetera.metadata.merchant_configuration_id]
name = "merchant_configuration_id"
label = "Merchant Configuration ID"
placeholder = "Enter Merchant Configuration ID"
required = false
type = "Text"


[taxjar]
[taxjar.connector_auth.HeaderKey]
api_key = "Sandbox Token"

[billwerk]
[[billwerk.credit]]
payment_method_type = "Mastercard"
[[billwerk.credit]]
payment_method_type = "Visa"
[[billwerk.credit]]
payment_method_type = "Interac"
[[billwerk.credit]]
payment_method_type = "AmericanExpress"
[[billwerk.credit]]
payment_method_type = "JCB"
[[billwerk.credit]]
payment_method_type = "DinersClub"
[[billwerk.credit]]
payment_method_type = "Discover"
[[billwerk.credit]]
payment_method_type = "CartesBancaires"
[[billwerk.credit]]
payment_method_type = "UnionPay"
[[billwerk.debit]]
payment_method_type = "Mastercard"
[[billwerk.debit]]
payment_method_type = "Visa"
[[billwerk.debit]]
payment_method_type = "Interac"
[[billwerk.debit]]
payment_method_type = "AmericanExpress"
[[billwerk.debit]]
payment_method_type = "JCB"
[[billwerk.debit]]
payment_method_type = "DinersClub"
[[billwerk.debit]]
payment_method_type = "Discover"
[[billwerk.debit]]
payment_method_type = "CartesBancaires"
[[billwerk.debit]]
payment_method_type = "UnionPay"
[billwerk.connector_auth.BodyKey]
api_key = "Private Api Key"
key1 = "Public Api Key"

[datatrans]
[[datatrans.credit]]
payment_method_type = "Mastercard"
[[datatrans.credit]]
payment_method_type = "Visa"
[[datatrans.credit]]
payment_method_type = "Interac"
[[datatrans.credit]]
payment_method_type = "AmericanExpress"
[[datatrans.credit]]
payment_method_type = "JCB"
[[datatrans.credit]]
payment_method_type = "DinersClub"
[[datatrans.credit]]
payment_method_type = "Discover"
[[datatrans.credit]]
payment_method_type = "CartesBancaires"
[[datatrans.credit]]
payment_method_type = "UnionPay"
[[datatrans.debit]]
payment_method_type = "Mastercard"
[[datatrans.debit]]
payment_method_type = "Visa"
[[datatrans.debit]]
payment_method_type = "Interac"
[[datatrans.debit]]
payment_method_type = "AmericanExpress"
[[datatrans.debit]]
payment_method_type = "JCB"
[[datatrans.debit]]
payment_method_type = "DinersClub"
[[datatrans.debit]]
payment_method_type = "Discover"
[[datatrans.debit]]
payment_method_type = "CartesBancaires"
[[datatrans.debit]]
payment_method_type = "UnionPay"
[datatrans.connector_auth.BodyKey]
api_key = "Passcode"
key1 = "datatrans MerchantId"
[datatrans.metadata.acquirer_bin]
name = "acquirer_bin"
label = "Acquirer Bin"
placeholder = "Enter Acquirer Bin"
required = false
type = "Text"
[datatrans.metadata.acquirer_merchant_id]
name = "acquirer_merchant_id"
label = "Acquirer Merchant ID"
placeholder = "Enter Acquirer Merchant ID"
required = false
type = "Text"
[datatrans.metadata.acquirer_country_code]
name = "acquirer_country_code"
label = "Acquirer Country Code"
placeholder = "Enter Acquirer Country Code"
required = false
type = "Text"


[paybox]
[[paybox.credit]]
payment_method_type = "Mastercard"
[[paybox.credit]]
payment_method_type = "Visa"
[[paybox.credit]]
payment_method_type = "Interac"
[[paybox.credit]]
payment_method_type = "AmericanExpress"
[[paybox.credit]]
payment_method_type = "JCB"
[[paybox.credit]]
payment_method_type = "DinersClub"
[[paybox.credit]]
payment_method_type = "Discover"
[[paybox.credit]]
payment_method_type = "CartesBancaires"
[[paybox.credit]]
payment_method_type = "UnionPay"
[[paybox.debit]]
payment_method_type = "Mastercard"
[[paybox.debit]]
payment_method_type = "Visa"
[[paybox.debit]]
payment_method_type = "Interac"
[[paybox.debit]]
payment_method_type = "AmericanExpress"
[[paybox.debit]]
payment_method_type = "JCB"
[[paybox.debit]]
payment_method_type = "DinersClub"
[[paybox.debit]]
payment_method_type = "Discover"
[[paybox.debit]]
payment_method_type = "CartesBancaires"
[paybox.connector_auth.MultiAuthKey]
api_key = "SITE Key"
key1 = "Rang Identifier"
api_secret = "CLE Secret"
key2 = "Merchant Id"

[wellsfargo]
[[wellsfargo.credit]]
payment_method_type = "Mastercard"
[[wellsfargo.credit]]
payment_method_type = "Visa"
[[wellsfargo.credit]]
payment_method_type = "Interac"
[[wellsfargo.credit]]
payment_method_type = "AmericanExpress"
[[wellsfargo.credit]]
payment_method_type = "JCB"
[[wellsfargo.credit]]
payment_method_type = "DinersClub"
[[wellsfargo.credit]]
payment_method_type = "Discover"
[[wellsfargo.credit]]
payment_method_type = "CartesBancaires"
[[wellsfargo.credit]]
payment_method_type = "UnionPay"
[[wellsfargo.debit]]
payment_method_type = "Mastercard"
[[wellsfargo.debit]]
payment_method_type = "Visa"
[[wellsfargo.debit]]
payment_method_type = "Interac"
[[wellsfargo.debit]]
payment_method_type = "AmericanExpress"
[[wellsfargo.debit]]
payment_method_type = "JCB"
[[wellsfargo.debit]]
payment_method_type = "DinersClub"
[[wellsfargo.debit]]
payment_method_type = "Discover"
[[wellsfargo.debit]]
payment_method_type = "CartesBancaires"
[[wellsfargo.debit]]
payment_method_type = "UnionPay"
[wellsfargo.connector_auth.SignatureKey]
api_key = "Key"
key1 = "Merchant ID"
api_secret = "Shared Secret"


[fiuu]
[[fiuu.credit]]
payment_method_type = "Mastercard"
[[fiuu.credit]]
payment_method_type = "Visa"
[[fiuu.credit]]
payment_method_type = "Interac"
[[fiuu.credit]]
payment_method_type = "AmericanExpress"
[[fiuu.credit]]
payment_method_type = "JCB"
[[fiuu.credit]]
payment_method_type = "DinersClub"
[[fiuu.credit]]
payment_method_type = "Discover"
[[fiuu.credit]]
payment_method_type = "CartesBancaires"
[[fiuu.credit]]
payment_method_type = "UnionPay"
[[fiuu.debit]]
payment_method_type = "Mastercard"
[[fiuu.debit]]
payment_method_type = "Visa"
[[fiuu.debit]]
payment_method_type = "Interac"
[[fiuu.debit]]
payment_method_type = "AmericanExpress"
[[fiuu.debit]]
payment_method_type = "JCB"
[[fiuu.debit]]
payment_method_type = "DinersClub"
[[fiuu.debit]]
payment_method_type = "Discover"
[[fiuu.debit]]
payment_method_type = "CartesBancaires"
[[fiuu.debit]]
payment_method_type = "UnionPay"
[[fiuu.real_time_payment]]
payment_method_type = "duit_now"
[[fiuu.wallet]]
payment_method_type = "google_pay"
[[fiuu.wallet]]
payment_method_type = "apple_pay"
[[fiuu.bank_redirect]]
payment_method_type = "online_banking_fpx"
[fiuu.connector_auth.SignatureKey]
api_key = "Verify Key"
key1 = "Merchant ID"
api_secret = "Secret Key"

[[fiuu.metadata.google_pay]]
name = "merchant_name"
label = "Google Pay Merchant Name"
placeholder = "Enter Google Pay Merchant Name"
required = true
type = "Text"
[[fiuu.metadata.google_pay]]
name = "merchant_id"
label = "Google Pay Merchant Id"
placeholder = "Enter Google Pay Merchant Id"
required = true
type = "Text"
[[fiuu.metadata.google_pay]]
name = "gateway_merchant_id"
label = "Google Pay Merchant Key"
placeholder = "Enter Google Pay Merchant Key"
required = true
type = "Text"
[[fiuu.metadata.google_pay]]
name = "allowed_auth_methods"
label = "Allowed Auth Methods"
placeholder = "Enter Allowed Auth Methods"
required = true
type = "MultiSelect"
options = ["PAN_ONLY", "CRYPTOGRAM_3DS"]

[[fiuu.connector_wallets_details.google_pay]]
name = "merchant_name"
label = "Google Pay Merchant Name"
placeholder = "Enter Google Pay Merchant Name"
required = true
type = "Text"
[[fiuu.connector_wallets_details.google_pay]]
name = "merchant_id"
label = "Google Pay Merchant Id"
placeholder = "Enter Google Pay Merchant Id"
required = true
type = "Text"
[[fiuu.connector_wallets_details.google_pay]]
name = "gateway_merchant_id"
label = "Google Pay Merchant Key"
placeholder = "Enter Google Pay Merchant Key"
required = true
type = "Text"
[[fiuu.connector_wallets_details.google_pay]]
name = "public_key"
label = "Google Pay Public Key"
placeholder = "Enter Google Pay Public Key"
required = true
type = "Text"
[[fiuu.connector_wallets_details.google_pay]]
name = "private_key"
label = "Google Pay Private Key"
placeholder = "Enter Google Pay Private Key"
required = true
type = "Text"
[[fiuu.connector_wallets_details.google_pay]]
name = "recipient_id"
label = "Recipient Id"
placeholder = "Enter Recipient Id"
required = true
type = "Text"
[[fiuu.connector_wallets_details.google_pay]]
name = "allowed_auth_methods"
label = "Allowed Auth Methods"
placeholder = "Enter Allowed Auth Methods"
required = true
type = "MultiSelect"
options = ["PAN_ONLY", "CRYPTOGRAM_3DS"]


[[fiuu.metadata.apple_pay]]
name = "certificate"
label = "Merchant Certificate (Base64 Encoded)"
placeholder = "Enter Merchant Certificate (Base64 Encoded)"
required = true
type = "Text"
[[fiuu.metadata.apple_pay]]
name = "certificate_keys"
label = "Merchant PrivateKey (Base64 Encoded)"
placeholder = "Enter Merchant PrivateKey (Base64 Encoded)"
required = true
type = "Text"
[[fiuu.metadata.apple_pay]]
name = "merchant_identifier"
label = "Apple Merchant Identifier"
placeholder = "Enter Apple Merchant Identifier"
required = true
type = "Text"
[[fiuu.metadata.apple_pay]]
name = "display_name"
label = "Display Name"
placeholder = "Enter Display Name"
required = true
type = "Text"
[[fiuu.metadata.apple_pay]]
name = "initiative"
label = "Domain"
placeholder = "Enter Domain"
required = true
type = "Select"
options = ["web", "ios"]
[[fiuu.metadata.apple_pay]]
name = "initiative_context"
label = "Domain Name"
placeholder = "Enter Domain Name"
required = true
type = "Text"
[[fiuu.metadata.apple_pay]]
name = "merchant_business_country"
label = "Merchant Business Country"
placeholder = "Enter Merchant Business Country"
required = true
type = "Select"
options = []
[[fiuu.metadata.apple_pay]]
name = "payment_processing_details_at"
label = "Payment Processing Details At"
placeholder = "Enter Payment Processing Details At"
required = true
type = "Radio"
options = ["Hyperswitch"]

[fiuu.connector_webhook_details]
merchant_secret = "Source verification key"

[tokenio]
[[tokenio.open_banking]]
payment_method_type = "open_banking_pis"
[tokenio.connector_webhook_details]
merchant_secret = "Tokenio Public Key"
[tokenio.connector_auth.MultiAuthKey]
api_key = "Key Id"
api_secret = "Private Key"
key1 = "Merchant Id"
key2 = "Key Algorithm"
[tokenio.additional_merchant_data.open_banking_recipient_data]
name = "open_banking_recipient_data"
label = "Open Banking Recipient Data"
placeholder = "Enter Open Banking Recipient Data"
required = true
type = "Select"
options = ["account_data"]
[tokenio.additional_merchant_data.account_data]
name = "account_data"
label = "Bank scheme"
placeholder = "Enter account_data"
required = true
type = "Select"
options = [
  "iban",
  "bacs",
  "faster_payments",
  "sepa",
  "sepa_instant",
  "elixir",
  "bankgiro",
  "plusgiro",
]

[[tokenio.additional_merchant_data.iban]]
name = "iban"
label = "IBAN"
placeholder = "Enter IBAN"
required = true
type = "Text"

[[tokenio.additional_merchant_data.iban]]
name = "iban_name"
label = "Account Holder Name"
placeholder = "Enter account holder name"
required = true
type = "Text"

# BACS Configuration (array of InputData)
[[tokenio.additional_merchant_data.bacs]]
name = "bacs_sort_code"
label = "Sort Code"
placeholder = "Enter sort code (e.g., 12-34-56)"
required = true
type = "Text"

[[tokenio.additional_merchant_data.bacs]]
name = "bacs_account_number"
label = "Account Number"
placeholder = "Enter account number"
required = true
type = "Text"

[[tokenio.additional_merchant_data.bacs]]
name = "bacs_name"
label = "Account Holder Name"
placeholder = "Enter account holder name"
required = true
type = "Text"

# Faster Payments Configuration (array of InputData)
[[tokenio.additional_merchant_data.faster_payments]]
name = "faster_payments_sort_code"
label = "Sort Code"
placeholder = "Enter sort code (e.g., 12-34-56)"
required = true
type = "Text"

[[tokenio.additional_merchant_data.faster_payments]]
name = "faster_payments_account_number"
label = "Account Number"
placeholder = "Enter account number"
required = true
type = "Text"

[[tokenio.additional_merchant_data.faster_payments]]
name = "faster_payments_name"
label = "Account Holder Name"
placeholder = "Enter account holder name"
required = true
type = "Text"

# SEPA Configuration (array of InputData)
[[tokenio.additional_merchant_data.sepa]]
name = "sepa_iban"
label = "IBAN"
placeholder = "Enter IBAN"
required = true
type = "Text"

[[tokenio.additional_merchant_data.sepa]]
name = "sepa_name"
label = "Account Holder Name"
placeholder = "Enter account holder name"
required = true
type = "Text"

# SEPA Instant Configuration (array of InputData)
[[tokenio.additional_merchant_data.sepa_instant]]
name = "sepa_instant_iban"
label = "IBAN"
placeholder = "Enter IBAN"
required = true
type = "Text"

[[tokenio.additional_merchant_data.sepa_instant]]
name = "sepa_instant_name"
label = "Account Holder Name"
placeholder = "Enter account holder name"
required = true
type = "Text"

# Elixir Configuration (array of InputData)
[[tokenio.additional_merchant_data.elixir]]
name = "elixir_account_number"
label = "Account Number"
placeholder = "Enter account number"
required = true
type = "Text"

[[tokenio.additional_merchant_data.elixir]]
name = "elixir_iban"
label = "IBAN"
placeholder = "Enter IBAN"
required = true
type = "Text"

[[tokenio.additional_merchant_data.elixir]]
name = "elixir_name"
label = "Account Holder Name"
placeholder = "Enter account holder name"
required = true
type = "Text"

# Bankgiro Configuration (array of InputData)
[[tokenio.additional_merchant_data.bankgiro]]
name = "bankgiro_number"
label = "Bankgiro Number"
placeholder = "Enter bankgiro number"
required = true
type = "Text"

[[tokenio.additional_merchant_data.bankgiro]]
name = "bankgiro_name"
label = "Account Holder Name"
placeholder = "Enter account holder name"
required = true
type = "Text"

# Plusgiro Configuration (array of InputData)
[[tokenio.additional_merchant_data.plusgiro]]
name = "plusgiro_number"
label = "Plusgiro Number"
placeholder = "Enter plusgiro number"
required = true
type = "Text"

[[tokenio.additional_merchant_data.plusgiro]]
name = "plusgiro_name"
label = "Account Holder Name"
placeholder = "Enter account holder name"
required = true
type = "Text"

[elavon]
[[elavon.credit]]
payment_method_type = "Mastercard"
[[elavon.credit]]
payment_method_type = "Visa"
[[elavon.credit]]
payment_method_type = "Interac"
[[elavon.credit]]
payment_method_type = "AmericanExpress"
[[elavon.credit]]
payment_method_type = "JCB"
[[elavon.credit]]
payment_method_type = "DinersClub"
[[elavon.credit]]
payment_method_type = "Discover"
[[elavon.credit]]
payment_method_type = "CartesBancaires"
[[elavon.credit]]
payment_method_type = "UnionPay"
[[elavon.debit]]
payment_method_type = "Mastercard"
[[elavon.debit]]
payment_method_type = "Visa"
[[elavon.debit]]
payment_method_type = "Interac"
[[elavon.debit]]
payment_method_type = "AmericanExpress"
[[elavon.debit]]
payment_method_type = "JCB"
[[elavon.debit]]
payment_method_type = "DinersClub"
[[elavon.debit]]
payment_method_type = "Discover"
[[elavon.debit]]
payment_method_type = "CartesBancaires"
[[elavon.debit]]
payment_method_type = "UnionPay"
[elavon.connector_auth.SignatureKey]
api_key = "Account Id"
key1 = "User ID"
api_secret = "Pin"

[ctp_mastercard]
[ctp_mastercard.connector_auth.HeaderKey]
api_key = "API Key"

[ctp_mastercard.metadata.dpa_id]
name = "dpa_id"
label = "DPA Id"
placeholder = "Enter DPA Id"
required = true
type = "Text"

[ctp_mastercard.metadata.dpa_name]
name = "dpa_name"
label = "DPA Name"
placeholder = "Enter DPA Name"
required = true
type = "Text"

[ctp_mastercard.metadata.locale]
name = "locale"
label = "Locale"
placeholder = "Enter locale"
required = true
type = "Text"


[ctp_mastercard.metadata.acquirer_bin]
name = "acquirer_bin"
label = "Acquire Bin"
placeholder = "Enter Acquirer Bin"
required = true
type = "Text"

[ctp_mastercard.metadata.acquirer_merchant_id]
name = "acquirer_merchant_id"
label = "Acquire Merchant Id"
placeholder = "Enter Acquirer Merchant Id"
required = true
type = "Text"

[ctp_mastercard.metadata.merchant_category_code]
name = "merchant_category_code"
label = "Merchant Category Code"
placeholder = "Enter Merchant Category Code"
required = true
type = "Text"

[ctp_mastercard.metadata.merchant_country_code]
name = "merchant_country_code"
label = "Merchant Country Code"
placeholder = "Enter Merchant Country Code"
required = true
type = "Text"

[xendit]
[[xendit.credit]]
payment_method_type = "Mastercard"
[[xendit.credit]]
payment_method_type = "Visa"
[[xendit.credit]]
payment_method_type = "Interac"
[[xendit.credit]]
payment_method_type = "AmericanExpress"
[[xendit.credit]]
payment_method_type = "JCB"
[[xendit.credit]]
payment_method_type = "DinersClub"
[[xendit.credit]]
payment_method_type = "Discover"
[[xendit.credit]]
payment_method_type = "CartesBancaires"
[[xendit.credit]]
payment_method_type = "UnionPay"
[[xendit.debit]]
payment_method_type = "Mastercard"
[[xendit.debit]]
payment_method_type = "Visa"
[[xendit.debit]]
payment_method_type = "Interac"
[[xendit.debit]]
payment_method_type = "AmericanExpress"
[[xendit.debit]]
payment_method_type = "JCB"
[[xendit.debit]]
payment_method_type = "DinersClub"
[[xendit.debit]]
payment_method_type = "Discover"
[[xendit.debit]]
payment_method_type = "CartesBancaires"
[[xendit.debit]]
payment_method_type = "UnionPay"
[xendit.connector_auth.HeaderKey]
api_key = "API Key"
[xendit.connector_webhook_details]
merchant_secret = "Webhook Verification Token"

[inespay]
[[inespay.bank_debit]]
payment_method_type = "sepa"
[inespay.connector_auth.BodyKey]
api_key = "API Key"
key1 = "API Token"
[inespay.connector_webhook_details]
merchant_secret = "API Key"

[juspaythreedsserver]
[juspaythreedsserver.metadata.mcc]
name = "mcc"
label = "MCC"
placeholder = "Enter MCC"
required = false
type = "Text"

[juspaythreedsserver.metadata.merchant_country_code]
name = "merchant_country_code"
label = "3 digit numeric country code"
placeholder = "Enter 3 digit numeric country code"
required = false
type = "Text"
[juspaythreedsserver.metadata.merchant_name]
name = "merchant_name"
label = "Name of the merchant"
placeholder = "Enter Name of the merchant"
required = false
type = "Text"
[juspaythreedsserver.metadata.three_ds_requestor_name]
name = "three_ds_requestor_name"
label = "ThreeDS requestor name"
placeholder = "Enter ThreeDS requestor name"
required = false
type = "Text"
[juspaythreedsserver.metadata.three_ds_requestor_id]
name = "three_ds_requestor_id"
label = "ThreeDS request id"
placeholder = "Enter ThreeDS request id"
required = false
type = "Text"
[juspaythreedsserver.metadata.acquirer_bin]
name = "acquirer_bin"
label = "Acquirer Bin"
placeholder = "Enter Acquirer Bin"
required = true
type = "Text"
[juspaythreedsserver.metadata.acquirer_country_code]
name = "acquirer_country_code"
label = "Acquirer Country Code"
placeholder = "Enter Acquirer Country Code"
required = true
type = "Text"
[juspaythreedsserver.metadata.acquirer_merchant_id]
name = "acquirer_merchant_id"
label = "Acquirer Merchant Id"
placeholder = "Enter Acquirer Merchant Id"
required = true
type = "Text"
[juspaythreedsserver.connector_auth.HeaderKey]
api_key = "API Key"


[hipay]
[[hipay.credit]]
payment_method_type = "Mastercard"
[[hipay.credit]]
payment_method_type = "Visa"
[[hipay.credit]]
payment_method_type = "Interac"
[[hipay.credit]]
payment_method_type = "AmericanExpress"
[[hipay.credit]]
payment_method_type = "JCB"
[[hipay.credit]]
payment_method_type = "DinersClub"
[[hipay.credit]]
payment_method_type = "Discover"
[[hipay.credit]]
payment_method_type = "CartesBancaires"
[[hipay.credit]]
payment_method_type = "UnionPay"
[[hipay.debit]]
payment_method_type = "Mastercard"
[[hipay.debit]]
payment_method_type = "Visa"
[[hipay.debit]]
payment_method_type = "Interac"
[[hipay.debit]]
payment_method_type = "AmericanExpress"
[[hipay.debit]]
payment_method_type = "JCB"
[[hipay.debit]]
payment_method_type = "DinersClub"
[[hipay.debit]]
payment_method_type = "Discover"
[[hipay.debit]]
payment_method_type = "CartesBancaires"
[[hipay.debit]]
payment_method_type = "UnionPay"
[hipay.connector_auth.BodyKey]
api_key = "API Login ID"
key1 = "API password"

[ctp_visa]
[ctp_visa.connector_auth.NoKey]


[ctp_visa.metadata.dpa_id]
name = "dpa_id"
label = "DPA Id"
placeholder = "Enter DPA Id"
required = true
type = "Text"

[ctp_visa.metadata.dpa_name]
name = "dpa_name"
label = "DPA Name"
placeholder = "Enter DPA Name"
required = true
type = "Text"

[ctp_visa.metadata.locale]
name = "locale"
label = "Locale"
placeholder = "Enter locale"
required = true
type = "Text"


[ctp_visa.metadata.acquirer_bin]
name = "acquirer_bin"
label = "Acquire Bin"
placeholder = "Enter Acquirer Bin"
required = true
type = "Text"

[ctp_visa.metadata.acquirer_merchant_id]
name = "acquirer_merchant_id"
label = "Acquire Merchant Id"
placeholder = "Enter Acquirer Merchant Id"
required = true
type = "Text"

[ctp_visa.metadata.merchant_category_code]
name = "merchant_category_code"
label = "Merchant Category Code"
placeholder = "Enter Merchant Category Code"
required = true
type = "Text"

[ctp_visa.metadata.merchant_country_code]
name = "merchant_country_code"
label = "Merchant Country Code"
placeholder = "Enter Merchant Country Code"
required = true
type = "Text"

[ctp_visa.metadata.dpa_client_id]
name = "dpa_client_id"
label = "DPA Client ID"
placeholder = "Enter DPA Client ID"
required = true
type = "Text"

[redsys]
[[redsys.credit]]
payment_method_type = "Mastercard"
[[redsys.credit]]
payment_method_type = "Visa"
[[redsys.credit]]
payment_method_type = "AmericanExpress"
[[redsys.credit]]
payment_method_type = "JCB"
[[redsys.credit]]
payment_method_type = "DinersClub"
[[redsys.credit]]
payment_method_type = "UnionPay"
[[redsys.debit]]
payment_method_type = "Mastercard"
[[redsys.debit]]
payment_method_type = "Visa"
[[redsys.debit]]
payment_method_type = "AmericanExpress"
[[redsys.debit]]
payment_method_type = "JCB"
[[redsys.debit]]
payment_method_type = "DinersClub"
[[redsys.debit]]
payment_method_type = "UnionPay"
[redsys.connector_auth.SignatureKey]
api_key = "Merchant ID"
key1 = "Terminal ID"
api_secret = "Secret Key"

[facilitapay]
[[facilitapay.bank_transfer]]
payment_method_type = "pix"
[facilitapay.connector_auth.BodyKey]
api_key = "Password"
key1 = "Username"

[archipel]
[archipel.connector_auth.HeaderKey]
api_key = "Enter CA Certificate PEM"
[[archipel.credit]]
payment_method_type = "Mastercard"
[[archipel.credit]]
payment_method_type = "Visa"
[[archipel.credit]]
payment_method_type = "AmericanExpress"
[[archipel.credit]]
payment_method_type = "DinersClub"
[[archipel.credit]]
payment_method_type = "Discover"
[[archipel.credit]]
payment_method_type = "CartesBancaires"
[[archipel.debit]]
payment_method_type = "Mastercard"
[[archipel.debit]]
payment_method_type = "Visa"
[[archipel.debit]]
payment_method_type = "AmericanExpress"
[[archipel.debit]]
payment_method_type = "DinersClub"
[[archipel.debit]]
payment_method_type = "Discover"
[[archipel.debit]]
payment_method_type = "CartesBancaires"
[[archipel.wallet]]
payment_method_type = "apple_pay"
[archipel.metadata.tenant_id]
name = "tenant_id"
label = "Tenant ID"
placeholder = "Enter Archipel tenantID"
required = true
type = "Text"
[archipel.metadata.platform_url]
name = "platform_url"
label = "Platform Endpoint Prefix"
placeholder = "E.g. 192.0.0.1:8080"
required = true
type = "Text"
[[archipel.metadata.apple_pay]]
name = "certificate"
label = "Merchant Certificate (Base64 Encoded)"
placeholder = "Enter Merchant Certificate (Base64 Encoded)"
required = true
type = "Text"
[[archipel.metadata.apple_pay]]
name = "certificate_keys"
label = "Merchant PrivateKey (Base64 Encoded)"
placeholder = "Enter Merchant PrivateKey (Base64 Encoded)"
required = true
type = "Text"
[[archipel.metadata.apple_pay]]
name = "merchant_identifier"
label = "Apple Merchant Identifier"
placeholder = "Enter Apple Merchant Identifier"
required = true
type = "Text"
[[archipel.metadata.apple_pay]]
name = "display_name"
label = "Display Name"
placeholder = "Enter Display Name"
required = true
type = "Text"
[[archipel.metadata.apple_pay]]
name = "initiative"
label = "Domain"
placeholder = "Enter Domain"
required = true
type = "Select"
options = ["web", "ios"]
[[archipel.metadata.apple_pay]]
name = "initiative_context"
label = "Domain Name"
placeholder = "Enter Domain Name"
required = true
type = "Text"
[[archipel.metadata.apple_pay]]
name = "merchant_business_country"
label = "Merchant Business Country"
placeholder = "Enter Merchant Business Country"
required = true
type = "Select"
options = []
[[archipel.metadata.apple_pay]]
name = "payment_processing_details_at"
label = "Payment Processing Details At"
placeholder = "Enter Payment Processing Details At"
required = true
type = "Radio"
options = ["Hyperswitch"]

[archipel.metadata.acquirer_bin]
name = "acquirer_bin"
label = "Acquirer Bin"
placeholder = "Enter Acquirer Bin"
required = false
type = "Text"
[archipel.metadata.acquirer_merchant_id]
name = "acquirer_merchant_id"
label = "Acquirer Merchant ID"
placeholder = "Enter Acquirer Merchant ID"
required = false
type = "Text"


[worldpayxml]
[[worldpayxml.credit]]
payment_method_type = "Mastercard"
[[worldpayxml.credit]]
payment_method_type = "Visa"
[[worldpayxml.credit]]
payment_method_type = "Interac"
[[worldpayxml.credit]]
payment_method_type = "AmericanExpress"
[[worldpayxml.credit]]
payment_method_type = "JCB"
[[worldpayxml.credit]]
payment_method_type = "DinersClub"
[[worldpayxml.credit]]
payment_method_type = "Discover"
[[worldpayxml.credit]]
payment_method_type = "CartesBancaires"
[[worldpayxml.credit]]
payment_method_type = "UnionPay"
[[worldpayxml.debit]]
payment_method_type = "Mastercard"
[[worldpayxml.debit]]
payment_method_type = "Visa"
[[worldpayxml.debit]]
payment_method_type = "Interac"
[[worldpayxml.debit]]
payment_method_type = "AmericanExpress"
[[worldpayxml.debit]]
payment_method_type = "JCB"
[[worldpayxml.debit]]
payment_method_type = "DinersClub"
[[worldpayxml.debit]]
payment_method_type = "Discover"
[[worldpayxml.debit]]
payment_method_type = "CartesBancaires"
[[worldpayxml.debit]]
payment_method_type = "UnionPay"

[worldpayxml.connector_auth.SignatureKey]
api_secret = "Merchant Code"
api_key = "API Username"
key1 = "API Password"

[worldpayvantiv]
[[worldpayvantiv.credit]]
payment_method_type = "Mastercard"
[[worldpayvantiv.credit]]
payment_method_type = "Visa"
[[worldpayvantiv.credit]]
payment_method_type = "AmericanExpress"
[[worldpayvantiv.credit]]
payment_method_type = "JCB"
[[worldpayvantiv.credit]]
payment_method_type = "DinersClub"
[[worldpayvantiv.credit]]
payment_method_type = "Discover"
[[worldpayvantiv.debit]]
payment_method_type = "Mastercard"
[[worldpayvantiv.debit]]
payment_method_type = "Visa"
[[worldpayvantiv.debit]]
payment_method_type = "AmericanExpress"
[[worldpayvantiv.debit]]
payment_method_type = "JCB"
[[worldpayvantiv.debit]]
payment_method_type = "DinersClub"
[[worldpayvantiv.debit]]
payment_method_type = "Discover"

[worldpayvantiv.connector_auth.SignatureKey]
api_key = "Username"
api_secret = "Password"
key1 = "Merchant ID"

[worldpayvantiv.metadata.report_group]
name = "report_group"
label = "Default Report Group"
placeholder = "Enter Default Report Group"
required = true
type = "Text"

[worldpayvantiv.metadata.merchant_config_currency]
name = "merchant_config_currency"
label = "Currency"
placeholder = "Enter Currency"
required = true
type = "Select"
options = []

[santander.connector_auth.BodyKey]
api_key = "Client ID"
key1 = "Client Secret"

[santander.metadata.pix_key]
name = "pix_key"
label = "Chave Key"
placeholder = "Enter your Chave/Pix Key"
required = true
type = "Text"

[santander.metadata.expiration_time]
name = "expiration_time"
label = "Expiration Time"
placeholder = "Enter your Pix QR Code Expiration Time"
required = true
type = "Number"

[santander.metadata.cpf]
name = "cpf"
label = "Cpf"
placeholder = "Enter your cpf number"
required = true
type = "Text"

[santander.metadata.merchant_city]
name = "merchant_city"
label = "Merchant City"
placeholder = "Enter the city the merchant is based in"
required = true
type = "Text"

[santander.metadata.merchant_name]
name = "merchant_name"
label = "Merchant Name"
placeholder = "Enter the merchant name"
required = true
type = "Text"

[payload]
[[payload.credit]]
payment_method_type = "AmericanExpress"
[[payload.credit]]
payment_method_type = "Discover"
[[payload.credit]]
payment_method_type = "Mastercard"
[[payload.credit]]
payment_method_type = "Visa"
[[payload.debit]]
payment_method_type = "AmericanExpress"
[[payload.debit]]
payment_method_type = "Discover"
[[payload.debit]]
payment_method_type = "Mastercard"
[[payload.debit]]
payment_method_type = "Visa"
[payload.connector_auth.HeaderKey]
api_key = "API Key"

[silverflow]
[[silverflow.credit]]
  payment_method_type = "Mastercard"
[[silverflow.credit]]
  payment_method_type = "Visa"
[[silverflow.debit]]
  payment_method_type = "Mastercard"
[[silverflow.debit]]
  payment_method_type = "Visa"
[silverflow.connector_auth.SignatureKey]
api_key="API Key"
api_secret="API Secret"
key1="Merchant Acceptor Key"
[silverflow.connector_webhook_details]
merchant_secret="Source verification key"

[affirm]
[affirm.connector_auth.HeaderKey]
api_key = "API Key"

[trustpayments]
[trustpayments.connector_auth.HeaderKey]
api_key = "API Key"

[blackhawknetwork]
[blackhawknetwork.connector_auth.HeaderKey]
api_key = "API Key"

[breadpay]
[breadpay.connector_auth.BodyKey]
api_key = "API Key"
<<<<<<< HEAD

[flexiti]
[flexiti.connector_auth.HeaderKey]
api_key = "API Key"
=======
key1 = "API Secret"
>>>>>>> 392c5f84
<|MERGE_RESOLUTION|>--- conflicted
+++ resolved
@@ -6353,11 +6353,8 @@
 [breadpay]
 [breadpay.connector_auth.BodyKey]
 api_key = "API Key"
-<<<<<<< HEAD
+key1 = "API Secret"
 
 [flexiti]
 [flexiti.connector_auth.HeaderKey]
-api_key = "API Key"
-=======
-key1 = "API Secret"
->>>>>>> 392c5f84
+api_key = "API Key"