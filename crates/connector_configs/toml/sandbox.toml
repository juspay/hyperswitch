--- conflicted
+++ resolved
@@ -7144,14 +7144,6 @@
 api_key = "API Key"
 
 [gigadat]
-<<<<<<< HEAD
-[gigadat.connector_auth.HeaderKey]
-api_key = "API Key"
-
-[tesouro]
-[tesouro.connector_auth.HeaderKey]
-api_key = "API Key"
-=======
 [gigadat.connector_auth.SignatureKey]
 api_key = "Username"
 api_secret = "Password"
@@ -7164,4 +7156,7 @@
 placeholder = "Enter site where transaction is initiated"
 required = true
 type = "Text"
->>>>>>> 93b97ef5
+
+[tesouro]
+[tesouro.connector_auth.HeaderKey]
+api_key = "API Key"