--- conflicted
+++ resolved
@@ -7157,17 +7157,13 @@
 required = true
 type = "Text"
 
-<<<<<<< HEAD
 [finix]
 [finix.connector_auth.SignatureKey]
 api_key = "Username"
 api_secret = "Password"
 key1 = "Merchant Id"
-=======
-
-[finix]
-[finix.connector_auth.HeaderKey]
-api_key = "API Key"
+
+
 
 [tesouro]
 [tesouro.connector_auth.BodyKey]
@@ -7175,5 +7171,4 @@
 key1="Client Secret"
 [loonio]
 [loonio.connector_auth.HeaderKey]
-api_key = "API Key"
->>>>>>> efab34f0
+api_key = "API Key"