[aci]
[[aci.credit]]
payment_method_type = "Mastercard"
[[aci.credit]]
payment_method_type = "Visa"
[[aci.credit]]
payment_method_type = "Interac"
[[aci.credit]]
payment_method_type = "AmericanExpress"
[[aci.credit]]
payment_method_type = "JCB"
[[aci.credit]]
payment_method_type = "DinersClub"
[[aci.credit]]
payment_method_type = "Discover"
[[aci.credit]]
payment_method_type = "CartesBancaires"
[[aci.credit]]
payment_method_type = "UnionPay"
[[aci.debit]]
payment_method_type = "Mastercard"
[[aci.debit]]
payment_method_type = "Visa"
[[aci.debit]]
payment_method_type = "Interac"
[[aci.debit]]
payment_method_type = "AmericanExpress"
[[aci.debit]]
payment_method_type = "JCB"
[[aci.debit]]
payment_method_type = "DinersClub"
[[aci.debit]]
payment_method_type = "Discover"
[[aci.debit]]
payment_method_type = "CartesBancaires"
[[aci.debit]]
payment_method_type = "UnionPay"
[[aci.wallet]]
payment_method_type = "ali_pay"
[[aci.wallet]]
payment_method_type = "mb_way"
[[aci.bank_redirect]]
payment_method_type = "ideal"
[[aci.bank_redirect]]
payment_method_type = "giropay"
[[aci.bank_redirect]]
payment_method_type = "sofort"
[[aci.bank_redirect]]
payment_method_type = "eps"
[[aci.bank_redirect]]
payment_method_type = "przelewy24"
[[aci.bank_redirect]]
payment_method_type = "trustly"
[[aci.bank_redirect]]
payment_method_type = "interac"
[aci.connector_auth.BodyKey]
api_key = "API Key"
key1 = "Entity ID"
[aci.connector_webhook_details]
merchant_secret = "Source verification key"


[adyen]
[[adyen.credit]]
payment_method_type = "Mastercard"
[[adyen.credit]]
payment_method_type = "Visa"
[[adyen.credit]]
payment_method_type = "Interac"
[[adyen.credit]]
payment_method_type = "AmericanExpress"
[[adyen.credit]]
payment_method_type = "JCB"
[[adyen.credit]]
payment_method_type = "DinersClub"
[[adyen.credit]]
payment_method_type = "Discover"
[[adyen.credit]]
payment_method_type = "CartesBancaires"
[[adyen.credit]]
payment_method_type = "UnionPay"
[[adyen.debit]]
payment_method_type = "Mastercard"
[[adyen.debit]]
payment_method_type = "Visa"
[[adyen.debit]]
payment_method_type = "Nyce"
[[adyen.debit]]
payment_method_type = "Pulse"
[[adyen.debit]]
payment_method_type = "Star"
[[adyen.debit]]
payment_method_type = "Accel"
[[adyen.debit]]
payment_method_type = "Interac"
[[adyen.debit]]
payment_method_type = "AmericanExpress"
[[adyen.debit]]
payment_method_type = "JCB"
[[adyen.debit]]
payment_method_type = "DinersClub"
[[adyen.debit]]
payment_method_type = "Discover"
[[adyen.debit]]
payment_method_type = "CartesBancaires"
[[adyen.debit]]
payment_method_type = "UnionPay"
[[adyen.pay_later]]
payment_method_type = "klarna"
[[adyen.pay_later]]
payment_method_type = "affirm"
[[adyen.pay_later]]
payment_method_type = "afterpay_clearpay"
[[adyen.pay_later]]
payment_method_type = "pay_bright"
[[adyen.pay_later]]
payment_method_type = "walley"
[[adyen.pay_later]]
payment_method_type = "alma"
[[adyen.pay_later]]
payment_method_type = "atome"
[[adyen.bank_debit]]
payment_method_type = "ach"
[[adyen.bank_debit]]
payment_method_type = "bacs"
[[adyen.bank_debit]]
payment_method_type = "sepa"
[[adyen.bank_redirect]]
payment_method_type = "ideal"
[[adyen.bank_redirect]]
payment_method_type = "eps"
[[adyen.bank_redirect]]
payment_method_type = "blik"
[[adyen.bank_redirect]]
payment_method_type = "trustly"
[[adyen.bank_redirect]]
payment_method_type = "online_banking_czech_republic"
[[adyen.bank_redirect]]
payment_method_type = "online_banking_finland"
[[adyen.bank_redirect]]
payment_method_type = "online_banking_poland"
[[adyen.bank_redirect]]
payment_method_type = "online_banking_slovakia"
[[adyen.bank_redirect]]
payment_method_type = "bancontact_card"
[[adyen.bank_redirect]]
payment_method_type = "online_banking_fpx"
[[adyen.bank_redirect]]
payment_method_type = "online_banking_thailand"
[[adyen.bank_redirect]]
payment_method_type = "bizum"
[[adyen.bank_redirect]]
payment_method_type = "open_banking_uk"
[[adyen.bank_transfer]]
payment_method_type = "permata_bank_transfer"
[[adyen.bank_transfer]]
payment_method_type = "bca_bank_transfer"
[[adyen.bank_transfer]]
payment_method_type = "bni_va"
[[adyen.bank_transfer]]
payment_method_type = "bri_va"
[[adyen.bank_transfer]]
payment_method_type = "cimb_va"
[[adyen.bank_transfer]]
payment_method_type = "danamon_va"
[[adyen.bank_transfer]]
payment_method_type = "mandiri_va"
[[adyen.bank_transfer]]
payment_method_type = "pix"
[[adyen.wallet]]
payment_method_type = "apple_pay"
[[adyen.wallet]]
payment_method_type = "google_pay"
[[adyen.wallet]]
payment_method_type = "paypal"
[[adyen.wallet]]
payment_method_type = "we_chat_pay"
[[adyen.wallet]]
payment_method_type = "ali_pay"
[[adyen.wallet]]
payment_method_type = "mb_way"
[[adyen.wallet]]
payment_method_type = "ali_pay_hk"
[[adyen.wallet]]
payment_method_type = "go_pay"
[[adyen.wallet]]
payment_method_type = "kakao_pay"
[[adyen.wallet]]
payment_method_type = "twint"
[[adyen.wallet]]
payment_method_type = "gcash"
[[adyen.wallet]]
payment_method_type = "vipps"
[[adyen.wallet]]
payment_method_type = "dana"
[[adyen.wallet]]
payment_method_type = "momo"
[[adyen.wallet]]
payment_method_type = "swish"
[[adyen.wallet]]
payment_method_type = "touch_n_go"
[[adyen.voucher]]
payment_method_type = "boleto"
[[adyen.voucher]]
payment_method_type = "alfamart"
[[adyen.voucher]]
payment_method_type = "indomaret"
[[adyen.voucher]]
payment_method_type = "oxxo"
[[adyen.voucher]]
payment_method_type = "seven_eleven"
[[adyen.voucher]]
payment_method_type = "lawson"
[[adyen.voucher]]
payment_method_type = "mini_stop"
[[adyen.voucher]]
payment_method_type = "family_mart"
[[adyen.voucher]]
payment_method_type = "seicomart"
[[adyen.voucher]]
payment_method_type = "pay_easy"
[[adyen.gift_card]]
payment_method_type = "pay_safe_card"
[[adyen.gift_card]]
payment_method_type = "givex"
[[adyen.card_redirect]]
payment_method_type = "benefit"
[[adyen.card_redirect]]
payment_method_type = "knet"
[[adyen.card_redirect]]
payment_method_type = "momo_atm"
[adyen.connector_auth.BodyKey]
api_key = "Adyen API Key"
key1 = "Adyen Account Id"
[adyen.connector_webhook_details]
merchant_secret = "Source verification key"

[[adyen.metadata.apple_pay]]
name = "certificate"
label = "Merchant Certificate (Base64 Encoded)"
placeholder = "Enter Merchant Certificate (Base64 Encoded)"
required = true
type = "Text"
[[adyen.metadata.apple_pay]]
name = "certificate_keys"
label = "Merchant PrivateKey (Base64 Encoded)"
placeholder = "Enter Merchant PrivateKey (Base64 Encoded)"
required = true
type = "Text"
[[adyen.metadata.apple_pay]]
name = "merchant_identifier"
label = "Apple Merchant Identifier"
placeholder = "Enter Apple Merchant Identifier"
required = true
type = "Text"
[[adyen.metadata.apple_pay]]
name = "display_name"
label = "Display Name"
placeholder = "Enter Display Name"
required = true
type = "Text"
[[adyen.metadata.apple_pay]]
name = "initiative"
label = "Domain"
placeholder = "Enter Domain"
required = true
type = "Text"
[[adyen.metadata.apple_pay]]
name = "initiative_context"
label = "Domain Name"
placeholder = "Enter Domain Name"
required = true
type = "Text"
[[adyen.metadata.apple_pay]]
name = "merchant_business_country"
label = "Merchant Business Country"
placeholder = "Enter Merchant Business Country"
required = true
type = "Select"
options = []
[[adyen.metadata.apple_pay]]
name = "payment_processing_details_at"
label = "Payment Processing Details At"
placeholder = "Enter Payment Processing Details At"
required = true
type = "Radio"
options = ["Connector", "Hyperswitch"]

[[adyen.metadata.google_pay]]
name = "merchant_name"
label = "Google Pay Merchant Name"
placeholder = "Enter Google Pay Merchant Name"
required = true
type = "Text"
[[adyen.metadata.google_pay]]
name = "merchant_id"
label = "Google Pay Merchant Id"
placeholder = "Enter Google Pay Merchant Id"
required = true
type = "Text"
[[adyen.metadata.google_pay]]
name = "gateway_merchant_id"
label = "Google Pay Merchant Key"
placeholder = "Enter Google Pay Merchant Key"
required = true
type = "Text"
[[adyen.metadata.google_pay]]
name = "allowed_auth_methods"
label = "Allowed Auth Methods"
placeholder = "Enter Allowed Auth Methods"
required = true
type = "MultiSelect"
options = ["PAN_ONLY", "CRYPTOGRAM_3DS"]

[[adyen.connector_wallets_details.google_pay]]
name = "merchant_name"
label = "Google Pay Merchant Name"
placeholder = "Enter Google Pay Merchant Name"
required = true
type = "Text"
[[adyen.connector_wallets_details.google_pay]]
name = "merchant_id"
label = "Google Pay Merchant Id"
placeholder = "Enter Google Pay Merchant Id"
required = true
type = "Text"
[[adyen.connector_wallets_details.google_pay]]
name = "gateway_merchant_id"
label = "Google Pay Merchant Key"
placeholder = "Enter Google Pay Merchant Key"
required = true
type = "Text"
[[adyen.connector_wallets_details.google_pay]]
name = "public_key"
label = "Google Pay Public Key"
placeholder = "Enter Google Pay Public Key"
required = true
type = "Text"
[[adyen.connector_wallets_details.google_pay]]
name = "private_key"
label = "Google Pay Private Key"
placeholder = "Enter Google Pay Private Key"
required = true
type = "Text"
[[adyen.connector_wallets_details.google_pay]]
name = "recipient_id"
label = "Recipient Id"
placeholder = "Enter Recipient Id"
required = true
type = "Text"
[[adyen.connector_wallets_details.google_pay]]
name = "allowed_auth_methods"
label = "Allowed Auth Methods"
placeholder = "Enter Allowed Auth Methods"
required = true
type = "MultiSelect"
options = ["PAN_ONLY", "CRYPTOGRAM_3DS"]


[adyen.metadata.endpoint_prefix]
name = "endpoint_prefix"
label = "Live endpoint prefix"
placeholder = "Enter Live endpoint prefix"
required = true
type = "Text"

[adyenplatform_payout]
[[adyenplatform_payout.credit]]
payment_method_type = "Mastercard"
[[adyenplatform_payout.credit]]
payment_method_type = "Visa"
[[adyenplatform_payout.debit]]
payment_method_type = "Mastercard"
[[adyenplatform_payout.debit]]
payment_method_type = "Visa"
[[adyenplatform_payout.bank_transfer]]
payment_method_type = "sepa"
[adyenplatform_payout.connector_auth.HeaderKey]
api_key = "Adyen platform's API Key"

[adyenplatform_payout.metadata.source_balance_account]
name = "source_balance_account"
label = "Source balance account ID"
placeholder = "Enter Source balance account ID"
required = true
type = "Text"
[adyenplatform_payout.connector_webhook_details]
merchant_secret = "Source verification key"

[airwallex]
[[airwallex.credit]]
payment_method_type = "Mastercard"
[[airwallex.credit]]
payment_method_type = "Visa"
[[airwallex.credit]]
payment_method_type = "Interac"
[[airwallex.credit]]
payment_method_type = "AmericanExpress"
[[airwallex.credit]]
payment_method_type = "JCB"
[[airwallex.credit]]
payment_method_type = "DinersClub"
[[airwallex.credit]]
payment_method_type = "Discover"
[[airwallex.credit]]
payment_method_type = "CartesBancaires"
[[airwallex.credit]]
payment_method_type = "UnionPay"
[[airwallex.debit]]
payment_method_type = "Mastercard"
[[airwallex.debit]]
payment_method_type = "Visa"
[[airwallex.debit]]
payment_method_type = "Interac"
[[airwallex.debit]]
payment_method_type = "AmericanExpress"
[[airwallex.debit]]
payment_method_type = "JCB"
[[airwallex.debit]]
payment_method_type = "DinersClub"
[[airwallex.debit]]
payment_method_type = "Discover"
[[airwallex.debit]]
payment_method_type = "CartesBancaires"
[[airwallex.debit]]
payment_method_type = "UnionPay"
[[airwallex.wallet]]
  payment_method_type = "google_pay"
[[airwallex.wallet]]
  payment_method_type = "paypal"
[[airwallex.wallet]]
  payment_method_type = "skrill"
[[airwallex.bank_redirect]]
  payment_method_type = "trustly"
[[airwallex.bank_redirect]]
  payment_method_type = "blik"
[[airwallex.bank_redirect]]
  payment_method_type = "ideal"
[[airwallex.pay_later]]
  payment_method_type = "klarna"
[[airwallex.pay_later]]
  payment_method_type = "atome"
[airwallex.connector_auth.BodyKey]
api_key = "API Key"
key1 = "Client ID"

[airwallex.connector_webhook_details]
merchant_secret = "Source verification key"

[[airwallex.metadata.google_pay]]
name = "merchant_name"
label = "Google Pay Merchant Name"
placeholder = "Enter Google Pay Merchant Name"
required = true
type = "Text"
[[airwallex.metadata.google_pay]]
name = "merchant_id"
label = "Google Pay Merchant Id"
placeholder = "Enter Google Pay Merchant Id"
required = true
type = "Text"
[[airwallex.metadata.google_pay]]
name = "gateway_merchant_id"
label = "Google Pay Merchant Key"
placeholder = "Enter Google Pay Merchant Key"
required = true
type = "Text"
[[airwallex.metadata.google_pay]]
name = "allowed_auth_methods"
label = "Allowed Auth Methods"
placeholder = "Enter Allowed Auth Methods"
required = true
type = "MultiSelect"
options = ["PAN_ONLY", "CRYPTOGRAM_3DS"]

[[airwallex.connector_wallets_details.google_pay]]
name = "merchant_name"
label = "Google Pay Merchant Name"
placeholder = "Enter Google Pay Merchant Name"
required = true
type = "Text"
[[airwallex.connector_wallets_details.google_pay]]
name = "merchant_id"
label = "Google Pay Merchant Id"
placeholder = "Enter Google Pay Merchant Id"
required = true
type = "Text"
[[airwallex.connector_wallets_details.google_pay]]
name = "gateway_merchant_id"
label = "Google Pay Merchant Key"
placeholder = "Enter Google Pay Merchant Key"
required = true
type = "Text"
[[airwallex.connector_wallets_details.google_pay]]
name = "public_key"
label = "Google Pay Public Key"
placeholder = "Enter Google Pay Public Key"
required = true
type = "Text"
[[airwallex.connector_wallets_details.google_pay]]
name = "private_key"
label = "Google Pay Private Key"
placeholder = "Enter Google Pay Private Key"
required = true
type = "Text"
[[airwallex.connector_wallets_details.google_pay]]
name = "recipient_id"
label = "Recipient Id"
placeholder = "Enter Recipient Id"
required = true
type = "Text"
[[airwallex.connector_wallets_details.google_pay]]
name = "allowed_auth_methods"
label = "Allowed Auth Methods"
placeholder = "Enter Allowed Auth Methods"
required = true
type = "MultiSelect"
options = ["PAN_ONLY", "CRYPTOGRAM_3DS"]

[authipay]
[[authipay.credit]]
payment_method_type = "Mastercard"
[[authipay.credit]]
payment_method_type = "Visa"
[[authipay.debit]]
payment_method_type = "Mastercard"
[[authipay.debit]]
payment_method_type = "Visa"
[authipay.connector_auth.SignatureKey]
api_key = "API Key"
api_secret = "API Secret"
key1 = "Merchant ID"
[authipay.connector_webhook_details]
merchant_secret = "Source verification key"

[authorizedotnet]
[[authorizedotnet.credit]]
payment_method_type = "Mastercard"
[[authorizedotnet.credit]]
payment_method_type = "Visa"
[[authorizedotnet.credit]]
payment_method_type = "Interac"
[[authorizedotnet.credit]]
payment_method_type = "AmericanExpress"
[[authorizedotnet.credit]]
payment_method_type = "JCB"
[[authorizedotnet.credit]]
payment_method_type = "DinersClub"
[[authorizedotnet.credit]]
payment_method_type = "Discover"
[[authorizedotnet.credit]]
payment_method_type = "CartesBancaires"
[[authorizedotnet.credit]]
payment_method_type = "UnionPay"
[[authorizedotnet.debit]]
payment_method_type = "Mastercard"
[[authorizedotnet.debit]]
payment_method_type = "Visa"
[[authorizedotnet.debit]]
payment_method_type = "Interac"
[[authorizedotnet.debit]]
payment_method_type = "AmericanExpress"
[[authorizedotnet.debit]]
payment_method_type = "JCB"
[[authorizedotnet.debit]]
payment_method_type = "DinersClub"
[[authorizedotnet.debit]]
payment_method_type = "Discover"
[[authorizedotnet.debit]]
payment_method_type = "CartesBancaires"
[[authorizedotnet.debit]]
payment_method_type = "UnionPay"
[[authorizedotnet.wallet]]
payment_method_type = "apple_pay"
[[authorizedotnet.wallet]]
payment_method_type = "google_pay"
[[authorizedotnet.wallet]]
payment_method_type = "paypal"
[authorizedotnet.connector_auth.BodyKey]
api_key = "API Login ID"
key1 = "Transaction Key"
[authorizedotnet.connector_webhook_details]
merchant_secret = "Source verification key"

[[authorizedotnet.metadata.apple_pay]]
name = "certificate"
label = "Merchant Certificate (Base64 Encoded)"
placeholder = "Enter Merchant Certificate (Base64 Encoded)"
required = true
type = "Text"
[[authorizedotnet.metadata.apple_pay]]
name = "certificate_keys"
label = "Merchant PrivateKey (Base64 Encoded)"
placeholder = "Enter Merchant PrivateKey (Base64 Encoded)"
required = true
type = "Text"
[[authorizedotnet.metadata.apple_pay]]
name = "merchant_identifier"
label = "Apple Merchant Identifier"
placeholder = "Enter Apple Merchant Identifier"
required = true
type = "Text"
[[authorizedotnet.metadata.apple_pay]]
name = "display_name"
label = "Display Name"
placeholder = "Enter Display Name"
required = true
type = "Text"
[[authorizedotnet.metadata.apple_pay]]
name = "initiative"
label = "Domain"
placeholder = "Enter Domain"
required = true
type = "Text"
[[authorizedotnet.metadata.apple_pay]]
name = "initiative_context"
label = "Domain Name"
placeholder = "Enter Domain Name"
required = true
type = "Text"
[[authorizedotnet.metadata.apple_pay]]
name = "merchant_business_country"
label = "Merchant Business Country"
placeholder = "Enter Merchant Business Country"
required = true
type = "Select"
options = []
[[authorizedotnet.metadata.apple_pay]]
name = "payment_processing_details_at"
label = "Payment Processing Details At"
placeholder = "Enter Payment Processing Details At"
required = true
type = "Radio"
options = ["Connector"]

[[authorizedotnet.metadata.google_pay]]
name = "merchant_name"
label = "Google Pay Merchant Name"
placeholder = "Enter Google Pay Merchant Name"
required = true
type = "Text"
[[authorizedotnet.metadata.google_pay]]
name = "merchant_id"
label = "Google Pay Merchant Id"
placeholder = "Enter Google Pay Merchant Id"
required = true
type = "Text"
[[authorizedotnet.metadata.google_pay]]
name = "gateway_merchant_id"
label = "Google Pay Merchant Key"
placeholder = "Enter Google Pay Merchant Key"
required = true
type = "Text"
[[authorizedotnet.metadata.google_pay]]
name = "allowed_auth_methods"
label = "Allowed Auth Methods"
placeholder = "Enter Allowed Auth Methods"
required = true
type = "MultiSelect"
options = ["PAN_ONLY", "CRYPTOGRAM_3DS"]

[[authorizedotnet.connector_wallets_details.google_pay]]
name = "merchant_name"
label = "Google Pay Merchant Name"
placeholder = "Enter Google Pay Merchant Name"
required = true
type = "Text"
[[authorizedotnet.connector_wallets_details.google_pay]]
name = "merchant_id"
label = "Google Pay Merchant Id"
placeholder = "Enter Google Pay Merchant Id"
required = true
type = "Text"
[[authorizedotnet.connector_wallets_details.google_pay]]
name = "gateway_merchant_id"
label = "Google Pay Merchant Key"
placeholder = "Enter Google Pay Merchant Key"
required = true
type = "Text"
[[authorizedotnet.connector_wallets_details.google_pay]]
name = "public_key"
label = "Google Pay Public Key"
placeholder = "Enter Google Pay Public Key"
required = true
type = "Text"
[[authorizedotnet.connector_wallets_details.google_pay]]
name = "private_key"
label = "Google Pay Private Key"
placeholder = "Enter Google Pay Private Key"
required = true
type = "Text"
[[authorizedotnet.connector_wallets_details.google_pay]]
name = "recipient_id"
label = "Recipient Id"
placeholder = "Enter Recipient Id"
required = true
type = "Text"
[[authorizedotnet.connector_wallets_details.google_pay]]
name = "allowed_auth_methods"
label = "Allowed Auth Methods"
placeholder = "Enter Allowed Auth Methods"
required = true
type = "MultiSelect"
options = ["PAN_ONLY", "CRYPTOGRAM_3DS"]


[bambora]
[[bambora.credit]]
payment_method_type = "Mastercard"
[[bambora.credit]]
payment_method_type = "Visa"
[[bambora.credit]]
payment_method_type = "Interac"
[[bambora.credit]]
payment_method_type = "AmericanExpress"
[[bambora.credit]]
payment_method_type = "JCB"
[[bambora.credit]]
payment_method_type = "DinersClub"
[[bambora.credit]]
payment_method_type = "Discover"
[[bambora.credit]]
payment_method_type = "CartesBancaires"
[[bambora.credit]]
payment_method_type = "UnionPay"
[[bambora.debit]]
payment_method_type = "Mastercard"
[[bambora.debit]]
payment_method_type = "Visa"
[[bambora.debit]]
payment_method_type = "Interac"
[[bambora.debit]]
payment_method_type = "AmericanExpress"
[[bambora.debit]]
payment_method_type = "JCB"
[[bambora.debit]]
payment_method_type = "DinersClub"
[[bambora.debit]]
payment_method_type = "Discover"
[[bambora.debit]]
payment_method_type = "CartesBancaires"
[[bambora.debit]]
payment_method_type = "UnionPay"
[bambora.connector_auth.BodyKey]
api_key = "Passcode"
key1 = "Merchant Id"

[bamboraapac]
[[bamboraapac.credit]]
payment_method_type = "Mastercard"
[[bamboraapac.credit]]
payment_method_type = "Visa"
[[bamboraapac.credit]]
payment_method_type = "Interac"
[[bamboraapac.credit]]
payment_method_type = "AmericanExpress"
[[bamboraapac.credit]]
payment_method_type = "JCB"
[[bamboraapac.credit]]
payment_method_type = "DinersClub"
[[bamboraapac.credit]]
payment_method_type = "Discover"
[[bamboraapac.credit]]
payment_method_type = "CartesBancaires"
[[bamboraapac.credit]]
payment_method_type = "UnionPay"
[[bamboraapac.debit]]
payment_method_type = "Mastercard"
[[bamboraapac.debit]]
payment_method_type = "Visa"
[[bamboraapac.debit]]
payment_method_type = "Interac"
[[bamboraapac.debit]]
payment_method_type = "AmericanExpress"
[[bamboraapac.debit]]
payment_method_type = "JCB"
[[bamboraapac.debit]]
payment_method_type = "DinersClub"
[[bamboraapac.debit]]
payment_method_type = "Discover"
[[bamboraapac.debit]]
payment_method_type = "CartesBancaires"
[[bamboraapac.debit]]
payment_method_type = "UnionPay"
[bamboraapac.connector_auth.SignatureKey]
api_key = "Username"
key1 = "Account Number"
api_secret = "Password"

[bankofamerica]
[[bankofamerica.credit]]
payment_method_type = "Mastercard"
[[bankofamerica.credit]]
payment_method_type = "Visa"
[[bankofamerica.credit]]
payment_method_type = "Interac"
[[bankofamerica.credit]]
payment_method_type = "AmericanExpress"
[[bankofamerica.credit]]
payment_method_type = "JCB"
[[bankofamerica.credit]]
payment_method_type = "DinersClub"
[[bankofamerica.credit]]
payment_method_type = "Discover"
[[bankofamerica.credit]]
payment_method_type = "CartesBancaires"
[[bankofamerica.credit]]
payment_method_type = "UnionPay"
[[bankofamerica.debit]]
payment_method_type = "Mastercard"
[[bankofamerica.debit]]
payment_method_type = "Visa"
[[bankofamerica.debit]]
payment_method_type = "Interac"
[[bankofamerica.debit]]
payment_method_type = "AmericanExpress"
[[bankofamerica.debit]]
payment_method_type = "JCB"
[[bankofamerica.debit]]
payment_method_type = "DinersClub"
[[bankofamerica.debit]]
payment_method_type = "Discover"
[[bankofamerica.debit]]
payment_method_type = "CartesBancaires"
[[bankofamerica.debit]]
payment_method_type = "UnionPay"
[[bankofamerica.wallet]]
payment_method_type = "apple_pay"
[[bankofamerica.wallet]]
payment_method_type = "google_pay"
[[bankofamerica.wallet]]
payment_method_type = "samsung_pay"
[bankofamerica.connector_auth.SignatureKey]
api_key = "Key"
key1 = "Merchant ID"
api_secret = "Shared Secret"
[bankofamerica.connector_webhook_details]
merchant_secret = "Source verification key"

[[bankofamerica.metadata.apple_pay]]
name = "certificate"
label = "Merchant Certificate (Base64 Encoded)"
placeholder = "Enter Merchant Certificate (Base64 Encoded)"
required = true
type = "Text"
[[bankofamerica.metadata.apple_pay]]
name = "certificate_keys"
label = "Merchant PrivateKey (Base64 Encoded)"
placeholder = "Enter Merchant PrivateKey (Base64 Encoded)"
required = true
type = "Text"
[[bankofamerica.metadata.apple_pay]]
name = "merchant_identifier"
label = "Apple Merchant Identifier"
placeholder = "Enter Apple Merchant Identifier"
required = true
type = "Text"
[[bankofamerica.metadata.apple_pay]]
name = "display_name"
label = "Display Name"
placeholder = "Enter Display Name"
required = true
type = "Text"
[[bankofamerica.metadata.apple_pay]]
name = "initiative"
label = "Domain"
placeholder = "Enter Domain"
required = true
type = "Text"
[[bankofamerica.metadata.apple_pay]]
name = "initiative_context"
label = "Domain Name"
placeholder = "Enter Domain Name"
required = true
type = "Text"
[[bankofamerica.metadata.apple_pay]]
name = "merchant_business_country"
label = "Merchant Business Country"
placeholder = "Enter Merchant Business Country"
required = true
type = "Select"
options = []
[[bankofamerica.metadata.apple_pay]]
name = "payment_processing_details_at"
label = "Payment Processing Details At"
placeholder = "Enter Payment Processing Details At"
required = true
type = "Radio"
options = ["Connector", "Hyperswitch"]

[[bankofamerica.metadata.google_pay]]
name = "merchant_name"
label = "Google Pay Merchant Name"
placeholder = "Enter Google Pay Merchant Name"
required = true
type = "Text"
[[bankofamerica.metadata.google_pay]]
name = "merchant_id"
label = "Google Pay Merchant Id"
placeholder = "Enter Google Pay Merchant Id"
required = true
type = "Text"
[[bankofamerica.metadata.google_pay]]
name = "gateway_merchant_id"
label = "Google Pay Merchant Key"
placeholder = "Enter Google Pay Merchant Key"
required = true
type = "Text"
[[bankofamerica.metadata.google_pay]]
name = "allowed_auth_methods"
label = "Allowed Auth Methods"
placeholder = "Enter Allowed Auth Methods"
required = true
type = "MultiSelect"
options = ["PAN_ONLY", "CRYPTOGRAM_3DS"]

[[bankofamerica.connector_wallets_details.google_pay]]
name = "merchant_name"
label = "Google Pay Merchant Name"
placeholder = "Enter Google Pay Merchant Name"
required = true
type = "Text"
[[bankofamerica.connector_wallets_details.google_pay]]
name = "merchant_id"
label = "Google Pay Merchant Id"
placeholder = "Enter Google Pay Merchant Id"
required = true
type = "Text"
[[bankofamerica.connector_wallets_details.google_pay]]
name = "gateway_merchant_id"
label = "Google Pay Merchant Key"
placeholder = "Enter Google Pay Merchant Key"
required = true
type = "Text"
[[bankofamerica.connector_wallets_details.google_pay]]
name = "public_key"
label = "Google Pay Public Key"
placeholder = "Enter Google Pay Public Key"
required = true
type = "Text"
[[bankofamerica.connector_wallets_details.google_pay]]
name = "private_key"
label = "Google Pay Private Key"
placeholder = "Enter Google Pay Private Key"
required = true
type = "Text"
[[bankofamerica.connector_wallets_details.google_pay]]
name = "recipient_id"
label = "Recipient Id"
placeholder = "Enter Recipient Id"
required = true
type = "Text"
[[bankofamerica.connector_wallets_details.google_pay]]
name = "allowed_auth_methods"
label = "Allowed Auth Methods"
placeholder = "Enter Allowed Auth Methods"
required = true
type = "MultiSelect"
options = ["PAN_ONLY", "CRYPTOGRAM_3DS"]

[[bankofamerica.connector_wallets_details.samsung_pay]]
name = "service_id"
label = "Samsung Pay Service Id"
placeholder = "Enter Samsung Pay Service Id"
required = true
type = "Text"
[[bankofamerica.connector_wallets_details.samsung_pay]]
name = "merchant_display_name"
label = "Display Name"
placeholder = "Enter Display Name"
required = true
type = "Text"
[[bankofamerica.connector_wallets_details.samsung_pay]]
name = "merchant_business_country"
label = "Merchant Business Country"
placeholder = "Enter Merchant Business Country"
required = true
type = "Select"
options = []
[[bankofamerica.connector_wallets_details.samsung_pay]]
name = "allowed_brands"
label = "Allowed Brands"
placeholder = "Enter Allowed Brands"
required = true
type = "MultiSelect"
options = ["visa", "masterCard", "amex", "discover"]

[barclaycard]
[[barclaycard.credit]]
payment_method_type = "Mastercard"
[[barclaycard.credit]]
payment_method_type = "Visa"
[[barclaycard.credit]]
payment_method_type = "AmericanExpress"
[[barclaycard.credit]]
payment_method_type = "JCB"
[[barclaycard.credit]]
payment_method_type = "Discover"
[[barclaycard.credit]]
payment_method_type = "Maestro"
[[barclaycard.credit]]
payment_method_type = "Interac"
[[barclaycard.credit]]
payment_method_type = "DinersClub"
[[barclaycard.credit]]
payment_method_type = "CartesBancaires"
[[barclaycard.credit]]
payment_method_type = "UnionPay"
[[barclaycard.debit]]
payment_method_type = "Mastercard"
[[barclaycard.debit]]
payment_method_type = "Visa"
[[barclaycard.debit]]
payment_method_type = "AmericanExpress"
[[barclaycard.debit]]
payment_method_type = "JCB"
[[barclaycard.debit]]
payment_method_type = "Discover"
[[barclaycard.debit]]
payment_method_type = "Maestro"
[[barclaycard.debit]]
payment_method_type = "Interac"
[[barclaycard.debit]]
payment_method_type = "DinersClub"
[[barclaycard.debit]]
payment_method_type = "CartesBancaires"
[[barclaycard.debit]]
payment_method_type = "UnionPay"
[[barclaycard.wallet]]
  payment_method_type = "google_pay"
[barclaycard.connector_auth.SignatureKey]
api_key = "Key"
key1 = "Merchant ID"
api_secret = "Shared Secret"

[[barclaycard.metadata.google_pay]]
name = "merchant_name"
label = "Google Pay Merchant Name"
placeholder = "Enter Google Pay Merchant Name"
required = true
type = "Text"
[[barclaycard.metadata.google_pay]]
name = "merchant_id"
label = "Google Pay Merchant Id"
placeholder = "Enter Google Pay Merchant Id"
required = true
type = "Text"
[[barclaycard.metadata.google_pay]]
name = "gateway_merchant_id"
label = "Google Pay Merchant Key"
placeholder = "Enter Google Pay Merchant Key"
required = true
type = "Text"
[[barclaycard.metadata.google_pay]]
name = "allowed_auth_methods"
label = "Allowed Auth Methods"
placeholder = "Enter Allowed Auth Methods"
required = true
type = "MultiSelect"
options = ["PAN_ONLY", "CRYPTOGRAM_3DS"]

[[barclaycard.connector_wallets_details.google_pay]]
name = "merchant_name"
label = "Google Pay Merchant Name"
placeholder = "Enter Google Pay Merchant Name"
required = true
type = "Text"
[[barclaycard.connector_wallets_details.google_pay]]
name = "merchant_id"
label = "Google Pay Merchant Id"
placeholder = "Enter Google Pay Merchant Id"
required = true
type = "Text"
[[barclaycard.connector_wallets_details.google_pay]]
name = "gateway_merchant_id"
label = "Google Pay Merchant Key"
placeholder = "Enter Google Pay Merchant Key"
required = true
type = "Text"
[[barclaycard.connector_wallets_details.google_pay]]
name = "public_key"
label = "Google Pay Public Key"
placeholder = "Enter Google Pay Public Key"
required = true
type = "Text"
[[barclaycard.connector_wallets_details.google_pay]]
name = "private_key"
label = "Google Pay Private Key"
placeholder = "Enter Google Pay Private Key"
required = true
type = "Text"
[[barclaycard.connector_wallets_details.google_pay]]
name = "recipient_id"
label = "Recipient Id"
placeholder = "Enter Recipient Id"
required = true
type = "Text"
[[barclaycard.connector_wallets_details.google_pay]]
name = "allowed_auth_methods"
label = "Allowed Auth Methods"
placeholder = "Enter Allowed Auth Methods"
required = true
type = "MultiSelect"
options = ["PAN_ONLY", "CRYPTOGRAM_3DS"]

[bitpay]
[[bitpay.crypto]]
payment_method_type = "crypto_currency"
[bitpay.connector_auth.HeaderKey]
api_key = "API Key"
[bitpay.connector_webhook_details]
merchant_secret = "Source verification key"

[bluesnap]
[[bluesnap.credit]]
payment_method_type = "Mastercard"
[[bluesnap.credit]]
payment_method_type = "Visa"
[[bluesnap.credit]]
payment_method_type = "Interac"
[[bluesnap.credit]]
payment_method_type = "AmericanExpress"
[[bluesnap.credit]]
payment_method_type = "JCB"
[[bluesnap.credit]]
payment_method_type = "DinersClub"
[[bluesnap.credit]]
payment_method_type = "Discover"
[[bluesnap.credit]]
payment_method_type = "CartesBancaires"
[[bluesnap.credit]]
payment_method_type = "UnionPay"
[[bluesnap.wallet]]
payment_method_type = "google_pay"
[[bluesnap.wallet]]
payment_method_type = "apple_pay"
[bluesnap.connector_auth.BodyKey]
api_key = "Password"
key1 = "Username"
[bluesnap.connector_webhook_details]
merchant_secret = "Source verification key"

[[bluesnap.metadata.apple_pay]]
name = "certificate"
label = "Merchant Certificate (Base64 Encoded)"
placeholder = "Enter Merchant Certificate (Base64 Encoded)"
required = true
type = "Text"
[[bluesnap.metadata.apple_pay]]
name = "certificate_keys"
label = "Merchant PrivateKey (Base64 Encoded)"
placeholder = "Enter Merchant PrivateKey (Base64 Encoded)"
required = true
type = "Text"
[[bluesnap.metadata.apple_pay]]
name = "merchant_identifier"
label = "Apple Merchant Identifier"
placeholder = "Enter Apple Merchant Identifier"
required = true
type = "Text"
[[bluesnap.metadata.apple_pay]]
name = "display_name"
label = "Display Name"
placeholder = "Enter Display Name"
required = true
type = "Text"
[[bluesnap.metadata.apple_pay]]
name = "initiative"
label = "Domain"
placeholder = "Enter Domain"
required = true
type = "Text"
[[bluesnap.metadata.apple_pay]]
name = "initiative_context"
label = "Domain Name"
placeholder = "Enter Domain Name"
required = true
type = "Text"
[[bluesnap.metadata.apple_pay]]
name = "merchant_business_country"
label = "Merchant Business Country"
placeholder = "Enter Merchant Business Country"
required = true
type = "Select"
options = []
[[bluesnap.metadata.apple_pay]]
name = "payment_processing_details_at"
label = "Payment Processing Details At"
placeholder = "Enter Payment Processing Details At"
required = true
type = "Radio"
options = ["Connector"]

[[bluesnap.metadata.google_pay]]
name = "merchant_name"
label = "Google Pay Merchant Name"
placeholder = "Enter Google Pay Merchant Name"
required = true
type = "Text"
[[bluesnap.metadata.google_pay]]
name = "merchant_id"
label = "Google Pay Merchant Id"
placeholder = "Enter Google Pay Merchant Id"
required = true
type = "Text"
[[bluesnap.metadata.google_pay]]
name = "gateway_merchant_id"
label = "Google Pay Merchant Key"
placeholder = "Enter Google Pay Merchant Key"
required = true
type = "Text"
[[bluesnap.metadata.google_pay]]
name = "allowed_auth_methods"
label = "Allowed Auth Methods"
placeholder = "Enter Allowed Auth Methods"
required = true
type = "MultiSelect"
options = ["PAN_ONLY", "CRYPTOGRAM_3DS"]

[[bluesnap.connector_wallets_details.google_pay]]
name = "merchant_name"
label = "Google Pay Merchant Name"
placeholder = "Enter Google Pay Merchant Name"
required = true
type = "Text"
[[bluesnap.connector_wallets_details.google_pay]]
name = "merchant_id"
label = "Google Pay Merchant Id"
placeholder = "Enter Google Pay Merchant Id"
required = true
type = "Text"
[[bluesnap.connector_wallets_details.google_pay]]
name = "gateway_merchant_id"
label = "Google Pay Merchant Key"
placeholder = "Enter Google Pay Merchant Key"
required = true
type = "Text"
[[bluesnap.connector_wallets_details.google_pay]]
name = "public_key"
label = "Google Pay Public Key"
placeholder = "Enter Google Pay Public Key"
required = true
type = "Text"
[[bluesnap.connector_wallets_details.google_pay]]
name = "private_key"
label = "Google Pay Private Key"
placeholder = "Enter Google Pay Private Key"
required = true
type = "Text"
[[bluesnap.connector_wallets_details.google_pay]]
name = "recipient_id"
label = "Recipient Id"
placeholder = "Enter Recipient Id"
required = true
type = "Text"
[[bluesnap.connector_wallets_details.google_pay]]
name = "allowed_auth_methods"
label = "Allowed Auth Methods"
placeholder = "Enter Allowed Auth Methods"
required = true
type = "MultiSelect"
options = ["PAN_ONLY", "CRYPTOGRAM_3DS"]


[bluesnap.metadata.merchant_id]
name = "merchant_id"
label = "Merchant Id"
placeholder = "Enter Merchant Id"
required = false
type = "Text"


[boku]
[[boku.wallet]]
payment_method_type = "dana"
[[boku.wallet]]
payment_method_type = "gcash"
[[boku.wallet]]
payment_method_type = "go_pay"
[[boku.wallet]]
payment_method_type = "kakao_pay"
[[boku.wallet]]
payment_method_type = "momo"
[boku.connector_auth.BodyKey]
api_key = "API KEY"
key1 = "MERCHANT ID"
[boku.connector_webhook_details]
merchant_secret = "Source verification key"


[braintree]
[[braintree.credit]]
payment_method_type = "Mastercard"
[[braintree.credit]]
payment_method_type = "Visa"
[[braintree.credit]]
payment_method_type = "Interac"
[[braintree.credit]]
payment_method_type = "AmericanExpress"
[[braintree.credit]]
payment_method_type = "JCB"
[[braintree.credit]]
payment_method_type = "DinersClub"
[[braintree.credit]]
payment_method_type = "Discover"
[[braintree.credit]]
payment_method_type = "CartesBancaires"
[[braintree.credit]]
payment_method_type = "UnionPay"
[[braintree.debit]]
payment_method_type = "Mastercard"
[[braintree.debit]]
payment_method_type = "Visa"
[[braintree.debit]]
payment_method_type = "Interac"
[[braintree.debit]]
payment_method_type = "AmericanExpress"
[[braintree.debit]]
payment_method_type = "JCB"
[[braintree.debit]]
payment_method_type = "DinersClub"
[[braintree.debit]]
payment_method_type = "Discover"
[[braintree.debit]]
payment_method_type = "CartesBancaires"
[[braintree.debit]]
payment_method_type = "UnionPay"
[[braintree.debit]]
payment_method_type = "UnionPay"
[braintree.connector_webhook_details]
merchant_secret = "Source verification key"


[braintree.connector_auth.SignatureKey]
api_key = "Public Key"
key1 = "Merchant Id"
api_secret = "Private Key"
[braintree.metadata.merchant_account_id]
name = "merchant_account_id"
label = "Merchant Account Id"
placeholder = "Enter Merchant Account Id"
required = true
type = "Text"
[braintree.metadata.merchant_config_currency]
name = "merchant_config_currency"
label = "Currency"
placeholder = "Enter Currency"
required = true
type = "Select"
options = []

[cashtocode]
[[cashtocode.reward]]
payment_method_type = "classic"
[[cashtocode.reward]]
payment_method_type = "evoucher"
[cashtocode.connector_auth.CurrencyAuthKey.auth_key_map.EUR.classic]
password_classic = "Password Classic"
username_classic = "Username Classic"
merchant_id_classic = "MerchantId Classic"
[cashtocode.connector_auth.CurrencyAuthKey.auth_key_map.EUR.evoucher]
password_evoucher = "Password Evoucher"
username_evoucher = "Username Evoucher"
merchant_id_evoucher = "MerchantId Evoucher"
[cashtocode.connector_auth.CurrencyAuthKey.auth_key_map.GBP.classic]
password_classic = "Password Classic"
username_classic = "Username Classic"
merchant_id_classic = "MerchantId Classic"
[cashtocode.connector_auth.CurrencyAuthKey.auth_key_map.GBP.evoucher]
password_evoucher = "Password Evoucher"
username_evoucher = "Username Evoucher"
merchant_id_evoucher = "MerchantId Evoucher"
[cashtocode.connector_auth.CurrencyAuthKey.auth_key_map.USD.classic]
password_classic = "Password Classic"
username_classic = "Username Classic"
merchant_id_classic = "MerchantId Classic"
[cashtocode.connector_auth.CurrencyAuthKey.auth_key_map.USD.evoucher]
password_evoucher = "Password Evoucher"
username_evoucher = "Username Evoucher"
merchant_id_evoucher = "MerchantId Evoucher"
[cashtocode.connector_auth.CurrencyAuthKey.auth_key_map.CAD.classic]
password_classic = "Password Classic"
username_classic = "Username Classic"
merchant_id_classic = "MerchantId Classic"
[cashtocode.connector_auth.CurrencyAuthKey.auth_key_map.CAD.evoucher]
password_evoucher = "Password Evoucher"
username_evoucher = "Username Evoucher"
merchant_id_evoucher = "MerchantId Evoucher"
[cashtocode.connector_auth.CurrencyAuthKey.auth_key_map.CHF.classic]
password_classic = "Password Classic"
username_classic = "Username Classic"
merchant_id_classic = "MerchantId Classic"
[cashtocode.connector_auth.CurrencyAuthKey.auth_key_map.CHF.evoucher]
password_evoucher = "Password Evoucher"
username_evoucher = "Username Evoucher"
merchant_id_evoucher = "MerchantId Evoucher"
[cashtocode.connector_auth.CurrencyAuthKey.auth_key_map.AUD.classic]
password_classic = "Password Classic"
username_classic = "Username Classic"
merchant_id_classic = "MerchantId Classic"
[cashtocode.connector_auth.CurrencyAuthKey.auth_key_map.AUD.evoucher]
password_evoucher = "Password Evoucher"
username_evoucher = "Username Evoucher"
merchant_id_evoucher = "MerchantId Evoucher"
[cashtocode.connector_auth.CurrencyAuthKey.auth_key_map.INR.classic]
password_classic = "Password Classic"
username_classic = "Username Classic"
merchant_id_classic = "MerchantId Classic"
[cashtocode.connector_auth.CurrencyAuthKey.auth_key_map.INR.evoucher]
password_evoucher = "Password Evoucher"
username_evoucher = "Username Evoucher"
merchant_id_evoucher = "MerchantId Evoucher"
[cashtocode.connector_auth.CurrencyAuthKey.auth_key_map.JPY.classic]
password_classic = "Password Classic"
username_classic = "Username Classic"
merchant_id_classic = "MerchantId Classic"
[cashtocode.connector_auth.CurrencyAuthKey.auth_key_map.JPY.evoucher]
password_evoucher = "Password Evoucher"
username_evoucher = "Username Evoucher"
merchant_id_evoucher = "MerchantId Evoucher"
[cashtocode.connector_auth.CurrencyAuthKey.auth_key_map.NZD.classic]
password_classic = "Password Classic"
username_classic = "Username Classic"
merchant_id_classic = "MerchantId Classic"
[cashtocode.connector_auth.CurrencyAuthKey.auth_key_map.NZD.evoucher]
password_evoucher = "Password Evoucher"
username_evoucher = "Username Evoucher"
merchant_id_evoucher = "MerchantId Evoucher"
[cashtocode.connector_auth.CurrencyAuthKey.auth_key_map.ZAR.classic]
password_classic = "Password Classic"
username_classic = "Username Classic"
merchant_id_classic = "MerchantId Classic"
[cashtocode.connector_auth.CurrencyAuthKey.auth_key_map.ZAR.evoucher]
password_evoucher = "Password Evoucher"
username_evoucher = "Username Evoucher"
merchant_id_evoucher = "MerchantId Evoucher"
[cashtocode.connector_auth.CurrencyAuthKey.auth_key_map.CNY.classic]
password_classic = "Password Classic"
username_classic = "Username Classic"
merchant_id_classic = "MerchantId Classic"
[cashtocode.connector_auth.CurrencyAuthKey.auth_key_map.CNY.evoucher]
password_evoucher = "Password Evoucher"
username_evoucher = "Username Evoucher"
merchant_id_evoucher = "MerchantId Evoucher"
[cashtocode.connector_webhook_details]
merchant_secret = "Source verification key"

[checkout]
[[checkout.credit]]
payment_method_type = "Mastercard"
[[checkout.credit]]
payment_method_type = "Visa"
[[checkout.credit]]
payment_method_type = "Interac"
[[checkout.credit]]
payment_method_type = "AmericanExpress"
[[checkout.credit]]
payment_method_type = "JCB"
[[checkout.credit]]
payment_method_type = "DinersClub"
[[checkout.credit]]
payment_method_type = "Discover"
[[checkout.credit]]
payment_method_type = "CartesBancaires"
[[checkout.credit]]
payment_method_type = "UnionPay"
[[checkout.debit]]
payment_method_type = "Mastercard"
[[checkout.debit]]
payment_method_type = "Visa"
[[checkout.debit]]
payment_method_type = "Interac"
[[checkout.debit]]
payment_method_type = "AmericanExpress"
[[checkout.debit]]
payment_method_type = "JCB"
[[checkout.debit]]
payment_method_type = "DinersClub"
[[checkout.debit]]
payment_method_type = "Discover"
[[checkout.debit]]
payment_method_type = "CartesBancaires"
[[checkout.debit]]
payment_method_type = "UnionPay"
[[checkout.wallet]]
payment_method_type = "apple_pay"
[[checkout.wallet]]
payment_method_type = "google_pay"
[checkout.connector_auth.SignatureKey]
api_key = "Checkout API Public Key"
key1 = "Processing Channel ID"
api_secret = "Checkout API Secret Key"
[checkout.connector_webhook_details]
merchant_secret = "Source verification key"

[[checkout.metadata.apple_pay]]
name = "certificate"
label = "Merchant Certificate (Base64 Encoded)"
placeholder = "Enter Merchant Certificate (Base64 Encoded)"
required = true
type = "Text"
[[checkout.metadata.apple_pay]]
name = "certificate_keys"
label = "Merchant PrivateKey (Base64 Encoded)"
placeholder = "Enter Merchant PrivateKey (Base64 Encoded)"
required = true
type = "Text"
[[checkout.metadata.apple_pay]]
name = "merchant_identifier"
label = "Apple Merchant Identifier"
placeholder = "Enter Apple Merchant Identifier"
required = true
type = "Text"
[[checkout.metadata.apple_pay]]
name = "display_name"
label = "Display Name"
placeholder = "Enter Display Name"
required = true
type = "Text"
[[checkout.metadata.apple_pay]]
name = "initiative"
label = "Domain"
placeholder = "Enter Domain"
required = true
type = "Text"
[[checkout.metadata.apple_pay]]
name = "initiative_context"
label = "Domain Name"
placeholder = "Enter Domain Name"
required = true
type = "Text"
[[checkout.metadata.apple_pay]]
name = "merchant_business_country"
label = "Merchant Business Country"
placeholder = "Enter Merchant Business Country"
required = true
type = "Select"
options = []
[[checkout.metadata.apple_pay]]
name = "payment_processing_details_at"
label = "Payment Processing Details At"
placeholder = "Enter Payment Processing Details At"
required = true
type = "Radio"
options = ["Connector"]

[[checkout.metadata.google_pay]]
name = "merchant_name"
label = "Google Pay Merchant Name"
placeholder = "Enter Google Pay Merchant Name"
required = true
type = "Text"
[[checkout.metadata.google_pay]]
name = "merchant_id"
label = "Google Pay Merchant Id"
placeholder = "Enter Google Pay Merchant Id"
required = true
type = "Text"
[[checkout.metadata.google_pay]]
name = "gateway_merchant_id"
label = "Google Pay Merchant Key"
placeholder = "Enter Google Pay Merchant Key"
required = true
type = "Text"
[[checkout.metadata.google_pay]]
name = "allowed_auth_methods"
label = "Allowed Auth Methods"
placeholder = "Enter Allowed Auth Methods"
required = true
type = "MultiSelect"
options = ["PAN_ONLY", "CRYPTOGRAM_3DS"]

[[checkout.connector_wallets_details.google_pay]]
name = "merchant_name"
label = "Google Pay Merchant Name"
placeholder = "Enter Google Pay Merchant Name"
required = true
type = "Text"
[[checkout.connector_wallets_details.google_pay]]
name = "merchant_id"
label = "Google Pay Merchant Id"
placeholder = "Enter Google Pay Merchant Id"
required = true
type = "Text"
[[checkout.connector_wallets_details.google_pay]]
name = "gateway_merchant_id"
label = "Google Pay Merchant Key"
placeholder = "Enter Google Pay Merchant Key"
required = true
type = "Text"
[[checkout.connector_wallets_details.google_pay]]
name = "public_key"
label = "Google Pay Public Key"
placeholder = "Enter Google Pay Public Key"
required = true
type = "Text"
[[checkout.connector_wallets_details.google_pay]]
name = "private_key"
label = "Google Pay Private Key"
placeholder = "Enter Google Pay Private Key"
required = true
type = "Text"
[[checkout.connector_wallets_details.google_pay]]
name = "recipient_id"
label = "Recipient Id"
placeholder = "Enter Recipient Id"
required = true
type = "Text"
[[checkout.connector_wallets_details.google_pay]]
name = "allowed_auth_methods"
label = "Allowed Auth Methods"
placeholder = "Enter Allowed Auth Methods"
required = true
type = "MultiSelect"
options = ["PAN_ONLY", "CRYPTOGRAM_3DS"]


[checkout.metadata.acquirer_bin]
name = "acquirer_bin"
label = "Acquirer Bin"
placeholder = "Enter Acquirer Bin"
required = false
type = "Text"
[checkout.metadata.acquirer_merchant_id]
name = "acquirer_merchant_id"
label = "Acquirer Merchant ID"
placeholder = "Enter Acquirer Merchant ID"
required = false
type = "Text"
[checkout.metadata.acquirer_country_code]
name = "acquirer_country_code"
label = "Acquirer Country Code"
placeholder = "Enter Acquirer Country Code"
required = false
type = "Text"

[coinbase]
[[coinbase.crypto]]
payment_method_type = "crypto_currency"
[coinbase.connector_auth.HeaderKey]
api_key = "API Key"
[coinbase.connector_webhook_details]
merchant_secret = "Source verification key"
[coinbase.metadata.pricing_type]
name = "pricing_type"
label = "Select the pricing type Example: fixed_price,no_price"
placeholder = "Select the pricing type Example: fixed_price,no_price"
required = true
type = "Select"
options = ["fixed_price", "no_price"]

[coingate]
[[coingate.crypto]]
payment_method_type = "crypto_currency"
[coingate.connector_auth.BodyKey]
api_key = "API Key"
key1 = "Merchant Token"
[coingate.metadata.currency_id]
name = "currency_id"
label = "ID of the currency in which the refund will be issued"
placeholder = "Enter ID of the currency in which the refund will be issued"
required = true
type = "Number"
[coingate.metadata.platform_id]
name = "platform_id"
label = "Platform ID of the currency in which the refund will be issued"
placeholder = "Enter Platform ID of the currency in which the refund will be issued"
required = true
type = "Number"
[coingate.metadata.ledger_account_id]
name = "ledger_account_id"
label = "ID of the trader balance associated with the currency in which the refund will be issued"
placeholder = "Enter ID of the trader balance associated with the currency in which the refund will be issued"
required = true
type = "Text"

[cryptopay]
[[cryptopay.crypto]]
payment_method_type = "crypto_currency"
[cryptopay.connector_auth.BodyKey]
api_key = "API Key"
key1 = "Secret Key"
[cryptopay.connector_webhook_details]
merchant_secret = "Source verification key"

[cybersource]
[[cybersource.credit]]
payment_method_type = "Mastercard"
[[cybersource.credit]]
payment_method_type = "Visa"
[[cybersource.credit]]
payment_method_type = "Interac"
[[cybersource.credit]]
payment_method_type = "AmericanExpress"
[[cybersource.credit]]
payment_method_type = "JCB"
[[cybersource.credit]]
payment_method_type = "DinersClub"
[[cybersource.credit]]
payment_method_type = "Discover"
[[cybersource.credit]]
payment_method_type = "CartesBancaires"
[[cybersource.credit]]
payment_method_type = "UnionPay"
[[cybersource.debit]]
payment_method_type = "Mastercard"
[[cybersource.debit]]
payment_method_type = "Visa"
[[cybersource.debit]]
payment_method_type = "Interac"
[[cybersource.debit]]
payment_method_type = "AmericanExpress"
[[cybersource.debit]]
payment_method_type = "JCB"
[[cybersource.debit]]
payment_method_type = "DinersClub"
[[cybersource.debit]]
payment_method_type = "Discover"
[[cybersource.debit]]
payment_method_type = "CartesBancaires"
[[cybersource.debit]]
payment_method_type = "UnionPay"
[[cybersource.wallet]]
payment_method_type = "apple_pay"
[[cybersource.wallet]]
payment_method_type = "google_pay"
[[cybersource.wallet]]
payment_method_type = "paze"
[[cybersource.wallet]]
payment_method_type = "samsung_pay"
[cybersource.connector_auth.SignatureKey]
api_key = "Key"
key1 = "Merchant ID"
api_secret = "Shared Secret"
[cybersource.connector_webhook_details]
merchant_secret = "Source verification key"
[cybersource.metadata]
disable_avs = "Disable AVS check"
disable_cvn = "Disable CVN check"

[[cybersource.metadata.apple_pay]]
name = "certificate"
label = "Merchant Certificate (Base64 Encoded)"
placeholder = "Enter Merchant Certificate (Base64 Encoded)"
required = true
type = "Text"
[[cybersource.metadata.apple_pay]]
name = "certificate_keys"
label = "Merchant PrivateKey (Base64 Encoded)"
placeholder = "Enter Merchant PrivateKey (Base64 Encoded)"
required = true
type = "Text"
[[cybersource.metadata.apple_pay]]
name = "merchant_identifier"
label = "Apple Merchant Identifier"
placeholder = "Enter Apple Merchant Identifier"
required = true
type = "Text"
[[cybersource.metadata.apple_pay]]
name = "display_name"
label = "Display Name"
placeholder = "Enter Display Name"
required = true
type = "Text"
[[cybersource.metadata.apple_pay]]
name = "initiative"
label = "Domain"
placeholder = "Enter Domain"
required = true
type = "Text"
[[cybersource.metadata.apple_pay]]
name = "initiative_context"
label = "Domain Name"
placeholder = "Enter Domain Name"
required = true
type = "Text"
[[cybersource.metadata.apple_pay]]
name = "merchant_business_country"
label = "Merchant Business Country"
placeholder = "Enter Merchant Business Country"
required = true
type = "Select"
options = []
[[cybersource.metadata.apple_pay]]
name = "payment_processing_details_at"
label = "Payment Processing Details At"
placeholder = "Enter Payment Processing Details At"
required = true
type = "Radio"
options = ["Connector", "Hyperswitch"]

[[cybersource.metadata.google_pay]]
name = "merchant_name"
label = "Google Pay Merchant Name"
placeholder = "Enter Google Pay Merchant Name"
required = true
type = "Text"
[[cybersource.metadata.google_pay]]
name = "merchant_id"
label = "Google Pay Merchant Id"
placeholder = "Enter Google Pay Merchant Id"
required = true
type = "Text"
[[cybersource.metadata.google_pay]]
name = "gateway_merchant_id"
label = "Google Pay Merchant Key"
placeholder = "Enter Google Pay Merchant Key"
required = true
type = "Text"
[[cybersource.metadata.google_pay]]
name = "allowed_auth_methods"
label = "Allowed Auth Methods"
placeholder = "Enter Allowed Auth Methods"
required = true
type = "MultiSelect"
options = ["PAN_ONLY", "CRYPTOGRAM_3DS"]

[[cybersource.connector_wallets_details.google_pay]]
name = "merchant_name"
label = "Google Pay Merchant Name"
placeholder = "Enter Google Pay Merchant Name"
required = true
type = "Text"
[[cybersource.connector_wallets_details.google_pay]]
name = "merchant_id"
label = "Google Pay Merchant Id"
placeholder = "Enter Google Pay Merchant Id"
required = true
type = "Text"
[[cybersource.connector_wallets_details.google_pay]]
name = "gateway_merchant_id"
label = "Google Pay Merchant Key"
placeholder = "Enter Google Pay Merchant Key"
required = true
type = "Text"
[[cybersource.connector_wallets_details.google_pay]]
name = "public_key"
label = "Google Pay Public Key"
placeholder = "Enter Google Pay Public Key"
required = true
type = "Text"
[[cybersource.connector_wallets_details.google_pay]]
name = "private_key"
label = "Google Pay Private Key"
placeholder = "Enter Google Pay Private Key"
required = true
type = "Text"
[[cybersource.connector_wallets_details.google_pay]]
name = "recipient_id"
label = "Recipient Id"
placeholder = "Enter Recipient Id"
required = true
type = "Text"
[[cybersource.connector_wallets_details.google_pay]]
name = "allowed_auth_methods"
label = "Allowed Auth Methods"
placeholder = "Enter Allowed Auth Methods"
required = true
type = "MultiSelect"
options = ["PAN_ONLY", "CRYPTOGRAM_3DS"]

[[cybersource.connector_wallets_details.samsung_pay]]
name = "service_id"
label = "Samsung Pay Service Id"
placeholder = "Enter Samsung Pay Service Id"
required = true
type = "Text"
[[cybersource.connector_wallets_details.samsung_pay]]
name = "merchant_display_name"
label = "Display Name"
placeholder = "Enter Display Name"
required = true
type = "Text"
[[cybersource.connector_wallets_details.samsung_pay]]
name = "merchant_business_country"
label = "Merchant Business Country"
placeholder = "Enter Merchant Business Country"
required = true
type = "Select"
options = []
[[cybersource.connector_wallets_details.samsung_pay]]
name = "allowed_brands"
label = "Allowed Brands"
placeholder = "Enter Allowed Brands"
required = true
type = "MultiSelect"
options = ["visa", "masterCard", "amex", "discover"]


[cybersource.metadata.acquirer_bin]
name = "acquirer_bin"
label = "Acquirer Bin"
placeholder = "Enter Acquirer Bin"
required = false
type = "Text"
[cybersource.metadata.acquirer_merchant_id]
name = "acquirer_merchant_id"
label = "Acquirer Merchant ID"
placeholder = "Enter Acquirer Merchant ID"
required = false
type = "Text"
[cybersource.metadata.acquirer_country_code]
name = "acquirer_country_code"
label = "Acquirer Country Code"
placeholder = "Enter Acquirer Country Code"
required = false
type = "Text"

[cybersource_payout]
[[cybersource_payout.credit]]
payment_method_type = "Mastercard"
[[cybersource_payout.credit]]
payment_method_type = "Visa"
[[cybersource_payout.credit]]
payment_method_type = "Interac"
[[cybersource_payout.credit]]
payment_method_type = "AmericanExpress"
[[cybersource_payout.credit]]
payment_method_type = "JCB"
[[cybersource_payout.credit]]
payment_method_type = "DinersClub"
[[cybersource_payout.credit]]
payment_method_type = "Discover"
[[cybersource_payout.credit]]
payment_method_type = "CartesBancaires"
[[cybersource_payout.credit]]
payment_method_type = "UnionPay"
[[cybersource_payout.debit]]
payment_method_type = "Mastercard"
[[cybersource_payout.debit]]
payment_method_type = "Visa"
[[cybersource_payout.debit]]
payment_method_type = "Interac"
[[cybersource_payout.debit]]
payment_method_type = "AmericanExpress"
[[cybersource_payout.debit]]
payment_method_type = "JCB"
[[cybersource_payout.debit]]
payment_method_type = "DinersClub"
[[cybersource_payout.debit]]
payment_method_type = "Discover"
[[cybersource_payout.debit]]
payment_method_type = "CartesBancaires"
[[cybersource_payout.debit]]
payment_method_type = "UnionPay"
[cybersource_payout.connector_auth.SignatureKey]
api_key = "Key"
key1 = "Merchant ID"
api_secret = "Shared Secret"

[deutschebank]
[[deutschebank.bank_debit]]
payment_method_type = "sepa"
[[deutschebank.credit]]
payment_method_type = "Visa"
[[deutschebank.credit]]
payment_method_type = "Mastercard"
[[deutschebank.debit]]
payment_method_type = "Visa"
[[deutschebank.debit]]
payment_method_type = "Mastercard"
[deutschebank.connector_auth.SignatureKey]
api_key = "Client ID"
key1 = "Merchant ID"
api_secret = "Client Key"

[digitalvirgo]
[[digitalvirgo.mobile_payment]]
payment_method_type = "direct_carrier_billing"
[digitalvirgo.connector_auth.BodyKey]
api_key = "Password"
key1 = "Username"

[dlocal]
[[dlocal.credit]]
payment_method_type = "Mastercard"
[[dlocal.credit]]
payment_method_type = "Visa"
[[dlocal.credit]]
payment_method_type = "Interac"
[[dlocal.credit]]
payment_method_type = "AmericanExpress"
[[dlocal.credit]]
payment_method_type = "JCB"
[[dlocal.credit]]
payment_method_type = "DinersClub"
[[dlocal.credit]]
payment_method_type = "Discover"
[[dlocal.credit]]
payment_method_type = "CartesBancaires"
[[dlocal.credit]]
payment_method_type = "UnionPay"
[[dlocal.debit]]
payment_method_type = "Mastercard"
[[dlocal.debit]]
payment_method_type = "Visa"
[[dlocal.debit]]
payment_method_type = "Interac"
[[dlocal.debit]]
payment_method_type = "AmericanExpress"
[[dlocal.debit]]
payment_method_type = "JCB"
[[dlocal.debit]]
payment_method_type = "DinersClub"
[[dlocal.debit]]
payment_method_type = "Discover"
[[dlocal.debit]]
payment_method_type = "CartesBancaires"
[[dlocal.debit]]
payment_method_type = "UnionPay"
[dlocal.connector_auth.SignatureKey]
api_key = "X Login"
key1 = "X Trans Key"
api_secret = "Secret Key"
[dlocal.connector_webhook_details]
merchant_secret = "Source verification key"

[ebanx_payout]
[[ebanx_payout.bank_transfer]]
payment_method_type = "pix"
[ebanx_payout.connector_auth.HeaderKey]
api_key = "Integration Key"

[fiserv]
[[fiserv.credit]]
payment_method_type = "Mastercard"
[[fiserv.credit]]
payment_method_type = "Visa"
[[fiserv.credit]]
payment_method_type = "Interac"
[[fiserv.credit]]
payment_method_type = "AmericanExpress"
[[fiserv.credit]]
payment_method_type = "JCB"
[[fiserv.credit]]
payment_method_type = "DinersClub"
[[fiserv.credit]]
payment_method_type = "Discover"
[[fiserv.credit]]
payment_method_type = "CartesBancaires"
[[fiserv.credit]]
payment_method_type = "UnionPay"
[[fiserv.debit]]
payment_method_type = "Mastercard"
[[fiserv.debit]]
payment_method_type = "Visa"
[[fiserv.debit]]
payment_method_type = "Interac"
[[fiserv.debit]]
payment_method_type = "AmericanExpress"
[[fiserv.debit]]
payment_method_type = "JCB"
[[fiserv.debit]]
payment_method_type = "DinersClub"
[[fiserv.debit]]
payment_method_type = "Discover"
[[fiserv.debit]]
payment_method_type = "CartesBancaires"
[[fiserv.debit]]
payment_method_type = "UnionPay"
[[fiserv.wallet]]
payment_method_type = "paypal"
[[fiserv.wallet]]
<<<<<<< HEAD
  payment_method_type = "apple_pay"
=======
  payment_method_type = "google_pay"
>>>>>>> a6fda186
[fiserv.connector_auth.SignatureKey]
api_key = "API Key"
key1 = "Merchant ID"
api_secret = "API Secret"
[fiserv.connector_webhook_details]
merchant_secret = "Source verification key"

[fiserv.metadata.terminal_id]
name = "terminal_id"
label = "Terminal ID"
placeholder = "Enter Terminal ID"
required = true
type = "Text"

[[fiserv.metadata.google_pay]]
name="merchant_name"
label="Google Pay Merchant Name"
placeholder="Enter Google Pay Merchant Name"
required=true
type="Text"
[[fiserv.metadata.google_pay]]
name="merchant_id"
label="Google Pay Merchant Id"
placeholder="Enter Google Pay Merchant Id"
required=true
type="Text"
[[fiserv.metadata.google_pay]]
name="gateway_merchant_id"
label="Google Pay Merchant Key"
placeholder="Enter Google Pay Merchant Key"
required=true
type="Text"
[[fiserv.metadata.google_pay]]
name="allowed_auth_methods"
label="Allowed Auth Methods"
placeholder="Enter Allowed Auth Methods"
required=true
type="MultiSelect"
options=["PAN_ONLY", "CRYPTOGRAM_3DS"]

[[fiserv.connector_wallets_details.google_pay]]
name="merchant_name"
label="Google Pay Merchant Name"
placeholder="Enter Google Pay Merchant Name"
required=true
type="Text"
[[fiserv.connector_wallets_details.google_pay]]
name="merchant_id"
label="Google Pay Merchant Id"
placeholder="Enter Google Pay Merchant Id"
required=true
type="Text"
[[fiserv.connector_wallets_details.google_pay]]
name="gateway_merchant_id"
label="Google Pay Merchant Key"
placeholder="Enter Google Pay Merchant Key"
required=true
type="Text"
[[fiserv.connector_wallets_details.google_pay]]
name="public_key"
label="Google Pay Public Key"
placeholder="Enter Google Pay Public Key"
required=true
type="Text"
[[fiserv.connector_wallets_details.google_pay]]
name="private_key"
label="Google Pay Private Key"
placeholder="Enter Google Pay Private Key"
required=true
type="Text"
[[fiserv.connector_wallets_details.google_pay]]
name="recipient_id"
label="Recipient Id"
placeholder="Enter Recipient Id"
required=true
type="Text"
[[fiserv.connector_wallets_details.google_pay]]
name="allowed_auth_methods"
label="Allowed Auth Methods"
placeholder="Enter Allowed Auth Methods"
required=true
type="MultiSelect"
options=["PAN_ONLY", "CRYPTOGRAM_3DS"]

[[fiserv.metadata.apple_pay]]
name="certificate"
label="Merchant Certificate (Base64 Encoded)"
placeholder="Enter Merchant Certificate (Base64 Encoded)"
required=true
type="Text"
[[fiserv.metadata.apple_pay]]
name="certificate_keys"
label="Merchant PrivateKey (Base64 Encoded)"
placeholder="Enter Merchant PrivateKey (Base64 Encoded)"
required=true
type="Text"
[[fiserv.metadata.apple_pay]]
name="merchant_identifier"
label="Apple Merchant Identifier"
placeholder="Enter Apple Merchant Identifier"
required=true
type="Text"
[[fiserv.metadata.apple_pay]]
name="display_name"
label="Display Name"
placeholder="Enter Display Name"
required=true
type="Text"
[[fiserv.metadata.apple_pay]]
name="initiative"
label="Domain"
placeholder="Enter Domain"
required=true
type="Select"
options=["web","ios"]
[[fiserv.metadata.apple_pay]]
name="initiative_context"
label="Domain Name"
placeholder="Enter Domain Name"
required=true
type="Text"
[[fiserv.metadata.apple_pay]]
name="merchant_business_country"
label="Merchant Business Country"
placeholder="Enter Merchant Business Country"
required=true
type="Select"
options=[]
[[fiserv.metadata.apple_pay]]
name="payment_processing_details_at"
label="Payment Processing Details At"
placeholder="Enter Payment Processing Details At"
required=true
type="Radio"
options=["Connector", "Hyperswitch"]

[fiservemea]
[[fiservemea.credit]]
payment_method_type = "Mastercard"
[[fiservemea.credit]]
payment_method_type = "Visa"
[[fiservemea.credit]]
payment_method_type = "Interac"
[[fiservemea.credit]]
payment_method_type = "AmericanExpress"
[[fiservemea.credit]]
payment_method_type = "JCB"
[[fiservemea.credit]]
payment_method_type = "DinersClub"
[[fiservemea.credit]]
payment_method_type = "Discover"
[[fiservemea.credit]]
payment_method_type = "CartesBancaires"
[[fiservemea.credit]]
payment_method_type = "UnionPay"
[[fiservemea.debit]]
payment_method_type = "Mastercard"
[[fiservemea.debit]]
payment_method_type = "Visa"
[[fiservemea.debit]]
payment_method_type = "Interac"
[[fiservemea.debit]]
payment_method_type = "AmericanExpress"
[[fiservemea.debit]]
payment_method_type = "JCB"
[[fiservemea.debit]]
payment_method_type = "DinersClub"
[[fiservemea.debit]]
payment_method_type = "Discover"
[[fiservemea.debit]]
payment_method_type = "CartesBancaires"
[[fiservemea.debit]]
payment_method_type = "UnionPay"
[fiservemea.connector_auth.BodyKey]
api_key = "API Key"
key1 = "Secret Key"

[forte]
[[forte.credit]]
payment_method_type = "Mastercard"
[[forte.credit]]
payment_method_type = "Visa"
[[forte.credit]]
payment_method_type = "Interac"
[[forte.credit]]
payment_method_type = "AmericanExpress"
[[forte.credit]]
payment_method_type = "JCB"
[[forte.credit]]
payment_method_type = "DinersClub"
[[forte.credit]]
payment_method_type = "Discover"
[[forte.credit]]
payment_method_type = "CartesBancaires"
[[forte.credit]]
payment_method_type = "UnionPay"
[[forte.debit]]
payment_method_type = "Mastercard"
[[forte.debit]]
payment_method_type = "Visa"
[[forte.debit]]
payment_method_type = "Interac"
[[forte.debit]]
payment_method_type = "AmericanExpress"
[[forte.debit]]
payment_method_type = "JCB"
[[forte.debit]]
payment_method_type = "DinersClub"
[[forte.debit]]
payment_method_type = "Discover"
[[forte.debit]]
payment_method_type = "CartesBancaires"
[[forte.debit]]
payment_method_type = "UnionPay"
[forte.connector_auth.MultiAuthKey]
api_key = "API Access ID"
key1 = "Organization ID"
api_secret = "API Secure Key"
key2 = "Location ID"
[forte.connector_webhook_details]
merchant_secret = "Source verification key"

[getnet]
[[getnet.credit]]
payment_method_type = "Mastercard"
[[getnet.credit]]
payment_method_type = "Visa"
[[getnet.credit]]
payment_method_type = "Interac"
[[getnet.credit]]
payment_method_type = "AmericanExpress"
[[getnet.credit]]
payment_method_type = "JCB"
[[getnet.credit]]
payment_method_type = "DinersClub"
[[getnet.credit]]
payment_method_type = "Discover"
[[getnet.credit]]
payment_method_type = "CartesBancaires"
[[getnet.credit]]
payment_method_type = "UnionPay"
[[getnet.credit]]
payment_method_type = "RuPay"
[[getnet.credit]]
payment_method_type = "Maestro"

[globalpay]
[[globalpay.credit]]
payment_method_type = "Mastercard"
[[globalpay.credit]]
payment_method_type = "Visa"
[[globalpay.credit]]
payment_method_type = "Interac"
[[globalpay.credit]]
payment_method_type = "AmericanExpress"
[[globalpay.credit]]
payment_method_type = "JCB"
[[globalpay.credit]]
payment_method_type = "DinersClub"
[[globalpay.credit]]
payment_method_type = "Discover"
[[globalpay.credit]]
payment_method_type = "CartesBancaires"
[[globalpay.credit]]
payment_method_type = "UnionPay"
[[globalpay.debit]]
payment_method_type = "Mastercard"
[[globalpay.debit]]
payment_method_type = "Visa"
[[globalpay.debit]]
payment_method_type = "Interac"
[[globalpay.debit]]
payment_method_type = "AmericanExpress"
[[globalpay.debit]]
payment_method_type = "JCB"
[[globalpay.debit]]
payment_method_type = "DinersClub"
[[globalpay.debit]]
payment_method_type = "Discover"
[[globalpay.debit]]
payment_method_type = "CartesBancaires"
[[globalpay.debit]]
payment_method_type = "UnionPay"
[[globalpay.bank_redirect]]
payment_method_type = "ideal"
[[globalpay.bank_redirect]]
payment_method_type = "giropay"
[[globalpay.bank_redirect]]
payment_method_type = "sofort"
[[globalpay.bank_redirect]]
payment_method_type = "eps"
[[globalpay.wallet]]
payment_method_type = "google_pay"
[[globalpay.wallet]]
payment_method_type = "paypal"
[globalpay.connector_auth.BodyKey]
api_key = "Global App Key"
key1 = "Global App ID"
[globalpay.connector_webhook_details]
merchant_secret = "Source verification key"

[[globalpay.metadata.google_pay]]
name = "merchant_name"
label = "Google Pay Merchant Name"
placeholder = "Enter Google Pay Merchant Name"
required = true
type = "Text"
[[globalpay.metadata.google_pay]]
name = "merchant_id"
label = "Google Pay Merchant Id"
placeholder = "Enter Google Pay Merchant Id"
required = true
type = "Text"
[[globalpay.metadata.google_pay]]
name = "gateway_merchant_id"
label = "Google Pay Merchant Key"
placeholder = "Enter Google Pay Merchant Key"
required = true
type = "Text"
[[globalpay.metadata.google_pay]]
name = "allowed_auth_methods"
label = "Allowed Auth Methods"
placeholder = "Enter Allowed Auth Methods"
required = true
type = "MultiSelect"
options = ["PAN_ONLY", "CRYPTOGRAM_3DS"]

[[globalpay.connector_wallets_details.google_pay]]
name = "merchant_name"
label = "Google Pay Merchant Name"
placeholder = "Enter Google Pay Merchant Name"
required = true
type = "Text"
[[globalpay.connector_wallets_details.google_pay]]
name = "merchant_id"
label = "Google Pay Merchant Id"
placeholder = "Enter Google Pay Merchant Id"
required = true
type = "Text"
[[globalpay.connector_wallets_details.google_pay]]
name = "gateway_merchant_id"
label = "Google Pay Merchant Key"
placeholder = "Enter Google Pay Merchant Key"
required = true
type = "Text"
[[globalpay.connector_wallets_details.google_pay]]
name = "public_key"
label = "Google Pay Public Key"
placeholder = "Enter Google Pay Public Key"
required = true
type = "Text"
[[globalpay.connector_wallets_details.google_pay]]
name = "private_key"
label = "Google Pay Private Key"
placeholder = "Enter Google Pay Private Key"
required = true
type = "Text"
[[globalpay.connector_wallets_details.google_pay]]
name = "recipient_id"
label = "Recipient Id"
placeholder = "Enter Recipient Id"
required = true
type = "Text"
[[globalpay.connector_wallets_details.google_pay]]
name = "allowed_auth_methods"
label = "Allowed Auth Methods"
placeholder = "Enter Allowed Auth Methods"
required = true
type = "MultiSelect"
options = ["PAN_ONLY", "CRYPTOGRAM_3DS"]


[globalpay.metadata.account_name]
name = "account_name"
label = "Account Name"
placeholder = "Enter Account Name"
required = true
type = "Text"

[globepay]
[[globepay.wallet]]
payment_method_type = "we_chat_pay"
[[globepay.wallet]]
payment_method_type = "ali_pay"
[globepay.connector_auth.BodyKey]
api_key = "Partner Code"
key1 = "Credential Code"
[globepay.connector_webhook_details]
merchant_secret = "Source verification key"

[gocardless]
[[gocardless.bank_debit]]
payment_method_type = "ach"
[[gocardless.bank_debit]]
payment_method_type = "becs"
[[gocardless.bank_debit]]
payment_method_type = "sepa"
[gocardless.connector_auth.HeaderKey]
api_key = "Access Token"
[gocardless.connector_webhook_details]
merchant_secret = "Source verification key"

[iatapay]
[[iatapay.upi]]
payment_method_type = "upi_collect"
[iatapay.connector_auth.SignatureKey]
api_key = "Client ID"
key1 = "Airline ID"
api_secret = "Client Secret"
[iatapay.connector_webhook_details]
merchant_secret = "Source verification key"

[itaubank]
[[itaubank.bank_transfer]]
payment_method_type = "pix"
[itaubank.connector_auth.MultiAuthKey]
key1 = "Client Id"
api_key = "Client Secret"
api_secret = "Certificates"
key2 = "Certificate Key"

[jpmorgan]
[[jpmorgan.credit]]
payment_method_type = "AmericanExpress"
[[jpmorgan.credit]]
payment_method_type = "DinersClub"
[[jpmorgan.credit]]
payment_method_type = "Discover"
[[jpmorgan.credit]]
payment_method_type = "JCB"
[[jpmorgan.credit]]
payment_method_type = "Mastercard"
[[jpmorgan.credit]]
payment_method_type = "Discover"
[[jpmorgan.credit]]
payment_method_type = "UnionPay"
[[jpmorgan.credit]]
payment_method_type = "Visa"
[[jpmorgan.debit]]
payment_method_type = "AmericanExpress"
[[jpmorgan.debit]]
payment_method_type = "DinersClub"
[[jpmorgan.debit]]
payment_method_type = "Discover"
[[jpmorgan.debit]]
payment_method_type = "JCB"
[[jpmorgan.debit]]
payment_method_type = "Mastercard"
[[jpmorgan.debit]]
payment_method_type = "Discover"
[[jpmorgan.debit]]
payment_method_type = "UnionPay"
[[jpmorgan.debit]]
payment_method_type = "Visa"
[jpmorgan.connector_auth.BodyKey]
api_key = "Access Token"
key1 = "Client Secret"

[klarna]
[[klarna.pay_later]]
payment_method_type = "klarna"
payment_experience = "invoke_sdk_client"
[[klarna.pay_later]]
payment_method_type = "klarna"
payment_experience = "redirect_to_url"
[klarna.connector_auth.BodyKey]
key1 = "Klarna Merchant Username"
api_key = "Klarna Merchant ID Password"
[klarna.metadata.klarna_region]
name = "klarna_region"
label = "Region of your Klarna Merchant Account"
placeholder = "Enter Region of your Klarna Merchant Account"
required = true
type = "Select"
options = ["Europe", "NorthAmerica", "Oceania"]

[mifinity]
[[mifinity.wallet]]
payment_method_type = "mifinity"
[mifinity.connector_auth.HeaderKey]
api_key = "key"
[mifinity.metadata.brand_id]
name = "brand_id"
label = "Merchant Brand ID"
placeholder = "Enter Brand ID"
required = true
type = "Text"
[mifinity.metadata.destination_account_number]
name = "destination_account_number"
label = "Destination Account Number"
placeholder = "Enter Destination Account Number"
required = true
type = "Text"

[razorpay]
[[razorpay.upi]]
payment_method_type = "upi_collect"
[razorpay.connector_auth.BodyKey]
api_key = "Razorpay Id"
key1 = "Razorpay Secret"

[mollie]
[[mollie.credit]]
payment_method_type = "Mastercard"
[[mollie.credit]]
payment_method_type = "Visa"
[[mollie.credit]]
payment_method_type = "Interac"
[[mollie.credit]]
payment_method_type = "AmericanExpress"
[[mollie.credit]]
payment_method_type = "JCB"
[[mollie.credit]]
payment_method_type = "DinersClub"
[[mollie.credit]]
payment_method_type = "Discover"
[[mollie.credit]]
payment_method_type = "CartesBancaires"
[[mollie.credit]]
payment_method_type = "UnionPay"
[[mollie.debit]]
payment_method_type = "Mastercard"
[[mollie.debit]]
payment_method_type = "Visa"
[[mollie.debit]]
payment_method_type = "Interac"
[[mollie.debit]]
payment_method_type = "AmericanExpress"
[[mollie.debit]]
payment_method_type = "JCB"
[[mollie.debit]]
payment_method_type = "DinersClub"
[[mollie.debit]]
payment_method_type = "Discover"
[[mollie.debit]]
payment_method_type = "CartesBancaires"
[[mollie.debit]]
payment_method_type = "UnionPay"
[[mollie.bank_redirect]]
payment_method_type = "ideal"
[[mollie.bank_redirect]]
payment_method_type = "giropay"
[[mollie.bank_redirect]]
payment_method_type = "sofort"
[[mollie.bank_redirect]]
payment_method_type = "eps"
[[mollie.bank_redirect]]
payment_method_type = "przelewy24"
[[mollie.bank_redirect]]
payment_method_type = "bancontact_card"
[[mollie.wallet]]
payment_method_type = "paypal"
[mollie.connector_auth.BodyKey]
api_key = "API Key"
key1 = "Profile Token"
[mollie.connector_webhook_details]
merchant_secret = "Source verification key"

[moneris]
[[moneris.credit]]
payment_method_type = "Mastercard"
[[moneris.credit]]
payment_method_type = "Visa"
[[moneris.credit]]
payment_method_type = "Interac"
[[moneris.credit]]
payment_method_type = "AmericanExpress"
[[moneris.credit]]
payment_method_type = "JCB"
[[moneris.credit]]
payment_method_type = "DinersClub"
[[moneris.credit]]
payment_method_type = "Discover"
[[moneris.credit]]
payment_method_type = "CartesBancaires"
[[moneris.credit]]
payment_method_type = "UnionPay"
[[moneris.debit]]
payment_method_type = "Mastercard"
[[moneris.debit]]
payment_method_type = "Visa"
[[moneris.debit]]
payment_method_type = "Interac"
[[moneris.debit]]
payment_method_type = "AmericanExpress"
[[moneris.debit]]
payment_method_type = "JCB"
[[moneris.debit]]
payment_method_type = "DinersClub"
[[moneris.debit]]
payment_method_type = "Discover"
[[moneris.debit]]
payment_method_type = "CartesBancaires"
[[moneris.debit]]
payment_method_type = "UnionPay"
[moneris.connector_auth.SignatureKey]
api_key = "Client Secret"
key1 = "Client Id"
api_secret = "Merchant Id"

[multisafepay]
[[multisafepay.credit]]
payment_method_type = "Mastercard"
[[multisafepay.credit]]
payment_method_type = "Visa"
[[multisafepay.credit]]
payment_method_type = "Interac"
[[multisafepay.credit]]
payment_method_type = "AmericanExpress"
[[multisafepay.credit]]
payment_method_type = "JCB"
[[multisafepay.credit]]
payment_method_type = "DinersClub"
[[multisafepay.credit]]
payment_method_type = "Discover"
[[multisafepay.credit]]
payment_method_type = "CartesBancaires"
[[multisafepay.credit]]
payment_method_type = "UnionPay"
[[multisafepay.debit]]
payment_method_type = "Mastercard"
[[multisafepay.debit]]
payment_method_type = "Visa"
[[multisafepay.debit]]
payment_method_type = "Interac"
[[multisafepay.debit]]
payment_method_type = "AmericanExpress"
[[multisafepay.debit]]
payment_method_type = "JCB"
[[multisafepay.debit]]
payment_method_type = "DinersClub"
[[multisafepay.debit]]
payment_method_type = "Discover"
[[multisafepay.debit]]
payment_method_type = "CartesBancaires"
[[multisafepay.debit]]
payment_method_type = "UnionPay"
[[multisafepay.wallet]]
payment_method_type = "google_pay"
[[multisafepay.wallet]]
payment_method_type = "paypal"
[multisafepay.connector_auth.HeaderKey]
api_key = "Enter API Key"
[multisafepay.connector_webhook_details]
merchant_secret = "Source verification key"

[[multisafepay.metadata.google_pay]]
name = "merchant_name"
label = "Google Pay Merchant Name"
placeholder = "Enter Google Pay Merchant Name"
required = true
type = "Text"
[[multisafepay.metadata.google_pay]]
name = "merchant_id"
label = "Google Pay Merchant Id"
placeholder = "Enter Google Pay Merchant Id"
required = true
type = "Text"
[[multisafepay.metadata.google_pay]]
name = "gateway_merchant_id"
label = "Google Pay Merchant Key"
placeholder = "Enter Google Pay Merchant Key"
required = true
type = "Text"
[[multisafepay.metadata.google_pay]]
name = "allowed_auth_methods"
label = "Allowed Auth Methods"
placeholder = "Enter Allowed Auth Methods"
required = true
type = "MultiSelect"
options = ["PAN_ONLY", "CRYPTOGRAM_3DS"]

[[multisafepay.connector_wallets_details.google_pay]]
name = "merchant_name"
label = "Google Pay Merchant Name"
placeholder = "Enter Google Pay Merchant Name"
required = true
type = "Text"
[[multisafepay.connector_wallets_details.google_pay]]
name = "merchant_id"
label = "Google Pay Merchant Id"
placeholder = "Enter Google Pay Merchant Id"
required = true
type = "Text"
[[multisafepay.connector_wallets_details.google_pay]]
name = "gateway_merchant_id"
label = "Google Pay Merchant Key"
placeholder = "Enter Google Pay Merchant Key"
required = true
type = "Text"
[[multisafepay.connector_wallets_details.google_pay]]
name = "public_key"
label = "Google Pay Public Key"
placeholder = "Enter Google Pay Public Key"
required = true
type = "Text"
[[multisafepay.connector_wallets_details.google_pay]]
name = "private_key"
label = "Google Pay Private Key"
placeholder = "Enter Google Pay Private Key"
required = true
type = "Text"
[[multisafepay.connector_wallets_details.google_pay]]
name = "recipient_id"
label = "Recipient Id"
placeholder = "Enter Recipient Id"
required = true
type = "Text"
[[multisafepay.connector_wallets_details.google_pay]]
name = "allowed_auth_methods"
label = "Allowed Auth Methods"
placeholder = "Enter Allowed Auth Methods"
required = true
type = "MultiSelect"
options = ["PAN_ONLY", "CRYPTOGRAM_3DS"]


[nexinets]
[[nexinets.credit]]
payment_method_type = "Mastercard"
[[nexinets.credit]]
payment_method_type = "Visa"
[[nexinets.credit]]
payment_method_type = "Interac"
[[nexinets.credit]]
payment_method_type = "AmericanExpress"
[[nexinets.credit]]
payment_method_type = "JCB"
[[nexinets.credit]]
payment_method_type = "DinersClub"
[[nexinets.credit]]
payment_method_type = "Discover"
[[nexinets.credit]]
payment_method_type = "CartesBancaires"
[[nexinets.credit]]
payment_method_type = "UnionPay"
[[nexinets.debit]]
payment_method_type = "Mastercard"
[[nexinets.debit]]
payment_method_type = "Visa"
[[nexinets.debit]]
payment_method_type = "Interac"
[[nexinets.debit]]
payment_method_type = "AmericanExpress"
[[nexinets.debit]]
payment_method_type = "JCB"
[[nexinets.debit]]
payment_method_type = "DinersClub"
[[nexinets.debit]]
payment_method_type = "Discover"
[[nexinets.debit]]
payment_method_type = "CartesBancaires"
[[nexinets.debit]]
payment_method_type = "UnionPay"
[[nexinets.bank_redirect]]
payment_method_type = "ideal"
[[nexinets.bank_redirect]]
payment_method_type = "giropay"
[[nexinets.bank_redirect]]
payment_method_type = "sofort"
[[nexinets.bank_redirect]]
payment_method_type = "eps"
[[nexinets.wallet]]
payment_method_type = "apple_pay"
[[nexinets.wallet]]
payment_method_type = "paypal"
[nexinets.connector_auth.BodyKey]
api_key = "API Key"
key1 = "Merchant ID"
[nexinets.connector_webhook_details]
merchant_secret = "Source verification key"

[[nexinets.metadata.apple_pay]]
name = "certificate"
label = "Merchant Certificate (Base64 Encoded)"
placeholder = "Enter Merchant Certificate (Base64 Encoded)"
required = true
type = "Text"
[[nexinets.metadata.apple_pay]]
name = "certificate_keys"
label = "Merchant PrivateKey (Base64 Encoded)"
placeholder = "Enter Merchant PrivateKey (Base64 Encoded)"
required = true
type = "Text"
[[nexinets.metadata.apple_pay]]
name = "merchant_identifier"
label = "Apple Merchant Identifier"
placeholder = "Enter Apple Merchant Identifier"
required = true
type = "Text"
[[nexinets.metadata.apple_pay]]
name = "display_name"
label = "Display Name"
placeholder = "Enter Display Name"
required = true
type = "Text"
[[nexinets.metadata.apple_pay]]
name = "initiative"
label = "Domain"
placeholder = "Enter Domain"
required = true
type = "Text"
[[nexinets.metadata.apple_pay]]
name = "initiative_context"
label = "Domain Name"
placeholder = "Enter Domain Name"
required = true
type = "Text"
[[nexinets.metadata.apple_pay]]
name = "merchant_business_country"
label = "Merchant Business Country"
placeholder = "Enter Merchant Business Country"
required = true
type = "Select"
options = []
[[nexinets.metadata.apple_pay]]
name = "payment_processing_details_at"
label = "Payment Processing Details At"
placeholder = "Enter Payment Processing Details At"
required = true
type = "Radio"
options = ["Connector"]

[nexixpay]
[[nexixpay.credit]]
payment_method_type = "Mastercard"
[[nexixpay.credit]]
payment_method_type = "Visa"
[[nexixpay.credit]]
payment_method_type = "AmericanExpress"
[[nexixpay.credit]]
payment_method_type = "JCB"
[[nexixpay.debit]]
payment_method_type = "Mastercard"
[[nexixpay.debit]]
payment_method_type = "Visa"
[[nexixpay.debit]]
payment_method_type = "AmericanExpress"
[[nexixpay.debit]]
payment_method_type = "JCB"
[nexixpay.connector_auth.HeaderKey]
api_key = "API Key"

[nmi]
[[nmi.credit]]
payment_method_type = "Mastercard"
[[nmi.credit]]
payment_method_type = "Visa"
[[nmi.credit]]
payment_method_type = "Interac"
[[nmi.credit]]
payment_method_type = "AmericanExpress"
[[nmi.credit]]
payment_method_type = "JCB"
[[nmi.credit]]
payment_method_type = "DinersClub"
[[nmi.credit]]
payment_method_type = "Discover"
[[nmi.credit]]
payment_method_type = "CartesBancaires"
[[nmi.credit]]
payment_method_type = "UnionPay"
[[nmi.debit]]
payment_method_type = "Mastercard"
[[nmi.debit]]
payment_method_type = "Visa"
[[nmi.debit]]
payment_method_type = "Interac"
[[nmi.debit]]
payment_method_type = "AmericanExpress"
[[nmi.debit]]
payment_method_type = "JCB"
[[nmi.debit]]
payment_method_type = "DinersClub"
[[nmi.debit]]
payment_method_type = "Discover"
[[nmi.debit]]
payment_method_type = "CartesBancaires"
[[nmi.debit]]
payment_method_type = "UnionPay"
[[nmi.bank_redirect]]
payment_method_type = "ideal"
[[nmi.wallet]]
payment_method_type = "apple_pay"
[[nmi.wallet]]
payment_method_type = "google_pay"
[nmi.connector_auth.BodyKey]
api_key = "API Key"
key1 = "Public Key"
[nmi.connector_webhook_details]
merchant_secret = "Source verification key"

[[nmi.metadata.apple_pay]]
name = "certificate"
label = "Merchant Certificate (Base64 Encoded)"
placeholder = "Enter Merchant Certificate (Base64 Encoded)"
required = true
type = "Text"
[[nmi.metadata.apple_pay]]
name = "certificate_keys"
label = "Merchant PrivateKey (Base64 Encoded)"
placeholder = "Enter Merchant PrivateKey (Base64 Encoded)"
required = true
type = "Text"
[[nmi.metadata.apple_pay]]
name = "merchant_identifier"
label = "Apple Merchant Identifier"
placeholder = "Enter Apple Merchant Identifier"
required = true
type = "Text"
[[nmi.metadata.apple_pay]]
name = "display_name"
label = "Display Name"
placeholder = "Enter Display Name"
required = true
type = "Text"
[[nmi.metadata.apple_pay]]
name = "initiative"
label = "Domain"
placeholder = "Enter Domain"
required = true
type = "Text"
[[nmi.metadata.apple_pay]]
name = "initiative_context"
label = "Domain Name"
placeholder = "Enter Domain Name"
required = true
type = "Text"
[[nmi.metadata.apple_pay]]
name = "merchant_business_country"
label = "Merchant Business Country"
placeholder = "Enter Merchant Business Country"
required = true
type = "Select"
options = []
[[nmi.metadata.apple_pay]]
name = "payment_processing_details_at"
label = "Payment Processing Details At"
placeholder = "Enter Payment Processing Details At"
required = true
type = "Radio"
options = ["Connector"]

[[nmi.metadata.google_pay]]
name = "merchant_name"
label = "Google Pay Merchant Name"
placeholder = "Enter Google Pay Merchant Name"
required = true
type = "Text"
[[nmi.metadata.google_pay]]
name = "merchant_id"
label = "Google Pay Merchant Id"
placeholder = "Enter Google Pay Merchant Id"
required = true
type = "Text"
[[nmi.metadata.google_pay]]
name = "gateway_merchant_id"
label = "Google Pay Merchant Key"
placeholder = "Enter Google Pay Merchant Key"
required = true
type = "Text"
[[nmi.metadata.google_pay]]
name = "allowed_auth_methods"
label = "Allowed Auth Methods"
placeholder = "Enter Allowed Auth Methods"
required = true
type = "MultiSelect"
options = ["PAN_ONLY", "CRYPTOGRAM_3DS"]

[[nmi.connector_wallets_details.google_pay]]
name = "merchant_name"
label = "Google Pay Merchant Name"
placeholder = "Enter Google Pay Merchant Name"
required = true
type = "Text"
[[nmi.connector_wallets_details.google_pay]]
name = "merchant_id"
label = "Google Pay Merchant Id"
placeholder = "Enter Google Pay Merchant Id"
required = true
type = "Text"
[[nmi.connector_wallets_details.google_pay]]
name = "gateway_merchant_id"
label = "Google Pay Merchant Key"
placeholder = "Enter Google Pay Merchant Key"
required = true
type = "Text"
[[nmi.connector_wallets_details.google_pay]]
name = "public_key"
label = "Google Pay Public Key"
placeholder = "Enter Google Pay Public Key"
required = true
type = "Text"
[[nmi.connector_wallets_details.google_pay]]
name = "private_key"
label = "Google Pay Private Key"
placeholder = "Enter Google Pay Private Key"
required = true
type = "Text"
[[nmi.connector_wallets_details.google_pay]]
name = "recipient_id"
label = "Recipient Id"
placeholder = "Enter Recipient Id"
required = true
type = "Text"
[[nmi.connector_wallets_details.google_pay]]
name = "allowed_auth_methods"
label = "Allowed Auth Methods"
placeholder = "Enter Allowed Auth Methods"
required = true
type = "MultiSelect"
options = ["PAN_ONLY", "CRYPTOGRAM_3DS"]


[nmi.metadata.acquirer_bin]
name = "acquirer_bin"
label = "Acquirer Bin"
placeholder = "Enter Acquirer Bin"
required = false
type = "Text"
[nmi.metadata.acquirer_merchant_id]
name = "acquirer_merchant_id"
label = "Acquirer Merchant ID"
placeholder = "Enter Acquirer Merchant ID"
required = false
type = "Text"
[nmi.metadata.acquirer_country_code]
name = "acquirer_country_code"
label = "Acquirer Country Code"
placeholder = "Enter Acquirer Country Code"
required = false
type = "Text"

[noon]
[[noon.credit]]
payment_method_type = "Mastercard"
[[noon.credit]]
payment_method_type = "Visa"
[[noon.credit]]
payment_method_type = "Interac"
[[noon.credit]]
payment_method_type = "AmericanExpress"
[[noon.credit]]
payment_method_type = "JCB"
[[noon.credit]]
payment_method_type = "DinersClub"
[[noon.credit]]
payment_method_type = "Discover"
[[noon.credit]]
payment_method_type = "CartesBancaires"
[[noon.credit]]
payment_method_type = "UnionPay"
[[noon.debit]]
payment_method_type = "Mastercard"
[[noon.debit]]
payment_method_type = "Visa"
[[noon.debit]]
payment_method_type = "Interac"
[[noon.debit]]
payment_method_type = "AmericanExpress"
[[noon.debit]]
payment_method_type = "JCB"
[[noon.debit]]
payment_method_type = "DinersClub"
[[noon.debit]]
payment_method_type = "Discover"
[[noon.debit]]
payment_method_type = "CartesBancaires"
[[noon.debit]]
payment_method_type = "UnionPay"
[[noon.wallet]]
payment_method_type = "apple_pay"
[[noon.wallet]]
payment_method_type = "google_pay"
[[noon.wallet]]
payment_method_type = "paypal"
[noon.connector_auth.SignatureKey]
api_key = "API Key"
key1 = "Business Identifier"
api_secret = "Application Identifier"
[noon.connector_webhook_details]
merchant_secret = "Source verification key"

[[noon.metadata.apple_pay]]
name = "certificate"
label = "Merchant Certificate (Base64 Encoded)"
placeholder = "Enter Merchant Certificate (Base64 Encoded)"
required = true
type = "Text"
[[noon.metadata.apple_pay]]
name = "certificate_keys"
label = "Merchant PrivateKey (Base64 Encoded)"
placeholder = "Enter Merchant PrivateKey (Base64 Encoded)"
required = true
type = "Text"
[[noon.metadata.apple_pay]]
name = "merchant_identifier"
label = "Apple Merchant Identifier"
placeholder = "Enter Apple Merchant Identifier"
required = true
type = "Text"
[[noon.metadata.apple_pay]]
name = "display_name"
label = "Display Name"
placeholder = "Enter Display Name"
required = true
type = "Text"
[[noon.metadata.apple_pay]]
name = "initiative"
label = "Domain"
placeholder = "Enter Domain"
required = true
type = "Text"
[[noon.metadata.apple_pay]]
name = "initiative_context"
label = "Domain Name"
placeholder = "Enter Domain Name"
required = true
type = "Text"
[[noon.metadata.apple_pay]]
name = "merchant_business_country"
label = "Merchant Business Country"
placeholder = "Enter Merchant Business Country"
required = true
type = "Select"
options = []
[[noon.metadata.apple_pay]]
name = "payment_processing_details_at"
label = "Payment Processing Details At"
placeholder = "Enter Payment Processing Details At"
required = true
type = "Radio"
options = ["Connector"]

[[noon.metadata.google_pay]]
name = "merchant_name"
label = "Google Pay Merchant Name"
placeholder = "Enter Google Pay Merchant Name"
required = true
type = "Text"
[[noon.metadata.google_pay]]
name = "merchant_id"
label = "Google Pay Merchant Id"
placeholder = "Enter Google Pay Merchant Id"
required = true
type = "Text"
[[noon.metadata.google_pay]]
name = "gateway_merchant_id"
label = "Google Pay Merchant Key"
placeholder = "Enter Google Pay Merchant Key"
required = true
type = "Text"
[[noon.metadata.google_pay]]
name = "allowed_auth_methods"
label = "Allowed Auth Methods"
placeholder = "Enter Allowed Auth Methods"
required = true
type = "MultiSelect"
options = ["PAN_ONLY", "CRYPTOGRAM_3DS"]

[[noon.connector_wallets_details.google_pay]]
name = "merchant_name"
label = "Google Pay Merchant Name"
placeholder = "Enter Google Pay Merchant Name"
required = true
type = "Text"
[[noon.connector_wallets_details.google_pay]]
name = "merchant_id"
label = "Google Pay Merchant Id"
placeholder = "Enter Google Pay Merchant Id"
required = true
type = "Text"
[[noon.connector_wallets_details.google_pay]]
name = "gateway_merchant_id"
label = "Google Pay Merchant Key"
placeholder = "Enter Google Pay Merchant Key"
required = true
type = "Text"
[[noon.connector_wallets_details.google_pay]]
name = "public_key"
label = "Google Pay Public Key"
placeholder = "Enter Google Pay Public Key"
required = true
type = "Text"
[[noon.connector_wallets_details.google_pay]]
name = "private_key"
label = "Google Pay Private Key"
placeholder = "Enter Google Pay Private Key"
required = true
type = "Text"
[[noon.connector_wallets_details.google_pay]]
name = "recipient_id"
label = "Recipient Id"
placeholder = "Enter Recipient Id"
required = true
type = "Text"
[[noon.connector_wallets_details.google_pay]]
name = "allowed_auth_methods"
label = "Allowed Auth Methods"
placeholder = "Enter Allowed Auth Methods"
required = true
type = "MultiSelect"
options = ["PAN_ONLY", "CRYPTOGRAM_3DS"]


[novalnet]
[[novalnet.credit]]
payment_method_type = "Mastercard"
[[novalnet.credit]]
payment_method_type = "Visa"
[[novalnet.credit]]
payment_method_type = "Interac"
[[novalnet.credit]]
payment_method_type = "AmericanExpress"
[[novalnet.credit]]
payment_method_type = "JCB"
[[novalnet.credit]]
payment_method_type = "DinersClub"
[[novalnet.credit]]
payment_method_type = "Discover"
[[novalnet.credit]]
payment_method_type = "CartesBancaires"
[[novalnet.credit]]
payment_method_type = "UnionPay"
[[novalnet.debit]]
payment_method_type = "Mastercard"
[[novalnet.debit]]
payment_method_type = "Visa"
[[novalnet.debit]]
payment_method_type = "Interac"
[[novalnet.debit]]
payment_method_type = "AmericanExpress"
[[novalnet.debit]]
payment_method_type = "JCB"
[[novalnet.debit]]
payment_method_type = "DinersClub"
[[novalnet.debit]]
payment_method_type = "Discover"
[[novalnet.debit]]
payment_method_type = "CartesBancaires"
[[novalnet.debit]]
payment_method_type = "UnionPay"
[[novalnet.wallet]]
payment_method_type = "google_pay"
[[novalnet.wallet]]
payment_method_type = "paypal"
[[novalnet.wallet]]
payment_method_type = "apple_pay"
[novalnet.connector_auth.SignatureKey]
api_key = "Product Activation Key"
key1 = "Payment Access Key"
api_secret = "Tariff ID"
[novalnet.connector_webhook_details]
merchant_secret = "Source verification key"

[[novalnet.metadata.google_pay]]
name = "merchant_name"
label = "Google Pay Merchant Name"
placeholder = "Enter Google Pay Merchant Name"
required = true
type = "Text"
[[novalnet.metadata.google_pay]]
name = "merchant_id"
label = "Google Pay Merchant Id"
placeholder = "Enter Google Pay Merchant Id"
required = true
type = "Text"
[[novalnet.metadata.google_pay]]
name = "gateway_merchant_id"
label = "Google Pay Merchant Key"
placeholder = "Enter Google Pay Merchant Key"
required = true
type = "Text"
[[novalnet.metadata.google_pay]]
name = "allowed_auth_methods"
label = "Allowed Auth Methods"
placeholder = "Enter Allowed Auth Methods"
required = true
type = "MultiSelect"
options = ["PAN_ONLY", "CRYPTOGRAM_3DS"]

[[novalnet.connector_wallets_details.google_pay]]
name = "merchant_name"
label = "Google Pay Merchant Name"
placeholder = "Enter Google Pay Merchant Name"
required = true
type = "Text"
[[novalnet.connector_wallets_details.google_pay]]
name = "merchant_id"
label = "Google Pay Merchant Id"
placeholder = "Enter Google Pay Merchant Id"
required = true
type = "Text"
[[novalnet.connector_wallets_details.google_pay]]
name = "gateway_merchant_id"
label = "Google Pay Merchant Key"
placeholder = "Enter Google Pay Merchant Key"
required = true
type = "Text"
[[novalnet.connector_wallets_details.google_pay]]
name = "public_key"
label = "Google Pay Public Key"
placeholder = "Enter Google Pay Public Key"
required = true
type = "Text"
[[novalnet.connector_wallets_details.google_pay]]
name = "private_key"
label = "Google Pay Private Key"
placeholder = "Enter Google Pay Private Key"
required = true
type = "Text"
[[novalnet.connector_wallets_details.google_pay]]
name = "recipient_id"
label = "Recipient Id"
placeholder = "Enter Recipient Id"
required = true
type = "Text"
[[novalnet.connector_wallets_details.google_pay]]
name = "allowed_auth_methods"
label = "Allowed Auth Methods"
placeholder = "Enter Allowed Auth Methods"
required = true
type = "MultiSelect"
options = ["PAN_ONLY", "CRYPTOGRAM_3DS"]


[[novalnet.metadata.apple_pay]]
name = "certificate"
label = "Merchant Certificate (Base64 Encoded)"
placeholder = "Enter Merchant Certificate (Base64 Encoded)"
required = true
type = "Text"
[[novalnet.metadata.apple_pay]]
name = "certificate_keys"
label = "Merchant PrivateKey (Base64 Encoded)"
placeholder = "Enter Merchant PrivateKey (Base64 Encoded)"
required = true
type = "Text"
[[novalnet.metadata.apple_pay]]
name = "merchant_identifier"
label = "Apple Merchant Identifier"
placeholder = "Enter Apple Merchant Identifier"
required = true
type = "Text"
[[novalnet.metadata.apple_pay]]
name = "display_name"
label = "Display Name"
placeholder = "Enter Display Name"
required = true
type = "Text"
[[novalnet.metadata.apple_pay]]
name = "initiative"
label = "Domain"
placeholder = "Enter Domain"
required = true
type = "Select"
options = ["web", "ios"]
[[novalnet.metadata.apple_pay]]
name = "initiative_context"
label = "Domain Name"
placeholder = "Enter Domain Name"
required = true
type = "Text"
[[novalnet.metadata.apple_pay]]
name = "merchant_business_country"
label = "Merchant Business Country"
placeholder = "Enter Merchant Business Country"
required = true
type = "Select"
options = []
[[novalnet.metadata.apple_pay]]
name = "payment_processing_details_at"
label = "Payment Processing Details At"
placeholder = "Enter Payment Processing Details At"
required = true
type = "Radio"
options = ["Connector"]

[nuvei]
[[nuvei.credit]]
payment_method_type = "Mastercard"
[[nuvei.credit]]
payment_method_type = "Visa"
[[nuvei.credit]]
payment_method_type = "Interac"
[[nuvei.credit]]
payment_method_type = "AmericanExpress"
[[nuvei.credit]]
payment_method_type = "JCB"
[[nuvei.credit]]
payment_method_type = "DinersClub"
[[nuvei.credit]]
payment_method_type = "Discover"
[[nuvei.credit]]
payment_method_type = "CartesBancaires"
[[nuvei.credit]]
payment_method_type = "UnionPay"
[[nuvei.debit]]
payment_method_type = "Mastercard"
[[nuvei.debit]]
payment_method_type = "Visa"
[[nuvei.debit]]
payment_method_type = "Interac"
[[nuvei.debit]]
payment_method_type = "AmericanExpress"
[[nuvei.debit]]
payment_method_type = "JCB"
[[nuvei.debit]]
payment_method_type = "DinersClub"
[[nuvei.debit]]
payment_method_type = "Discover"
[[nuvei.debit]]
payment_method_type = "CartesBancaires"
[[nuvei.debit]]
payment_method_type = "UnionPay"
[[nuvei.pay_later]]
payment_method_type = "klarna"
[[nuvei.pay_later]]
payment_method_type = "afterpay_clearpay"
[[nuvei.bank_redirect]]
payment_method_type = "ideal"
[[nuvei.bank_redirect]]
payment_method_type = "giropay"
[[nuvei.bank_redirect]]
payment_method_type = "sofort"
[[nuvei.bank_redirect]]
payment_method_type = "eps"
[[nuvei.wallet]]
payment_method_type = "apple_pay"
[[nuvei.wallet]]
payment_method_type = "google_pay"
[[nuvei.wallet]]
payment_method_type = "paypal"
[nuvei.connector_auth.SignatureKey]
api_key = "Merchant ID"
key1 = "Merchant Site ID"
api_secret = "Merchant Secret"
[nuvei.connector_webhook_details]
merchant_secret = "Source verification key"

[[nuvei.metadata.apple_pay]]
name = "certificate"
label = "Merchant Certificate (Base64 Encoded)"
placeholder = "Enter Merchant Certificate (Base64 Encoded)"
required = true
type = "Text"
[[nuvei.metadata.apple_pay]]
name = "certificate_keys"
label = "Merchant PrivateKey (Base64 Encoded)"
placeholder = "Enter Merchant PrivateKey (Base64 Encoded)"
required = true
type = "Text"
[[nuvei.metadata.apple_pay]]
name = "merchant_identifier"
label = "Apple Merchant Identifier"
placeholder = "Enter Apple Merchant Identifier"
required = true
type = "Text"
[[nuvei.metadata.apple_pay]]
name = "display_name"
label = "Display Name"
placeholder = "Enter Display Name"
required = true
type = "Text"
[[nuvei.metadata.apple_pay]]
name = "initiative"
label = "Domain"
placeholder = "Enter Domain"
required = true
type = "Text"
[[nuvei.metadata.apple_pay]]
name = "initiative_context"
label = "Domain Name"
placeholder = "Enter Domain Name"
required = true
type = "Text"
[[nuvei.metadata.apple_pay]]
name = "merchant_business_country"
label = "Merchant Business Country"
placeholder = "Enter Merchant Business Country"
required = true
type = "Select"
options = []
[[nuvei.metadata.apple_pay]]
name = "payment_processing_details_at"
label = "Payment Processing Details At"
placeholder = "Enter Payment Processing Details At"
required = true
type = "Radio"
options = ["Connector"]

[[nuvei.metadata.google_pay]]
name = "merchant_name"
label = "Google Pay Merchant Name"
placeholder = "Enter Google Pay Merchant Name"
required = true
type = "Text"
[[nuvei.metadata.google_pay]]
name = "merchant_id"
label = "Google Pay Merchant Id"
placeholder = "Enter Google Pay Merchant Id"
required = true
type = "Text"
[[nuvei.metadata.google_pay]]
name = "gateway_merchant_id"
label = "Google Pay Merchant Key"
placeholder = "Enter Google Pay Merchant Key"
required = true
type = "Text"
[[nuvei.metadata.google_pay]]
name = "allowed_auth_methods"
label = "Allowed Auth Methods"
placeholder = "Enter Allowed Auth Methods"
required = true
type = "MultiSelect"
options = ["PAN_ONLY", "CRYPTOGRAM_3DS"]

[[nuvei.connector_wallets_details.google_pay]]
name = "merchant_name"
label = "Google Pay Merchant Name"
placeholder = "Enter Google Pay Merchant Name"
required = true
type = "Text"
[[nuvei.connector_wallets_details.google_pay]]
name = "merchant_id"
label = "Google Pay Merchant Id"
placeholder = "Enter Google Pay Merchant Id"
required = true
type = "Text"
[[nuvei.connector_wallets_details.google_pay]]
name = "gateway_merchant_id"
label = "Google Pay Merchant Key"
placeholder = "Enter Google Pay Merchant Key"
required = true
type = "Text"
[[nuvei.connector_wallets_details.google_pay]]
name = "public_key"
label = "Google Pay Public Key"
placeholder = "Enter Google Pay Public Key"
required = true
type = "Text"
[[nuvei.connector_wallets_details.google_pay]]
name = "private_key"
label = "Google Pay Private Key"
placeholder = "Enter Google Pay Private Key"
required = true
type = "Text"
[[nuvei.connector_wallets_details.google_pay]]
name = "recipient_id"
label = "Recipient Id"
placeholder = "Enter Recipient Id"
required = true
type = "Text"
[[nuvei.connector_wallets_details.google_pay]]
name = "allowed_auth_methods"
label = "Allowed Auth Methods"
placeholder = "Enter Allowed Auth Methods"
required = true
type = "MultiSelect"
options = ["PAN_ONLY", "CRYPTOGRAM_3DS"]


[opennode]
[[opennode.crypto]]
payment_method_type = "crypto_currency"
[opennode.connector_auth.HeaderKey]
api_key = "API Key"
[opennode.connector_webhook_details]
merchant_secret = "Source verification key"

[prophetpay]
[[prophetpay.card_redirect]]
payment_method_type = "card_redirect"
[prophetpay.connector_auth.SignatureKey]
api_key = "Username"
key1 = "Token"
api_secret = "Profile"

[payme]
[[payme.credit]]
payment_method_type = "Mastercard"
[[payme.credit]]
payment_method_type = "Visa"
[[payme.credit]]
payment_method_type = "Interac"
[[payme.credit]]
payment_method_type = "AmericanExpress"
[[payme.credit]]
payment_method_type = "JCB"
[[payme.credit]]
payment_method_type = "DinersClub"
[[payme.credit]]
payment_method_type = "Discover"
[[payme.credit]]
payment_method_type = "CartesBancaires"
[[payme.credit]]
payment_method_type = "UnionPay"
[[payme.debit]]
payment_method_type = "Mastercard"
[[payme.debit]]
payment_method_type = "Visa"
[[payme.debit]]
payment_method_type = "Interac"
[[payme.debit]]
payment_method_type = "AmericanExpress"
[[payme.debit]]
payment_method_type = "JCB"
[[payme.debit]]
payment_method_type = "DinersClub"
[[payme.debit]]
payment_method_type = "Discover"
[[payme.debit]]
payment_method_type = "CartesBancaires"
[[payme.debit]]
payment_method_type = "UnionPay"
[payme.connector_auth.BodyKey]
api_key = "Seller Payme Id"
key1 = "Payme Public Key"
[payme.connector_webhook_details]
merchant_secret = "Payme Client Secret"
additional_secret = "Payme Client Key"

[paypal]
[[paypal.credit]]
payment_method_type = "Mastercard"
[[paypal.credit]]
payment_method_type = "Visa"
[[paypal.credit]]
payment_method_type = "Interac"
[[paypal.credit]]
payment_method_type = "AmericanExpress"
[[paypal.credit]]
payment_method_type = "JCB"
[[paypal.credit]]
payment_method_type = "DinersClub"
[[paypal.credit]]
payment_method_type = "Discover"
[[paypal.credit]]
payment_method_type = "CartesBancaires"
[[paypal.credit]]
payment_method_type = "UnionPay"
[[paypal.debit]]
payment_method_type = "Mastercard"
[[paypal.debit]]
payment_method_type = "Visa"
[[paypal.debit]]
payment_method_type = "Interac"
[[paypal.debit]]
payment_method_type = "AmericanExpress"
[[paypal.debit]]
payment_method_type = "JCB"
[[paypal.debit]]
payment_method_type = "DinersClub"
[[paypal.debit]]
payment_method_type = "Discover"
[[paypal.debit]]
payment_method_type = "CartesBancaires"
[[paypal.debit]]
payment_method_type = "UnionPay"
[[paypal.wallet]]
payment_method_type = "paypal"
payment_experience = "invoke_sdk_client"
[[paypal.wallet]]
payment_method_type = "paypal"
payment_experience = "redirect_to_url"
[[paypal.bank_redirect]]
payment_method_type = "ideal"
[[paypal.bank_redirect]]
payment_method_type = "giropay"
[[paypal.bank_redirect]]
payment_method_type = "sofort"
[[paypal.bank_redirect]]
payment_method_type = "eps"
is_verifiable = true
[paypal.connector_auth.BodyKey]
api_key = "Client Secret"
key1 = "Client ID"
[paypal.connector_webhook_details]
merchant_secret = "Source verification key"
[paypal.metadata.paypal_sdk]
client_id = "Client ID"

[paypal_payout]
[[paypal_payout.wallet]]
payment_method_type = "paypal"
[[paypal_payout.wallet]]
payment_method_type = "venmo"
[paypal_payout.connector_auth.BodyKey]
api_key = "Client Secret"
key1 = "Client ID"

[payu]
[[payu.credit]]
payment_method_type = "Mastercard"
[[payu.credit]]
payment_method_type = "Visa"
[[payu.credit]]
payment_method_type = "Interac"
[[payu.credit]]
payment_method_type = "AmericanExpress"
[[payu.credit]]
payment_method_type = "JCB"
[[payu.credit]]
payment_method_type = "DinersClub"
[[payu.credit]]
payment_method_type = "Discover"
[[payu.credit]]
payment_method_type = "CartesBancaires"
[[payu.credit]]
payment_method_type = "UnionPay"
[[payu.debit]]
payment_method_type = "Mastercard"
[[payu.debit]]
payment_method_type = "Visa"
[[payu.debit]]
payment_method_type = "Interac"
[[payu.debit]]
payment_method_type = "AmericanExpress"
[[payu.debit]]
payment_method_type = "JCB"
[[payu.debit]]
payment_method_type = "DinersClub"
[[payu.debit]]
payment_method_type = "Discover"
[[payu.debit]]
payment_method_type = "CartesBancaires"
[[payu.debit]]
payment_method_type = "UnionPay"
[[payu.wallet]]
payment_method_type = "google_pay"
[payu.connector_auth.BodyKey]
api_key = "API Key"
key1 = "Merchant POS ID"
[payu.connector_webhook_details]
merchant_secret = "Source verification key"

[[payu.metadata.google_pay]]
name = "merchant_name"
label = "Google Pay Merchant Name"
placeholder = "Enter Google Pay Merchant Name"
required = true
type = "Text"
[[payu.metadata.google_pay]]
name = "merchant_id"
label = "Google Pay Merchant Id"
placeholder = "Enter Google Pay Merchant Id"
required = true
type = "Text"
[[payu.metadata.google_pay]]
name = "gateway_merchant_id"
label = "Google Pay Merchant Key"
placeholder = "Enter Google Pay Merchant Key"
required = true
type = "Text"
[[payu.metadata.google_pay]]
name = "allowed_auth_methods"
label = "Allowed Auth Methods"
placeholder = "Enter Allowed Auth Methods"
required = true
type = "MultiSelect"
options = ["PAN_ONLY", "CRYPTOGRAM_3DS"]

[[payu.connector_wallets_details.google_pay]]
name = "merchant_name"
label = "Google Pay Merchant Name"
placeholder = "Enter Google Pay Merchant Name"
required = true
type = "Text"
[[payu.connector_wallets_details.google_pay]]
name = "merchant_id"
label = "Google Pay Merchant Id"
placeholder = "Enter Google Pay Merchant Id"
required = true
type = "Text"
[[payu.connector_wallets_details.google_pay]]
name = "gateway_merchant_id"
label = "Google Pay Merchant Key"
placeholder = "Enter Google Pay Merchant Key"
required = true
type = "Text"
[[payu.connector_wallets_details.google_pay]]
name = "public_key"
label = "Google Pay Public Key"
placeholder = "Enter Google Pay Public Key"
required = true
type = "Text"
[[payu.connector_wallets_details.google_pay]]
name = "private_key"
label = "Google Pay Private Key"
placeholder = "Enter Google Pay Private Key"
required = true
type = "Text"
[[payu.connector_wallets_details.google_pay]]
name = "recipient_id"
label = "Recipient Id"
placeholder = "Enter Recipient Id"
required = true
type = "Text"
[[payu.connector_wallets_details.google_pay]]
name = "allowed_auth_methods"
label = "Allowed Auth Methods"
placeholder = "Enter Allowed Auth Methods"
required = true
type = "MultiSelect"
options = ["PAN_ONLY", "CRYPTOGRAM_3DS"]


[placetopay]
[[placetopay.credit]]
payment_method_type = "Mastercard"
[[placetopay.credit]]
payment_method_type = "Visa"
[[placetopay.credit]]
payment_method_type = "Interac"
[[placetopay.credit]]
payment_method_type = "AmericanExpress"
[[placetopay.credit]]
payment_method_type = "JCB"
[[placetopay.credit]]
payment_method_type = "DinersClub"
[[placetopay.credit]]
payment_method_type = "Discover"
[[placetopay.credit]]
payment_method_type = "CartesBancaires"
[[placetopay.credit]]
payment_method_type = "UnionPay"
[[placetopay.debit]]
payment_method_type = "Mastercard"
[[placetopay.debit]]
payment_method_type = "Visa"
[[placetopay.debit]]
payment_method_type = "Interac"
[[placetopay.debit]]
payment_method_type = "AmericanExpress"
[[placetopay.debit]]
payment_method_type = "JCB"
[[placetopay.debit]]
payment_method_type = "DinersClub"
[[placetopay.debit]]
payment_method_type = "Discover"
[[placetopay.debit]]
payment_method_type = "CartesBancaires"
[[placetopay.debit]]
payment_method_type = "UnionPay"
[placetopay.connector_auth.BodyKey]
api_key = "Login"
key1 = "Trankey"

[plaid]
[[plaid.open_banking]]
payment_method_type = "open_banking_pis"
[plaid.connector_auth.BodyKey]
api_key = "client_id"
key1 = "secret"
[plaid.additional_merchant_data.open_banking_recipient_data]
name = "open_banking_recipient_data"
label = "Open Banking Recipient Data"
placeholder = "Enter Open Banking Recipient Data"
required = true
type = "Select"
options = ["account_data", "connector_recipient_id", "wallet_id"]
[plaid.additional_merchant_data.account_data]
name = "account_data"
label = "Account Data"
placeholder = "Enter account_data"
required = true
type = "Select"
options = ["iban", "bacs"]
[plaid.additional_merchant_data.connector_recipient_id]
name = "connector_recipient_id"
label = "Connector Recipient Id"
placeholder = "Enter connector recipient id"
required = true
type = "Text"
[plaid.additional_merchant_data.wallet_id]
name = "wallet_id"
label = "Wallet Id"
placeholder = "Enter wallet id"
required = true
type = "Text"

[[plaid.additional_merchant_data.iban]]
name = "iban"
label = "Iban"
placeholder = "Enter iban"
required = true
type = "Text"
[[plaid.additional_merchant_data.iban]]
name = "iban.name"
label = "Name"
placeholder = "Enter name"
required = true
type = "Text"

[[plaid.additional_merchant_data.bacs]]
name = "sort_code"
label = "Sort Code"
placeholder = "Enter sort code"
required = true
type = "Text"
[[plaid.additional_merchant_data.bacs]]
name = "account_number"
label = "Bank scheme"
placeholder = "Enter account number"
required = true
type = "Text"
[[plaid.additional_merchant_data.bacs]]
name = "bacs.name"
label = "Name"
placeholder = "Enter name"
required = true
type = "Text"

[powertranz]
[[powertranz.credit]]
payment_method_type = "Mastercard"
[[powertranz.credit]]
payment_method_type = "Visa"
[[powertranz.credit]]
payment_method_type = "Interac"
[[powertranz.credit]]
payment_method_type = "AmericanExpress"
[[powertranz.credit]]
payment_method_type = "JCB"
[[powertranz.credit]]
payment_method_type = "DinersClub"
[[powertranz.credit]]
payment_method_type = "Discover"
[[powertranz.credit]]
payment_method_type = "CartesBancaires"
[[powertranz.credit]]
payment_method_type = "UnionPay"
[[powertranz.debit]]
payment_method_type = "Mastercard"
[[powertranz.debit]]
payment_method_type = "Visa"
[[powertranz.debit]]
payment_method_type = "Interac"
[[powertranz.debit]]
payment_method_type = "AmericanExpress"
[[powertranz.debit]]
payment_method_type = "JCB"
[[powertranz.debit]]
payment_method_type = "DinersClub"
[[powertranz.debit]]
payment_method_type = "Discover"
[[powertranz.debit]]
payment_method_type = "CartesBancaires"
[[powertranz.debit]]
payment_method_type = "UnionPay"
[powertranz.connector_auth.BodyKey]
key1 = "PowerTranz Id"
api_key = "PowerTranz Password"
[powertranz.connector_webhook_details]
merchant_secret = "Source verification key"

[rapyd]
[[rapyd.credit]]
payment_method_type = "Mastercard"
[[rapyd.credit]]
payment_method_type = "Visa"
[[rapyd.credit]]
payment_method_type = "Interac"
[[rapyd.credit]]
payment_method_type = "AmericanExpress"
[[rapyd.credit]]
payment_method_type = "JCB"
[[rapyd.credit]]
payment_method_type = "DinersClub"
[[rapyd.credit]]
payment_method_type = "Discover"
[[rapyd.credit]]
payment_method_type = "CartesBancaires"
[[rapyd.credit]]
payment_method_type = "UnionPay"
[[rapyd.debit]]
payment_method_type = "Mastercard"
[[rapyd.debit]]
payment_method_type = "Visa"
[[rapyd.debit]]
payment_method_type = "Interac"
[[rapyd.debit]]
payment_method_type = "AmericanExpress"
[[rapyd.debit]]
payment_method_type = "JCB"
[[rapyd.debit]]
payment_method_type = "DinersClub"
[[rapyd.debit]]
payment_method_type = "Discover"
[[rapyd.debit]]
payment_method_type = "CartesBancaires"
[[rapyd.debit]]
payment_method_type = "UnionPay"
[[rapyd.wallet]]
payment_method_type = "apple_pay"
[rapyd.connector_auth.BodyKey]
api_key = "Access Key"
key1 = "API Secret"
[rapyd.connector_webhook_details]
merchant_secret = "Source verification key"

[[rapyd.metadata.apple_pay]]
name = "certificate"
label = "Merchant Certificate (Base64 Encoded)"
placeholder = "Enter Merchant Certificate (Base64 Encoded)"
required = true
type = "Text"
[[rapyd.metadata.apple_pay]]
name = "certificate_keys"
label = "Merchant PrivateKey (Base64 Encoded)"
placeholder = "Enter Merchant PrivateKey (Base64 Encoded)"
required = true
type = "Text"
[[rapyd.metadata.apple_pay]]
name = "merchant_identifier"
label = "Apple Merchant Identifier"
placeholder = "Enter Apple Merchant Identifier"
required = true
type = "Text"
[[rapyd.metadata.apple_pay]]
name = "display_name"
label = "Display Name"
placeholder = "Enter Display Name"
required = true
type = "Text"
[[rapyd.metadata.apple_pay]]
name = "initiative"
label = "Domain"
placeholder = "Enter Domain"
required = true
type = "Text"
[[rapyd.metadata.apple_pay]]
name = "initiative_context"
label = "Domain Name"
placeholder = "Enter Domain Name"
required = true
type = "Text"
[[rapyd.metadata.apple_pay]]
name = "merchant_business_country"
label = "Merchant Business Country"
placeholder = "Enter Merchant Business Country"
required = true
type = "Select"
options = []
[[rapyd.metadata.apple_pay]]
name = "payment_processing_details_at"
label = "Payment Processing Details At"
placeholder = "Enter Payment Processing Details At"
required = true
type = "Radio"
options = ["Connector"]

[shift4]
[[shift4.credit]]
payment_method_type = "Mastercard"
[[shift4.credit]]
payment_method_type = "Visa"
[[shift4.credit]]
payment_method_type = "Interac"
[[shift4.credit]]
payment_method_type = "AmericanExpress"
[[shift4.credit]]
payment_method_type = "JCB"
[[shift4.credit]]
payment_method_type = "DinersClub"
[[shift4.credit]]
payment_method_type = "Discover"
[[shift4.credit]]
payment_method_type = "CartesBancaires"
[[shift4.credit]]
payment_method_type = "UnionPay"
[[shift4.debit]]
payment_method_type = "Mastercard"
[[shift4.debit]]
payment_method_type = "Visa"
[[shift4.debit]]
payment_method_type = "Interac"
[[shift4.debit]]
payment_method_type = "AmericanExpress"
[[shift4.debit]]
payment_method_type = "JCB"
[[shift4.debit]]
payment_method_type = "DinersClub"
[[shift4.debit]]
payment_method_type = "Discover"
[[shift4.debit]]
payment_method_type = "CartesBancaires"
[[shift4.debit]]
payment_method_type = "UnionPay"
[[shift4.bank_redirect]]
payment_method_type = "ideal"
[[shift4.bank_redirect]]
payment_method_type = "giropay"
[[shift4.bank_redirect]]
payment_method_type = "sofort"
[[shift4.bank_redirect]]
payment_method_type = "eps"
[shift4.connector_auth.HeaderKey]
api_key = "API Key"
[shift4.connector_webhook_details]
merchant_secret = "Source verification key"

[stripe]
[[stripe.credit]]
payment_method_type = "Mastercard"
[[stripe.credit]]
payment_method_type = "Visa"
[[stripe.credit]]
payment_method_type = "Interac"
[[stripe.credit]]
payment_method_type = "AmericanExpress"
[[stripe.credit]]
payment_method_type = "JCB"
[[stripe.credit]]
payment_method_type = "DinersClub"
[[stripe.credit]]
payment_method_type = "Discover"
[[stripe.credit]]
payment_method_type = "CartesBancaires"
[[stripe.credit]]
payment_method_type = "UnionPay"
[[stripe.debit]]
payment_method_type = "Mastercard"
[[stripe.debit]]
payment_method_type = "Visa"
[[stripe.debit]]
payment_method_type = "Interac"
[[stripe.debit]]
payment_method_type = "AmericanExpress"
[[stripe.debit]]
payment_method_type = "JCB"
[[stripe.debit]]
payment_method_type = "DinersClub"
[[stripe.debit]]
payment_method_type = "Discover"
[[stripe.debit]]
payment_method_type = "CartesBancaires"
[[stripe.debit]]
payment_method_type = "UnionPay"
[[stripe.pay_later]]
payment_method_type = "klarna"
[[stripe.pay_later]]
payment_method_type = "affirm"
[[stripe.pay_later]]
payment_method_type = "afterpay_clearpay"
[[stripe.bank_redirect]]
payment_method_type = "ideal"
[[stripe.bank_redirect]]
payment_method_type = "giropay"
[[stripe.bank_redirect]]
payment_method_type = "eps"
[[stripe.bank_redirect]]
payment_method_type = "bancontact_card"
[[stripe.bank_redirect]]
payment_method_type = "przelewy24"
[[stripe.bank_debit]]
payment_method_type = "ach"
[[stripe.bank_debit]]
payment_method_type = "bacs"
[[stripe.bank_debit]]
payment_method_type = "becs"
[[stripe.bank_debit]]
payment_method_type = "sepa"
[[stripe.bank_transfer]]
payment_method_type = "ach"
[[stripe.bank_transfer]]
payment_method_type = "bacs"
[[stripe.bank_transfer]]
payment_method_type = "sepa"
[[stripe.bank_transfer]]
payment_method_type = "multibanco"
[[stripe.wallet]]
payment_method_type = "amazon_pay"
[[stripe.wallet]]
payment_method_type = "apple_pay"
[[stripe.wallet]]
payment_method_type = "google_pay"
[[stripe.wallet]]
payment_method_type = "we_chat_pay"
[[stripe.wallet]]
payment_method_type = "ali_pay"
[[stripe.wallet]]
payment_method_type = "cashapp"
[[stripe.wallet]]
payment_method_type = "revolut_pay"
is_verifiable = true
[stripe.connector_auth.HeaderKey]
api_key = "Secret Key"
[stripe.connector_webhook_details]
merchant_secret = "Source verification key"

[[stripe.metadata.apple_pay]]
name = "certificate"
label = "Merchant Certificate (Base64 Encoded)"
placeholder = "Enter Merchant Certificate (Base64 Encoded)"
required = true
type = "Text"
[[stripe.metadata.apple_pay]]
name = "certificate_keys"
label = "Merchant PrivateKey (Base64 Encoded)"
placeholder = "Enter Merchant PrivateKey (Base64 Encoded)"
required = true
type = "Text"
[[stripe.metadata.apple_pay]]
name = "merchant_identifier"
label = "Apple Merchant Identifier"
placeholder = "Enter Apple Merchant Identifier"
required = true
type = "Text"
[[stripe.metadata.apple_pay]]
name = "display_name"
label = "Display Name"
placeholder = "Enter Display Name"
required = true
type = "Text"
[[stripe.metadata.apple_pay]]
name = "initiative"
label = "Domain"
placeholder = "Enter Domain"
required = true
type = "Text"
[[stripe.metadata.apple_pay]]
name = "initiative_context"
label = "Domain Name"
placeholder = "Enter Domain Name"
required = true
type = "Text"
[[stripe.metadata.apple_pay]]
name = "merchant_business_country"
label = "Merchant Business Country"
placeholder = "Enter Merchant Business Country"
required = true
type = "Select"
options = []
[[stripe.metadata.apple_pay]]
name = "payment_processing_details_at"
label = "Payment Processing Details At"
placeholder = "Enter Payment Processing Details At"
required = true
type = "Radio"
options = ["Connector", "Hyperswitch"]

[[stripe.metadata.google_pay]]
name = "merchant_name"
label = "Google Pay Merchant Name"
placeholder = "Enter Google Pay Merchant Name"
required = true
type = "Text"
[[stripe.metadata.google_pay]]
name = "merchant_id"
label = "Google Pay Merchant Id"
placeholder = "Enter Google Pay Merchant Id"
required = true
type = "Text"
[[stripe.metadata.google_pay]]
name = "stripe:publishableKey"
label = "Stripe Publishable Key"
placeholder = "Enter Stripe Publishable Key"
required = true
type = "Text"
[[stripe.metadata.google_pay]]
name = "allowed_auth_methods"
label = "Allowed Auth Methods"
placeholder = "Enter Allowed Auth Methods"
required = true
type = "MultiSelect"
options = ["PAN_ONLY", "CRYPTOGRAM_3DS"]

[[stripe.connector_wallets_details.google_pay]]
name = "merchant_name"
label = "Google Pay Merchant Name"
placeholder = "Enter Google Pay Merchant Name"
required = true
type = "Text"
[[stripe.connector_wallets_details.google_pay]]
name = "merchant_id"
label = "Google Pay Merchant Id"
placeholder = "Enter Google Pay Merchant Id"
required = true
type = "Text"
[[stripe.connector_wallets_details.google_pay]]
name = "stripe:publishableKey"
label = "Stripe Publishable Key"
placeholder = "Enter Stripe Publishable Key"
required = true
type = "Text"
[[stripe.connector_wallets_details.google_pay]]
name = "public_key"
label = "Google Pay Public Key"
placeholder = "Enter Google Pay Public Key"
required = true
type = "Text"
[[stripe.connector_wallets_details.google_pay]]
name = "private_key"
label = "Google Pay Private Key"
placeholder = "Enter Google Pay Private Key"
required = true
type = "Text"
[[stripe.connector_wallets_details.google_pay]]
name = "recipient_id"
label = "Recipient Id"
placeholder = "Enter Recipient Id"
required = true
type = "Text"
[[stripe.connector_wallets_details.google_pay]]
name = "allowed_auth_methods"
label = "Allowed Auth Methods"
placeholder = "Enter Allowed Auth Methods"
required = true
type = "MultiSelect"
options = ["PAN_ONLY", "CRYPTOGRAM_3DS"]


[stax]
[[stax.credit]]
payment_method_type = "Mastercard"
[[stax.credit]]
payment_method_type = "Visa"
[[stax.credit]]
payment_method_type = "Interac"
[[stax.credit]]
payment_method_type = "AmericanExpress"
[[stax.credit]]
payment_method_type = "JCB"
[[stax.credit]]
payment_method_type = "DinersClub"
[[stax.credit]]
payment_method_type = "Discover"
[[stax.credit]]
payment_method_type = "CartesBancaires"
[[stax.credit]]
payment_method_type = "UnionPay"
[[stax.debit]]
payment_method_type = "Mastercard"
[[stax.debit]]
payment_method_type = "Visa"
[[stax.debit]]
payment_method_type = "Interac"
[[stax.debit]]
payment_method_type = "AmericanExpress"
[[stax.debit]]
payment_method_type = "JCB"
[[stax.debit]]
payment_method_type = "DinersClub"
[[stax.debit]]
payment_method_type = "Discover"
[[stax.debit]]
payment_method_type = "CartesBancaires"
[[stax.debit]]
payment_method_type = "UnionPay"
[[stax.bank_debit]]
payment_method_type = "ach"
[stax.connector_auth.HeaderKey]
api_key = "Api Key"
[stax.connector_webhook_details]
merchant_secret = "Source verification key"

[square]
[[square.credit]]
payment_method_type = "Mastercard"
[[square.credit]]
payment_method_type = "Visa"
[[square.credit]]
payment_method_type = "Interac"
[[square.credit]]
payment_method_type = "AmericanExpress"
[[square.credit]]
payment_method_type = "JCB"
[[square.credit]]
payment_method_type = "DinersClub"
[[square.credit]]
payment_method_type = "Discover"
[[square.credit]]
payment_method_type = "CartesBancaires"
[[square.credit]]
payment_method_type = "UnionPay"
[[square.debit]]
payment_method_type = "Mastercard"
[[square.debit]]
payment_method_type = "Visa"
[[square.debit]]
payment_method_type = "Interac"
[[square.debit]]
payment_method_type = "AmericanExpress"
[[square.debit]]
payment_method_type = "JCB"
[[square.debit]]
payment_method_type = "DinersClub"
[[square.debit]]
payment_method_type = "Discover"
[[square.debit]]
payment_method_type = "CartesBancaires"
[[square.debit]]
payment_method_type = "UnionPay"
[square.connector_auth.BodyKey]
api_key = "Square API Key"
key1 = "Square Client Id"
[square.connector_webhook_details]
merchant_secret = "Source verification key"

[trustpay]
[[trustpay.credit]]
payment_method_type = "Mastercard"
[[trustpay.credit]]
payment_method_type = "Visa"
[[trustpay.credit]]
payment_method_type = "Interac"
[[trustpay.credit]]
payment_method_type = "AmericanExpress"
[[trustpay.credit]]
payment_method_type = "JCB"
[[trustpay.credit]]
payment_method_type = "DinersClub"
[[trustpay.credit]]
payment_method_type = "Discover"
[[trustpay.credit]]
payment_method_type = "CartesBancaires"
[[trustpay.credit]]
payment_method_type = "UnionPay"
[[trustpay.debit]]
payment_method_type = "Mastercard"
[[trustpay.debit]]
payment_method_type = "Visa"
[[trustpay.debit]]
payment_method_type = "Interac"
[[trustpay.debit]]
payment_method_type = "AmericanExpress"
[[trustpay.debit]]
payment_method_type = "JCB"
[[trustpay.debit]]
payment_method_type = "DinersClub"
[[trustpay.debit]]
payment_method_type = "Discover"
[[trustpay.debit]]
payment_method_type = "CartesBancaires"
[[trustpay.debit]]
payment_method_type = "UnionPay"
[[trustpay.bank_redirect]]
payment_method_type = "ideal"
[[trustpay.bank_redirect]]
payment_method_type = "giropay"
[[trustpay.bank_redirect]]
payment_method_type = "sofort"
[[trustpay.bank_redirect]]
payment_method_type = "eps"
[[trustpay.bank_redirect]]
payment_method_type = "blik"
[[trustpay.wallet]]
payment_method_type = "apple_pay"
[[trustpay.wallet]]
payment_method_type = "google_pay"
[[trustpay.bank_transfer]]
payment_method_type = "sepa_bank_transfer"
[[trustpay.bank_transfer]]
payment_method_type = "instant_bank_transfer"
[[trustpay.bank_transfer]]
payment_method_type = "instant_bank_transfer_finland"
[[trustpay.bank_transfer]]
payment_method_type = "instant_bank_transfer_poland"
[trustpay.connector_auth.SignatureKey]
api_key = "API Key"
key1 = "Project ID"
api_secret = "Secret Key"
[trustpay.connector_webhook_details]
merchant_secret = "Source verification key"

[[trustpay.metadata.apple_pay]]
name = "certificate"
label = "Merchant Certificate (Base64 Encoded)"
placeholder = "Enter Merchant Certificate (Base64 Encoded)"
required = true
type = "Text"
[[trustpay.metadata.apple_pay]]
name = "certificate_keys"
label = "Merchant PrivateKey (Base64 Encoded)"
placeholder = "Enter Merchant PrivateKey (Base64 Encoded)"
required = true
type = "Text"
[[trustpay.metadata.apple_pay]]
name = "merchant_identifier"
label = "Apple Merchant Identifier"
placeholder = "Enter Apple Merchant Identifier"
required = true
type = "Text"
[[trustpay.metadata.apple_pay]]
name = "display_name"
label = "Display Name"
placeholder = "Enter Display Name"
required = true
type = "Text"
[[trustpay.metadata.apple_pay]]
name = "initiative"
label = "Domain"
placeholder = "Enter Domain"
required = true
type = "Text"
[[trustpay.metadata.apple_pay]]
name = "initiative_context"
label = "Domain Name"
placeholder = "Enter Domain Name"
required = true
type = "Text"
[[trustpay.metadata.apple_pay]]
name = "merchant_business_country"
label = "Merchant Business Country"
placeholder = "Enter Merchant Business Country"
required = true
type = "Select"
options = []
[[trustpay.metadata.apple_pay]]
name = "payment_processing_details_at"
label = "Payment Processing Details At"
placeholder = "Enter Payment Processing Details At"
required = true
type = "Radio"
options = ["Connector"]

[[trustpay.metadata.google_pay]]
name = "merchant_name"
label = "Google Pay Merchant Name"
placeholder = "Enter Google Pay Merchant Name"
required = true
type = "Text"
[[trustpay.metadata.google_pay]]
name = "merchant_id"
label = "Google Pay Merchant Id"
placeholder = "Enter Google Pay Merchant Id"
required = true
type = "Text"
[[trustpay.metadata.google_pay]]
name = "gateway_merchant_id"
label = "Google Pay Merchant Key"
placeholder = "Enter Google Pay Merchant Key"
required = true
type = "Text"
[[trustpay.metadata.google_pay]]
name = "allowed_auth_methods"
label = "Allowed Auth Methods"
placeholder = "Enter Allowed Auth Methods"
required = true
type = "MultiSelect"
options = ["PAN_ONLY", "CRYPTOGRAM_3DS"]

[[trustpay.connector_wallets_details.google_pay]]
name = "merchant_name"
label = "Google Pay Merchant Name"
placeholder = "Enter Google Pay Merchant Name"
required = true
type = "Text"
[[trustpay.connector_wallets_details.google_pay]]
name = "merchant_id"
label = "Google Pay Merchant Id"
placeholder = "Enter Google Pay Merchant Id"
required = true
type = "Text"
[[trustpay.connector_wallets_details.google_pay]]
name = "gateway_merchant_id"
label = "Google Pay Merchant Key"
placeholder = "Enter Google Pay Merchant Key"
required = true
type = "Text"
[[trustpay.connector_wallets_details.google_pay]]
name = "public_key"
label = "Google Pay Public Key"
placeholder = "Enter Google Pay Public Key"
required = true
type = "Text"
[[trustpay.connector_wallets_details.google_pay]]
name = "private_key"
label = "Google Pay Private Key"
placeholder = "Enter Google Pay Private Key"
required = true
type = "Text"
[[trustpay.connector_wallets_details.google_pay]]
name = "recipient_id"
label = "Recipient Id"
placeholder = "Enter Recipient Id"
required = true
type = "Text"
[[trustpay.connector_wallets_details.google_pay]]
name = "allowed_auth_methods"
label = "Allowed Auth Methods"
placeholder = "Enter Allowed Auth Methods"
required = true
type = "MultiSelect"
options = ["PAN_ONLY", "CRYPTOGRAM_3DS"]


[tsys]
[[tsys.credit]]
payment_method_type = "Mastercard"
[[tsys.credit]]
payment_method_type = "Visa"
[[tsys.credit]]
payment_method_type = "Interac"
[[tsys.credit]]
payment_method_type = "AmericanExpress"
[[tsys.credit]]
payment_method_type = "JCB"
[[tsys.credit]]
payment_method_type = "DinersClub"
[[tsys.credit]]
payment_method_type = "Discover"
[[tsys.credit]]
payment_method_type = "CartesBancaires"
[[tsys.credit]]
payment_method_type = "UnionPay"
[[tsys.debit]]
payment_method_type = "Mastercard"
[[tsys.debit]]
payment_method_type = "Visa"
[[tsys.debit]]
payment_method_type = "Interac"
[[tsys.debit]]
payment_method_type = "AmericanExpress"
[[tsys.debit]]
payment_method_type = "JCB"
[[tsys.debit]]
payment_method_type = "DinersClub"
[[tsys.debit]]
payment_method_type = "Discover"
[[tsys.debit]]
payment_method_type = "CartesBancaires"
[[tsys.debit]]
payment_method_type = "UnionPay"
[tsys.connector_auth.SignatureKey]
api_key = "Device Id"
key1 = "Transaction Key"
api_secret = "Developer Id"
[tsys.connector_webhook_details]
merchant_secret = "Source verification key"

[volt]
[[volt.bank_redirect]]
payment_method_type = "open_banking_uk"
[volt.connector_auth.MultiAuthKey]
api_key = "Username"
api_secret = "Password"
key1 = "Client ID"
key2 = "Client Secret"
[volt.connector_webhook_details]
merchant_secret = "Source verification key"

[worldline]
[[worldline.credit]]
payment_method_type = "Mastercard"
[[worldline.credit]]
payment_method_type = "Visa"
[[worldline.credit]]
payment_method_type = "Interac"
[[worldline.credit]]
payment_method_type = "AmericanExpress"
[[worldline.credit]]
payment_method_type = "JCB"
[[worldline.credit]]
payment_method_type = "DinersClub"
[[worldline.credit]]
payment_method_type = "Discover"
[[worldline.credit]]
payment_method_type = "CartesBancaires"
[[worldline.credit]]
payment_method_type = "UnionPay"
[[worldline.debit]]
payment_method_type = "Mastercard"
[[worldline.debit]]
payment_method_type = "Visa"
[[worldline.debit]]
payment_method_type = "Interac"
[[worldline.debit]]
payment_method_type = "AmericanExpress"
[[worldline.debit]]
payment_method_type = "JCB"
[[worldline.debit]]
payment_method_type = "DinersClub"
[[worldline.debit]]
payment_method_type = "Discover"
[[worldline.debit]]
payment_method_type = "CartesBancaires"
[[worldline.debit]]
payment_method_type = "UnionPay"
[[worldline.bank_redirect]]
payment_method_type = "ideal"
[[worldline.bank_redirect]]
payment_method_type = "giropay"
[worldline.connector_auth.SignatureKey]
api_key = "API Key ID"
key1 = "Merchant ID"
api_secret = "Secret API Key"
[worldline.connector_webhook_details]
merchant_secret = "Source verification key"

[worldpay]
[[worldpay.credit]]
payment_method_type = "Mastercard"
[[worldpay.credit]]
payment_method_type = "Visa"
[[worldpay.credit]]
payment_method_type = "Interac"
[[worldpay.credit]]
payment_method_type = "AmericanExpress"
[[worldpay.credit]]
payment_method_type = "JCB"
[[worldpay.credit]]
payment_method_type = "DinersClub"
[[worldpay.credit]]
payment_method_type = "Discover"
[[worldpay.credit]]
payment_method_type = "CartesBancaires"
[[worldpay.credit]]
payment_method_type = "UnionPay"
[[worldpay.debit]]
payment_method_type = "Mastercard"
[[worldpay.debit]]
payment_method_type = "Visa"
[[worldpay.debit]]
payment_method_type = "Interac"
[[worldpay.debit]]
payment_method_type = "AmericanExpress"
[[worldpay.debit]]
payment_method_type = "JCB"
[[worldpay.debit]]
payment_method_type = "DinersClub"
[[worldpay.debit]]
payment_method_type = "Discover"
[[worldpay.debit]]
payment_method_type = "CartesBancaires"
[[worldpay.debit]]
payment_method_type = "UnionPay"
[[worldpay.wallet]]
payment_method_type = "google_pay"
[[worldpay.wallet]]
payment_method_type = "apple_pay"
[worldpay.connector_auth.SignatureKey]
key1 = "Username"
api_key = "Password"
api_secret = "Merchant Identifier"
[worldpay.connector_webhook_details]
merchant_secret = "Source verification key"
[worldpay.metadata.merchant_name]
name = "merchant_name"
label = "Name of the merchant to de displayed during 3DS challenge"
placeholder = "Enter Name of the merchant"
required = true
type = "Text"

[[worldpay.metadata.apple_pay]]
name = "certificate"
label = "Merchant Certificate (Base64 Encoded)"
placeholder = "Enter Merchant Certificate (Base64 Encoded)"
required = true
type = "Text"
[[worldpay.metadata.apple_pay]]
name = "certificate_keys"
label = "Merchant PrivateKey (Base64 Encoded)"
placeholder = "Enter Merchant PrivateKey (Base64 Encoded)"
required = true
type = "Text"
[[worldpay.metadata.apple_pay]]
name = "merchant_identifier"
label = "Apple Merchant Identifier"
placeholder = "Enter Apple Merchant Identifier"
required = true
type = "Text"
[[worldpay.metadata.apple_pay]]
name = "display_name"
label = "Display Name"
placeholder = "Enter Display Name"
required = true
type = "Text"
[[worldpay.metadata.apple_pay]]
name = "initiative"
label = "Domain"
placeholder = "Enter Domain"
required = true
type = "Text"
[[worldpay.metadata.apple_pay]]
name = "initiative_context"
label = "Domain Name"
placeholder = "Enter Domain Name"
required = true
type = "Text"
[[worldpay.metadata.apple_pay]]
name = "merchant_business_country"
label = "Merchant Business Country"
placeholder = "Enter Merchant Business Country"
required = true
type = "Select"
options = []
[[worldpay.metadata.apple_pay]]
name = "payment_processing_details_at"
label = "Payment Processing Details At"
placeholder = "Enter Payment Processing Details At"
required = true
type = "Radio"
options = ["Connector"]

[[worldpay.metadata.google_pay]]
name = "merchant_name"
label = "Google Pay Merchant Name"
placeholder = "Enter Google Pay Merchant Name"
required = true
type = "Text"
[[worldpay.metadata.google_pay]]
name = "merchant_id"
label = "Google Pay Merchant Id"
placeholder = "Enter Google Pay Merchant Id"
required = true
type = "Text"
[[worldpay.metadata.google_pay]]
name = "gateway_merchant_id"
label = "Google Pay Merchant Key"
placeholder = "Enter Google Pay Merchant Key"
required = true
type = "Text"
[[worldpay.metadata.google_pay]]
name = "allowed_auth_methods"
label = "Allowed Auth Methods"
placeholder = "Enter Allowed Auth Methods"
required = true
type = "MultiSelect"
options = ["PAN_ONLY", "CRYPTOGRAM_3DS"]

[[worldpay.connector_wallets_details.google_pay]]
name = "merchant_name"
label = "Google Pay Merchant Name"
placeholder = "Enter Google Pay Merchant Name"
required = true
type = "Text"
[[worldpay.connector_wallets_details.google_pay]]
name = "merchant_id"
label = "Google Pay Merchant Id"
placeholder = "Enter Google Pay Merchant Id"
required = true
type = "Text"
[[worldpay.connector_wallets_details.google_pay]]
name = "gateway_merchant_id"
label = "Google Pay Merchant Key"
placeholder = "Enter Google Pay Merchant Key"
required = true
type = "Text"
[[worldpay.connector_wallets_details.google_pay]]
name = "public_key"
label = "Google Pay Public Key"
placeholder = "Enter Google Pay Public Key"
required = true
type = "Text"
[[worldpay.connector_wallets_details.google_pay]]
name = "private_key"
label = "Google Pay Private Key"
placeholder = "Enter Google Pay Private Key"
required = true
type = "Text"
[[worldpay.connector_wallets_details.google_pay]]
name = "recipient_id"
label = "Recipient Id"
placeholder = "Enter Recipient Id"
required = true
type = "Text"
[[worldpay.connector_wallets_details.google_pay]]
name = "allowed_auth_methods"
label = "Allowed Auth Methods"
placeholder = "Enter Allowed Auth Methods"
required = true
type = "MultiSelect"
options = ["PAN_ONLY", "CRYPTOGRAM_3DS"]


[zen]
[[zen.credit]]
payment_method_type = "Mastercard"
[[zen.credit]]
payment_method_type = "Visa"
[[zen.credit]]
payment_method_type = "Interac"
[[zen.credit]]
payment_method_type = "AmericanExpress"
[[zen.credit]]
payment_method_type = "JCB"
[[zen.credit]]
payment_method_type = "DinersClub"
[[zen.credit]]
payment_method_type = "Discover"
[[zen.credit]]
payment_method_type = "CartesBancaires"
[[zen.credit]]
payment_method_type = "UnionPay"
[[zen.debit]]
payment_method_type = "Mastercard"
[[zen.debit]]
payment_method_type = "Visa"
[[zen.debit]]
payment_method_type = "Interac"
[[zen.debit]]
payment_method_type = "AmericanExpress"
[[zen.debit]]
payment_method_type = "JCB"
[[zen.debit]]
payment_method_type = "DinersClub"
[[zen.debit]]
payment_method_type = "Discover"
[[zen.debit]]
payment_method_type = "CartesBancaires"
[[zen.debit]]
payment_method_type = "UnionPay"
[[zen.voucher]]
payment_method_type = "boleto"
[[zen.voucher]]
payment_method_type = "efecty"
[[zen.voucher]]
payment_method_type = "pago_efectivo"
[[zen.voucher]]
payment_method_type = "red_compra"
[[zen.voucher]]
payment_method_type = "red_pagos"
[[zen.bank_transfer]]
payment_method_type = "pix"
[[zen.bank_transfer]]
payment_method_type = "pse"
[[zen.wallet]]
payment_method_type = "apple_pay"
[[zen.wallet]]
payment_method_type = "google_pay"
[zen.connector_auth.HeaderKey]
api_key = "API Key"
[zen.connector_webhook_details]
merchant_secret = "Source verification key"

[[zen.metadata.apple_pay]]
name = "terminal_uuid"
label = "Terminal UUID"
placeholder = "Enter Terminal UUID"
required = true
type = "Text"
[[zen.metadata.apple_pay]]
name = "pay_wall_secret"
label = "Pay Wall Secret"
placeholder = "Enter Pay Wall Secret"
required = true
type = "Text"

[[zen.metadata.google_pay]]
name = "terminal_uuid"
label = "Terminal UUID"
placeholder = "Enter Terminal UUID"
required = true
type = "Text"
[[zen.metadata.google_pay]]
name = "pay_wall_secret"
label = "Pay Wall Secret"
placeholder = "Enter Pay Wall Secret"
required = true
type = "Text"

[zsl]
[[zsl.bank_transfer]]
payment_method_type = "local_bank_transfer"
[zsl.connector_auth.BodyKey]
api_key = "Key"
key1 = "Merchant ID"

[dummy_connector]
[[dummy_connector.credit]]
payment_method_type = "Mastercard"
[[dummy_connector.credit]]
payment_method_type = "Visa"
[[dummy_connector.credit]]
payment_method_type = "Interac"
[[dummy_connector.credit]]
payment_method_type = "AmericanExpress"
[[dummy_connector.credit]]
payment_method_type = "JCB"
[[dummy_connector.credit]]
payment_method_type = "DinersClub"
[[dummy_connector.credit]]
payment_method_type = "Discover"
[[dummy_connector.credit]]
payment_method_type = "CartesBancaires"
[[dummy_connector.credit]]
payment_method_type = "UnionPay"
[[dummy_connector.debit]]
payment_method_type = "Mastercard"
[[dummy_connector.debit]]
payment_method_type = "Visa"
[[dummy_connector.debit]]
payment_method_type = "Interac"
[[dummy_connector.debit]]
payment_method_type = "AmericanExpress"
[[dummy_connector.debit]]
payment_method_type = "JCB"
[[dummy_connector.debit]]
payment_method_type = "DinersClub"
[[dummy_connector.debit]]
payment_method_type = "Discover"
[[dummy_connector.debit]]
payment_method_type = "CartesBancaires"
[[dummy_connector.debit]]
payment_method_type = "UnionPay"
[dummy_connector.connector_auth.HeaderKey]
api_key = "Api Key"

[paypal_test]
[[paypal_test.credit]]
payment_method_type = "Mastercard"
[[paypal_test.credit]]
payment_method_type = "Visa"
[[paypal_test.credit]]
payment_method_type = "Interac"
[[paypal_test.credit]]
payment_method_type = "AmericanExpress"
[[paypal_test.credit]]
payment_method_type = "JCB"
[[paypal_test.credit]]
payment_method_type = "DinersClub"
[[paypal_test.credit]]
payment_method_type = "Discover"
[[paypal_test.credit]]
payment_method_type = "CartesBancaires"
[[paypal_test.credit]]
payment_method_type = "UnionPay"
[[paypal_test.debit]]
payment_method_type = "Mastercard"
[[paypal_test.debit]]
payment_method_type = "Visa"
[[paypal_test.debit]]
payment_method_type = "Interac"
[[paypal_test.debit]]
payment_method_type = "AmericanExpress"
[[paypal_test.debit]]
payment_method_type = "JCB"
[[paypal_test.debit]]
payment_method_type = "DinersClub"
[[paypal_test.debit]]
payment_method_type = "Discover"
[[paypal_test.debit]]
payment_method_type = "CartesBancaires"
[[paypal_test.debit]]
payment_method_type = "UnionPay"
[[paypal_test.wallet]]
payment_method_type = "paypal"
[paypal_test.connector_auth.HeaderKey]
api_key = "Api Key"

[paystack]
[[paystack.bank_redirect]]
payment_method_type = "eft"
[paystack.connector_auth.HeaderKey]
api_key = "API Key"
[paystack.connector_webhook_details]
merchant_secret = "API Key"

[stripe_test]
[[stripe_test.credit]]
payment_method_type = "Mastercard"
[[stripe_test.credit]]
payment_method_type = "Visa"
[[stripe_test.credit]]
payment_method_type = "Interac"
[[stripe_test.credit]]
payment_method_type = "AmericanExpress"
[[stripe_test.credit]]
payment_method_type = "JCB"
[[stripe_test.credit]]
payment_method_type = "DinersClub"
[[stripe_test.credit]]
payment_method_type = "Discover"
[[stripe_test.credit]]
payment_method_type = "CartesBancaires"
[[stripe_test.credit]]
payment_method_type = "UnionPay"
[[stripe_test.debit]]
payment_method_type = "Mastercard"
[[stripe_test.debit]]
payment_method_type = "Visa"
[[stripe_test.debit]]
payment_method_type = "Interac"
[[stripe_test.debit]]
payment_method_type = "AmericanExpress"
[[stripe_test.debit]]
payment_method_type = "JCB"
[[stripe_test.debit]]
payment_method_type = "DinersClub"
[[stripe_test.debit]]
payment_method_type = "Discover"
[[stripe_test.debit]]
payment_method_type = "CartesBancaires"
[[stripe_test.debit]]
payment_method_type = "UnionPay"
[[stripe_test.wallet]]
payment_method_type = "google_pay"
[[stripe_test.wallet]]
payment_method_type = "ali_pay"
[[stripe_test.wallet]]
payment_method_type = "we_chat_pay"
[[stripe_test.pay_later]]
payment_method_type = "klarna"
[[stripe_test.pay_later]]
payment_method_type = "affirm"
[[stripe_test.pay_later]]
payment_method_type = "afterpay_clearpay"
[[paypal_test.wallet]]
payment_method_type = "paypal"
[stripe_test.connector_auth.HeaderKey]
api_key = "Api Key"

[helcim]
[[helcim.credit]]
payment_method_type = "Mastercard"
[[helcim.credit]]
payment_method_type = "Visa"
[[helcim.credit]]
payment_method_type = "Interac"
[[helcim.credit]]
payment_method_type = "AmericanExpress"
[[helcim.credit]]
payment_method_type = "JCB"
[[helcim.credit]]
payment_method_type = "DinersClub"
[[helcim.credit]]
payment_method_type = "Discover"
[[helcim.credit]]
payment_method_type = "CartesBancaires"
[[helcim.credit]]
payment_method_type = "UnionPay"
[[helcim.debit]]
payment_method_type = "Mastercard"
[[helcim.debit]]
payment_method_type = "Visa"
[[helcim.debit]]
payment_method_type = "Interac"
[[helcim.debit]]
payment_method_type = "AmericanExpress"
[[helcim.debit]]
payment_method_type = "JCB"
[[helcim.debit]]
payment_method_type = "DinersClub"
[[helcim.debit]]
payment_method_type = "Discover"
[[helcim.debit]]
payment_method_type = "CartesBancaires"
[[helcim.debit]]
payment_method_type = "UnionPay"
[helcim.connector_auth.HeaderKey]
api_key = "Api Key"


[adyen_payout]
[[adyen_payout.credit]]
payment_method_type = "Mastercard"
[[adyen_payout.credit]]
payment_method_type = "Visa"
[[adyen_payout.credit]]
payment_method_type = "Interac"
[[adyen_payout.credit]]
payment_method_type = "AmericanExpress"
[[adyen_payout.credit]]
payment_method_type = "JCB"
[[adyen_payout.credit]]
payment_method_type = "DinersClub"
[[adyen_payout.credit]]
payment_method_type = "Discover"
[[adyen_payout.credit]]
payment_method_type = "CartesBancaires"
[[adyen_payout.credit]]
payment_method_type = "UnionPay"
[[adyen_payout.debit]]
payment_method_type = "Mastercard"
[[adyen_payout.debit]]
payment_method_type = "Visa"
[[adyen_payout.debit]]
payment_method_type = "Interac"
[[adyen_payout.debit]]
payment_method_type = "AmericanExpress"
[[adyen_payout.debit]]
payment_method_type = "JCB"
[[adyen_payout.debit]]
payment_method_type = "DinersClub"
[[adyen_payout.debit]]
payment_method_type = "Discover"
[[adyen_payout.debit]]
payment_method_type = "CartesBancaires"
[[adyen_payout.debit]]
payment_method_type = "UnionPay"
[[adyen_payout.bank_transfer]]
payment_method_type = "sepa"
[[adyen_payout.wallet]]
payment_method_type = "paypal"
[adyen_payout.connector_auth.SignatureKey]
api_key = "Adyen API Key (Payout creation)"
api_secret = "Adyen Key (Payout submission)"
key1 = "Adyen Account Id"

[adyen_payout.metadata.endpoint_prefix]
name = "endpoint_prefix"
label = "Live endpoint prefix"
placeholder = "Enter Live endpoint prefix"
required = true
type = "Text"

[stripe_payout]
[[stripe_payout.bank_transfer]]
payment_method_type = "ach"
[stripe_payout.connector_auth.HeaderKey]
api_key = "Stripe API Key"

[nomupay_payout]
[[nomupay_payout.bank_transfer]]
payment_method_type = "sepa"
[nomupay_payout.connector_auth.BodyKey]
api_key = "Nomupay kid"
key1 = "Nomupay eid"
[nomupay_payout.metadata.private_key]
name = "Private key for signature generation"
label = "Enter your private key"
placeholder = "------BEGIN PRIVATE KEY-------"
required = true
type = "Text"

[wise_payout]
[[wise_payout.bank_transfer]]
payment_method_type = "ach"
[[wise_payout.bank_transfer]]
payment_method_type = "bacs"
[[wise_payout.bank_transfer]]
payment_method_type = "sepa"
[wise_payout.connector_auth.BodyKey]
api_key = "Wise API Key"
key1 = "Wise Account Id"

[threedsecureio]
[threedsecureio.connector_auth.HeaderKey]
api_key = "Api Key"

[threedsecureio.metadata.mcc]
name = "mcc"
label = "MCC"
placeholder = "Enter MCC"
required = true
type = "Text"
[threedsecureio.metadata.merchant_country_code]
name = "merchant_country_code"
label = "3 digit numeric country code"
placeholder = "Enter 3 digit numeric country code"
required = true
type = "Text"
[threedsecureio.metadata.merchant_name]
name = "merchant_name"
label = "Name of the merchant"
placeholder = "Enter Name of the merchant"
required = true
type = "Text"
[threedsecureio.metadata.pull_mechanism_for_external_3ds_enabled]
name = "pull_mechanism_for_external_3ds_enabled"
label = "Pull Mechanism Enabled"
placeholder = "Enter Pull Mechanism Enabled"
required = false
type = "Toggle"
[threedsecureio.metadata.acquirer_bin]
name = "acquirer_bin"
label = "Acquirer BIN"
placeholder = "Enter Acquirer BIN"
required = true
type = "Text"
[threedsecureio.metadata.acquirer_merchant_id]
name = "acquirer_merchant_id"
label = "Acquirer Merchant ID"
placeholder = "Enter Acquirer Merchant ID"
required = true
type = "Text"
[threedsecureio.metadata.acquirer_country_code]
name = "acquirer_country_code"
label = "Acquirer Country Code"
placeholder = "Enter Acquirer Country Code"
required = false
type = "Text"

[netcetera]
[netcetera.connector_auth.CertificateAuth]
certificate = "Base64 encoded PEM formatted certificate chain"
private_key = "Base64 encoded PEM formatted private key"

[netcetera.metadata.endpoint_prefix]
name = "endpoint_prefix"
label = "Live endpoint prefix"
placeholder = "string that will replace '{prefix}' in this base url 'https://{prefix}.3ds-server.prev.netcetera-cloud-payment.ch'"
required = true
type = "Text"
[netcetera.metadata.mcc]
name = "mcc"
label = "MCC"
placeholder = "Enter MCC"
required = false
type = "Text"
[netcetera.metadata.merchant_country_code]
name = "merchant_country_code"
label = "3 digit numeric country code"
placeholder = "Enter 3 digit numeric country code"
required = false
type = "Text"
[netcetera.metadata.merchant_name]
name = "merchant_name"
label = "Name of the merchant"
placeholder = "Enter Name of the merchant"
required = false
type = "Text"
[netcetera.metadata.three_ds_requestor_name]
name = "three_ds_requestor_name"
label = "ThreeDS requestor name"
placeholder = "Enter ThreeDS requestor name"
required = false
type = "Text"
[netcetera.metadata.three_ds_requestor_id]
name = "three_ds_requestor_id"
label = "ThreeDS request id"
placeholder = "Enter ThreeDS request id"
required = false
type = "Text"
[netcetera.metadata.merchant_configuration_id]
name = "merchant_configuration_id"
label = "Merchant Configuration ID"
placeholder = "Enter Merchant Configuration ID"
required = false
type = "Text"


[taxjar]
[taxjar.connector_auth.HeaderKey]
api_key = "Sandbox Token"

[billwerk]
[[billwerk.credit]]
payment_method_type = "Mastercard"
[[billwerk.credit]]
payment_method_type = "Visa"
[[billwerk.credit]]
payment_method_type = "Interac"
[[billwerk.credit]]
payment_method_type = "AmericanExpress"
[[billwerk.credit]]
payment_method_type = "JCB"
[[billwerk.credit]]
payment_method_type = "DinersClub"
[[billwerk.credit]]
payment_method_type = "Discover"
[[billwerk.credit]]
payment_method_type = "CartesBancaires"
[[billwerk.credit]]
payment_method_type = "UnionPay"
[[billwerk.debit]]
payment_method_type = "Mastercard"
[[billwerk.debit]]
payment_method_type = "Visa"
[[billwerk.debit]]
payment_method_type = "Interac"
[[billwerk.debit]]
payment_method_type = "AmericanExpress"
[[billwerk.debit]]
payment_method_type = "JCB"
[[billwerk.debit]]
payment_method_type = "DinersClub"
[[billwerk.debit]]
payment_method_type = "Discover"
[[billwerk.debit]]
payment_method_type = "CartesBancaires"
[[billwerk.debit]]
payment_method_type = "UnionPay"
[billwerk.connector_auth.BodyKey]
api_key = "Private Api Key"
key1 = "Public Api Key"

[datatrans]
[[datatrans.credit]]
payment_method_type = "Mastercard"
[[datatrans.credit]]
payment_method_type = "Visa"
[[datatrans.credit]]
payment_method_type = "Interac"
[[datatrans.credit]]
payment_method_type = "AmericanExpress"
[[datatrans.credit]]
payment_method_type = "JCB"
[[datatrans.credit]]
payment_method_type = "DinersClub"
[[datatrans.credit]]
payment_method_type = "Discover"
[[datatrans.credit]]
payment_method_type = "CartesBancaires"
[[datatrans.credit]]
payment_method_type = "UnionPay"
[[datatrans.debit]]
payment_method_type = "Mastercard"
[[datatrans.debit]]
payment_method_type = "Visa"
[[datatrans.debit]]
payment_method_type = "Interac"
[[datatrans.debit]]
payment_method_type = "AmericanExpress"
[[datatrans.debit]]
payment_method_type = "JCB"
[[datatrans.debit]]
payment_method_type = "DinersClub"
[[datatrans.debit]]
payment_method_type = "Discover"
[[datatrans.debit]]
payment_method_type = "CartesBancaires"
[[datatrans.debit]]
payment_method_type = "UnionPay"
[datatrans.connector_auth.BodyKey]
api_key = "Passcode"
key1 = "datatrans MerchantId"
[datatrans.metadata.acquirer_bin]
name = "acquirer_bin"
label = "Acquirer Bin"
placeholder = "Enter Acquirer Bin"
required = false
type = "Text"
[datatrans.metadata.acquirer_merchant_id]
name = "acquirer_merchant_id"
label = "Acquirer Merchant ID"
placeholder = "Enter Acquirer Merchant ID"
required = false
type = "Text"
[datatrans.metadata.acquirer_country_code]
name = "acquirer_country_code"
label = "Acquirer Country Code"
placeholder = "Enter Acquirer Country Code"
required = false
type = "Text"


[paybox]
[[paybox.credit]]
payment_method_type = "Mastercard"
[[paybox.credit]]
payment_method_type = "Visa"
[[paybox.credit]]
payment_method_type = "Interac"
[[paybox.credit]]
payment_method_type = "AmericanExpress"
[[paybox.credit]]
payment_method_type = "JCB"
[[paybox.credit]]
payment_method_type = "DinersClub"
[[paybox.credit]]
payment_method_type = "Discover"
[[paybox.credit]]
payment_method_type = "CartesBancaires"
[[paybox.credit]]
payment_method_type = "UnionPay"
[[paybox.debit]]
payment_method_type = "Mastercard"
[[paybox.debit]]
payment_method_type = "Visa"
[[paybox.debit]]
payment_method_type = "Interac"
[[paybox.debit]]
payment_method_type = "AmericanExpress"
[[paybox.debit]]
payment_method_type = "JCB"
[[paybox.debit]]
payment_method_type = "DinersClub"
[[paybox.debit]]
payment_method_type = "Discover"
[[paybox.debit]]
payment_method_type = "CartesBancaires"
[paybox.connector_auth.MultiAuthKey]
api_key = "SITE Key"
key1 = "Rang Identifier"
api_secret = "CLE Secret"
key2 = "Merchant Id"

[wellsfargo]
[[wellsfargo.credit]]
payment_method_type = "Mastercard"
[[wellsfargo.credit]]
payment_method_type = "Visa"
[[wellsfargo.credit]]
payment_method_type = "Interac"
[[wellsfargo.credit]]
payment_method_type = "AmericanExpress"
[[wellsfargo.credit]]
payment_method_type = "JCB"
[[wellsfargo.credit]]
payment_method_type = "DinersClub"
[[wellsfargo.credit]]
payment_method_type = "Discover"
[[wellsfargo.credit]]
payment_method_type = "CartesBancaires"
[[wellsfargo.credit]]
payment_method_type = "UnionPay"
[[wellsfargo.debit]]
payment_method_type = "Mastercard"
[[wellsfargo.debit]]
payment_method_type = "Visa"
[[wellsfargo.debit]]
payment_method_type = "Interac"
[[wellsfargo.debit]]
payment_method_type = "AmericanExpress"
[[wellsfargo.debit]]
payment_method_type = "JCB"
[[wellsfargo.debit]]
payment_method_type = "DinersClub"
[[wellsfargo.debit]]
payment_method_type = "Discover"
[[wellsfargo.debit]]
payment_method_type = "CartesBancaires"
[[wellsfargo.debit]]
payment_method_type = "UnionPay"
[wellsfargo.connector_auth.SignatureKey]
api_key = "Key"
key1 = "Merchant ID"
api_secret = "Shared Secret"


[fiuu]
[[fiuu.credit]]
payment_method_type = "Mastercard"
[[fiuu.credit]]
payment_method_type = "Visa"
[[fiuu.credit]]
payment_method_type = "Interac"
[[fiuu.credit]]
payment_method_type = "AmericanExpress"
[[fiuu.credit]]
payment_method_type = "JCB"
[[fiuu.credit]]
payment_method_type = "DinersClub"
[[fiuu.credit]]
payment_method_type = "Discover"
[[fiuu.credit]]
payment_method_type = "CartesBancaires"
[[fiuu.credit]]
payment_method_type = "UnionPay"
[[fiuu.debit]]
payment_method_type = "Mastercard"
[[fiuu.debit]]
payment_method_type = "Visa"
[[fiuu.debit]]
payment_method_type = "Interac"
[[fiuu.debit]]
payment_method_type = "AmericanExpress"
[[fiuu.debit]]
payment_method_type = "JCB"
[[fiuu.debit]]
payment_method_type = "DinersClub"
[[fiuu.debit]]
payment_method_type = "Discover"
[[fiuu.debit]]
payment_method_type = "CartesBancaires"
[[fiuu.debit]]
payment_method_type = "UnionPay"
[[fiuu.real_time_payment]]
payment_method_type = "duit_now"
[[fiuu.wallet]]
payment_method_type = "google_pay"
[[fiuu.wallet]]
payment_method_type = "apple_pay"
[[fiuu.bank_redirect]]
payment_method_type = "online_banking_fpx"
[fiuu.connector_auth.SignatureKey]
api_key = "Verify Key"
key1 = "Merchant ID"
api_secret = "Secret Key"

[[fiuu.metadata.google_pay]]
name = "merchant_name"
label = "Google Pay Merchant Name"
placeholder = "Enter Google Pay Merchant Name"
required = true
type = "Text"
[[fiuu.metadata.google_pay]]
name = "merchant_id"
label = "Google Pay Merchant Id"
placeholder = "Enter Google Pay Merchant Id"
required = true
type = "Text"
[[fiuu.metadata.google_pay]]
name = "gateway_merchant_id"
label = "Google Pay Merchant Key"
placeholder = "Enter Google Pay Merchant Key"
required = true
type = "Text"
[[fiuu.metadata.google_pay]]
name = "allowed_auth_methods"
label = "Allowed Auth Methods"
placeholder = "Enter Allowed Auth Methods"
required = true
type = "MultiSelect"
options = ["PAN_ONLY", "CRYPTOGRAM_3DS"]

[[fiuu.connector_wallets_details.google_pay]]
name = "merchant_name"
label = "Google Pay Merchant Name"
placeholder = "Enter Google Pay Merchant Name"
required = true
type = "Text"
[[fiuu.connector_wallets_details.google_pay]]
name = "merchant_id"
label = "Google Pay Merchant Id"
placeholder = "Enter Google Pay Merchant Id"
required = true
type = "Text"
[[fiuu.connector_wallets_details.google_pay]]
name = "gateway_merchant_id"
label = "Google Pay Merchant Key"
placeholder = "Enter Google Pay Merchant Key"
required = true
type = "Text"
[[fiuu.connector_wallets_details.google_pay]]
name = "public_key"
label = "Google Pay Public Key"
placeholder = "Enter Google Pay Public Key"
required = true
type = "Text"
[[fiuu.connector_wallets_details.google_pay]]
name = "private_key"
label = "Google Pay Private Key"
placeholder = "Enter Google Pay Private Key"
required = true
type = "Text"
[[fiuu.connector_wallets_details.google_pay]]
name = "recipient_id"
label = "Recipient Id"
placeholder = "Enter Recipient Id"
required = true
type = "Text"
[[fiuu.connector_wallets_details.google_pay]]
name = "allowed_auth_methods"
label = "Allowed Auth Methods"
placeholder = "Enter Allowed Auth Methods"
required = true
type = "MultiSelect"
options = ["PAN_ONLY", "CRYPTOGRAM_3DS"]


[[fiuu.metadata.apple_pay]]
name = "certificate"
label = "Merchant Certificate (Base64 Encoded)"
placeholder = "Enter Merchant Certificate (Base64 Encoded)"
required = true
type = "Text"
[[fiuu.metadata.apple_pay]]
name = "certificate_keys"
label = "Merchant PrivateKey (Base64 Encoded)"
placeholder = "Enter Merchant PrivateKey (Base64 Encoded)"
required = true
type = "Text"
[[fiuu.metadata.apple_pay]]
name = "merchant_identifier"
label = "Apple Merchant Identifier"
placeholder = "Enter Apple Merchant Identifier"
required = true
type = "Text"
[[fiuu.metadata.apple_pay]]
name = "display_name"
label = "Display Name"
placeholder = "Enter Display Name"
required = true
type = "Text"
[[fiuu.metadata.apple_pay]]
name = "initiative"
label = "Domain"
placeholder = "Enter Domain"
required = true
type = "Select"
options = ["web", "ios"]
[[fiuu.metadata.apple_pay]]
name = "initiative_context"
label = "Domain Name"
placeholder = "Enter Domain Name"
required = true
type = "Text"
[[fiuu.metadata.apple_pay]]
name = "merchant_business_country"
label = "Merchant Business Country"
placeholder = "Enter Merchant Business Country"
required = true
type = "Select"
options = []
[[fiuu.metadata.apple_pay]]
name = "payment_processing_details_at"
label = "Payment Processing Details At"
placeholder = "Enter Payment Processing Details At"
required = true
type = "Radio"
options = ["Hyperswitch"]

[fiuu.connector_webhook_details]
merchant_secret = "Source verification key"

[tokenio]
[[tokenio.open_banking]]
payment_method_type = "open_banking_pis"
[tokenio.connector_webhook_details]
merchant_secret = "Tokenio Public Key"
[tokenio.connector_auth.MultiAuthKey]
api_key = "Key Id"
api_secret = "Private Key"
key1 = "Merchant Id"
key2 = "Key Algorithm"
[tokenio.additional_merchant_data.open_banking_recipient_data]
name = "open_banking_recipient_data"
label = "Open Banking Recipient Data"
placeholder = "Enter Open Banking Recipient Data"
required = true
type = "Select"
options = ["account_data"]
[tokenio.additional_merchant_data.account_data]
name = "account_data"
label = "Bank scheme"
placeholder = "Enter account_data"
required = true
type = "Select"
options = [
  "iban",
  "bacs",
  "faster_payments",
  "sepa",
  "sepa_instant",
  "elixir",
  "bankgiro",
  "plusgiro",
]

[[tokenio.additional_merchant_data.iban]]
name = "iban"
label = "IBAN"
placeholder = "Enter IBAN"
required = true
type = "Text"

[[tokenio.additional_merchant_data.iban]]
name = "iban_name"
label = "Account Holder Name"
placeholder = "Enter account holder name"
required = true
type = "Text"

# BACS Configuration (array of InputData)
[[tokenio.additional_merchant_data.bacs]]
name = "bacs_sort_code"
label = "Sort Code"
placeholder = "Enter sort code (e.g., 12-34-56)"
required = true
type = "Text"

[[tokenio.additional_merchant_data.bacs]]
name = "bacs_account_number"
label = "Account Number"
placeholder = "Enter account number"
required = true
type = "Text"

[[tokenio.additional_merchant_data.bacs]]
name = "bacs_name"
label = "Account Holder Name"
placeholder = "Enter account holder name"
required = true
type = "Text"

# Faster Payments Configuration (array of InputData)
[[tokenio.additional_merchant_data.faster_payments]]
name = "faster_payments_sort_code"
label = "Sort Code"
placeholder = "Enter sort code (e.g., 12-34-56)"
required = true
type = "Text"

[[tokenio.additional_merchant_data.faster_payments]]
name = "faster_payments_account_number"
label = "Account Number"
placeholder = "Enter account number"
required = true
type = "Text"

[[tokenio.additional_merchant_data.faster_payments]]
name = "faster_payments_name"
label = "Account Holder Name"
placeholder = "Enter account holder name"
required = true
type = "Text"

# SEPA Configuration (array of InputData)
[[tokenio.additional_merchant_data.sepa]]
name = "sepa_iban"
label = "IBAN"
placeholder = "Enter IBAN"
required = true
type = "Text"

[[tokenio.additional_merchant_data.sepa]]
name = "sepa_name"
label = "Account Holder Name"
placeholder = "Enter account holder name"
required = true
type = "Text"

# SEPA Instant Configuration (array of InputData)
[[tokenio.additional_merchant_data.sepa_instant]]
name = "sepa_instant_iban"
label = "IBAN"
placeholder = "Enter IBAN"
required = true
type = "Text"

[[tokenio.additional_merchant_data.sepa_instant]]
name = "sepa_instant_name"
label = "Account Holder Name"
placeholder = "Enter account holder name"
required = true
type = "Text"

# Elixir Configuration (array of InputData)
[[tokenio.additional_merchant_data.elixir]]
name = "elixir_account_number"
label = "Account Number"
placeholder = "Enter account number"
required = true
type = "Text"

[[tokenio.additional_merchant_data.elixir]]
name = "elixir_iban"
label = "IBAN"
placeholder = "Enter IBAN"
required = true
type = "Text"

[[tokenio.additional_merchant_data.elixir]]
name = "elixir_name"
label = "Account Holder Name"
placeholder = "Enter account holder name"
required = true
type = "Text"

# Bankgiro Configuration (array of InputData)
[[tokenio.additional_merchant_data.bankgiro]]
name = "bankgiro_number"
label = "Bankgiro Number"
placeholder = "Enter bankgiro number"
required = true
type = "Text"

[[tokenio.additional_merchant_data.bankgiro]]
name = "bankgiro_name"
label = "Account Holder Name"
placeholder = "Enter account holder name"
required = true
type = "Text"

# Plusgiro Configuration (array of InputData)
[[tokenio.additional_merchant_data.plusgiro]]
name = "plusgiro_number"
label = "Plusgiro Number"
placeholder = "Enter plusgiro number"
required = true
type = "Text"

[[tokenio.additional_merchant_data.plusgiro]]
name = "plusgiro_name"
label = "Account Holder Name"
placeholder = "Enter account holder name"
required = true
type = "Text"

[elavon]
[[elavon.credit]]
payment_method_type = "Mastercard"
[[elavon.credit]]
payment_method_type = "Visa"
[[elavon.credit]]
payment_method_type = "Interac"
[[elavon.credit]]
payment_method_type = "AmericanExpress"
[[elavon.credit]]
payment_method_type = "JCB"
[[elavon.credit]]
payment_method_type = "DinersClub"
[[elavon.credit]]
payment_method_type = "Discover"
[[elavon.credit]]
payment_method_type = "CartesBancaires"
[[elavon.credit]]
payment_method_type = "UnionPay"
[[elavon.debit]]
payment_method_type = "Mastercard"
[[elavon.debit]]
payment_method_type = "Visa"
[[elavon.debit]]
payment_method_type = "Interac"
[[elavon.debit]]
payment_method_type = "AmericanExpress"
[[elavon.debit]]
payment_method_type = "JCB"
[[elavon.debit]]
payment_method_type = "DinersClub"
[[elavon.debit]]
payment_method_type = "Discover"
[[elavon.debit]]
payment_method_type = "CartesBancaires"
[[elavon.debit]]
payment_method_type = "UnionPay"
[elavon.connector_auth.SignatureKey]
api_key = "Account Id"
key1 = "User ID"
api_secret = "Pin"

[ctp_mastercard]
[ctp_mastercard.connector_auth.HeaderKey]
api_key = "API Key"

[ctp_mastercard.metadata.dpa_id]
name = "dpa_id"
label = "DPA Id"
placeholder = "Enter DPA Id"
required = true
type = "Text"

[ctp_mastercard.metadata.dpa_name]
name = "dpa_name"
label = "DPA Name"
placeholder = "Enter DPA Name"
required = true
type = "Text"

[ctp_mastercard.metadata.locale]
name = "locale"
label = "Locale"
placeholder = "Enter locale"
required = true
type = "Text"


[ctp_mastercard.metadata.acquirer_bin]
name = "acquirer_bin"
label = "Acquire Bin"
placeholder = "Enter Acquirer Bin"
required = true
type = "Text"

[ctp_mastercard.metadata.acquirer_merchant_id]
name = "acquirer_merchant_id"
label = "Acquire Merchant Id"
placeholder = "Enter Acquirer Merchant Id"
required = true
type = "Text"

[ctp_mastercard.metadata.merchant_category_code]
name = "merchant_category_code"
label = "Merchant Category Code"
placeholder = "Enter Merchant Category Code"
required = true
type = "Text"

[ctp_mastercard.metadata.merchant_country_code]
name = "merchant_country_code"
label = "Merchant Country Code"
placeholder = "Enter Merchant Country Code"
required = true
type = "Text"

[xendit]
[[xendit.credit]]
payment_method_type = "Mastercard"
[[xendit.credit]]
payment_method_type = "Visa"
[[xendit.credit]]
payment_method_type = "Interac"
[[xendit.credit]]
payment_method_type = "AmericanExpress"
[[xendit.credit]]
payment_method_type = "JCB"
[[xendit.credit]]
payment_method_type = "DinersClub"
[[xendit.credit]]
payment_method_type = "Discover"
[[xendit.credit]]
payment_method_type = "CartesBancaires"
[[xendit.credit]]
payment_method_type = "UnionPay"
[[xendit.debit]]
payment_method_type = "Mastercard"
[[xendit.debit]]
payment_method_type = "Visa"
[[xendit.debit]]
payment_method_type = "Interac"
[[xendit.debit]]
payment_method_type = "AmericanExpress"
[[xendit.debit]]
payment_method_type = "JCB"
[[xendit.debit]]
payment_method_type = "DinersClub"
[[xendit.debit]]
payment_method_type = "Discover"
[[xendit.debit]]
payment_method_type = "CartesBancaires"
[[xendit.debit]]
payment_method_type = "UnionPay"
[xendit.connector_auth.HeaderKey]
api_key = "API Key"
[xendit.connector_webhook_details]
merchant_secret = "Webhook Verification Token"

[inespay]
[[inespay.bank_debit]]
payment_method_type = "sepa"
[inespay.connector_auth.BodyKey]
api_key = "API Key"
key1 = "API Token"
[inespay.connector_webhook_details]
merchant_secret = "API Key"

[juspaythreedsserver]
[juspaythreedsserver.metadata.mcc]
name = "mcc"
label = "MCC"
placeholder = "Enter MCC"
required = false
type = "Text"

[juspaythreedsserver.metadata.merchant_country_code]
name = "merchant_country_code"
label = "3 digit numeric country code"
placeholder = "Enter 3 digit numeric country code"
required = false
type = "Text"
[juspaythreedsserver.metadata.merchant_name]
name = "merchant_name"
label = "Name of the merchant"
placeholder = "Enter Name of the merchant"
required = false
type = "Text"
[juspaythreedsserver.metadata.three_ds_requestor_name]
name = "three_ds_requestor_name"
label = "ThreeDS requestor name"
placeholder = "Enter ThreeDS requestor name"
required = false
type = "Text"
[juspaythreedsserver.metadata.three_ds_requestor_id]
name = "three_ds_requestor_id"
label = "ThreeDS request id"
placeholder = "Enter ThreeDS request id"
required = false
type = "Text"
[juspaythreedsserver.metadata.acquirer_bin]
name = "acquirer_bin"
label = "Acquirer Bin"
placeholder = "Enter Acquirer Bin"
required = true
type = "Text"
[juspaythreedsserver.metadata.acquirer_country_code]
name = "acquirer_country_code"
label = "Acquirer Country Code"
placeholder = "Enter Acquirer Country Code"
required = true
type = "Text"
[juspaythreedsserver.metadata.acquirer_merchant_id]
name = "acquirer_merchant_id"
label = "Acquirer Merchant Id"
placeholder = "Enter Acquirer Merchant Id"
required = true
type = "Text"
[juspaythreedsserver.connector_auth.HeaderKey]
api_key = "API Key"


[hipay]
[[hipay.credit]]
payment_method_type = "Mastercard"
[[hipay.credit]]
payment_method_type = "Visa"
[[hipay.credit]]
payment_method_type = "Interac"
[[hipay.credit]]
payment_method_type = "AmericanExpress"
[[hipay.credit]]
payment_method_type = "JCB"
[[hipay.credit]]
payment_method_type = "DinersClub"
[[hipay.credit]]
payment_method_type = "Discover"
[[hipay.credit]]
payment_method_type = "CartesBancaires"
[[hipay.credit]]
payment_method_type = "UnionPay"
[[hipay.debit]]
payment_method_type = "Mastercard"
[[hipay.debit]]
payment_method_type = "Visa"
[[hipay.debit]]
payment_method_type = "Interac"
[[hipay.debit]]
payment_method_type = "AmericanExpress"
[[hipay.debit]]
payment_method_type = "JCB"
[[hipay.debit]]
payment_method_type = "DinersClub"
[[hipay.debit]]
payment_method_type = "Discover"
[[hipay.debit]]
payment_method_type = "CartesBancaires"
[[hipay.debit]]
payment_method_type = "UnionPay"
[hipay.connector_auth.BodyKey]
api_key = "API Login ID"
key1 = "API password"

[ctp_visa]
[ctp_visa.connector_auth.NoKey]


[ctp_visa.metadata.dpa_id]
name = "dpa_id"
label = "DPA Id"
placeholder = "Enter DPA Id"
required = true
type = "Text"

[ctp_visa.metadata.dpa_name]
name = "dpa_name"
label = "DPA Name"
placeholder = "Enter DPA Name"
required = true
type = "Text"

[ctp_visa.metadata.locale]
name = "locale"
label = "Locale"
placeholder = "Enter locale"
required = true
type = "Text"


[ctp_visa.metadata.acquirer_bin]
name = "acquirer_bin"
label = "Acquire Bin"
placeholder = "Enter Acquirer Bin"
required = true
type = "Text"

[ctp_visa.metadata.acquirer_merchant_id]
name = "acquirer_merchant_id"
label = "Acquire Merchant Id"
placeholder = "Enter Acquirer Merchant Id"
required = true
type = "Text"

[ctp_visa.metadata.merchant_category_code]
name = "merchant_category_code"
label = "Merchant Category Code"
placeholder = "Enter Merchant Category Code"
required = true
type = "Text"

[ctp_visa.metadata.merchant_country_code]
name = "merchant_country_code"
label = "Merchant Country Code"
placeholder = "Enter Merchant Country Code"
required = true
type = "Text"

[ctp_visa.metadata.dpa_client_id]
name = "dpa_client_id"
label = "DPA Client ID"
placeholder = "Enter DPA Client ID"
required = true
type = "Text"

[redsys]
[[redsys.credit]]
payment_method_type = "Mastercard"
[[redsys.credit]]
payment_method_type = "Visa"
[[redsys.credit]]
payment_method_type = "AmericanExpress"
[[redsys.credit]]
payment_method_type = "JCB"
[[redsys.credit]]
payment_method_type = "DinersClub"
[[redsys.credit]]
payment_method_type = "UnionPay"
[[redsys.debit]]
payment_method_type = "Mastercard"
[[redsys.debit]]
payment_method_type = "Visa"
[[redsys.debit]]
payment_method_type = "AmericanExpress"
[[redsys.debit]]
payment_method_type = "JCB"
[[redsys.debit]]
payment_method_type = "DinersClub"
[[redsys.debit]]
payment_method_type = "UnionPay"
[redsys.connector_auth.SignatureKey]
api_key = "Merchant ID"
key1 = "Terminal ID"
api_secret = "Secret Key"

[facilitapay]
[[facilitapay.bank_transfer]]
payment_method_type = "pix"
[facilitapay.connector_auth.BodyKey]
api_key = "Password"
key1 = "Username"

[facilitapay.metadata.destination_account_number]
name="destination_account_number"
label="Merchant Account Number"
placeholder="Enter Merchant's (to_bank_account_id) Account Number"
required=true
type="Text"

[archipel]
[archipel.connector_auth.HeaderKey]
api_key = "Enter CA Certificate PEM"
[[archipel.credit]]
payment_method_type = "Mastercard"
[[archipel.credit]]
payment_method_type = "Visa"
[[archipel.credit]]
payment_method_type = "AmericanExpress"
[[archipel.credit]]
payment_method_type = "DinersClub"
[[archipel.credit]]
payment_method_type = "Discover"
[[archipel.credit]]
payment_method_type = "CartesBancaires"
[[archipel.debit]]
payment_method_type = "Mastercard"
[[archipel.debit]]
payment_method_type = "Visa"
[[archipel.debit]]
payment_method_type = "AmericanExpress"
[[archipel.debit]]
payment_method_type = "DinersClub"
[[archipel.debit]]
payment_method_type = "Discover"
[[archipel.debit]]
payment_method_type = "CartesBancaires"
[[archipel.wallet]]
payment_method_type = "apple_pay"
[archipel.metadata.tenant_id]
name = "tenant_id"
label = "Tenant ID"
placeholder = "Enter Archipel tenantID"
required = true
type = "Text"
[archipel.metadata.platform_url]
name = "platform_url"
label = "Platform Endpoint Prefix"
placeholder = "E.g. 192.0.0.1:8080"
required = true
type = "Text"
[[archipel.metadata.apple_pay]]
name = "certificate"
label = "Merchant Certificate (Base64 Encoded)"
placeholder = "Enter Merchant Certificate (Base64 Encoded)"
required = true
type = "Text"
[[archipel.metadata.apple_pay]]
name = "certificate_keys"
label = "Merchant PrivateKey (Base64 Encoded)"
placeholder = "Enter Merchant PrivateKey (Base64 Encoded)"
required = true
type = "Text"
[[archipel.metadata.apple_pay]]
name = "merchant_identifier"
label = "Apple Merchant Identifier"
placeholder = "Enter Apple Merchant Identifier"
required = true
type = "Text"
[[archipel.metadata.apple_pay]]
name = "display_name"
label = "Display Name"
placeholder = "Enter Display Name"
required = true
type = "Text"
[[archipel.metadata.apple_pay]]
name = "initiative"
label = "Domain"
placeholder = "Enter Domain"
required = true
type = "Select"
options = ["web", "ios"]
[[archipel.metadata.apple_pay]]
name = "initiative_context"
label = "Domain Name"
placeholder = "Enter Domain Name"
required = true
type = "Text"
[[archipel.metadata.apple_pay]]
name = "merchant_business_country"
label = "Merchant Business Country"
placeholder = "Enter Merchant Business Country"
required = true
type = "Select"
options = []
[[archipel.metadata.apple_pay]]
name = "payment_processing_details_at"
label = "Payment Processing Details At"
placeholder = "Enter Payment Processing Details At"
required = true
type = "Radio"
options = ["Hyperswitch"]

[archipel.metadata.acquirer_bin]
name = "acquirer_bin"
label = "Acquirer Bin"
placeholder = "Enter Acquirer Bin"
required = false
type = "Text"
[archipel.metadata.acquirer_merchant_id]
name = "acquirer_merchant_id"
label = "Acquirer Merchant ID"
placeholder = "Enter Acquirer Merchant ID"
required = false
type = "Text"


[worldpayxml]
[[worldpayxml.credit]]
payment_method_type = "Mastercard"
[[worldpayxml.credit]]
payment_method_type = "Visa"
[[worldpayxml.credit]]
payment_method_type = "Interac"
[[worldpayxml.credit]]
payment_method_type = "AmericanExpress"
[[worldpayxml.credit]]
payment_method_type = "JCB"
[[worldpayxml.credit]]
payment_method_type = "DinersClub"
[[worldpayxml.credit]]
payment_method_type = "Discover"
[[worldpayxml.credit]]
payment_method_type = "CartesBancaires"
[[worldpayxml.credit]]
payment_method_type = "UnionPay"
[[worldpayxml.debit]]
payment_method_type = "Mastercard"
[[worldpayxml.debit]]
payment_method_type = "Visa"
[[worldpayxml.debit]]
payment_method_type = "Interac"
[[worldpayxml.debit]]
payment_method_type = "AmericanExpress"
[[worldpayxml.debit]]
payment_method_type = "JCB"
[[worldpayxml.debit]]
payment_method_type = "DinersClub"
[[worldpayxml.debit]]
payment_method_type = "Discover"
[[worldpayxml.debit]]
payment_method_type = "CartesBancaires"
[[worldpayxml.debit]]
payment_method_type = "UnionPay"

[worldpayxml.connector_auth.SignatureKey]
api_secret = "Merchant Code"
api_key = "API Username"
key1 = "API Password"

[worldpayvantiv]
[[worldpayvantiv.credit]]
payment_method_type = "Mastercard"
[[worldpayvantiv.credit]]
payment_method_type = "Visa"
[[worldpayvantiv.credit]]
payment_method_type = "AmericanExpress"
[[worldpayvantiv.credit]]
payment_method_type = "JCB"
[[worldpayvantiv.credit]]
payment_method_type = "DinersClub"
[[worldpayvantiv.credit]]
payment_method_type = "Discover"
[[worldpayvantiv.debit]]
payment_method_type = "Mastercard"
[[worldpayvantiv.debit]]
payment_method_type = "Visa"
[[worldpayvantiv.debit]]
payment_method_type = "AmericanExpress"
[[worldpayvantiv.debit]]
payment_method_type = "JCB"
[[worldpayvantiv.debit]]
payment_method_type = "DinersClub"
[[worldpayvantiv.debit]]
payment_method_type = "Discover"

[worldpayvantiv.connector_auth.SignatureKey]
api_key = "Username"
api_secret = "Password"
key1 = "Merchant ID"

[worldpayvantiv.metadata.report_group]
name = "report_group"
label = "Default Report Group"
placeholder = "Enter Default Report Group"
required = true
type = "Text"

[worldpayvantiv.metadata.merchant_config_currency]
name = "merchant_config_currency"
label = "Currency"
placeholder = "Enter Currency"
required = true
type = "Select"
options = []

[santander.connector_auth.BodyKey]
api_key = "Client ID"
key1 = "Client Secret"

[santander.metadata.pix_key]
name = "pix_key"
label = "Chave Key"
placeholder = "Enter your Chave/Pix Key"
required = true
type = "Text"

[santander.metadata.expiration_time]
name = "expiration_time"
label = "Expiration Time"
placeholder = "Enter your Pix QR Code Expiration Time"
required = true
type = "Number"

[santander.metadata.cpf]
name = "cpf"
label = "Cpf"
placeholder = "Enter your cpf number"
required = true
type = "Text"

[santander.metadata.merchant_city]
name = "merchant_city"
label = "Merchant City"
placeholder = "Enter the city the merchant is based in"
required = true
type = "Text"

[santander.metadata.merchant_name]
name = "merchant_name"
label = "Merchant Name"
placeholder = "Enter the merchant name"
required = true
type = "Text"

[payload]
[[payload.credit]]
payment_method_type = "AmericanExpress"
[[payload.credit]]
payment_method_type = "Discover"
[[payload.credit]]
payment_method_type = "Mastercard"
[[payload.credit]]
payment_method_type = "Visa"
[[payload.debit]]
payment_method_type = "AmericanExpress"
[[payload.debit]]
payment_method_type = "Discover"
[[payload.debit]]
payment_method_type = "Mastercard"
[[payload.debit]]
payment_method_type = "Visa"

[payload.connector_auth.CurrencyAuthKey.auth_key_map.USD]
processing_account_id = "processing_account_id"
api_key = "API Key"
[payload.connector_auth.CurrencyAuthKey.auth_key_map.CAD]
processing_account_id = "processing_account_id"
api_key = "API Key"

[silverflow]
[[silverflow.credit]]
  payment_method_type = "Mastercard"
[[silverflow.credit]]
  payment_method_type = "Visa"
[[silverflow.debit]]
  payment_method_type = "Mastercard"
[[silverflow.debit]]
  payment_method_type = "Visa"
[silverflow.connector_auth.SignatureKey]
api_key="API Key"
api_secret="API Secret"
key1="Merchant Acceptor Key"
[silverflow.connector_webhook_details]
merchant_secret="Source verification key"

[affirm]
[affirm.connector_auth.HeaderKey]
api_key = "API Key"

[trustpayments]
[trustpayments.connector_auth.HeaderKey]
api_key = "API Key"

[blackhawknetwork]
[blackhawknetwork.connector_auth.HeaderKey]
api_key = "API Key"

[breadpay]
[breadpay.connector_auth.BodyKey]
api_key = "API Key"
key1 = "API Secret"
[[breadpay.pay_later]]
payment_method_type = "breadpay"
payment_experience = "redirect_to_url"

[mpgs]
[mpgs.connector_auth.HeaderKey]
api_key = "API Key"

[phonepe]
[[phonepe.upi]]
payment_method_type = "upi_collect"
[[phonepe.upi]]
payment_method_type = "upi_intent"
[phonepe.connector_auth.SignatureKey]
api_key="merchant_id"
api_secret="key_index"
key1="salt_key"

[paytm]
[[paytm.upi]]
payment_method_type = "upi_collect"
[[paytm.upi]]
payment_method_type = "upi_intent"
[paytm.connector_auth.SignatureKey]
api_key="Signing key"
api_secret="website name"
key1="merchant_id"
[bluecode]
[[bluecode.wallet]]
  payment_method_type = "bluecode"
[bluecode.connector_auth.HeaderKey]
api_key = "E-Order Token"
[bluecode.metadata.shop_name]
name="shop_name"
label="Shop Name"
placeholder="Enter your Shop Name"
required=true
type="Text"
[bluecode.connector_webhook_details]
merchant_secret="Source verification key"

[katapult]
[katapult.connector_auth.HeaderKey]
api_key = "API Key"

[flexiti]
[flexiti.connector_auth.BodyKey]
api_key = "Client id"
key1 = "Client secret"
[[flexiti.pay_later]]
payment_method_type = "flexiti"
payment_experience = "redirect_to_url"<|MERGE_RESOLUTION|>--- conflicted
+++ resolved
@@ -2061,11 +2061,9 @@
 [[fiserv.wallet]]
 payment_method_type = "paypal"
 [[fiserv.wallet]]
-<<<<<<< HEAD
   payment_method_type = "apple_pay"
-=======
+[[fiserv.wallet]]
   payment_method_type = "google_pay"
->>>>>>> a6fda186
 [fiserv.connector_auth.SignatureKey]
 api_key = "API Key"
 key1 = "Merchant ID"
