--- conflicted
+++ resolved
@@ -7390,8 +7390,6 @@
   required = true
   type = "Select"
   options = []
-<<<<<<< HEAD
-=======
 [[finix.metadata.apple_pay]]
   name="payment_processing_details_at"
   label="Payment Processing Details At"
@@ -7399,7 +7397,6 @@
   required=true
   type="Radio"
   options=["Connector"]
->>>>>>> af467703
 [[finix.metadata.google_pay]]
   name = "merchant_name"
   label = "Google Pay Merchant Name"
