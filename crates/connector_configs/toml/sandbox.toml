--- conflicted
+++ resolved
@@ -6357,25 +6357,19 @@
 [blackhawknetwork.connector_auth.HeaderKey]
 api_key = "API Key"
 
-<<<<<<< HEAD
+[breadpay]
+[breadpay.connector_auth.BodyKey]
+api_key = "API Key"
+key1 = "API Secret"
+
+[mpgs]
+[mpgs.connector_auth.HeaderKey]
+api_key = "API Key"
+
 [flexiti]
 [flexiti.connector_auth.bodykey]
 api_key = "Client id"
 key1 = "Client secret"
 [[flexiti.pay_later]]
 payment_method_type = "flexiti"
-payment_experience = "redirect_to_url"
-=======
-[breadpay]
-[breadpay.connector_auth.BodyKey]
-api_key = "API Key"
-key1 = "API Secret"
-
-[flexiti]
-[flexiti.connector_auth.HeaderKey]
-api_key = "API Key"
-
-[mpgs]
-[mpgs.connector_auth.HeaderKey]
-api_key = "API Key"
->>>>>>> 1e6a088c
+payment_experience = "redirect_to_url"