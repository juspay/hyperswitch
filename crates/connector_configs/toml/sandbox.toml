[aci]
[[aci.credit]]
payment_method_type = "Mastercard"
[[aci.credit]]
payment_method_type = "Visa"
[[aci.credit]]
payment_method_type = "Interac"
[[aci.credit]]
payment_method_type = "AmericanExpress"
[[aci.credit]]
payment_method_type = "JCB"
[[aci.credit]]
payment_method_type = "DinersClub"
[[aci.credit]]
payment_method_type = "Discover"
[[aci.credit]]
payment_method_type = "CartesBancaires"
[[aci.credit]]
payment_method_type = "UnionPay"
[[aci.debit]]
payment_method_type = "Mastercard"
[[aci.debit]]
payment_method_type = "Visa"
[[aci.debit]]
payment_method_type = "Interac"
[[aci.debit]]
payment_method_type = "AmericanExpress"
[[aci.debit]]
payment_method_type = "JCB"
[[aci.debit]]
payment_method_type = "DinersClub"
[[aci.debit]]
payment_method_type = "Discover"
[[aci.debit]]
payment_method_type = "CartesBancaires"
[[aci.debit]]
payment_method_type = "UnionPay"
[[aci.wallet]]
payment_method_type = "ali_pay"
[[aci.wallet]]
payment_method_type = "mb_way"
[[aci.bank_redirect]]
payment_method_type = "ideal"
[[aci.bank_redirect]]
payment_method_type = "giropay"
[[aci.bank_redirect]]
payment_method_type = "sofort"
[[aci.bank_redirect]]
payment_method_type = "eps"
[[aci.bank_redirect]]
payment_method_type = "przelewy24"
[[aci.bank_redirect]]
payment_method_type = "trustly"
[[aci.bank_redirect]]
payment_method_type = "interac"
[aci.connector_auth.BodyKey]
api_key = "API Key"
key1 = "Entity ID"
[aci.connector_webhook_details]
merchant_secret = "Source verification key"


[adyen]
[[adyen.credit]]
payment_method_type = "Mastercard"
[[adyen.credit]]
payment_method_type = "Visa"
[[adyen.credit]]
payment_method_type = "Interac"
[[adyen.credit]]
payment_method_type = "AmericanExpress"
[[adyen.credit]]
payment_method_type = "JCB"
[[adyen.credit]]
payment_method_type = "DinersClub"
[[adyen.credit]]
payment_method_type = "Discover"
[[adyen.credit]]
payment_method_type = "CartesBancaires"
[[adyen.credit]]
payment_method_type = "UnionPay"
[[adyen.debit]]
payment_method_type = "Mastercard"
[[adyen.debit]]
payment_method_type = "Visa"
[[adyen.debit]]
payment_method_type = "Nyce"
[[adyen.debit]]
payment_method_type = "Pulse"
[[adyen.debit]]
payment_method_type = "Star"
[[adyen.debit]]
payment_method_type = "Accel"
[[adyen.debit]]
payment_method_type = "Interac"
[[adyen.debit]]
payment_method_type = "AmericanExpress"
[[adyen.debit]]
payment_method_type = "JCB"
[[adyen.debit]]
payment_method_type = "DinersClub"
[[adyen.debit]]
payment_method_type = "Discover"
[[adyen.debit]]
payment_method_type = "CartesBancaires"
[[adyen.debit]]
payment_method_type = "UnionPay"
[[adyen.pay_later]]
payment_method_type = "klarna"
[[adyen.pay_later]]
payment_method_type = "affirm"
[[adyen.pay_later]]
payment_method_type = "afterpay_clearpay"
[[adyen.pay_later]]
payment_method_type = "pay_bright"
[[adyen.pay_later]]
payment_method_type = "walley"
[[adyen.pay_later]]
payment_method_type = "alma"
[[adyen.pay_later]]
payment_method_type = "atome"
[[adyen.bank_debit]]
payment_method_type = "ach"
[[adyen.bank_debit]]
payment_method_type = "bacs"
[[adyen.bank_debit]]
payment_method_type = "sepa"
[[adyen.bank_redirect]]
payment_method_type = "ideal"
[[adyen.bank_redirect]]
payment_method_type = "eps"
[[adyen.bank_redirect]]
payment_method_type = "blik"
[[adyen.bank_redirect]]
payment_method_type = "trustly"
[[adyen.bank_redirect]]
payment_method_type = "online_banking_czech_republic"
[[adyen.bank_redirect]]
payment_method_type = "online_banking_finland"
[[adyen.bank_redirect]]
payment_method_type = "online_banking_poland"
[[adyen.bank_redirect]]
payment_method_type = "online_banking_slovakia"
[[adyen.bank_redirect]]
payment_method_type = "bancontact_card"
[[adyen.bank_redirect]]
payment_method_type = "online_banking_fpx"
[[adyen.bank_redirect]]
payment_method_type = "online_banking_thailand"
[[adyen.bank_redirect]]
payment_method_type = "bizum"
[[adyen.bank_redirect]]
payment_method_type = "open_banking_uk"
[[adyen.bank_transfer]]
payment_method_type = "permata_bank_transfer"
[[adyen.bank_transfer]]
payment_method_type = "bca_bank_transfer"
[[adyen.bank_transfer]]
payment_method_type = "bni_va"
[[adyen.bank_transfer]]
payment_method_type = "bri_va"
[[adyen.bank_transfer]]
payment_method_type = "cimb_va"
[[adyen.bank_transfer]]
payment_method_type = "danamon_va"
[[adyen.bank_transfer]]
payment_method_type = "mandiri_va"
[[adyen.bank_transfer]]
payment_method_type = "pix"
[[adyen.wallet]]
payment_method_type = "apple_pay"
[[adyen.wallet]]
payment_method_type = "google_pay"
[[adyen.wallet]]
payment_method_type = "paypal"
[[adyen.wallet]]
payment_method_type = "we_chat_pay"
[[adyen.wallet]]
payment_method_type = "ali_pay"
[[adyen.wallet]]
payment_method_type = "mb_way"
[[adyen.wallet]]
payment_method_type = "ali_pay_hk"
[[adyen.wallet]]
payment_method_type = "go_pay"
[[adyen.wallet]]
payment_method_type = "kakao_pay"
[[adyen.wallet]]
payment_method_type = "twint"
[[adyen.wallet]]
payment_method_type = "gcash"
[[adyen.wallet]]
payment_method_type = "vipps"
[[adyen.wallet]]
payment_method_type = "dana"
[[adyen.wallet]]
payment_method_type = "momo"
[[adyen.wallet]]
payment_method_type = "swish"
[[adyen.wallet]]
payment_method_type = "touch_n_go"
[[adyen.voucher]]
payment_method_type = "boleto"
[[adyen.voucher]]
payment_method_type = "alfamart"
[[adyen.voucher]]
payment_method_type = "indomaret"
[[adyen.voucher]]
payment_method_type = "oxxo"
[[adyen.voucher]]
payment_method_type = "seven_eleven"
[[adyen.voucher]]
payment_method_type = "lawson"
[[adyen.voucher]]
payment_method_type = "mini_stop"
[[adyen.voucher]]
payment_method_type = "family_mart"
[[adyen.voucher]]
payment_method_type = "seicomart"
[[adyen.voucher]]
payment_method_type = "pay_easy"
[[adyen.gift_card]]
payment_method_type = "pay_safe_card"
[[adyen.gift_card]]
payment_method_type = "givex"
[[adyen.card_redirect]]
payment_method_type = "benefit"
[[adyen.card_redirect]]
payment_method_type = "knet"
[[adyen.card_redirect]]
payment_method_type = "momo_atm"
[adyen.connector_auth.BodyKey]
api_key = "Adyen API Key"
key1 = "Adyen Account Id"
[adyen.connector_webhook_details]
merchant_secret = "Source verification key"

[[adyen.metadata.apple_pay]]
name = "certificate"
label = "Merchant Certificate (Base64 Encoded)"
placeholder = "Enter Merchant Certificate (Base64 Encoded)"
required = true
type = "Text"
[[adyen.metadata.apple_pay]]
name = "certificate_keys"
label = "Merchant PrivateKey (Base64 Encoded)"
placeholder = "Enter Merchant PrivateKey (Base64 Encoded)"
required = true
type = "Text"
[[adyen.metadata.apple_pay]]
name = "merchant_identifier"
label = "Apple Merchant Identifier"
placeholder = "Enter Apple Merchant Identifier"
required = true
type = "Text"
[[adyen.metadata.apple_pay]]
name = "display_name"
label = "Display Name"
placeholder = "Enter Display Name"
required = true
type = "Text"
[[adyen.metadata.apple_pay]]
name = "initiative"
label = "Domain"
placeholder = "Enter Domain"
required = true
type = "Text"
[[adyen.metadata.apple_pay]]
name = "initiative_context"
label = "Domain Name"
placeholder = "Enter Domain Name"
required = true
type = "Text"
[[adyen.metadata.apple_pay]]
name = "merchant_business_country"
label = "Merchant Business Country"
placeholder = "Enter Merchant Business Country"
required = true
type = "Select"
options = []
[[adyen.metadata.apple_pay]]
name = "payment_processing_details_at"
label = "Payment Processing Details At"
placeholder = "Enter Payment Processing Details At"
required = true
type = "Radio"
options = ["Connector", "Hyperswitch"]

[[adyen.metadata.google_pay]]
name = "merchant_name"
label = "Google Pay Merchant Name"
placeholder = "Enter Google Pay Merchant Name"
required = true
type = "Text"
[[adyen.metadata.google_pay]]
name = "merchant_id"
label = "Google Pay Merchant Id"
placeholder = "Enter Google Pay Merchant Id"
required = true
type = "Text"
[[adyen.metadata.google_pay]]
name = "gateway_merchant_id"
label = "Google Pay Merchant Key"
placeholder = "Enter Google Pay Merchant Key"
required = true
type = "Text"
[[adyen.metadata.google_pay]]
name = "allowed_auth_methods"
label = "Allowed Auth Methods"
placeholder = "Enter Allowed Auth Methods"
required = true
type = "MultiSelect"
options = ["PAN_ONLY", "CRYPTOGRAM_3DS"]

[[adyen.connector_wallets_details.google_pay]]
name = "merchant_name"
label = "Google Pay Merchant Name"
placeholder = "Enter Google Pay Merchant Name"
required = true
type = "Text"
[[adyen.connector_wallets_details.google_pay]]
name = "merchant_id"
label = "Google Pay Merchant Id"
placeholder = "Enter Google Pay Merchant Id"
required = true
type = "Text"
[[adyen.connector_wallets_details.google_pay]]
name = "gateway_merchant_id"
label = "Google Pay Merchant Key"
placeholder = "Enter Google Pay Merchant Key"
required = true
type = "Text"
[[adyen.connector_wallets_details.google_pay]]
name = "public_key"
label = "Google Pay Public Key"
placeholder = "Enter Google Pay Public Key"
required = true
type = "Text"
[[adyen.connector_wallets_details.google_pay]]
name = "private_key"
label = "Google Pay Private Key"
placeholder = "Enter Google Pay Private Key"
required = true
type = "Text"
[[adyen.connector_wallets_details.google_pay]]
name = "recipient_id"
label = "Recipient Id"
placeholder = "Enter Recipient Id"
required = true
type = "Text"
[[adyen.connector_wallets_details.google_pay]]
name = "allowed_auth_methods"
label = "Allowed Auth Methods"
placeholder = "Enter Allowed Auth Methods"
required = true
type = "MultiSelect"
options = ["PAN_ONLY", "CRYPTOGRAM_3DS"]


[adyen.metadata.endpoint_prefix]
name = "endpoint_prefix"
label = "Live endpoint prefix"
placeholder = "Enter Live endpoint prefix"
required = true
type = "Text"

[adyenplatform_payout]
[[adyenplatform_payout.credit]]
payment_method_type = "Mastercard"
[[adyenplatform_payout.credit]]
payment_method_type = "Visa"
[[adyenplatform_payout.debit]]
payment_method_type = "Mastercard"
[[adyenplatform_payout.debit]]
payment_method_type = "Visa"
[[adyenplatform_payout.bank_transfer]]
payment_method_type = "sepa"
[adyenplatform_payout.connector_auth.HeaderKey]
api_key = "Adyen platform's API Key"

[adyenplatform_payout.metadata.source_balance_account]
name = "source_balance_account"
label = "Source balance account ID"
placeholder = "Enter Source balance account ID"
required = true
type = "Text"
[adyenplatform_payout.connector_webhook_details]
merchant_secret = "Source verification key"

[airwallex]
[[airwallex.credit]]
payment_method_type = "Mastercard"
[[airwallex.credit]]
payment_method_type = "Visa"
[[airwallex.credit]]
payment_method_type = "Interac"
[[airwallex.credit]]
payment_method_type = "AmericanExpress"
[[airwallex.credit]]
payment_method_type = "JCB"
[[airwallex.credit]]
payment_method_type = "DinersClub"
[[airwallex.credit]]
payment_method_type = "Discover"
[[airwallex.credit]]
payment_method_type = "CartesBancaires"
[[airwallex.credit]]
payment_method_type = "UnionPay"
[[airwallex.debit]]
payment_method_type = "Mastercard"
[[airwallex.debit]]
payment_method_type = "Visa"
[[airwallex.debit]]
payment_method_type = "Interac"
[[airwallex.debit]]
payment_method_type = "AmericanExpress"
[[airwallex.debit]]
payment_method_type = "JCB"
[[airwallex.debit]]
payment_method_type = "DinersClub"
[[airwallex.debit]]
payment_method_type = "Discover"
[[airwallex.debit]]
payment_method_type = "CartesBancaires"
[[airwallex.debit]]
payment_method_type = "UnionPay"
[[airwallex.wallet]]
  payment_method_type = "google_pay"
[[airwallex.wallet]]
  payment_method_type = "paypal"
[[airwallex.wallet]]
  payment_method_type = "skrill"
[[airwallex.bank_redirect]]
  payment_method_type = "trustly"
[[airwallex.bank_redirect]]
  payment_method_type = "blik"
[[airwallex.bank_redirect]]
  payment_method_type = "ideal"
[[airwallex.pay_later]]
  payment_method_type = "klarna"
[[airwallex.pay_later]]
  payment_method_type = "atome"
[airwallex.connector_auth.BodyKey]
api_key = "API Key"
key1 = "Client ID"

[airwallex.connector_webhook_details]
merchant_secret = "Source verification key"

[[airwallex.metadata.google_pay]]
name = "merchant_name"
label = "Google Pay Merchant Name"
placeholder = "Enter Google Pay Merchant Name"
required = true
type = "Text"
[[airwallex.metadata.google_pay]]
name = "merchant_id"
label = "Google Pay Merchant Id"
placeholder = "Enter Google Pay Merchant Id"
required = true
type = "Text"
[[airwallex.metadata.google_pay]]
name = "gateway_merchant_id"
label = "Google Pay Merchant Key"
placeholder = "Enter Google Pay Merchant Key"
required = true
type = "Text"
[[airwallex.metadata.google_pay]]
name = "allowed_auth_methods"
label = "Allowed Auth Methods"
placeholder = "Enter Allowed Auth Methods"
required = true
type = "MultiSelect"
options = ["PAN_ONLY", "CRYPTOGRAM_3DS"]

[[airwallex.connector_wallets_details.google_pay]]
name = "merchant_name"
label = "Google Pay Merchant Name"
placeholder = "Enter Google Pay Merchant Name"
required = true
type = "Text"
[[airwallex.connector_wallets_details.google_pay]]
name = "merchant_id"
label = "Google Pay Merchant Id"
placeholder = "Enter Google Pay Merchant Id"
required = true
type = "Text"
[[airwallex.connector_wallets_details.google_pay]]
name = "gateway_merchant_id"
label = "Google Pay Merchant Key"
placeholder = "Enter Google Pay Merchant Key"
required = true
type = "Text"
[[airwallex.connector_wallets_details.google_pay]]
name = "public_key"
label = "Google Pay Public Key"
placeholder = "Enter Google Pay Public Key"
required = true
type = "Text"
[[airwallex.connector_wallets_details.google_pay]]
name = "private_key"
label = "Google Pay Private Key"
placeholder = "Enter Google Pay Private Key"
required = true
type = "Text"
[[airwallex.connector_wallets_details.google_pay]]
name = "recipient_id"
label = "Recipient Id"
placeholder = "Enter Recipient Id"
required = true
type = "Text"
[[airwallex.connector_wallets_details.google_pay]]
name = "allowed_auth_methods"
label = "Allowed Auth Methods"
placeholder = "Enter Allowed Auth Methods"
required = true
type = "MultiSelect"
options = ["PAN_ONLY", "CRYPTOGRAM_3DS"]

[authipay]
[[authipay.credit]]
payment_method_type = "Mastercard"
[[authipay.credit]]
payment_method_type = "Visa"
[[authipay.debit]]
payment_method_type = "Mastercard"
[[authipay.debit]]
payment_method_type = "Visa"
[authipay.connector_auth.SignatureKey]
api_key = "API Key"
api_secret = "API Secret"
key1 = "Merchant ID"
[authipay.connector_webhook_details]
merchant_secret = "Source verification key"

[authorizedotnet]
[[authorizedotnet.credit]]
payment_method_type = "Mastercard"
[[authorizedotnet.credit]]
payment_method_type = "Visa"
[[authorizedotnet.credit]]
payment_method_type = "Interac"
[[authorizedotnet.credit]]
payment_method_type = "AmericanExpress"
[[authorizedotnet.credit]]
payment_method_type = "JCB"
[[authorizedotnet.credit]]
payment_method_type = "DinersClub"
[[authorizedotnet.credit]]
payment_method_type = "Discover"
[[authorizedotnet.credit]]
payment_method_type = "CartesBancaires"
[[authorizedotnet.credit]]
payment_method_type = "UnionPay"
[[authorizedotnet.debit]]
payment_method_type = "Mastercard"
[[authorizedotnet.debit]]
payment_method_type = "Visa"
[[authorizedotnet.debit]]
payment_method_type = "Interac"
[[authorizedotnet.debit]]
payment_method_type = "AmericanExpress"
[[authorizedotnet.debit]]
payment_method_type = "JCB"
[[authorizedotnet.debit]]
payment_method_type = "DinersClub"
[[authorizedotnet.debit]]
payment_method_type = "Discover"
[[authorizedotnet.debit]]
payment_method_type = "CartesBancaires"
[[authorizedotnet.debit]]
payment_method_type = "UnionPay"
[[authorizedotnet.wallet]]
payment_method_type = "apple_pay"
[[authorizedotnet.wallet]]
payment_method_type = "google_pay"
[[authorizedotnet.wallet]]
payment_method_type = "paypal"
[authorizedotnet.connector_auth.BodyKey]
api_key = "API Login ID"
key1 = "Transaction Key"
[authorizedotnet.connector_webhook_details]
merchant_secret = "Source verification key"

[[authorizedotnet.metadata.apple_pay]]
name = "certificate"
label = "Merchant Certificate (Base64 Encoded)"
placeholder = "Enter Merchant Certificate (Base64 Encoded)"
required = true
type = "Text"
[[authorizedotnet.metadata.apple_pay]]
name = "certificate_keys"
label = "Merchant PrivateKey (Base64 Encoded)"
placeholder = "Enter Merchant PrivateKey (Base64 Encoded)"
required = true
type = "Text"
[[authorizedotnet.metadata.apple_pay]]
name = "merchant_identifier"
label = "Apple Merchant Identifier"
placeholder = "Enter Apple Merchant Identifier"
required = true
type = "Text"
[[authorizedotnet.metadata.apple_pay]]
name = "display_name"
label = "Display Name"
placeholder = "Enter Display Name"
required = true
type = "Text"
[[authorizedotnet.metadata.apple_pay]]
name = "initiative"
label = "Domain"
placeholder = "Enter Domain"
required = true
type = "Text"
[[authorizedotnet.metadata.apple_pay]]
name = "initiative_context"
label = "Domain Name"
placeholder = "Enter Domain Name"
required = true
type = "Text"
[[authorizedotnet.metadata.apple_pay]]
name = "merchant_business_country"
label = "Merchant Business Country"
placeholder = "Enter Merchant Business Country"
required = true
type = "Select"
options = []
[[authorizedotnet.metadata.apple_pay]]
name = "payment_processing_details_at"
label = "Payment Processing Details At"
placeholder = "Enter Payment Processing Details At"
required = true
type = "Radio"
options = ["Connector"]

[[authorizedotnet.metadata.google_pay]]
name = "merchant_name"
label = "Google Pay Merchant Name"
placeholder = "Enter Google Pay Merchant Name"
required = true
type = "Text"
[[authorizedotnet.metadata.google_pay]]
name = "merchant_id"
label = "Google Pay Merchant Id"
placeholder = "Enter Google Pay Merchant Id"
required = true
type = "Text"
[[authorizedotnet.metadata.google_pay]]
name = "gateway_merchant_id"
label = "Google Pay Merchant Key"
placeholder = "Enter Google Pay Merchant Key"
required = true
type = "Text"
[[authorizedotnet.metadata.google_pay]]
name = "allowed_auth_methods"
label = "Allowed Auth Methods"
placeholder = "Enter Allowed Auth Methods"
required = true
type = "MultiSelect"
options = ["PAN_ONLY", "CRYPTOGRAM_3DS"]

[[authorizedotnet.connector_wallets_details.google_pay]]
name = "merchant_name"
label = "Google Pay Merchant Name"
placeholder = "Enter Google Pay Merchant Name"
required = true
type = "Text"
[[authorizedotnet.connector_wallets_details.google_pay]]
name = "merchant_id"
label = "Google Pay Merchant Id"
placeholder = "Enter Google Pay Merchant Id"
required = true
type = "Text"
[[authorizedotnet.connector_wallets_details.google_pay]]
name = "gateway_merchant_id"
label = "Google Pay Merchant Key"
placeholder = "Enter Google Pay Merchant Key"
required = true
type = "Text"
[[authorizedotnet.connector_wallets_details.google_pay]]
name = "public_key"
label = "Google Pay Public Key"
placeholder = "Enter Google Pay Public Key"
required = true
type = "Text"
[[authorizedotnet.connector_wallets_details.google_pay]]
name = "private_key"
label = "Google Pay Private Key"
placeholder = "Enter Google Pay Private Key"
required = true
type = "Text"
[[authorizedotnet.connector_wallets_details.google_pay]]
name = "recipient_id"
label = "Recipient Id"
placeholder = "Enter Recipient Id"
required = true
type = "Text"
[[authorizedotnet.connector_wallets_details.google_pay]]
name = "allowed_auth_methods"
label = "Allowed Auth Methods"
placeholder = "Enter Allowed Auth Methods"
required = true
type = "MultiSelect"
options = ["PAN_ONLY", "CRYPTOGRAM_3DS"]


[bambora]
[[bambora.credit]]
payment_method_type = "Mastercard"
[[bambora.credit]]
payment_method_type = "Visa"
[[bambora.credit]]
payment_method_type = "Interac"
[[bambora.credit]]
payment_method_type = "AmericanExpress"
[[bambora.credit]]
payment_method_type = "JCB"
[[bambora.credit]]
payment_method_type = "DinersClub"
[[bambora.credit]]
payment_method_type = "Discover"
[[bambora.credit]]
payment_method_type = "CartesBancaires"
[[bambora.credit]]
payment_method_type = "UnionPay"
[[bambora.debit]]
payment_method_type = "Mastercard"
[[bambora.debit]]
payment_method_type = "Visa"
[[bambora.debit]]
payment_method_type = "Interac"
[[bambora.debit]]
payment_method_type = "AmericanExpress"
[[bambora.debit]]
payment_method_type = "JCB"
[[bambora.debit]]
payment_method_type = "DinersClub"
[[bambora.debit]]
payment_method_type = "Discover"
[[bambora.debit]]
payment_method_type = "CartesBancaires"
[[bambora.debit]]
payment_method_type = "UnionPay"
[bambora.connector_auth.BodyKey]
api_key = "Passcode"
key1 = "Merchant Id"

[bamboraapac]
[[bamboraapac.credit]]
payment_method_type = "Mastercard"
[[bamboraapac.credit]]
payment_method_type = "Visa"
[[bamboraapac.credit]]
payment_method_type = "Interac"
[[bamboraapac.credit]]
payment_method_type = "AmericanExpress"
[[bamboraapac.credit]]
payment_method_type = "JCB"
[[bamboraapac.credit]]
payment_method_type = "DinersClub"
[[bamboraapac.credit]]
payment_method_type = "Discover"
[[bamboraapac.credit]]
payment_method_type = "CartesBancaires"
[[bamboraapac.credit]]
payment_method_type = "UnionPay"
[[bamboraapac.debit]]
payment_method_type = "Mastercard"
[[bamboraapac.debit]]
payment_method_type = "Visa"
[[bamboraapac.debit]]
payment_method_type = "Interac"
[[bamboraapac.debit]]
payment_method_type = "AmericanExpress"
[[bamboraapac.debit]]
payment_method_type = "JCB"
[[bamboraapac.debit]]
payment_method_type = "DinersClub"
[[bamboraapac.debit]]
payment_method_type = "Discover"
[[bamboraapac.debit]]
payment_method_type = "CartesBancaires"
[[bamboraapac.debit]]
payment_method_type = "UnionPay"
[bamboraapac.connector_auth.SignatureKey]
api_key = "Username"
key1 = "Account Number"
api_secret = "Password"

[bankofamerica]
[[bankofamerica.credit]]
payment_method_type = "Mastercard"
[[bankofamerica.credit]]
payment_method_type = "Visa"
[[bankofamerica.credit]]
payment_method_type = "Interac"
[[bankofamerica.credit]]
payment_method_type = "AmericanExpress"
[[bankofamerica.credit]]
payment_method_type = "JCB"
[[bankofamerica.credit]]
payment_method_type = "DinersClub"
[[bankofamerica.credit]]
payment_method_type = "Discover"
[[bankofamerica.credit]]
payment_method_type = "CartesBancaires"
[[bankofamerica.credit]]
payment_method_type = "UnionPay"
[[bankofamerica.debit]]
payment_method_type = "Mastercard"
[[bankofamerica.debit]]
payment_method_type = "Visa"
[[bankofamerica.debit]]
payment_method_type = "Interac"
[[bankofamerica.debit]]
payment_method_type = "AmericanExpress"
[[bankofamerica.debit]]
payment_method_type = "JCB"
[[bankofamerica.debit]]
payment_method_type = "DinersClub"
[[bankofamerica.debit]]
payment_method_type = "Discover"
[[bankofamerica.debit]]
payment_method_type = "CartesBancaires"
[[bankofamerica.debit]]
payment_method_type = "UnionPay"
[[bankofamerica.wallet]]
payment_method_type = "apple_pay"
[[bankofamerica.wallet]]
payment_method_type = "google_pay"
[[bankofamerica.wallet]]
payment_method_type = "samsung_pay"
[bankofamerica.connector_auth.SignatureKey]
api_key = "Key"
key1 = "Merchant ID"
api_secret = "Shared Secret"
[bankofamerica.connector_webhook_details]
merchant_secret = "Source verification key"

[[bankofamerica.metadata.apple_pay]]
name = "certificate"
label = "Merchant Certificate (Base64 Encoded)"
placeholder = "Enter Merchant Certificate (Base64 Encoded)"
required = true
type = "Text"
[[bankofamerica.metadata.apple_pay]]
name = "certificate_keys"
label = "Merchant PrivateKey (Base64 Encoded)"
placeholder = "Enter Merchant PrivateKey (Base64 Encoded)"
required = true
type = "Text"
[[bankofamerica.metadata.apple_pay]]
name = "merchant_identifier"
label = "Apple Merchant Identifier"
placeholder = "Enter Apple Merchant Identifier"
required = true
type = "Text"
[[bankofamerica.metadata.apple_pay]]
name = "display_name"
label = "Display Name"
placeholder = "Enter Display Name"
required = true
type = "Text"
[[bankofamerica.metadata.apple_pay]]
name = "initiative"
label = "Domain"
placeholder = "Enter Domain"
required = true
type = "Text"
[[bankofamerica.metadata.apple_pay]]
name = "initiative_context"
label = "Domain Name"
placeholder = "Enter Domain Name"
required = true
type = "Text"
[[bankofamerica.metadata.apple_pay]]
name = "merchant_business_country"
label = "Merchant Business Country"
placeholder = "Enter Merchant Business Country"
required = true
type = "Select"
options = []
[[bankofamerica.metadata.apple_pay]]
name = "payment_processing_details_at"
label = "Payment Processing Details At"
placeholder = "Enter Payment Processing Details At"
required = true
type = "Radio"
options = ["Connector", "Hyperswitch"]

[[bankofamerica.metadata.google_pay]]
name = "merchant_name"
label = "Google Pay Merchant Name"
placeholder = "Enter Google Pay Merchant Name"
required = true
type = "Text"
[[bankofamerica.metadata.google_pay]]
name = "merchant_id"
label = "Google Pay Merchant Id"
placeholder = "Enter Google Pay Merchant Id"
required = true
type = "Text"
[[bankofamerica.metadata.google_pay]]
name = "gateway_merchant_id"
label = "Google Pay Merchant Key"
placeholder = "Enter Google Pay Merchant Key"
required = true
type = "Text"
[[bankofamerica.metadata.google_pay]]
name = "allowed_auth_methods"
label = "Allowed Auth Methods"
placeholder = "Enter Allowed Auth Methods"
required = true
type = "MultiSelect"
options = ["PAN_ONLY", "CRYPTOGRAM_3DS"]

[[bankofamerica.connector_wallets_details.google_pay]]
name = "merchant_name"
label = "Google Pay Merchant Name"
placeholder = "Enter Google Pay Merchant Name"
required = true
type = "Text"
[[bankofamerica.connector_wallets_details.google_pay]]
name = "merchant_id"
label = "Google Pay Merchant Id"
placeholder = "Enter Google Pay Merchant Id"
required = true
type = "Text"
[[bankofamerica.connector_wallets_details.google_pay]]
name = "gateway_merchant_id"
label = "Google Pay Merchant Key"
placeholder = "Enter Google Pay Merchant Key"
required = true
type = "Text"
[[bankofamerica.connector_wallets_details.google_pay]]
name = "public_key"
label = "Google Pay Public Key"
placeholder = "Enter Google Pay Public Key"
required = true
type = "Text"
[[bankofamerica.connector_wallets_details.google_pay]]
name = "private_key"
label = "Google Pay Private Key"
placeholder = "Enter Google Pay Private Key"
required = true
type = "Text"
[[bankofamerica.connector_wallets_details.google_pay]]
name = "recipient_id"
label = "Recipient Id"
placeholder = "Enter Recipient Id"
required = true
type = "Text"
[[bankofamerica.connector_wallets_details.google_pay]]
name = "allowed_auth_methods"
label = "Allowed Auth Methods"
placeholder = "Enter Allowed Auth Methods"
required = true
type = "MultiSelect"
options = ["PAN_ONLY", "CRYPTOGRAM_3DS"]

[[bankofamerica.connector_wallets_details.samsung_pay]]
name = "service_id"
label = "Samsung Pay Service Id"
placeholder = "Enter Samsung Pay Service Id"
required = true
type = "Text"
[[bankofamerica.connector_wallets_details.samsung_pay]]
name = "merchant_display_name"
label = "Display Name"
placeholder = "Enter Display Name"
required = true
type = "Text"
[[bankofamerica.connector_wallets_details.samsung_pay]]
name = "merchant_business_country"
label = "Merchant Business Country"
placeholder = "Enter Merchant Business Country"
required = true
type = "Select"
options = []
[[bankofamerica.connector_wallets_details.samsung_pay]]
name = "allowed_brands"
label = "Allowed Brands"
placeholder = "Enter Allowed Brands"
required = true
type = "MultiSelect"
options = ["visa", "masterCard", "amex", "discover"]

[barclaycard]
[[barclaycard.credit]]
payment_method_type = "Mastercard"
[[barclaycard.credit]]
payment_method_type = "Visa"
[[barclaycard.credit]]
payment_method_type = "AmericanExpress"
[[barclaycard.credit]]
payment_method_type = "JCB"
[[barclaycard.credit]]
payment_method_type = "Discover"
[[barclaycard.credit]]
payment_method_type = "Maestro"
[[barclaycard.credit]]
payment_method_type = "Interac"
[[barclaycard.credit]]
payment_method_type = "DinersClub"
[[barclaycard.credit]]
payment_method_type = "CartesBancaires"
[[barclaycard.credit]]
payment_method_type = "UnionPay"
[[barclaycard.debit]]
payment_method_type = "Mastercard"
[[barclaycard.debit]]
payment_method_type = "Visa"
[[barclaycard.debit]]
payment_method_type = "AmericanExpress"
[[barclaycard.debit]]
payment_method_type = "JCB"
[[barclaycard.debit]]
payment_method_type = "Discover"
[[barclaycard.debit]]
payment_method_type = "Maestro"
[[barclaycard.debit]]
payment_method_type = "Interac"
[[barclaycard.debit]]
payment_method_type = "DinersClub"
[[barclaycard.debit]]
payment_method_type = "CartesBancaires"
[[barclaycard.debit]]
payment_method_type = "UnionPay"
[[barclaycard.wallet]]
  payment_method_type = "google_pay"
[barclaycard.connector_auth.SignatureKey]
api_key = "Key"
key1 = "Merchant ID"
api_secret = "Shared Secret"

[[barclaycard.metadata.google_pay]]
name = "merchant_name"
label = "Google Pay Merchant Name"
placeholder = "Enter Google Pay Merchant Name"
required = true
type = "Text"
[[barclaycard.metadata.google_pay]]
name = "merchant_id"
label = "Google Pay Merchant Id"
placeholder = "Enter Google Pay Merchant Id"
required = true
type = "Text"
[[barclaycard.metadata.google_pay]]
name = "gateway_merchant_id"
label = "Google Pay Merchant Key"
placeholder = "Enter Google Pay Merchant Key"
required = true
type = "Text"
[[barclaycard.metadata.google_pay]]
name = "allowed_auth_methods"
label = "Allowed Auth Methods"
placeholder = "Enter Allowed Auth Methods"
required = true
type = "MultiSelect"
options = ["PAN_ONLY", "CRYPTOGRAM_3DS"]

[[barclaycard.connector_wallets_details.google_pay]]
name = "merchant_name"
label = "Google Pay Merchant Name"
placeholder = "Enter Google Pay Merchant Name"
required = true
type = "Text"
[[barclaycard.connector_wallets_details.google_pay]]
name = "merchant_id"
label = "Google Pay Merchant Id"
placeholder = "Enter Google Pay Merchant Id"
required = true
type = "Text"
[[barclaycard.connector_wallets_details.google_pay]]
name = "gateway_merchant_id"
label = "Google Pay Merchant Key"
placeholder = "Enter Google Pay Merchant Key"
required = true
type = "Text"
[[barclaycard.connector_wallets_details.google_pay]]
name = "public_key"
label = "Google Pay Public Key"
placeholder = "Enter Google Pay Public Key"
required = true
type = "Text"
[[barclaycard.connector_wallets_details.google_pay]]
name = "private_key"
label = "Google Pay Private Key"
placeholder = "Enter Google Pay Private Key"
required = true
type = "Text"
[[barclaycard.connector_wallets_details.google_pay]]
name = "recipient_id"
label = "Recipient Id"
placeholder = "Enter Recipient Id"
required = true
type = "Text"
[[barclaycard.connector_wallets_details.google_pay]]
name = "allowed_auth_methods"
label = "Allowed Auth Methods"
placeholder = "Enter Allowed Auth Methods"
required = true
type = "MultiSelect"
options = ["PAN_ONLY", "CRYPTOGRAM_3DS"]

[bitpay]
[[bitpay.crypto]]
payment_method_type = "crypto_currency"
[bitpay.connector_auth.HeaderKey]
api_key = "API Key"
[bitpay.connector_webhook_details]
merchant_secret = "Source verification key"

[bluesnap]
[[bluesnap.credit]]
payment_method_type = "Mastercard"
[[bluesnap.credit]]
payment_method_type = "Visa"
[[bluesnap.credit]]
payment_method_type = "Interac"
[[bluesnap.credit]]
payment_method_type = "AmericanExpress"
[[bluesnap.credit]]
payment_method_type = "JCB"
[[bluesnap.credit]]
payment_method_type = "DinersClub"
[[bluesnap.credit]]
payment_method_type = "Discover"
[[bluesnap.credit]]
payment_method_type = "CartesBancaires"
[[bluesnap.credit]]
payment_method_type = "UnionPay"
[[bluesnap.wallet]]
payment_method_type = "google_pay"
[[bluesnap.wallet]]
payment_method_type = "apple_pay"
[bluesnap.connector_auth.BodyKey]
api_key = "Password"
key1 = "Username"
[bluesnap.connector_webhook_details]
merchant_secret = "Source verification key"

[[bluesnap.metadata.apple_pay]]
name = "certificate"
label = "Merchant Certificate (Base64 Encoded)"
placeholder = "Enter Merchant Certificate (Base64 Encoded)"
required = true
type = "Text"
[[bluesnap.metadata.apple_pay]]
name = "certificate_keys"
label = "Merchant PrivateKey (Base64 Encoded)"
placeholder = "Enter Merchant PrivateKey (Base64 Encoded)"
required = true
type = "Text"
[[bluesnap.metadata.apple_pay]]
name = "merchant_identifier"
label = "Apple Merchant Identifier"
placeholder = "Enter Apple Merchant Identifier"
required = true
type = "Text"
[[bluesnap.metadata.apple_pay]]
name = "display_name"
label = "Display Name"
placeholder = "Enter Display Name"
required = true
type = "Text"
[[bluesnap.metadata.apple_pay]]
name = "initiative"
label = "Domain"
placeholder = "Enter Domain"
required = true
type = "Text"
[[bluesnap.metadata.apple_pay]]
name = "initiative_context"
label = "Domain Name"
placeholder = "Enter Domain Name"
required = true
type = "Text"
[[bluesnap.metadata.apple_pay]]
name = "merchant_business_country"
label = "Merchant Business Country"
placeholder = "Enter Merchant Business Country"
required = true
type = "Select"
options = []
[[bluesnap.metadata.apple_pay]]
name = "payment_processing_details_at"
label = "Payment Processing Details At"
placeholder = "Enter Payment Processing Details At"
required = true
type = "Radio"
options = ["Connector"]

[[bluesnap.metadata.google_pay]]
name = "merchant_name"
label = "Google Pay Merchant Name"
placeholder = "Enter Google Pay Merchant Name"
required = true
type = "Text"
[[bluesnap.metadata.google_pay]]
name = "merchant_id"
label = "Google Pay Merchant Id"
placeholder = "Enter Google Pay Merchant Id"
required = true
type = "Text"
[[bluesnap.metadata.google_pay]]
name = "gateway_merchant_id"
label = "Google Pay Merchant Key"
placeholder = "Enter Google Pay Merchant Key"
required = true
type = "Text"
[[bluesnap.metadata.google_pay]]
name = "allowed_auth_methods"
label = "Allowed Auth Methods"
placeholder = "Enter Allowed Auth Methods"
required = true
type = "MultiSelect"
options = ["PAN_ONLY", "CRYPTOGRAM_3DS"]

[[bluesnap.connector_wallets_details.google_pay]]
name = "merchant_name"
label = "Google Pay Merchant Name"
placeholder = "Enter Google Pay Merchant Name"
required = true
type = "Text"
[[bluesnap.connector_wallets_details.google_pay]]
name = "merchant_id"
label = "Google Pay Merchant Id"
placeholder = "Enter Google Pay Merchant Id"
required = true
type = "Text"
[[bluesnap.connector_wallets_details.google_pay]]
name = "gateway_merchant_id"
label = "Google Pay Merchant Key"
placeholder = "Enter Google Pay Merchant Key"
required = true
type = "Text"
[[bluesnap.connector_wallets_details.google_pay]]
name = "public_key"
label = "Google Pay Public Key"
placeholder = "Enter Google Pay Public Key"
required = true
type = "Text"
[[bluesnap.connector_wallets_details.google_pay]]
name = "private_key"
label = "Google Pay Private Key"
placeholder = "Enter Google Pay Private Key"
required = true
type = "Text"
[[bluesnap.connector_wallets_details.google_pay]]
name = "recipient_id"
label = "Recipient Id"
placeholder = "Enter Recipient Id"
required = true
type = "Text"
[[bluesnap.connector_wallets_details.google_pay]]
name = "allowed_auth_methods"
label = "Allowed Auth Methods"
placeholder = "Enter Allowed Auth Methods"
required = true
type = "MultiSelect"
options = ["PAN_ONLY", "CRYPTOGRAM_3DS"]


[bluesnap.metadata.merchant_id]
name = "merchant_id"
label = "Merchant Id"
placeholder = "Enter Merchant Id"
required = false
type = "Text"


[boku]
[[boku.wallet]]
payment_method_type = "dana"
[[boku.wallet]]
payment_method_type = "gcash"
[[boku.wallet]]
payment_method_type = "go_pay"
[[boku.wallet]]
payment_method_type = "kakao_pay"
[[boku.wallet]]
payment_method_type = "momo"
[boku.connector_auth.BodyKey]
api_key = "API KEY"
key1 = "MERCHANT ID"
[boku.connector_webhook_details]
merchant_secret = "Source verification key"


[braintree]
[[braintree.credit]]
payment_method_type = "Mastercard"
[[braintree.credit]]
payment_method_type = "Visa"
[[braintree.credit]]
payment_method_type = "Interac"
[[braintree.credit]]
payment_method_type = "AmericanExpress"
[[braintree.credit]]
payment_method_type = "JCB"
[[braintree.credit]]
payment_method_type = "DinersClub"
[[braintree.credit]]
payment_method_type = "Discover"
[[braintree.credit]]
payment_method_type = "CartesBancaires"
[[braintree.credit]]
payment_method_type = "UnionPay"
[[braintree.debit]]
payment_method_type = "Mastercard"
[[braintree.debit]]
payment_method_type = "Visa"
[[braintree.debit]]
payment_method_type = "Interac"
[[braintree.debit]]
payment_method_type = "AmericanExpress"
[[braintree.debit]]
payment_method_type = "JCB"
[[braintree.debit]]
payment_method_type = "DinersClub"
[[braintree.debit]]
payment_method_type = "Discover"
[[braintree.debit]]
payment_method_type = "CartesBancaires"
[[braintree.debit]]
payment_method_type = "UnionPay"
[[braintree.debit]]
payment_method_type = "UnionPay"
[braintree.connector_webhook_details]
merchant_secret = "Source verification key"


[braintree.connector_auth.SignatureKey]
api_key = "Public Key"
key1 = "Merchant Id"
api_secret = "Private Key"
[braintree.metadata.merchant_account_id]
name = "merchant_account_id"
label = "Merchant Account Id"
placeholder = "Enter Merchant Account Id"
required = true
type = "Text"
[braintree.metadata.merchant_config_currency]
name = "merchant_config_currency"
label = "Currency"
placeholder = "Enter Currency"
required = true
type = "Select"
options = []

[cashtocode]
[[cashtocode.reward]]
payment_method_type = "classic"
[[cashtocode.reward]]
payment_method_type = "evoucher"
[cashtocode.connector_auth.CurrencyAuthKey.auth_key_map.EUR.classic]
password_classic = "Password Classic"
username_classic = "Username Classic"
merchant_id_classic = "MerchantId Classic"
[cashtocode.connector_auth.CurrencyAuthKey.auth_key_map.EUR.evoucher]
password_evoucher = "Password Evoucher"
username_evoucher = "Username Evoucher"
merchant_id_evoucher = "MerchantId Evoucher"
[cashtocode.connector_auth.CurrencyAuthKey.auth_key_map.GBP.classic]
password_classic = "Password Classic"
username_classic = "Username Classic"
merchant_id_classic = "MerchantId Classic"
[cashtocode.connector_auth.CurrencyAuthKey.auth_key_map.GBP.evoucher]
password_evoucher = "Password Evoucher"
username_evoucher = "Username Evoucher"
merchant_id_evoucher = "MerchantId Evoucher"
[cashtocode.connector_auth.CurrencyAuthKey.auth_key_map.USD.classic]
password_classic = "Password Classic"
username_classic = "Username Classic"
merchant_id_classic = "MerchantId Classic"
[cashtocode.connector_auth.CurrencyAuthKey.auth_key_map.USD.evoucher]
password_evoucher = "Password Evoucher"
username_evoucher = "Username Evoucher"
merchant_id_evoucher = "MerchantId Evoucher"
[cashtocode.connector_auth.CurrencyAuthKey.auth_key_map.CAD.classic]
password_classic = "Password Classic"
username_classic = "Username Classic"
merchant_id_classic = "MerchantId Classic"
[cashtocode.connector_auth.CurrencyAuthKey.auth_key_map.CAD.evoucher]
password_evoucher = "Password Evoucher"
username_evoucher = "Username Evoucher"
merchant_id_evoucher = "MerchantId Evoucher"
[cashtocode.connector_auth.CurrencyAuthKey.auth_key_map.CHF.classic]
password_classic = "Password Classic"
username_classic = "Username Classic"
merchant_id_classic = "MerchantId Classic"
[cashtocode.connector_auth.CurrencyAuthKey.auth_key_map.CHF.evoucher]
password_evoucher = "Password Evoucher"
username_evoucher = "Username Evoucher"
merchant_id_evoucher = "MerchantId Evoucher"
[cashtocode.connector_auth.CurrencyAuthKey.auth_key_map.AUD.classic]
password_classic = "Password Classic"
username_classic = "Username Classic"
merchant_id_classic = "MerchantId Classic"
[cashtocode.connector_auth.CurrencyAuthKey.auth_key_map.AUD.evoucher]
password_evoucher = "Password Evoucher"
username_evoucher = "Username Evoucher"
merchant_id_evoucher = "MerchantId Evoucher"
[cashtocode.connector_auth.CurrencyAuthKey.auth_key_map.INR.classic]
password_classic = "Password Classic"
username_classic = "Username Classic"
merchant_id_classic = "MerchantId Classic"
[cashtocode.connector_auth.CurrencyAuthKey.auth_key_map.INR.evoucher]
password_evoucher = "Password Evoucher"
username_evoucher = "Username Evoucher"
merchant_id_evoucher = "MerchantId Evoucher"
[cashtocode.connector_auth.CurrencyAuthKey.auth_key_map.JPY.classic]
password_classic = "Password Classic"
username_classic = "Username Classic"
merchant_id_classic = "MerchantId Classic"
[cashtocode.connector_auth.CurrencyAuthKey.auth_key_map.JPY.evoucher]
password_evoucher = "Password Evoucher"
username_evoucher = "Username Evoucher"
merchant_id_evoucher = "MerchantId Evoucher"
[cashtocode.connector_auth.CurrencyAuthKey.auth_key_map.NZD.classic]
password_classic = "Password Classic"
username_classic = "Username Classic"
merchant_id_classic = "MerchantId Classic"
[cashtocode.connector_auth.CurrencyAuthKey.auth_key_map.NZD.evoucher]
password_evoucher = "Password Evoucher"
username_evoucher = "Username Evoucher"
merchant_id_evoucher = "MerchantId Evoucher"
[cashtocode.connector_auth.CurrencyAuthKey.auth_key_map.ZAR.classic]
password_classic = "Password Classic"
username_classic = "Username Classic"
merchant_id_classic = "MerchantId Classic"
[cashtocode.connector_auth.CurrencyAuthKey.auth_key_map.ZAR.evoucher]
password_evoucher = "Password Evoucher"
username_evoucher = "Username Evoucher"
merchant_id_evoucher = "MerchantId Evoucher"
[cashtocode.connector_auth.CurrencyAuthKey.auth_key_map.CNY.classic]
password_classic = "Password Classic"
username_classic = "Username Classic"
merchant_id_classic = "MerchantId Classic"
[cashtocode.connector_auth.CurrencyAuthKey.auth_key_map.CNY.evoucher]
password_evoucher = "Password Evoucher"
username_evoucher = "Username Evoucher"
merchant_id_evoucher = "MerchantId Evoucher"
[cashtocode.connector_webhook_details]
merchant_secret = "Source verification key"

<<<<<<< HEAD
[celero]
[[celero.credit]]
  payment_method_type = "AmericanExpress"
[[celero.credit]]
  payment_method_type = "Discover"
[[celero.credit]]
  payment_method_type = "DinersClub"
[[celero.credit]]
  payment_method_type = "JCB"
[[celero.credit]]
  payment_method_type = "Mastercard"
[[celero.credit]]
  payment_method_type = "Visa"
[[celero.debit]]
  payment_method_type = "AmericanExpress"
[[celero.debit]]
  payment_method_type = "Discover"
[[celero.debit]]
  payment_method_type = "DinersClub"
[[celero.debit]]
  payment_method_type = "JCB"
[[celero.debit]]
  payment_method_type = "Mastercard"
[[celero.debit]]
  payment_method_type = "Visa"
[celero.connector_auth.HeaderKey]
api_key="Celero API Key"
=======
[checkbook]
[[checkbook.bank_transfer]]
  payment_method_type = "ach"
[checkbook.connector_auth.BodyKey]
  key1 = "Checkbook Publishable key"
  api_key = "Checkbook API Secret key"
[checkbook.connector_webhook_details]
  merchant_secret="Source verification key"
>>>>>>> d4d8236e

[checkout]
[[checkout.credit]]
payment_method_type = "Mastercard"
[[checkout.credit]]
payment_method_type = "Visa"
[[checkout.credit]]
payment_method_type = "Interac"
[[checkout.credit]]
payment_method_type = "AmericanExpress"
[[checkout.credit]]
payment_method_type = "JCB"
[[checkout.credit]]
payment_method_type = "DinersClub"
[[checkout.credit]]
payment_method_type = "Discover"
[[checkout.credit]]
payment_method_type = "CartesBancaires"
[[checkout.credit]]
payment_method_type = "UnionPay"
[[checkout.debit]]
payment_method_type = "Mastercard"
[[checkout.debit]]
payment_method_type = "Visa"
[[checkout.debit]]
payment_method_type = "Interac"
[[checkout.debit]]
payment_method_type = "AmericanExpress"
[[checkout.debit]]
payment_method_type = "JCB"
[[checkout.debit]]
payment_method_type = "DinersClub"
[[checkout.debit]]
payment_method_type = "Discover"
[[checkout.debit]]
payment_method_type = "CartesBancaires"
[[checkout.debit]]
payment_method_type = "UnionPay"
[[checkout.wallet]]
payment_method_type = "apple_pay"
[[checkout.wallet]]
payment_method_type = "google_pay"
[checkout.connector_auth.SignatureKey]
api_key = "Checkout API Public Key"
key1 = "Processing Channel ID"
api_secret = "Checkout API Secret Key"
[checkout.connector_webhook_details]
merchant_secret = "Source verification key"

[[checkout.metadata.apple_pay]]
name = "certificate"
label = "Merchant Certificate (Base64 Encoded)"
placeholder = "Enter Merchant Certificate (Base64 Encoded)"
required = true
type = "Text"
[[checkout.metadata.apple_pay]]
name = "certificate_keys"
label = "Merchant PrivateKey (Base64 Encoded)"
placeholder = "Enter Merchant PrivateKey (Base64 Encoded)"
required = true
type = "Text"
[[checkout.metadata.apple_pay]]
name = "merchant_identifier"
label = "Apple Merchant Identifier"
placeholder = "Enter Apple Merchant Identifier"
required = true
type = "Text"
[[checkout.metadata.apple_pay]]
name = "display_name"
label = "Display Name"
placeholder = "Enter Display Name"
required = true
type = "Text"
[[checkout.metadata.apple_pay]]
name = "initiative"
label = "Domain"
placeholder = "Enter Domain"
required = true
type = "Text"
[[checkout.metadata.apple_pay]]
name = "initiative_context"
label = "Domain Name"
placeholder = "Enter Domain Name"
required = true
type = "Text"
[[checkout.metadata.apple_pay]]
name = "merchant_business_country"
label = "Merchant Business Country"
placeholder = "Enter Merchant Business Country"
required = true
type = "Select"
options = []
[[checkout.metadata.apple_pay]]
name = "payment_processing_details_at"
label = "Payment Processing Details At"
placeholder = "Enter Payment Processing Details At"
required = true
type = "Radio"
options = ["Connector"]

[[checkout.metadata.google_pay]]
name = "merchant_name"
label = "Google Pay Merchant Name"
placeholder = "Enter Google Pay Merchant Name"
required = true
type = "Text"
[[checkout.metadata.google_pay]]
name = "merchant_id"
label = "Google Pay Merchant Id"
placeholder = "Enter Google Pay Merchant Id"
required = true
type = "Text"
[[checkout.metadata.google_pay]]
name = "gateway_merchant_id"
label = "Google Pay Merchant Key"
placeholder = "Enter Google Pay Merchant Key"
required = true
type = "Text"
[[checkout.metadata.google_pay]]
name = "allowed_auth_methods"
label = "Allowed Auth Methods"
placeholder = "Enter Allowed Auth Methods"
required = true
type = "MultiSelect"
options = ["PAN_ONLY", "CRYPTOGRAM_3DS"]

[[checkout.connector_wallets_details.google_pay]]
name = "merchant_name"
label = "Google Pay Merchant Name"
placeholder = "Enter Google Pay Merchant Name"
required = true
type = "Text"
[[checkout.connector_wallets_details.google_pay]]
name = "merchant_id"
label = "Google Pay Merchant Id"
placeholder = "Enter Google Pay Merchant Id"
required = true
type = "Text"
[[checkout.connector_wallets_details.google_pay]]
name = "gateway_merchant_id"
label = "Google Pay Merchant Key"
placeholder = "Enter Google Pay Merchant Key"
required = true
type = "Text"
[[checkout.connector_wallets_details.google_pay]]
name = "public_key"
label = "Google Pay Public Key"
placeholder = "Enter Google Pay Public Key"
required = true
type = "Text"
[[checkout.connector_wallets_details.google_pay]]
name = "private_key"
label = "Google Pay Private Key"
placeholder = "Enter Google Pay Private Key"
required = true
type = "Text"
[[checkout.connector_wallets_details.google_pay]]
name = "recipient_id"
label = "Recipient Id"
placeholder = "Enter Recipient Id"
required = true
type = "Text"
[[checkout.connector_wallets_details.google_pay]]
name = "allowed_auth_methods"
label = "Allowed Auth Methods"
placeholder = "Enter Allowed Auth Methods"
required = true
type = "MultiSelect"
options = ["PAN_ONLY", "CRYPTOGRAM_3DS"]


[checkout.metadata.acquirer_bin]
name = "acquirer_bin"
label = "Acquirer Bin"
placeholder = "Enter Acquirer Bin"
required = false
type = "Text"
[checkout.metadata.acquirer_merchant_id]
name = "acquirer_merchant_id"
label = "Acquirer Merchant ID"
placeholder = "Enter Acquirer Merchant ID"
required = false
type = "Text"
[checkout.metadata.acquirer_country_code]
name = "acquirer_country_code"
label = "Acquirer Country Code"
placeholder = "Enter Acquirer Country Code"
required = false
type = "Text"

[coinbase]
[[coinbase.crypto]]
payment_method_type = "crypto_currency"
[coinbase.connector_auth.HeaderKey]
api_key = "API Key"
[coinbase.connector_webhook_details]
merchant_secret = "Source verification key"
[coinbase.metadata.pricing_type]
name = "pricing_type"
label = "Select the pricing type Example: fixed_price,no_price"
placeholder = "Select the pricing type Example: fixed_price,no_price"
required = true
type = "Select"
options = ["fixed_price", "no_price"]

[coingate]
[[coingate.crypto]]
payment_method_type = "crypto_currency"
[coingate.connector_auth.BodyKey]
api_key = "API Key"
key1 = "Merchant Token"
[coingate.metadata.currency_id]
name = "currency_id"
label = "ID of the currency in which the refund will be issued"
placeholder = "Enter ID of the currency in which the refund will be issued"
required = true
type = "Number"
[coingate.metadata.platform_id]
name = "platform_id"
label = "Platform ID of the currency in which the refund will be issued"
placeholder = "Enter Platform ID of the currency in which the refund will be issued"
required = true
type = "Number"
[coingate.metadata.ledger_account_id]
name = "ledger_account_id"
label = "ID of the trader balance associated with the currency in which the refund will be issued"
placeholder = "Enter ID of the trader balance associated with the currency in which the refund will be issued"
required = true
type = "Text"

[cryptopay]
[[cryptopay.crypto]]
payment_method_type = "crypto_currency"
[cryptopay.connector_auth.BodyKey]
api_key = "API Key"
key1 = "Secret Key"
[cryptopay.connector_webhook_details]
merchant_secret = "Source verification key"

[cybersource]
[[cybersource.credit]]
payment_method_type = "Mastercard"
[[cybersource.credit]]
payment_method_type = "Visa"
[[cybersource.credit]]
payment_method_type = "Interac"
[[cybersource.credit]]
payment_method_type = "AmericanExpress"
[[cybersource.credit]]
payment_method_type = "JCB"
[[cybersource.credit]]
payment_method_type = "DinersClub"
[[cybersource.credit]]
payment_method_type = "Discover"
[[cybersource.credit]]
payment_method_type = "CartesBancaires"
[[cybersource.credit]]
payment_method_type = "UnionPay"
[[cybersource.debit]]
payment_method_type = "Mastercard"
[[cybersource.debit]]
payment_method_type = "Visa"
[[cybersource.debit]]
payment_method_type = "Interac"
[[cybersource.debit]]
payment_method_type = "AmericanExpress"
[[cybersource.debit]]
payment_method_type = "JCB"
[[cybersource.debit]]
payment_method_type = "DinersClub"
[[cybersource.debit]]
payment_method_type = "Discover"
[[cybersource.debit]]
payment_method_type = "CartesBancaires"
[[cybersource.debit]]
payment_method_type = "UnionPay"
[[cybersource.wallet]]
payment_method_type = "apple_pay"
[[cybersource.wallet]]
payment_method_type = "google_pay"
[[cybersource.wallet]]
payment_method_type = "paze"
[[cybersource.wallet]]
payment_method_type = "samsung_pay"
[cybersource.connector_auth.SignatureKey]
api_key = "Key"
key1 = "Merchant ID"
api_secret = "Shared Secret"
[cybersource.connector_webhook_details]
merchant_secret = "Source verification key"
[cybersource.metadata]
disable_avs = "Disable AVS check"
disable_cvn = "Disable CVN check"

[[cybersource.metadata.apple_pay]]
name = "certificate"
label = "Merchant Certificate (Base64 Encoded)"
placeholder = "Enter Merchant Certificate (Base64 Encoded)"
required = true
type = "Text"
[[cybersource.metadata.apple_pay]]
name = "certificate_keys"
label = "Merchant PrivateKey (Base64 Encoded)"
placeholder = "Enter Merchant PrivateKey (Base64 Encoded)"
required = true
type = "Text"
[[cybersource.metadata.apple_pay]]
name = "merchant_identifier"
label = "Apple Merchant Identifier"
placeholder = "Enter Apple Merchant Identifier"
required = true
type = "Text"
[[cybersource.metadata.apple_pay]]
name = "display_name"
label = "Display Name"
placeholder = "Enter Display Name"
required = true
type = "Text"
[[cybersource.metadata.apple_pay]]
name = "initiative"
label = "Domain"
placeholder = "Enter Domain"
required = true
type = "Text"
[[cybersource.metadata.apple_pay]]
name = "initiative_context"
label = "Domain Name"
placeholder = "Enter Domain Name"
required = true
type = "Text"
[[cybersource.metadata.apple_pay]]
name = "merchant_business_country"
label = "Merchant Business Country"
placeholder = "Enter Merchant Business Country"
required = true
type = "Select"
options = []
[[cybersource.metadata.apple_pay]]
name = "payment_processing_details_at"
label = "Payment Processing Details At"
placeholder = "Enter Payment Processing Details At"
required = true
type = "Radio"
options = ["Connector", "Hyperswitch"]

[[cybersource.metadata.google_pay]]
name = "merchant_name"
label = "Google Pay Merchant Name"
placeholder = "Enter Google Pay Merchant Name"
required = true
type = "Text"
[[cybersource.metadata.google_pay]]
name = "merchant_id"
label = "Google Pay Merchant Id"
placeholder = "Enter Google Pay Merchant Id"
required = true
type = "Text"
[[cybersource.metadata.google_pay]]
name = "gateway_merchant_id"
label = "Google Pay Merchant Key"
placeholder = "Enter Google Pay Merchant Key"
required = true
type = "Text"
[[cybersource.metadata.google_pay]]
name = "allowed_auth_methods"
label = "Allowed Auth Methods"
placeholder = "Enter Allowed Auth Methods"
required = true
type = "MultiSelect"
options = ["PAN_ONLY", "CRYPTOGRAM_3DS"]

[[cybersource.connector_wallets_details.google_pay]]
name = "merchant_name"
label = "Google Pay Merchant Name"
placeholder = "Enter Google Pay Merchant Name"
required = true
type = "Text"
[[cybersource.connector_wallets_details.google_pay]]
name = "merchant_id"
label = "Google Pay Merchant Id"
placeholder = "Enter Google Pay Merchant Id"
required = true
type = "Text"
[[cybersource.connector_wallets_details.google_pay]]
name = "gateway_merchant_id"
label = "Google Pay Merchant Key"
placeholder = "Enter Google Pay Merchant Key"
required = true
type = "Text"
[[cybersource.connector_wallets_details.google_pay]]
name = "public_key"
label = "Google Pay Public Key"
placeholder = "Enter Google Pay Public Key"
required = true
type = "Text"
[[cybersource.connector_wallets_details.google_pay]]
name = "private_key"
label = "Google Pay Private Key"
placeholder = "Enter Google Pay Private Key"
required = true
type = "Text"
[[cybersource.connector_wallets_details.google_pay]]
name = "recipient_id"
label = "Recipient Id"
placeholder = "Enter Recipient Id"
required = true
type = "Text"
[[cybersource.connector_wallets_details.google_pay]]
name = "allowed_auth_methods"
label = "Allowed Auth Methods"
placeholder = "Enter Allowed Auth Methods"
required = true
type = "MultiSelect"
options = ["PAN_ONLY", "CRYPTOGRAM_3DS"]

[[cybersource.connector_wallets_details.samsung_pay]]
name = "service_id"
label = "Samsung Pay Service Id"
placeholder = "Enter Samsung Pay Service Id"
required = true
type = "Text"
[[cybersource.connector_wallets_details.samsung_pay]]
name = "merchant_display_name"
label = "Display Name"
placeholder = "Enter Display Name"
required = true
type = "Text"
[[cybersource.connector_wallets_details.samsung_pay]]
name = "merchant_business_country"
label = "Merchant Business Country"
placeholder = "Enter Merchant Business Country"
required = true
type = "Select"
options = []
[[cybersource.connector_wallets_details.samsung_pay]]
name = "allowed_brands"
label = "Allowed Brands"
placeholder = "Enter Allowed Brands"
required = true
type = "MultiSelect"
options = ["visa", "masterCard", "amex", "discover"]


[cybersource.metadata.acquirer_bin]
name = "acquirer_bin"
label = "Acquirer Bin"
placeholder = "Enter Acquirer Bin"
required = false
type = "Text"
[cybersource.metadata.acquirer_merchant_id]
name = "acquirer_merchant_id"
label = "Acquirer Merchant ID"
placeholder = "Enter Acquirer Merchant ID"
required = false
type = "Text"
[cybersource.metadata.acquirer_country_code]
name = "acquirer_country_code"
label = "Acquirer Country Code"
placeholder = "Enter Acquirer Country Code"
required = false
type = "Text"

[cybersource_payout]
[[cybersource_payout.credit]]
payment_method_type = "Mastercard"
[[cybersource_payout.credit]]
payment_method_type = "Visa"
[[cybersource_payout.credit]]
payment_method_type = "Interac"
[[cybersource_payout.credit]]
payment_method_type = "AmericanExpress"
[[cybersource_payout.credit]]
payment_method_type = "JCB"
[[cybersource_payout.credit]]
payment_method_type = "DinersClub"
[[cybersource_payout.credit]]
payment_method_type = "Discover"
[[cybersource_payout.credit]]
payment_method_type = "CartesBancaires"
[[cybersource_payout.credit]]
payment_method_type = "UnionPay"
[[cybersource_payout.debit]]
payment_method_type = "Mastercard"
[[cybersource_payout.debit]]
payment_method_type = "Visa"
[[cybersource_payout.debit]]
payment_method_type = "Interac"
[[cybersource_payout.debit]]
payment_method_type = "AmericanExpress"
[[cybersource_payout.debit]]
payment_method_type = "JCB"
[[cybersource_payout.debit]]
payment_method_type = "DinersClub"
[[cybersource_payout.debit]]
payment_method_type = "Discover"
[[cybersource_payout.debit]]
payment_method_type = "CartesBancaires"
[[cybersource_payout.debit]]
payment_method_type = "UnionPay"
[cybersource_payout.connector_auth.SignatureKey]
api_key = "Key"
key1 = "Merchant ID"
api_secret = "Shared Secret"

[deutschebank]
[[deutschebank.bank_debit]]
payment_method_type = "sepa"
[[deutschebank.credit]]
payment_method_type = "Visa"
[[deutschebank.credit]]
payment_method_type = "Mastercard"
[[deutschebank.debit]]
payment_method_type = "Visa"
[[deutschebank.debit]]
payment_method_type = "Mastercard"
[deutschebank.connector_auth.SignatureKey]
api_key = "Client ID"
key1 = "Merchant ID"
api_secret = "Client Key"

[digitalvirgo]
[[digitalvirgo.mobile_payment]]
payment_method_type = "direct_carrier_billing"
[digitalvirgo.connector_auth.BodyKey]
api_key = "Password"
key1 = "Username"

[dlocal]
[[dlocal.credit]]
payment_method_type = "Mastercard"
[[dlocal.credit]]
payment_method_type = "Visa"
[[dlocal.credit]]
payment_method_type = "Interac"
[[dlocal.credit]]
payment_method_type = "AmericanExpress"
[[dlocal.credit]]
payment_method_type = "JCB"
[[dlocal.credit]]
payment_method_type = "DinersClub"
[[dlocal.credit]]
payment_method_type = "Discover"
[[dlocal.credit]]
payment_method_type = "CartesBancaires"
[[dlocal.credit]]
payment_method_type = "UnionPay"
[[dlocal.debit]]
payment_method_type = "Mastercard"
[[dlocal.debit]]
payment_method_type = "Visa"
[[dlocal.debit]]
payment_method_type = "Interac"
[[dlocal.debit]]
payment_method_type = "AmericanExpress"
[[dlocal.debit]]
payment_method_type = "JCB"
[[dlocal.debit]]
payment_method_type = "DinersClub"
[[dlocal.debit]]
payment_method_type = "Discover"
[[dlocal.debit]]
payment_method_type = "CartesBancaires"
[[dlocal.debit]]
payment_method_type = "UnionPay"
[dlocal.connector_auth.SignatureKey]
api_key = "X Login"
key1 = "X Trans Key"
api_secret = "Secret Key"
[dlocal.connector_webhook_details]
merchant_secret = "Source verification key"

[ebanx_payout]
[[ebanx_payout.bank_transfer]]
payment_method_type = "pix"
[ebanx_payout.connector_auth.HeaderKey]
api_key = "Integration Key"

[fiserv]
[[fiserv.credit]]
payment_method_type = "Mastercard"
[[fiserv.credit]]
payment_method_type = "Visa"
[[fiserv.credit]]
payment_method_type = "Interac"
[[fiserv.credit]]
payment_method_type = "AmericanExpress"
[[fiserv.credit]]
payment_method_type = "JCB"
[[fiserv.credit]]
payment_method_type = "DinersClub"
[[fiserv.credit]]
payment_method_type = "Discover"
[[fiserv.credit]]
payment_method_type = "CartesBancaires"
[[fiserv.credit]]
payment_method_type = "UnionPay"
[[fiserv.debit]]
payment_method_type = "Mastercard"
[[fiserv.debit]]
payment_method_type = "Visa"
[[fiserv.debit]]
payment_method_type = "Interac"
[[fiserv.debit]]
payment_method_type = "AmericanExpress"
[[fiserv.debit]]
payment_method_type = "JCB"
[[fiserv.debit]]
payment_method_type = "DinersClub"
[[fiserv.debit]]
payment_method_type = "Discover"
[[fiserv.debit]]
payment_method_type = "CartesBancaires"
[[fiserv.debit]]
payment_method_type = "UnionPay"
[[fiserv.wallet]]
payment_method_type = "paypal"
[[fiserv.wallet]]
  payment_method_type = "google_pay"
[fiserv.connector_auth.SignatureKey]
api_key = "API Key"
key1 = "Merchant ID"
api_secret = "API Secret"
[fiserv.connector_webhook_details]
merchant_secret = "Source verification key"

[fiserv.metadata.terminal_id]
name = "terminal_id"
label = "Terminal ID"
placeholder = "Enter Terminal ID"
required = true
type = "Text"

[[fiserv.metadata.google_pay]]
name="merchant_name"
label="Google Pay Merchant Name"
placeholder="Enter Google Pay Merchant Name"
required=true
type="Text"
[[fiserv.metadata.google_pay]]
name="merchant_id"
label="Google Pay Merchant Id"
placeholder="Enter Google Pay Merchant Id"
required=true
type="Text"
[[fiserv.metadata.google_pay]]
name="gateway_merchant_id"
label="Google Pay Merchant Key"
placeholder="Enter Google Pay Merchant Key"
required=true
type="Text"
[[fiserv.metadata.google_pay]]
name="allowed_auth_methods"
label="Allowed Auth Methods"
placeholder="Enter Allowed Auth Methods"
required=true
type="MultiSelect"
options=["PAN_ONLY", "CRYPTOGRAM_3DS"]

[[fiserv.connector_wallets_details.google_pay]]
name="merchant_name"
label="Google Pay Merchant Name"
placeholder="Enter Google Pay Merchant Name"
required=true
type="Text"
[[fiserv.connector_wallets_details.google_pay]]
name="merchant_id"
label="Google Pay Merchant Id"
placeholder="Enter Google Pay Merchant Id"
required=true
type="Text"
[[fiserv.connector_wallets_details.google_pay]]
name="gateway_merchant_id"
label="Google Pay Merchant Key"
placeholder="Enter Google Pay Merchant Key"
required=true
type="Text"
[[fiserv.connector_wallets_details.google_pay]]
name="public_key"
label="Google Pay Public Key"
placeholder="Enter Google Pay Public Key"
required=true
type="Text"
[[fiserv.connector_wallets_details.google_pay]]
name="private_key"
label="Google Pay Private Key"
placeholder="Enter Google Pay Private Key"
required=true
type="Text"
[[fiserv.connector_wallets_details.google_pay]]
name="recipient_id"
label="Recipient Id"
placeholder="Enter Recipient Id"
required=true
type="Text"
[[fiserv.connector_wallets_details.google_pay]]
name="allowed_auth_methods"
label="Allowed Auth Methods"
placeholder="Enter Allowed Auth Methods"
required=true
type="MultiSelect"
options=["PAN_ONLY", "CRYPTOGRAM_3DS"]

[fiservemea]
[[fiservemea.credit]]
payment_method_type = "Mastercard"
[[fiservemea.credit]]
payment_method_type = "Visa"
[[fiservemea.credit]]
payment_method_type = "Interac"
[[fiservemea.credit]]
payment_method_type = "AmericanExpress"
[[fiservemea.credit]]
payment_method_type = "JCB"
[[fiservemea.credit]]
payment_method_type = "DinersClub"
[[fiservemea.credit]]
payment_method_type = "Discover"
[[fiservemea.credit]]
payment_method_type = "CartesBancaires"
[[fiservemea.credit]]
payment_method_type = "UnionPay"
[[fiservemea.debit]]
payment_method_type = "Mastercard"
[[fiservemea.debit]]
payment_method_type = "Visa"
[[fiservemea.debit]]
payment_method_type = "Interac"
[[fiservemea.debit]]
payment_method_type = "AmericanExpress"
[[fiservemea.debit]]
payment_method_type = "JCB"
[[fiservemea.debit]]
payment_method_type = "DinersClub"
[[fiservemea.debit]]
payment_method_type = "Discover"
[[fiservemea.debit]]
payment_method_type = "CartesBancaires"
[[fiservemea.debit]]
payment_method_type = "UnionPay"
[fiservemea.connector_auth.BodyKey]
api_key = "API Key"
key1 = "Secret Key"

[forte]
[[forte.credit]]
payment_method_type = "Mastercard"
[[forte.credit]]
payment_method_type = "Visa"
[[forte.credit]]
payment_method_type = "Interac"
[[forte.credit]]
payment_method_type = "AmericanExpress"
[[forte.credit]]
payment_method_type = "JCB"
[[forte.credit]]
payment_method_type = "DinersClub"
[[forte.credit]]
payment_method_type = "Discover"
[[forte.credit]]
payment_method_type = "CartesBancaires"
[[forte.credit]]
payment_method_type = "UnionPay"
[[forte.debit]]
payment_method_type = "Mastercard"
[[forte.debit]]
payment_method_type = "Visa"
[[forte.debit]]
payment_method_type = "Interac"
[[forte.debit]]
payment_method_type = "AmericanExpress"
[[forte.debit]]
payment_method_type = "JCB"
[[forte.debit]]
payment_method_type = "DinersClub"
[[forte.debit]]
payment_method_type = "Discover"
[[forte.debit]]
payment_method_type = "CartesBancaires"
[[forte.debit]]
payment_method_type = "UnionPay"
[forte.connector_auth.MultiAuthKey]
api_key = "API Access ID"
key1 = "Organization ID"
api_secret = "API Secure Key"
key2 = "Location ID"
[forte.connector_webhook_details]
merchant_secret = "Source verification key"

[getnet]
[[getnet.credit]]
payment_method_type = "Mastercard"
[[getnet.credit]]
payment_method_type = "Visa"
[[getnet.credit]]
payment_method_type = "Interac"
[[getnet.credit]]
payment_method_type = "AmericanExpress"
[[getnet.credit]]
payment_method_type = "JCB"
[[getnet.credit]]
payment_method_type = "DinersClub"
[[getnet.credit]]
payment_method_type = "Discover"
[[getnet.credit]]
payment_method_type = "CartesBancaires"
[[getnet.credit]]
payment_method_type = "UnionPay"
[[getnet.credit]]
payment_method_type = "RuPay"
[[getnet.credit]]
payment_method_type = "Maestro"

[globalpay]
[[globalpay.credit]]
payment_method_type = "Mastercard"
[[globalpay.credit]]
payment_method_type = "Visa"
[[globalpay.credit]]
payment_method_type = "Interac"
[[globalpay.credit]]
payment_method_type = "AmericanExpress"
[[globalpay.credit]]
payment_method_type = "JCB"
[[globalpay.credit]]
payment_method_type = "DinersClub"
[[globalpay.credit]]
payment_method_type = "Discover"
[[globalpay.credit]]
payment_method_type = "CartesBancaires"
[[globalpay.credit]]
payment_method_type = "UnionPay"
[[globalpay.debit]]
payment_method_type = "Mastercard"
[[globalpay.debit]]
payment_method_type = "Visa"
[[globalpay.debit]]
payment_method_type = "Interac"
[[globalpay.debit]]
payment_method_type = "AmericanExpress"
[[globalpay.debit]]
payment_method_type = "JCB"
[[globalpay.debit]]
payment_method_type = "DinersClub"
[[globalpay.debit]]
payment_method_type = "Discover"
[[globalpay.debit]]
payment_method_type = "CartesBancaires"
[[globalpay.debit]]
payment_method_type = "UnionPay"
[[globalpay.bank_redirect]]
payment_method_type = "ideal"
[[globalpay.bank_redirect]]
payment_method_type = "giropay"
[[globalpay.bank_redirect]]
payment_method_type = "sofort"
[[globalpay.bank_redirect]]
payment_method_type = "eps"
[[globalpay.wallet]]
payment_method_type = "google_pay"
[[globalpay.wallet]]
payment_method_type = "paypal"
[globalpay.connector_auth.BodyKey]
api_key = "Global App Key"
key1 = "Global App ID"
[globalpay.connector_webhook_details]
merchant_secret = "Source verification key"

[[globalpay.metadata.google_pay]]
name = "merchant_name"
label = "Google Pay Merchant Name"
placeholder = "Enter Google Pay Merchant Name"
required = true
type = "Text"
[[globalpay.metadata.google_pay]]
name = "merchant_id"
label = "Google Pay Merchant Id"
placeholder = "Enter Google Pay Merchant Id"
required = true
type = "Text"
[[globalpay.metadata.google_pay]]
name = "gateway_merchant_id"
label = "Google Pay Merchant Key"
placeholder = "Enter Google Pay Merchant Key"
required = true
type = "Text"
[[globalpay.metadata.google_pay]]
name = "allowed_auth_methods"
label = "Allowed Auth Methods"
placeholder = "Enter Allowed Auth Methods"
required = true
type = "MultiSelect"
options = ["PAN_ONLY", "CRYPTOGRAM_3DS"]

[[globalpay.connector_wallets_details.google_pay]]
name = "merchant_name"
label = "Google Pay Merchant Name"
placeholder = "Enter Google Pay Merchant Name"
required = true
type = "Text"
[[globalpay.connector_wallets_details.google_pay]]
name = "merchant_id"
label = "Google Pay Merchant Id"
placeholder = "Enter Google Pay Merchant Id"
required = true
type = "Text"
[[globalpay.connector_wallets_details.google_pay]]
name = "gateway_merchant_id"
label = "Google Pay Merchant Key"
placeholder = "Enter Google Pay Merchant Key"
required = true
type = "Text"
[[globalpay.connector_wallets_details.google_pay]]
name = "public_key"
label = "Google Pay Public Key"
placeholder = "Enter Google Pay Public Key"
required = true
type = "Text"
[[globalpay.connector_wallets_details.google_pay]]
name = "private_key"
label = "Google Pay Private Key"
placeholder = "Enter Google Pay Private Key"
required = true
type = "Text"
[[globalpay.connector_wallets_details.google_pay]]
name = "recipient_id"
label = "Recipient Id"
placeholder = "Enter Recipient Id"
required = true
type = "Text"
[[globalpay.connector_wallets_details.google_pay]]
name = "allowed_auth_methods"
label = "Allowed Auth Methods"
placeholder = "Enter Allowed Auth Methods"
required = true
type = "MultiSelect"
options = ["PAN_ONLY", "CRYPTOGRAM_3DS"]


[globalpay.metadata.account_name]
name = "account_name"
label = "Account Name"
placeholder = "Enter Account Name"
required = true
type = "Text"

[globepay]
[[globepay.wallet]]
payment_method_type = "we_chat_pay"
[[globepay.wallet]]
payment_method_type = "ali_pay"
[globepay.connector_auth.BodyKey]
api_key = "Partner Code"
key1 = "Credential Code"
[globepay.connector_webhook_details]
merchant_secret = "Source verification key"

[gocardless]
[[gocardless.bank_debit]]
payment_method_type = "ach"
[[gocardless.bank_debit]]
payment_method_type = "becs"
[[gocardless.bank_debit]]
payment_method_type = "sepa"
[gocardless.connector_auth.HeaderKey]
api_key = "Access Token"
[gocardless.connector_webhook_details]
merchant_secret = "Source verification key"

[iatapay]
[[iatapay.upi]]
payment_method_type = "upi_collect"
[iatapay.connector_auth.SignatureKey]
api_key = "Client ID"
key1 = "Airline ID"
api_secret = "Client Secret"
[iatapay.connector_webhook_details]
merchant_secret = "Source verification key"

[itaubank]
[[itaubank.bank_transfer]]
payment_method_type = "pix"
[itaubank.connector_auth.MultiAuthKey]
key1 = "Client Id"
api_key = "Client Secret"
api_secret = "Certificates"
key2 = "Certificate Key"

[jpmorgan]
[[jpmorgan.credit]]
payment_method_type = "AmericanExpress"
[[jpmorgan.credit]]
payment_method_type = "DinersClub"
[[jpmorgan.credit]]
payment_method_type = "Discover"
[[jpmorgan.credit]]
payment_method_type = "JCB"
[[jpmorgan.credit]]
payment_method_type = "Mastercard"
[[jpmorgan.credit]]
payment_method_type = "Discover"
[[jpmorgan.credit]]
payment_method_type = "UnionPay"
[[jpmorgan.credit]]
payment_method_type = "Visa"
[[jpmorgan.debit]]
payment_method_type = "AmericanExpress"
[[jpmorgan.debit]]
payment_method_type = "DinersClub"
[[jpmorgan.debit]]
payment_method_type = "Discover"
[[jpmorgan.debit]]
payment_method_type = "JCB"
[[jpmorgan.debit]]
payment_method_type = "Mastercard"
[[jpmorgan.debit]]
payment_method_type = "Discover"
[[jpmorgan.debit]]
payment_method_type = "UnionPay"
[[jpmorgan.debit]]
payment_method_type = "Visa"
[jpmorgan.connector_auth.BodyKey]
api_key = "Access Token"
key1 = "Client Secret"

[klarna]
[[klarna.pay_later]]
payment_method_type = "klarna"
payment_experience = "invoke_sdk_client"
[[klarna.pay_later]]
payment_method_type = "klarna"
payment_experience = "redirect_to_url"
[klarna.connector_auth.BodyKey]
key1 = "Klarna Merchant Username"
api_key = "Klarna Merchant ID Password"
[klarna.metadata.klarna_region]
name = "klarna_region"
label = "Region of your Klarna Merchant Account"
placeholder = "Enter Region of your Klarna Merchant Account"
required = true
type = "Select"
options = ["Europe", "NorthAmerica", "Oceania"]

[mifinity]
[[mifinity.wallet]]
payment_method_type = "mifinity"
[mifinity.connector_auth.HeaderKey]
api_key = "key"
[mifinity.metadata.brand_id]
name = "brand_id"
label = "Merchant Brand ID"
placeholder = "Enter Brand ID"
required = true
type = "Text"
[mifinity.metadata.destination_account_number]
name = "destination_account_number"
label = "Destination Account Number"
placeholder = "Enter Destination Account Number"
required = true
type = "Text"

[razorpay]
[[razorpay.upi]]
payment_method_type = "upi_collect"
[razorpay.connector_auth.BodyKey]
api_key = "Razorpay Id"
key1 = "Razorpay Secret"

[mollie]
[[mollie.credit]]
payment_method_type = "Mastercard"
[[mollie.credit]]
payment_method_type = "Visa"
[[mollie.credit]]
payment_method_type = "Interac"
[[mollie.credit]]
payment_method_type = "AmericanExpress"
[[mollie.credit]]
payment_method_type = "JCB"
[[mollie.credit]]
payment_method_type = "DinersClub"
[[mollie.credit]]
payment_method_type = "Discover"
[[mollie.credit]]
payment_method_type = "CartesBancaires"
[[mollie.credit]]
payment_method_type = "UnionPay"
[[mollie.debit]]
payment_method_type = "Mastercard"
[[mollie.debit]]
payment_method_type = "Visa"
[[mollie.debit]]
payment_method_type = "Interac"
[[mollie.debit]]
payment_method_type = "AmericanExpress"
[[mollie.debit]]
payment_method_type = "JCB"
[[mollie.debit]]
payment_method_type = "DinersClub"
[[mollie.debit]]
payment_method_type = "Discover"
[[mollie.debit]]
payment_method_type = "CartesBancaires"
[[mollie.debit]]
payment_method_type = "UnionPay"
[[mollie.bank_redirect]]
payment_method_type = "ideal"
[[mollie.bank_redirect]]
payment_method_type = "giropay"
[[mollie.bank_redirect]]
payment_method_type = "sofort"
[[mollie.bank_redirect]]
payment_method_type = "eps"
[[mollie.bank_redirect]]
payment_method_type = "przelewy24"
[[mollie.bank_redirect]]
payment_method_type = "bancontact_card"
[[mollie.wallet]]
payment_method_type = "paypal"
[mollie.connector_auth.BodyKey]
api_key = "API Key"
key1 = "Profile Token"
[mollie.connector_webhook_details]
merchant_secret = "Source verification key"

[moneris]
[[moneris.credit]]
payment_method_type = "Mastercard"
[[moneris.credit]]
payment_method_type = "Visa"
[[moneris.credit]]
payment_method_type = "Interac"
[[moneris.credit]]
payment_method_type = "AmericanExpress"
[[moneris.credit]]
payment_method_type = "JCB"
[[moneris.credit]]
payment_method_type = "DinersClub"
[[moneris.credit]]
payment_method_type = "Discover"
[[moneris.credit]]
payment_method_type = "CartesBancaires"
[[moneris.credit]]
payment_method_type = "UnionPay"
[[moneris.debit]]
payment_method_type = "Mastercard"
[[moneris.debit]]
payment_method_type = "Visa"
[[moneris.debit]]
payment_method_type = "Interac"
[[moneris.debit]]
payment_method_type = "AmericanExpress"
[[moneris.debit]]
payment_method_type = "JCB"
[[moneris.debit]]
payment_method_type = "DinersClub"
[[moneris.debit]]
payment_method_type = "Discover"
[[moneris.debit]]
payment_method_type = "CartesBancaires"
[[moneris.debit]]
payment_method_type = "UnionPay"
[moneris.connector_auth.SignatureKey]
api_key = "Client Secret"
key1 = "Client Id"
api_secret = "Merchant Id"

[multisafepay]
[[multisafepay.credit]]
payment_method_type = "Mastercard"
[[multisafepay.credit]]
payment_method_type = "Visa"
[[multisafepay.credit]]
payment_method_type = "Interac"
[[multisafepay.credit]]
payment_method_type = "AmericanExpress"
[[multisafepay.credit]]
payment_method_type = "JCB"
[[multisafepay.credit]]
payment_method_type = "DinersClub"
[[multisafepay.credit]]
payment_method_type = "Discover"
[[multisafepay.credit]]
payment_method_type = "CartesBancaires"
[[multisafepay.credit]]
payment_method_type = "UnionPay"
[[multisafepay.debit]]
payment_method_type = "Mastercard"
[[multisafepay.debit]]
payment_method_type = "Visa"
[[multisafepay.debit]]
payment_method_type = "Interac"
[[multisafepay.debit]]
payment_method_type = "AmericanExpress"
[[multisafepay.debit]]
payment_method_type = "JCB"
[[multisafepay.debit]]
payment_method_type = "DinersClub"
[[multisafepay.debit]]
payment_method_type = "Discover"
[[multisafepay.debit]]
payment_method_type = "CartesBancaires"
[[multisafepay.debit]]
payment_method_type = "UnionPay"
[[multisafepay.wallet]]
payment_method_type = "google_pay"
[[multisafepay.wallet]]
payment_method_type = "paypal"
[multisafepay.connector_auth.HeaderKey]
api_key = "Enter API Key"
[multisafepay.connector_webhook_details]
merchant_secret = "Source verification key"

[[multisafepay.metadata.google_pay]]
name = "merchant_name"
label = "Google Pay Merchant Name"
placeholder = "Enter Google Pay Merchant Name"
required = true
type = "Text"
[[multisafepay.metadata.google_pay]]
name = "merchant_id"
label = "Google Pay Merchant Id"
placeholder = "Enter Google Pay Merchant Id"
required = true
type = "Text"
[[multisafepay.metadata.google_pay]]
name = "gateway_merchant_id"
label = "Google Pay Merchant Key"
placeholder = "Enter Google Pay Merchant Key"
required = true
type = "Text"
[[multisafepay.metadata.google_pay]]
name = "allowed_auth_methods"
label = "Allowed Auth Methods"
placeholder = "Enter Allowed Auth Methods"
required = true
type = "MultiSelect"
options = ["PAN_ONLY", "CRYPTOGRAM_3DS"]

[[multisafepay.connector_wallets_details.google_pay]]
name = "merchant_name"
label = "Google Pay Merchant Name"
placeholder = "Enter Google Pay Merchant Name"
required = true
type = "Text"
[[multisafepay.connector_wallets_details.google_pay]]
name = "merchant_id"
label = "Google Pay Merchant Id"
placeholder = "Enter Google Pay Merchant Id"
required = true
type = "Text"
[[multisafepay.connector_wallets_details.google_pay]]
name = "gateway_merchant_id"
label = "Google Pay Merchant Key"
placeholder = "Enter Google Pay Merchant Key"
required = true
type = "Text"
[[multisafepay.connector_wallets_details.google_pay]]
name = "public_key"
label = "Google Pay Public Key"
placeholder = "Enter Google Pay Public Key"
required = true
type = "Text"
[[multisafepay.connector_wallets_details.google_pay]]
name = "private_key"
label = "Google Pay Private Key"
placeholder = "Enter Google Pay Private Key"
required = true
type = "Text"
[[multisafepay.connector_wallets_details.google_pay]]
name = "recipient_id"
label = "Recipient Id"
placeholder = "Enter Recipient Id"
required = true
type = "Text"
[[multisafepay.connector_wallets_details.google_pay]]
name = "allowed_auth_methods"
label = "Allowed Auth Methods"
placeholder = "Enter Allowed Auth Methods"
required = true
type = "MultiSelect"
options = ["PAN_ONLY", "CRYPTOGRAM_3DS"]


[nexinets]
[[nexinets.credit]]
payment_method_type = "Mastercard"
[[nexinets.credit]]
payment_method_type = "Visa"
[[nexinets.credit]]
payment_method_type = "Interac"
[[nexinets.credit]]
payment_method_type = "AmericanExpress"
[[nexinets.credit]]
payment_method_type = "JCB"
[[nexinets.credit]]
payment_method_type = "DinersClub"
[[nexinets.credit]]
payment_method_type = "Discover"
[[nexinets.credit]]
payment_method_type = "CartesBancaires"
[[nexinets.credit]]
payment_method_type = "UnionPay"
[[nexinets.debit]]
payment_method_type = "Mastercard"
[[nexinets.debit]]
payment_method_type = "Visa"
[[nexinets.debit]]
payment_method_type = "Interac"
[[nexinets.debit]]
payment_method_type = "AmericanExpress"
[[nexinets.debit]]
payment_method_type = "JCB"
[[nexinets.debit]]
payment_method_type = "DinersClub"
[[nexinets.debit]]
payment_method_type = "Discover"
[[nexinets.debit]]
payment_method_type = "CartesBancaires"
[[nexinets.debit]]
payment_method_type = "UnionPay"
[[nexinets.bank_redirect]]
payment_method_type = "ideal"
[[nexinets.bank_redirect]]
payment_method_type = "giropay"
[[nexinets.bank_redirect]]
payment_method_type = "sofort"
[[nexinets.bank_redirect]]
payment_method_type = "eps"
[[nexinets.wallet]]
payment_method_type = "apple_pay"
[[nexinets.wallet]]
payment_method_type = "paypal"
[nexinets.connector_auth.BodyKey]
api_key = "API Key"
key1 = "Merchant ID"
[nexinets.connector_webhook_details]
merchant_secret = "Source verification key"

[[nexinets.metadata.apple_pay]]
name = "certificate"
label = "Merchant Certificate (Base64 Encoded)"
placeholder = "Enter Merchant Certificate (Base64 Encoded)"
required = true
type = "Text"
[[nexinets.metadata.apple_pay]]
name = "certificate_keys"
label = "Merchant PrivateKey (Base64 Encoded)"
placeholder = "Enter Merchant PrivateKey (Base64 Encoded)"
required = true
type = "Text"
[[nexinets.metadata.apple_pay]]
name = "merchant_identifier"
label = "Apple Merchant Identifier"
placeholder = "Enter Apple Merchant Identifier"
required = true
type = "Text"
[[nexinets.metadata.apple_pay]]
name = "display_name"
label = "Display Name"
placeholder = "Enter Display Name"
required = true
type = "Text"
[[nexinets.metadata.apple_pay]]
name = "initiative"
label = "Domain"
placeholder = "Enter Domain"
required = true
type = "Text"
[[nexinets.metadata.apple_pay]]
name = "initiative_context"
label = "Domain Name"
placeholder = "Enter Domain Name"
required = true
type = "Text"
[[nexinets.metadata.apple_pay]]
name = "merchant_business_country"
label = "Merchant Business Country"
placeholder = "Enter Merchant Business Country"
required = true
type = "Select"
options = []
[[nexinets.metadata.apple_pay]]
name = "payment_processing_details_at"
label = "Payment Processing Details At"
placeholder = "Enter Payment Processing Details At"
required = true
type = "Radio"
options = ["Connector"]

[nexixpay]
[[nexixpay.credit]]
payment_method_type = "Mastercard"
[[nexixpay.credit]]
payment_method_type = "Visa"
[[nexixpay.credit]]
payment_method_type = "AmericanExpress"
[[nexixpay.credit]]
payment_method_type = "JCB"
[[nexixpay.debit]]
payment_method_type = "Mastercard"
[[nexixpay.debit]]
payment_method_type = "Visa"
[[nexixpay.debit]]
payment_method_type = "AmericanExpress"
[[nexixpay.debit]]
payment_method_type = "JCB"
[nexixpay.connector_auth.HeaderKey]
api_key = "API Key"

[nmi]
[[nmi.credit]]
payment_method_type = "Mastercard"
[[nmi.credit]]
payment_method_type = "Visa"
[[nmi.credit]]
payment_method_type = "Interac"
[[nmi.credit]]
payment_method_type = "AmericanExpress"
[[nmi.credit]]
payment_method_type = "JCB"
[[nmi.credit]]
payment_method_type = "DinersClub"
[[nmi.credit]]
payment_method_type = "Discover"
[[nmi.credit]]
payment_method_type = "CartesBancaires"
[[nmi.credit]]
payment_method_type = "UnionPay"
[[nmi.debit]]
payment_method_type = "Mastercard"
[[nmi.debit]]
payment_method_type = "Visa"
[[nmi.debit]]
payment_method_type = "Interac"
[[nmi.debit]]
payment_method_type = "AmericanExpress"
[[nmi.debit]]
payment_method_type = "JCB"
[[nmi.debit]]
payment_method_type = "DinersClub"
[[nmi.debit]]
payment_method_type = "Discover"
[[nmi.debit]]
payment_method_type = "CartesBancaires"
[[nmi.debit]]
payment_method_type = "UnionPay"
[[nmi.bank_redirect]]
payment_method_type = "ideal"
[[nmi.wallet]]
payment_method_type = "apple_pay"
[[nmi.wallet]]
payment_method_type = "google_pay"
[nmi.connector_auth.BodyKey]
api_key = "API Key"
key1 = "Public Key"
[nmi.connector_webhook_details]
merchant_secret = "Source verification key"

[[nmi.metadata.apple_pay]]
name = "certificate"
label = "Merchant Certificate (Base64 Encoded)"
placeholder = "Enter Merchant Certificate (Base64 Encoded)"
required = true
type = "Text"
[[nmi.metadata.apple_pay]]
name = "certificate_keys"
label = "Merchant PrivateKey (Base64 Encoded)"
placeholder = "Enter Merchant PrivateKey (Base64 Encoded)"
required = true
type = "Text"
[[nmi.metadata.apple_pay]]
name = "merchant_identifier"
label = "Apple Merchant Identifier"
placeholder = "Enter Apple Merchant Identifier"
required = true
type = "Text"
[[nmi.metadata.apple_pay]]
name = "display_name"
label = "Display Name"
placeholder = "Enter Display Name"
required = true
type = "Text"
[[nmi.metadata.apple_pay]]
name = "initiative"
label = "Domain"
placeholder = "Enter Domain"
required = true
type = "Text"
[[nmi.metadata.apple_pay]]
name = "initiative_context"
label = "Domain Name"
placeholder = "Enter Domain Name"
required = true
type = "Text"
[[nmi.metadata.apple_pay]]
name = "merchant_business_country"
label = "Merchant Business Country"
placeholder = "Enter Merchant Business Country"
required = true
type = "Select"
options = []
[[nmi.metadata.apple_pay]]
name = "payment_processing_details_at"
label = "Payment Processing Details At"
placeholder = "Enter Payment Processing Details At"
required = true
type = "Radio"
options = ["Connector"]

[[nmi.metadata.google_pay]]
name = "merchant_name"
label = "Google Pay Merchant Name"
placeholder = "Enter Google Pay Merchant Name"
required = true
type = "Text"
[[nmi.metadata.google_pay]]
name = "merchant_id"
label = "Google Pay Merchant Id"
placeholder = "Enter Google Pay Merchant Id"
required = true
type = "Text"
[[nmi.metadata.google_pay]]
name = "gateway_merchant_id"
label = "Google Pay Merchant Key"
placeholder = "Enter Google Pay Merchant Key"
required = true
type = "Text"
[[nmi.metadata.google_pay]]
name = "allowed_auth_methods"
label = "Allowed Auth Methods"
placeholder = "Enter Allowed Auth Methods"
required = true
type = "MultiSelect"
options = ["PAN_ONLY", "CRYPTOGRAM_3DS"]

[[nmi.connector_wallets_details.google_pay]]
name = "merchant_name"
label = "Google Pay Merchant Name"
placeholder = "Enter Google Pay Merchant Name"
required = true
type = "Text"
[[nmi.connector_wallets_details.google_pay]]
name = "merchant_id"
label = "Google Pay Merchant Id"
placeholder = "Enter Google Pay Merchant Id"
required = true
type = "Text"
[[nmi.connector_wallets_details.google_pay]]
name = "gateway_merchant_id"
label = "Google Pay Merchant Key"
placeholder = "Enter Google Pay Merchant Key"
required = true
type = "Text"
[[nmi.connector_wallets_details.google_pay]]
name = "public_key"
label = "Google Pay Public Key"
placeholder = "Enter Google Pay Public Key"
required = true
type = "Text"
[[nmi.connector_wallets_details.google_pay]]
name = "private_key"
label = "Google Pay Private Key"
placeholder = "Enter Google Pay Private Key"
required = true
type = "Text"
[[nmi.connector_wallets_details.google_pay]]
name = "recipient_id"
label = "Recipient Id"
placeholder = "Enter Recipient Id"
required = true
type = "Text"
[[nmi.connector_wallets_details.google_pay]]
name = "allowed_auth_methods"
label = "Allowed Auth Methods"
placeholder = "Enter Allowed Auth Methods"
required = true
type = "MultiSelect"
options = ["PAN_ONLY", "CRYPTOGRAM_3DS"]


[nmi.metadata.acquirer_bin]
name = "acquirer_bin"
label = "Acquirer Bin"
placeholder = "Enter Acquirer Bin"
required = false
type = "Text"
[nmi.metadata.acquirer_merchant_id]
name = "acquirer_merchant_id"
label = "Acquirer Merchant ID"
placeholder = "Enter Acquirer Merchant ID"
required = false
type = "Text"
[nmi.metadata.acquirer_country_code]
name = "acquirer_country_code"
label = "Acquirer Country Code"
placeholder = "Enter Acquirer Country Code"
required = false
type = "Text"

[noon]
[[noon.credit]]
payment_method_type = "Mastercard"
[[noon.credit]]
payment_method_type = "Visa"
[[noon.credit]]
payment_method_type = "Interac"
[[noon.credit]]
payment_method_type = "AmericanExpress"
[[noon.credit]]
payment_method_type = "JCB"
[[noon.credit]]
payment_method_type = "DinersClub"
[[noon.credit]]
payment_method_type = "Discover"
[[noon.credit]]
payment_method_type = "CartesBancaires"
[[noon.credit]]
payment_method_type = "UnionPay"
[[noon.debit]]
payment_method_type = "Mastercard"
[[noon.debit]]
payment_method_type = "Visa"
[[noon.debit]]
payment_method_type = "Interac"
[[noon.debit]]
payment_method_type = "AmericanExpress"
[[noon.debit]]
payment_method_type = "JCB"
[[noon.debit]]
payment_method_type = "DinersClub"
[[noon.debit]]
payment_method_type = "Discover"
[[noon.debit]]
payment_method_type = "CartesBancaires"
[[noon.debit]]
payment_method_type = "UnionPay"
[[noon.wallet]]
payment_method_type = "apple_pay"
[[noon.wallet]]
payment_method_type = "google_pay"
[[noon.wallet]]
payment_method_type = "paypal"
[noon.connector_auth.SignatureKey]
api_key = "API Key"
key1 = "Business Identifier"
api_secret = "Application Identifier"
[noon.connector_webhook_details]
merchant_secret = "Source verification key"

[[noon.metadata.apple_pay]]
name = "certificate"
label = "Merchant Certificate (Base64 Encoded)"
placeholder = "Enter Merchant Certificate (Base64 Encoded)"
required = true
type = "Text"
[[noon.metadata.apple_pay]]
name = "certificate_keys"
label = "Merchant PrivateKey (Base64 Encoded)"
placeholder = "Enter Merchant PrivateKey (Base64 Encoded)"
required = true
type = "Text"
[[noon.metadata.apple_pay]]
name = "merchant_identifier"
label = "Apple Merchant Identifier"
placeholder = "Enter Apple Merchant Identifier"
required = true
type = "Text"
[[noon.metadata.apple_pay]]
name = "display_name"
label = "Display Name"
placeholder = "Enter Display Name"
required = true
type = "Text"
[[noon.metadata.apple_pay]]
name = "initiative"
label = "Domain"
placeholder = "Enter Domain"
required = true
type = "Text"
[[noon.metadata.apple_pay]]
name = "initiative_context"
label = "Domain Name"
placeholder = "Enter Domain Name"
required = true
type = "Text"
[[noon.metadata.apple_pay]]
name = "merchant_business_country"
label = "Merchant Business Country"
placeholder = "Enter Merchant Business Country"
required = true
type = "Select"
options = []
[[noon.metadata.apple_pay]]
name = "payment_processing_details_at"
label = "Payment Processing Details At"
placeholder = "Enter Payment Processing Details At"
required = true
type = "Radio"
options = ["Connector"]

[[noon.metadata.google_pay]]
name = "merchant_name"
label = "Google Pay Merchant Name"
placeholder = "Enter Google Pay Merchant Name"
required = true
type = "Text"
[[noon.metadata.google_pay]]
name = "merchant_id"
label = "Google Pay Merchant Id"
placeholder = "Enter Google Pay Merchant Id"
required = true
type = "Text"
[[noon.metadata.google_pay]]
name = "gateway_merchant_id"
label = "Google Pay Merchant Key"
placeholder = "Enter Google Pay Merchant Key"
required = true
type = "Text"
[[noon.metadata.google_pay]]
name = "allowed_auth_methods"
label = "Allowed Auth Methods"
placeholder = "Enter Allowed Auth Methods"
required = true
type = "MultiSelect"
options = ["PAN_ONLY", "CRYPTOGRAM_3DS"]

[[noon.connector_wallets_details.google_pay]]
name = "merchant_name"
label = "Google Pay Merchant Name"
placeholder = "Enter Google Pay Merchant Name"
required = true
type = "Text"
[[noon.connector_wallets_details.google_pay]]
name = "merchant_id"
label = "Google Pay Merchant Id"
placeholder = "Enter Google Pay Merchant Id"
required = true
type = "Text"
[[noon.connector_wallets_details.google_pay]]
name = "gateway_merchant_id"
label = "Google Pay Merchant Key"
placeholder = "Enter Google Pay Merchant Key"
required = true
type = "Text"
[[noon.connector_wallets_details.google_pay]]
name = "public_key"
label = "Google Pay Public Key"
placeholder = "Enter Google Pay Public Key"
required = true
type = "Text"
[[noon.connector_wallets_details.google_pay]]
name = "private_key"
label = "Google Pay Private Key"
placeholder = "Enter Google Pay Private Key"
required = true
type = "Text"
[[noon.connector_wallets_details.google_pay]]
name = "recipient_id"
label = "Recipient Id"
placeholder = "Enter Recipient Id"
required = true
type = "Text"
[[noon.connector_wallets_details.google_pay]]
name = "allowed_auth_methods"
label = "Allowed Auth Methods"
placeholder = "Enter Allowed Auth Methods"
required = true
type = "MultiSelect"
options = ["PAN_ONLY", "CRYPTOGRAM_3DS"]


[novalnet]
[[novalnet.credit]]
payment_method_type = "Mastercard"
[[novalnet.credit]]
payment_method_type = "Visa"
[[novalnet.credit]]
payment_method_type = "Interac"
[[novalnet.credit]]
payment_method_type = "AmericanExpress"
[[novalnet.credit]]
payment_method_type = "JCB"
[[novalnet.credit]]
payment_method_type = "DinersClub"
[[novalnet.credit]]
payment_method_type = "Discover"
[[novalnet.credit]]
payment_method_type = "CartesBancaires"
[[novalnet.credit]]
payment_method_type = "UnionPay"
[[novalnet.debit]]
payment_method_type = "Mastercard"
[[novalnet.debit]]
payment_method_type = "Visa"
[[novalnet.debit]]
payment_method_type = "Interac"
[[novalnet.debit]]
payment_method_type = "AmericanExpress"
[[novalnet.debit]]
payment_method_type = "JCB"
[[novalnet.debit]]
payment_method_type = "DinersClub"
[[novalnet.debit]]
payment_method_type = "Discover"
[[novalnet.debit]]
payment_method_type = "CartesBancaires"
[[novalnet.debit]]
payment_method_type = "UnionPay"
[[novalnet.wallet]]
payment_method_type = "google_pay"
[[novalnet.wallet]]
payment_method_type = "paypal"
[[novalnet.wallet]]
payment_method_type = "apple_pay"
[novalnet.connector_auth.SignatureKey]
api_key = "Product Activation Key"
key1 = "Payment Access Key"
api_secret = "Tariff ID"
[novalnet.connector_webhook_details]
merchant_secret = "Source verification key"

[[novalnet.metadata.google_pay]]
name = "merchant_name"
label = "Google Pay Merchant Name"
placeholder = "Enter Google Pay Merchant Name"
required = true
type = "Text"
[[novalnet.metadata.google_pay]]
name = "merchant_id"
label = "Google Pay Merchant Id"
placeholder = "Enter Google Pay Merchant Id"
required = true
type = "Text"
[[novalnet.metadata.google_pay]]
name = "gateway_merchant_id"
label = "Google Pay Merchant Key"
placeholder = "Enter Google Pay Merchant Key"
required = true
type = "Text"
[[novalnet.metadata.google_pay]]
name = "allowed_auth_methods"
label = "Allowed Auth Methods"
placeholder = "Enter Allowed Auth Methods"
required = true
type = "MultiSelect"
options = ["PAN_ONLY", "CRYPTOGRAM_3DS"]

[[novalnet.connector_wallets_details.google_pay]]
name = "merchant_name"
label = "Google Pay Merchant Name"
placeholder = "Enter Google Pay Merchant Name"
required = true
type = "Text"
[[novalnet.connector_wallets_details.google_pay]]
name = "merchant_id"
label = "Google Pay Merchant Id"
placeholder = "Enter Google Pay Merchant Id"
required = true
type = "Text"
[[novalnet.connector_wallets_details.google_pay]]
name = "gateway_merchant_id"
label = "Google Pay Merchant Key"
placeholder = "Enter Google Pay Merchant Key"
required = true
type = "Text"
[[novalnet.connector_wallets_details.google_pay]]
name = "public_key"
label = "Google Pay Public Key"
placeholder = "Enter Google Pay Public Key"
required = true
type = "Text"
[[novalnet.connector_wallets_details.google_pay]]
name = "private_key"
label = "Google Pay Private Key"
placeholder = "Enter Google Pay Private Key"
required = true
type = "Text"
[[novalnet.connector_wallets_details.google_pay]]
name = "recipient_id"
label = "Recipient Id"
placeholder = "Enter Recipient Id"
required = true
type = "Text"
[[novalnet.connector_wallets_details.google_pay]]
name = "allowed_auth_methods"
label = "Allowed Auth Methods"
placeholder = "Enter Allowed Auth Methods"
required = true
type = "MultiSelect"
options = ["PAN_ONLY", "CRYPTOGRAM_3DS"]


[[novalnet.metadata.apple_pay]]
name = "certificate"
label = "Merchant Certificate (Base64 Encoded)"
placeholder = "Enter Merchant Certificate (Base64 Encoded)"
required = true
type = "Text"
[[novalnet.metadata.apple_pay]]
name = "certificate_keys"
label = "Merchant PrivateKey (Base64 Encoded)"
placeholder = "Enter Merchant PrivateKey (Base64 Encoded)"
required = true
type = "Text"
[[novalnet.metadata.apple_pay]]
name = "merchant_identifier"
label = "Apple Merchant Identifier"
placeholder = "Enter Apple Merchant Identifier"
required = true
type = "Text"
[[novalnet.metadata.apple_pay]]
name = "display_name"
label = "Display Name"
placeholder = "Enter Display Name"
required = true
type = "Text"
[[novalnet.metadata.apple_pay]]
name = "initiative"
label = "Domain"
placeholder = "Enter Domain"
required = true
type = "Select"
options = ["web", "ios"]
[[novalnet.metadata.apple_pay]]
name = "initiative_context"
label = "Domain Name"
placeholder = "Enter Domain Name"
required = true
type = "Text"
[[novalnet.metadata.apple_pay]]
name = "merchant_business_country"
label = "Merchant Business Country"
placeholder = "Enter Merchant Business Country"
required = true
type = "Select"
options = []
[[novalnet.metadata.apple_pay]]
name = "payment_processing_details_at"
label = "Payment Processing Details At"
placeholder = "Enter Payment Processing Details At"
required = true
type = "Radio"
options = ["Connector"]

[nuvei]
[[nuvei.credit]]
payment_method_type = "Mastercard"
[[nuvei.credit]]
payment_method_type = "Visa"
[[nuvei.credit]]
payment_method_type = "Interac"
[[nuvei.credit]]
payment_method_type = "AmericanExpress"
[[nuvei.credit]]
payment_method_type = "JCB"
[[nuvei.credit]]
payment_method_type = "DinersClub"
[[nuvei.credit]]
payment_method_type = "Discover"
[[nuvei.credit]]
payment_method_type = "CartesBancaires"
[[nuvei.credit]]
payment_method_type = "UnionPay"
[[nuvei.debit]]
payment_method_type = "Mastercard"
[[nuvei.debit]]
payment_method_type = "Visa"
[[nuvei.debit]]
payment_method_type = "Interac"
[[nuvei.debit]]
payment_method_type = "AmericanExpress"
[[nuvei.debit]]
payment_method_type = "JCB"
[[nuvei.debit]]
payment_method_type = "DinersClub"
[[nuvei.debit]]
payment_method_type = "Discover"
[[nuvei.debit]]
payment_method_type = "CartesBancaires"
[[nuvei.debit]]
payment_method_type = "UnionPay"
[[nuvei.pay_later]]
payment_method_type = "klarna"
[[nuvei.pay_later]]
payment_method_type = "afterpay_clearpay"
[[nuvei.bank_redirect]]
payment_method_type = "ideal"
[[nuvei.bank_redirect]]
payment_method_type = "giropay"
[[nuvei.bank_redirect]]
payment_method_type = "sofort"
[[nuvei.bank_redirect]]
payment_method_type = "eps"
[[nuvei.wallet]]
payment_method_type = "apple_pay"
[[nuvei.wallet]]
payment_method_type = "google_pay"
[[nuvei.wallet]]
payment_method_type = "paypal"
[nuvei.connector_auth.SignatureKey]
api_key = "Merchant ID"
key1 = "Merchant Site ID"
api_secret = "Merchant Secret"
[nuvei.connector_webhook_details]
merchant_secret = "Source verification key"

[[nuvei.metadata.apple_pay]]
name = "certificate"
label = "Merchant Certificate (Base64 Encoded)"
placeholder = "Enter Merchant Certificate (Base64 Encoded)"
required = true
type = "Text"
[[nuvei.metadata.apple_pay]]
name = "certificate_keys"
label = "Merchant PrivateKey (Base64 Encoded)"
placeholder = "Enter Merchant PrivateKey (Base64 Encoded)"
required = true
type = "Text"
[[nuvei.metadata.apple_pay]]
name = "merchant_identifier"
label = "Apple Merchant Identifier"
placeholder = "Enter Apple Merchant Identifier"
required = true
type = "Text"
[[nuvei.metadata.apple_pay]]
name = "display_name"
label = "Display Name"
placeholder = "Enter Display Name"
required = true
type = "Text"
[[nuvei.metadata.apple_pay]]
name = "initiative"
label = "Domain"
placeholder = "Enter Domain"
required = true
type = "Text"
[[nuvei.metadata.apple_pay]]
name = "initiative_context"
label = "Domain Name"
placeholder = "Enter Domain Name"
required = true
type = "Text"
[[nuvei.metadata.apple_pay]]
name = "merchant_business_country"
label = "Merchant Business Country"
placeholder = "Enter Merchant Business Country"
required = true
type = "Select"
options = []
[[nuvei.metadata.apple_pay]]
name = "payment_processing_details_at"
label = "Payment Processing Details At"
placeholder = "Enter Payment Processing Details At"
required = true
type = "Radio"
options = ["Connector"]

[[nuvei.metadata.google_pay]]
name = "merchant_name"
label = "Google Pay Merchant Name"
placeholder = "Enter Google Pay Merchant Name"
required = true
type = "Text"
[[nuvei.metadata.google_pay]]
name = "merchant_id"
label = "Google Pay Merchant Id"
placeholder = "Enter Google Pay Merchant Id"
required = true
type = "Text"
[[nuvei.metadata.google_pay]]
name = "gateway_merchant_id"
label = "Google Pay Merchant Key"
placeholder = "Enter Google Pay Merchant Key"
required = true
type = "Text"
[[nuvei.metadata.google_pay]]
name = "allowed_auth_methods"
label = "Allowed Auth Methods"
placeholder = "Enter Allowed Auth Methods"
required = true
type = "MultiSelect"
options = ["PAN_ONLY", "CRYPTOGRAM_3DS"]

[[nuvei.connector_wallets_details.google_pay]]
name = "merchant_name"
label = "Google Pay Merchant Name"
placeholder = "Enter Google Pay Merchant Name"
required = true
type = "Text"
[[nuvei.connector_wallets_details.google_pay]]
name = "merchant_id"
label = "Google Pay Merchant Id"
placeholder = "Enter Google Pay Merchant Id"
required = true
type = "Text"
[[nuvei.connector_wallets_details.google_pay]]
name = "gateway_merchant_id"
label = "Google Pay Merchant Key"
placeholder = "Enter Google Pay Merchant Key"
required = true
type = "Text"
[[nuvei.connector_wallets_details.google_pay]]
name = "public_key"
label = "Google Pay Public Key"
placeholder = "Enter Google Pay Public Key"
required = true
type = "Text"
[[nuvei.connector_wallets_details.google_pay]]
name = "private_key"
label = "Google Pay Private Key"
placeholder = "Enter Google Pay Private Key"
required = true
type = "Text"
[[nuvei.connector_wallets_details.google_pay]]
name = "recipient_id"
label = "Recipient Id"
placeholder = "Enter Recipient Id"
required = true
type = "Text"
[[nuvei.connector_wallets_details.google_pay]]
name = "allowed_auth_methods"
label = "Allowed Auth Methods"
placeholder = "Enter Allowed Auth Methods"
required = true
type = "MultiSelect"
options = ["PAN_ONLY", "CRYPTOGRAM_3DS"]


[opennode]
[[opennode.crypto]]
payment_method_type = "crypto_currency"
[opennode.connector_auth.HeaderKey]
api_key = "API Key"
[opennode.connector_webhook_details]
merchant_secret = "Source verification key"

[prophetpay]
[[prophetpay.card_redirect]]
payment_method_type = "card_redirect"
[prophetpay.connector_auth.SignatureKey]
api_key = "Username"
key1 = "Token"
api_secret = "Profile"

[payme]
[[payme.credit]]
payment_method_type = "Mastercard"
[[payme.credit]]
payment_method_type = "Visa"
[[payme.credit]]
payment_method_type = "Interac"
[[payme.credit]]
payment_method_type = "AmericanExpress"
[[payme.credit]]
payment_method_type = "JCB"
[[payme.credit]]
payment_method_type = "DinersClub"
[[payme.credit]]
payment_method_type = "Discover"
[[payme.credit]]
payment_method_type = "CartesBancaires"
[[payme.credit]]
payment_method_type = "UnionPay"
[[payme.debit]]
payment_method_type = "Mastercard"
[[payme.debit]]
payment_method_type = "Visa"
[[payme.debit]]
payment_method_type = "Interac"
[[payme.debit]]
payment_method_type = "AmericanExpress"
[[payme.debit]]
payment_method_type = "JCB"
[[payme.debit]]
payment_method_type = "DinersClub"
[[payme.debit]]
payment_method_type = "Discover"
[[payme.debit]]
payment_method_type = "CartesBancaires"
[[payme.debit]]
payment_method_type = "UnionPay"
[payme.connector_auth.BodyKey]
api_key = "Seller Payme Id"
key1 = "Payme Public Key"
[payme.connector_webhook_details]
merchant_secret = "Payme Client Secret"
additional_secret = "Payme Client Key"

[paypal]
[[paypal.credit]]
payment_method_type = "Mastercard"
[[paypal.credit]]
payment_method_type = "Visa"
[[paypal.credit]]
payment_method_type = "Interac"
[[paypal.credit]]
payment_method_type = "AmericanExpress"
[[paypal.credit]]
payment_method_type = "JCB"
[[paypal.credit]]
payment_method_type = "DinersClub"
[[paypal.credit]]
payment_method_type = "Discover"
[[paypal.credit]]
payment_method_type = "CartesBancaires"
[[paypal.credit]]
payment_method_type = "UnionPay"
[[paypal.debit]]
payment_method_type = "Mastercard"
[[paypal.debit]]
payment_method_type = "Visa"
[[paypal.debit]]
payment_method_type = "Interac"
[[paypal.debit]]
payment_method_type = "AmericanExpress"
[[paypal.debit]]
payment_method_type = "JCB"
[[paypal.debit]]
payment_method_type = "DinersClub"
[[paypal.debit]]
payment_method_type = "Discover"
[[paypal.debit]]
payment_method_type = "CartesBancaires"
[[paypal.debit]]
payment_method_type = "UnionPay"
[[paypal.wallet]]
payment_method_type = "paypal"
payment_experience = "invoke_sdk_client"
[[paypal.wallet]]
payment_method_type = "paypal"
payment_experience = "redirect_to_url"
[[paypal.bank_redirect]]
payment_method_type = "ideal"
[[paypal.bank_redirect]]
payment_method_type = "giropay"
[[paypal.bank_redirect]]
payment_method_type = "sofort"
[[paypal.bank_redirect]]
payment_method_type = "eps"
is_verifiable = true
[paypal.connector_auth.BodyKey]
api_key = "Client Secret"
key1 = "Client ID"
[paypal.connector_webhook_details]
merchant_secret = "Source verification key"
[paypal.metadata.paypal_sdk]
client_id = "Client ID"

[paypal_payout]
[[paypal_payout.wallet]]
payment_method_type = "paypal"
[[paypal_payout.wallet]]
payment_method_type = "venmo"
[paypal_payout.connector_auth.BodyKey]
api_key = "Client Secret"
key1 = "Client ID"

[payu]
[[payu.credit]]
payment_method_type = "Mastercard"
[[payu.credit]]
payment_method_type = "Visa"
[[payu.credit]]
payment_method_type = "Interac"
[[payu.credit]]
payment_method_type = "AmericanExpress"
[[payu.credit]]
payment_method_type = "JCB"
[[payu.credit]]
payment_method_type = "DinersClub"
[[payu.credit]]
payment_method_type = "Discover"
[[payu.credit]]
payment_method_type = "CartesBancaires"
[[payu.credit]]
payment_method_type = "UnionPay"
[[payu.debit]]
payment_method_type = "Mastercard"
[[payu.debit]]
payment_method_type = "Visa"
[[payu.debit]]
payment_method_type = "Interac"
[[payu.debit]]
payment_method_type = "AmericanExpress"
[[payu.debit]]
payment_method_type = "JCB"
[[payu.debit]]
payment_method_type = "DinersClub"
[[payu.debit]]
payment_method_type = "Discover"
[[payu.debit]]
payment_method_type = "CartesBancaires"
[[payu.debit]]
payment_method_type = "UnionPay"
[[payu.wallet]]
payment_method_type = "google_pay"
[payu.connector_auth.BodyKey]
api_key = "API Key"
key1 = "Merchant POS ID"
[payu.connector_webhook_details]
merchant_secret = "Source verification key"

[[payu.metadata.google_pay]]
name = "merchant_name"
label = "Google Pay Merchant Name"
placeholder = "Enter Google Pay Merchant Name"
required = true
type = "Text"
[[payu.metadata.google_pay]]
name = "merchant_id"
label = "Google Pay Merchant Id"
placeholder = "Enter Google Pay Merchant Id"
required = true
type = "Text"
[[payu.metadata.google_pay]]
name = "gateway_merchant_id"
label = "Google Pay Merchant Key"
placeholder = "Enter Google Pay Merchant Key"
required = true
type = "Text"
[[payu.metadata.google_pay]]
name = "allowed_auth_methods"
label = "Allowed Auth Methods"
placeholder = "Enter Allowed Auth Methods"
required = true
type = "MultiSelect"
options = ["PAN_ONLY", "CRYPTOGRAM_3DS"]

[[payu.connector_wallets_details.google_pay]]
name = "merchant_name"
label = "Google Pay Merchant Name"
placeholder = "Enter Google Pay Merchant Name"
required = true
type = "Text"
[[payu.connector_wallets_details.google_pay]]
name = "merchant_id"
label = "Google Pay Merchant Id"
placeholder = "Enter Google Pay Merchant Id"
required = true
type = "Text"
[[payu.connector_wallets_details.google_pay]]
name = "gateway_merchant_id"
label = "Google Pay Merchant Key"
placeholder = "Enter Google Pay Merchant Key"
required = true
type = "Text"
[[payu.connector_wallets_details.google_pay]]
name = "public_key"
label = "Google Pay Public Key"
placeholder = "Enter Google Pay Public Key"
required = true
type = "Text"
[[payu.connector_wallets_details.google_pay]]
name = "private_key"
label = "Google Pay Private Key"
placeholder = "Enter Google Pay Private Key"
required = true
type = "Text"
[[payu.connector_wallets_details.google_pay]]
name = "recipient_id"
label = "Recipient Id"
placeholder = "Enter Recipient Id"
required = true
type = "Text"
[[payu.connector_wallets_details.google_pay]]
name = "allowed_auth_methods"
label = "Allowed Auth Methods"
placeholder = "Enter Allowed Auth Methods"
required = true
type = "MultiSelect"
options = ["PAN_ONLY", "CRYPTOGRAM_3DS"]


[placetopay]
[[placetopay.credit]]
payment_method_type = "Mastercard"
[[placetopay.credit]]
payment_method_type = "Visa"
[[placetopay.credit]]
payment_method_type = "Interac"
[[placetopay.credit]]
payment_method_type = "AmericanExpress"
[[placetopay.credit]]
payment_method_type = "JCB"
[[placetopay.credit]]
payment_method_type = "DinersClub"
[[placetopay.credit]]
payment_method_type = "Discover"
[[placetopay.credit]]
payment_method_type = "CartesBancaires"
[[placetopay.credit]]
payment_method_type = "UnionPay"
[[placetopay.debit]]
payment_method_type = "Mastercard"
[[placetopay.debit]]
payment_method_type = "Visa"
[[placetopay.debit]]
payment_method_type = "Interac"
[[placetopay.debit]]
payment_method_type = "AmericanExpress"
[[placetopay.debit]]
payment_method_type = "JCB"
[[placetopay.debit]]
payment_method_type = "DinersClub"
[[placetopay.debit]]
payment_method_type = "Discover"
[[placetopay.debit]]
payment_method_type = "CartesBancaires"
[[placetopay.debit]]
payment_method_type = "UnionPay"
[placetopay.connector_auth.BodyKey]
api_key = "Login"
key1 = "Trankey"

[plaid]
[[plaid.open_banking]]
payment_method_type = "open_banking_pis"
[plaid.connector_auth.BodyKey]
api_key = "client_id"
key1 = "secret"
[plaid.additional_merchant_data.open_banking_recipient_data]
name = "open_banking_recipient_data"
label = "Open Banking Recipient Data"
placeholder = "Enter Open Banking Recipient Data"
required = true
type = "Select"
options = ["account_data", "connector_recipient_id", "wallet_id"]
[plaid.additional_merchant_data.account_data]
name = "account_data"
label = "Account Data"
placeholder = "Enter account_data"
required = true
type = "Select"
options = ["iban", "bacs"]
[plaid.additional_merchant_data.connector_recipient_id]
name = "connector_recipient_id"
label = "Connector Recipient Id"
placeholder = "Enter connector recipient id"
required = true
type = "Text"
[plaid.additional_merchant_data.wallet_id]
name = "wallet_id"
label = "Wallet Id"
placeholder = "Enter wallet id"
required = true
type = "Text"

[[plaid.additional_merchant_data.iban]]
name = "iban"
label = "Iban"
placeholder = "Enter iban"
required = true
type = "Text"
[[plaid.additional_merchant_data.iban]]
name = "iban.name"
label = "Name"
placeholder = "Enter name"
required = true
type = "Text"

[[plaid.additional_merchant_data.bacs]]
name = "sort_code"
label = "Sort Code"
placeholder = "Enter sort code"
required = true
type = "Text"
[[plaid.additional_merchant_data.bacs]]
name = "account_number"
label = "Bank scheme"
placeholder = "Enter account number"
required = true
type = "Text"
[[plaid.additional_merchant_data.bacs]]
name = "bacs.name"
label = "Name"
placeholder = "Enter name"
required = true
type = "Text"

[powertranz]
[[powertranz.credit]]
payment_method_type = "Mastercard"
[[powertranz.credit]]
payment_method_type = "Visa"
[[powertranz.credit]]
payment_method_type = "Interac"
[[powertranz.credit]]
payment_method_type = "AmericanExpress"
[[powertranz.credit]]
payment_method_type = "JCB"
[[powertranz.credit]]
payment_method_type = "DinersClub"
[[powertranz.credit]]
payment_method_type = "Discover"
[[powertranz.credit]]
payment_method_type = "CartesBancaires"
[[powertranz.credit]]
payment_method_type = "UnionPay"
[[powertranz.debit]]
payment_method_type = "Mastercard"
[[powertranz.debit]]
payment_method_type = "Visa"
[[powertranz.debit]]
payment_method_type = "Interac"
[[powertranz.debit]]
payment_method_type = "AmericanExpress"
[[powertranz.debit]]
payment_method_type = "JCB"
[[powertranz.debit]]
payment_method_type = "DinersClub"
[[powertranz.debit]]
payment_method_type = "Discover"
[[powertranz.debit]]
payment_method_type = "CartesBancaires"
[[powertranz.debit]]
payment_method_type = "UnionPay"
[powertranz.connector_auth.BodyKey]
key1 = "PowerTranz Id"
api_key = "PowerTranz Password"
[powertranz.connector_webhook_details]
merchant_secret = "Source verification key"

[rapyd]
[[rapyd.credit]]
payment_method_type = "Mastercard"
[[rapyd.credit]]
payment_method_type = "Visa"
[[rapyd.credit]]
payment_method_type = "Interac"
[[rapyd.credit]]
payment_method_type = "AmericanExpress"
[[rapyd.credit]]
payment_method_type = "JCB"
[[rapyd.credit]]
payment_method_type = "DinersClub"
[[rapyd.credit]]
payment_method_type = "Discover"
[[rapyd.credit]]
payment_method_type = "CartesBancaires"
[[rapyd.credit]]
payment_method_type = "UnionPay"
[[rapyd.debit]]
payment_method_type = "Mastercard"
[[rapyd.debit]]
payment_method_type = "Visa"
[[rapyd.debit]]
payment_method_type = "Interac"
[[rapyd.debit]]
payment_method_type = "AmericanExpress"
[[rapyd.debit]]
payment_method_type = "JCB"
[[rapyd.debit]]
payment_method_type = "DinersClub"
[[rapyd.debit]]
payment_method_type = "Discover"
[[rapyd.debit]]
payment_method_type = "CartesBancaires"
[[rapyd.debit]]
payment_method_type = "UnionPay"
[[rapyd.wallet]]
payment_method_type = "apple_pay"
[rapyd.connector_auth.BodyKey]
api_key = "Access Key"
key1 = "API Secret"
[rapyd.connector_webhook_details]
merchant_secret = "Source verification key"

[[rapyd.metadata.apple_pay]]
name = "certificate"
label = "Merchant Certificate (Base64 Encoded)"
placeholder = "Enter Merchant Certificate (Base64 Encoded)"
required = true
type = "Text"
[[rapyd.metadata.apple_pay]]
name = "certificate_keys"
label = "Merchant PrivateKey (Base64 Encoded)"
placeholder = "Enter Merchant PrivateKey (Base64 Encoded)"
required = true
type = "Text"
[[rapyd.metadata.apple_pay]]
name = "merchant_identifier"
label = "Apple Merchant Identifier"
placeholder = "Enter Apple Merchant Identifier"
required = true
type = "Text"
[[rapyd.metadata.apple_pay]]
name = "display_name"
label = "Display Name"
placeholder = "Enter Display Name"
required = true
type = "Text"
[[rapyd.metadata.apple_pay]]
name = "initiative"
label = "Domain"
placeholder = "Enter Domain"
required = true
type = "Text"
[[rapyd.metadata.apple_pay]]
name = "initiative_context"
label = "Domain Name"
placeholder = "Enter Domain Name"
required = true
type = "Text"
[[rapyd.metadata.apple_pay]]
name = "merchant_business_country"
label = "Merchant Business Country"
placeholder = "Enter Merchant Business Country"
required = true
type = "Select"
options = []
[[rapyd.metadata.apple_pay]]
name = "payment_processing_details_at"
label = "Payment Processing Details At"
placeholder = "Enter Payment Processing Details At"
required = true
type = "Radio"
options = ["Connector"]

[shift4]
[[shift4.credit]]
payment_method_type = "Mastercard"
[[shift4.credit]]
payment_method_type = "Visa"
[[shift4.credit]]
payment_method_type = "Interac"
[[shift4.credit]]
payment_method_type = "AmericanExpress"
[[shift4.credit]]
payment_method_type = "JCB"
[[shift4.credit]]
payment_method_type = "DinersClub"
[[shift4.credit]]
payment_method_type = "Discover"
[[shift4.credit]]
payment_method_type = "CartesBancaires"
[[shift4.credit]]
payment_method_type = "UnionPay"
[[shift4.debit]]
payment_method_type = "Mastercard"
[[shift4.debit]]
payment_method_type = "Visa"
[[shift4.debit]]
payment_method_type = "Interac"
[[shift4.debit]]
payment_method_type = "AmericanExpress"
[[shift4.debit]]
payment_method_type = "JCB"
[[shift4.debit]]
payment_method_type = "DinersClub"
[[shift4.debit]]
payment_method_type = "Discover"
[[shift4.debit]]
payment_method_type = "CartesBancaires"
[[shift4.debit]]
payment_method_type = "UnionPay"
[[shift4.bank_redirect]]
payment_method_type = "ideal"
[[shift4.bank_redirect]]
payment_method_type = "giropay"
[[shift4.bank_redirect]]
payment_method_type = "sofort"
[[shift4.bank_redirect]]
payment_method_type = "eps"
[shift4.connector_auth.HeaderKey]
api_key = "API Key"
[shift4.connector_webhook_details]
merchant_secret = "Source verification key"

[stripe]
[[stripe.credit]]
payment_method_type = "Mastercard"
[[stripe.credit]]
payment_method_type = "Visa"
[[stripe.credit]]
payment_method_type = "Interac"
[[stripe.credit]]
payment_method_type = "AmericanExpress"
[[stripe.credit]]
payment_method_type = "JCB"
[[stripe.credit]]
payment_method_type = "DinersClub"
[[stripe.credit]]
payment_method_type = "Discover"
[[stripe.credit]]
payment_method_type = "CartesBancaires"
[[stripe.credit]]
payment_method_type = "UnionPay"
[[stripe.debit]]
payment_method_type = "Mastercard"
[[stripe.debit]]
payment_method_type = "Visa"
[[stripe.debit]]
payment_method_type = "Interac"
[[stripe.debit]]
payment_method_type = "AmericanExpress"
[[stripe.debit]]
payment_method_type = "JCB"
[[stripe.debit]]
payment_method_type = "DinersClub"
[[stripe.debit]]
payment_method_type = "Discover"
[[stripe.debit]]
payment_method_type = "CartesBancaires"
[[stripe.debit]]
payment_method_type = "UnionPay"
[[stripe.pay_later]]
payment_method_type = "klarna"
[[stripe.pay_later]]
payment_method_type = "affirm"
[[stripe.pay_later]]
payment_method_type = "afterpay_clearpay"
[[stripe.bank_redirect]]
payment_method_type = "ideal"
[[stripe.bank_redirect]]
payment_method_type = "giropay"
[[stripe.bank_redirect]]
payment_method_type = "eps"
[[stripe.bank_redirect]]
payment_method_type = "bancontact_card"
[[stripe.bank_redirect]]
payment_method_type = "przelewy24"
[[stripe.bank_debit]]
payment_method_type = "ach"
[[stripe.bank_debit]]
payment_method_type = "bacs"
[[stripe.bank_debit]]
payment_method_type = "becs"
[[stripe.bank_debit]]
payment_method_type = "sepa"
[[stripe.bank_transfer]]
payment_method_type = "ach"
[[stripe.bank_transfer]]
payment_method_type = "bacs"
[[stripe.bank_transfer]]
payment_method_type = "sepa"
[[stripe.bank_transfer]]
payment_method_type = "multibanco"
[[stripe.wallet]]
payment_method_type = "amazon_pay"
[[stripe.wallet]]
payment_method_type = "apple_pay"
[[stripe.wallet]]
payment_method_type = "google_pay"
[[stripe.wallet]]
payment_method_type = "we_chat_pay"
[[stripe.wallet]]
payment_method_type = "ali_pay"
[[stripe.wallet]]
payment_method_type = "cashapp"
[[stripe.wallet]]
payment_method_type = "revolut_pay"
is_verifiable = true
[stripe.connector_auth.HeaderKey]
api_key = "Secret Key"
[stripe.connector_webhook_details]
merchant_secret = "Source verification key"

[[stripe.metadata.apple_pay]]
name = "certificate"
label = "Merchant Certificate (Base64 Encoded)"
placeholder = "Enter Merchant Certificate (Base64 Encoded)"
required = true
type = "Text"
[[stripe.metadata.apple_pay]]
name = "certificate_keys"
label = "Merchant PrivateKey (Base64 Encoded)"
placeholder = "Enter Merchant PrivateKey (Base64 Encoded)"
required = true
type = "Text"
[[stripe.metadata.apple_pay]]
name = "merchant_identifier"
label = "Apple Merchant Identifier"
placeholder = "Enter Apple Merchant Identifier"
required = true
type = "Text"
[[stripe.metadata.apple_pay]]
name = "display_name"
label = "Display Name"
placeholder = "Enter Display Name"
required = true
type = "Text"
[[stripe.metadata.apple_pay]]
name = "initiative"
label = "Domain"
placeholder = "Enter Domain"
required = true
type = "Text"
[[stripe.metadata.apple_pay]]
name = "initiative_context"
label = "Domain Name"
placeholder = "Enter Domain Name"
required = true
type = "Text"
[[stripe.metadata.apple_pay]]
name = "merchant_business_country"
label = "Merchant Business Country"
placeholder = "Enter Merchant Business Country"
required = true
type = "Select"
options = []
[[stripe.metadata.apple_pay]]
name = "payment_processing_details_at"
label = "Payment Processing Details At"
placeholder = "Enter Payment Processing Details At"
required = true
type = "Radio"
options = ["Connector", "Hyperswitch"]

[[stripe.metadata.google_pay]]
name = "merchant_name"
label = "Google Pay Merchant Name"
placeholder = "Enter Google Pay Merchant Name"
required = true
type = "Text"
[[stripe.metadata.google_pay]]
name = "merchant_id"
label = "Google Pay Merchant Id"
placeholder = "Enter Google Pay Merchant Id"
required = true
type = "Text"
[[stripe.metadata.google_pay]]
name = "stripe:publishableKey"
label = "Stripe Publishable Key"
placeholder = "Enter Stripe Publishable Key"
required = true
type = "Text"
[[stripe.metadata.google_pay]]
name = "allowed_auth_methods"
label = "Allowed Auth Methods"
placeholder = "Enter Allowed Auth Methods"
required = true
type = "MultiSelect"
options = ["PAN_ONLY", "CRYPTOGRAM_3DS"]

[[stripe.connector_wallets_details.google_pay]]
name = "merchant_name"
label = "Google Pay Merchant Name"
placeholder = "Enter Google Pay Merchant Name"
required = true
type = "Text"
[[stripe.connector_wallets_details.google_pay]]
name = "merchant_id"
label = "Google Pay Merchant Id"
placeholder = "Enter Google Pay Merchant Id"
required = true
type = "Text"
[[stripe.connector_wallets_details.google_pay]]
name = "stripe:publishableKey"
label = "Stripe Publishable Key"
placeholder = "Enter Stripe Publishable Key"
required = true
type = "Text"
[[stripe.connector_wallets_details.google_pay]]
name = "public_key"
label = "Google Pay Public Key"
placeholder = "Enter Google Pay Public Key"
required = true
type = "Text"
[[stripe.connector_wallets_details.google_pay]]
name = "private_key"
label = "Google Pay Private Key"
placeholder = "Enter Google Pay Private Key"
required = true
type = "Text"
[[stripe.connector_wallets_details.google_pay]]
name = "recipient_id"
label = "Recipient Id"
placeholder = "Enter Recipient Id"
required = true
type = "Text"
[[stripe.connector_wallets_details.google_pay]]
name = "allowed_auth_methods"
label = "Allowed Auth Methods"
placeholder = "Enter Allowed Auth Methods"
required = true
type = "MultiSelect"
options = ["PAN_ONLY", "CRYPTOGRAM_3DS"]


[stax]
[[stax.credit]]
payment_method_type = "Mastercard"
[[stax.credit]]
payment_method_type = "Visa"
[[stax.credit]]
payment_method_type = "Interac"
[[stax.credit]]
payment_method_type = "AmericanExpress"
[[stax.credit]]
payment_method_type = "JCB"
[[stax.credit]]
payment_method_type = "DinersClub"
[[stax.credit]]
payment_method_type = "Discover"
[[stax.credit]]
payment_method_type = "CartesBancaires"
[[stax.credit]]
payment_method_type = "UnionPay"
[[stax.debit]]
payment_method_type = "Mastercard"
[[stax.debit]]
payment_method_type = "Visa"
[[stax.debit]]
payment_method_type = "Interac"
[[stax.debit]]
payment_method_type = "AmericanExpress"
[[stax.debit]]
payment_method_type = "JCB"
[[stax.debit]]
payment_method_type = "DinersClub"
[[stax.debit]]
payment_method_type = "Discover"
[[stax.debit]]
payment_method_type = "CartesBancaires"
[[stax.debit]]
payment_method_type = "UnionPay"
[[stax.bank_debit]]
payment_method_type = "ach"
[stax.connector_auth.HeaderKey]
api_key = "Api Key"
[stax.connector_webhook_details]
merchant_secret = "Source verification key"

[square]
[[square.credit]]
payment_method_type = "Mastercard"
[[square.credit]]
payment_method_type = "Visa"
[[square.credit]]
payment_method_type = "Interac"
[[square.credit]]
payment_method_type = "AmericanExpress"
[[square.credit]]
payment_method_type = "JCB"
[[square.credit]]
payment_method_type = "DinersClub"
[[square.credit]]
payment_method_type = "Discover"
[[square.credit]]
payment_method_type = "CartesBancaires"
[[square.credit]]
payment_method_type = "UnionPay"
[[square.debit]]
payment_method_type = "Mastercard"
[[square.debit]]
payment_method_type = "Visa"
[[square.debit]]
payment_method_type = "Interac"
[[square.debit]]
payment_method_type = "AmericanExpress"
[[square.debit]]
payment_method_type = "JCB"
[[square.debit]]
payment_method_type = "DinersClub"
[[square.debit]]
payment_method_type = "Discover"
[[square.debit]]
payment_method_type = "CartesBancaires"
[[square.debit]]
payment_method_type = "UnionPay"
[square.connector_auth.BodyKey]
api_key = "Square API Key"
key1 = "Square Client Id"
[square.connector_webhook_details]
merchant_secret = "Source verification key"

[trustpay]
[[trustpay.credit]]
payment_method_type = "Mastercard"
[[trustpay.credit]]
payment_method_type = "Visa"
[[trustpay.credit]]
payment_method_type = "Interac"
[[trustpay.credit]]
payment_method_type = "AmericanExpress"
[[trustpay.credit]]
payment_method_type = "JCB"
[[trustpay.credit]]
payment_method_type = "DinersClub"
[[trustpay.credit]]
payment_method_type = "Discover"
[[trustpay.credit]]
payment_method_type = "CartesBancaires"
[[trustpay.credit]]
payment_method_type = "UnionPay"
[[trustpay.debit]]
payment_method_type = "Mastercard"
[[trustpay.debit]]
payment_method_type = "Visa"
[[trustpay.debit]]
payment_method_type = "Interac"
[[trustpay.debit]]
payment_method_type = "AmericanExpress"
[[trustpay.debit]]
payment_method_type = "JCB"
[[trustpay.debit]]
payment_method_type = "DinersClub"
[[trustpay.debit]]
payment_method_type = "Discover"
[[trustpay.debit]]
payment_method_type = "CartesBancaires"
[[trustpay.debit]]
payment_method_type = "UnionPay"
[[trustpay.bank_redirect]]
payment_method_type = "ideal"
[[trustpay.bank_redirect]]
payment_method_type = "giropay"
[[trustpay.bank_redirect]]
payment_method_type = "sofort"
[[trustpay.bank_redirect]]
payment_method_type = "eps"
[[trustpay.bank_redirect]]
payment_method_type = "blik"
[[trustpay.wallet]]
payment_method_type = "apple_pay"
[[trustpay.wallet]]
payment_method_type = "google_pay"
[[trustpay.bank_transfer]]
payment_method_type = "sepa_bank_transfer"
[[trustpay.bank_transfer]]
payment_method_type = "instant_bank_transfer"
[[trustpay.bank_transfer]]
payment_method_type = "instant_bank_transfer_finland"
[[trustpay.bank_transfer]]
payment_method_type = "instant_bank_transfer_poland"
[trustpay.connector_auth.SignatureKey]
api_key = "API Key"
key1 = "Project ID"
api_secret = "Secret Key"
[trustpay.connector_webhook_details]
merchant_secret = "Source verification key"

[[trustpay.metadata.apple_pay]]
name = "certificate"
label = "Merchant Certificate (Base64 Encoded)"
placeholder = "Enter Merchant Certificate (Base64 Encoded)"
required = true
type = "Text"
[[trustpay.metadata.apple_pay]]
name = "certificate_keys"
label = "Merchant PrivateKey (Base64 Encoded)"
placeholder = "Enter Merchant PrivateKey (Base64 Encoded)"
required = true
type = "Text"
[[trustpay.metadata.apple_pay]]
name = "merchant_identifier"
label = "Apple Merchant Identifier"
placeholder = "Enter Apple Merchant Identifier"
required = true
type = "Text"
[[trustpay.metadata.apple_pay]]
name = "display_name"
label = "Display Name"
placeholder = "Enter Display Name"
required = true
type = "Text"
[[trustpay.metadata.apple_pay]]
name = "initiative"
label = "Domain"
placeholder = "Enter Domain"
required = true
type = "Text"
[[trustpay.metadata.apple_pay]]
name = "initiative_context"
label = "Domain Name"
placeholder = "Enter Domain Name"
required = true
type = "Text"
[[trustpay.metadata.apple_pay]]
name = "merchant_business_country"
label = "Merchant Business Country"
placeholder = "Enter Merchant Business Country"
required = true
type = "Select"
options = []
[[trustpay.metadata.apple_pay]]
name = "payment_processing_details_at"
label = "Payment Processing Details At"
placeholder = "Enter Payment Processing Details At"
required = true
type = "Radio"
options = ["Connector"]

[[trustpay.metadata.google_pay]]
name = "merchant_name"
label = "Google Pay Merchant Name"
placeholder = "Enter Google Pay Merchant Name"
required = true
type = "Text"
[[trustpay.metadata.google_pay]]
name = "merchant_id"
label = "Google Pay Merchant Id"
placeholder = "Enter Google Pay Merchant Id"
required = true
type = "Text"
[[trustpay.metadata.google_pay]]
name = "gateway_merchant_id"
label = "Google Pay Merchant Key"
placeholder = "Enter Google Pay Merchant Key"
required = true
type = "Text"
[[trustpay.metadata.google_pay]]
name = "allowed_auth_methods"
label = "Allowed Auth Methods"
placeholder = "Enter Allowed Auth Methods"
required = true
type = "MultiSelect"
options = ["PAN_ONLY", "CRYPTOGRAM_3DS"]

[[trustpay.connector_wallets_details.google_pay]]
name = "merchant_name"
label = "Google Pay Merchant Name"
placeholder = "Enter Google Pay Merchant Name"
required = true
type = "Text"
[[trustpay.connector_wallets_details.google_pay]]
name = "merchant_id"
label = "Google Pay Merchant Id"
placeholder = "Enter Google Pay Merchant Id"
required = true
type = "Text"
[[trustpay.connector_wallets_details.google_pay]]
name = "gateway_merchant_id"
label = "Google Pay Merchant Key"
placeholder = "Enter Google Pay Merchant Key"
required = true
type = "Text"
[[trustpay.connector_wallets_details.google_pay]]
name = "public_key"
label = "Google Pay Public Key"
placeholder = "Enter Google Pay Public Key"
required = true
type = "Text"
[[trustpay.connector_wallets_details.google_pay]]
name = "private_key"
label = "Google Pay Private Key"
placeholder = "Enter Google Pay Private Key"
required = true
type = "Text"
[[trustpay.connector_wallets_details.google_pay]]
name = "recipient_id"
label = "Recipient Id"
placeholder = "Enter Recipient Id"
required = true
type = "Text"
[[trustpay.connector_wallets_details.google_pay]]
name = "allowed_auth_methods"
label = "Allowed Auth Methods"
placeholder = "Enter Allowed Auth Methods"
required = true
type = "MultiSelect"
options = ["PAN_ONLY", "CRYPTOGRAM_3DS"]


[tsys]
[[tsys.credit]]
payment_method_type = "Mastercard"
[[tsys.credit]]
payment_method_type = "Visa"
[[tsys.credit]]
payment_method_type = "Interac"
[[tsys.credit]]
payment_method_type = "AmericanExpress"
[[tsys.credit]]
payment_method_type = "JCB"
[[tsys.credit]]
payment_method_type = "DinersClub"
[[tsys.credit]]
payment_method_type = "Discover"
[[tsys.credit]]
payment_method_type = "CartesBancaires"
[[tsys.credit]]
payment_method_type = "UnionPay"
[[tsys.debit]]
payment_method_type = "Mastercard"
[[tsys.debit]]
payment_method_type = "Visa"
[[tsys.debit]]
payment_method_type = "Interac"
[[tsys.debit]]
payment_method_type = "AmericanExpress"
[[tsys.debit]]
payment_method_type = "JCB"
[[tsys.debit]]
payment_method_type = "DinersClub"
[[tsys.debit]]
payment_method_type = "Discover"
[[tsys.debit]]
payment_method_type = "CartesBancaires"
[[tsys.debit]]
payment_method_type = "UnionPay"
[tsys.connector_auth.SignatureKey]
api_key = "Device Id"
key1 = "Transaction Key"
api_secret = "Developer Id"
[tsys.connector_webhook_details]
merchant_secret = "Source verification key"

[volt]
[[volt.bank_redirect]]
payment_method_type = "open_banking_uk"
[volt.connector_auth.MultiAuthKey]
api_key = "Username"
api_secret = "Password"
key1 = "Client ID"
key2 = "Client Secret"
[volt.connector_webhook_details]
merchant_secret = "Source verification key"

[worldline]
[[worldline.credit]]
payment_method_type = "Mastercard"
[[worldline.credit]]
payment_method_type = "Visa"
[[worldline.credit]]
payment_method_type = "Interac"
[[worldline.credit]]
payment_method_type = "AmericanExpress"
[[worldline.credit]]
payment_method_type = "JCB"
[[worldline.credit]]
payment_method_type = "DinersClub"
[[worldline.credit]]
payment_method_type = "Discover"
[[worldline.credit]]
payment_method_type = "CartesBancaires"
[[worldline.credit]]
payment_method_type = "UnionPay"
[[worldline.debit]]
payment_method_type = "Mastercard"
[[worldline.debit]]
payment_method_type = "Visa"
[[worldline.debit]]
payment_method_type = "Interac"
[[worldline.debit]]
payment_method_type = "AmericanExpress"
[[worldline.debit]]
payment_method_type = "JCB"
[[worldline.debit]]
payment_method_type = "DinersClub"
[[worldline.debit]]
payment_method_type = "Discover"
[[worldline.debit]]
payment_method_type = "CartesBancaires"
[[worldline.debit]]
payment_method_type = "UnionPay"
[[worldline.bank_redirect]]
payment_method_type = "ideal"
[[worldline.bank_redirect]]
payment_method_type = "giropay"
[worldline.connector_auth.SignatureKey]
api_key = "API Key ID"
key1 = "Merchant ID"
api_secret = "Secret API Key"
[worldline.connector_webhook_details]
merchant_secret = "Source verification key"

[worldpay]
[[worldpay.credit]]
payment_method_type = "Mastercard"
[[worldpay.credit]]
payment_method_type = "Visa"
[[worldpay.credit]]
payment_method_type = "Interac"
[[worldpay.credit]]
payment_method_type = "AmericanExpress"
[[worldpay.credit]]
payment_method_type = "JCB"
[[worldpay.credit]]
payment_method_type = "DinersClub"
[[worldpay.credit]]
payment_method_type = "Discover"
[[worldpay.credit]]
payment_method_type = "CartesBancaires"
[[worldpay.credit]]
payment_method_type = "UnionPay"
[[worldpay.debit]]
payment_method_type = "Mastercard"
[[worldpay.debit]]
payment_method_type = "Visa"
[[worldpay.debit]]
payment_method_type = "Interac"
[[worldpay.debit]]
payment_method_type = "AmericanExpress"
[[worldpay.debit]]
payment_method_type = "JCB"
[[worldpay.debit]]
payment_method_type = "DinersClub"
[[worldpay.debit]]
payment_method_type = "Discover"
[[worldpay.debit]]
payment_method_type = "CartesBancaires"
[[worldpay.debit]]
payment_method_type = "UnionPay"
[[worldpay.wallet]]
payment_method_type = "google_pay"
[[worldpay.wallet]]
payment_method_type = "apple_pay"
[worldpay.connector_auth.SignatureKey]
key1 = "Username"
api_key = "Password"
api_secret = "Merchant Identifier"
[worldpay.connector_webhook_details]
merchant_secret = "Source verification key"
[worldpay.metadata.merchant_name]
name = "merchant_name"
label = "Name of the merchant to de displayed during 3DS challenge"
placeholder = "Enter Name of the merchant"
required = true
type = "Text"

[[worldpay.metadata.apple_pay]]
name = "certificate"
label = "Merchant Certificate (Base64 Encoded)"
placeholder = "Enter Merchant Certificate (Base64 Encoded)"
required = true
type = "Text"
[[worldpay.metadata.apple_pay]]
name = "certificate_keys"
label = "Merchant PrivateKey (Base64 Encoded)"
placeholder = "Enter Merchant PrivateKey (Base64 Encoded)"
required = true
type = "Text"
[[worldpay.metadata.apple_pay]]
name = "merchant_identifier"
label = "Apple Merchant Identifier"
placeholder = "Enter Apple Merchant Identifier"
required = true
type = "Text"
[[worldpay.metadata.apple_pay]]
name = "display_name"
label = "Display Name"
placeholder = "Enter Display Name"
required = true
type = "Text"
[[worldpay.metadata.apple_pay]]
name = "initiative"
label = "Domain"
placeholder = "Enter Domain"
required = true
type = "Text"
[[worldpay.metadata.apple_pay]]
name = "initiative_context"
label = "Domain Name"
placeholder = "Enter Domain Name"
required = true
type = "Text"
[[worldpay.metadata.apple_pay]]
name = "merchant_business_country"
label = "Merchant Business Country"
placeholder = "Enter Merchant Business Country"
required = true
type = "Select"
options = []
[[worldpay.metadata.apple_pay]]
name = "payment_processing_details_at"
label = "Payment Processing Details At"
placeholder = "Enter Payment Processing Details At"
required = true
type = "Radio"
options = ["Connector"]

[[worldpay.metadata.google_pay]]
name = "merchant_name"
label = "Google Pay Merchant Name"
placeholder = "Enter Google Pay Merchant Name"
required = true
type = "Text"
[[worldpay.metadata.google_pay]]
name = "merchant_id"
label = "Google Pay Merchant Id"
placeholder = "Enter Google Pay Merchant Id"
required = true
type = "Text"
[[worldpay.metadata.google_pay]]
name = "gateway_merchant_id"
label = "Google Pay Merchant Key"
placeholder = "Enter Google Pay Merchant Key"
required = true
type = "Text"
[[worldpay.metadata.google_pay]]
name = "allowed_auth_methods"
label = "Allowed Auth Methods"
placeholder = "Enter Allowed Auth Methods"
required = true
type = "MultiSelect"
options = ["PAN_ONLY", "CRYPTOGRAM_3DS"]

[[worldpay.connector_wallets_details.google_pay]]
name = "merchant_name"
label = "Google Pay Merchant Name"
placeholder = "Enter Google Pay Merchant Name"
required = true
type = "Text"
[[worldpay.connector_wallets_details.google_pay]]
name = "merchant_id"
label = "Google Pay Merchant Id"
placeholder = "Enter Google Pay Merchant Id"
required = true
type = "Text"
[[worldpay.connector_wallets_details.google_pay]]
name = "gateway_merchant_id"
label = "Google Pay Merchant Key"
placeholder = "Enter Google Pay Merchant Key"
required = true
type = "Text"
[[worldpay.connector_wallets_details.google_pay]]
name = "public_key"
label = "Google Pay Public Key"
placeholder = "Enter Google Pay Public Key"
required = true
type = "Text"
[[worldpay.connector_wallets_details.google_pay]]
name = "private_key"
label = "Google Pay Private Key"
placeholder = "Enter Google Pay Private Key"
required = true
type = "Text"
[[worldpay.connector_wallets_details.google_pay]]
name = "recipient_id"
label = "Recipient Id"
placeholder = "Enter Recipient Id"
required = true
type = "Text"
[[worldpay.connector_wallets_details.google_pay]]
name = "allowed_auth_methods"
label = "Allowed Auth Methods"
placeholder = "Enter Allowed Auth Methods"
required = true
type = "MultiSelect"
options = ["PAN_ONLY", "CRYPTOGRAM_3DS"]


[zen]
[[zen.credit]]
payment_method_type = "Mastercard"
[[zen.credit]]
payment_method_type = "Visa"
[[zen.credit]]
payment_method_type = "Interac"
[[zen.credit]]
payment_method_type = "AmericanExpress"
[[zen.credit]]
payment_method_type = "JCB"
[[zen.credit]]
payment_method_type = "DinersClub"
[[zen.credit]]
payment_method_type = "Discover"
[[zen.credit]]
payment_method_type = "CartesBancaires"
[[zen.credit]]
payment_method_type = "UnionPay"
[[zen.debit]]
payment_method_type = "Mastercard"
[[zen.debit]]
payment_method_type = "Visa"
[[zen.debit]]
payment_method_type = "Interac"
[[zen.debit]]
payment_method_type = "AmericanExpress"
[[zen.debit]]
payment_method_type = "JCB"
[[zen.debit]]
payment_method_type = "DinersClub"
[[zen.debit]]
payment_method_type = "Discover"
[[zen.debit]]
payment_method_type = "CartesBancaires"
[[zen.debit]]
payment_method_type = "UnionPay"
[[zen.voucher]]
payment_method_type = "boleto"
[[zen.voucher]]
payment_method_type = "efecty"
[[zen.voucher]]
payment_method_type = "pago_efectivo"
[[zen.voucher]]
payment_method_type = "red_compra"
[[zen.voucher]]
payment_method_type = "red_pagos"
[[zen.bank_transfer]]
payment_method_type = "pix"
[[zen.bank_transfer]]
payment_method_type = "pse"
[[zen.wallet]]
payment_method_type = "apple_pay"
[[zen.wallet]]
payment_method_type = "google_pay"
[zen.connector_auth.HeaderKey]
api_key = "API Key"
[zen.connector_webhook_details]
merchant_secret = "Source verification key"

[[zen.metadata.apple_pay]]
name = "terminal_uuid"
label = "Terminal UUID"
placeholder = "Enter Terminal UUID"
required = true
type = "Text"
[[zen.metadata.apple_pay]]
name = "pay_wall_secret"
label = "Pay Wall Secret"
placeholder = "Enter Pay Wall Secret"
required = true
type = "Text"

[[zen.metadata.google_pay]]
name = "terminal_uuid"
label = "Terminal UUID"
placeholder = "Enter Terminal UUID"
required = true
type = "Text"
[[zen.metadata.google_pay]]
name = "pay_wall_secret"
label = "Pay Wall Secret"
placeholder = "Enter Pay Wall Secret"
required = true
type = "Text"

[zsl]
[[zsl.bank_transfer]]
payment_method_type = "local_bank_transfer"
[zsl.connector_auth.BodyKey]
api_key = "Key"
key1 = "Merchant ID"

[dummy_connector]
[[dummy_connector.credit]]
payment_method_type = "Mastercard"
[[dummy_connector.credit]]
payment_method_type = "Visa"
[[dummy_connector.credit]]
payment_method_type = "Interac"
[[dummy_connector.credit]]
payment_method_type = "AmericanExpress"
[[dummy_connector.credit]]
payment_method_type = "JCB"
[[dummy_connector.credit]]
payment_method_type = "DinersClub"
[[dummy_connector.credit]]
payment_method_type = "Discover"
[[dummy_connector.credit]]
payment_method_type = "CartesBancaires"
[[dummy_connector.credit]]
payment_method_type = "UnionPay"
[[dummy_connector.debit]]
payment_method_type = "Mastercard"
[[dummy_connector.debit]]
payment_method_type = "Visa"
[[dummy_connector.debit]]
payment_method_type = "Interac"
[[dummy_connector.debit]]
payment_method_type = "AmericanExpress"
[[dummy_connector.debit]]
payment_method_type = "JCB"
[[dummy_connector.debit]]
payment_method_type = "DinersClub"
[[dummy_connector.debit]]
payment_method_type = "Discover"
[[dummy_connector.debit]]
payment_method_type = "CartesBancaires"
[[dummy_connector.debit]]
payment_method_type = "UnionPay"
[dummy_connector.connector_auth.HeaderKey]
api_key = "Api Key"

[paypal_test]
[[paypal_test.credit]]
payment_method_type = "Mastercard"
[[paypal_test.credit]]
payment_method_type = "Visa"
[[paypal_test.credit]]
payment_method_type = "Interac"
[[paypal_test.credit]]
payment_method_type = "AmericanExpress"
[[paypal_test.credit]]
payment_method_type = "JCB"
[[paypal_test.credit]]
payment_method_type = "DinersClub"
[[paypal_test.credit]]
payment_method_type = "Discover"
[[paypal_test.credit]]
payment_method_type = "CartesBancaires"
[[paypal_test.credit]]
payment_method_type = "UnionPay"
[[paypal_test.debit]]
payment_method_type = "Mastercard"
[[paypal_test.debit]]
payment_method_type = "Visa"
[[paypal_test.debit]]
payment_method_type = "Interac"
[[paypal_test.debit]]
payment_method_type = "AmericanExpress"
[[paypal_test.debit]]
payment_method_type = "JCB"
[[paypal_test.debit]]
payment_method_type = "DinersClub"
[[paypal_test.debit]]
payment_method_type = "Discover"
[[paypal_test.debit]]
payment_method_type = "CartesBancaires"
[[paypal_test.debit]]
payment_method_type = "UnionPay"
[[paypal_test.wallet]]
payment_method_type = "paypal"
[paypal_test.connector_auth.HeaderKey]
api_key = "Api Key"

[paystack]
[[paystack.bank_redirect]]
payment_method_type = "eft"
[paystack.connector_auth.HeaderKey]
api_key = "API Key"
[paystack.connector_webhook_details]
merchant_secret = "API Key"

[stripe_test]
[[stripe_test.credit]]
payment_method_type = "Mastercard"
[[stripe_test.credit]]
payment_method_type = "Visa"
[[stripe_test.credit]]
payment_method_type = "Interac"
[[stripe_test.credit]]
payment_method_type = "AmericanExpress"
[[stripe_test.credit]]
payment_method_type = "JCB"
[[stripe_test.credit]]
payment_method_type = "DinersClub"
[[stripe_test.credit]]
payment_method_type = "Discover"
[[stripe_test.credit]]
payment_method_type = "CartesBancaires"
[[stripe_test.credit]]
payment_method_type = "UnionPay"
[[stripe_test.debit]]
payment_method_type = "Mastercard"
[[stripe_test.debit]]
payment_method_type = "Visa"
[[stripe_test.debit]]
payment_method_type = "Interac"
[[stripe_test.debit]]
payment_method_type = "AmericanExpress"
[[stripe_test.debit]]
payment_method_type = "JCB"
[[stripe_test.debit]]
payment_method_type = "DinersClub"
[[stripe_test.debit]]
payment_method_type = "Discover"
[[stripe_test.debit]]
payment_method_type = "CartesBancaires"
[[stripe_test.debit]]
payment_method_type = "UnionPay"
[[stripe_test.wallet]]
payment_method_type = "google_pay"
[[stripe_test.wallet]]
payment_method_type = "ali_pay"
[[stripe_test.wallet]]
payment_method_type = "we_chat_pay"
[[stripe_test.pay_later]]
payment_method_type = "klarna"
[[stripe_test.pay_later]]
payment_method_type = "affirm"
[[stripe_test.pay_later]]
payment_method_type = "afterpay_clearpay"
[[paypal_test.wallet]]
payment_method_type = "paypal"
[stripe_test.connector_auth.HeaderKey]
api_key = "Api Key"

[helcim]
[[helcim.credit]]
payment_method_type = "Mastercard"
[[helcim.credit]]
payment_method_type = "Visa"
[[helcim.credit]]
payment_method_type = "Interac"
[[helcim.credit]]
payment_method_type = "AmericanExpress"
[[helcim.credit]]
payment_method_type = "JCB"
[[helcim.credit]]
payment_method_type = "DinersClub"
[[helcim.credit]]
payment_method_type = "Discover"
[[helcim.credit]]
payment_method_type = "CartesBancaires"
[[helcim.credit]]
payment_method_type = "UnionPay"
[[helcim.debit]]
payment_method_type = "Mastercard"
[[helcim.debit]]
payment_method_type = "Visa"
[[helcim.debit]]
payment_method_type = "Interac"
[[helcim.debit]]
payment_method_type = "AmericanExpress"
[[helcim.debit]]
payment_method_type = "JCB"
[[helcim.debit]]
payment_method_type = "DinersClub"
[[helcim.debit]]
payment_method_type = "Discover"
[[helcim.debit]]
payment_method_type = "CartesBancaires"
[[helcim.debit]]
payment_method_type = "UnionPay"
[helcim.connector_auth.HeaderKey]
api_key = "Api Key"


[adyen_payout]
[[adyen_payout.credit]]
payment_method_type = "Mastercard"
[[adyen_payout.credit]]
payment_method_type = "Visa"
[[adyen_payout.credit]]
payment_method_type = "Interac"
[[adyen_payout.credit]]
payment_method_type = "AmericanExpress"
[[adyen_payout.credit]]
payment_method_type = "JCB"
[[adyen_payout.credit]]
payment_method_type = "DinersClub"
[[adyen_payout.credit]]
payment_method_type = "Discover"
[[adyen_payout.credit]]
payment_method_type = "CartesBancaires"
[[adyen_payout.credit]]
payment_method_type = "UnionPay"
[[adyen_payout.debit]]
payment_method_type = "Mastercard"
[[adyen_payout.debit]]
payment_method_type = "Visa"
[[adyen_payout.debit]]
payment_method_type = "Interac"
[[adyen_payout.debit]]
payment_method_type = "AmericanExpress"
[[adyen_payout.debit]]
payment_method_type = "JCB"
[[adyen_payout.debit]]
payment_method_type = "DinersClub"
[[adyen_payout.debit]]
payment_method_type = "Discover"
[[adyen_payout.debit]]
payment_method_type = "CartesBancaires"
[[adyen_payout.debit]]
payment_method_type = "UnionPay"
[[adyen_payout.bank_transfer]]
payment_method_type = "sepa"
[[adyen_payout.wallet]]
payment_method_type = "paypal"
[adyen_payout.connector_auth.SignatureKey]
api_key = "Adyen API Key (Payout creation)"
api_secret = "Adyen Key (Payout submission)"
key1 = "Adyen Account Id"

[adyen_payout.metadata.endpoint_prefix]
name = "endpoint_prefix"
label = "Live endpoint prefix"
placeholder = "Enter Live endpoint prefix"
required = true
type = "Text"

[stripe_payout]
[[stripe_payout.bank_transfer]]
payment_method_type = "ach"
[stripe_payout.connector_auth.HeaderKey]
api_key = "Stripe API Key"

[nomupay_payout]
[[nomupay_payout.bank_transfer]]
payment_method_type = "sepa"
[nomupay_payout.connector_auth.BodyKey]
api_key = "Nomupay kid"
key1 = "Nomupay eid"
[nomupay_payout.metadata.private_key]
name = "Private key for signature generation"
label = "Enter your private key"
placeholder = "------BEGIN PRIVATE KEY-------"
required = true
type = "Text"

[wise_payout]
[[wise_payout.bank_transfer]]
payment_method_type = "ach"
[[wise_payout.bank_transfer]]
payment_method_type = "bacs"
[[wise_payout.bank_transfer]]
payment_method_type = "sepa"
[wise_payout.connector_auth.BodyKey]
api_key = "Wise API Key"
key1 = "Wise Account Id"

[threedsecureio]
[threedsecureio.connector_auth.HeaderKey]
api_key = "Api Key"

[threedsecureio.metadata.mcc]
name = "mcc"
label = "MCC"
placeholder = "Enter MCC"
required = true
type = "Text"
[threedsecureio.metadata.merchant_country_code]
name = "merchant_country_code"
label = "3 digit numeric country code"
placeholder = "Enter 3 digit numeric country code"
required = true
type = "Text"
[threedsecureio.metadata.merchant_name]
name = "merchant_name"
label = "Name of the merchant"
placeholder = "Enter Name of the merchant"
required = true
type = "Text"
[threedsecureio.metadata.pull_mechanism_for_external_3ds_enabled]
name = "pull_mechanism_for_external_3ds_enabled"
label = "Pull Mechanism Enabled"
placeholder = "Enter Pull Mechanism Enabled"
required = false
type = "Toggle"
[threedsecureio.metadata.acquirer_bin]
name = "acquirer_bin"
label = "Acquirer BIN"
placeholder = "Enter Acquirer BIN"
required = true
type = "Text"
[threedsecureio.metadata.acquirer_merchant_id]
name = "acquirer_merchant_id"
label = "Acquirer Merchant ID"
placeholder = "Enter Acquirer Merchant ID"
required = true
type = "Text"
[threedsecureio.metadata.acquirer_country_code]
name = "acquirer_country_code"
label = "Acquirer Country Code"
placeholder = "Enter Acquirer Country Code"
required = false
type = "Text"

[netcetera]
[netcetera.connector_auth.CertificateAuth]
certificate = "Base64 encoded PEM formatted certificate chain"
private_key = "Base64 encoded PEM formatted private key"

[netcetera.metadata.endpoint_prefix]
name = "endpoint_prefix"
label = "Live endpoint prefix"
placeholder = "string that will replace '{prefix}' in this base url 'https://{prefix}.3ds-server.prev.netcetera-cloud-payment.ch'"
required = true
type = "Text"
[netcetera.metadata.mcc]
name = "mcc"
label = "MCC"
placeholder = "Enter MCC"
required = false
type = "Text"
[netcetera.metadata.merchant_country_code]
name = "merchant_country_code"
label = "3 digit numeric country code"
placeholder = "Enter 3 digit numeric country code"
required = false
type = "Text"
[netcetera.metadata.merchant_name]
name = "merchant_name"
label = "Name of the merchant"
placeholder = "Enter Name of the merchant"
required = false
type = "Text"
[netcetera.metadata.three_ds_requestor_name]
name = "three_ds_requestor_name"
label = "ThreeDS requestor name"
placeholder = "Enter ThreeDS requestor name"
required = false
type = "Text"
[netcetera.metadata.three_ds_requestor_id]
name = "three_ds_requestor_id"
label = "ThreeDS request id"
placeholder = "Enter ThreeDS request id"
required = false
type = "Text"
[netcetera.metadata.merchant_configuration_id]
name = "merchant_configuration_id"
label = "Merchant Configuration ID"
placeholder = "Enter Merchant Configuration ID"
required = false
type = "Text"


[taxjar]
[taxjar.connector_auth.HeaderKey]
api_key = "Sandbox Token"

[billwerk]
[[billwerk.credit]]
payment_method_type = "Mastercard"
[[billwerk.credit]]
payment_method_type = "Visa"
[[billwerk.credit]]
payment_method_type = "Interac"
[[billwerk.credit]]
payment_method_type = "AmericanExpress"
[[billwerk.credit]]
payment_method_type = "JCB"
[[billwerk.credit]]
payment_method_type = "DinersClub"
[[billwerk.credit]]
payment_method_type = "Discover"
[[billwerk.credit]]
payment_method_type = "CartesBancaires"
[[billwerk.credit]]
payment_method_type = "UnionPay"
[[billwerk.debit]]
payment_method_type = "Mastercard"
[[billwerk.debit]]
payment_method_type = "Visa"
[[billwerk.debit]]
payment_method_type = "Interac"
[[billwerk.debit]]
payment_method_type = "AmericanExpress"
[[billwerk.debit]]
payment_method_type = "JCB"
[[billwerk.debit]]
payment_method_type = "DinersClub"
[[billwerk.debit]]
payment_method_type = "Discover"
[[billwerk.debit]]
payment_method_type = "CartesBancaires"
[[billwerk.debit]]
payment_method_type = "UnionPay"
[billwerk.connector_auth.BodyKey]
api_key = "Private Api Key"
key1 = "Public Api Key"

[datatrans]
[[datatrans.credit]]
payment_method_type = "Mastercard"
[[datatrans.credit]]
payment_method_type = "Visa"
[[datatrans.credit]]
payment_method_type = "Interac"
[[datatrans.credit]]
payment_method_type = "AmericanExpress"
[[datatrans.credit]]
payment_method_type = "JCB"
[[datatrans.credit]]
payment_method_type = "DinersClub"
[[datatrans.credit]]
payment_method_type = "Discover"
[[datatrans.credit]]
payment_method_type = "CartesBancaires"
[[datatrans.credit]]
payment_method_type = "UnionPay"
[[datatrans.debit]]
payment_method_type = "Mastercard"
[[datatrans.debit]]
payment_method_type = "Visa"
[[datatrans.debit]]
payment_method_type = "Interac"
[[datatrans.debit]]
payment_method_type = "AmericanExpress"
[[datatrans.debit]]
payment_method_type = "JCB"
[[datatrans.debit]]
payment_method_type = "DinersClub"
[[datatrans.debit]]
payment_method_type = "Discover"
[[datatrans.debit]]
payment_method_type = "CartesBancaires"
[[datatrans.debit]]
payment_method_type = "UnionPay"
[datatrans.connector_auth.BodyKey]
api_key = "Passcode"
key1 = "datatrans MerchantId"
[datatrans.metadata.acquirer_bin]
name = "acquirer_bin"
label = "Acquirer Bin"
placeholder = "Enter Acquirer Bin"
required = false
type = "Text"
[datatrans.metadata.acquirer_merchant_id]
name = "acquirer_merchant_id"
label = "Acquirer Merchant ID"
placeholder = "Enter Acquirer Merchant ID"
required = false
type = "Text"
[datatrans.metadata.acquirer_country_code]
name = "acquirer_country_code"
label = "Acquirer Country Code"
placeholder = "Enter Acquirer Country Code"
required = false
type = "Text"


[paybox]
[[paybox.credit]]
payment_method_type = "Mastercard"
[[paybox.credit]]
payment_method_type = "Visa"
[[paybox.credit]]
payment_method_type = "Interac"
[[paybox.credit]]
payment_method_type = "AmericanExpress"
[[paybox.credit]]
payment_method_type = "JCB"
[[paybox.credit]]
payment_method_type = "DinersClub"
[[paybox.credit]]
payment_method_type = "Discover"
[[paybox.credit]]
payment_method_type = "CartesBancaires"
[[paybox.credit]]
payment_method_type = "UnionPay"
[[paybox.debit]]
payment_method_type = "Mastercard"
[[paybox.debit]]
payment_method_type = "Visa"
[[paybox.debit]]
payment_method_type = "Interac"
[[paybox.debit]]
payment_method_type = "AmericanExpress"
[[paybox.debit]]
payment_method_type = "JCB"
[[paybox.debit]]
payment_method_type = "DinersClub"
[[paybox.debit]]
payment_method_type = "Discover"
[[paybox.debit]]
payment_method_type = "CartesBancaires"
[paybox.connector_auth.MultiAuthKey]
api_key = "SITE Key"
key1 = "Rang Identifier"
api_secret = "CLE Secret"
key2 = "Merchant Id"

[wellsfargo]
[[wellsfargo.credit]]
payment_method_type = "Mastercard"
[[wellsfargo.credit]]
payment_method_type = "Visa"
[[wellsfargo.credit]]
payment_method_type = "Interac"
[[wellsfargo.credit]]
payment_method_type = "AmericanExpress"
[[wellsfargo.credit]]
payment_method_type = "JCB"
[[wellsfargo.credit]]
payment_method_type = "DinersClub"
[[wellsfargo.credit]]
payment_method_type = "Discover"
[[wellsfargo.credit]]
payment_method_type = "CartesBancaires"
[[wellsfargo.credit]]
payment_method_type = "UnionPay"
[[wellsfargo.debit]]
payment_method_type = "Mastercard"
[[wellsfargo.debit]]
payment_method_type = "Visa"
[[wellsfargo.debit]]
payment_method_type = "Interac"
[[wellsfargo.debit]]
payment_method_type = "AmericanExpress"
[[wellsfargo.debit]]
payment_method_type = "JCB"
[[wellsfargo.debit]]
payment_method_type = "DinersClub"
[[wellsfargo.debit]]
payment_method_type = "Discover"
[[wellsfargo.debit]]
payment_method_type = "CartesBancaires"
[[wellsfargo.debit]]
payment_method_type = "UnionPay"
[wellsfargo.connector_auth.SignatureKey]
api_key = "Key"
key1 = "Merchant ID"
api_secret = "Shared Secret"


[fiuu]
[[fiuu.credit]]
payment_method_type = "Mastercard"
[[fiuu.credit]]
payment_method_type = "Visa"
[[fiuu.credit]]
payment_method_type = "Interac"
[[fiuu.credit]]
payment_method_type = "AmericanExpress"
[[fiuu.credit]]
payment_method_type = "JCB"
[[fiuu.credit]]
payment_method_type = "DinersClub"
[[fiuu.credit]]
payment_method_type = "Discover"
[[fiuu.credit]]
payment_method_type = "CartesBancaires"
[[fiuu.credit]]
payment_method_type = "UnionPay"
[[fiuu.debit]]
payment_method_type = "Mastercard"
[[fiuu.debit]]
payment_method_type = "Visa"
[[fiuu.debit]]
payment_method_type = "Interac"
[[fiuu.debit]]
payment_method_type = "AmericanExpress"
[[fiuu.debit]]
payment_method_type = "JCB"
[[fiuu.debit]]
payment_method_type = "DinersClub"
[[fiuu.debit]]
payment_method_type = "Discover"
[[fiuu.debit]]
payment_method_type = "CartesBancaires"
[[fiuu.debit]]
payment_method_type = "UnionPay"
[[fiuu.real_time_payment]]
payment_method_type = "duit_now"
[[fiuu.wallet]]
payment_method_type = "google_pay"
[[fiuu.wallet]]
payment_method_type = "apple_pay"
[[fiuu.bank_redirect]]
payment_method_type = "online_banking_fpx"
[fiuu.connector_auth.SignatureKey]
api_key = "Verify Key"
key1 = "Merchant ID"
api_secret = "Secret Key"

[[fiuu.metadata.google_pay]]
name = "merchant_name"
label = "Google Pay Merchant Name"
placeholder = "Enter Google Pay Merchant Name"
required = true
type = "Text"
[[fiuu.metadata.google_pay]]
name = "merchant_id"
label = "Google Pay Merchant Id"
placeholder = "Enter Google Pay Merchant Id"
required = true
type = "Text"
[[fiuu.metadata.google_pay]]
name = "gateway_merchant_id"
label = "Google Pay Merchant Key"
placeholder = "Enter Google Pay Merchant Key"
required = true
type = "Text"
[[fiuu.metadata.google_pay]]
name = "allowed_auth_methods"
label = "Allowed Auth Methods"
placeholder = "Enter Allowed Auth Methods"
required = true
type = "MultiSelect"
options = ["PAN_ONLY", "CRYPTOGRAM_3DS"]

[[fiuu.connector_wallets_details.google_pay]]
name = "merchant_name"
label = "Google Pay Merchant Name"
placeholder = "Enter Google Pay Merchant Name"
required = true
type = "Text"
[[fiuu.connector_wallets_details.google_pay]]
name = "merchant_id"
label = "Google Pay Merchant Id"
placeholder = "Enter Google Pay Merchant Id"
required = true
type = "Text"
[[fiuu.connector_wallets_details.google_pay]]
name = "gateway_merchant_id"
label = "Google Pay Merchant Key"
placeholder = "Enter Google Pay Merchant Key"
required = true
type = "Text"
[[fiuu.connector_wallets_details.google_pay]]
name = "public_key"
label = "Google Pay Public Key"
placeholder = "Enter Google Pay Public Key"
required = true
type = "Text"
[[fiuu.connector_wallets_details.google_pay]]
name = "private_key"
label = "Google Pay Private Key"
placeholder = "Enter Google Pay Private Key"
required = true
type = "Text"
[[fiuu.connector_wallets_details.google_pay]]
name = "recipient_id"
label = "Recipient Id"
placeholder = "Enter Recipient Id"
required = true
type = "Text"
[[fiuu.connector_wallets_details.google_pay]]
name = "allowed_auth_methods"
label = "Allowed Auth Methods"
placeholder = "Enter Allowed Auth Methods"
required = true
type = "MultiSelect"
options = ["PAN_ONLY", "CRYPTOGRAM_3DS"]


[[fiuu.metadata.apple_pay]]
name = "certificate"
label = "Merchant Certificate (Base64 Encoded)"
placeholder = "Enter Merchant Certificate (Base64 Encoded)"
required = true
type = "Text"
[[fiuu.metadata.apple_pay]]
name = "certificate_keys"
label = "Merchant PrivateKey (Base64 Encoded)"
placeholder = "Enter Merchant PrivateKey (Base64 Encoded)"
required = true
type = "Text"
[[fiuu.metadata.apple_pay]]
name = "merchant_identifier"
label = "Apple Merchant Identifier"
placeholder = "Enter Apple Merchant Identifier"
required = true
type = "Text"
[[fiuu.metadata.apple_pay]]
name = "display_name"
label = "Display Name"
placeholder = "Enter Display Name"
required = true
type = "Text"
[[fiuu.metadata.apple_pay]]
name = "initiative"
label = "Domain"
placeholder = "Enter Domain"
required = true
type = "Select"
options = ["web", "ios"]
[[fiuu.metadata.apple_pay]]
name = "initiative_context"
label = "Domain Name"
placeholder = "Enter Domain Name"
required = true
type = "Text"
[[fiuu.metadata.apple_pay]]
name = "merchant_business_country"
label = "Merchant Business Country"
placeholder = "Enter Merchant Business Country"
required = true
type = "Select"
options = []
[[fiuu.metadata.apple_pay]]
name = "payment_processing_details_at"
label = "Payment Processing Details At"
placeholder = "Enter Payment Processing Details At"
required = true
type = "Radio"
options = ["Hyperswitch"]

[fiuu.connector_webhook_details]
merchant_secret = "Source verification key"

[tokenio]
[[tokenio.open_banking]]
payment_method_type = "open_banking_pis"
[tokenio.connector_webhook_details]
merchant_secret = "Tokenio Public Key"
[tokenio.connector_auth.MultiAuthKey]
api_key = "Key Id"
api_secret = "Private Key"
key1 = "Merchant Id"
key2 = "Key Algorithm"
[tokenio.additional_merchant_data.open_banking_recipient_data]
name = "open_banking_recipient_data"
label = "Open Banking Recipient Data"
placeholder = "Enter Open Banking Recipient Data"
required = true
type = "Select"
options = ["account_data"]
[tokenio.additional_merchant_data.account_data]
name = "account_data"
label = "Bank scheme"
placeholder = "Enter account_data"
required = true
type = "Select"
options = [
  "iban",
  "bacs",
  "faster_payments",
  "sepa",
  "sepa_instant",
  "elixir",
  "bankgiro",
  "plusgiro",
]

[[tokenio.additional_merchant_data.iban]]
name = "iban"
label = "IBAN"
placeholder = "Enter IBAN"
required = true
type = "Text"

[[tokenio.additional_merchant_data.iban]]
name = "iban_name"
label = "Account Holder Name"
placeholder = "Enter account holder name"
required = true
type = "Text"

# BACS Configuration (array of InputData)
[[tokenio.additional_merchant_data.bacs]]
name = "bacs_sort_code"
label = "Sort Code"
placeholder = "Enter sort code (e.g., 12-34-56)"
required = true
type = "Text"

[[tokenio.additional_merchant_data.bacs]]
name = "bacs_account_number"
label = "Account Number"
placeholder = "Enter account number"
required = true
type = "Text"

[[tokenio.additional_merchant_data.bacs]]
name = "bacs_name"
label = "Account Holder Name"
placeholder = "Enter account holder name"
required = true
type = "Text"

# Faster Payments Configuration (array of InputData)
[[tokenio.additional_merchant_data.faster_payments]]
name = "faster_payments_sort_code"
label = "Sort Code"
placeholder = "Enter sort code (e.g., 12-34-56)"
required = true
type = "Text"

[[tokenio.additional_merchant_data.faster_payments]]
name = "faster_payments_account_number"
label = "Account Number"
placeholder = "Enter account number"
required = true
type = "Text"

[[tokenio.additional_merchant_data.faster_payments]]
name = "faster_payments_name"
label = "Account Holder Name"
placeholder = "Enter account holder name"
required = true
type = "Text"

# SEPA Configuration (array of InputData)
[[tokenio.additional_merchant_data.sepa]]
name = "sepa_iban"
label = "IBAN"
placeholder = "Enter IBAN"
required = true
type = "Text"

[[tokenio.additional_merchant_data.sepa]]
name = "sepa_name"
label = "Account Holder Name"
placeholder = "Enter account holder name"
required = true
type = "Text"

# SEPA Instant Configuration (array of InputData)
[[tokenio.additional_merchant_data.sepa_instant]]
name = "sepa_instant_iban"
label = "IBAN"
placeholder = "Enter IBAN"
required = true
type = "Text"

[[tokenio.additional_merchant_data.sepa_instant]]
name = "sepa_instant_name"
label = "Account Holder Name"
placeholder = "Enter account holder name"
required = true
type = "Text"

# Elixir Configuration (array of InputData)
[[tokenio.additional_merchant_data.elixir]]
name = "elixir_account_number"
label = "Account Number"
placeholder = "Enter account number"
required = true
type = "Text"

[[tokenio.additional_merchant_data.elixir]]
name = "elixir_iban"
label = "IBAN"
placeholder = "Enter IBAN"
required = true
type = "Text"

[[tokenio.additional_merchant_data.elixir]]
name = "elixir_name"
label = "Account Holder Name"
placeholder = "Enter account holder name"
required = true
type = "Text"

# Bankgiro Configuration (array of InputData)
[[tokenio.additional_merchant_data.bankgiro]]
name = "bankgiro_number"
label = "Bankgiro Number"
placeholder = "Enter bankgiro number"
required = true
type = "Text"

[[tokenio.additional_merchant_data.bankgiro]]
name = "bankgiro_name"
label = "Account Holder Name"
placeholder = "Enter account holder name"
required = true
type = "Text"

# Plusgiro Configuration (array of InputData)
[[tokenio.additional_merchant_data.plusgiro]]
name = "plusgiro_number"
label = "Plusgiro Number"
placeholder = "Enter plusgiro number"
required = true
type = "Text"

[[tokenio.additional_merchant_data.plusgiro]]
name = "plusgiro_name"
label = "Account Holder Name"
placeholder = "Enter account holder name"
required = true
type = "Text"

[elavon]
[[elavon.credit]]
payment_method_type = "Mastercard"
[[elavon.credit]]
payment_method_type = "Visa"
[[elavon.credit]]
payment_method_type = "Interac"
[[elavon.credit]]
payment_method_type = "AmericanExpress"
[[elavon.credit]]
payment_method_type = "JCB"
[[elavon.credit]]
payment_method_type = "DinersClub"
[[elavon.credit]]
payment_method_type = "Discover"
[[elavon.credit]]
payment_method_type = "CartesBancaires"
[[elavon.credit]]
payment_method_type = "UnionPay"
[[elavon.debit]]
payment_method_type = "Mastercard"
[[elavon.debit]]
payment_method_type = "Visa"
[[elavon.debit]]
payment_method_type = "Interac"
[[elavon.debit]]
payment_method_type = "AmericanExpress"
[[elavon.debit]]
payment_method_type = "JCB"
[[elavon.debit]]
payment_method_type = "DinersClub"
[[elavon.debit]]
payment_method_type = "Discover"
[[elavon.debit]]
payment_method_type = "CartesBancaires"
[[elavon.debit]]
payment_method_type = "UnionPay"
[elavon.connector_auth.SignatureKey]
api_key = "Account Id"
key1 = "User ID"
api_secret = "Pin"

[ctp_mastercard]
[ctp_mastercard.connector_auth.HeaderKey]
api_key = "API Key"

[ctp_mastercard.metadata.dpa_id]
name = "dpa_id"
label = "DPA Id"
placeholder = "Enter DPA Id"
required = true
type = "Text"

[ctp_mastercard.metadata.dpa_name]
name = "dpa_name"
label = "DPA Name"
placeholder = "Enter DPA Name"
required = true
type = "Text"

[ctp_mastercard.metadata.locale]
name = "locale"
label = "Locale"
placeholder = "Enter locale"
required = true
type = "Text"


[ctp_mastercard.metadata.acquirer_bin]
name = "acquirer_bin"
label = "Acquire Bin"
placeholder = "Enter Acquirer Bin"
required = true
type = "Text"

[ctp_mastercard.metadata.acquirer_merchant_id]
name = "acquirer_merchant_id"
label = "Acquire Merchant Id"
placeholder = "Enter Acquirer Merchant Id"
required = true
type = "Text"

[ctp_mastercard.metadata.merchant_category_code]
name = "merchant_category_code"
label = "Merchant Category Code"
placeholder = "Enter Merchant Category Code"
required = true
type = "Text"

[ctp_mastercard.metadata.merchant_country_code]
name = "merchant_country_code"
label = "Merchant Country Code"
placeholder = "Enter Merchant Country Code"
required = true
type = "Text"

[xendit]
[[xendit.credit]]
payment_method_type = "Mastercard"
[[xendit.credit]]
payment_method_type = "Visa"
[[xendit.credit]]
payment_method_type = "Interac"
[[xendit.credit]]
payment_method_type = "AmericanExpress"
[[xendit.credit]]
payment_method_type = "JCB"
[[xendit.credit]]
payment_method_type = "DinersClub"
[[xendit.credit]]
payment_method_type = "Discover"
[[xendit.credit]]
payment_method_type = "CartesBancaires"
[[xendit.credit]]
payment_method_type = "UnionPay"
[[xendit.debit]]
payment_method_type = "Mastercard"
[[xendit.debit]]
payment_method_type = "Visa"
[[xendit.debit]]
payment_method_type = "Interac"
[[xendit.debit]]
payment_method_type = "AmericanExpress"
[[xendit.debit]]
payment_method_type = "JCB"
[[xendit.debit]]
payment_method_type = "DinersClub"
[[xendit.debit]]
payment_method_type = "Discover"
[[xendit.debit]]
payment_method_type = "CartesBancaires"
[[xendit.debit]]
payment_method_type = "UnionPay"
[xendit.connector_auth.HeaderKey]
api_key = "API Key"
[xendit.connector_webhook_details]
merchant_secret = "Webhook Verification Token"

[inespay]
[[inespay.bank_debit]]
payment_method_type = "sepa"
[inespay.connector_auth.BodyKey]
api_key = "API Key"
key1 = "API Token"
[inespay.connector_webhook_details]
merchant_secret = "API Key"

[juspaythreedsserver]
[juspaythreedsserver.metadata.mcc]
name = "mcc"
label = "MCC"
placeholder = "Enter MCC"
required = false
type = "Text"

[juspaythreedsserver.metadata.merchant_country_code]
name = "merchant_country_code"
label = "3 digit numeric country code"
placeholder = "Enter 3 digit numeric country code"
required = false
type = "Text"
[juspaythreedsserver.metadata.merchant_name]
name = "merchant_name"
label = "Name of the merchant"
placeholder = "Enter Name of the merchant"
required = false
type = "Text"
[juspaythreedsserver.metadata.three_ds_requestor_name]
name = "three_ds_requestor_name"
label = "ThreeDS requestor name"
placeholder = "Enter ThreeDS requestor name"
required = false
type = "Text"
[juspaythreedsserver.metadata.three_ds_requestor_id]
name = "three_ds_requestor_id"
label = "ThreeDS request id"
placeholder = "Enter ThreeDS request id"
required = false
type = "Text"
[juspaythreedsserver.metadata.acquirer_bin]
name = "acquirer_bin"
label = "Acquirer Bin"
placeholder = "Enter Acquirer Bin"
required = true
type = "Text"
[juspaythreedsserver.metadata.acquirer_country_code]
name = "acquirer_country_code"
label = "Acquirer Country Code"
placeholder = "Enter Acquirer Country Code"
required = true
type = "Text"
[juspaythreedsserver.metadata.acquirer_merchant_id]
name = "acquirer_merchant_id"
label = "Acquirer Merchant Id"
placeholder = "Enter Acquirer Merchant Id"
required = true
type = "Text"
[juspaythreedsserver.connector_auth.HeaderKey]
api_key = "API Key"


[hipay]
[[hipay.credit]]
payment_method_type = "Mastercard"
[[hipay.credit]]
payment_method_type = "Visa"
[[hipay.credit]]
payment_method_type = "Interac"
[[hipay.credit]]
payment_method_type = "AmericanExpress"
[[hipay.credit]]
payment_method_type = "JCB"
[[hipay.credit]]
payment_method_type = "DinersClub"
[[hipay.credit]]
payment_method_type = "Discover"
[[hipay.credit]]
payment_method_type = "CartesBancaires"
[[hipay.credit]]
payment_method_type = "UnionPay"
[[hipay.debit]]
payment_method_type = "Mastercard"
[[hipay.debit]]
payment_method_type = "Visa"
[[hipay.debit]]
payment_method_type = "Interac"
[[hipay.debit]]
payment_method_type = "AmericanExpress"
[[hipay.debit]]
payment_method_type = "JCB"
[[hipay.debit]]
payment_method_type = "DinersClub"
[[hipay.debit]]
payment_method_type = "Discover"
[[hipay.debit]]
payment_method_type = "CartesBancaires"
[[hipay.debit]]
payment_method_type = "UnionPay"
[hipay.connector_auth.BodyKey]
api_key = "API Login ID"
key1 = "API password"

[ctp_visa]
[ctp_visa.connector_auth.NoKey]


[ctp_visa.metadata.dpa_id]
name = "dpa_id"
label = "DPA Id"
placeholder = "Enter DPA Id"
required = true
type = "Text"

[ctp_visa.metadata.dpa_name]
name = "dpa_name"
label = "DPA Name"
placeholder = "Enter DPA Name"
required = true
type = "Text"

[ctp_visa.metadata.locale]
name = "locale"
label = "Locale"
placeholder = "Enter locale"
required = true
type = "Text"


[ctp_visa.metadata.acquirer_bin]
name = "acquirer_bin"
label = "Acquire Bin"
placeholder = "Enter Acquirer Bin"
required = true
type = "Text"

[ctp_visa.metadata.acquirer_merchant_id]
name = "acquirer_merchant_id"
label = "Acquire Merchant Id"
placeholder = "Enter Acquirer Merchant Id"
required = true
type = "Text"

[ctp_visa.metadata.merchant_category_code]
name = "merchant_category_code"
label = "Merchant Category Code"
placeholder = "Enter Merchant Category Code"
required = true
type = "Text"

[ctp_visa.metadata.merchant_country_code]
name = "merchant_country_code"
label = "Merchant Country Code"
placeholder = "Enter Merchant Country Code"
required = true
type = "Text"

[ctp_visa.metadata.dpa_client_id]
name = "dpa_client_id"
label = "DPA Client ID"
placeholder = "Enter DPA Client ID"
required = true
type = "Text"

[redsys]
[[redsys.credit]]
payment_method_type = "Mastercard"
[[redsys.credit]]
payment_method_type = "Visa"
[[redsys.credit]]
payment_method_type = "AmericanExpress"
[[redsys.credit]]
payment_method_type = "JCB"
[[redsys.credit]]
payment_method_type = "DinersClub"
[[redsys.credit]]
payment_method_type = "UnionPay"
[[redsys.debit]]
payment_method_type = "Mastercard"
[[redsys.debit]]
payment_method_type = "Visa"
[[redsys.debit]]
payment_method_type = "AmericanExpress"
[[redsys.debit]]
payment_method_type = "JCB"
[[redsys.debit]]
payment_method_type = "DinersClub"
[[redsys.debit]]
payment_method_type = "UnionPay"
[redsys.connector_auth.SignatureKey]
api_key = "Merchant ID"
key1 = "Terminal ID"
api_secret = "Secret Key"

[facilitapay]
[[facilitapay.bank_transfer]]
payment_method_type = "pix"
[facilitapay.connector_auth.BodyKey]
api_key = "Password"
key1 = "Username"

[facilitapay.metadata.destination_account_number]
name="destination_account_number"
label="Merchant Account Number"
placeholder="Enter Merchant's (to_bank_account_id) Account Number"
required=true
type="Text"

[archipel]
[archipel.connector_auth.HeaderKey]
api_key = "Enter CA Certificate PEM"
[[archipel.credit]]
payment_method_type = "Mastercard"
[[archipel.credit]]
payment_method_type = "Visa"
[[archipel.credit]]
payment_method_type = "AmericanExpress"
[[archipel.credit]]
payment_method_type = "DinersClub"
[[archipel.credit]]
payment_method_type = "Discover"
[[archipel.credit]]
payment_method_type = "CartesBancaires"
[[archipel.debit]]
payment_method_type = "Mastercard"
[[archipel.debit]]
payment_method_type = "Visa"
[[archipel.debit]]
payment_method_type = "AmericanExpress"
[[archipel.debit]]
payment_method_type = "DinersClub"
[[archipel.debit]]
payment_method_type = "Discover"
[[archipel.debit]]
payment_method_type = "CartesBancaires"
[[archipel.wallet]]
payment_method_type = "apple_pay"
[archipel.metadata.tenant_id]
name = "tenant_id"
label = "Tenant ID"
placeholder = "Enter Archipel tenantID"
required = true
type = "Text"
[archipel.metadata.platform_url]
name = "platform_url"
label = "Platform Endpoint Prefix"
placeholder = "E.g. 192.0.0.1:8080"
required = true
type = "Text"
[[archipel.metadata.apple_pay]]
name = "certificate"
label = "Merchant Certificate (Base64 Encoded)"
placeholder = "Enter Merchant Certificate (Base64 Encoded)"
required = true
type = "Text"
[[archipel.metadata.apple_pay]]
name = "certificate_keys"
label = "Merchant PrivateKey (Base64 Encoded)"
placeholder = "Enter Merchant PrivateKey (Base64 Encoded)"
required = true
type = "Text"
[[archipel.metadata.apple_pay]]
name = "merchant_identifier"
label = "Apple Merchant Identifier"
placeholder = "Enter Apple Merchant Identifier"
required = true
type = "Text"
[[archipel.metadata.apple_pay]]
name = "display_name"
label = "Display Name"
placeholder = "Enter Display Name"
required = true
type = "Text"
[[archipel.metadata.apple_pay]]
name = "initiative"
label = "Domain"
placeholder = "Enter Domain"
required = true
type = "Select"
options = ["web", "ios"]
[[archipel.metadata.apple_pay]]
name = "initiative_context"
label = "Domain Name"
placeholder = "Enter Domain Name"
required = true
type = "Text"
[[archipel.metadata.apple_pay]]
name = "merchant_business_country"
label = "Merchant Business Country"
placeholder = "Enter Merchant Business Country"
required = true
type = "Select"
options = []
[[archipel.metadata.apple_pay]]
name = "payment_processing_details_at"
label = "Payment Processing Details At"
placeholder = "Enter Payment Processing Details At"
required = true
type = "Radio"
options = ["Hyperswitch"]

[archipel.metadata.acquirer_bin]
name = "acquirer_bin"
label = "Acquirer Bin"
placeholder = "Enter Acquirer Bin"
required = false
type = "Text"
[archipel.metadata.acquirer_merchant_id]
name = "acquirer_merchant_id"
label = "Acquirer Merchant ID"
placeholder = "Enter Acquirer Merchant ID"
required = false
type = "Text"

[nordea]
[[nordea.bank_debit]]
  payment_method_type = "sepa"
[nordea.connector_auth.SignatureKey]
  api_key="Client Secret"
  key1="Client ID"
  api_secret="eIDAS Private Key"
[nordea.metadata.creditor_account_type]
  name="creditor_account_type"
  label="Creditor Account Type"
  placeholder="Enter Beneficiary Account Type e.g. IBAN"
  required=true
  type="Text"
[nordea.metadata.creditor_account_value]
  name="creditor_account_value"
  label="Creditor Account Type"
  placeholder="Enter Beneficiary Account Number"
  required=true
  type="Text"
[nordea.metadata.creditor_beneficiary_name]
  name="creditor_beneficiary_name"
  label="Creditor Account Beneficiary Name"
  placeholder="Enter Beneficiary Name"
  required=true
  type="Text"


[worldpayxml]
[[worldpayxml.credit]]
payment_method_type = "Mastercard"
[[worldpayxml.credit]]
payment_method_type = "Visa"
[[worldpayxml.credit]]
payment_method_type = "Interac"
[[worldpayxml.credit]]
payment_method_type = "AmericanExpress"
[[worldpayxml.credit]]
payment_method_type = "JCB"
[[worldpayxml.credit]]
payment_method_type = "DinersClub"
[[worldpayxml.credit]]
payment_method_type = "Discover"
[[worldpayxml.credit]]
payment_method_type = "CartesBancaires"
[[worldpayxml.credit]]
payment_method_type = "UnionPay"
[[worldpayxml.debit]]
payment_method_type = "Mastercard"
[[worldpayxml.debit]]
payment_method_type = "Visa"
[[worldpayxml.debit]]
payment_method_type = "Interac"
[[worldpayxml.debit]]
payment_method_type = "AmericanExpress"
[[worldpayxml.debit]]
payment_method_type = "JCB"
[[worldpayxml.debit]]
payment_method_type = "DinersClub"
[[worldpayxml.debit]]
payment_method_type = "Discover"
[[worldpayxml.debit]]
payment_method_type = "CartesBancaires"
[[worldpayxml.debit]]
payment_method_type = "UnionPay"

[worldpayxml.connector_auth.SignatureKey]
api_secret = "Merchant Code"
api_key = "API Username"
key1 = "API Password"

[worldpayvantiv]
[[worldpayvantiv.credit]]
payment_method_type = "Mastercard"
[[worldpayvantiv.credit]]
payment_method_type = "Visa"
[[worldpayvantiv.credit]]
payment_method_type = "AmericanExpress"
[[worldpayvantiv.credit]]
payment_method_type = "JCB"
[[worldpayvantiv.credit]]
payment_method_type = "DinersClub"
[[worldpayvantiv.credit]]
payment_method_type = "Discover"
[[worldpayvantiv.debit]]
payment_method_type = "Mastercard"
[[worldpayvantiv.debit]]
payment_method_type = "Visa"
[[worldpayvantiv.debit]]
payment_method_type = "AmericanExpress"
[[worldpayvantiv.debit]]
payment_method_type = "JCB"
[[worldpayvantiv.debit]]
payment_method_type = "DinersClub"
[[worldpayvantiv.debit]]
payment_method_type = "Discover"
[[worldpayvantiv.wallet]]
  payment_method_type = "apple_pay"
[[worldpayvantiv.wallet]]
  payment_method_type = "google_pay"

[worldpayvantiv.connector_auth.SignatureKey]
api_key = "Username"
api_secret = "Password"
key1 = "Merchant ID"

[worldpayvantiv.metadata.report_group]
name = "report_group"
label = "Default Report Group"
placeholder = "Enter Default Report Group"
required = true
type = "Text"

[worldpayvantiv.metadata.merchant_config_currency]
name = "merchant_config_currency"
label = "Currency"
placeholder = "Enter Currency"
required = true
type = "Select"
options = []

[santander.connector_auth.BodyKey]
api_key = "Client ID"
key1 = "Client Secret"

[santander.metadata.pix_key]
name = "pix_key"
label = "Chave Key"
placeholder = "Enter your Chave/Pix Key"
required = true
type = "Text"

[santander.metadata.expiration_time]
name = "expiration_time"
label = "Expiration Time"
placeholder = "Enter your Pix QR Code Expiration Time"
required = true
type = "Number"

[santander.metadata.cpf]
name = "cpf"
label = "Cpf"
placeholder = "Enter your cpf number"
required = true
type = "Text"

[santander.metadata.merchant_city]
name = "merchant_city"
label = "Merchant City"
placeholder = "Enter the city the merchant is based in"
required = true
type = "Text"

[santander.metadata.merchant_name]
name = "merchant_name"
label = "Merchant Name"
placeholder = "Enter the merchant name"
required = true
type = "Text"

[payload]
[[payload.credit]]
payment_method_type = "AmericanExpress"
[[payload.credit]]
payment_method_type = "Discover"
[[payload.credit]]
payment_method_type = "Mastercard"
[[payload.credit]]
payment_method_type = "Visa"
[[payload.debit]]
payment_method_type = "AmericanExpress"
[[payload.debit]]
payment_method_type = "Discover"
[[payload.debit]]
payment_method_type = "Mastercard"
[[payload.debit]]
payment_method_type = "Visa"

[payload.connector_auth.CurrencyAuthKey.auth_key_map.USD]
processing_account_id = "processing_account_id"
api_key = "API Key"
[payload.connector_auth.CurrencyAuthKey.auth_key_map.CAD]
processing_account_id = "processing_account_id"
api_key = "API Key"

[silverflow]
[[silverflow.credit]]
  payment_method_type = "Mastercard"
[[silverflow.credit]]
  payment_method_type = "Visa"
[[silverflow.debit]]
  payment_method_type = "Mastercard"
[[silverflow.debit]]
  payment_method_type = "Visa"
[silverflow.connector_auth.SignatureKey]
api_key="API Key"
api_secret="API Secret"
key1="Merchant Acceptor Key"
[silverflow.connector_webhook_details]
merchant_secret="Source verification key"

[affirm]
[affirm.connector_auth.HeaderKey]
api_key = "API Key"

[trustpayments]
[trustpayments.connector_auth.HeaderKey]
api_key = "API Key"

[blackhawknetwork]
[blackhawknetwork.connector_auth.HeaderKey]
api_key = "API Key"

[breadpay]
[breadpay.connector_auth.BodyKey]
api_key = "API Key"
key1 = "API Secret"
[[breadpay.pay_later]]
payment_method_type = "breadpay"
payment_experience = "redirect_to_url"

[mpgs]
[mpgs.connector_auth.HeaderKey]
api_key = "API Key"

[phonepe]
[[phonepe.upi]]
payment_method_type = "upi_collect"
[[phonepe.upi]]
payment_method_type = "upi_intent"
[phonepe.connector_auth.SignatureKey]
api_key="merchant_id"
api_secret="key_index"
key1="salt_key"

[paytm]
[[paytm.upi]]
payment_method_type = "upi_collect"
[[paytm.upi]]
payment_method_type = "upi_intent"
[paytm.connector_auth.SignatureKey]
api_key="Signing key"
api_secret="website name"
key1="merchant_id"
[bluecode]
[[bluecode.wallet]]
  payment_method_type = "bluecode"
[bluecode.connector_auth.HeaderKey]
api_key = "E-Order Token"
[bluecode.metadata.shop_name]
name="shop_name"
label="Shop Name"
placeholder="Enter your Shop Name"
required=true
type="Text"
[bluecode.connector_webhook_details]
merchant_secret="Source verification key"

[katapult]
[katapult.connector_auth.HeaderKey]
api_key = "API Key"

[sift]
[sift.connector_auth.HeaderKey]
api_key = "API Key"

[flexiti]
[flexiti.connector_auth.BodyKey]
api_key = "Client id"
key1 = "Client secret"
[[flexiti.pay_later]]
payment_method_type = "flexiti"
payment_experience = "redirect_to_url"<|MERGE_RESOLUTION|>--- conflicted
+++ resolved
@@ -1445,7 +1445,6 @@
 [cashtocode.connector_webhook_details]
 merchant_secret = "Source verification key"
 
-<<<<<<< HEAD
 [celero]
 [[celero.credit]]
   payment_method_type = "AmericanExpress"
@@ -1473,7 +1472,8 @@
   payment_method_type = "Visa"
 [celero.connector_auth.HeaderKey]
 api_key="Celero API Key"
-=======
+
+
 [checkbook]
 [[checkbook.bank_transfer]]
   payment_method_type = "ach"
@@ -1482,7 +1482,6 @@
   api_key = "Checkbook API Secret key"
 [checkbook.connector_webhook_details]
   merchant_secret="Source verification key"
->>>>>>> d4d8236e
 
 [checkout]
 [[checkout.credit]]
