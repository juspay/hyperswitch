--- conflicted
+++ resolved
@@ -7856,13 +7856,8 @@
 
 
 [payjustnowinstore]
-<<<<<<< HEAD
 [payjustnowinstore.connector_auth.BodyKey]
   api_key = "Merchant API Key"
   key1 = "Merchant Terminal Id"
 [[payjustnowinstore.pay_later]]
-  payment_method_type = "payjustnow"
-=======
-[payjustnowinstore.connector_auth.HeaderKey]
-api_key = "Merchant Terminal Id"
->>>>>>> 91557feb
+  payment_method_type = "payjustnow"