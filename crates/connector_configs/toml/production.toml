[aci]
[[aci.credit]]
payment_method_type = "Mastercard"
[[aci.credit]]
payment_method_type = "Visa"
[[aci.credit]]
payment_method_type = "Interac"
[[aci.credit]]
payment_method_type = "AmericanExpress"
[[aci.credit]]
payment_method_type = "JCB"
[[aci.credit]]
payment_method_type = "DinersClub"
[[aci.credit]]
payment_method_type = "Discover"
[[aci.credit]]
payment_method_type = "CartesBancaires"
[[aci.credit]]
payment_method_type = "UnionPay"
[[aci.debit]]
payment_method_type = "Mastercard"
[[aci.debit]]
payment_method_type = "Visa"
[[aci.debit]]
payment_method_type = "Interac"
[[aci.debit]]
payment_method_type = "AmericanExpress"
[[aci.debit]]
payment_method_type = "JCB"
[[aci.debit]]
payment_method_type = "DinersClub"
[[aci.debit]]
payment_method_type = "Discover"
[[aci.debit]]
payment_method_type = "CartesBancaires"
[[aci.debit]]
payment_method_type = "UnionPay"
[[aci.wallet]]
payment_method_type = "ali_pay"
[[aci.wallet]]
payment_method_type = "mb_way"
[[aci.bank_redirect]]
payment_method_type = "ideal"
[[aci.bank_redirect]]
payment_method_type = "giropay"
[[aci.bank_redirect]]
payment_method_type = "sofort"
[[aci.bank_redirect]]
payment_method_type = "eps"
[[aci.bank_redirect]]
payment_method_type = "przelewy24"
[[aci.bank_redirect]]
payment_method_type = "trustly"
[aci.connector_auth.BodyKey]
api_key = "API Key"
key1 = "Entity ID"
[aci.connector_webhook_details]
merchant_secret = "Source verification key"

[adyen]
[[adyen.credit]]
payment_method_type = "Mastercard"
[[adyen.credit]]
payment_method_type = "Visa"
[[adyen.credit]]
payment_method_type = "Interac"
[[adyen.credit]]
payment_method_type = "AmericanExpress"
[[adyen.credit]]
payment_method_type = "JCB"
[[adyen.credit]]
payment_method_type = "DinersClub"
[[adyen.credit]]
payment_method_type = "Discover"
[[adyen.credit]]
payment_method_type = "CartesBancaires"
[[adyen.credit]]
payment_method_type = "UnionPay"
[[adyen.debit]]
payment_method_type = "Mastercard"
[[adyen.debit]]
payment_method_type = "Visa"
[[adyen.debit]]
payment_method_type = "Interac"
[[adyen.debit]]
payment_method_type = "AmericanExpress"
[[adyen.debit]]
payment_method_type = "JCB"
[[adyen.debit]]
payment_method_type = "DinersClub"
[[adyen.debit]]
payment_method_type = "Discover"
[[adyen.debit]]
payment_method_type = "CartesBancaires"
[[adyen.debit]]
payment_method_type = "UnionPay"
[[adyen.pay_later]]
payment_method_type = "klarna"
[[adyen.pay_later]]
payment_method_type = "affirm"
[[adyen.pay_later]]
payment_method_type = "afterpay_clearpay"
[[adyen.bank_debit]]
payment_method_type = "ach"
[[adyen.bank_debit]]
payment_method_type = "bacs"
[[adyen.bank_redirect]]
payment_method_type = "ideal"
[[adyen.bank_redirect]]
payment_method_type = "eps"
[[adyen.wallet]]
payment_method_type = "apple_pay"
[[adyen.wallet]]
payment_method_type = "google_pay"
[[adyen.wallet]]
payment_method_type = "paypal"
[[adyen.voucher]]
  payment_method_type = "boleto"
[adyen.connector_auth.BodyKey]
api_key = "Adyen API Key"
key1 = "Adyen Account Id"
[adyen.connector_webhook_details]
merchant_secret = "Source verification key"

[adyenplatform_payout]
[[adyenplatform_payout.credit]]
payment_method_type = "Mastercard"
[[adyenplatform_payout.credit]]
payment_method_type = "Visa"
[[adyenplatform_payout.debit]]
payment_method_type = "Mastercard"
[[adyenplatform_payout.debit]]
payment_method_type = "Visa"
[[adyenplatform_payout.bank_transfer]]
payment_method_type = "sepa_bank_transfer"
[adyenplatform_payout.connector_auth.HeaderKey]
api_key = "Adyen platform's API Key"

[adyenplatform_payout.metadata.source_balance_account]
name = "source_balance_account"
label = "Source balance account ID"
placeholder = "Enter Source balance account ID"
required = true
type = "Text"
[adyenplatform_payout.connector_webhook_details]
merchant_secret = "Source verification key"

[[adyen.metadata.apple_pay]]
name = "certificate"
label = "Merchant Certificate (Base64 Encoded)"
placeholder = "Enter Merchant Certificate (Base64 Encoded)"
required = true
type = "Text"
[[adyen.metadata.apple_pay]]
name = "certificate_keys"
label = "Merchant PrivateKey (Base64 Encoded)"
placeholder = "Enter Merchant PrivateKey (Base64 Encoded)"
required = true
type = "Text"
[[adyen.metadata.apple_pay]]
name = "merchant_identifier"
label = "Apple Merchant Identifier"
placeholder = "Enter Apple Merchant Identifier"
required = true
type = "Text"
[[adyen.metadata.apple_pay]]
name = "display_name"
label = "Display Name"
placeholder = "Enter Display Name"
required = true
type = "Text"
[[adyen.metadata.apple_pay]]
name = "initiative"
label = "Domain"
placeholder = "Enter Domain"
required = true
type = "Text"
[[adyen.metadata.apple_pay]]
name = "initiative_context"
label = "Domain Name"
placeholder = "Enter Domain Name"
required = true
type = "Text"
[[adyen.metadata.apple_pay]]
name = "merchant_business_country"
label = "Merchant Business Country"
placeholder = "Enter Merchant Business Country"
required = true
type = "Select"
options = []
[[adyen.metadata.apple_pay]]
name = "payment_processing_details_at"
label = "Payment Processing Details At"
placeholder = "Enter Payment Processing Details At"
required = true
type = "Radio"
options = ["Connector", "Hyperswitch"]

[[adyen.metadata.google_pay]]
name = "merchant_name"
label = "Google Pay Merchant Name"
placeholder = "Enter Google Pay Merchant Name"
required = true
type = "Text"
[[adyen.metadata.google_pay]]
name = "merchant_id"
label = "Google Pay Merchant Id"
placeholder = "Enter Google Pay Merchant Id"
required = true
type = "Text"
[[adyen.metadata.google_pay]]
name = "allowed_auth_methods"
label = "Allowed Auth Methods"
placeholder = "Enter Allowed Auth Methods"
required = true
type = "MultiSelect"
options = ["PAN_ONLY", "CRYPTOGRAM_3DS"]

[[adyen.connector_wallets_details.google_pay]]
name = "merchant_name"
label = "Google Pay Merchant Name"
placeholder = "Enter Google Pay Merchant Name"
required = true
type = "Text"
[[adyen.connector_wallets_details.google_pay]]
name = "merchant_id"
label = "Google Pay Merchant Id"
placeholder = "Enter Google Pay Merchant Id"
required = true
type = "Text"
[[adyen.connector_wallets_details.google_pay]]
name = "public_key"
label = "Google Pay Public Key"
placeholder = "Enter Google Pay Public Key"
required = true
type = "Text"
[[adyen.connector_wallets_details.google_pay]]
name = "private_key"
label = "Google Pay Private Key"
placeholder = "Enter Google Pay Private Key"
required = true
type = "Text"
[[adyen.connector_wallets_details.google_pay]]
name = "recipient_id"
label = "Recipient Id"
placeholder = "Enter Recipient Id"
required = true
type = "Text"
[[adyen.connector_wallets_details.google_pay]]
name = "allowed_auth_methods"
label = "Allowed Auth Methods"
placeholder = "Enter Allowed Auth Methods"
required = true
type = "MultiSelect"
options = ["PAN_ONLY", "CRYPTOGRAM_3DS"]


[adyen.metadata.endpoint_prefix]
name = "endpoint_prefix"
label = "Live endpoint prefix"
placeholder = "Enter Live endpoint prefix"
required = true
type = "Text"


[airwallex]
[[airwallex.credit]]
payment_method_type = "Mastercard"
[[airwallex.credit]]
payment_method_type = "Visa"
[[airwallex.credit]]
payment_method_type = "Interac"
[[airwallex.credit]]
payment_method_type = "AmericanExpress"
[[airwallex.credit]]
payment_method_type = "JCB"
[[airwallex.credit]]
payment_method_type = "DinersClub"
[[airwallex.credit]]
payment_method_type = "Discover"
[[airwallex.credit]]
payment_method_type = "CartesBancaires"
[[airwallex.credit]]
payment_method_type = "UnionPay"
[[airwallex.debit]]
payment_method_type = "Mastercard"
[[airwallex.debit]]
payment_method_type = "Visa"
[[airwallex.debit]]
payment_method_type = "Interac"
[[airwallex.debit]]
payment_method_type = "AmericanExpress"
[[airwallex.debit]]
payment_method_type = "JCB"
[[airwallex.debit]]
payment_method_type = "DinersClub"
[[airwallex.debit]]
payment_method_type = "Discover"
[[airwallex.debit]]
payment_method_type = "CartesBancaires"
[[airwallex.debit]]
  payment_method_type = "UnionPay"
[[airwallex.wallet]]
  payment_method_type = "google_pay"
[[airwallex.wallet]]
  payment_method_type = "paypal"
[[airwallex.wallet]]
  payment_method_type = "skrill"
[[airwallex.bank_redirect]]
  payment_method_type = "trustly"
[[airwallex.bank_redirect]]
  payment_method_type = "blik"
[[airwallex.bank_redirect]]
  payment_method_type = "ideal"
[[airwallex.pay_later]]
  payment_method_type = "klarna"
[[airwallex.pay_later]]
  payment_method_type = "atome"
body_type="BodyKey"
[airwallex.connector_auth.BodyKey]
api_key = "API Key"
key1 = "Client ID"
[airwallex.connector_webhook_details]
merchant_secret = "Source verification key"

[authipay]
[[authipay.credit]]
payment_method_type = "Mastercard"
[[authipay.credit]]
payment_method_type = "Visa"
[[authipay.debit]]
payment_method_type = "Mastercard"
[[authipay.debit]]
payment_method_type = "Visa"
[authipay.connector_auth.SignatureKey]
api_key = "API Key"
api_secret = "API Secret"
key1 = "Merchant ID"
[authipay.connector_webhook_details]
merchant_secret = "Source verification key"

[amazonpay]
[[amazonpay.wallet]]
payment_method_type = "amazon_pay"
[amazonpay.connector_auth.BodyKey]
api_key="Public Key"
key1="Private Key"

[[amazonpay.connector_wallets_details.amazon_pay]]
name="merchant_id"
label="Merchant ID"
placeholder="Enter Merchant ID"
required=true
type="Text"
[[amazonpay.connector_wallets_details.amazon_pay]]
name="store_id"
label="Store ID"
placeholder="Enter Store ID"
required=true
type="Text"

[authorizedotnet]
[[authorizedotnet.credit]]
payment_method_type = "Mastercard"
[[authorizedotnet.credit]]
payment_method_type = "Visa"
[[authorizedotnet.credit]]
payment_method_type = "Interac"
[[authorizedotnet.credit]]
payment_method_type = "AmericanExpress"
[[authorizedotnet.credit]]
payment_method_type = "JCB"
[[authorizedotnet.credit]]
payment_method_type = "DinersClub"
[[authorizedotnet.credit]]
payment_method_type = "Discover"
[[authorizedotnet.credit]]
payment_method_type = "CartesBancaires"
[[authorizedotnet.credit]]
payment_method_type = "UnionPay"
[[authorizedotnet.debit]]
payment_method_type = "Mastercard"
[[authorizedotnet.debit]]
payment_method_type = "Visa"
[[authorizedotnet.debit]]
payment_method_type = "Interac"
[[authorizedotnet.debit]]
payment_method_type = "AmericanExpress"
[[authorizedotnet.debit]]
payment_method_type = "JCB"
[[authorizedotnet.debit]]
payment_method_type = "DinersClub"
[[authorizedotnet.debit]]
payment_method_type = "Discover"
[[authorizedotnet.debit]]
payment_method_type = "CartesBancaires"
[[authorizedotnet.debit]]
payment_method_type = "UnionPay"
[[authorizedotnet.wallet]]
payment_method_type = "apple_pay"
[[authorizedotnet.wallet]]
payment_method_type = "google_pay"
[[authorizedotnet.wallet]]
payment_method_type = "paypal"
body_type = "BodyKey"
[authorizedotnet.connector_auth.BodyKey]
api_key = "API Login ID"
key1 = "Transaction Key"

[[authorizedotnet.metadata.apple_pay]]
name = "certificate"
label = "Merchant Certificate (Base64 Encoded)"
placeholder = "Enter Merchant Certificate (Base64 Encoded)"
required = true
type = "Text"
[[authorizedotnet.metadata.apple_pay]]
name = "certificate_keys"
label = "Merchant PrivateKey (Base64 Encoded)"
placeholder = "Enter Merchant PrivateKey (Base64 Encoded)"
required = true
type = "Text"
[[authorizedotnet.metadata.apple_pay]]
name = "merchant_identifier"
label = "Apple Merchant Identifier"
placeholder = "Enter Apple Merchant Identifier"
required = true
type = "Text"
[[authorizedotnet.metadata.apple_pay]]
name = "display_name"
label = "Display Name"
placeholder = "Enter Display Name"
required = true
type = "Text"
[[authorizedotnet.metadata.apple_pay]]
name = "initiative"
label = "Domain"
placeholder = "Enter Domain"
required = true
type = "Text"
[[authorizedotnet.metadata.apple_pay]]
name = "initiative_context"
label = "Domain Name"
placeholder = "Enter Domain Name"
required = true
type = "Text"
[[authorizedotnet.metadata.apple_pay]]
name = "merchant_business_country"
label = "Merchant Business Country"
placeholder = "Enter Merchant Business Country"
required = true
type = "Select"
options = []
[[authorizedotnet.metadata.apple_pay]]
name = "payment_processing_details_at"
label = "Payment Processing Details At"
placeholder = "Enter Payment Processing Details At"
required = true
type = "Radio"
options = ["Connector"]

[[authorizedotnet.metadata.google_pay]]
name = "merchant_name"
label = "Google Pay Merchant Name"
placeholder = "Enter Google Pay Merchant Name"
required = true
type = "Text"
[[authorizedotnet.metadata.google_pay]]
name = "merchant_id"
label = "Google Pay Merchant Id"
placeholder = "Enter Google Pay Merchant Id"
required = true
type = "Text"
[[authorizedotnet.metadata.google_pay]]
name = "gateway_merchant_id"
label = "Google Pay Merchant Key"
placeholder = "Enter Google Pay Merchant Key"
required = true
type = "Text"
[[authorizedotnet.metadata.google_pay]]
name = "allowed_auth_methods"
label = "Allowed Auth Methods"
placeholder = "Enter Allowed Auth Methods"
required = true
type = "MultiSelect"
options = ["PAN_ONLY", "CRYPTOGRAM_3DS"]

[[authorizedotnet.connector_wallets_details.google_pay]]
name = "merchant_name"
label = "Google Pay Merchant Name"
placeholder = "Enter Google Pay Merchant Name"
required = true
type = "Text"
[[authorizedotnet.connector_wallets_details.google_pay]]
name = "merchant_id"
label = "Google Pay Merchant Id"
placeholder = "Enter Google Pay Merchant Id"
required = true
type = "Text"
[[authorizedotnet.connector_wallets_details.google_pay]]
name = "gateway_merchant_id"
label = "Google Pay Merchant Key"
placeholder = "Enter Google Pay Merchant Key"
required = true
type = "Text"
[[authorizedotnet.connector_wallets_details.google_pay]]
name = "public_key"
label = "Google Pay Public Key"
placeholder = "Enter Google Pay Public Key"
required = true
type = "Text"
[[authorizedotnet.connector_wallets_details.google_pay]]
name = "private_key"
label = "Google Pay Private Key"
placeholder = "Enter Google Pay Private Key"
required = true
type = "Text"
[[authorizedotnet.connector_wallets_details.google_pay]]
name = "recipient_id"
label = "Recipient Id"
placeholder = "Enter Recipient Id"
required = true
type = "Text"
[[authorizedotnet.connector_wallets_details.google_pay]]
name = "allowed_auth_methods"
label = "Allowed Auth Methods"
placeholder = "Enter Allowed Auth Methods"
required = true
type = "MultiSelect"
options = ["PAN_ONLY", "CRYPTOGRAM_3DS"]


[bitpay]
[[bitpay.crypto]]
payment_method_type = "crypto_currency"
[bitpay.connector_auth.HeaderKey]
api_key = "API Key"
[bitpay.connector_webhook_details]
merchant_secret = "Source verification key"

[bluesnap]
[[bluesnap.credit]]
payment_method_type = "Mastercard"
[[bluesnap.credit]]
payment_method_type = "Visa"
[[bluesnap.credit]]
payment_method_type = "Interac"
[[bluesnap.credit]]
payment_method_type = "AmericanExpress"
[[bluesnap.credit]]
payment_method_type = "JCB"
[[bluesnap.credit]]
payment_method_type = "DinersClub"
[[bluesnap.credit]]
payment_method_type = "Discover"
[[bluesnap.credit]]
payment_method_type = "CartesBancaires"
[[bluesnap.credit]]
payment_method_type = "UnionPay"
[[bluesnap.wallet]]
payment_method_type = "google_pay"
[[bluesnap.wallet]]
payment_method_type = "apple_pay"
[bluesnap.connector_auth.BodyKey]
api_key = "Password"
key1 = "Username"
[bluesnap.connector_webhook_details]
merchant_secret = "Source verification key"

[[bluesnap.metadata.apple_pay]]
name = "certificate"
label = "Merchant Certificate (Base64 Encoded)"
placeholder = "Enter Merchant Certificate (Base64 Encoded)"
required = true
type = "Text"
[[bluesnap.metadata.apple_pay]]
name = "certificate_keys"
label = "Merchant PrivateKey (Base64 Encoded)"
placeholder = "Enter Merchant PrivateKey (Base64 Encoded)"
required = true
type = "Text"
[[bluesnap.metadata.apple_pay]]
name = "merchant_identifier"
label = "Apple Merchant Identifier"
placeholder = "Enter Apple Merchant Identifier"
required = true
type = "Text"
[[bluesnap.metadata.apple_pay]]
name = "display_name"
label = "Display Name"
placeholder = "Enter Display Name"
required = true
type = "Text"
[[bluesnap.metadata.apple_pay]]
name = "initiative"
label = "Domain"
placeholder = "Enter Domain"
required = true
type = "Text"
[[bluesnap.metadata.apple_pay]]
name = "initiative_context"
label = "Domain Name"
placeholder = "Enter Domain Name"
required = true
type = "Text"
[[bluesnap.metadata.apple_pay]]
name = "merchant_business_country"
label = "Merchant Business Country"
placeholder = "Enter Merchant Business Country"
required = true
type = "Select"
options = []
[[bluesnap.metadata.apple_pay]]
name = "payment_processing_details_at"
label = "Payment Processing Details At"
placeholder = "Enter Payment Processing Details At"
required = true
type = "Radio"
options = ["Connector"]

[[bluesnap.metadata.google_pay]]
name = "merchant_name"
label = "Google Pay Merchant Name"
placeholder = "Enter Google Pay Merchant Name"
required = true
type = "Text"
[[bluesnap.metadata.google_pay]]
name = "merchant_id"
label = "Google Pay Merchant Id"
placeholder = "Enter Google Pay Merchant Id"
required = true
type = "Text"
[[bluesnap.metadata.google_pay]]
name = "gateway_merchant_id"
label = "Google Pay Merchant Key"
placeholder = "Enter Google Pay Merchant Key"
required = true
type = "Text"
[[bluesnap.metadata.google_pay]]
name = "allowed_auth_methods"
label = "Allowed Auth Methods"
placeholder = "Enter Allowed Auth Methods"
required = true
type = "MultiSelect"
options = ["PAN_ONLY", "CRYPTOGRAM_3DS"]

[[bluesnap.connector_wallets_details.google_pay]]
name = "merchant_name"
label = "Google Pay Merchant Name"
placeholder = "Enter Google Pay Merchant Name"
required = true
type = "Text"
[[bluesnap.connector_wallets_details.google_pay]]
name = "merchant_id"
label = "Google Pay Merchant Id"
placeholder = "Enter Google Pay Merchant Id"
required = true
type = "Text"
[[bluesnap.connector_wallets_details.google_pay]]
name = "gateway_merchant_id"
label = "Google Pay Merchant Key"
placeholder = "Enter Google Pay Merchant Key"
required = true
type = "Text"
[[bluesnap.connector_wallets_details.google_pay]]
name = "public_key"
label = "Google Pay Public Key"
placeholder = "Enter Google Pay Public Key"
required = true
type = "Text"
[[bluesnap.connector_wallets_details.google_pay]]
name = "private_key"
label = "Google Pay Private Key"
placeholder = "Enter Google Pay Private Key"
required = true
type = "Text"
[[bluesnap.connector_wallets_details.google_pay]]
name = "recipient_id"
label = "Recipient Id"
placeholder = "Enter Recipient Id"
required = true
type = "Text"
[[bluesnap.connector_wallets_details.google_pay]]
name = "allowed_auth_methods"
label = "Allowed Auth Methods"
placeholder = "Enter Allowed Auth Methods"
required = true
type = "MultiSelect"
options = ["PAN_ONLY", "CRYPTOGRAM_3DS"]


[bluesnap.metadata.merchant_id]
name = "merchant_id"
label = "Merchant Id"
placeholder = "Enter Merchant Id"
required = false
type = "Text"

[braintree]
[[braintree.credit]]
payment_method_type = "Mastercard"
[[braintree.credit]]
payment_method_type = "Visa"
[[braintree.credit]]
payment_method_type = "Interac"
[[braintree.credit]]
payment_method_type = "AmericanExpress"
[[braintree.credit]]
payment_method_type = "JCB"
[[braintree.credit]]
payment_method_type = "DinersClub"
[[braintree.credit]]
payment_method_type = "Discover"
[[braintree.credit]]
payment_method_type = "CartesBancaires"
[[braintree.credit]]
payment_method_type = "UnionPay"
[[braintree.debit]]
payment_method_type = "Mastercard"
[[braintree.debit]]
payment_method_type = "Visa"
[[braintree.debit]]
payment_method_type = "Interac"
[[braintree.debit]]
payment_method_type = "AmericanExpress"
[[braintree.debit]]
payment_method_type = "JCB"
[[braintree.debit]]
payment_method_type = "DinersClub"
[[braintree.debit]]
payment_method_type = "Discover"
[[braintree.debit]]
payment_method_type = "CartesBancaires"
[[bluesnap.debit]]
payment_method_type = "UnionPay"
[[braintree.debit]]
payment_method_type = "UnionPay"

[braintree.connector_auth.SignatureKey]
api_key = "Public Key"
key1 = "Merchant Id"
api_secret = "Private Key"
[braintree.connector_webhook_details]
merchant_secret = "Source verification key"

[braintree.metadata.merchant_account_id]
name = "merchant_account_id"
label = "Merchant Account Id"
placeholder = "Enter Merchant Account Id"
required = true
type = "Text"
[braintree.metadata.merchant_config_currency]
name = "merchant_config_currency"
label = "Currency"
placeholder = "Enter Currency"
required = true
type = "Select"
options = []

[bambora]
[[bambora.credit]]
payment_method_type = "Mastercard"
[[bambora.credit]]
payment_method_type = "Visa"
[[bambora.credit]]
payment_method_type = "Interac"
[[bambora.credit]]
payment_method_type = "AmericanExpress"
[[bambora.credit]]
payment_method_type = "JCB"
[[bambora.credit]]
payment_method_type = "DinersClub"
[[bambora.credit]]
payment_method_type = "Discover"
[[bambora.credit]]
payment_method_type = "CartesBancaires"
[[bambora.credit]]
payment_method_type = "UnionPay"
[[bambora.debit]]
payment_method_type = "Mastercard"
[[bambora.debit]]
payment_method_type = "Visa"
[[bambora.debit]]
payment_method_type = "Interac"
[[bambora.debit]]
payment_method_type = "AmericanExpress"
[[bambora.debit]]
payment_method_type = "JCB"
[[bambora.debit]]
payment_method_type = "DinersClub"
[[bambora.debit]]
payment_method_type = "Discover"
[[bambora.debit]]
payment_method_type = "CartesBancaires"
[[bambora.debit]]
payment_method_type = "UnionPay"
[bambora.connector_auth.BodyKey]
api_key = "Passcode"
key1 = "Merchant Id"

[bamboraapac]
[[bamboraapac.credit]]
payment_method_type = "Mastercard"
[[bamboraapac.credit]]
payment_method_type = "Visa"
[[bamboraapac.credit]]
payment_method_type = "Interac"
[[bamboraapac.credit]]
payment_method_type = "AmericanExpress"
[[bamboraapac.credit]]
payment_method_type = "JCB"
[[bamboraapac.credit]]
payment_method_type = "DinersClub"
[[bamboraapac.credit]]
payment_method_type = "Discover"
[[bamboraapac.credit]]
payment_method_type = "CartesBancaires"
[[bamboraapac.credit]]
payment_method_type = "UnionPay"
[[bamboraapac.debit]]
payment_method_type = "Mastercard"
[[bamboraapac.debit]]
payment_method_type = "Visa"
[[bamboraapac.debit]]
payment_method_type = "Interac"
[[bamboraapac.debit]]
payment_method_type = "AmericanExpress"
[[bamboraapac.debit]]
payment_method_type = "JCB"
[[bamboraapac.debit]]
payment_method_type = "DinersClub"
[[bamboraapac.debit]]
payment_method_type = "Discover"
[[bamboraapac.debit]]
payment_method_type = "CartesBancaires"
[[bamboraapac.debit]]
payment_method_type = "UnionPay"
[bamboraapac.connector_auth.SignatureKey]
api_key = "Username"
key1 = "Account Number"
api_secret = "Password"

[bankofamerica]
[[bankofamerica.credit]]
payment_method_type = "Mastercard"
[[bankofamerica.credit]]
payment_method_type = "Visa"
[[bankofamerica.credit]]
payment_method_type = "Interac"
[[bankofamerica.credit]]
payment_method_type = "AmericanExpress"
[[bankofamerica.credit]]
payment_method_type = "JCB"
[[bankofamerica.credit]]
payment_method_type = "DinersClub"
[[bankofamerica.credit]]
payment_method_type = "Discover"
[[bankofamerica.credit]]
payment_method_type = "CartesBancaires"
[[bankofamerica.credit]]
payment_method_type = "UnionPay"
[[bankofamerica.debit]]
payment_method_type = "Mastercard"
[[bankofamerica.debit]]
payment_method_type = "Visa"
[[bankofamerica.debit]]
payment_method_type = "Interac"
[[bankofamerica.debit]]
payment_method_type = "AmericanExpress"
[[bankofamerica.debit]]
payment_method_type = "JCB"
[[bankofamerica.debit]]
payment_method_type = "DinersClub"
[[bankofamerica.debit]]
payment_method_type = "Discover"
[[bankofamerica.debit]]
payment_method_type = "CartesBancaires"
[[bankofamerica.debit]]
payment_method_type = "UnionPay"
[[bankofamerica.wallet]]
payment_method_type = "apple_pay"
[[bankofamerica.wallet]]
payment_method_type = "google_pay"

[bankofamerica.connector_auth.SignatureKey]
api_key = "Key"
key1 = "Merchant ID"
api_secret = "Shared Secret"
[bankofamerica.connector_webhook_details]
merchant_secret = "Source verification key"

[[bankofamerica.metadata.apple_pay]]
name = "certificate"
label = "Merchant Certificate (Base64 Encoded)"
placeholder = "Enter Merchant Certificate (Base64 Encoded)"
required = true
type = "Text"
[[bankofamerica.metadata.apple_pay]]
name = "certificate_keys"
label = "Merchant PrivateKey (Base64 Encoded)"
placeholder = "Enter Merchant PrivateKey (Base64 Encoded)"
required = true
type = "Text"
[[bankofamerica.metadata.apple_pay]]
name = "merchant_identifier"
label = "Apple Merchant Identifier"
placeholder = "Enter Apple Merchant Identifier"
required = true
type = "Text"
[[bankofamerica.metadata.apple_pay]]
name = "display_name"
label = "Display Name"
placeholder = "Enter Display Name"
required = true
type = "Text"
[[bankofamerica.metadata.apple_pay]]
name = "initiative"
label = "Domain"
placeholder = "Enter Domain"
required = true
type = "Text"
[[bankofamerica.metadata.apple_pay]]
name = "initiative_context"
label = "Domain Name"
placeholder = "Enter Domain Name"
required = true
type = "Text"
[[bankofamerica.metadata.apple_pay]]
name = "merchant_business_country"
label = "Merchant Business Country"
placeholder = "Enter Merchant Business Country"
required = true
type = "Select"
options = []
[[bankofamerica.metadata.apple_pay]]
name = "payment_processing_details_at"
label = "Payment Processing Details At"
placeholder = "Enter Payment Processing Details At"
required = true
type = "Radio"
options = ["Connector", "Hyperswitch"]

[[bankofamerica.metadata.google_pay]]
name = "merchant_name"
label = "Google Pay Merchant Name"
placeholder = "Enter Google Pay Merchant Name"
required = true
type = "Text"
[[bankofamerica.metadata.google_pay]]
name = "merchant_id"
label = "Google Pay Merchant Id"
placeholder = "Enter Google Pay Merchant Id"
required = true
type = "Text"
[[bankofamerica.metadata.google_pay]]
name = "gateway_merchant_id"
label = "Google Pay Merchant Key"
placeholder = "Enter Google Pay Merchant Key"
required = true
type = "Text"
[[bankofamerica.metadata.google_pay]]
name = "allowed_auth_methods"
label = "Allowed Auth Methods"
placeholder = "Enter Allowed Auth Methods"
required = true
type = "MultiSelect"
options = ["PAN_ONLY", "CRYPTOGRAM_3DS"]

[[bankofamerica.connector_wallets_details.google_pay]]
name = "merchant_name"
label = "Google Pay Merchant Name"
placeholder = "Enter Google Pay Merchant Name"
required = true
type = "Text"
[[bankofamerica.connector_wallets_details.google_pay]]
name = "merchant_id"
label = "Google Pay Merchant Id"
placeholder = "Enter Google Pay Merchant Id"
required = true
type = "Text"
[[bankofamerica.connector_wallets_details.google_pay]]
name = "gateway_merchant_id"
label = "Google Pay Merchant Key"
placeholder = "Enter Google Pay Merchant Key"
required = true
type = "Text"
[[bankofamerica.connector_wallets_details.google_pay]]
name = "public_key"
label = "Google Pay Public Key"
placeholder = "Enter Google Pay Public Key"
required = true
type = "Text"
[[bankofamerica.connector_wallets_details.google_pay]]
name = "private_key"
label = "Google Pay Private Key"
placeholder = "Enter Google Pay Private Key"
required = true
type = "Text"
[[bankofamerica.connector_wallets_details.google_pay]]
name = "recipient_id"
label = "Recipient Id"
placeholder = "Enter Recipient Id"
required = true
type = "Text"
[[bankofamerica.connector_wallets_details.google_pay]]
name = "allowed_auth_methods"
label = "Allowed Auth Methods"
placeholder = "Enter Allowed Auth Methods"
required = true
type = "MultiSelect"
options = ["PAN_ONLY", "CRYPTOGRAM_3DS"]

[barclaycard]
[[barclaycard.credit]]
payment_method_type = "Mastercard"
[[barclaycard.credit]]
payment_method_type = "Visa"
[[barclaycard.credit]]
payment_method_type = "AmericanExpress"
[[barclaycard.credit]]
payment_method_type = "JCB"
[[barclaycard.credit]]
payment_method_type = "Discover"
[[barclaycard.credit]]
payment_method_type = "Maestro"
[[barclaycard.credit]]
payment_method_type = "Interac"
[[barclaycard.credit]]
payment_method_type = "DinersClub"
[[barclaycard.credit]]
payment_method_type = "CartesBancaires"
[[barclaycard.credit]]
payment_method_type = "UnionPay"
[[barclaycard.debit]]
payment_method_type = "Mastercard"
[[barclaycard.debit]]
payment_method_type = "Visa"
[[barclaycard.debit]]
payment_method_type = "AmericanExpress"
[[barclaycard.debit]]
payment_method_type = "JCB"
[[barclaycard.debit]]
payment_method_type = "Discover"
[[barclaycard.debit]]
payment_method_type = "Maestro"
[[barclaycard.debit]]
payment_method_type = "Interac"
[[barclaycard.debit]]
payment_method_type = "DinersClub"
[[barclaycard.debit]]
payment_method_type = "CartesBancaires"
[[barclaycard.debit]]
payment_method_type = "UnionPay"
[[barclaycard.wallet]]
  payment_method_type = "google_pay"
[[barclaycard.wallet]]
  payment_method_type = "apple_pay"
[barclaycard.connector_auth.SignatureKey]
api_key = "Key"
key1 = "Merchant ID"
api_secret = "Shared Secret"

[[barclaycard.metadata.apple_pay]]
name="certificate"
label="Merchant Certificate (Base64 Encoded)"
placeholder="Enter Merchant Certificate (Base64 Encoded)"
required=true
type="Text"
[[barclaycard.metadata.apple_pay]]
name="certificate_keys"
label="Merchant PrivateKey (Base64 Encoded)"
placeholder="Enter Merchant PrivateKey (Base64 Encoded)"
required=true
type="Text"
[[barclaycard.metadata.apple_pay]]
name="merchant_identifier"
label="Apple Merchant Identifier"
placeholder="Enter Apple Merchant Identifier"
required=true
type="Text"
[[barclaycard.metadata.apple_pay]]
name="display_name"
label="Display Name"
placeholder="Enter Display Name"
required=true
type="Text"
[[barclaycard.metadata.apple_pay]]
name="initiative"
label="Domain"
placeholder="Enter Domain"
required=true
type="Select"
options=["web","ios"]
[[barclaycard.metadata.apple_pay]]
name="initiative_context"
label="Domain Name"
placeholder="Enter Domain Name"
required=true
type="Text"
[[barclaycard.metadata.apple_pay]]
name="merchant_business_country"
label="Merchant Business Country"
placeholder="Enter Merchant Business Country"
required=true
type="Select"
options=[]
[[barclaycard.metadata.apple_pay]]
name="payment_processing_details_at"
label="Payment Processing Details At"
placeholder="Enter Payment Processing Details At"
required=true
type="Radio"
options=["Connector","Hyperswitch"]

[[barclaycard.metadata.google_pay]]
name = "merchant_name"
label = "Google Pay Merchant Name"
placeholder = "Enter Google Pay Merchant Name"
required = true
type = "Text"
[[barclaycard.metadata.google_pay]]
name = "merchant_id"
label = "Google Pay Merchant Id"
placeholder = "Enter Google Pay Merchant Id"
required = true
type = "Text"
[[barclaycard.metadata.google_pay]]
name = "gateway_merchant_id"
label = "Google Pay Merchant Key"
placeholder = "Enter Google Pay Merchant Key"
required = true
type = "Text"
[[barclaycard.metadata.google_pay]]
name = "allowed_auth_methods"
label = "Allowed Auth Methods"
placeholder = "Enter Allowed Auth Methods"
required = true
type = "MultiSelect"
options = ["PAN_ONLY", "CRYPTOGRAM_3DS"]

[[barclaycard.connector_wallets_details.google_pay]]
name = "merchant_name"
label = "Google Pay Merchant Name"
placeholder = "Enter Google Pay Merchant Name"
required = true
type = "Text"
[[barclaycard.connector_wallets_details.google_pay]]
name = "merchant_id"
label = "Google Pay Merchant Id"
placeholder = "Enter Google Pay Merchant Id"
required = true
type = "Text"
[[barclaycard.connector_wallets_details.google_pay]]
name = "gateway_merchant_id"
label = "Google Pay Merchant Key"
placeholder = "Enter Google Pay Merchant Key"
required = true
type = "Text"
[[barclaycard.connector_wallets_details.google_pay]]
name = "public_key"
label = "Google Pay Public Key"
placeholder = "Enter Google Pay Public Key"
required = true
type = "Text"
[[barclaycard.connector_wallets_details.google_pay]]
name = "private_key"
label = "Google Pay Private Key"
placeholder = "Enter Google Pay Private Key"
required = true
type = "Text"
[[barclaycard.connector_wallets_details.google_pay]]
name = "recipient_id"
label = "Recipient Id"
placeholder = "Enter Recipient Id"
required = true
type = "Text"
[[barclaycard.connector_wallets_details.google_pay]]
name = "allowed_auth_methods"
label = "Allowed Auth Methods"
placeholder = "Enter Allowed Auth Methods"
required = true
type = "MultiSelect"
options = ["PAN_ONLY", "CRYPTOGRAM_3DS"]

[cashtocode]
[[cashtocode.reward]]
payment_method_type = "classic"
[[cashtocode.reward]]
payment_method_type = "evoucher"
[cashtocode.connector_auth.CurrencyAuthKey.auth_key_map.EUR.classic]
password_classic = "Password Classic"
username_classic = "Username Classic"
merchant_id_classic = "MerchantId Classic"
[cashtocode.connector_auth.CurrencyAuthKey.auth_key_map.EUR.evoucher]
password_evoucher = "Password Evoucher"
username_evoucher = "Username Evoucher"
merchant_id_evoucher = "MerchantId Evoucher"
[cashtocode.connector_auth.CurrencyAuthKey.auth_key_map.GBP.classic]
password_classic = "Password Classic"
username_classic = "Username Classic"
merchant_id_classic = "MerchantId Classic"
[cashtocode.connector_auth.CurrencyAuthKey.auth_key_map.GBP.evoucher]
password_evoucher = "Password Evoucher"
username_evoucher = "Username Evoucher"
merchant_id_evoucher = "MerchantId Evoucher"
[cashtocode.connector_auth.CurrencyAuthKey.auth_key_map.USD.classic]
password_classic = "Password Classic"
username_classic = "Username Classic"
merchant_id_classic = "MerchantId Classic"
[cashtocode.connector_auth.CurrencyAuthKey.auth_key_map.USD.evoucher]
password_evoucher = "Password Evoucher"
username_evoucher = "Username Evoucher"
merchant_id_evoucher = "MerchantId Evoucher"
[cashtocode.connector_auth.CurrencyAuthKey.auth_key_map.CAD.classic]
password_classic = "Password Classic"
username_classic = "Username Classic"
merchant_id_classic = "MerchantId Classic"
[cashtocode.connector_auth.CurrencyAuthKey.auth_key_map.CAD.evoucher]
password_evoucher = "Password Evoucher"
username_evoucher = "Username Evoucher"
merchant_id_evoucher = "MerchantId Evoucher"
[cashtocode.connector_auth.CurrencyAuthKey.auth_key_map.CHF.classic]
password_classic = "Password Classic"
username_classic = "Username Classic"
merchant_id_classic = "MerchantId Classic"
[cashtocode.connector_auth.CurrencyAuthKey.auth_key_map.CHF.evoucher]
password_evoucher = "Password Evoucher"
username_evoucher = "Username Evoucher"
merchant_id_evoucher = "MerchantId Evoucher"
[cashtocode.connector_auth.CurrencyAuthKey.auth_key_map.AUD.classic]
password_classic = "Password Classic"
username_classic = "Username Classic"
merchant_id_classic = "MerchantId Classic"
[cashtocode.connector_auth.CurrencyAuthKey.auth_key_map.AUD.evoucher]
password_evoucher = "Password Evoucher"
username_evoucher = "Username Evoucher"
merchant_id_evoucher = "MerchantId Evoucher"
[cashtocode.connector_auth.CurrencyAuthKey.auth_key_map.INR.classic]
password_classic = "Password Classic"
username_classic = "Username Classic"
merchant_id_classic = "MerchantId Classic"
[cashtocode.connector_auth.CurrencyAuthKey.auth_key_map.INR.evoucher]
password_evoucher = "Password Evoucher"
username_evoucher = "Username Evoucher"
merchant_id_evoucher = "MerchantId Evoucher"
[cashtocode.connector_auth.CurrencyAuthKey.auth_key_map.JPY.classic]
password_classic = "Password Classic"
username_classic = "Username Classic"
merchant_id_classic = "MerchantId Classic"
[cashtocode.connector_auth.CurrencyAuthKey.auth_key_map.JPY.evoucher]
password_evoucher = "Password Evoucher"
username_evoucher = "Username Evoucher"
merchant_id_evoucher = "MerchantId Evoucher"
[cashtocode.connector_auth.CurrencyAuthKey.auth_key_map.NZD.classic]
password_classic = "Password Classic"
username_classic = "Username Classic"
merchant_id_classic = "MerchantId Classic"
[cashtocode.connector_auth.CurrencyAuthKey.auth_key_map.NZD.evoucher]
password_evoucher = "Password Evoucher"
username_evoucher = "Username Evoucher"
merchant_id_evoucher = "MerchantId Evoucher"
[cashtocode.connector_auth.CurrencyAuthKey.auth_key_map.ZAR.classic]
password_classic = "Password Classic"
username_classic = "Username Classic"
merchant_id_classic = "MerchantId Classic"
[cashtocode.connector_auth.CurrencyAuthKey.auth_key_map.ZAR.evoucher]
password_evoucher = "Password Evoucher"
username_evoucher = "Username Evoucher"
merchant_id_evoucher = "MerchantId Evoucher"
[cashtocode.connector_auth.CurrencyAuthKey.auth_key_map.CNY.classic]
password_classic = "Password Classic"
username_classic = "Username Classic"
merchant_id_classic = "MerchantId Classic"
[cashtocode.connector_auth.CurrencyAuthKey.auth_key_map.CNY.evoucher]
password_evoucher = "Password Evoucher"
username_evoucher = "Username Evoucher"
merchant_id_evoucher = "MerchantId Evoucher"
[cashtocode.connector_webhook_details]
merchant_secret = "Source verification key"

[cryptopay]
[[cryptopay.crypto]]
payment_method_type = "crypto_currency"
[cryptopay.connector_auth.BodyKey]
api_key = "API Key"
key1 = "Secret Key"
[cryptopay.connector_webhook_details]
merchant_secret = "Source verification key"

[celero]
[[celero.credit]]
  payment_method_type = "AmericanExpress"
[[celero.credit]]
  payment_method_type = "Discover"
[[celero.credit]]
  payment_method_type = "DinersClub"
[[celero.credit]]
  payment_method_type = "JCB"
[[celero.credit]]
  payment_method_type = "Mastercard"
[[celero.credit]]
  payment_method_type = "Visa"
[[celero.debit]]
  payment_method_type = "AmericanExpress"
[[celero.debit]]
  payment_method_type = "Discover"
[[celero.debit]]
  payment_method_type = "DinersClub"
[[celero.debit]]
  payment_method_type = "JCB"
[[celero.debit]]
  payment_method_type = "Mastercard"
[[celero.debit]]
  payment_method_type = "Visa"
[celero.connector_auth.HeaderKey]
api_key="Celero API Key"

[checkbook]
[[checkbook.bank_transfer]]
  payment_method_type = "ach"
[checkbook.connector_auth.BodyKey]
  key1 = "Checkbook Publishable key"
  api_key = "Checkbook API Secret key"
[checkbook.connector_webhook_details]
  merchant_secret="Source verification key"

[checkout]
[[checkout.credit]]
payment_method_type = "Mastercard"
[[checkout.credit]]
payment_method_type = "Visa"
[[checkout.credit]]
payment_method_type = "Interac"
[[checkout.credit]]
payment_method_type = "AmericanExpress"
[[checkout.credit]]
payment_method_type = "JCB"
[[checkout.credit]]
payment_method_type = "DinersClub"
[[checkout.credit]]
payment_method_type = "Discover"
[[checkout.credit]]
payment_method_type = "CartesBancaires"
[[checkout.credit]]
payment_method_type = "UnionPay"
[[checkout.debit]]
payment_method_type = "Mastercard"
[[checkout.debit]]
payment_method_type = "Visa"
[[checkout.debit]]
payment_method_type = "Interac"
[[checkout.debit]]
payment_method_type = "AmericanExpress"
[[checkout.debit]]
payment_method_type = "JCB"
[[checkout.debit]]
payment_method_type = "DinersClub"
[[checkout.debit]]
payment_method_type = "Discover"
[[checkout.debit]]
payment_method_type = "CartesBancaires"
[[checkout.debit]]
payment_method_type = "UnionPay"
[[checkout.wallet]]
payment_method_type = "apple_pay"
[[checkout.wallet]]
payment_method_type = "google_pay"
[checkout.connector_auth.SignatureKey]
api_key = "Checkout API Public Key"
key1 = "Processing Channel ID"
api_secret = "Checkout API Secret Key"
[checkout.connector_webhook_details]
merchant_secret = "Source verification key"

[[checkout.metadata.apple_pay]]
name = "certificate"
label = "Merchant Certificate (Base64 Encoded)"
placeholder = "Enter Merchant Certificate (Base64 Encoded)"
required = true
type = "Text"
[[checkout.metadata.apple_pay]]
name = "certificate_keys"
label = "Merchant PrivateKey (Base64 Encoded)"
placeholder = "Enter Merchant PrivateKey (Base64 Encoded)"
required = true
type = "Text"
[[checkout.metadata.apple_pay]]
name = "merchant_identifier"
label = "Apple Merchant Identifier"
placeholder = "Enter Apple Merchant Identifier"
required = true
type = "Text"
[[checkout.metadata.apple_pay]]
name = "display_name"
label = "Display Name"
placeholder = "Enter Display Name"
required = true
type = "Text"
[[checkout.metadata.apple_pay]]
name = "initiative"
label = "Domain"
placeholder = "Enter Domain"
required = true
type = "Text"
[[checkout.metadata.apple_pay]]
name = "initiative_context"
label = "Domain Name"
placeholder = "Enter Domain Name"
required = true
type = "Text"
[[checkout.metadata.apple_pay]]
name = "merchant_business_country"
label = "Merchant Business Country"
placeholder = "Enter Merchant Business Country"
required = true
type = "Select"
options = []
[[checkout.metadata.apple_pay]]
name = "payment_processing_details_at"
label = "Payment Processing Details At"
placeholder = "Enter Payment Processing Details At"
required = true
type = "Radio"
options = ["Connector"]

[[checkout.metadata.google_pay]]
name = "merchant_name"
label = "Google Pay Merchant Name"
placeholder = "Enter Google Pay Merchant Name"
required = true
type = "Text"
[[checkout.metadata.google_pay]]
name = "merchant_id"
label = "Google Pay Merchant Id"
placeholder = "Enter Google Pay Merchant Id"
required = true
type = "Text"
[[checkout.metadata.google_pay]]
name = "gateway_merchant_id"
label = "Google Pay Merchant Key"
placeholder = "Enter Google Pay Merchant Key"
required = true
type = "Text"
[[checkout.metadata.google_pay]]
name = "allowed_auth_methods"
label = "Allowed Auth Methods"
placeholder = "Enter Allowed Auth Methods"
required = true
type = "MultiSelect"
options = ["PAN_ONLY", "CRYPTOGRAM_3DS"]

[[checkout.connector_wallets_details.google_pay]]
name = "merchant_name"
label = "Google Pay Merchant Name"
placeholder = "Enter Google Pay Merchant Name"
required = true
type = "Text"
[[checkout.connector_wallets_details.google_pay]]
name = "merchant_id"
label = "Google Pay Merchant Id"
placeholder = "Enter Google Pay Merchant Id"
required = true
type = "Text"
[[checkout.connector_wallets_details.google_pay]]
name = "gateway_merchant_id"
label = "Google Pay Merchant Key"
placeholder = "Enter Google Pay Merchant Key"
required = true
type = "Text"
[[checkout.connector_wallets_details.google_pay]]
name = "public_key"
label = "Google Pay Public Key"
placeholder = "Enter Google Pay Public Key"
required = true
type = "Text"
[[checkout.connector_wallets_details.google_pay]]
name = "private_key"
label = "Google Pay Private Key"
placeholder = "Enter Google Pay Private Key"
required = true
type = "Text"
[[checkout.connector_wallets_details.google_pay]]
name = "recipient_id"
label = "Recipient Id"
placeholder = "Enter Recipient Id"
required = true
type = "Text"
[[checkout.connector_wallets_details.google_pay]]
name = "allowed_auth_methods"
label = "Allowed Auth Methods"
placeholder = "Enter Allowed Auth Methods"
required = true
type = "MultiSelect"
options = ["PAN_ONLY", "CRYPTOGRAM_3DS"]


[coinbase]
[[coinbase.crypto]]
payment_method_type = "crypto_currency"
[coinbase.connector_auth.HeaderKey]
api_key = "API Key"
[coinbase.connector_webhook_details]
merchant_secret = "Source verification key"
[coinbase.metadata.pricing_type]
name = "pricing_type"
label = "Select the pricing type Example: fixed_price,no_price"
placeholder = "Select the pricing type Example: fixed_price,no_price"
required = true
type = "Select"
options = ["fixed_price", "no_price"]

[coingate]
[[coingate.crypto]]
payment_method_type = "crypto_currency"
[coingate.connector_auth.BodyKey]
api_key = "API Key"
key1 = "Merchant Token"
[coingate.metadata.currency_id]
name = "currency_id"
label = "ID of the currency in which the refund will be issued"
placeholder = "Enter ID of the currency in which the refund will be issued"
required = true
type = "Number"
[coingate.metadata.platform_id]
name = "platform_id"
label = "Platform ID of the currency in which the refund will be issued"
placeholder = "Enter Platform ID of the currency in which the refund will be issued"
required = true
type = "Number"
[coingate.metadata.ledger_account_id]
name = "ledger_account_id"
label = "ID of the trader balance associated with the currency in which the refund will be issued"
placeholder = "Enter ID of the trader balance associated with the currency in which the refund will be issued"
required = true
type = "Text"


[cybersource]
[[cybersource.credit]]
payment_method_type = "Mastercard"
[[cybersource.credit]]
payment_method_type = "Visa"
[[cybersource.credit]]
payment_method_type = "Interac"
[[cybersource.credit]]
payment_method_type = "AmericanExpress"
[[cybersource.credit]]
payment_method_type = "JCB"
[[cybersource.credit]]
payment_method_type = "DinersClub"
[[cybersource.credit]]
payment_method_type = "Discover"
[[cybersource.credit]]
payment_method_type = "CartesBancaires"
[[cybersource.credit]]
payment_method_type = "UnionPay"
[[cybersource.debit]]
payment_method_type = "Mastercard"
[[cybersource.debit]]
payment_method_type = "Visa"
[[cybersource.debit]]
payment_method_type = "Interac"
[[cybersource.debit]]
payment_method_type = "AmericanExpress"
[[cybersource.debit]]
payment_method_type = "JCB"
[[cybersource.debit]]
payment_method_type = "DinersClub"
[[cybersource.debit]]
payment_method_type = "Discover"
[[cybersource.debit]]
payment_method_type = "CartesBancaires"
[[cybersource.debit]]
payment_method_type = "UnionPay"
[[cybersource.wallet]]
payment_method_type = "apple_pay"
[[cybersource.wallet]]
payment_method_type = "google_pay"
[cybersource.connector_auth.SignatureKey]
api_key = "Key"
key1 = "Merchant ID"
api_secret = "Shared Secret"
[cybersource.connector_webhook_details]
merchant_secret = "Source verification key"
[cybersource.metadata]
disable_avs = "Disable AVS check"
disable_cvn = "Disable CVN check"

[[cybersource.metadata.apple_pay]]
name = "certificate"
label = "Merchant Certificate (Base64 Encoded)"
placeholder = "Enter Merchant Certificate (Base64 Encoded)"
required = true
type = "Text"
[[cybersource.metadata.apple_pay]]
name = "certificate_keys"
label = "Merchant PrivateKey (Base64 Encoded)"
placeholder = "Enter Merchant PrivateKey (Base64 Encoded)"
required = true
type = "Text"
[[cybersource.metadata.apple_pay]]
name = "merchant_identifier"
label = "Apple Merchant Identifier"
placeholder = "Enter Apple Merchant Identifier"
required = true
type = "Text"
[[cybersource.metadata.apple_pay]]
name = "display_name"
label = "Display Name"
placeholder = "Enter Display Name"
required = true
type = "Text"
[[cybersource.metadata.apple_pay]]
name = "initiative"
label = "Domain"
placeholder = "Enter Domain"
required = true
type = "Text"
[[cybersource.metadata.apple_pay]]
name = "initiative_context"
label = "Domain Name"
placeholder = "Enter Domain Name"
required = true
type = "Text"
[[cybersource.metadata.apple_pay]]
name = "merchant_business_country"
label = "Merchant Business Country"
placeholder = "Enter Merchant Business Country"
required = true
type = "Select"
options = []
[[cybersource.metadata.apple_pay]]
name = "payment_processing_details_at"
label = "Payment Processing Details At"
placeholder = "Enter Payment Processing Details At"
required = true
type = "Radio"
options = ["Connector", "Hyperswitch"]

[[cybersource.metadata.google_pay]]
name = "merchant_name"
label = "Google Pay Merchant Name"
placeholder = "Enter Google Pay Merchant Name"
required = true
type = "Text"
[[cybersource.metadata.google_pay]]
name = "merchant_id"
label = "Google Pay Merchant Id"
placeholder = "Enter Google Pay Merchant Id"
required = true
type = "Text"
[[cybersource.metadata.google_pay]]
name = "gateway_merchant_id"
label = "Google Pay Merchant Key"
placeholder = "Enter Google Pay Merchant Key"
required = true
type = "Text"
[[cybersource.metadata.google_pay]]
name = "allowed_auth_methods"
label = "Allowed Auth Methods"
placeholder = "Enter Allowed Auth Methods"
required = true
type = "MultiSelect"
options = ["PAN_ONLY", "CRYPTOGRAM_3DS"]

[[cybersource.connector_wallets_details.google_pay]]
name = "merchant_name"
label = "Google Pay Merchant Name"
placeholder = "Enter Google Pay Merchant Name"
required = true
type = "Text"
[[cybersource.connector_wallets_details.google_pay]]
name = "merchant_id"
label = "Google Pay Merchant Id"
placeholder = "Enter Google Pay Merchant Id"
required = true
type = "Text"
[[cybersource.connector_wallets_details.google_pay]]
name = "gateway_merchant_id"
label = "Google Pay Merchant Key"
placeholder = "Enter Google Pay Merchant Key"
required = true
type = "Text"
[[cybersource.connector_wallets_details.google_pay]]
name = "public_key"
label = "Google Pay Public Key"
placeholder = "Enter Google Pay Public Key"
required = true
type = "Text"
[[cybersource.connector_wallets_details.google_pay]]
name = "private_key"
label = "Google Pay Private Key"
placeholder = "Enter Google Pay Private Key"
required = true
type = "Text"
[[cybersource.connector_wallets_details.google_pay]]
name = "recipient_id"
label = "Recipient Id"
placeholder = "Enter Recipient Id"
required = true
type = "Text"
[[cybersource.connector_wallets_details.google_pay]]
name = "allowed_auth_methods"
label = "Allowed Auth Methods"
placeholder = "Enter Allowed Auth Methods"
required = true
type = "MultiSelect"
options = ["PAN_ONLY", "CRYPTOGRAM_3DS"]


[cybersource.metadata.acquirer_bin]
name = "acquirer_bin"
label = "Acquirer Bin"
placeholder = "Enter Acquirer Bin"
required = false
type = "Text"
[cybersource.metadata.acquirer_merchant_id]
name = "acquirer_merchant_id"
label = "Acquirer Merchant ID"
placeholder = "Enter Acquirer Merchant ID"
required = false
type = "Text"
[cybersource.metadata.acquirer_country_code]
name = "acquirer_country_code"
label = "Acquirer Country Code"
placeholder = "Enter Acquirer Country Code"
required = false
type = "Text"

[deutschebank]
[[deutschebank.bank_debit]]
payment_method_type = "sepa"
[[deutschebank.credit]]
payment_method_type = "Visa"
[[deutschebank.credit]]
payment_method_type = "Mastercard"
[[deutschebank.debit]]
payment_method_type = "Visa"
[[deutschebank.debit]]
payment_method_type = "Mastercard"
[deutschebank.connector_auth.SignatureKey]
api_key = "Client ID"
key1 = "Merchant ID"
api_secret = "Client Key"

[dlocal]
[[dlocal.credit]]
payment_method_type = "Mastercard"
[[dlocal.credit]]
payment_method_type = "Visa"
[[dlocal.credit]]
payment_method_type = "Interac"
[[dlocal.credit]]
payment_method_type = "AmericanExpress"
[[dlocal.credit]]
payment_method_type = "JCB"
[[dlocal.credit]]
payment_method_type = "DinersClub"
[[dlocal.credit]]
payment_method_type = "Discover"
[[dlocal.credit]]
payment_method_type = "CartesBancaires"
[[dlocal.credit]]
payment_method_type = "UnionPay"
[[dlocal.debit]]
payment_method_type = "Mastercard"
[[dlocal.debit]]
payment_method_type = "Visa"
[[dlocal.debit]]
payment_method_type = "Interac"
[[dlocal.debit]]
payment_method_type = "AmericanExpress"
[[dlocal.debit]]
payment_method_type = "JCB"
[[dlocal.debit]]
payment_method_type = "DinersClub"
[[dlocal.debit]]
payment_method_type = "Discover"
[[dlocal.debit]]
payment_method_type = "CartesBancaires"
[[dlocal.debit]]
payment_method_type = "UnionPay"
[dlocal.connector_auth.SignatureKey]
api_key = "X Login"
key1 = "X Trans Key"
api_secret = "Secret Key"
[dlocal.connector_webhook_details]
merchant_secret = "Source verification key"

[dwolla]
[[dwolla.bank_debit]]
  payment_method_type = "ach"
[dwolla.connector_auth.BodyKey]
api_key="Client ID"
key1="Client Secret"
[dwolla.connector_webhook_details]
merchant_secret="Source verification key"
[dwolla.metadata.merchant_funding_source]
name = "merchant_funding_source"
label = "Funding Source ID"
placeholder = "Enter your funding source ID"
required = true
type = "Text"

[fiserv]
[[fiserv.credit]]
payment_method_type = "Mastercard"
[[fiserv.credit]]
payment_method_type = "Visa"
[[fiserv.credit]]
payment_method_type = "Interac"
[[fiserv.credit]]
payment_method_type = "AmericanExpress"
[[fiserv.credit]]
payment_method_type = "JCB"
[[fiserv.credit]]
payment_method_type = "DinersClub"
[[fiserv.credit]]
payment_method_type = "Discover"
[[fiserv.credit]]
payment_method_type = "CartesBancaires"
[[fiserv.credit]]
payment_method_type = "UnionPay"
[[fiserv.debit]]
payment_method_type = "Mastercard"
[[fiserv.debit]]
payment_method_type = "Visa"
[[fiserv.debit]]
payment_method_type = "Interac"
[[fiserv.debit]]
payment_method_type = "AmericanExpress"
[[fiserv.debit]]
payment_method_type = "JCB"
[[fiserv.debit]]
payment_method_type = "DinersClub"
[[fiserv.debit]]
payment_method_type = "Discover"
[[fiserv.debit]]
payment_method_type = "CartesBancaires"
[[fiserv.debit]]
payment_method_type = "UnionPay"
[[fiserv.wallet]]
payment_method_type = "paypal"
[[fiserv.wallet]]
  payment_method_type = "apple_pay"
[[fiserv.wallet]]
  payment_method_type = "google_pay"
[fiserv.connector_auth.SignatureKey]
api_key = "API Key"
key1 = "Merchant ID"
api_secret = "API Secret"
[fiserv.connector_webhook_details]
merchant_secret = "Source verification key"

[fiserv.metadata.terminal_id]
name = "terminal_id"
label = "Terminal ID"
placeholder = "Enter Terminal ID"
required = true
type = "Text"

[[fiserv.metadata.google_pay]]
name="merchant_name"
label="Google Pay Merchant Name"
placeholder="Enter Google Pay Merchant Name"
required=true
type="Text"
[[fiserv.metadata.google_pay]]
name="merchant_id"
label="Google Pay Merchant Id"
placeholder="Enter Google Pay Merchant Id"
required=true
type="Text"
[[fiserv.metadata.google_pay]]
name="gateway_merchant_id"
label="Google Pay Merchant Key"
placeholder="Enter Google Pay Merchant Key"
required=true
type="Text"
[[fiserv.metadata.google_pay]]
name="allowed_auth_methods"
label="Allowed Auth Methods"
placeholder="Enter Allowed Auth Methods"
required=true
type="MultiSelect"
options=["PAN_ONLY", "CRYPTOGRAM_3DS"]

[[fiserv.connector_wallets_details.google_pay]]
name="merchant_name"
label="Google Pay Merchant Name"
placeholder="Enter Google Pay Merchant Name"
required=true
type="Text"
[[fiserv.connector_wallets_details.google_pay]]
name="merchant_id"
label="Google Pay Merchant Id"
placeholder="Enter Google Pay Merchant Id"
required=true
type="Text"
[[fiserv.connector_wallets_details.google_pay]]
name="gateway_merchant_id"
label="Google Pay Merchant Key"
placeholder="Enter Google Pay Merchant Key"
required=true
type="Text"
[[fiserv.connector_wallets_details.google_pay]]
name="public_key"
label="Google Pay Public Key"
placeholder="Enter Google Pay Public Key"
required=true
type="Text"
[[fiserv.connector_wallets_details.google_pay]]
name="private_key"
label="Google Pay Private Key"
placeholder="Enter Google Pay Private Key"
required=true
type="Text"
[[fiserv.connector_wallets_details.google_pay]]
name="recipient_id"
label="Recipient Id"
placeholder="Enter Recipient Id"
required=true
type="Text"
[[fiserv.connector_wallets_details.google_pay]]
name="allowed_auth_methods"
label="Allowed Auth Methods"
placeholder="Enter Allowed Auth Methods"
required=true
type="MultiSelect"
options=["PAN_ONLY", "CRYPTOGRAM_3DS"]

[[fiserv.metadata.apple_pay]]
name="certificate"
label="Merchant Certificate (Base64 Encoded)"
placeholder="Enter Merchant Certificate (Base64 Encoded)"
required=true
type="Text"
[[fiserv.metadata.apple_pay]]
name="certificate_keys"
label="Merchant PrivateKey (Base64 Encoded)"
placeholder="Enter Merchant PrivateKey (Base64 Encoded)"
required=true
type="Text"
[[fiserv.metadata.apple_pay]]
name="merchant_identifier"
label="Apple Merchant Identifier"
placeholder="Enter Apple Merchant Identifier"
required=true
type="Text"
[[fiserv.metadata.apple_pay]]
name="display_name"
label="Display Name"
placeholder="Enter Display Name"
required=true
type="Text"
[[fiserv.metadata.apple_pay]]
name="initiative"
label="Domain"
placeholder="Enter Domain"
required=true
type="Select"
options=["web","ios"]
[[fiserv.metadata.apple_pay]]
name="initiative_context"
label="Domain Name"
placeholder="Enter Domain Name"
required=true
type="Text"
[[fiserv.metadata.apple_pay]]
name="merchant_business_country"
label="Merchant Business Country"
placeholder="Enter Merchant Business Country"
required=true
type="Select"
options=[]
[[fiserv.metadata.apple_pay]]
name="payment_processing_details_at"
label="Payment Processing Details At"
placeholder="Enter Payment Processing Details At"
required=true
type="Radio"
options=["Connector", "Hyperswitch"]

[fiservemea]
[[fiservemea.credit]]
payment_method_type = "Mastercard"
[[fiservemea.credit]]
payment_method_type = "Visa"
[[fiservemea.credit]]
payment_method_type = "Interac"
[[fiservemea.credit]]
payment_method_type = "AmericanExpress"
[[fiservemea.credit]]
payment_method_type = "JCB"
[[fiservemea.credit]]
payment_method_type = "DinersClub"
[[fiservemea.credit]]
payment_method_type = "Discover"
[[fiservemea.credit]]
payment_method_type = "CartesBancaires"
[[fiservemea.credit]]
payment_method_type = "UnionPay"
[[fiservemea.debit]]
payment_method_type = "Mastercard"
[[fiservemea.debit]]
payment_method_type = "Visa"
[[fiservemea.debit]]
payment_method_type = "Interac"
[[fiservemea.debit]]
payment_method_type = "AmericanExpress"
[[fiservemea.debit]]
payment_method_type = "JCB"
[[fiservemea.debit]]
payment_method_type = "DinersClub"
[[fiservemea.debit]]
payment_method_type = "Discover"
[[fiservemea.debit]]
payment_method_type = "CartesBancaires"
[[fiservemea.debit]]
payment_method_type = "UnionPay"
[fiservemea.connector_auth.BodyKey]
api_key = "API Key"
key1 = "Secret Key"

[forte]
[[forte.credit]]
payment_method_type = "Mastercard"
[[forte.credit]]
payment_method_type = "Visa"
[[forte.credit]]
payment_method_type = "Interac"
[[forte.credit]]
payment_method_type = "AmericanExpress"
[[forte.credit]]
payment_method_type = "JCB"
[[forte.credit]]
payment_method_type = "DinersClub"
[[forte.credit]]
payment_method_type = "Discover"
[[forte.credit]]
payment_method_type = "CartesBancaires"
[[forte.credit]]
payment_method_type = "UnionPay"
[[forte.debit]]
payment_method_type = "Mastercard"
[[forte.debit]]
payment_method_type = "Visa"
[[forte.debit]]
payment_method_type = "Interac"
[[forte.debit]]
payment_method_type = "AmericanExpress"
[[forte.debit]]
payment_method_type = "JCB"
[[forte.debit]]
payment_method_type = "DinersClub"
[[forte.debit]]
payment_method_type = "Discover"
[[forte.debit]]
payment_method_type = "CartesBancaires"
[[forte.debit]]
payment_method_type = "UnionPay"
[forte.connector_auth.MultiAuthKey]
api_key = "API Access ID"
key1 = "Organization ID"
api_secret = "API Secure Key"
key2 = "Location ID"
[forte.connector_webhook_details]
merchant_secret = "Source verification key"


[getnet]
[[getnet.credit]]
payment_method_type = "Mastercard"
[[getnet.credit]]
payment_method_type = "Visa"
[[getnet.credit]]
payment_method_type = "Interac"
[[getnet.credit]]
payment_method_type = "AmericanExpress"
[[getnet.credit]]
payment_method_type = "JCB"
[[getnet.credit]]
payment_method_type = "DinersClub"
[[getnet.credit]]
payment_method_type = "Discover"
[[getnet.credit]]
payment_method_type = "CartesBancaires"
[[getnet.credit]]
payment_method_type = "UnionPay"
[[getnet.credit]]
payment_method_type = "RuPay"
[[getnet.credit]]
payment_method_type = "Maestro"

[globalpay]
[[globalpay.credit]]
payment_method_type = "Mastercard"
[[globalpay.credit]]
payment_method_type = "Visa"
[[globalpay.credit]]
payment_method_type = "Interac"
[[globalpay.credit]]
payment_method_type = "AmericanExpress"
[[globalpay.credit]]
payment_method_type = "JCB"
[[globalpay.credit]]
payment_method_type = "DinersClub"
[[globalpay.credit]]
payment_method_type = "Discover"
[[globalpay.credit]]
payment_method_type = "CartesBancaires"
[[globalpay.credit]]
payment_method_type = "UnionPay"
[[globalpay.debit]]
payment_method_type = "Mastercard"
[[globalpay.debit]]
payment_method_type = "Visa"
[[globalpay.debit]]
payment_method_type = "Interac"
[[globalpay.debit]]
payment_method_type = "AmericanExpress"
[[globalpay.debit]]
payment_method_type = "JCB"
[[globalpay.debit]]
payment_method_type = "DinersClub"
[[globalpay.debit]]
payment_method_type = "Discover"
[[globalpay.debit]]
payment_method_type = "CartesBancaires"
[[globalpay.debit]]
payment_method_type = "UnionPay"
[[globalpay.bank_redirect]]
payment_method_type = "ideal"
[[globalpay.bank_redirect]]
payment_method_type = "giropay"
[[globalpay.bank_redirect]]
payment_method_type = "sofort"
[[globalpay.bank_redirect]]
payment_method_type = "eps"
[[globalpay.wallet]]
payment_method_type = "google_pay"
[[globalpay.wallet]]
payment_method_type = "paypal"
[globalpay.connector_auth.BodyKey]
api_key = "Global App Key"
key1 = "Global App ID"
[globalpay.connector_webhook_details]
merchant_secret = "Source verification key"

[[globalpay.metadata.google_pay]]
name = "merchant_name"
label = "Google Pay Merchant Name"
placeholder = "Enter Google Pay Merchant Name"
required = true
type = "Text"
[[globalpay.metadata.google_pay]]
name = "merchant_id"
label = "Google Pay Merchant Id"
placeholder = "Enter Google Pay Merchant Id"
required = true
type = "Text"
[[globalpay.metadata.google_pay]]
name = "gateway_merchant_id"
label = "Google Pay Merchant Key"
placeholder = "Enter Google Pay Merchant Key"
required = true
type = "Text"
[[globalpay.metadata.google_pay]]
name = "allowed_auth_methods"
label = "Allowed Auth Methods"
placeholder = "Enter Allowed Auth Methods"
required = true
type = "MultiSelect"
options = ["PAN_ONLY", "CRYPTOGRAM_3DS"]

[[globalpay.connector_wallets_details.google_pay]]
name = "merchant_name"
label = "Google Pay Merchant Name"
placeholder = "Enter Google Pay Merchant Name"
required = true
type = "Text"
[[globalpay.connector_wallets_details.google_pay]]
name = "merchant_id"
label = "Google Pay Merchant Id"
placeholder = "Enter Google Pay Merchant Id"
required = true
type = "Text"
[[globalpay.connector_wallets_details.google_pay]]
name = "gateway_merchant_id"
label = "Google Pay Merchant Key"
placeholder = "Enter Google Pay Merchant Key"
required = true
type = "Text"
[[globalpay.connector_wallets_details.google_pay]]
name = "public_key"
label = "Google Pay Public Key"
placeholder = "Enter Google Pay Public Key"
required = true
type = "Text"
[[globalpay.connector_wallets_details.google_pay]]
name = "private_key"
label = "Google Pay Private Key"
placeholder = "Enter Google Pay Private Key"
required = true
type = "Text"
[[globalpay.connector_wallets_details.google_pay]]
name = "recipient_id"
label = "Recipient Id"
placeholder = "Enter Recipient Id"
required = true
type = "Text"
[[globalpay.connector_wallets_details.google_pay]]
name = "allowed_auth_methods"
label = "Allowed Auth Methods"
placeholder = "Enter Allowed Auth Methods"
required = true
type = "MultiSelect"
options = ["PAN_ONLY", "CRYPTOGRAM_3DS"]


[globalpay.metadata.account_name]
name = "account_name"
label = "Account Name"
placeholder = "Enter Account Name"
required = true
type = "Text"


[globepay]
[[globepay.wallet]]
payment_method_type = "we_chat_pay"
[[globepay.wallet]]
payment_method_type = "ali_pay"
[globepay.connector_auth.BodyKey]
api_key = "Partner Code"
key1 = "Credential Code"
[globepay.connector_webhook_details]
merchant_secret = "Source verification key"

[iatapay]
[[iatapay.upi]]
payment_method_type = "upi_collect"
[iatapay.connector_auth.SignatureKey]
api_key = "Client ID"
key1 = "Airline ID"
api_secret = "Client Secret"
[iatapay.connector_webhook_details]
merchant_secret = "Source verification key"

[itaubank]
[[itaubank.bank_transfer]]
payment_method_type = "pix"
[itaubank.connector_auth.MultiAuthKey]
key1 = "Client Id"
api_key = "Client Secret"
api_secret = "Certificates"
key2 = "Certificate Key"

[jpmorgan]
[[jpmorgan.credit]]
payment_method_type = "AmericanExpress"
[[jpmorgan.credit]]
payment_method_type = "DinersClub"
[[jpmorgan.credit]]
payment_method_type = "Discover"
[[jpmorgan.credit]]
payment_method_type = "JCB"
[[jpmorgan.credit]]
payment_method_type = "Mastercard"
[[jpmorgan.credit]]
payment_method_type = "Discover"
[[jpmorgan.credit]]
payment_method_type = "UnionPay"
[[jpmorgan.credit]]
payment_method_type = "Visa"
[[jpmorgan.debit]]
payment_method_type = "AmericanExpress"
[[jpmorgan.debit]]
payment_method_type = "DinersClub"
[[jpmorgan.debit]]
payment_method_type = "Discover"
[[jpmorgan.debit]]
payment_method_type = "JCB"
[[jpmorgan.debit]]
payment_method_type = "Mastercard"
[[jpmorgan.debit]]
payment_method_type = "Discover"
[[jpmorgan.debit]]
payment_method_type = "UnionPay"
[[jpmorgan.debit]]
payment_method_type = "Visa"
[jpmorgan.connector_auth.BodyKey]
api_key = "Access Token"
key1 = "Client Secret"

[klarna]
[[klarna.pay_later]]
payment_method_type = "klarna"
payment_experience = "invoke_sdk_client"
[[klarna.pay_later]]
payment_method_type = "klarna"
payment_experience = "redirect_to_url"
[klarna.connector_auth.BodyKey]
key1 = "Klarna Merchant Username"
api_key = "Klarna Merchant ID Password"
[klarna.metadata.klarna_region]
name = "klarna_region"
label = "Region of your Klarna Merchant Account"
placeholder = "Enter Region of your Klarna Merchant Account"
required = true
type = "Select"
options = ["Europe", "NorthAmerica", "Oceania"]

[mifinity]
[[mifinity.wallet]]
payment_method_type = "mifinity"
[mifinity.connector_auth.HeaderKey]
api_key = "key"
[mifinity.metadata.brand_id]
name = "brand_id"
label = "Merchant Brand ID"
placeholder = "Enter Brand ID"
required = true
type = "Text"
[mifinity.metadata.destination_account_number]
name = "destination_account_number"
label = "Destination Account Number"
placeholder = "Enter Destination Account Number"
required = true
type = "Text"

[razorpay]
[[razorpay.upi]]
payment_method_type = "upi_collect"
[razorpay.connector_auth.BodyKey]
api_key = "Razorpay Id"
key1 = "Razorpay Secret"

[mollie]
[[mollie.credit]]
payment_method_type = "Mastercard"
[[mollie.credit]]
payment_method_type = "Visa"
[[mollie.credit]]
payment_method_type = "Interac"
[[mollie.credit]]
payment_method_type = "AmericanExpress"
[[mollie.credit]]
payment_method_type = "JCB"
[[mollie.credit]]
payment_method_type = "DinersClub"
[[mollie.credit]]
payment_method_type = "Discover"
[[mollie.credit]]
payment_method_type = "CartesBancaires"
[[mollie.credit]]
payment_method_type = "UnionPay"
[[mollie.debit]]
payment_method_type = "Mastercard"
[[mollie.debit]]
payment_method_type = "Visa"
[[mollie.debit]]
payment_method_type = "Interac"
[[mollie.debit]]
payment_method_type = "AmericanExpress"
[[mollie.debit]]
payment_method_type = "JCB"
[[mollie.debit]]
payment_method_type = "DinersClub"
[[mollie.debit]]
payment_method_type = "Discover"
[[mollie.debit]]
payment_method_type = "CartesBancaires"
[[mollie.debit]]
payment_method_type = "UnionPay"
[[mollie.bank_redirect]]
payment_method_type = "ideal"
[[mollie.bank_redirect]]
payment_method_type = "giropay"
[[mollie.bank_redirect]]
payment_method_type = "sofort"
[[mollie.bank_redirect]]
payment_method_type = "eps"
[[mollie.wallet]]
payment_method_type = "paypal"
[mollie.connector_auth.BodyKey]
api_key = "API Key"
key1 = "Profile Token"
[mollie.connector_webhook_details]
merchant_secret = "Source verification key"

[moneris]
[[moneris.credit]]
payment_method_type = "Mastercard"
[[moneris.credit]]
payment_method_type = "Visa"
[[moneris.credit]]
payment_method_type = "Interac"
[[moneris.credit]]
payment_method_type = "AmericanExpress"
[[moneris.credit]]
payment_method_type = "JCB"
[[moneris.credit]]
payment_method_type = "DinersClub"
[[moneris.credit]]
payment_method_type = "Discover"
[[moneris.credit]]
payment_method_type = "CartesBancaires"
[[moneris.credit]]
payment_method_type = "UnionPay"
[[moneris.debit]]
payment_method_type = "Mastercard"
[[moneris.debit]]
payment_method_type = "Visa"
[[moneris.debit]]
payment_method_type = "Interac"
[[moneris.debit]]
payment_method_type = "AmericanExpress"
[[moneris.debit]]
payment_method_type = "JCB"
[[moneris.debit]]
payment_method_type = "DinersClub"
[[moneris.debit]]
payment_method_type = "Discover"
[[moneris.debit]]
payment_method_type = "CartesBancaires"
[[moneris.debit]]
payment_method_type = "UnionPay"
[moneris.connector_auth.SignatureKey]
api_key = "Client Secret"
key1 = "Client Id"
api_secret = "Merchant Id"

[multisafepay]
[[multisafepay.credit]]
payment_method_type = "Mastercard"
[[multisafepay.credit]]
payment_method_type = "Visa"
[[multisafepay.credit]]
payment_method_type = "Interac"
[[multisafepay.credit]]
payment_method_type = "AmericanExpress"
[[multisafepay.credit]]
payment_method_type = "JCB"
[[multisafepay.credit]]
payment_method_type = "DinersClub"
[[multisafepay.credit]]
payment_method_type = "Discover"
[[multisafepay.credit]]
payment_method_type = "CartesBancaires"
[[multisafepay.credit]]
payment_method_type = "UnionPay"
[[multisafepay.debit]]
payment_method_type = "Mastercard"
[[multisafepay.debit]]
payment_method_type = "Visa"
[[multisafepay.debit]]
payment_method_type = "Interac"
[[multisafepay.debit]]
payment_method_type = "AmericanExpress"
[[multisafepay.debit]]
payment_method_type = "JCB"
[[multisafepay.debit]]
payment_method_type = "DinersClub"
[[multisafepay.debit]]
payment_method_type = "Discover"
[[multisafepay.debit]]
payment_method_type = "CartesBancaires"
[[multisafepay.debit]]
payment_method_type = "UnionPay"
[multisafepay.connector_auth.HeaderKey]
api_key = "Enter API Key"
[multisafepay.connector_webhook_details]
merchant_secret = "Source verification key"


[nexinets]
[[nexinets.credit]]
payment_method_type = "Mastercard"
[[nexinets.credit]]
payment_method_type = "Visa"
[[nexinets.credit]]
payment_method_type = "Interac"
[[nexinets.credit]]
payment_method_type = "AmericanExpress"
[[nexinets.credit]]
payment_method_type = "JCB"
[[nexinets.credit]]
payment_method_type = "DinersClub"
[[nexinets.credit]]
payment_method_type = "Discover"
[[nexinets.credit]]
payment_method_type = "CartesBancaires"
[[nexinets.credit]]
payment_method_type = "UnionPay"
[[nexinets.debit]]
payment_method_type = "Mastercard"
[[nexinets.debit]]
payment_method_type = "Visa"
[[nexinets.debit]]
payment_method_type = "Interac"
[[nexinets.debit]]
payment_method_type = "AmericanExpress"
[[nexinets.debit]]
payment_method_type = "JCB"
[[nexinets.debit]]
payment_method_type = "DinersClub"
[[nexinets.debit]]
payment_method_type = "Discover"
[[nexinets.debit]]
payment_method_type = "CartesBancaires"
[[nexinets.debit]]
payment_method_type = "UnionPay"
[[nexinets.bank_redirect]]
payment_method_type = "ideal"
[[nexinets.bank_redirect]]
payment_method_type = "giropay"
[[nexinets.bank_redirect]]
payment_method_type = "sofort"
[[nexinets.bank_redirect]]
payment_method_type = "eps"
[[nexinets.wallet]]
payment_method_type = "apple_pay"
[[nexinets.wallet]]
payment_method_type = "paypal"
[nexinets.connector_auth.BodyKey]
api_key = "API Key"
key1 = "Merchant ID"

[[nexinets.metadata.apple_pay]]
name = "certificate"
label = "Merchant Certificate (Base64 Encoded)"
placeholder = "Enter Merchant Certificate (Base64 Encoded)"
required = true
type = "Text"
[[nexinets.metadata.apple_pay]]
name = "certificate_keys"
label = "Merchant PrivateKey (Base64 Encoded)"
placeholder = "Enter Merchant PrivateKey (Base64 Encoded)"
required = true
type = "Text"
[[nexinets.metadata.apple_pay]]
name = "merchant_identifier"
label = "Apple Merchant Identifier"
placeholder = "Enter Apple Merchant Identifier"
required = true
type = "Text"
[[nexinets.metadata.apple_pay]]
name = "display_name"
label = "Display Name"
placeholder = "Enter Display Name"
required = true
type = "Text"
[[nexinets.metadata.apple_pay]]
name = "initiative"
label = "Domain"
placeholder = "Enter Domain"
required = true
type = "Text"
[[nexinets.metadata.apple_pay]]
name = "initiative_context"
label = "Domain Name"
placeholder = "Enter Domain Name"
required = true
type = "Text"
[[nexinets.metadata.apple_pay]]
name = "merchant_business_country"
label = "Merchant Business Country"
placeholder = "Enter Merchant Business Country"
required = true
type = "Select"
options = []
[[nexinets.metadata.apple_pay]]
name = "payment_processing_details_at"
label = "Payment Processing Details At"
placeholder = "Enter Payment Processing Details At"
required = true
type = "Radio"
options = ["Connector"]

[nexixpay]
[[nexixpay.credit]]
payment_method_type = "Mastercard"
[[nexixpay.credit]]
payment_method_type = "Visa"
[[nexixpay.credit]]
payment_method_type = "AmericanExpress"
[[nexixpay.credit]]
payment_method_type = "JCB"
[[nexixpay.debit]]
payment_method_type = "Mastercard"
[[nexixpay.debit]]
payment_method_type = "Visa"
[[nexixpay.debit]]
payment_method_type = "AmericanExpress"
[[nexixpay.debit]]
payment_method_type = "JCB"
[nexixpay.connector_auth.HeaderKey]
api_key = "API Key"

[nmi]
[[nmi.credit]]
payment_method_type = "Mastercard"
[[nmi.credit]]
payment_method_type = "Visa"
[[nmi.credit]]
payment_method_type = "Interac"
[[nmi.credit]]
payment_method_type = "AmericanExpress"
[[nmi.credit]]
payment_method_type = "JCB"
[[nmi.credit]]
payment_method_type = "DinersClub"
[[nmi.credit]]
payment_method_type = "Discover"
[[nmi.credit]]
payment_method_type = "CartesBancaires"
[[nmi.credit]]
payment_method_type = "UnionPay"
[[nmi.debit]]
payment_method_type = "Mastercard"
[[nmi.debit]]
payment_method_type = "Visa"
[[nmi.debit]]
payment_method_type = "Interac"
[[nmi.debit]]
payment_method_type = "AmericanExpress"
[[nmi.debit]]
payment_method_type = "JCB"
[[nmi.debit]]
payment_method_type = "DinersClub"
[[nmi.debit]]
payment_method_type = "Discover"
[[nmi.debit]]
payment_method_type = "CartesBancaires"
[[nmi.debit]]
payment_method_type = "UnionPay"
[nmi.connector_auth.BodyKey]
api_key = "API Key"
key1 = "Public Key"
[nmi.connector_webhook_details]
merchant_secret = "Source verification key"

[novalnet]
[[novalnet.credit]]
payment_method_type = "Mastercard"
[[novalnet.credit]]
payment_method_type = "Visa"
[[novalnet.credit]]
payment_method_type = "Interac"
[[novalnet.credit]]
payment_method_type = "AmericanExpress"
[[novalnet.credit]]
payment_method_type = "JCB"
[[novalnet.credit]]
payment_method_type = "DinersClub"
[[novalnet.credit]]
payment_method_type = "Discover"
[[novalnet.credit]]
payment_method_type = "CartesBancaires"
[[novalnet.credit]]
payment_method_type = "UnionPay"
[[novalnet.debit]]
payment_method_type = "Mastercard"
[[novalnet.debit]]
payment_method_type = "Visa"
[[novalnet.debit]]
payment_method_type = "Interac"
[[novalnet.debit]]
payment_method_type = "AmericanExpress"
[[novalnet.debit]]
payment_method_type = "JCB"
[[novalnet.debit]]
payment_method_type = "DinersClub"
[[novalnet.debit]]
payment_method_type = "Discover"
[[novalnet.debit]]
payment_method_type = "CartesBancaires"
[[novalnet.debit]]
payment_method_type = "UnionPay"
[[novalnet.wallet]]
payment_method_type = "google_pay"
[[novalnet.wallet]]
payment_method_type = "paypal"
[[novalnet.wallet]]
payment_method_type = "apple_pay"
[novalnet.connector_auth.SignatureKey]
api_key = "Product Activation Key"
key1 = "Payment Access Key"
api_secret = "Tariff ID"
[novalnet.connector_webhook_details]
merchant_secret = "Source verification key"

[[novalnet.metadata.google_pay]]
name = "merchant_name"
label = "Google Pay Merchant Name"
placeholder = "Enter Google Pay Merchant Name"
required = true
type = "Text"
[[novalnet.metadata.google_pay]]
name = "merchant_id"
label = "Google Pay Merchant Id"
placeholder = "Enter Google Pay Merchant Id"
required = true
type = "Text"
[[novalnet.metadata.google_pay]]
name = "gateway_merchant_id"
label = "Google Pay Merchant Key"
placeholder = "Enter Google Pay Merchant Key"
required = true
type = "Text"
[[novalnet.metadata.google_pay]]
name = "allowed_auth_methods"
label = "Allowed Auth Methods"
placeholder = "Enter Allowed Auth Methods"
required = true
type = "MultiSelect"
options = ["PAN_ONLY", "CRYPTOGRAM_3DS"]

[[novalnet.connector_wallets_details.google_pay]]
name = "merchant_name"
label = "Google Pay Merchant Name"
placeholder = "Enter Google Pay Merchant Name"
required = true
type = "Text"
[[novalnet.connector_wallets_details.google_pay]]
name = "merchant_id"
label = "Google Pay Merchant Id"
placeholder = "Enter Google Pay Merchant Id"
required = true
type = "Text"
[[novalnet.connector_wallets_details.google_pay]]
name = "gateway_merchant_id"
label = "Google Pay Merchant Key"
placeholder = "Enter Google Pay Merchant Key"
required = true
type = "Text"
[[novalnet.connector_wallets_details.google_pay]]
name = "public_key"
label = "Google Pay Public Key"
placeholder = "Enter Google Pay Public Key"
required = true
type = "Text"
[[novalnet.connector_wallets_details.google_pay]]
name = "private_key"
label = "Google Pay Private Key"
placeholder = "Enter Google Pay Private Key"
required = true
type = "Text"
[[novalnet.connector_wallets_details.google_pay]]
name = "recipient_id"
label = "Recipient Id"
placeholder = "Enter Recipient Id"
required = true
type = "Text"
[[novalnet.connector_wallets_details.google_pay]]
name = "allowed_auth_methods"
label = "Allowed Auth Methods"
placeholder = "Enter Allowed Auth Methods"
required = true
type = "MultiSelect"
options = ["PAN_ONLY", "CRYPTOGRAM_3DS"]


[[novalnet.metadata.apple_pay]]
name = "certificate"
label = "Merchant Certificate (Base64 Encoded)"
placeholder = "Enter Merchant Certificate (Base64 Encoded)"
required = true
type = "Text"
[[novalnet.metadata.apple_pay]]
name = "certificate_keys"
label = "Merchant PrivateKey (Base64 Encoded)"
placeholder = "Enter Merchant PrivateKey (Base64 Encoded)"
required = true
type = "Text"
[[novalnet.metadata.apple_pay]]
name = "merchant_identifier"
label = "Apple Merchant Identifier"
placeholder = "Enter Apple Merchant Identifier"
required = true
type = "Text"
[[novalnet.metadata.apple_pay]]
name = "display_name"
label = "Display Name"
placeholder = "Enter Display Name"
required = true
type = "Text"
[[novalnet.metadata.apple_pay]]
name = "initiative"
label = "Domain"
placeholder = "Enter Domain"
required = true
type = "Select"
options = ["web", "ios"]
[[novalnet.metadata.apple_pay]]
name = "initiative_context"
label = "Domain Name"
placeholder = "Enter Domain Name"
required = true
type = "Text"
[[novalnet.metadata.apple_pay]]
name = "merchant_business_country"
label = "Merchant Business Country"
placeholder = "Enter Merchant Business Country"
required = true
type = "Select"
options = []
[[novalnet.metadata.apple_pay]]
name = "payment_processing_details_at"
label = "Payment Processing Details At"
placeholder = "Enter Payment Processing Details At"
required = true
type = "Radio"
options = ["Connector"]

[nuvei]
[[nuvei.credit]]
payment_method_type = "Mastercard"
[[nuvei.credit]]
payment_method_type = "Visa"
[[nuvei.credit]]
payment_method_type = "Interac"
[[nuvei.credit]]
payment_method_type = "AmericanExpress"
[[nuvei.credit]]
payment_method_type = "JCB"
[[nuvei.credit]]
payment_method_type = "DinersClub"
[[nuvei.credit]]
payment_method_type = "Discover"
[[nuvei.credit]]
payment_method_type = "CartesBancaires"
[[nuvei.credit]]
payment_method_type = "UnionPay"
[[nuvei.debit]]
payment_method_type = "Mastercard"
[[nuvei.debit]]
payment_method_type = "Visa"
[[nuvei.debit]]
payment_method_type = "Interac"
[[nuvei.debit]]
payment_method_type = "AmericanExpress"
[[nuvei.debit]]
payment_method_type = "JCB"
[[nuvei.debit]]
payment_method_type = "DinersClub"
[[nuvei.debit]]
payment_method_type = "Discover"
[[nuvei.debit]]
payment_method_type = "CartesBancaires"
[[nuvei.debit]]
payment_method_type = "UnionPay"
[nuvei.connector_auth.SignatureKey]
api_key = "Merchant ID"
key1 = "Merchant Site ID"
api_secret = "Merchant Secret"
[nuvei.connector_webhook_details]
merchant_secret = "Source verification key"

[[nuvei.metadata.apple_pay]]
name = "certificate"
label = "Merchant Certificate (Base64 Encoded)"
placeholder = "Enter Merchant Certificate (Base64 Encoded)"
required = true
type = "Text"
[[nuvei.metadata.apple_pay]]
name = "certificate_keys"
label = "Merchant PrivateKey (Base64 Encoded)"
placeholder = "Enter Merchant PrivateKey (Base64 Encoded)"
required = true
type = "Text"
[[nuvei.metadata.apple_pay]]
name = "merchant_identifier"
label = "Apple Merchant Identifier"
placeholder = "Enter Apple Merchant Identifier"
required = true
type = "Text"
[[nuvei.metadata.apple_pay]]
name = "display_name"
label = "Display Name"
placeholder = "Enter Display Name"
required = true
type = "Text"
[[nuvei.metadata.apple_pay]]
name = "initiative"
label = "Domain"
placeholder = "Enter Domain"
required = true
type = "Text"
[[nuvei.metadata.apple_pay]]
name = "initiative_context"
label = "Domain Name"
placeholder = "Enter Domain Name"
required = true
type = "Text"
[[nuvei.metadata.apple_pay]]
name = "merchant_business_country"
label = "Merchant Business Country"
placeholder = "Enter Merchant Business Country"
required = true
type = "Select"
options = []
[[nuvei.metadata.apple_pay]]
name = "payment_processing_details_at"
label = "Payment Processing Details At"
placeholder = "Enter Payment Processing Details At"
required = true
type = "Radio"
options = ["Connector","Hyperswitch"]


[opennode]
[[opennode.crypto]]
payment_method_type = "crypto_currency"
[opennode.connector_auth.HeaderKey]
api_key = "API Key"
[opennode.connector_webhook_details]
merchant_secret = "Source verification key"

[paypal]
[[paypal.credit]]
payment_method_type = "Mastercard"
[[paypal.credit]]
payment_method_type = "Visa"
[[paypal.credit]]
payment_method_type = "Interac"
[[paypal.credit]]
payment_method_type = "AmericanExpress"
[[paypal.credit]]
payment_method_type = "JCB"
[[paypal.credit]]
payment_method_type = "DinersClub"
[[paypal.credit]]
payment_method_type = "Discover"
[[paypal.credit]]
payment_method_type = "CartesBancaires"
[[paypal.credit]]
payment_method_type = "UnionPay"
[[paypal.debit]]
payment_method_type = "Mastercard"
[[paypal.debit]]
payment_method_type = "Visa"
[[paypal.debit]]
payment_method_type = "Interac"
[[paypal.debit]]
payment_method_type = "AmericanExpress"
[[paypal.debit]]
payment_method_type = "JCB"
[[paypal.debit]]
payment_method_type = "DinersClub"
[[paypal.debit]]
payment_method_type = "Discover"
[[paypal.debit]]
payment_method_type = "CartesBancaires"
[[paypal.debit]]
payment_method_type = "UnionPay"
[[paypal.wallet]]
payment_method_type = "paypal"
payment_experience = "invoke_sdk_client"
[[paypal.wallet]]
payment_method_type = "paypal"
payment_experience = "redirect_to_url"
is_verifiable = true
[paypal.connector_auth.BodyKey]
api_key = "Client Secret"
key1 = "Client ID"
[paypal.connector_webhook_details]
merchant_secret = "Source verification key"
[paypal.metadata.paypal_sdk]
client_id = "Client ID"

[paypal_payout]
[[paypal_payout.wallet]]
payment_method_type = "paypal"
[[paypal_payout.wallet]]
payment_method_type = "venmo"
[paypal_payout.connector_auth.BodyKey]
api_key = "Client Secret"
key1 = "Client ID"
[paypal_payout.connector_webhook_details]
merchant_secret="Source verification key"

[wise_payout]
[[wise_payout.bank_transfer]]
payment_method_type = "ach"
[[wise_payout.bank_transfer]]
payment_method_type = "bacs"
[[wise_payout.bank_transfer]]
payment_method_type = "sepa_bank_transfer"
[wise_payout.connector_auth.BodyKey]
api_key = "Wise API Key"
key1 = "Wise Account Id"
[wise_payout.connector_webhook_details]
merchant_secret="Source verification key"

[paystack]
[[paystack.bank_redirect]]
payment_method_type = "eft"
[paystack.connector_auth.HeaderKey]
api_key = "API Key"
[paystack.connector_webhook_details]
merchant_secret = "API Key"

[payu]
[[payu.credit]]
payment_method_type = "Mastercard"
[[payu.credit]]
payment_method_type = "Visa"
[[payu.credit]]
payment_method_type = "Interac"
[[payu.credit]]
payment_method_type = "AmericanExpress"
[[payu.credit]]
payment_method_type = "JCB"
[[payu.credit]]
payment_method_type = "DinersClub"
[[payu.credit]]
payment_method_type = "Discover"
[[payu.credit]]
payment_method_type = "CartesBancaires"
[[payu.credit]]
payment_method_type = "UnionPay"
[[payu.debit]]
payment_method_type = "Mastercard"
[[payu.debit]]
payment_method_type = "Visa"
[[payu.debit]]
payment_method_type = "Interac"
[[payu.debit]]
payment_method_type = "AmericanExpress"
[[payu.debit]]
payment_method_type = "JCB"
[[payu.debit]]
payment_method_type = "DinersClub"
[[payu.debit]]
payment_method_type = "Discover"
[[payu.debit]]
payment_method_type = "CartesBancaires"
[[payu.debit]]
payment_method_type = "UnionPay"
[[payu.wallet]]
payment_method_type = "google_pay"
[payu.connector_auth.BodyKey]
api_key = "API Key"
key1 = "Merchant POS ID"
[payu.connector_webhook_details]
merchant_secret = "Source verification key"

[[payu.metadata.google_pay]]
name = "merchant_name"
label = "Google Pay Merchant Name"
placeholder = "Enter Google Pay Merchant Name"
required = true
type = "Text"
[[payu.metadata.google_pay]]
name = "merchant_id"
label = "Google Pay Merchant Id"
placeholder = "Enter Google Pay Merchant Id"
required = true
type = "Text"
[[payu.metadata.google_pay]]
name = "gateway_merchant_id"
label = "Google Pay Merchant Key"
placeholder = "Enter Google Pay Merchant Key"
required = true
type = "Text"
[[payu.metadata.google_pay]]
name = "allowed_auth_methods"
label = "Allowed Auth Methods"
placeholder = "Enter Allowed Auth Methods"
required = true
type = "MultiSelect"
options = ["PAN_ONLY", "CRYPTOGRAM_3DS"]

[[payu.connector_wallets_details.google_pay]]
name = "merchant_name"
label = "Google Pay Merchant Name"
placeholder = "Enter Google Pay Merchant Name"
required = true
type = "Text"
[[payu.connector_wallets_details.google_pay]]
name = "merchant_id"
label = "Google Pay Merchant Id"
placeholder = "Enter Google Pay Merchant Id"
required = true
type = "Text"
[[payu.connector_wallets_details.google_pay]]
name = "gateway_merchant_id"
label = "Google Pay Merchant Key"
placeholder = "Enter Google Pay Merchant Key"
required = true
type = "Text"
[[payu.connector_wallets_details.google_pay]]
name = "public_key"
label = "Google Pay Public Key"
placeholder = "Enter Google Pay Public Key"
required = true
type = "Text"
[[payu.connector_wallets_details.google_pay]]
name = "private_key"
label = "Google Pay Private Key"
placeholder = "Enter Google Pay Private Key"
required = true
type = "Text"
[[payu.connector_wallets_details.google_pay]]
name = "recipient_id"
label = "Recipient Id"
placeholder = "Enter Recipient Id"
required = true
type = "Text"
[[payu.connector_wallets_details.google_pay]]
name = "allowed_auth_methods"
label = "Allowed Auth Methods"
placeholder = "Enter Allowed Auth Methods"
required = true
type = "MultiSelect"
options = ["PAN_ONLY", "CRYPTOGRAM_3DS"]


[rapyd]
[[rapyd.credit]]
payment_method_type = "Mastercard"
[[rapyd.credit]]
payment_method_type = "Visa"
[[rapyd.credit]]
payment_method_type = "Interac"
[[rapyd.credit]]
payment_method_type = "AmericanExpress"
[[rapyd.credit]]
payment_method_type = "JCB"
[[rapyd.credit]]
payment_method_type = "DinersClub"
[[rapyd.credit]]
payment_method_type = "Discover"
[[rapyd.credit]]
payment_method_type = "CartesBancaires"
[[rapyd.credit]]
payment_method_type = "UnionPay"
[[rapyd.debit]]
payment_method_type = "Mastercard"
[[rapyd.debit]]
payment_method_type = "Visa"
[[rapyd.debit]]
payment_method_type = "Interac"
[[rapyd.debit]]
payment_method_type = "AmericanExpress"
[[rapyd.debit]]
payment_method_type = "JCB"
[[rapyd.debit]]
payment_method_type = "DinersClub"
[[rapyd.debit]]
payment_method_type = "Discover"
[[rapyd.debit]]
payment_method_type = "CartesBancaires"
[[rapyd.debit]]
payment_method_type = "UnionPay"
[[rapyd.wallet]]
payment_method_type = "apple_pay"
[rapyd.connector_auth.BodyKey]
api_key = "Access Key"
key1 = "API Secret"
[rapyd.connector_webhook_details]
merchant_secret = "Source verification key"

[[rapyd.metadata.apple_pay]]
name = "certificate"
label = "Merchant Certificate (Base64 Encoded)"
placeholder = "Enter Merchant Certificate (Base64 Encoded)"
required = true
type = "Text"
[[rapyd.metadata.apple_pay]]
name = "certificate_keys"
label = "Merchant PrivateKey (Base64 Encoded)"
placeholder = "Enter Merchant PrivateKey (Base64 Encoded)"
required = true
type = "Text"
[[rapyd.metadata.apple_pay]]
name = "merchant_identifier"
label = "Apple Merchant Identifier"
placeholder = "Enter Apple Merchant Identifier"
required = true
type = "Text"
[[rapyd.metadata.apple_pay]]
name = "display_name"
label = "Display Name"
placeholder = "Enter Display Name"
required = true
type = "Text"
[[rapyd.metadata.apple_pay]]
name = "initiative"
label = "Domain"
placeholder = "Enter Domain"
required = true
type = "Text"
[[rapyd.metadata.apple_pay]]
name = "initiative_context"
label = "Domain Name"
placeholder = "Enter Domain Name"
required = true
type = "Text"
[[rapyd.metadata.apple_pay]]
name = "merchant_business_country"
label = "Merchant Business Country"
placeholder = "Enter Merchant Business Country"
required = true
type = "Select"
options = []
[[rapyd.metadata.apple_pay]]
name = "payment_processing_details_at"
label = "Payment Processing Details At"
placeholder = "Enter Payment Processing Details At"
required = true
type = "Radio"
options = ["Connector"]

[shift4]
[[shift4.credit]]
payment_method_type = "Mastercard"
[[shift4.credit]]
payment_method_type = "Visa"
[[shift4.credit]]
payment_method_type = "Interac"
[[shift4.credit]]
payment_method_type = "AmericanExpress"
[[shift4.credit]]
payment_method_type = "JCB"
[[shift4.credit]]
payment_method_type = "DinersClub"
[[shift4.credit]]
payment_method_type = "Discover"
[[shift4.credit]]
payment_method_type = "CartesBancaires"
[[shift4.credit]]
payment_method_type = "UnionPay"
[[shift4.debit]]
payment_method_type = "Mastercard"
[[shift4.debit]]
payment_method_type = "Visa"
[[shift4.debit]]
payment_method_type = "Interac"
[[shift4.debit]]
payment_method_type = "AmericanExpress"
[[shift4.debit]]
payment_method_type = "JCB"
[[shift4.debit]]
payment_method_type = "DinersClub"
[[shift4.debit]]
payment_method_type = "Discover"
[[shift4.debit]]
payment_method_type = "CartesBancaires"
[[shift4.debit]]
payment_method_type = "UnionPay"
[[shift4.bank_redirect]]
payment_method_type = "ideal"
[[shift4.bank_redirect]]
payment_method_type = "giropay"
[[shift4.bank_redirect]]
payment_method_type = "sofort"
[[shift4.bank_redirect]]
payment_method_type = "eps"
[[shift4.bank_redirect]]
  payment_method_type = "trustly"
[[shift4.bank_redirect]]
  payment_method_type = "blik"
[[shift4.wallet]]
  payment_method_type = "ali_pay"
[[shift4.wallet]]
  payment_method_type = "we_chat_pay"
[[shift4.wallet]]
  payment_method_type = "paysera"
[[shift4.wallet]]
  payment_method_type = "skrill"
[[shift4.pay_later]]
  payment_method_type = "klarna"
[[shift4.voucher]]
  payment_method_type = "boleto"
[[shift4.crypto]]
  payment_method_type = "crypto_currency"
[shift4.connector_auth.HeaderKey]
api_key = "API Key"
[shift4.connector_webhook_details]
merchant_secret = "Source verification key"

[stripe]
[[stripe.credit]]
payment_method_type = "Mastercard"
[[stripe.credit]]
payment_method_type = "Visa"
[[stripe.credit]]
payment_method_type = "Interac"
[[stripe.credit]]
payment_method_type = "AmericanExpress"
[[stripe.credit]]
payment_method_type = "JCB"
[[stripe.credit]]
payment_method_type = "DinersClub"
[[stripe.credit]]
payment_method_type = "Discover"
[[stripe.credit]]
payment_method_type = "CartesBancaires"
[[stripe.credit]]
payment_method_type = "UnionPay"
[[stripe.debit]]
payment_method_type = "Mastercard"
[[stripe.debit]]
payment_method_type = "Visa"
[[stripe.debit]]
payment_method_type = "Interac"
[[stripe.debit]]
payment_method_type = "AmericanExpress"
[[stripe.debit]]
payment_method_type = "JCB"
[[stripe.debit]]
payment_method_type = "DinersClub"
[[stripe.debit]]
payment_method_type = "Discover"
[[stripe.debit]]
payment_method_type = "CartesBancaires"
[[stripe.debit]]
payment_method_type = "UnionPay"
[[stripe.pay_later]]
payment_method_type = "klarna"
[[stripe.pay_later]]
payment_method_type = "affirm"
[[stripe.pay_later]]
payment_method_type = "afterpay_clearpay"
[[stripe.bank_redirect]]
payment_method_type = "ideal"
[[stripe.bank_redirect]]
payment_method_type = "giropay"
[[stripe.bank_redirect]]
payment_method_type = "eps"
[[stripe.bank_debit]]
payment_method_type = "ach"
[[stripe.bank_debit]]
payment_method_type = "becs"
[[stripe.bank_debit]]
payment_method_type = "sepa"
[[stripe.bank_transfer]]
payment_method_type = "ach"
[[stripe.bank_transfer]]
payment_method_type = "bacs"
[[stripe.bank_transfer]]
payment_method_type = "sepa"
[[stripe.wallet]]
payment_method_type = "amazon_pay"
[[stripe.wallet]]
payment_method_type = "apple_pay"
[[stripe.wallet]]
payment_method_type = "google_pay"
[[stripe.wallet]]
payment_method_type = "revolut_pay"
is_verifiable = true
[stripe.connector_auth.HeaderKey]
api_key = "Secret Key"
[stripe.connector_webhook_details]
merchant_secret = "Source verification key"

[[stripe.metadata.apple_pay]]
name = "certificate"
label = "Merchant Certificate (Base64 Encoded)"
placeholder = "Enter Merchant Certificate (Base64 Encoded)"
required = true
type = "Text"
[[stripe.metadata.apple_pay]]
name = "certificate_keys"
label = "Merchant PrivateKey (Base64 Encoded)"
placeholder = "Enter Merchant PrivateKey (Base64 Encoded)"
required = true
type = "Text"
[[stripe.metadata.apple_pay]]
name = "merchant_identifier"
label = "Apple Merchant Identifier"
placeholder = "Enter Apple Merchant Identifier"
required = true
type = "Text"
[[stripe.metadata.apple_pay]]
name = "display_name"
label = "Display Name"
placeholder = "Enter Display Name"
required = true
type = "Text"
[[stripe.metadata.apple_pay]]
name = "initiative"
label = "Domain"
placeholder = "Enter Domain"
required = true
type = "Text"
[[stripe.metadata.apple_pay]]
name = "initiative_context"
label = "Domain Name"
placeholder = "Enter Domain Name"
required = true
type = "Text"
[[stripe.metadata.apple_pay]]
name = "merchant_business_country"
label = "Merchant Business Country"
placeholder = "Enter Merchant Business Country"
required = true
type = "Select"
options = []
[[stripe.metadata.apple_pay]]
name = "payment_processing_details_at"
label = "Payment Processing Details At"
placeholder = "Enter Payment Processing Details At"
required = true
type = "Radio"
options = ["Connector", "Hyperswitch"]

[[stripe.metadata.google_pay]]
name = "merchant_name"
label = "Google Pay Merchant Name"
placeholder = "Enter Google Pay Merchant Name"
required = true
type = "Text"
[[stripe.metadata.google_pay]]
name = "merchant_id"
label = "Google Pay Merchant Id"
placeholder = "Enter Google Pay Merchant Id"
required = true
type = "Text"
[[stripe.metadata.google_pay]]
name = "stripe:publishableKey"
label = "Stripe Publishable Key"
placeholder = "Enter Stripe Publishable Key"
required = true
type = "Text"
[[stripe.metadata.google_pay]]
name = "allowed_auth_methods"
label = "Allowed Auth Methods"
placeholder = "Enter Allowed Auth Methods"
required = true
type = "MultiSelect"
options = ["PAN_ONLY", "CRYPTOGRAM_3DS"]

[[stripe.connector_wallets_details.google_pay]]
name = "merchant_name"
label = "Google Pay Merchant Name"
placeholder = "Enter Google Pay Merchant Name"
required = true
type = "Text"
[[stripe.connector_wallets_details.google_pay]]
name = "merchant_id"
label = "Google Pay Merchant Id"
placeholder = "Enter Google Pay Merchant Id"
required = true
type = "Text"
[[stripe.connector_wallets_details.google_pay]]
name = "stripe:publishableKey"
label = "Stripe Publishable Key"
placeholder = "Enter Stripe Publishable Key"
required = true
type = "Text"
[[stripe.connector_wallets_details.google_pay]]
name = "public_key"
label = "Google Pay Public Key"
placeholder = "Enter Google Pay Public Key"
required = true
type = "Text"
[[stripe.connector_wallets_details.google_pay]]
name = "private_key"
label = "Google Pay Private Key"
placeholder = "Enter Google Pay Private Key"
required = true
type = "Text"
[[stripe.connector_wallets_details.google_pay]]
name = "recipient_id"
label = "Recipient Id"
placeholder = "Enter Recipient Id"
required = true
type = "Text"
[[stripe.connector_wallets_details.google_pay]]
name = "allowed_auth_methods"
label = "Allowed Auth Methods"
placeholder = "Enter Allowed Auth Methods"
required = true
type = "MultiSelect"
options = ["PAN_ONLY", "CRYPTOGRAM_3DS"]


[trustpay]
[[trustpay.credit]]
payment_method_type = "Mastercard"
[[trustpay.credit]]
payment_method_type = "Visa"
[[trustpay.credit]]
payment_method_type = "Interac"
[[trustpay.credit]]
payment_method_type = "AmericanExpress"
[[trustpay.credit]]
payment_method_type = "JCB"
[[trustpay.credit]]
payment_method_type = "DinersClub"
[[trustpay.credit]]
payment_method_type = "Discover"
[[trustpay.credit]]
payment_method_type = "CartesBancaires"
[[trustpay.credit]]
payment_method_type = "UnionPay"
[[trustpay.debit]]
payment_method_type = "Mastercard"
[[trustpay.debit]]
payment_method_type = "Visa"
[[trustpay.debit]]
payment_method_type = "Interac"
[[trustpay.debit]]
payment_method_type = "AmericanExpress"
[[trustpay.debit]]
payment_method_type = "JCB"
[[trustpay.debit]]
payment_method_type = "DinersClub"
[[trustpay.debit]]
payment_method_type = "Discover"
[[trustpay.debit]]
payment_method_type = "CartesBancaires"
[[trustpay.debit]]
payment_method_type = "UnionPay"
[[trustpay.bank_redirect]]
payment_method_type = "ideal"
[[trustpay.bank_redirect]]
payment_method_type = "giropay"
[[trustpay.bank_redirect]]
payment_method_type = "sofort"
[[trustpay.bank_redirect]]
payment_method_type = "eps"
[[trustpay.bank_redirect]]
payment_method_type = "blik"
[[trustpay.wallet]]
payment_method_type = "apple_pay"
[[trustpay.wallet]]
payment_method_type = "google_pay"
[[trustpay.bank_transfer]]
payment_method_type = "sepa_bank_transfer"
[[trustpay.bank_transfer]]
payment_method_type = "instant_bank_transfer"
[[trustpay.bank_transfer]]
payment_method_type = "instant_bank_transfer_finland"
[[trustpay.bank_transfer]]
payment_method_type = "instant_bank_transfer_poland"
[trustpay.connector_auth.SignatureKey]
api_key = "API Key"
key1 = "Project ID"
api_secret = "Secret Key"
[trustpay.connector_webhook_details]
merchant_secret = "Source verification key"

[[trustpay.metadata.apple_pay]]
name = "certificate"
label = "Merchant Certificate (Base64 Encoded)"
placeholder = "Enter Merchant Certificate (Base64 Encoded)"
required = true
type = "Text"
[[trustpay.metadata.apple_pay]]
name = "certificate_keys"
label = "Merchant PrivateKey (Base64 Encoded)"
placeholder = "Enter Merchant PrivateKey (Base64 Encoded)"
required = true
type = "Text"
[[trustpay.metadata.apple_pay]]
name = "merchant_identifier"
label = "Apple Merchant Identifier"
placeholder = "Enter Apple Merchant Identifier"
required = true
type = "Text"
[[trustpay.metadata.apple_pay]]
name = "display_name"
label = "Display Name"
placeholder = "Enter Display Name"
required = true
type = "Text"
[[trustpay.metadata.apple_pay]]
name = "initiative"
label = "Domain"
placeholder = "Enter Domain"
required = true
type = "Text"
[[trustpay.metadata.apple_pay]]
name = "initiative_context"
label = "Domain Name"
placeholder = "Enter Domain Name"
required = true
type = "Text"
[[trustpay.metadata.apple_pay]]
name = "merchant_business_country"
label = "Merchant Business Country"
placeholder = "Enter Merchant Business Country"
required = true
type = "Select"
options = []
[[trustpay.metadata.apple_pay]]
name = "payment_processing_details_at"
label = "Payment Processing Details At"
placeholder = "Enter Payment Processing Details At"
required = true
type = "Radio"
options = ["Connector"]

[[trustpay.metadata.google_pay]]
name = "merchant_name"
label = "Google Pay Merchant Name"
placeholder = "Enter Google Pay Merchant Name"
required = true
type = "Text"
[[trustpay.metadata.google_pay]]
name = "merchant_id"
label = "Google Pay Merchant Id"
placeholder = "Enter Google Pay Merchant Id"
required = true
type = "Text"
[[trustpay.metadata.google_pay]]
name = "gateway_merchant_id"
label = "Google Pay Merchant Key"
placeholder = "Enter Google Pay Merchant Key"
required = true
type = "Text"
[[trustpay.metadata.google_pay]]
name = "allowed_auth_methods"
label = "Allowed Auth Methods"
placeholder = "Enter Allowed Auth Methods"
required = true
type = "MultiSelect"
options = ["PAN_ONLY", "CRYPTOGRAM_3DS"]

[[trustpay.connector_wallets_details.google_pay]]
name = "merchant_name"
label = "Google Pay Merchant Name"
placeholder = "Enter Google Pay Merchant Name"
required = true
type = "Text"
[[trustpay.connector_wallets_details.google_pay]]
name = "merchant_id"
label = "Google Pay Merchant Id"
placeholder = "Enter Google Pay Merchant Id"
required = true
type = "Text"
[[trustpay.connector_wallets_details.google_pay]]
name = "gateway_merchant_id"
label = "Google Pay Merchant Key"
placeholder = "Enter Google Pay Merchant Key"
required = true
type = "Text"
[[trustpay.connector_wallets_details.google_pay]]
name = "public_key"
label = "Google Pay Public Key"
placeholder = "Enter Google Pay Public Key"
required = true
type = "Text"
[[trustpay.connector_wallets_details.google_pay]]
name = "private_key"
label = "Google Pay Private Key"
placeholder = "Enter Google Pay Private Key"
required = true
type = "Text"
[[trustpay.connector_wallets_details.google_pay]]
name = "recipient_id"
label = "Recipient Id"
placeholder = "Enter Recipient Id"
required = true
type = "Text"
[[trustpay.connector_wallets_details.google_pay]]
name = "allowed_auth_methods"
label = "Allowed Auth Methods"
placeholder = "Enter Allowed Auth Methods"
required = true
type = "MultiSelect"
options = ["PAN_ONLY", "CRYPTOGRAM_3DS"]


[worldline]
[[worldline.credit]]
payment_method_type = "Mastercard"
[[worldline.credit]]
payment_method_type = "Visa"
[[worldline.credit]]
payment_method_type = "Interac"
[[worldline.credit]]
payment_method_type = "AmericanExpress"
[[worldline.credit]]
payment_method_type = "JCB"
[[worldline.credit]]
payment_method_type = "DinersClub"
[[worldline.credit]]
payment_method_type = "Discover"
[[worldline.credit]]
payment_method_type = "CartesBancaires"
[[worldline.credit]]
payment_method_type = "UnionPay"
[[worldline.debit]]
payment_method_type = "Mastercard"
[[worldline.debit]]
payment_method_type = "Visa"
[[worldline.debit]]
payment_method_type = "Interac"
[[worldline.debit]]
payment_method_type = "AmericanExpress"
[[worldline.debit]]
payment_method_type = "JCB"
[[worldline.debit]]
payment_method_type = "DinersClub"
[[worldline.debit]]
payment_method_type = "Discover"
[[worldline.debit]]
payment_method_type = "CartesBancaires"
[[worldline.debit]]
payment_method_type = "UnionPay"
[[worldline.bank_redirect]]
payment_method_type = "ideal"
[[worldline.bank_redirect]]
payment_method_type = "giropay"
[worldline.connector_auth.SignatureKey]
api_key = "API Key ID"
key1 = "Merchant ID"
api_secret = "Secret API Key"
[worldline.connector_webhook_details]
merchant_secret = "Source verification key"

[worldpay]
[[worldpay.credit]]
payment_method_type = "Mastercard"
[[worldpay.credit]]
payment_method_type = "Visa"
[[worldpay.credit]]
payment_method_type = "Interac"
[[worldpay.credit]]
payment_method_type = "AmericanExpress"
[[worldpay.credit]]
payment_method_type = "JCB"
[[worldpay.credit]]
payment_method_type = "DinersClub"
[[worldpay.credit]]
payment_method_type = "Discover"
[[worldpay.credit]]
payment_method_type = "CartesBancaires"
[[worldpay.credit]]
payment_method_type = "UnionPay"
[[worldpay.debit]]
payment_method_type = "Mastercard"
[[worldpay.debit]]
payment_method_type = "Visa"
[[worldpay.debit]]
payment_method_type = "Interac"
[[worldpay.debit]]
payment_method_type = "AmericanExpress"
[[worldpay.debit]]
payment_method_type = "JCB"
[[worldpay.debit]]
payment_method_type = "DinersClub"
[[worldpay.debit]]
payment_method_type = "Discover"
[[worldpay.debit]]
payment_method_type = "CartesBancaires"
[[worldpay.debit]]
payment_method_type = "UnionPay"
[[worldpay.wallet]]
payment_method_type = "google_pay"
[[worldpay.wallet]]
payment_method_type = "apple_pay"
[worldpay.connector_auth.SignatureKey]
key1 = "Username"
api_key = "Password"
api_secret = "Merchant Identifier"
[worldpay.metadata.merchant_name]
name = "merchant_name"
label = "Name of the merchant to de displayed during 3DS challenge"
placeholder = "Enter Name of the merchant"
required = true
type = "Text"

[[worldpay.metadata.apple_pay]]
name = "certificate"
label = "Merchant Certificate (Base64 Encoded)"
placeholder = "Enter Merchant Certificate (Base64 Encoded)"
required = true
type = "Text"
[[worldpay.metadata.apple_pay]]
name = "certificate_keys"
label = "Merchant PrivateKey (Base64 Encoded)"
placeholder = "Enter Merchant PrivateKey (Base64 Encoded)"
required = true
type = "Text"
[[worldpay.metadata.apple_pay]]
name = "merchant_identifier"
label = "Apple Merchant Identifier"
placeholder = "Enter Apple Merchant Identifier"
required = true
type = "Text"
[[worldpay.metadata.apple_pay]]
name = "display_name"
label = "Display Name"
placeholder = "Enter Display Name"
required = true
type = "Text"
[[worldpay.metadata.apple_pay]]
name = "initiative"
label = "Domain"
placeholder = "Enter Domain"
required = true
type = "Text"
[[worldpay.metadata.apple_pay]]
name = "initiative_context"
label = "Domain Name"
placeholder = "Enter Domain Name"
required = true
type = "Text"
[[worldpay.metadata.apple_pay]]
name = "merchant_business_country"
label = "Merchant Business Country"
placeholder = "Enter Merchant Business Country"
required = true
type = "Select"
options = []
[[worldpay.metadata.apple_pay]]
name = "payment_processing_details_at"
label = "Payment Processing Details At"
placeholder = "Enter Payment Processing Details At"
required = true
type = "Radio"
options = ["Connector"]

[[worldpay.metadata.google_pay]]
name = "merchant_name"
label = "Google Pay Merchant Name"
placeholder = "Enter Google Pay Merchant Name"
required = true
type = "Text"
[[worldpay.metadata.google_pay]]
name = "merchant_id"
label = "Google Pay Merchant Id"
placeholder = "Enter Google Pay Merchant Id"
required = true
type = "Text"
[[worldpay.metadata.google_pay]]
name = "gateway_merchant_id"
label = "Google Pay Merchant Key"
placeholder = "Enter Google Pay Merchant Key"
required = true
type = "Text"
[[worldpay.metadata.google_pay]]
name = "allowed_auth_methods"
label = "Allowed Auth Methods"
placeholder = "Enter Allowed Auth Methods"
required = true
type = "MultiSelect"
options = ["PAN_ONLY", "CRYPTOGRAM_3DS"]

[[worldpay.connector_wallets_details.google_pay]]
name = "merchant_name"
label = "Google Pay Merchant Name"
placeholder = "Enter Google Pay Merchant Name"
required = true
type = "Text"
[[worldpay.connector_wallets_details.google_pay]]
name = "merchant_id"
label = "Google Pay Merchant Id"
placeholder = "Enter Google Pay Merchant Id"
required = true
type = "Text"
[[worldpay.connector_wallets_details.google_pay]]
name = "gateway_merchant_id"
label = "Google Pay Merchant Key"
placeholder = "Enter Google Pay Merchant Key"
required = true
type = "Text"
[[worldpay.connector_wallets_details.google_pay]]
name = "public_key"
label = "Google Pay Public Key"
placeholder = "Enter Google Pay Public Key"
required = true
type = "Text"
[[worldpay.connector_wallets_details.google_pay]]
name = "private_key"
label = "Google Pay Private Key"
placeholder = "Enter Google Pay Private Key"
required = true
type = "Text"
[[worldpay.connector_wallets_details.google_pay]]
name = "recipient_id"
label = "Recipient Id"
placeholder = "Enter Recipient Id"
required = true
type = "Text"
[[worldpay.connector_wallets_details.google_pay]]
name = "allowed_auth_methods"
label = "Allowed Auth Methods"
placeholder = "Enter Allowed Auth Methods"
required = true
type = "MultiSelect"
options = ["PAN_ONLY", "CRYPTOGRAM_3DS"]


[payme]
[[payme.credit]]
payment_method_type = "Mastercard"
[[payme.credit]]
payment_method_type = "Visa"
[[payme.credit]]
payment_method_type = "Interac"
[[payme.credit]]
payment_method_type = "AmericanExpress"
[[payme.credit]]
payment_method_type = "JCB"
[[payme.credit]]
payment_method_type = "DinersClub"
[[payme.credit]]
payment_method_type = "Discover"
[[payme.credit]]
payment_method_type = "CartesBancaires"
[[payme.credit]]
payment_method_type = "UnionPay"
[[payme.debit]]
payment_method_type = "Mastercard"
[[payme.debit]]
payment_method_type = "Visa"
[[payme.debit]]
payment_method_type = "Interac"
[[payme.debit]]
payment_method_type = "AmericanExpress"
[[payme.debit]]
payment_method_type = "JCB"
[[payme.debit]]
payment_method_type = "DinersClub"
[[payme.debit]]
payment_method_type = "Discover"
[[payme.debit]]
payment_method_type = "CartesBancaires"
[[payme.debit]]
payment_method_type = "UnionPay"
[payme.connector_auth.BodyKey]
api_key = "Seller Payme Id"
key1 = "Payme Public Key"
[payme.connector_webhook_details]
merchant_secret = "Payme Client Secret"
additional_secret = "Payme Client Key"

[plaid]
[[plaid.open_banking]]
payment_method_type = "open_banking_pis"
[plaid.connector_auth.BodyKey]
api_key = "client_id"
key1 = "secret"
[plaid.additional_merchant_data.open_banking_recipient_data]
name = "open_banking_recipient_data"
label = "Open Banking Recipient Data"
placeholder = "Enter Open Banking Recipient Data"
required = true
type = "Select"
options = ["account_data", "connector_recipient_id", "wallet_id"]
[plaid.additional_merchant_data.account_data]
name = "account_data"
label = "Bank scheme"
placeholder = "Enter account_data"
required = true
type = "Select"
options = ["iban", "bacs"]
[plaid.additional_merchant_data.connector_recipient_id]
name = "connector_recipient_id"
label = "Connector Recipient Id"
placeholder = "Enter connector recipient id"
required = true
type = "Text"
[plaid.additional_merchant_data.wallet_id]
name = "wallet_id"
label = "Wallet Id"
placeholder = "Enter wallet id"
required = true
type = "Text"

[[plaid.additional_merchant_data.iban]]
name = "iban"
label = "Iban"
placeholder = "Enter iban"
required = true
type = "Text"
[[plaid.additional_merchant_data.iban]]
name = "iban.name"
label = "Name"
placeholder = "Enter name"
required = true
type = "Text"

[[plaid.additional_merchant_data.bacs]]
name = "sort_code"
label = "Sort Code"
placeholder = "Enter sort code"
required = true
type = "Text"
[[plaid.additional_merchant_data.bacs]]
name = "account_number"
label = "Account number"
placeholder = "Enter account number"
required = true
type = "Text"
[[plaid.additional_merchant_data.bacs]]
name = "bacs.name"
label = "Name"
placeholder = "Enter name"
required = true
type = "Text"

[powertranz]
[[powertranz.credit]]
payment_method_type = "Mastercard"
[[powertranz.credit]]
payment_method_type = "Visa"
[[powertranz.credit]]
payment_method_type = "Interac"
[[powertranz.credit]]
payment_method_type = "AmericanExpress"
[[powertranz.credit]]
payment_method_type = "JCB"
[[powertranz.credit]]
payment_method_type = "DinersClub"
[[powertranz.credit]]
payment_method_type = "Discover"
[[powertranz.credit]]
payment_method_type = "CartesBancaires"
[[powertranz.credit]]
payment_method_type = "UnionPay"
[[powertranz.debit]]
payment_method_type = "Mastercard"
[[powertranz.debit]]
payment_method_type = "Visa"
[[powertranz.debit]]
payment_method_type = "Interac"
[[powertranz.debit]]
payment_method_type = "AmericanExpress"
[[powertranz.debit]]
payment_method_type = "JCB"
[[powertranz.debit]]
payment_method_type = "DinersClub"
[[powertranz.debit]]
payment_method_type = "Discover"
[[powertranz.debit]]
payment_method_type = "CartesBancaires"
[[powertranz.debit]]
payment_method_type = "UnionPay"
[powertranz.connector_auth.BodyKey]
key1 = "PowerTranz Id"
api_key = "PowerTranz Password"
[powertranz.connector_webhook_details]
merchant_secret = "Source verification key"


[tsys]
[[tsys.credit]]
payment_method_type = "Mastercard"
[[tsys.credit]]
payment_method_type = "Visa"
[[tsys.credit]]
payment_method_type = "Interac"
[[tsys.credit]]
payment_method_type = "AmericanExpress"
[[tsys.credit]]
payment_method_type = "JCB"
[[tsys.credit]]
payment_method_type = "DinersClub"
[[tsys.credit]]
payment_method_type = "Discover"
[[tsys.credit]]
payment_method_type = "CartesBancaires"
[[tsys.credit]]
payment_method_type = "UnionPay"
[[tsys.debit]]
payment_method_type = "Mastercard"
[[tsys.debit]]
payment_method_type = "Visa"
[[tsys.debit]]
payment_method_type = "Interac"
[[tsys.debit]]
payment_method_type = "AmericanExpress"
[[tsys.debit]]
payment_method_type = "JCB"
[[tsys.debit]]
payment_method_type = "DinersClub"
[[tsys.debit]]
payment_method_type = "Discover"
[[tsys.debit]]
payment_method_type = "CartesBancaires"
[[tsys.debit]]
payment_method_type = "UnionPay"
[tsys.connector_auth.SignatureKey]
api_key = "Device Id"
key1 = "Transaction Key"
api_secret = "Developer Id"
[tsys.connector_webhook_details]
merchant_secret = "Source verification key"

[volt]
[[volt.bank_redirect]]
payment_method_type = "open_banking_uk"
[volt.connector_auth.MultiAuthKey]
api_key = "Username"
api_secret = "Password"
key1 = "Client ID"
key2 = "Client Secret"
[volt.connector_webhook_details]
merchant_secret = "Source verification key"

[zen]
[[zen.credit]]
payment_method_type = "Mastercard"
[[zen.credit]]
payment_method_type = "Visa"
[[zen.credit]]
payment_method_type = "Interac"
[[zen.credit]]
payment_method_type = "AmericanExpress"
[[zen.credit]]
payment_method_type = "JCB"
[[zen.credit]]
payment_method_type = "DinersClub"
[[zen.credit]]
payment_method_type = "Discover"
[[zen.credit]]
payment_method_type = "CartesBancaires"
[[zen.credit]]
payment_method_type = "UnionPay"
[[zen.debit]]
payment_method_type = "Mastercard"
[[zen.debit]]
payment_method_type = "Visa"
[[zen.debit]]
payment_method_type = "Interac"
[[zen.debit]]
payment_method_type = "AmericanExpress"
[[zen.debit]]
payment_method_type = "JCB"
[[zen.debit]]
payment_method_type = "DinersClub"
[[zen.debit]]
payment_method_type = "Discover"
[[zen.debit]]
payment_method_type = "CartesBancaires"
[[zen.debit]]
payment_method_type = "UnionPay"
[[zen.wallet]]
payment_method_type = "apple_pay"
[[zen.wallet]]
payment_method_type = "google_pay"
[[zen.voucher]]
payment_method_type = "boleto"
[[zen.voucher]]
payment_method_type = "efecty"
[[zen.voucher]]
payment_method_type = "pago_efectivo"
[[zen.voucher]]
payment_method_type = "red_compra"
[[zen.voucher]]
payment_method_type = "red_pagos"
[[zen.bank_transfer]]
payment_method_type = "pix"
[[zen.bank_transfer]]
payment_method_type = "pse"
[zen.connector_auth.HeaderKey]
api_key = "API Key"
[zen.connector_webhook_details]
merchant_secret = "Source verification key"

[[zen.metadata.apple_pay]]
name = "terminal_uuid"
label = "Terminal UUID"
placeholder = "Enter Terminal UUID"
required = true
type = "Text"
[[zen.metadata.apple_pay]]
name = "pay_wall_secret"
label = "Pay Wall Secret"
placeholder = "Enter Pay Wall Secret"
required = true
type = "Text"

[[zen.metadata.google_pay]]
name = "terminal_uuid"
label = "Terminal UUID"
placeholder = "Enter Terminal UUID"
required = true
type = "Text"
[[zen.metadata.google_pay]]
name = "pay_wall_secret"
label = "Pay Wall Secret"
placeholder = "Enter Pay Wall Secret"
required = true
type = "Text"

[zsl]
[[zsl.bank_transfer]]
payment_method_type = "local_bank_transfer"
[zsl.connector_auth.BodyKey]
api_key = "Key"
key1 = "Merchant ID"

[netcetera]
[netcetera.connector_auth.CertificateAuth]
certificate = "Base64 encoded PEM formatted certificate chain"
private_key = "Base64 encoded PEM formatted private key"

[netcetera.metadata.endpoint_prefix]
name = "endpoint_prefix"
label = "Live endpoint prefix"
placeholder = "string that will replace '{prefix}' in this base url 'https://{prefix}.3ds-server.prev.netcetera-cloud-payment.ch'"
required = true
type = "Text"
[netcetera.metadata.mcc]
name = "mcc"
label = "MCC"
placeholder = "Enter MCC"
required = false
type = "Text"
[netcetera.metadata.merchant_country_code]
name = "merchant_country_code"
label = "3 digit numeric country code"
placeholder = "Enter 3 digit numeric country code"
required = false
type = "Text"
[netcetera.metadata.merchant_name]
name = "merchant_name"
label = "Name of the merchant"
placeholder = "Enter Name of the merchant"
required = false
type = "Text"
[netcetera.metadata.three_ds_requestor_name]
name = "three_ds_requestor_name"
label = "ThreeDS requestor name"
placeholder = "Enter ThreeDS requestor name"
required = false
type = "Text"
[netcetera.metadata.three_ds_requestor_id]
name = "three_ds_requestor_id"
label = "ThreeDS request id"
placeholder = "Enter ThreeDS request id"
required = false
type = "Text"
[netcetera.metadata.merchant_configuration_id]
name = "merchant_configuration_id"
label = "Merchant Configuration ID"
placeholder = "Enter Merchant Configuration ID"
required = false
type = "Text"

[cardinal]
[cardinal.connector_auth.SignatureKey]
api_key = "API Key"
api_secret = "API ID"
key1 = "Organization Unit ID"

[cardinal.metadata.pull_mechanism_for_external_3ds_enabled]
name="pull_mechanism_for_external_3ds_enabled"
label="Pull Mechanism Enabled"
placeholder="Enter Pull Mechanism Enabled"
required=true
type="Toggle"

[taxjar]
[taxjar.connector_auth.HeaderKey]
api_key = "Live Token"

[billwerk]
[[billwerk.credit]]
payment_method_type = "Mastercard"
[[billwerk.credit]]
payment_method_type = "Visa"
[[billwerk.credit]]
payment_method_type = "Interac"
[[billwerk.credit]]
payment_method_type = "AmericanExpress"
[[billwerk.credit]]
payment_method_type = "JCB"
[[billwerk.credit]]
payment_method_type = "DinersClub"
[[billwerk.credit]]
payment_method_type = "Discover"
[[billwerk.credit]]
payment_method_type = "CartesBancaires"
[[billwerk.credit]]
payment_method_type = "UnionPay"
[[billwerk.debit]]
payment_method_type = "Mastercard"
[[billwerk.debit]]
payment_method_type = "Visa"
[[billwerk.debit]]
payment_method_type = "Interac"
[[billwerk.debit]]
payment_method_type = "AmericanExpress"
[[billwerk.debit]]
payment_method_type = "JCB"
[[billwerk.debit]]
payment_method_type = "DinersClub"
[[billwerk.debit]]
payment_method_type = "Discover"
[[billwerk.debit]]
payment_method_type = "CartesBancaires"
[[billwerk.debit]]
payment_method_type = "UnionPay"
[billwerk.connector_auth.BodyKey]
api_key = "Private Api Key"
key1 = "Public Api Key"

[paybox]
[[paybox.credit]]
payment_method_type = "Mastercard"
[[paybox.credit]]
payment_method_type = "Visa"
[[paybox.credit]]
payment_method_type = "Interac"
[[paybox.credit]]
payment_method_type = "AmericanExpress"
[[paybox.credit]]
payment_method_type = "JCB"
[[paybox.credit]]
payment_method_type = "DinersClub"
[[paybox.credit]]
payment_method_type = "Discover"
[[paybox.credit]]
payment_method_type = "CartesBancaires"
[[paybox.credit]]
payment_method_type = "UnionPay"
[[paybox.debit]]
payment_method_type = "Mastercard"
[[paybox.debit]]
payment_method_type = "Visa"
[[paybox.debit]]
payment_method_type = "Interac"
[[paybox.debit]]
payment_method_type = "AmericanExpress"
[[paybox.debit]]
payment_method_type = "JCB"
[[paybox.debit]]
payment_method_type = "DinersClub"
[[paybox.debit]]
payment_method_type = "Discover"
[[paybox.debit]]
payment_method_type = "CartesBancaires"
[paybox.connector_auth.MultiAuthKey]
api_key = "SITE Key"
key1 = "Rang Identifier"
api_secret = "CLE Secret"
key2 = "Merchant Id"

[datatrans]
[[datatrans.credit]]
payment_method_type = "Mastercard"
[[datatrans.credit]]
payment_method_type = "Visa"
[[datatrans.credit]]
payment_method_type = "Interac"
[[datatrans.credit]]
payment_method_type = "AmericanExpress"
[[datatrans.credit]]
payment_method_type = "JCB"
[[datatrans.credit]]
payment_method_type = "DinersClub"
[[datatrans.credit]]
payment_method_type = "Discover"
[[datatrans.credit]]
payment_method_type = "CartesBancaires"
[[datatrans.credit]]
payment_method_type = "UnionPay"
[[datatrans.debit]]
payment_method_type = "Mastercard"
[[datatrans.debit]]
payment_method_type = "Visa"
[[datatrans.debit]]
payment_method_type = "Interac"
[[datatrans.debit]]
payment_method_type = "AmericanExpress"
[[datatrans.debit]]
payment_method_type = "JCB"
[[datatrans.debit]]
payment_method_type = "DinersClub"
[[datatrans.debit]]
payment_method_type = "Discover"
[[datatrans.debit]]
payment_method_type = "CartesBancaires"
[[datatrans.debit]]
payment_method_type = "UnionPay"
[datatrans.connector_auth.BodyKey]
api_key = "Passcode"
key1 = "datatrans MerchantId"

[datatrans.metadata.acquirer_bin]
name = "acquirer_bin"
label = "Acquirer Bin"
placeholder = "Enter Acquirer Bin"
required = false
type = "Text"
[datatrans.metadata.acquirer_merchant_id]
name = "acquirer_merchant_id"
label = "Acquirer Merchant ID"
placeholder = "Enter Acquirer Merchant ID"
required = false
type = "Text"
[datatrans.metadata.acquirer_country_code]
name = "acquirer_country_code"
label = "Acquirer Country Code"
placeholder = "Enter Acquirer Country Code"
required = false
type = "Text"

[wellsfargo]
[[wellsfargo.credit]]
payment_method_type = "Mastercard"
[[wellsfargo.credit]]
payment_method_type = "Visa"
[[wellsfargo.credit]]
payment_method_type = "Interac"
[[wellsfargo.credit]]
payment_method_type = "AmericanExpress"
[[wellsfargo.credit]]
payment_method_type = "JCB"
[[wellsfargo.credit]]
payment_method_type = "DinersClub"
[[wellsfargo.credit]]
payment_method_type = "Discover"
[[wellsfargo.credit]]
payment_method_type = "CartesBancaires"
[[wellsfargo.credit]]
payment_method_type = "UnionPay"
[[wellsfargo.debit]]
payment_method_type = "Mastercard"
[[wellsfargo.debit]]
payment_method_type = "Visa"
[[wellsfargo.debit]]
payment_method_type = "Interac"
[[wellsfargo.debit]]
payment_method_type = "AmericanExpress"
[[wellsfargo.debit]]
payment_method_type = "JCB"
[[wellsfargo.debit]]
payment_method_type = "DinersClub"
[[wellsfargo.debit]]
payment_method_type = "Discover"
[[wellsfargo.debit]]
payment_method_type = "CartesBancaires"
[[wellsfargo.debit]]
payment_method_type = "UnionPay"
[wellsfargo.connector_auth.SignatureKey]
api_key = "Key"
key1 = "Merchant ID"
api_secret = "Shared Secret"


[fiuu]
[[fiuu.credit]]
payment_method_type = "Mastercard"
[[fiuu.credit]]
payment_method_type = "Visa"
[[fiuu.credit]]
payment_method_type = "Interac"
[[fiuu.credit]]
payment_method_type = "AmericanExpress"
[[fiuu.credit]]
payment_method_type = "JCB"
[[fiuu.credit]]
payment_method_type = "DinersClub"
[[fiuu.credit]]
payment_method_type = "Discover"
[[fiuu.credit]]
payment_method_type = "CartesBancaires"
[[fiuu.credit]]
payment_method_type = "UnionPay"
[[fiuu.debit]]
payment_method_type = "Mastercard"
[[fiuu.debit]]
payment_method_type = "Visa"
[[fiuu.debit]]
payment_method_type = "Interac"
[[fiuu.debit]]
payment_method_type = "AmericanExpress"
[[fiuu.debit]]
payment_method_type = "JCB"
[[fiuu.debit]]
payment_method_type = "DinersClub"
[[fiuu.debit]]
payment_method_type = "Discover"
[[fiuu.debit]]
payment_method_type = "CartesBancaires"
[[fiuu.debit]]
payment_method_type = "UnionPay"
[[fiuu.real_time_payment]]
payment_method_type = "duit_now"
[[fiuu.wallet]]
payment_method_type = "google_pay"
[[fiuu.wallet]]
payment_method_type = "apple_pay"
[[fiuu.bank_redirect]]
payment_method_type = "online_banking_fpx"
[fiuu.connector_auth.SignatureKey]
api_key = "Verify Key"
key1 = "Merchant ID"
api_secret = "Secret Key"

[[fiuu.metadata.google_pay]]
name = "merchant_name"
label = "Google Pay Merchant Name"
placeholder = "Enter Google Pay Merchant Name"
required = true
type = "Text"
[[fiuu.metadata.google_pay]]
name = "merchant_id"
label = "Google Pay Merchant Id"
placeholder = "Enter Google Pay Merchant Id"
required = true
type = "Text"
[[fiuu.metadata.google_pay]]
name = "gateway_merchant_id"
label = "Google Pay Merchant Key"
placeholder = "Enter Google Pay Merchant Key"
required = true
type = "Text"
[[fiuu.metadata.google_pay]]
name = "allowed_auth_methods"
label = "Allowed Auth Methods"
placeholder = "Enter Allowed Auth Methods"
required = true
type = "MultiSelect"
options = ["PAN_ONLY", "CRYPTOGRAM_3DS"]

[[fiuu.connector_wallets_details.google_pay]]
name = "merchant_name"
label = "Google Pay Merchant Name"
placeholder = "Enter Google Pay Merchant Name"
required = true
type = "Text"
[[fiuu.connector_wallets_details.google_pay]]
name = "merchant_id"
label = "Google Pay Merchant Id"
placeholder = "Enter Google Pay Merchant Id"
required = true
type = "Text"
[[fiuu.connector_wallets_details.google_pay]]
name = "gateway_merchant_id"
label = "Google Pay Merchant Key"
placeholder = "Enter Google Pay Merchant Key"
required = true
type = "Text"
[[fiuu.connector_wallets_details.google_pay]]
name = "public_key"
label = "Google Pay Public Key"
placeholder = "Enter Google Pay Public Key"
required = true
type = "Text"
[[fiuu.connector_wallets_details.google_pay]]
name = "private_key"
label = "Google Pay Private Key"
placeholder = "Enter Google Pay Private Key"
required = true
type = "Text"
[[fiuu.connector_wallets_details.google_pay]]
name = "recipient_id"
label = "Recipient Id"
placeholder = "Enter Recipient Id"
required = true
type = "Text"
[[fiuu.connector_wallets_details.google_pay]]
name = "allowed_auth_methods"
label = "Allowed Auth Methods"
placeholder = "Enter Allowed Auth Methods"
required = true
type = "MultiSelect"
options = ["PAN_ONLY", "CRYPTOGRAM_3DS"]


[[fiuu.metadata.apple_pay]]
name = "certificate"
label = "Merchant Certificate (Base64 Encoded)"
placeholder = "Enter Merchant Certificate (Base64 Encoded)"
required = true
type = "Text"
[[fiuu.metadata.apple_pay]]
name = "certificate_keys"
label = "Merchant PrivateKey (Base64 Encoded)"
placeholder = "Enter Merchant PrivateKey (Base64 Encoded)"
required = true
type = "Text"
[[fiuu.metadata.apple_pay]]
name = "merchant_identifier"
label = "Apple Merchant Identifier"
placeholder = "Enter Apple Merchant Identifier"
required = true
type = "Text"
[[fiuu.metadata.apple_pay]]
name = "display_name"
label = "Display Name"
placeholder = "Enter Display Name"
required = true
type = "Text"
[[fiuu.metadata.apple_pay]]
name = "initiative"
label = "Domain"
placeholder = "Enter Domain"
required = true
type = "Select"
options = ["web", "ios"]
[[fiuu.metadata.apple_pay]]
name = "initiative_context"
label = "Domain Name"
placeholder = "Enter Domain Name"
required = true
type = "Text"
[[fiuu.metadata.apple_pay]]
name = "merchant_business_country"
label = "Merchant Business Country"
placeholder = "Enter Merchant Business Country"
required = true
type = "Select"
options = []
[[fiuu.metadata.apple_pay]]
name = "payment_processing_details_at"
label = "Payment Processing Details At"
placeholder = "Enter Payment Processing Details At"
required = true
type = "Radio"
options = ["Hyperswitch"]

[fiuu.connector_webhook_details]
merchant_secret = "Source verification key"


[tokenio]
[[tokenio.open_banking]]
payment_method_type = "open_banking_pis"
[tokenio.connector_auth.MultiAuthKey]
api_key = "Key Id"
api_secret = "Private Key"
key1 = "Merchant Id"
key2 = "Key Algorithm"
[tokenio.connector_webhook_details]
merchant_secret = "Tokenio Public Key"
[tokenio.additional_merchant_data.open_banking_recipient_data]
name = "open_banking_recipient_data"
label = "Open Banking Recipient Data"
placeholder = "Enter Open Banking Recipient Data"
required = true
type = "Select"
options = ["account_data"]
[tokenio.additional_merchant_data.account_data]
name = "account_data"
label = "Bank scheme"
placeholder = "Enter account_data"
required = true
type = "Select"
options = [
  "iban",
  "bacs",
  "faster_payments",
  "sepa",
  "sepa_instant",
  "elixir",
  "bankgiro",
  "plusgiro",
]
[[tokenio.additional_merchant_data.iban]]
name = "iban"
label = "IBAN"
placeholder = "Enter IBAN"
required = true
type = "Text"

[[tokenio.additional_merchant_data.iban]]
name = "iban_name"
label = "Account Holder Name"
placeholder = "Enter account holder name"
required = true
type = "Text"

# BACS Configuration (array of InputData)
[[tokenio.additional_merchant_data.bacs]]
name = "bacs_sort_code"
label = "Sort Code"
placeholder = "Enter sort code (e.g., 12-34-56)"
required = true
type = "Text"

[[tokenio.additional_merchant_data.bacs]]
name = "bacs_account_number"
label = "Account Number"
placeholder = "Enter account number"
required = true
type = "Text"

[[tokenio.additional_merchant_data.bacs]]
name = "bacs_name"
label = "Account Holder Name"
placeholder = "Enter account holder name"
required = true
type = "Text"

# Faster Payments Configuration (array of InputData)
[[tokenio.additional_merchant_data.faster_payments]]
name = "faster_payments_sort_code"
label = "Sort Code"
placeholder = "Enter sort code (e.g., 12-34-56)"
required = true
type = "Text"

[[tokenio.additional_merchant_data.faster_payments]]
name = "faster_payments_account_number"
label = "Account Number"
placeholder = "Enter account number"
required = true
type = "Text"

[[tokenio.additional_merchant_data.faster_payments]]
name = "faster_payments_name"
label = "Account Holder Name"
placeholder = "Enter account holder name"
required = true
type = "Text"

# SEPA Configuration (array of InputData)
[[tokenio.additional_merchant_data.sepa]]
name = "sepa_iban"
label = "IBAN"
placeholder = "Enter IBAN"
required = true
type = "Text"

[[tokenio.additional_merchant_data.sepa]]
name = "sepa_name"
label = "Account Holder Name"
placeholder = "Enter account holder name"
required = true
type = "Text"

# SEPA Instant Configuration (array of InputData)
[[tokenio.additional_merchant_data.sepa_instant]]
name = "sepa_instant_iban"
label = "IBAN"
placeholder = "Enter IBAN"
required = true
type = "Text"

[[tokenio.additional_merchant_data.sepa_instant]]
name = "sepa_instant_name"
label = "Account Holder Name"
placeholder = "Enter account holder name"
required = true
type = "Text"

# Elixir Configuration (array of InputData)
[[tokenio.additional_merchant_data.elixir]]
name = "elixir_account_number"
label = "Account Number"
placeholder = "Enter account number"
required = true
type = "Text"

[[tokenio.additional_merchant_data.elixir]]
name = "elixir_iban"
label = "IBAN"
placeholder = "Enter IBAN"
required = true
type = "Text"

[[tokenio.additional_merchant_data.elixir]]
name = "elixir_name"
label = "Account Holder Name"
placeholder = "Enter account holder name"
required = true
type = "Text"

# Bankgiro Configuration (array of InputData)
[[tokenio.additional_merchant_data.bankgiro]]
name = "bankgiro_number"
label = "Bankgiro Number"
placeholder = "Enter bankgiro number"
required = true
type = "Text"

[[tokenio.additional_merchant_data.bankgiro]]
name = "bankgiro_name"
label = "Account Holder Name"
placeholder = "Enter account holder name"
required = true
type = "Text"

# Plusgiro Configuration (array of InputData)
[[tokenio.additional_merchant_data.plusgiro]]
name = "plusgiro_number"
label = "Plusgiro Number"
placeholder = "Enter plusgiro number"
required = true
type = "Text"

[[tokenio.additional_merchant_data.plusgiro]]
name = "plusgiro_name"
label = "Account Holder Name"
placeholder = "Enter account holder name"
required = true
type = "Text"

[elavon]
[[elavon.credit]]
payment_method_type = "Mastercard"
[[elavon.credit]]
payment_method_type = "Visa"
[[elavon.credit]]
payment_method_type = "Interac"
[[elavon.credit]]
payment_method_type = "AmericanExpress"
[[elavon.credit]]
payment_method_type = "JCB"
[[elavon.credit]]
payment_method_type = "DinersClub"
[[elavon.credit]]
payment_method_type = "Discover"
[[elavon.credit]]
payment_method_type = "CartesBancaires"
[[elavon.credit]]
payment_method_type = "UnionPay"
[[elavon.debit]]
payment_method_type = "Mastercard"
[[elavon.debit]]
payment_method_type = "Visa"
[[elavon.debit]]
payment_method_type = "Interac"
[[elavon.debit]]
payment_method_type = "AmericanExpress"
[[elavon.debit]]
payment_method_type = "JCB"
[[elavon.debit]]
payment_method_type = "DinersClub"
[[elavon.debit]]
payment_method_type = "Discover"
[[elavon.debit]]
payment_method_type = "CartesBancaires"
[[elavon.debit]]
payment_method_type = "UnionPay"
[elavon.connector_auth.SignatureKey]
api_key = "Account Id"
key1 = "User ID"
api_secret = "Pin"

[xendit]
[[xendit.credit]]
payment_method_type = "Mastercard"
[[xendit.credit]]
payment_method_type = "Visa"
[[xendit.credit]]
payment_method_type = "Interac"
[[xendit.credit]]
payment_method_type = "AmericanExpress"
[[xendit.credit]]
payment_method_type = "JCB"
[[xendit.credit]]
payment_method_type = "DinersClub"
[[xendit.credit]]
payment_method_type = "Discover"
[[xendit.credit]]
payment_method_type = "CartesBancaires"
[[xendit.credit]]
payment_method_type = "UnionPay"
[[xendit.debit]]
payment_method_type = "Mastercard"
[[xendit.debit]]
payment_method_type = "Visa"
[[xendit.debit]]
payment_method_type = "Interac"
[[xendit.debit]]
payment_method_type = "AmericanExpress"
[[xendit.debit]]
payment_method_type = "JCB"
[[xendit.debit]]
payment_method_type = "DinersClub"
[[xendit.debit]]
payment_method_type = "Discover"
[[xendit.debit]]
payment_method_type = "CartesBancaires"
[[xendit.debit]]
payment_method_type = "UnionPay"
[xendit.connector_auth.HeaderKey]
api_key = "API Key"
[xendit.connector_webhook_details]
merchant_secret = "Webhook Verification Token"

[inespay]
[[inespay.bank_debit]]
payment_method_type = "sepa"
[inespay.connector_auth.BodyKey]
api_key = "API Key"
key1 = "API Token"
[inespay.connector_webhook_details]
merchant_secret = "API Key"

[nomupay_payout]
[[nomupay_payout.bank_transfer]]
payment_method_type = "sepa_bank_transfer"
[nomupay_payout.connector_auth.BodyKey]
api_key = "Nomupay kid"
key1 = "Nomupay eid"
[nomupay_payout.metadata.private_key]
name = "Private key for signature generation"
label = "Enter your private key"
placeholder = "------BEGIN PRIVATE KEY-------"
required = true
type = "Text"

[hipay]
[[hipay.credit]]
payment_method_type = "Mastercard"
[[hipay.credit]]
payment_method_type = "Visa"
[[hipay.credit]]
payment_method_type = "Interac"
[[hipay.credit]]
payment_method_type = "AmericanExpress"
[[hipay.credit]]
payment_method_type = "JCB"
[[hipay.credit]]
payment_method_type = "DinersClub"
[[hipay.credit]]
payment_method_type = "Discover"
[[hipay.credit]]
payment_method_type = "CartesBancaires"
[[hipay.credit]]
payment_method_type = "UnionPay"
[[hipay.debit]]
payment_method_type = "Mastercard"
[[hipay.debit]]
payment_method_type = "Visa"
[[hipay.debit]]
payment_method_type = "Interac"
[[hipay.debit]]
payment_method_type = "AmericanExpress"
[[hipay.debit]]
payment_method_type = "JCB"
[[hipay.debit]]
payment_method_type = "DinersClub"
[[hipay.debit]]
payment_method_type = "Discover"
[[hipay.debit]]
payment_method_type = "CartesBancaires"
[[hipay.debit]]
payment_method_type = "UnionPay"
[hipay.connector_auth.BodyKey]
api_key = "API Login ID"
key1 = "API password"

[ctp_visa]
[ctp_visa.connector_auth.NoKey]

[ctp_visa.metadata.dpa_id]
name = "dpa_id"
label = "DPA Id"
placeholder = "Enter DPA Id"
required = true
type = "Text"

[ctp_visa.metadata.dpa_name]
name = "dpa_name"
label = "DPA Name"
placeholder = "Enter DPA Name"
required = true
type = "Text"

[ctp_visa.metadata.locale]
name = "locale"
label = "Locale"
placeholder = "Enter locale"
required = true
type = "Text"

[ctp_visa.metadata.acquirer_bin]
name = "acquirer_bin"
label = "Acquire Bin"
placeholder = "Enter Acquirer Bin"
required = true
type = "Text"

[ctp_visa.metadata.acquirer_merchant_id]
name = "acquirer_merchant_id"
label = "Acquire Merchant Id"
placeholder = "Enter Acquirer Merchant Id"
required = true
type = "Text"

[ctp_visa.metadata.merchant_category_code]
name = "merchant_category_code"
label = "Merchant Category Code"
placeholder = "Enter Merchant Category Code"
required = true
type = "Text"

[ctp_visa.metadata.merchant_country_code]
name = "merchant_country_code"
label = "Merchant Country Code"
placeholder = "Enter Merchant Country Code"
required = true
type = "Text"

[ctp_visa.metadata.dpa_client_id]
name = "dpa_client_id"
label = "DPA Client ID"
placeholder = "Enter DPA Client ID"
required = true
type = "Text"

[redsys]
[[redsys.credit]]
payment_method_type = "Mastercard"
[[redsys.credit]]
payment_method_type = "Visa"
[[redsys.credit]]
payment_method_type = "AmericanExpress"
[[redsys.credit]]
payment_method_type = "JCB"
[[redsys.credit]]
payment_method_type = "DinersClub"
[[redsys.credit]]
payment_method_type = "UnionPay"
[[redsys.debit]]
payment_method_type = "Mastercard"
[[redsys.debit]]
payment_method_type = "Visa"
[[redsys.debit]]
payment_method_type = "AmericanExpress"
[[redsys.debit]]
payment_method_type = "JCB"
[[redsys.debit]]
payment_method_type = "DinersClub"
[[redsys.debit]]
payment_method_type = "UnionPay"
[redsys.connector_auth.SignatureKey]
api_key = "Merchant ID"
key1 = "Terminal ID"
api_secret = "Secret Key"


[ctp_mastercard]
[ctp_mastercard.connector_auth.HeaderKey]
api_key = "API Key"

[ctp_mastercard.metadata.dpa_id]
name = "dpa_id"
label = "DPA Id"
placeholder = "Enter DPA Id"
required = true
type = "Text"

[ctp_mastercard.metadata.dpa_name]
name = "dpa_name"
label = "DPA Name"
placeholder = "Enter DPA Name"
required = true
type = "Text"

[ctp_mastercard.metadata.locale]
name = "locale"
label = "Locale"
placeholder = "Enter locale"
required = true
type = "Text"

[ctp_mastercard.metadata.acquirer_bin]
name = "acquirer_bin"
label = "Acquire Bin"
placeholder = "Enter Acquirer Bin"
required = true
type = "Text"

[ctp_mastercard.metadata.acquirer_merchant_id]
name = "acquirer_merchant_id"
label = "Acquire Merchant Id"
placeholder = "Enter Acquirer Merchant Id"
required = true
type = "Text"

[ctp_mastercard.metadata.merchant_category_code]
name = "merchant_category_code"
label = "Merchant Category Code"
placeholder = "Enter Merchant Category Code"
required = true
type = "Text"

[ctp_mastercard.metadata.merchant_country_code]
name = "merchant_country_code"
label = "Merchant Country Code"
placeholder = "Enter Merchant Country Code"
required = true
type = "Text"

[facilitapay]
[[facilitapay.bank_transfer]]
payment_method_type = "pix"
[facilitapay.connector_auth.BodyKey]
api_key = "Password"
key1 = "Username"

[facilitapay.metadata.destination_account_number]
name="destination_account_number"
label="Merchant Account Number"
placeholder="Enter Merchant's (to_bank_account_id) Account Number"
required=true
type="Text"

[archipel]
[archipel.connector_auth.HeaderKey]
api_key = "Enter CA Certificate PEM"
[[archipel.credit]]
payment_method_type = "Mastercard"
[[archipel.credit]]
payment_method_type = "Visa"
[[archipel.credit]]
payment_method_type = "AmericanExpress"
[[archipel.credit]]
payment_method_type = "DinersClub"
[[archipel.credit]]
payment_method_type = "Discover"
[[archipel.credit]]
payment_method_type = "CartesBancaires"
[[archipel.debit]]
payment_method_type = "Mastercard"
[[archipel.debit]]
payment_method_type = "Visa"
[[archipel.debit]]
payment_method_type = "AmericanExpress"
[[archipel.debit]]
payment_method_type = "DinersClub"
[[archipel.debit]]
payment_method_type = "Discover"
[[archipel.debit]]
payment_method_type = "CartesBancaires"
[[archipel.wallet]]
payment_method_type = "apple_pay"
[archipel.metadata.tenant_id]
name = "tenant_id"
label = "Tenant ID"
placeholder = "Enter Archipel tenantID"
required = true
type = "Text"
[archipel.metadata.platform_url]
name = "platform_url"
label = "Platform Endpoint Prefix"
placeholder = "E.g. 192.0.0.1:8080"
required = true
type = "Text"
[[archipel.metadata.apple_pay]]
name = "certificate"
label = "Merchant Certificate (Base64 Encoded)"
placeholder = "Enter Merchant Certificate (Base64 Encoded)"
required = true
type = "Text"
[[archipel.metadata.apple_pay]]
name = "certificate_keys"
label = "Merchant PrivateKey (Base64 Encoded)"
placeholder = "Enter Merchant PrivateKey (Base64 Encoded)"
required = true
type = "Text"
[[archipel.metadata.apple_pay]]
name = "merchant_identifier"
label = "Apple Merchant Identifier"
placeholder = "Enter Apple Merchant Identifier"
required = true
type = "Text"
[[archipel.metadata.apple_pay]]
name = "display_name"
label = "Display Name"
placeholder = "Enter Display Name"
required = true
type = "Text"
[[archipel.metadata.apple_pay]]
name = "initiative"
label = "Domain"
placeholder = "Enter Domain"
required = true
type = "Select"
options = ["web", "ios"]
[[archipel.metadata.apple_pay]]
name = "initiative_context"
label = "Domain Name"
placeholder = "Enter Domain Name"
required = true
type = "Text"
[[archipel.metadata.apple_pay]]
name = "merchant_business_country"
label = "Merchant Business Country"
placeholder = "Enter Merchant Business Country"
required = true
type = "Select"
options = []
[[archipel.metadata.apple_pay]]
name = "payment_processing_details_at"
label = "Payment Processing Details At"
placeholder = "Enter Payment Processing Details At"
required = true
type = "Radio"
options = ["Hyperswitch"]

[archipel.metadata.acquirer_bin]
name = "acquirer_bin"
label = "Acquirer Bin"
placeholder = "Enter Acquirer Bin"
required = false
type = "Text"
[archipel.metadata.acquirer_merchant_id]
name = "acquirer_merchant_id"
label = "Acquirer Merchant ID"
placeholder = "Enter Acquirer Merchant ID"
required = false
type = "Text"

[nordea]
[[nordea.bank_debit]]
  payment_method_type = "sepa"
[nordea.connector_auth.SignatureKey]
  api_key="Client Secret"
  key1="Client ID"
  api_secret="eIDAS Private Key"
[nordea.metadata.account_type]
  name="account_type"
  label="Creditor Account Type"
  placeholder="Enter Beneficiary Account Type e.g. IBAN"
  required=true
  type="Text"
[nordea.metadata.destination_account_number]
  name="destination_account_number"
  label="Creditor Account Number"
  placeholder="Enter Beneficiary Account Number"
  required=true
  type="Text"
[nordea.metadata.merchant_name]
  name="merchant_name"
  label="Creditor Account Beneficiary Name"
  placeholder="Enter Beneficiary Name"
  required=true
  type="Text"

[worldpayxml]
[[worldpayxml.credit]]
payment_method_type = "Mastercard"
[[worldpayxml.credit]]
payment_method_type = "Visa"
[[worldpayxml.credit]]
payment_method_type = "Interac"
[[worldpayxml.credit]]
payment_method_type = "AmericanExpress"
[[worldpayxml.credit]]
payment_method_type = "JCB"
[[worldpayxml.credit]]
payment_method_type = "DinersClub"
[[worldpayxml.credit]]
payment_method_type = "Discover"
[[worldpayxml.credit]]
payment_method_type = "CartesBancaires"
[[worldpayxml.credit]]
payment_method_type = "UnionPay"
[[worldpayxml.debit]]
payment_method_type = "Mastercard"
[[worldpayxml.debit]]
payment_method_type = "Visa"
[[worldpayxml.debit]]
payment_method_type = "Interac"
[[worldpayxml.debit]]
payment_method_type = "AmericanExpress"
[[worldpayxml.debit]]
payment_method_type = "JCB"
[[worldpayxml.debit]]
payment_method_type = "DinersClub"
[[worldpayxml.debit]]
payment_method_type = "Discover"
[[worldpayxml.debit]]
payment_method_type = "CartesBancaires"
[[worldpayxml.debit]]
payment_method_type = "UnionPay"

[worldpayxml.connector_auth.SignatureKey]
api_secret = "Merchant Code"
api_key = "API Username"
key1 = "API Password"


[worldpayvantiv]
[[worldpayvantiv.credit]]
payment_method_type = "Mastercard"
[[worldpayvantiv.credit]]
payment_method_type = "Visa"
[[worldpayvantiv.credit]]
payment_method_type = "AmericanExpress"
[[worldpayvantiv.credit]]
payment_method_type = "JCB"
[[worldpayvantiv.credit]]
payment_method_type = "DinersClub"
[[worldpayvantiv.credit]]
payment_method_type = "Discover"
[[worldpayvantiv.debit]]
payment_method_type = "Mastercard"
[[worldpayvantiv.debit]]
payment_method_type = "Visa"
[[worldpayvantiv.debit]]
payment_method_type = "AmericanExpress"
[[worldpayvantiv.debit]]
payment_method_type = "JCB"
[[worldpayvantiv.debit]]
payment_method_type = "DinersClub"
[[worldpayvantiv.debit]]
payment_method_type = "Discover"
[[worldpayvantiv.wallet]]
  payment_method_type = "apple_pay"
[[worldpayvantiv.wallet]]
  payment_method_type = "google_pay"

[worldpayvantiv.connector_auth.SignatureKey]
api_key = "Username"
api_secret = "Password"
key1 = "Merchant ID"
[worldpayvantiv.metadata.report_group]
name = "report_group"
label = "Default Report Group"
placeholder = "Enter Default Report Group"
required = true
type = "Text"

[worldpayvantiv.metadata.merchant_config_currency]
name = "merchant_config_currency"
label = "Currency"
placeholder = "Enter Currency"
required = true
type = "Select"
options = []

[threedsecureio]
[threedsecureio.connector_auth.HeaderKey]
api_key = "Api Key"

[threedsecureio.metadata.mcc]
name = "mcc"
label = "MCC"
placeholder = "Enter MCC"
required = true
type = "Text"
[threedsecureio.metadata.merchant_country_code]
name = "merchant_country_code"
label = "3 digit numeric country code"
placeholder = "Enter 3 digit numeric country code"
required = true
type = "Text"
[threedsecureio.metadata.merchant_name]
name = "merchant_name"
label = "Name of the merchant"
placeholder = "Enter Name of the merchant"
required = true
type = "Text"
[threedsecureio.metadata.pull_mechanism_for_external_3ds_enabled]
name = "pull_mechanism_for_external_3ds_enabled"
label = "Pull Mechanism Enabled"
placeholder = "Enter Pull Mechanism Enabled"
required = false
type = "Toggle"
[threedsecureio.metadata.acquirer_bin]
name = "acquirer_bin"
label = "Acquirer BIN"
placeholder = "Enter Acquirer BIN"
required = true
type = "Text"
[threedsecureio.metadata.acquirer_merchant_id]
name = "acquirer_merchant_id"
label = "Acquirer Merchant ID"
placeholder = "Enter Acquirer Merchant ID"
required = true
type = "Text"
[threedsecureio.metadata.acquirer_country_code]
name = "acquirer_country_code"
label = "Acquirer Country Code"
placeholder = "Enter Acquirer Country Code"
required = false
type = "Text"


[santander]
[[santander.voucher]]
  payment_method_type = "boleto"
[[santander.bank_transfer]]
  payment_method_type = "pix"
[santander.connector_auth.BodyKey]
api_key = "Client ID"
key1 = "Client Secret"

[santander.metadata.pix_key]
name = "pix_key"
label = "Chave Key"
placeholder = "Enter your Chave/Pix Key"
required = true
type = "Text"

[santander.metadata.expiration_time]
name = "expiration_time"
label = "Expiration Time"
placeholder = "Enter your Pix QR Code Expiration Time"
required = true
type = "Number"

[santander.metadata.cpf]
name = "cpf"
label = "Cpf"
placeholder = "Enter your cpf number"
required = true
type = "Text"

[santander.metadata.merchant_city]
name = "merchant_city"
label = "Merchant City"
placeholder = "Enter the city the merchant is based in"
required = true
type = "Text"

[santander.metadata.merchant_name]
name = "merchant_name"
label = "Merchant Name"
placeholder = "Enter the merchant name"
required = true
type = "Text"

[santander.metadata.workspace_id]
name="workspace_id"
label="Workspace Id"
placeholder="Enter the workspace id"
required=true
type="Text"

[santander.metadata.covenant_code]
name="covenant_code"
label="Covenant Code"
placeholder="Enter the covenant code"
required=true
type="Text"

[blackhawknetwork]
[[blackhawknetwork.gift_card]]
  payment_method_type = "bhn_card_network"
[blackhawknetwork.connector_auth.SignatureKey]
api_key="Client Id"
api_secret="Client Secret"
key1="Product Line Id"

[payload]
[[payload.credit]]
payment_method_type = "AmericanExpress"
[[payload.credit]]
payment_method_type = "Discover"
[[payload.credit]]
payment_method_type = "Mastercard"
[[payload.credit]]
payment_method_type = "Visa"
[[payload.debit]]
payment_method_type = "AmericanExpress"
[[payload.debit]]
payment_method_type = "Discover"
[[payload.debit]]
payment_method_type = "Mastercard"
[[payload.debit]]
payment_method_type = "Visa"

[payload.connector_auth.CurrencyAuthKey.auth_key_map.USD]
processing_account_id = "processing_account_id"
api_key = "API Key"
[payload.connector_auth.CurrencyAuthKey.auth_key_map.CAD]
processing_account_id = "processing_account_id"
api_key = "API Key"

[silverflow]
[[silverflow.credit]]
  payment_method_type = "Mastercard"
[[silverflow.credit]]
  payment_method_type = "Visa"
[[silverflow.debit]]
  payment_method_type = "Mastercard"
[[silverflow.debit]]
  payment_method_type = "Visa"
[silverflow.connector_auth.SignatureKey]
api_key="API Key"
api_secret="API Secret"
key1="Merchant Acceptor Key"
[silverflow.connector_webhook_details]
merchant_secret="Source verification key"

[affirm]
[[affirm.pay_later]]
  payment_method_type = "affirm"
[affirm.connector_auth.BodyKey]
api_key = "API Key"
key1 = "API Secret"


[trustpayments]
[[trustpayments.credit]]
payment_method_type = "Mastercard"
[[trustpayments.credit]]
payment_method_type = "Visa"
[[trustpayments.debit]]
payment_method_type = "Mastercard"
[[trustpayments.debit]]
payment_method_type = "Visa"
[trustpayments.connector_auth.HeaderKey]
api_key = "API Key"
[trustpayments.connector_webhook_details]
merchant_secret = "Source verification key"


[flexiti]
[flexiti.connector_auth.BodyKey]
api_key = "Client id"
key1 = "Client secret"
[[flexiti.pay_later]]
payment_method_type = "flexiti"
payment_experience = "redirect_to_url"

[breadpay]
[breadpay.connector_auth.BodyKey]
api_key = "API Key"
key1 = "API Secret"
[[breadpay.pay_later]]
payment_method_type = "breadpay"
payment_experience = "redirect_to_url"

[phonepe]
[[phonepe.upi]]
payment_method_type = "upi_collect"
[[phonepe.upi]]
payment_method_type = "upi_intent"
[phonepe.connector_auth.SignatureKey]
api_key="merchant_id"
api_secret="key_index"
key1="salt_key"

[paytm]
[[paytm.upi]]
payment_method_type = "upi_collect"
[[paytm.upi]]
payment_method_type = "upi_intent"
[paytm.connector_auth.SignatureKey]
api_key="Signing key"
api_secret="website name"
key1="merchant_id"

[mpgs]
[mpgs.connector_auth.HeaderKey]
api_key = "API Key"

[bluecode]
[[bluecode.wallet]]
  payment_method_type = "bluecode"
[bluecode.connector_auth.HeaderKey]
api_key = "E-Order Token"
[bluecode.metadata.shop_name]
name="shop_name"
label="Shop Name"
placeholder="Enter your Shop Name"
required=true
type="Text"
[bluecode.connector_webhook_details]
merchant_secret="Source verification key"

[katapult]
[katapult.connector_auth.HeaderKey]
api_key = "API Key"

[sift]
[sift.connector_auth.HeaderKey]
api_key = "API Key"

[juspaythreedsserver.metadata.three_ds_requestor_name]
name = "three_ds_requestor_name"
label = "ThreeDS requestor name"
placeholder = "Enter ThreeDS requestor name"
required = false
type = "Text"
[juspaythreedsserver.metadata.three_ds_requestor_id]
name = "three_ds_requestor_id"
label = "ThreeDS request id"
placeholder = "Enter ThreeDS request id"
required = false
type = "Text"
[juspaythreedsserver.connector_auth.NoKey]

[hyperwallet]
[hyperwallet.connector_auth.BodyKey]
api_key = "Password"
key1 = "Username"

[paysafe]
[[paysafe.credit]]
payment_method_type = "Mastercard"
[[paysafe.credit]]
payment_method_type = "Visa"
[[paysafe.credit]]
payment_method_type = "Interac"
[[paysafe.credit]]
payment_method_type = "AmericanExpress"
[[paysafe.credit]]
payment_method_type = "JCB"
[[paysafe.credit]]
payment_method_type = "DinersClub"
[[paysafe.credit]]
payment_method_type = "Discover"
[[paysafe.credit]]
payment_method_type = "CartesBancaires"
[[paysafe.credit]]
payment_method_type = "UnionPay"
[[paysafe.debit]]
payment_method_type = "Mastercard"
[[paysafe.debit]]
payment_method_type = "Visa"
[[paysafe.debit]]
payment_method_type = "Interac"
[[paysafe.debit]]
payment_method_type = "AmericanExpress"
[[paysafe.debit]]
payment_method_type = "JCB"
[[paysafe.debit]]
payment_method_type = "DinersClub"
[[paysafe.debit]]
payment_method_type = "Discover"
[[paysafe.debit]]
payment_method_type = "CartesBancaires"
[[paysafe.debit]]
payment_method_type = "UnionPay"
[[paysafe.bank_redirect]]
payment_method_type = "interac"
[[paysafe.wallet]]
payment_method_type = "skrill"
[[paysafe.gift_card]]
payment_method_type = "pay_safe_card"
[[paysafe.wallet]]
payment_method_type = "apple_pay"

[paysafe.connector_auth.BodyKey]
api_key = "Username"
key1 = "Password"

[paysafe.connector_webhook_details]
merchant_secret = "Source verification key"

[[paysafe.metadata.account_id.card.USD.three_ds]]
name="three_ds"
label="ThreeDS account id"
placeholder="Enter ThreeDS Account ID"
required=true
type="Text"
[[paysafe.metadata.account_id.card.USD.no_three_ds]]
name="no_three_ds"
label="Non ThreeDS account id"
placeholder="Enter Non ThreeDS Account ID"
required=true
type="Text"
[[paysafe.metadata.account_id.card.EUR.three_ds]]
name="three_ds"
label="ThreeDS account id"
placeholder="Enter ThreeDS Account ID"
required=true
type="Text"
[[paysafe.metadata.account_id.card.EUR.no_three_ds]]
name="no_three_ds"
label="Non ThreeDS account id"
placeholder="Enter Non ThreeDS Account ID"
required=true
type="Text"
[[paysafe.metadata.account_id.interac.CAD.three_ds]]
name="three_ds"
label="CAD"
placeholder="Enter cad Account ID"
required=true
type="Text"
[[paysafe.metadata.account_id.skrill.USD.three_ds]]
name="three_ds"
label="USD"
placeholder="Enter usd Account ID"
required=true
type="Text"
[[paysafe.metadata.account_id.skrill.CAD.three_ds]]
name="three_ds"
label="CAD"
placeholder="Enter cad Account ID"
required=true
type="Text"
[[paysafe.metadata.account_id.skrill.EUR.three_ds]]
name="three_ds"
label="EUR"
placeholder="Enter eur Account ID"
required=true
type="Text"
[[paysafe.metadata.account_id.pay_safe_card.USD.three_ds]]
name="three_ds"
label="USD"
placeholder="Enter usd Account ID"
required=true
type="Text"
[[paysafe.metadata.account_id.pay_safe_card.CAD.three_ds]]
name="three_ds"
label="CAD"
placeholder="Enter cad Account ID"
required=true
type="Text"
[[paysafe.metadata.account_id.pay_safe_card.EUR.three_ds]]
name="three_ds"
label="EUR"
placeholder="Enter eur Account ID"
required=true
type="Text"

[[paysafe.metadata.account_id.apple_pay.USD.encrypt]]
name="encrypt"
label="Encrypt"
placeholder="Enter encrypt value"
required=true
type="Text"
[[paysafe.metadata.account_id.apple_pay.USD.decrypt]]
name="decrypt"
label="Decrypt"
placeholder="Enter decrypt value"
required=true
type="Text"

[[paysafe.metadata.apple_pay]]
name="certificate"
label="Merchant Certificate (Base64 Encoded)"
placeholder="Enter Merchant Certificate (Base64 Encoded)"
required=true
type="Text"
[[paysafe.metadata.apple_pay]]
name="certificate_keys"
label="Merchant PrivateKey (Base64 Encoded)"
placeholder="Enter Merchant PrivateKey (Base64 Encoded)"
required=true
type="Text"
[[paysafe.metadata.apple_pay]]
name="merchant_identifier"
label="Apple Merchant Identifier"
placeholder="Enter Apple Merchant Identifier"
required=true
type="Text"
[[paysafe.metadata.apple_pay]]
name="display_name"
label="Display Name"
placeholder="Enter Display Name"
required=true
type="Text"
[[paysafe.metadata.apple_pay]]
name="initiative"
label="Domain"
placeholder="Enter Domain"
required=true
type="Select"
options=["web","ios"]
[[paysafe.metadata.apple_pay]]
name="initiative_context"
label="Domain Name"
placeholder="Enter Domain Name"
required=true
type="Text"
[[paysafe.metadata.apple_pay]]
name="merchant_business_country"
label="Merchant Business Country"
placeholder="Enter Merchant Business Country"
required=true
type="Select"
options=[]
[[paysafe.metadata.apple_pay]]
name="payment_processing_details_at"
label="Payment Processing Details At"
placeholder="Enter Payment Processing Details At"
required=true
type="Radio"
options=["Connector","Hyperswitch"]

[peachpayments]
[[peachpayments.credit]]
  payment_method_type = "Mastercard"
[[peachpayments.credit]]
  payment_method_type = "Visa"
[[peachpayments.credit]]
  payment_method_type = "AmericanExpress"
[[peachpayments.debit]]
  payment_method_type = "Mastercard"
[[peachpayments.debit]]
  payment_method_type = "Visa"
[[peachpayments.debit]]
  payment_method_type = "AmericanExpress"
[peachpayments.connector_auth.BodyKey]
api_key="API Key"
key1="Tenant ID"
[peachpayments.connector_webhook_details]
merchant_secret="Webhook Secret"

[peachpayments.metadata.client_merchant_reference_id]
name="client_merchant_reference_id"
label="Client Merchant Reference Id"
placeholder="Enter Client Merchant Reference Id"
required=true
type="Text"
[peachpayments.metadata.name]
name="name"
label="Merchant Name"
placeholder="Enter Merchant Name"
required=true
type="Text"
[peachpayments.metadata.mcc]
name="mcc"
label="Merchant Category Code"
placeholder="Enter MCC (e.g., 5411)"
required=true
type="Text"
[peachpayments.metadata.merchant_phone]
name="merchant_phone"
label="Merchant Phone"
placeholder="Enter merchant phone (e.g., +27123456789)"
required=true
type="Text"
[peachpayments.metadata.merchant_email]
name="merchant_email"
label="Merchant Email"
placeholder="Enter merchant email"
required=true
type="Text"
[peachpayments.metadata.merchant_mobile]
name="merchant_mobile"
label="Merchant Mobile"
placeholder="Enter merchant mobile (e.g., +27123456789)"
required=true
type="Text"
[peachpayments.metadata.merchant_address]
name="merchant_address"
label="Merchant Address"
placeholder="Enter merchant address"
required=true
type="Text"
[peachpayments.metadata.merchant_city]
name="merchant_city"
label="Merchant City"
placeholder="Enter merchant city"
required=true
type="Text"
[peachpayments.metadata.merchant_postal_code]
name="merchant_postal_code"
label="Merchant Postal Code"
placeholder="Enter postal code"
required=true
type="Text"
[peachpayments.metadata.merchant_region_code]
name="merchant_region_code"
label="Merchant Region Code"
placeholder="Enter region code (e.g., WC)"
required=true
type="Text"
[peachpayments.metadata.merchant_type]
name="merchant_type"
label="Merchant Type"
placeholder="Select merchant type"
required=true
type="Select"
options=["direct", "sub"]
[peachpayments.metadata.merchant_website]
name="merchant_website"
label="Merchant Website"
placeholder="Enter merchant website URL"
required=true
type="Text"
[peachpayments.metadata.mid]
name="mid"
label="Routing MID"
placeholder="Enter routing MID"
required=true
type="Text"
[peachpayments.metadata.tid]
name="tid"
label="Routing TID"
placeholder="Enter routing TID"
required=true
type="Text"
[peachpayments.metadata.route]
name="route"
label="Routing Route"
placeholder="Select routing route"
required=true
type="Select"
options=["cardgateway_emulator", "exipay_emulator", "absa_base24", "nedbank_postbridge"]
[peachpayments.metadata.amex_id]
name="amex_id"
label="AmEx ID"
placeholder="Enter AmEx ID for routing"
required=false
type="Text"
[peachpayments.metadata.sub_mid]
name="sub_mid"
label="Sub Mid"
placeholder="Enter Sub Mid"
required=false
type="Text"
[peachpayments.metadata.visa_payment_facilitator_id]
name="visa_payment_facilitator_id"
label="Visa Payment Facilitator Id"
placeholder="Enter Visa Payment Facilitator Id"
required=false
type="Text"
[peachpayments.metadata.mastercard_payment_facilitator_id]
name="mastercard_payment_facilitator_id"
label="mastercard Payment Facilitator Id"
placeholder="Enter mastercard Payment Facilitator Id"
required=false
type="Text"

[tokenex]
[tokenex.connector_auth.HeaderKey]
api_key = "API Key"

[gigadat]
[gigadat.connector_auth.SignatureKey]
api_key = "Username"
api_secret = "Password"
key1 = "Compaign Id"
[[gigadat.bank_redirect]]
payment_method_type = "interac"
[gigadat.metadata.site]
name = "site"
label = "Site where transaction is initiated"
placeholder = "Enter site where transaction is initiated"
required = true
type = "Text"

<<<<<<< HEAD
[gigadat_payout]
[gigadat_payout.connector_auth.SignatureKey]
api_key = "Username"
api_secret = "Password"
key1 = "Compaign Id"
[[gigadat_payout.bank_redirect]]
payment_method_type = "interac"
[gigadat_payout.metadata.site]
name = "site"
label = "Site where transaction is initiated"
placeholder = "Enter site where transaction is initiated"
required = true
type = "Text"
=======
[tesouro]
[tesouro.connector_auth.BodyKey]
api_key="Client ID"
key1="Client Secret"
>>>>>>> bf048e4d
<|MERGE_RESOLUTION|>--- conflicted
+++ resolved
@@ -5916,7 +5916,6 @@
 required = true
 type = "Text"
 
-<<<<<<< HEAD
 [gigadat_payout]
 [gigadat_payout.connector_auth.SignatureKey]
 api_key = "Username"
@@ -5930,9 +5929,8 @@
 placeholder = "Enter site where transaction is initiated"
 required = true
 type = "Text"
-=======
+
 [tesouro]
 [tesouro.connector_auth.BodyKey]
 api_key="Client ID"
-key1="Client Secret"
->>>>>>> bf048e4d
+key1="Client Secret"