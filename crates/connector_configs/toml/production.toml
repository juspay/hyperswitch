--- conflicted
+++ resolved
@@ -4983,11 +4983,6 @@
 api_key = "API Key"
 
 [breadpay]
-<<<<<<< HEAD
 [breadpay.connector_auth.BodyKey]
 api_key = "API Key"
-key1 = "API Secret"
-=======
-[breadpay.connector_auth.HeaderKey]
-api_key = "API Key"
->>>>>>> 20b37bdb
+key1 = "API Secret"