[aci]
[[aci.credit]]
payment_method_type = "Mastercard"
[[aci.credit]]
payment_method_type = "Visa"
[[aci.credit]]
payment_method_type = "Interac"
[[aci.credit]]
payment_method_type = "AmericanExpress"
[[aci.credit]]
payment_method_type = "JCB"
[[aci.credit]]
payment_method_type = "DinersClub"
[[aci.credit]]
payment_method_type = "Discover"
[[aci.credit]]
payment_method_type = "CartesBancaires"
[[aci.credit]]
payment_method_type = "UnionPay"
[[aci.debit]]
payment_method_type = "Mastercard"
[[aci.debit]]
payment_method_type = "Visa"
[[aci.debit]]
payment_method_type = "Interac"
[[aci.debit]]
payment_method_type = "AmericanExpress"
[[aci.debit]]
payment_method_type = "JCB"
[[aci.debit]]
payment_method_type = "DinersClub"
[[aci.debit]]
payment_method_type = "Discover"
[[aci.debit]]
payment_method_type = "CartesBancaires"
[[aci.debit]]
payment_method_type = "UnionPay"
[[aci.wallet]]
payment_method_type = "ali_pay"
[[aci.wallet]]
payment_method_type = "mb_way"
[[aci.bank_redirect]]
payment_method_type = "ideal"
[[aci.bank_redirect]]
payment_method_type = "giropay"
[[aci.bank_redirect]]
payment_method_type = "sofort"
[[aci.bank_redirect]]
payment_method_type = "eps"
[[aci.bank_redirect]]
payment_method_type = "przelewy24"
[[aci.bank_redirect]]
payment_method_type = "trustly"
[aci.connector_auth.BodyKey]
api_key = "API Key"
key1 = "Entity ID"
[aci.connector_webhook_details]
merchant_secret = "Source verification key"

[adyen]
[[adyen.credit]]
payment_method_type = "Mastercard"
[[adyen.credit]]
payment_method_type = "Visa"
[[adyen.credit]]
payment_method_type = "Interac"
[[adyen.credit]]
payment_method_type = "AmericanExpress"
[[adyen.credit]]
payment_method_type = "JCB"
[[adyen.credit]]
payment_method_type = "DinersClub"
[[adyen.credit]]
payment_method_type = "Discover"
[[adyen.credit]]
payment_method_type = "CartesBancaires"
[[adyen.credit]]
payment_method_type = "UnionPay"
[[adyen.debit]]
payment_method_type = "Mastercard"
[[adyen.debit]]
payment_method_type = "Visa"
[[adyen.debit]]
payment_method_type = "Interac"
[[adyen.debit]]
payment_method_type = "AmericanExpress"
[[adyen.debit]]
payment_method_type = "JCB"
[[adyen.debit]]
payment_method_type = "DinersClub"
[[adyen.debit]]
payment_method_type = "Discover"
[[adyen.debit]]
payment_method_type = "CartesBancaires"
[[adyen.debit]]
payment_method_type = "UnionPay"
[[adyen.pay_later]]
payment_method_type = "klarna"
[[adyen.pay_later]]
payment_method_type = "affirm"
[[adyen.pay_later]]
payment_method_type = "afterpay_clearpay"
[[adyen.bank_debit]]
payment_method_type = "ach"
[[adyen.bank_debit]]
payment_method_type = "bacs"
[[adyen.bank_redirect]]
payment_method_type = "ideal"
[[adyen.bank_redirect]]
payment_method_type = "eps"
[[adyen.wallet]]
payment_method_type = "apple_pay"
[[adyen.wallet]]
payment_method_type = "google_pay"
[[adyen.wallet]]
payment_method_type = "paypal"
[adyen.connector_auth.BodyKey]
api_key = "Adyen API Key"
key1 = "Adyen Account Id"
[adyen.connector_webhook_details]
merchant_secret = "Source verification key"

[adyenplatform_payout]
[[adyenplatform_payout.credit]]
payment_method_type = "Mastercard"
[[adyenplatform_payout.credit]]
payment_method_type = "Visa"
[[adyenplatform_payout.debit]]
payment_method_type = "Mastercard"
[[adyenplatform_payout.debit]]
payment_method_type = "Visa"
[[adyenplatform_payout.bank_transfer]]
payment_method_type = "sepa"
[adyenplatform_payout.connector_auth.HeaderKey]
api_key = "Adyen platform's API Key"

[adyenplatform_payout.metadata.source_balance_account]
name = "source_balance_account"
label = "Source balance account ID"
placeholder = "Enter Source balance account ID"
required = true
type = "Text"
[adyenplatform_payout.connector_webhook_details]
merchant_secret = "Source verification key"

[[adyen.metadata.apple_pay]]
name = "certificate"
label = "Merchant Certificate (Base64 Encoded)"
placeholder = "Enter Merchant Certificate (Base64 Encoded)"
required = true
type = "Text"
[[adyen.metadata.apple_pay]]
name = "certificate_keys"
label = "Merchant PrivateKey (Base64 Encoded)"
placeholder = "Enter Merchant PrivateKey (Base64 Encoded)"
required = true
type = "Text"
[[adyen.metadata.apple_pay]]
name = "merchant_identifier"
label = "Apple Merchant Identifier"
placeholder = "Enter Apple Merchant Identifier"
required = true
type = "Text"
[[adyen.metadata.apple_pay]]
name = "display_name"
label = "Display Name"
placeholder = "Enter Display Name"
required = true
type = "Text"
[[adyen.metadata.apple_pay]]
name = "initiative"
label = "Domain"
placeholder = "Enter Domain"
required = true
type = "Text"
[[adyen.metadata.apple_pay]]
name = "initiative_context"
label = "Domain Name"
placeholder = "Enter Domain Name"
required = true
type = "Text"
[[adyen.metadata.apple_pay]]
name = "merchant_business_country"
label = "Merchant Business Country"
placeholder = "Enter Merchant Business Country"
required = true
type = "Select"
options = []
[[adyen.metadata.apple_pay]]
name = "payment_processing_details_at"
label = "Payment Processing Details At"
placeholder = "Enter Payment Processing Details At"
required = true
type = "Radio"
options = ["Connector", "Hyperswitch"]

[[adyen.metadata.google_pay]]
name = "merchant_name"
label = "Google Pay Merchant Name"
placeholder = "Enter Google Pay Merchant Name"
required = true
type = "Text"
[[adyen.metadata.google_pay]]
name = "merchant_id"
label = "Google Pay Merchant Id"
placeholder = "Enter Google Pay Merchant Id"
required = true
type = "Text"
[[adyen.metadata.google_pay]]
name = "allowed_auth_methods"
label = "Allowed Auth Methods"
placeholder = "Enter Allowed Auth Methods"
required = true
type = "MultiSelect"
options = ["PAN_ONLY", "CRYPTOGRAM_3DS"]

[[adyen.connector_wallets_details.google_pay]]
name = "merchant_name"
label = "Google Pay Merchant Name"
placeholder = "Enter Google Pay Merchant Name"
required = true
type = "Text"
[[adyen.connector_wallets_details.google_pay]]
name = "merchant_id"
label = "Google Pay Merchant Id"
placeholder = "Enter Google Pay Merchant Id"
required = true
type = "Text"
[[adyen.connector_wallets_details.google_pay]]
name = "public_key"
label = "Google Pay Public Key"
placeholder = "Enter Google Pay Public Key"
required = true
type = "Text"
[[adyen.connector_wallets_details.google_pay]]
name = "private_key"
label = "Google Pay Private Key"
placeholder = "Enter Google Pay Private Key"
required = true
type = "Text"
[[adyen.connector_wallets_details.google_pay]]
name = "recipient_id"
label = "Recipient Id"
placeholder = "Enter Recipient Id"
required = true
type = "Text"
[[adyen.connector_wallets_details.google_pay]]
name = "allowed_auth_methods"
label = "Allowed Auth Methods"
placeholder = "Enter Allowed Auth Methods"
required = true
type = "MultiSelect"
options = ["PAN_ONLY", "CRYPTOGRAM_3DS"]


[adyen.metadata.endpoint_prefix]
name = "endpoint_prefix"
label = "Live endpoint prefix"
placeholder = "Enter Live endpoint prefix"
required = true
type = "Text"


[airwallex]
[[airwallex.credit]]
payment_method_type = "Mastercard"
[[airwallex.credit]]
payment_method_type = "Visa"
[[airwallex.credit]]
payment_method_type = "Interac"
[[airwallex.credit]]
payment_method_type = "AmericanExpress"
[[airwallex.credit]]
payment_method_type = "JCB"
[[airwallex.credit]]
payment_method_type = "DinersClub"
[[airwallex.credit]]
payment_method_type = "Discover"
[[airwallex.credit]]
payment_method_type = "CartesBancaires"
[[airwallex.credit]]
payment_method_type = "UnionPay"
[[airwallex.debit]]
payment_method_type = "Mastercard"
[[airwallex.debit]]
payment_method_type = "Visa"
[[airwallex.debit]]
payment_method_type = "Interac"
[[airwallex.debit]]
payment_method_type = "AmericanExpress"
[[airwallex.debit]]
payment_method_type = "JCB"
[[airwallex.debit]]
payment_method_type = "DinersClub"
[[airwallex.debit]]
payment_method_type = "Discover"
[[airwallex.debit]]
payment_method_type = "CartesBancaires"
[[airwallex.debit]]
  payment_method_type = "UnionPay"
[[airwallex.wallet]]
  payment_method_type = "google_pay"
[[airwallex.wallet]]
  payment_method_type = "paypal"
[[airwallex.wallet]]
  payment_method_type = "skrill"
[[airwallex.bank_redirect]]
  payment_method_type = "trustly"
[[airwallex.bank_redirect]]
  payment_method_type = "blik"
[[airwallex.bank_redirect]]
  payment_method_type = "ideal"
[[airwallex.pay_later]]
  payment_method_type = "klarna"
[[airwallex.pay_later]]
  payment_method_type = "atome"
body_type="BodyKey"
[airwallex.connector_auth.BodyKey]
api_key = "API Key"
key1 = "Client ID"
[airwallex.connector_webhook_details]
merchant_secret = "Source verification key"

[authipay]
[[authipay.credit]]
payment_method_type = "Mastercard"
[[authipay.credit]]
payment_method_type = "Visa"
[[authipay.debit]]
payment_method_type = "Mastercard"
[[authipay.debit]]
payment_method_type = "Visa"
[authipay.connector_auth.SignatureKey]
api_key = "API Key"
api_secret = "API Secret"
key1 = "Merchant ID"
[authipay.connector_webhook_details]
merchant_secret = "Source verification key"

[authorizedotnet]
[[authorizedotnet.credit]]
payment_method_type = "Mastercard"
[[authorizedotnet.credit]]
payment_method_type = "Visa"
[[authorizedotnet.credit]]
payment_method_type = "Interac"
[[authorizedotnet.credit]]
payment_method_type = "AmericanExpress"
[[authorizedotnet.credit]]
payment_method_type = "JCB"
[[authorizedotnet.credit]]
payment_method_type = "DinersClub"
[[authorizedotnet.credit]]
payment_method_type = "Discover"
[[authorizedotnet.credit]]
payment_method_type = "CartesBancaires"
[[authorizedotnet.credit]]
payment_method_type = "UnionPay"
[[authorizedotnet.debit]]
payment_method_type = "Mastercard"
[[authorizedotnet.debit]]
payment_method_type = "Visa"
[[authorizedotnet.debit]]
payment_method_type = "Interac"
[[authorizedotnet.debit]]
payment_method_type = "AmericanExpress"
[[authorizedotnet.debit]]
payment_method_type = "JCB"
[[authorizedotnet.debit]]
payment_method_type = "DinersClub"
[[authorizedotnet.debit]]
payment_method_type = "Discover"
[[authorizedotnet.debit]]
payment_method_type = "CartesBancaires"
[[authorizedotnet.debit]]
payment_method_type = "UnionPay"
[[authorizedotnet.wallet]]
payment_method_type = "apple_pay"
[[authorizedotnet.wallet]]
payment_method_type = "google_pay"
[[authorizedotnet.wallet]]
payment_method_type = "paypal"
body_type = "BodyKey"
[authorizedotnet.connector_auth.BodyKey]
api_key = "API Login ID"
key1 = "Transaction Key"

[[authorizedotnet.metadata.apple_pay]]
name = "certificate"
label = "Merchant Certificate (Base64 Encoded)"
placeholder = "Enter Merchant Certificate (Base64 Encoded)"
required = true
type = "Text"
[[authorizedotnet.metadata.apple_pay]]
name = "certificate_keys"
label = "Merchant PrivateKey (Base64 Encoded)"
placeholder = "Enter Merchant PrivateKey (Base64 Encoded)"
required = true
type = "Text"
[[authorizedotnet.metadata.apple_pay]]
name = "merchant_identifier"
label = "Apple Merchant Identifier"
placeholder = "Enter Apple Merchant Identifier"
required = true
type = "Text"
[[authorizedotnet.metadata.apple_pay]]
name = "display_name"
label = "Display Name"
placeholder = "Enter Display Name"
required = true
type = "Text"
[[authorizedotnet.metadata.apple_pay]]
name = "initiative"
label = "Domain"
placeholder = "Enter Domain"
required = true
type = "Text"
[[authorizedotnet.metadata.apple_pay]]
name = "initiative_context"
label = "Domain Name"
placeholder = "Enter Domain Name"
required = true
type = "Text"
[[authorizedotnet.metadata.apple_pay]]
name = "merchant_business_country"
label = "Merchant Business Country"
placeholder = "Enter Merchant Business Country"
required = true
type = "Select"
options = []
[[authorizedotnet.metadata.apple_pay]]
name = "payment_processing_details_at"
label = "Payment Processing Details At"
placeholder = "Enter Payment Processing Details At"
required = true
type = "Radio"
options = ["Connector"]

[[authorizedotnet.metadata.google_pay]]
name = "merchant_name"
label = "Google Pay Merchant Name"
placeholder = "Enter Google Pay Merchant Name"
required = true
type = "Text"
[[authorizedotnet.metadata.google_pay]]
name = "merchant_id"
label = "Google Pay Merchant Id"
placeholder = "Enter Google Pay Merchant Id"
required = true
type = "Text"
[[authorizedotnet.metadata.google_pay]]
name = "gateway_merchant_id"
label = "Google Pay Merchant Key"
placeholder = "Enter Google Pay Merchant Key"
required = true
type = "Text"
[[authorizedotnet.metadata.google_pay]]
name = "allowed_auth_methods"
label = "Allowed Auth Methods"
placeholder = "Enter Allowed Auth Methods"
required = true
type = "MultiSelect"
options = ["PAN_ONLY", "CRYPTOGRAM_3DS"]

[[authorizedotnet.connector_wallets_details.google_pay]]
name = "merchant_name"
label = "Google Pay Merchant Name"
placeholder = "Enter Google Pay Merchant Name"
required = true
type = "Text"
[[authorizedotnet.connector_wallets_details.google_pay]]
name = "merchant_id"
label = "Google Pay Merchant Id"
placeholder = "Enter Google Pay Merchant Id"
required = true
type = "Text"
[[authorizedotnet.connector_wallets_details.google_pay]]
name = "gateway_merchant_id"
label = "Google Pay Merchant Key"
placeholder = "Enter Google Pay Merchant Key"
required = true
type = "Text"
[[authorizedotnet.connector_wallets_details.google_pay]]
name = "public_key"
label = "Google Pay Public Key"
placeholder = "Enter Google Pay Public Key"
required = true
type = "Text"
[[authorizedotnet.connector_wallets_details.google_pay]]
name = "private_key"
label = "Google Pay Private Key"
placeholder = "Enter Google Pay Private Key"
required = true
type = "Text"
[[authorizedotnet.connector_wallets_details.google_pay]]
name = "recipient_id"
label = "Recipient Id"
placeholder = "Enter Recipient Id"
required = true
type = "Text"
[[authorizedotnet.connector_wallets_details.google_pay]]
name = "allowed_auth_methods"
label = "Allowed Auth Methods"
placeholder = "Enter Allowed Auth Methods"
required = true
type = "MultiSelect"
options = ["PAN_ONLY", "CRYPTOGRAM_3DS"]


[bitpay]
[[bitpay.crypto]]
payment_method_type = "crypto_currency"
[bitpay.connector_auth.HeaderKey]
api_key = "API Key"
[bitpay.connector_webhook_details]
merchant_secret = "Source verification key"

[bluesnap]
[[bluesnap.credit]]
payment_method_type = "Mastercard"
[[bluesnap.credit]]
payment_method_type = "Visa"
[[bluesnap.credit]]
payment_method_type = "Interac"
[[bluesnap.credit]]
payment_method_type = "AmericanExpress"
[[bluesnap.credit]]
payment_method_type = "JCB"
[[bluesnap.credit]]
payment_method_type = "DinersClub"
[[bluesnap.credit]]
payment_method_type = "Discover"
[[bluesnap.credit]]
payment_method_type = "CartesBancaires"
[[bluesnap.credit]]
payment_method_type = "UnionPay"
[[bluesnap.wallet]]
payment_method_type = "google_pay"
[[bluesnap.wallet]]
payment_method_type = "apple_pay"
[bluesnap.connector_auth.BodyKey]
api_key = "Password"
key1 = "Username"
[bluesnap.connector_webhook_details]
merchant_secret = "Source verification key"

[[bluesnap.metadata.apple_pay]]
name = "certificate"
label = "Merchant Certificate (Base64 Encoded)"
placeholder = "Enter Merchant Certificate (Base64 Encoded)"
required = true
type = "Text"
[[bluesnap.metadata.apple_pay]]
name = "certificate_keys"
label = "Merchant PrivateKey (Base64 Encoded)"
placeholder = "Enter Merchant PrivateKey (Base64 Encoded)"
required = true
type = "Text"
[[bluesnap.metadata.apple_pay]]
name = "merchant_identifier"
label = "Apple Merchant Identifier"
placeholder = "Enter Apple Merchant Identifier"
required = true
type = "Text"
[[bluesnap.metadata.apple_pay]]
name = "display_name"
label = "Display Name"
placeholder = "Enter Display Name"
required = true
type = "Text"
[[bluesnap.metadata.apple_pay]]
name = "initiative"
label = "Domain"
placeholder = "Enter Domain"
required = true
type = "Text"
[[bluesnap.metadata.apple_pay]]
name = "initiative_context"
label = "Domain Name"
placeholder = "Enter Domain Name"
required = true
type = "Text"
[[bluesnap.metadata.apple_pay]]
name = "merchant_business_country"
label = "Merchant Business Country"
placeholder = "Enter Merchant Business Country"
required = true
type = "Select"
options = []
[[bluesnap.metadata.apple_pay]]
name = "payment_processing_details_at"
label = "Payment Processing Details At"
placeholder = "Enter Payment Processing Details At"
required = true
type = "Radio"
options = ["Connector"]

[[bluesnap.metadata.google_pay]]
name = "merchant_name"
label = "Google Pay Merchant Name"
placeholder = "Enter Google Pay Merchant Name"
required = true
type = "Text"
[[bluesnap.metadata.google_pay]]
name = "merchant_id"
label = "Google Pay Merchant Id"
placeholder = "Enter Google Pay Merchant Id"
required = true
type = "Text"
[[bluesnap.metadata.google_pay]]
name = "gateway_merchant_id"
label = "Google Pay Merchant Key"
placeholder = "Enter Google Pay Merchant Key"
required = true
type = "Text"
[[bluesnap.metadata.google_pay]]
name = "allowed_auth_methods"
label = "Allowed Auth Methods"
placeholder = "Enter Allowed Auth Methods"
required = true
type = "MultiSelect"
options = ["PAN_ONLY", "CRYPTOGRAM_3DS"]

[[bluesnap.connector_wallets_details.google_pay]]
name = "merchant_name"
label = "Google Pay Merchant Name"
placeholder = "Enter Google Pay Merchant Name"
required = true
type = "Text"
[[bluesnap.connector_wallets_details.google_pay]]
name = "merchant_id"
label = "Google Pay Merchant Id"
placeholder = "Enter Google Pay Merchant Id"
required = true
type = "Text"
[[bluesnap.connector_wallets_details.google_pay]]
name = "gateway_merchant_id"
label = "Google Pay Merchant Key"
placeholder = "Enter Google Pay Merchant Key"
required = true
type = "Text"
[[bluesnap.connector_wallets_details.google_pay]]
name = "public_key"
label = "Google Pay Public Key"
placeholder = "Enter Google Pay Public Key"
required = true
type = "Text"
[[bluesnap.connector_wallets_details.google_pay]]
name = "private_key"
label = "Google Pay Private Key"
placeholder = "Enter Google Pay Private Key"
required = true
type = "Text"
[[bluesnap.connector_wallets_details.google_pay]]
name = "recipient_id"
label = "Recipient Id"
placeholder = "Enter Recipient Id"
required = true
type = "Text"
[[bluesnap.connector_wallets_details.google_pay]]
name = "allowed_auth_methods"
label = "Allowed Auth Methods"
placeholder = "Enter Allowed Auth Methods"
required = true
type = "MultiSelect"
options = ["PAN_ONLY", "CRYPTOGRAM_3DS"]


[bluesnap.metadata.merchant_id]
name = "merchant_id"
label = "Merchant Id"
placeholder = "Enter Merchant Id"
required = false
type = "Text"

[braintree]
[[braintree.credit]]
payment_method_type = "Mastercard"
[[braintree.credit]]
payment_method_type = "Visa"
[[braintree.credit]]
payment_method_type = "Interac"
[[braintree.credit]]
payment_method_type = "AmericanExpress"
[[braintree.credit]]
payment_method_type = "JCB"
[[braintree.credit]]
payment_method_type = "DinersClub"
[[braintree.credit]]
payment_method_type = "Discover"
[[braintree.credit]]
payment_method_type = "CartesBancaires"
[[braintree.credit]]
payment_method_type = "UnionPay"
[[braintree.debit]]
payment_method_type = "Mastercard"
[[braintree.debit]]
payment_method_type = "Visa"
[[braintree.debit]]
payment_method_type = "Interac"
[[braintree.debit]]
payment_method_type = "AmericanExpress"
[[braintree.debit]]
payment_method_type = "JCB"
[[braintree.debit]]
payment_method_type = "DinersClub"
[[braintree.debit]]
payment_method_type = "Discover"
[[braintree.debit]]
payment_method_type = "CartesBancaires"
[[bluesnap.debit]]
payment_method_type = "UnionPay"
[[braintree.debit]]
payment_method_type = "UnionPay"

[braintree.connector_auth.SignatureKey]
api_key = "Public Key"
key1 = "Merchant Id"
api_secret = "Private Key"
[braintree.connector_webhook_details]
merchant_secret = "Source verification key"

[braintree.metadata.merchant_account_id]
name = "merchant_account_id"
label = "Merchant Account Id"
placeholder = "Enter Merchant Account Id"
required = true
type = "Text"
[braintree.metadata.merchant_config_currency]
name = "merchant_config_currency"
label = "Currency"
placeholder = "Enter Currency"
required = true
type = "Select"
options = []

[bambora]
[[bambora.credit]]
payment_method_type = "Mastercard"
[[bambora.credit]]
payment_method_type = "Visa"
[[bambora.credit]]
payment_method_type = "Interac"
[[bambora.credit]]
payment_method_type = "AmericanExpress"
[[bambora.credit]]
payment_method_type = "JCB"
[[bambora.credit]]
payment_method_type = "DinersClub"
[[bambora.credit]]
payment_method_type = "Discover"
[[bambora.credit]]
payment_method_type = "CartesBancaires"
[[bambora.credit]]
payment_method_type = "UnionPay"
[[bambora.debit]]
payment_method_type = "Mastercard"
[[bambora.debit]]
payment_method_type = "Visa"
[[bambora.debit]]
payment_method_type = "Interac"
[[bambora.debit]]
payment_method_type = "AmericanExpress"
[[bambora.debit]]
payment_method_type = "JCB"
[[bambora.debit]]
payment_method_type = "DinersClub"
[[bambora.debit]]
payment_method_type = "Discover"
[[bambora.debit]]
payment_method_type = "CartesBancaires"
[[bambora.debit]]
payment_method_type = "UnionPay"
[bambora.connector_auth.BodyKey]
api_key = "Passcode"
key1 = "Merchant Id"

[bamboraapac]
[[bamboraapac.credit]]
payment_method_type = "Mastercard"
[[bamboraapac.credit]]
payment_method_type = "Visa"
[[bamboraapac.credit]]
payment_method_type = "Interac"
[[bamboraapac.credit]]
payment_method_type = "AmericanExpress"
[[bamboraapac.credit]]
payment_method_type = "JCB"
[[bamboraapac.credit]]
payment_method_type = "DinersClub"
[[bamboraapac.credit]]
payment_method_type = "Discover"
[[bamboraapac.credit]]
payment_method_type = "CartesBancaires"
[[bamboraapac.credit]]
payment_method_type = "UnionPay"
[[bamboraapac.debit]]
payment_method_type = "Mastercard"
[[bamboraapac.debit]]
payment_method_type = "Visa"
[[bamboraapac.debit]]
payment_method_type = "Interac"
[[bamboraapac.debit]]
payment_method_type = "AmericanExpress"
[[bamboraapac.debit]]
payment_method_type = "JCB"
[[bamboraapac.debit]]
payment_method_type = "DinersClub"
[[bamboraapac.debit]]
payment_method_type = "Discover"
[[bamboraapac.debit]]
payment_method_type = "CartesBancaires"
[[bamboraapac.debit]]
payment_method_type = "UnionPay"
[bamboraapac.connector_auth.SignatureKey]
api_key = "Username"
key1 = "Account Number"
api_secret = "Password"

[bankofamerica]
[[bankofamerica.credit]]
payment_method_type = "Mastercard"
[[bankofamerica.credit]]
payment_method_type = "Visa"
[[bankofamerica.credit]]
payment_method_type = "Interac"
[[bankofamerica.credit]]
payment_method_type = "AmericanExpress"
[[bankofamerica.credit]]
payment_method_type = "JCB"
[[bankofamerica.credit]]
payment_method_type = "DinersClub"
[[bankofamerica.credit]]
payment_method_type = "Discover"
[[bankofamerica.credit]]
payment_method_type = "CartesBancaires"
[[bankofamerica.credit]]
payment_method_type = "UnionPay"
[[bankofamerica.debit]]
payment_method_type = "Mastercard"
[[bankofamerica.debit]]
payment_method_type = "Visa"
[[bankofamerica.debit]]
payment_method_type = "Interac"
[[bankofamerica.debit]]
payment_method_type = "AmericanExpress"
[[bankofamerica.debit]]
payment_method_type = "JCB"
[[bankofamerica.debit]]
payment_method_type = "DinersClub"
[[bankofamerica.debit]]
payment_method_type = "Discover"
[[bankofamerica.debit]]
payment_method_type = "CartesBancaires"
[[bankofamerica.debit]]
payment_method_type = "UnionPay"
[[bankofamerica.wallet]]
payment_method_type = "apple_pay"
[[bankofamerica.wallet]]
payment_method_type = "google_pay"

[bankofamerica.connector_auth.SignatureKey]
api_key = "Key"
key1 = "Merchant ID"
api_secret = "Shared Secret"
[bankofamerica.connector_webhook_details]
merchant_secret = "Source verification key"

[[bankofamerica.metadata.apple_pay]]
name = "certificate"
label = "Merchant Certificate (Base64 Encoded)"
placeholder = "Enter Merchant Certificate (Base64 Encoded)"
required = true
type = "Text"
[[bankofamerica.metadata.apple_pay]]
name = "certificate_keys"
label = "Merchant PrivateKey (Base64 Encoded)"
placeholder = "Enter Merchant PrivateKey (Base64 Encoded)"
required = true
type = "Text"
[[bankofamerica.metadata.apple_pay]]
name = "merchant_identifier"
label = "Apple Merchant Identifier"
placeholder = "Enter Apple Merchant Identifier"
required = true
type = "Text"
[[bankofamerica.metadata.apple_pay]]
name = "display_name"
label = "Display Name"
placeholder = "Enter Display Name"
required = true
type = "Text"
[[bankofamerica.metadata.apple_pay]]
name = "initiative"
label = "Domain"
placeholder = "Enter Domain"
required = true
type = "Text"
[[bankofamerica.metadata.apple_pay]]
name = "initiative_context"
label = "Domain Name"
placeholder = "Enter Domain Name"
required = true
type = "Text"
[[bankofamerica.metadata.apple_pay]]
name = "merchant_business_country"
label = "Merchant Business Country"
placeholder = "Enter Merchant Business Country"
required = true
type = "Select"
options = []
[[bankofamerica.metadata.apple_pay]]
name = "payment_processing_details_at"
label = "Payment Processing Details At"
placeholder = "Enter Payment Processing Details At"
required = true
type = "Radio"
options = ["Connector", "Hyperswitch"]

[[bankofamerica.metadata.google_pay]]
name = "merchant_name"
label = "Google Pay Merchant Name"
placeholder = "Enter Google Pay Merchant Name"
required = true
type = "Text"
[[bankofamerica.metadata.google_pay]]
name = "merchant_id"
label = "Google Pay Merchant Id"
placeholder = "Enter Google Pay Merchant Id"
required = true
type = "Text"
[[bankofamerica.metadata.google_pay]]
name = "gateway_merchant_id"
label = "Google Pay Merchant Key"
placeholder = "Enter Google Pay Merchant Key"
required = true
type = "Text"
[[bankofamerica.metadata.google_pay]]
name = "allowed_auth_methods"
label = "Allowed Auth Methods"
placeholder = "Enter Allowed Auth Methods"
required = true
type = "MultiSelect"
options = ["PAN_ONLY", "CRYPTOGRAM_3DS"]

[[bankofamerica.connector_wallets_details.google_pay]]
name = "merchant_name"
label = "Google Pay Merchant Name"
placeholder = "Enter Google Pay Merchant Name"
required = true
type = "Text"
[[bankofamerica.connector_wallets_details.google_pay]]
name = "merchant_id"
label = "Google Pay Merchant Id"
placeholder = "Enter Google Pay Merchant Id"
required = true
type = "Text"
[[bankofamerica.connector_wallets_details.google_pay]]
name = "gateway_merchant_id"
label = "Google Pay Merchant Key"
placeholder = "Enter Google Pay Merchant Key"
required = true
type = "Text"
[[bankofamerica.connector_wallets_details.google_pay]]
name = "public_key"
label = "Google Pay Public Key"
placeholder = "Enter Google Pay Public Key"
required = true
type = "Text"
[[bankofamerica.connector_wallets_details.google_pay]]
name = "private_key"
label = "Google Pay Private Key"
placeholder = "Enter Google Pay Private Key"
required = true
type = "Text"
[[bankofamerica.connector_wallets_details.google_pay]]
name = "recipient_id"
label = "Recipient Id"
placeholder = "Enter Recipient Id"
required = true
type = "Text"
[[bankofamerica.connector_wallets_details.google_pay]]
name = "allowed_auth_methods"
label = "Allowed Auth Methods"
placeholder = "Enter Allowed Auth Methods"
required = true
type = "MultiSelect"
options = ["PAN_ONLY", "CRYPTOGRAM_3DS"]

[barclaycard]
[[barclaycard.credit]]
payment_method_type = "Mastercard"
[[barclaycard.credit]]
payment_method_type = "Visa"
[[barclaycard.credit]]
payment_method_type = "AmericanExpress"
[[barclaycard.credit]]
payment_method_type = "JCB"
[[barclaycard.credit]]
payment_method_type = "Discover"
[[barclaycard.credit]]
payment_method_type = "Maestro"
[[barclaycard.credit]]
payment_method_type = "Interac"
[[barclaycard.credit]]
payment_method_type = "DinersClub"
[[barclaycard.credit]]
payment_method_type = "CartesBancaires"
[[barclaycard.credit]]
payment_method_type = "UnionPay"
[[barclaycard.debit]]
payment_method_type = "Mastercard"
[[barclaycard.debit]]
payment_method_type = "Visa"
[[barclaycard.debit]]
payment_method_type = "AmericanExpress"
[[barclaycard.debit]]
payment_method_type = "JCB"
[[barclaycard.debit]]
payment_method_type = "Discover"
[[barclaycard.debit]]
payment_method_type = "Maestro"
[[barclaycard.debit]]
payment_method_type = "Interac"
[[barclaycard.debit]]
payment_method_type = "DinersClub"
[[barclaycard.debit]]
payment_method_type = "CartesBancaires"
[[barclaycard.debit]]
payment_method_type = "UnionPay"
[barclaycard.connector_auth.SignatureKey]
api_key = "Key"
key1 = "Merchant ID"
api_secret = "Shared Secret"

[cashtocode]
[[cashtocode.reward]]
payment_method_type = "classic"
[[cashtocode.reward]]
payment_method_type = "evoucher"
[cashtocode.connector_auth.CurrencyAuthKey.auth_key_map.EUR.classic]
password_classic = "Password Classic"
username_classic = "Username Classic"
merchant_id_classic = "MerchantId Classic"
[cashtocode.connector_auth.CurrencyAuthKey.auth_key_map.EUR.evoucher]
password_evoucher = "Password Evoucher"
username_evoucher = "Username Evoucher"
merchant_id_evoucher = "MerchantId Evoucher"
[cashtocode.connector_auth.CurrencyAuthKey.auth_key_map.GBP.classic]
password_classic = "Password Classic"
username_classic = "Username Classic"
merchant_id_classic = "MerchantId Classic"
[cashtocode.connector_auth.CurrencyAuthKey.auth_key_map.GBP.evoucher]
password_evoucher = "Password Evoucher"
username_evoucher = "Username Evoucher"
merchant_id_evoucher = "MerchantId Evoucher"
[cashtocode.connector_auth.CurrencyAuthKey.auth_key_map.USD.classic]
password_classic = "Password Classic"
username_classic = "Username Classic"
merchant_id_classic = "MerchantId Classic"
[cashtocode.connector_auth.CurrencyAuthKey.auth_key_map.USD.evoucher]
password_evoucher = "Password Evoucher"
username_evoucher = "Username Evoucher"
merchant_id_evoucher = "MerchantId Evoucher"
[cashtocode.connector_auth.CurrencyAuthKey.auth_key_map.CAD.classic]
password_classic = "Password Classic"
username_classic = "Username Classic"
merchant_id_classic = "MerchantId Classic"
[cashtocode.connector_auth.CurrencyAuthKey.auth_key_map.CAD.evoucher]
password_evoucher = "Password Evoucher"
username_evoucher = "Username Evoucher"
merchant_id_evoucher = "MerchantId Evoucher"
[cashtocode.connector_auth.CurrencyAuthKey.auth_key_map.CHF.classic]
password_classic = "Password Classic"
username_classic = "Username Classic"
merchant_id_classic = "MerchantId Classic"
[cashtocode.connector_auth.CurrencyAuthKey.auth_key_map.CHF.evoucher]
password_evoucher = "Password Evoucher"
username_evoucher = "Username Evoucher"
merchant_id_evoucher = "MerchantId Evoucher"
[cashtocode.connector_auth.CurrencyAuthKey.auth_key_map.AUD.classic]
password_classic = "Password Classic"
username_classic = "Username Classic"
merchant_id_classic = "MerchantId Classic"
[cashtocode.connector_auth.CurrencyAuthKey.auth_key_map.AUD.evoucher]
password_evoucher = "Password Evoucher"
username_evoucher = "Username Evoucher"
merchant_id_evoucher = "MerchantId Evoucher"
[cashtocode.connector_auth.CurrencyAuthKey.auth_key_map.INR.classic]
password_classic = "Password Classic"
username_classic = "Username Classic"
merchant_id_classic = "MerchantId Classic"
[cashtocode.connector_auth.CurrencyAuthKey.auth_key_map.INR.evoucher]
password_evoucher = "Password Evoucher"
username_evoucher = "Username Evoucher"
merchant_id_evoucher = "MerchantId Evoucher"
[cashtocode.connector_auth.CurrencyAuthKey.auth_key_map.JPY.classic]
password_classic = "Password Classic"
username_classic = "Username Classic"
merchant_id_classic = "MerchantId Classic"
[cashtocode.connector_auth.CurrencyAuthKey.auth_key_map.JPY.evoucher]
password_evoucher = "Password Evoucher"
username_evoucher = "Username Evoucher"
merchant_id_evoucher = "MerchantId Evoucher"
[cashtocode.connector_auth.CurrencyAuthKey.auth_key_map.NZD.classic]
password_classic = "Password Classic"
username_classic = "Username Classic"
merchant_id_classic = "MerchantId Classic"
[cashtocode.connector_auth.CurrencyAuthKey.auth_key_map.NZD.evoucher]
password_evoucher = "Password Evoucher"
username_evoucher = "Username Evoucher"
merchant_id_evoucher = "MerchantId Evoucher"
[cashtocode.connector_auth.CurrencyAuthKey.auth_key_map.ZAR.classic]
password_classic = "Password Classic"
username_classic = "Username Classic"
merchant_id_classic = "MerchantId Classic"
[cashtocode.connector_auth.CurrencyAuthKey.auth_key_map.ZAR.evoucher]
password_evoucher = "Password Evoucher"
username_evoucher = "Username Evoucher"
merchant_id_evoucher = "MerchantId Evoucher"
[cashtocode.connector_auth.CurrencyAuthKey.auth_key_map.CNY.classic]
password_classic = "Password Classic"
username_classic = "Username Classic"
merchant_id_classic = "MerchantId Classic"
[cashtocode.connector_auth.CurrencyAuthKey.auth_key_map.CNY.evoucher]
password_evoucher = "Password Evoucher"
username_evoucher = "Username Evoucher"
merchant_id_evoucher = "MerchantId Evoucher"
[cashtocode.connector_webhook_details]
merchant_secret = "Source verification key"

[cryptopay]
[[cryptopay.crypto]]
payment_method_type = "crypto_currency"
[cryptopay.connector_auth.BodyKey]
api_key = "API Key"
key1 = "Secret Key"
[cryptopay.connector_webhook_details]
merchant_secret = "Source verification key"

[checkout]
[[checkout.credit]]
payment_method_type = "Mastercard"
[[checkout.credit]]
payment_method_type = "Visa"
[[checkout.credit]]
payment_method_type = "Interac"
[[checkout.credit]]
payment_method_type = "AmericanExpress"
[[checkout.credit]]
payment_method_type = "JCB"
[[checkout.credit]]
payment_method_type = "DinersClub"
[[checkout.credit]]
payment_method_type = "Discover"
[[checkout.credit]]
payment_method_type = "CartesBancaires"
[[checkout.credit]]
payment_method_type = "UnionPay"
[[checkout.debit]]
payment_method_type = "Mastercard"
[[checkout.debit]]
payment_method_type = "Visa"
[[checkout.debit]]
payment_method_type = "Interac"
[[checkout.debit]]
payment_method_type = "AmericanExpress"
[[checkout.debit]]
payment_method_type = "JCB"
[[checkout.debit]]
payment_method_type = "DinersClub"
[[checkout.debit]]
payment_method_type = "Discover"
[[checkout.debit]]
payment_method_type = "CartesBancaires"
[[checkout.debit]]
payment_method_type = "UnionPay"
[[checkout.wallet]]
payment_method_type = "apple_pay"
[[checkout.wallet]]
payment_method_type = "google_pay"
[checkout.connector_auth.SignatureKey]
api_key = "Checkout API Public Key"
key1 = "Processing Channel ID"
api_secret = "Checkout API Secret Key"
[checkout.connector_webhook_details]
merchant_secret = "Source verification key"

[[checkout.metadata.apple_pay]]
name = "certificate"
label = "Merchant Certificate (Base64 Encoded)"
placeholder = "Enter Merchant Certificate (Base64 Encoded)"
required = true
type = "Text"
[[checkout.metadata.apple_pay]]
name = "certificate_keys"
label = "Merchant PrivateKey (Base64 Encoded)"
placeholder = "Enter Merchant PrivateKey (Base64 Encoded)"
required = true
type = "Text"
[[checkout.metadata.apple_pay]]
name = "merchant_identifier"
label = "Apple Merchant Identifier"
placeholder = "Enter Apple Merchant Identifier"
required = true
type = "Text"
[[checkout.metadata.apple_pay]]
name = "display_name"
label = "Display Name"
placeholder = "Enter Display Name"
required = true
type = "Text"
[[checkout.metadata.apple_pay]]
name = "initiative"
label = "Domain"
placeholder = "Enter Domain"
required = true
type = "Text"
[[checkout.metadata.apple_pay]]
name = "initiative_context"
label = "Domain Name"
placeholder = "Enter Domain Name"
required = true
type = "Text"
[[checkout.metadata.apple_pay]]
name = "merchant_business_country"
label = "Merchant Business Country"
placeholder = "Enter Merchant Business Country"
required = true
type = "Select"
options = []
[[checkout.metadata.apple_pay]]
name = "payment_processing_details_at"
label = "Payment Processing Details At"
placeholder = "Enter Payment Processing Details At"
required = true
type = "Radio"
options = ["Connector"]

[[checkout.metadata.google_pay]]
name = "merchant_name"
label = "Google Pay Merchant Name"
placeholder = "Enter Google Pay Merchant Name"
required = true
type = "Text"
[[checkout.metadata.google_pay]]
name = "merchant_id"
label = "Google Pay Merchant Id"
placeholder = "Enter Google Pay Merchant Id"
required = true
type = "Text"
[[checkout.metadata.google_pay]]
name = "gateway_merchant_id"
label = "Google Pay Merchant Key"
placeholder = "Enter Google Pay Merchant Key"
required = true
type = "Text"
[[checkout.metadata.google_pay]]
name = "allowed_auth_methods"
label = "Allowed Auth Methods"
placeholder = "Enter Allowed Auth Methods"
required = true
type = "MultiSelect"
options = ["PAN_ONLY", "CRYPTOGRAM_3DS"]

[[checkout.connector_wallets_details.google_pay]]
name = "merchant_name"
label = "Google Pay Merchant Name"
placeholder = "Enter Google Pay Merchant Name"
required = true
type = "Text"
[[checkout.connector_wallets_details.google_pay]]
name = "merchant_id"
label = "Google Pay Merchant Id"
placeholder = "Enter Google Pay Merchant Id"
required = true
type = "Text"
[[checkout.connector_wallets_details.google_pay]]
name = "gateway_merchant_id"
label = "Google Pay Merchant Key"
placeholder = "Enter Google Pay Merchant Key"
required = true
type = "Text"
[[checkout.connector_wallets_details.google_pay]]
name = "public_key"
label = "Google Pay Public Key"
placeholder = "Enter Google Pay Public Key"
required = true
type = "Text"
[[checkout.connector_wallets_details.google_pay]]
name = "private_key"
label = "Google Pay Private Key"
placeholder = "Enter Google Pay Private Key"
required = true
type = "Text"
[[checkout.connector_wallets_details.google_pay]]
name = "recipient_id"
label = "Recipient Id"
placeholder = "Enter Recipient Id"
required = true
type = "Text"
[[checkout.connector_wallets_details.google_pay]]
name = "allowed_auth_methods"
label = "Allowed Auth Methods"
placeholder = "Enter Allowed Auth Methods"
required = true
type = "MultiSelect"
options = ["PAN_ONLY", "CRYPTOGRAM_3DS"]


[coinbase]
[[coinbase.crypto]]
payment_method_type = "crypto_currency"
[coinbase.connector_auth.HeaderKey]
api_key = "API Key"
[coinbase.connector_webhook_details]
merchant_secret = "Source verification key"
[coinbase.metadata.pricing_type]
name = "pricing_type"
label = "Select the pricing type Example: fixed_price,no_price"
placeholder = "Select the pricing type Example: fixed_price,no_price"
required = true
type = "Select"
options = ["fixed_price", "no_price"]

[coingate]
[[coingate.crypto]]
payment_method_type = "crypto_currency"
[coingate.connector_auth.BodyKey]
api_key = "API Key"
key1 = "Merchant Token"
[coingate.metadata.currency_id]
name = "currency_id"
label = "ID of the currency in which the refund will be issued"
placeholder = "Enter ID of the currency in which the refund will be issued"
required = true
type = "Number"
[coingate.metadata.platform_id]
name = "platform_id"
label = "Platform ID of the currency in which the refund will be issued"
placeholder = "Enter Platform ID of the currency in which the refund will be issued"
required = true
type = "Number"
[coingate.metadata.ledger_account_id]
name = "ledger_account_id"
label = "ID of the trader balance associated with the currency in which the refund will be issued"
placeholder = "Enter ID of the trader balance associated with the currency in which the refund will be issued"
required = true
type = "Text"


[cybersource]
[[cybersource.credit]]
payment_method_type = "Mastercard"
[[cybersource.credit]]
payment_method_type = "Visa"
[[cybersource.credit]]
payment_method_type = "Interac"
[[cybersource.credit]]
payment_method_type = "AmericanExpress"
[[cybersource.credit]]
payment_method_type = "JCB"
[[cybersource.credit]]
payment_method_type = "DinersClub"
[[cybersource.credit]]
payment_method_type = "Discover"
[[cybersource.credit]]
payment_method_type = "CartesBancaires"
[[cybersource.credit]]
payment_method_type = "UnionPay"
[[cybersource.debit]]
payment_method_type = "Mastercard"
[[cybersource.debit]]
payment_method_type = "Visa"
[[cybersource.debit]]
payment_method_type = "Interac"
[[cybersource.debit]]
payment_method_type = "AmericanExpress"
[[cybersource.debit]]
payment_method_type = "JCB"
[[cybersource.debit]]
payment_method_type = "DinersClub"
[[cybersource.debit]]
payment_method_type = "Discover"
[[cybersource.debit]]
payment_method_type = "CartesBancaires"
[[cybersource.debit]]
payment_method_type = "UnionPay"
[[cybersource.wallet]]
payment_method_type = "apple_pay"
[[cybersource.wallet]]
payment_method_type = "google_pay"
[cybersource.connector_auth.SignatureKey]
api_key = "Key"
key1 = "Merchant ID"
api_secret = "Shared Secret"
[cybersource.connector_webhook_details]
merchant_secret = "Source verification key"
[cybersource.metadata]
disable_avs = "Disable AVS check"
disable_cvn = "Disable CVN check"

[[cybersource.metadata.apple_pay]]
name = "certificate"
label = "Merchant Certificate (Base64 Encoded)"
placeholder = "Enter Merchant Certificate (Base64 Encoded)"
required = true
type = "Text"
[[cybersource.metadata.apple_pay]]
name = "certificate_keys"
label = "Merchant PrivateKey (Base64 Encoded)"
placeholder = "Enter Merchant PrivateKey (Base64 Encoded)"
required = true
type = "Text"
[[cybersource.metadata.apple_pay]]
name = "merchant_identifier"
label = "Apple Merchant Identifier"
placeholder = "Enter Apple Merchant Identifier"
required = true
type = "Text"
[[cybersource.metadata.apple_pay]]
name = "display_name"
label = "Display Name"
placeholder = "Enter Display Name"
required = true
type = "Text"
[[cybersource.metadata.apple_pay]]
name = "initiative"
label = "Domain"
placeholder = "Enter Domain"
required = true
type = "Text"
[[cybersource.metadata.apple_pay]]
name = "initiative_context"
label = "Domain Name"
placeholder = "Enter Domain Name"
required = true
type = "Text"
[[cybersource.metadata.apple_pay]]
name = "merchant_business_country"
label = "Merchant Business Country"
placeholder = "Enter Merchant Business Country"
required = true
type = "Select"
options = []
[[cybersource.metadata.apple_pay]]
name = "payment_processing_details_at"
label = "Payment Processing Details At"
placeholder = "Enter Payment Processing Details At"
required = true
type = "Radio"
options = ["Connector", "Hyperswitch"]

[[cybersource.metadata.google_pay]]
name = "merchant_name"
label = "Google Pay Merchant Name"
placeholder = "Enter Google Pay Merchant Name"
required = true
type = "Text"
[[cybersource.metadata.google_pay]]
name = "merchant_id"
label = "Google Pay Merchant Id"
placeholder = "Enter Google Pay Merchant Id"
required = true
type = "Text"
[[cybersource.metadata.google_pay]]
name = "gateway_merchant_id"
label = "Google Pay Merchant Key"
placeholder = "Enter Google Pay Merchant Key"
required = true
type = "Text"
[[cybersource.metadata.google_pay]]
name = "allowed_auth_methods"
label = "Allowed Auth Methods"
placeholder = "Enter Allowed Auth Methods"
required = true
type = "MultiSelect"
options = ["PAN_ONLY", "CRYPTOGRAM_3DS"]

[[cybersource.connector_wallets_details.google_pay]]
name = "merchant_name"
label = "Google Pay Merchant Name"
placeholder = "Enter Google Pay Merchant Name"
required = true
type = "Text"
[[cybersource.connector_wallets_details.google_pay]]
name = "merchant_id"
label = "Google Pay Merchant Id"
placeholder = "Enter Google Pay Merchant Id"
required = true
type = "Text"
[[cybersource.connector_wallets_details.google_pay]]
name = "gateway_merchant_id"
label = "Google Pay Merchant Key"
placeholder = "Enter Google Pay Merchant Key"
required = true
type = "Text"
[[cybersource.connector_wallets_details.google_pay]]
name = "public_key"
label = "Google Pay Public Key"
placeholder = "Enter Google Pay Public Key"
required = true
type = "Text"
[[cybersource.connector_wallets_details.google_pay]]
name = "private_key"
label = "Google Pay Private Key"
placeholder = "Enter Google Pay Private Key"
required = true
type = "Text"
[[cybersource.connector_wallets_details.google_pay]]
name = "recipient_id"
label = "Recipient Id"
placeholder = "Enter Recipient Id"
required = true
type = "Text"
[[cybersource.connector_wallets_details.google_pay]]
name = "allowed_auth_methods"
label = "Allowed Auth Methods"
placeholder = "Enter Allowed Auth Methods"
required = true
type = "MultiSelect"
options = ["PAN_ONLY", "CRYPTOGRAM_3DS"]


[cybersource.metadata.acquirer_bin]
name = "acquirer_bin"
label = "Acquirer Bin"
placeholder = "Enter Acquirer Bin"
required = false
type = "Text"
[cybersource.metadata.acquirer_merchant_id]
name = "acquirer_merchant_id"
label = "Acquirer Merchant ID"
placeholder = "Enter Acquirer Merchant ID"
required = false
type = "Text"
[cybersource.metadata.acquirer_country_code]
name = "acquirer_country_code"
label = "Acquirer Country Code"
placeholder = "Enter Acquirer Country Code"
required = false
type = "Text"

[deutschebank]
[[deutschebank.bank_debit]]
payment_method_type = "sepa"
[[deutschebank.credit]]
payment_method_type = "Visa"
[[deutschebank.credit]]
payment_method_type = "Mastercard"
[[deutschebank.debit]]
payment_method_type = "Visa"
[[deutschebank.debit]]
payment_method_type = "Mastercard"
[deutschebank.connector_auth.SignatureKey]
api_key = "Client ID"
key1 = "Merchant ID"
api_secret = "Client Key"

[dlocal]
[[dlocal.credit]]
payment_method_type = "Mastercard"
[[dlocal.credit]]
payment_method_type = "Visa"
[[dlocal.credit]]
payment_method_type = "Interac"
[[dlocal.credit]]
payment_method_type = "AmericanExpress"
[[dlocal.credit]]
payment_method_type = "JCB"
[[dlocal.credit]]
payment_method_type = "DinersClub"
[[dlocal.credit]]
payment_method_type = "Discover"
[[dlocal.credit]]
payment_method_type = "CartesBancaires"
[[dlocal.credit]]
payment_method_type = "UnionPay"
[[dlocal.debit]]
payment_method_type = "Mastercard"
[[dlocal.debit]]
payment_method_type = "Visa"
[[dlocal.debit]]
payment_method_type = "Interac"
[[dlocal.debit]]
payment_method_type = "AmericanExpress"
[[dlocal.debit]]
payment_method_type = "JCB"
[[dlocal.debit]]
payment_method_type = "DinersClub"
[[dlocal.debit]]
payment_method_type = "Discover"
[[dlocal.debit]]
payment_method_type = "CartesBancaires"
[[dlocal.debit]]
payment_method_type = "UnionPay"
[dlocal.connector_auth.SignatureKey]
api_key = "X Login"
key1 = "X Trans Key"
api_secret = "Secret Key"
[dlocal.connector_webhook_details]
merchant_secret = "Source verification key"


[fiserv]
[[fiserv.credit]]
payment_method_type = "Mastercard"
[[fiserv.credit]]
payment_method_type = "Visa"
[[fiserv.credit]]
payment_method_type = "Interac"
[[fiserv.credit]]
payment_method_type = "AmericanExpress"
[[fiserv.credit]]
payment_method_type = "JCB"
[[fiserv.credit]]
payment_method_type = "DinersClub"
[[fiserv.credit]]
payment_method_type = "Discover"
[[fiserv.credit]]
payment_method_type = "CartesBancaires"
[[fiserv.credit]]
payment_method_type = "UnionPay"
[[fiserv.debit]]
payment_method_type = "Mastercard"
[[fiserv.debit]]
payment_method_type = "Visa"
[[fiserv.debit]]
payment_method_type = "Interac"
[[fiserv.debit]]
payment_method_type = "AmericanExpress"
[[fiserv.debit]]
payment_method_type = "JCB"
[[fiserv.debit]]
payment_method_type = "DinersClub"
[[fiserv.debit]]
payment_method_type = "Discover"
[[fiserv.debit]]
payment_method_type = "CartesBancaires"
[[fiserv.debit]]
payment_method_type = "UnionPay"
[fiserv.connector_auth.SignatureKey]
api_key = "API Key"
key1 = "Merchant ID"
api_secret = "API Secret"
[fiserv.connector_webhook_details]
merchant_secret = "Source verification key"

[fiserv.metadata.terminal_id]
name = "terminal_id"
label = "Terminal ID"
placeholder = "Enter Terminal ID"
required = true
type = "Text"

[fiservemea]
[[fiservemea.credit]]
payment_method_type = "Mastercard"
[[fiservemea.credit]]
payment_method_type = "Visa"
[[fiservemea.credit]]
payment_method_type = "Interac"
[[fiservemea.credit]]
payment_method_type = "AmericanExpress"
[[fiservemea.credit]]
payment_method_type = "JCB"
[[fiservemea.credit]]
payment_method_type = "DinersClub"
[[fiservemea.credit]]
payment_method_type = "Discover"
[[fiservemea.credit]]
payment_method_type = "CartesBancaires"
[[fiservemea.credit]]
payment_method_type = "UnionPay"
[[fiservemea.debit]]
payment_method_type = "Mastercard"
[[fiservemea.debit]]
payment_method_type = "Visa"
[[fiservemea.debit]]
payment_method_type = "Interac"
[[fiservemea.debit]]
payment_method_type = "AmericanExpress"
[[fiservemea.debit]]
payment_method_type = "JCB"
[[fiservemea.debit]]
payment_method_type = "DinersClub"
[[fiservemea.debit]]
payment_method_type = "Discover"
[[fiservemea.debit]]
payment_method_type = "CartesBancaires"
[[fiservemea.debit]]
payment_method_type = "UnionPay"
[fiservemea.connector_auth.BodyKey]
api_key = "API Key"
key1 = "Secret Key"

[forte]
[[forte.credit]]
payment_method_type = "Mastercard"
[[forte.credit]]
payment_method_type = "Visa"
[[forte.credit]]
payment_method_type = "Interac"
[[forte.credit]]
payment_method_type = "AmericanExpress"
[[forte.credit]]
payment_method_type = "JCB"
[[forte.credit]]
payment_method_type = "DinersClub"
[[forte.credit]]
payment_method_type = "Discover"
[[forte.credit]]
payment_method_type = "CartesBancaires"
[[forte.credit]]
payment_method_type = "UnionPay"
[[forte.debit]]
payment_method_type = "Mastercard"
[[forte.debit]]
payment_method_type = "Visa"
[[forte.debit]]
payment_method_type = "Interac"
[[forte.debit]]
payment_method_type = "AmericanExpress"
[[forte.debit]]
payment_method_type = "JCB"
[[forte.debit]]
payment_method_type = "DinersClub"
[[forte.debit]]
payment_method_type = "Discover"
[[forte.debit]]
payment_method_type = "CartesBancaires"
[[forte.debit]]
payment_method_type = "UnionPay"
[forte.connector_auth.MultiAuthKey]
api_key = "API Access ID"
key1 = "Organization ID"
api_secret = "API Secure Key"
key2 = "Location ID"
[forte.connector_webhook_details]
merchant_secret = "Source verification key"


[getnet]
[[getnet.credit]]
payment_method_type = "Mastercard"
[[getnet.credit]]
payment_method_type = "Visa"
[[getnet.credit]]
payment_method_type = "Interac"
[[getnet.credit]]
payment_method_type = "AmericanExpress"
[[getnet.credit]]
payment_method_type = "JCB"
[[getnet.credit]]
payment_method_type = "DinersClub"
[[getnet.credit]]
payment_method_type = "Discover"
[[getnet.credit]]
payment_method_type = "CartesBancaires"
[[getnet.credit]]
payment_method_type = "UnionPay"
[[getnet.credit]]
payment_method_type = "RuPay"
[[getnet.credit]]
payment_method_type = "Maestro"

[globalpay]
[[globalpay.credit]]
payment_method_type = "Mastercard"
[[globalpay.credit]]
payment_method_type = "Visa"
[[globalpay.credit]]
payment_method_type = "Interac"
[[globalpay.credit]]
payment_method_type = "AmericanExpress"
[[globalpay.credit]]
payment_method_type = "JCB"
[[globalpay.credit]]
payment_method_type = "DinersClub"
[[globalpay.credit]]
payment_method_type = "Discover"
[[globalpay.credit]]
payment_method_type = "CartesBancaires"
[[globalpay.credit]]
payment_method_type = "UnionPay"
[[globalpay.debit]]
payment_method_type = "Mastercard"
[[globalpay.debit]]
payment_method_type = "Visa"
[[globalpay.debit]]
payment_method_type = "Interac"
[[globalpay.debit]]
payment_method_type = "AmericanExpress"
[[globalpay.debit]]
payment_method_type = "JCB"
[[globalpay.debit]]
payment_method_type = "DinersClub"
[[globalpay.debit]]
payment_method_type = "Discover"
[[globalpay.debit]]
payment_method_type = "CartesBancaires"
[[globalpay.debit]]
payment_method_type = "UnionPay"
[[globalpay.bank_redirect]]
payment_method_type = "ideal"
[[globalpay.bank_redirect]]
payment_method_type = "giropay"
[[globalpay.bank_redirect]]
payment_method_type = "sofort"
[[globalpay.bank_redirect]]
payment_method_type = "eps"
[[globalpay.wallet]]
payment_method_type = "google_pay"
[[globalpay.wallet]]
payment_method_type = "paypal"
[globalpay.connector_auth.BodyKey]
api_key = "Global App Key"
key1 = "Global App ID"
[globalpay.connector_webhook_details]
merchant_secret = "Source verification key"

[[globalpay.metadata.google_pay]]
name = "merchant_name"
label = "Google Pay Merchant Name"
placeholder = "Enter Google Pay Merchant Name"
required = true
type = "Text"
[[globalpay.metadata.google_pay]]
name = "merchant_id"
label = "Google Pay Merchant Id"
placeholder = "Enter Google Pay Merchant Id"
required = true
type = "Text"
[[globalpay.metadata.google_pay]]
name = "gateway_merchant_id"
label = "Google Pay Merchant Key"
placeholder = "Enter Google Pay Merchant Key"
required = true
type = "Text"
[[globalpay.metadata.google_pay]]
name = "allowed_auth_methods"
label = "Allowed Auth Methods"
placeholder = "Enter Allowed Auth Methods"
required = true
type = "MultiSelect"
options = ["PAN_ONLY", "CRYPTOGRAM_3DS"]

[[globalpay.connector_wallets_details.google_pay]]
name = "merchant_name"
label = "Google Pay Merchant Name"
placeholder = "Enter Google Pay Merchant Name"
required = true
type = "Text"
[[globalpay.connector_wallets_details.google_pay]]
name = "merchant_id"
label = "Google Pay Merchant Id"
placeholder = "Enter Google Pay Merchant Id"
required = true
type = "Text"
[[globalpay.connector_wallets_details.google_pay]]
name = "gateway_merchant_id"
label = "Google Pay Merchant Key"
placeholder = "Enter Google Pay Merchant Key"
required = true
type = "Text"
[[globalpay.connector_wallets_details.google_pay]]
name = "public_key"
label = "Google Pay Public Key"
placeholder = "Enter Google Pay Public Key"
required = true
type = "Text"
[[globalpay.connector_wallets_details.google_pay]]
name = "private_key"
label = "Google Pay Private Key"
placeholder = "Enter Google Pay Private Key"
required = true
type = "Text"
[[globalpay.connector_wallets_details.google_pay]]
name = "recipient_id"
label = "Recipient Id"
placeholder = "Enter Recipient Id"
required = true
type = "Text"
[[globalpay.connector_wallets_details.google_pay]]
name = "allowed_auth_methods"
label = "Allowed Auth Methods"
placeholder = "Enter Allowed Auth Methods"
required = true
type = "MultiSelect"
options = ["PAN_ONLY", "CRYPTOGRAM_3DS"]


[globalpay.metadata.account_name]
name = "account_name"
label = "Account Name"
placeholder = "Enter Account Name"
required = true
type = "Text"


[globepay]
[[globepay.wallet]]
payment_method_type = "we_chat_pay"
[[globepay.wallet]]
payment_method_type = "ali_pay"
[globepay.connector_auth.BodyKey]
api_key = "Partner Code"
key1 = "Credential Code"
[globepay.connector_webhook_details]
merchant_secret = "Source verification key"

[iatapay]
[[iatapay.upi]]
payment_method_type = "upi_collect"
[iatapay.connector_auth.SignatureKey]
api_key = "Client ID"
key1 = "Airline ID"
api_secret = "Client Secret"
[iatapay.connector_webhook_details]
merchant_secret = "Source verification key"

[itaubank]
[[itaubank.bank_transfer]]
payment_method_type = "pix"
[itaubank.connector_auth.MultiAuthKey]
key1 = "Client Id"
api_key = "Client Secret"
api_secret = "Certificates"
key2 = "Certificate Key"

[jpmorgan]
[[jpmorgan.credit]]
payment_method_type = "AmericanExpress"
[[jpmorgan.credit]]
payment_method_type = "DinersClub"
[[jpmorgan.credit]]
payment_method_type = "Discover"
[[jpmorgan.credit]]
payment_method_type = "JCB"
[[jpmorgan.credit]]
payment_method_type = "Mastercard"
[[jpmorgan.credit]]
payment_method_type = "Discover"
[[jpmorgan.credit]]
payment_method_type = "UnionPay"
[[jpmorgan.credit]]
payment_method_type = "Visa"
[[jpmorgan.debit]]
payment_method_type = "AmericanExpress"
[[jpmorgan.debit]]
payment_method_type = "DinersClub"
[[jpmorgan.debit]]
payment_method_type = "Discover"
[[jpmorgan.debit]]
payment_method_type = "JCB"
[[jpmorgan.debit]]
payment_method_type = "Mastercard"
[[jpmorgan.debit]]
payment_method_type = "Discover"
[[jpmorgan.debit]]
payment_method_type = "UnionPay"
[[jpmorgan.debit]]
payment_method_type = "Visa"
[jpmorgan.connector_auth.BodyKey]
api_key = "Access Token"
key1 = "Client Secret"

[klarna]
[[klarna.pay_later]]
payment_method_type = "klarna"
payment_experience = "invoke_sdk_client"
[[klarna.pay_later]]
payment_method_type = "klarna"
payment_experience = "redirect_to_url"
[klarna.connector_auth.BodyKey]
key1 = "Klarna Merchant Username"
api_key = "Klarna Merchant ID Password"
[klarna.metadata.klarna_region]
name = "klarna_region"
label = "Region of your Klarna Merchant Account"
placeholder = "Enter Region of your Klarna Merchant Account"
required = true
type = "Select"
options = ["Europe", "NorthAmerica", "Oceania"]

[mifinity]
[[mifinity.wallet]]
payment_method_type = "mifinity"
[mifinity.connector_auth.HeaderKey]
api_key = "key"
[mifinity.metadata.brand_id]
name = "brand_id"
label = "Merchant Brand ID"
placeholder = "Enter Brand ID"
required = true
type = "Text"
[mifinity.metadata.destination_account_number]
name = "destination_account_number"
label = "Destination Account Number"
placeholder = "Enter Destination Account Number"
required = true
type = "Text"

[razorpay]
[[razorpay.upi]]
payment_method_type = "upi_collect"
[razorpay.connector_auth.BodyKey]
api_key = "Razorpay Id"
key1 = "Razorpay Secret"

[mollie]
[[mollie.credit]]
payment_method_type = "Mastercard"
[[mollie.credit]]
payment_method_type = "Visa"
[[mollie.credit]]
payment_method_type = "Interac"
[[mollie.credit]]
payment_method_type = "AmericanExpress"
[[mollie.credit]]
payment_method_type = "JCB"
[[mollie.credit]]
payment_method_type = "DinersClub"
[[mollie.credit]]
payment_method_type = "Discover"
[[mollie.credit]]
payment_method_type = "CartesBancaires"
[[mollie.credit]]
payment_method_type = "UnionPay"
[[mollie.debit]]
payment_method_type = "Mastercard"
[[mollie.debit]]
payment_method_type = "Visa"
[[mollie.debit]]
payment_method_type = "Interac"
[[mollie.debit]]
payment_method_type = "AmericanExpress"
[[mollie.debit]]
payment_method_type = "JCB"
[[mollie.debit]]
payment_method_type = "DinersClub"
[[mollie.debit]]
payment_method_type = "Discover"
[[mollie.debit]]
payment_method_type = "CartesBancaires"
[[mollie.debit]]
payment_method_type = "UnionPay"
[[mollie.bank_redirect]]
payment_method_type = "ideal"
[[mollie.bank_redirect]]
payment_method_type = "giropay"
[[mollie.bank_redirect]]
payment_method_type = "sofort"
[[mollie.bank_redirect]]
payment_method_type = "eps"
[[mollie.wallet]]
payment_method_type = "paypal"
[mollie.connector_auth.BodyKey]
api_key = "API Key"
key1 = "Profile Token"
[mollie.connector_webhook_details]
merchant_secret = "Source verification key"

[moneris]
[[moneris.credit]]
payment_method_type = "Mastercard"
[[moneris.credit]]
payment_method_type = "Visa"
[[moneris.credit]]
payment_method_type = "Interac"
[[moneris.credit]]
payment_method_type = "AmericanExpress"
[[moneris.credit]]
payment_method_type = "JCB"
[[moneris.credit]]
payment_method_type = "DinersClub"
[[moneris.credit]]
payment_method_type = "Discover"
[[moneris.credit]]
payment_method_type = "CartesBancaires"
[[moneris.credit]]
payment_method_type = "UnionPay"
[[moneris.debit]]
payment_method_type = "Mastercard"
[[moneris.debit]]
payment_method_type = "Visa"
[[moneris.debit]]
payment_method_type = "Interac"
[[moneris.debit]]
payment_method_type = "AmericanExpress"
[[moneris.debit]]
payment_method_type = "JCB"
[[moneris.debit]]
payment_method_type = "DinersClub"
[[moneris.debit]]
payment_method_type = "Discover"
[[moneris.debit]]
payment_method_type = "CartesBancaires"
[[moneris.debit]]
payment_method_type = "UnionPay"
[moneris.connector_auth.SignatureKey]
api_key = "Client Secret"
key1 = "Client Id"
api_secret = "Merchant Id"

[multisafepay]
[[multisafepay.credit]]
payment_method_type = "Mastercard"
[[multisafepay.credit]]
payment_method_type = "Visa"
[[multisafepay.credit]]
payment_method_type = "Interac"
[[multisafepay.credit]]
payment_method_type = "AmericanExpress"
[[multisafepay.credit]]
payment_method_type = "JCB"
[[multisafepay.credit]]
payment_method_type = "DinersClub"
[[multisafepay.credit]]
payment_method_type = "Discover"
[[multisafepay.credit]]
payment_method_type = "CartesBancaires"
[[multisafepay.credit]]
payment_method_type = "UnionPay"
[[multisafepay.debit]]
payment_method_type = "Mastercard"
[[multisafepay.debit]]
payment_method_type = "Visa"
[[multisafepay.debit]]
payment_method_type = "Interac"
[[multisafepay.debit]]
payment_method_type = "AmericanExpress"
[[multisafepay.debit]]
payment_method_type = "JCB"
[[multisafepay.debit]]
payment_method_type = "DinersClub"
[[multisafepay.debit]]
payment_method_type = "Discover"
[[multisafepay.debit]]
payment_method_type = "CartesBancaires"
[[multisafepay.debit]]
payment_method_type = "UnionPay"
[multisafepay.connector_auth.HeaderKey]
api_key = "Enter API Key"
[multisafepay.connector_webhook_details]
merchant_secret = "Source verification key"


[nexinets]
[[nexinets.credit]]
payment_method_type = "Mastercard"
[[nexinets.credit]]
payment_method_type = "Visa"
[[nexinets.credit]]
payment_method_type = "Interac"
[[nexinets.credit]]
payment_method_type = "AmericanExpress"
[[nexinets.credit]]
payment_method_type = "JCB"
[[nexinets.credit]]
payment_method_type = "DinersClub"
[[nexinets.credit]]
payment_method_type = "Discover"
[[nexinets.credit]]
payment_method_type = "CartesBancaires"
[[nexinets.credit]]
payment_method_type = "UnionPay"
[[nexinets.debit]]
payment_method_type = "Mastercard"
[[nexinets.debit]]
payment_method_type = "Visa"
[[nexinets.debit]]
payment_method_type = "Interac"
[[nexinets.debit]]
payment_method_type = "AmericanExpress"
[[nexinets.debit]]
payment_method_type = "JCB"
[[nexinets.debit]]
payment_method_type = "DinersClub"
[[nexinets.debit]]
payment_method_type = "Discover"
[[nexinets.debit]]
payment_method_type = "CartesBancaires"
[[nexinets.debit]]
payment_method_type = "UnionPay"
[[nexinets.bank_redirect]]
payment_method_type = "ideal"
[[nexinets.bank_redirect]]
payment_method_type = "giropay"
[[nexinets.bank_redirect]]
payment_method_type = "sofort"
[[nexinets.bank_redirect]]
payment_method_type = "eps"
[[nexinets.wallet]]
payment_method_type = "apple_pay"
[[nexinets.wallet]]
payment_method_type = "paypal"
[nexinets.connector_auth.BodyKey]
api_key = "API Key"
key1 = "Merchant ID"

[[nexinets.metadata.apple_pay]]
name = "certificate"
label = "Merchant Certificate (Base64 Encoded)"
placeholder = "Enter Merchant Certificate (Base64 Encoded)"
required = true
type = "Text"
[[nexinets.metadata.apple_pay]]
name = "certificate_keys"
label = "Merchant PrivateKey (Base64 Encoded)"
placeholder = "Enter Merchant PrivateKey (Base64 Encoded)"
required = true
type = "Text"
[[nexinets.metadata.apple_pay]]
name = "merchant_identifier"
label = "Apple Merchant Identifier"
placeholder = "Enter Apple Merchant Identifier"
required = true
type = "Text"
[[nexinets.metadata.apple_pay]]
name = "display_name"
label = "Display Name"
placeholder = "Enter Display Name"
required = true
type = "Text"
[[nexinets.metadata.apple_pay]]
name = "initiative"
label = "Domain"
placeholder = "Enter Domain"
required = true
type = "Text"
[[nexinets.metadata.apple_pay]]
name = "initiative_context"
label = "Domain Name"
placeholder = "Enter Domain Name"
required = true
type = "Text"
[[nexinets.metadata.apple_pay]]
name = "merchant_business_country"
label = "Merchant Business Country"
placeholder = "Enter Merchant Business Country"
required = true
type = "Select"
options = []
[[nexinets.metadata.apple_pay]]
name = "payment_processing_details_at"
label = "Payment Processing Details At"
placeholder = "Enter Payment Processing Details At"
required = true
type = "Radio"
options = ["Connector"]

[nexixpay]
[[nexixpay.credit]]
payment_method_type = "Mastercard"
[[nexixpay.credit]]
payment_method_type = "Visa"
[[nexixpay.credit]]
payment_method_type = "AmericanExpress"
[[nexixpay.credit]]
payment_method_type = "JCB"
[[nexixpay.debit]]
payment_method_type = "Mastercard"
[[nexixpay.debit]]
payment_method_type = "Visa"
[[nexixpay.debit]]
payment_method_type = "AmericanExpress"
[[nexixpay.debit]]
payment_method_type = "JCB"
[nexixpay.connector_auth.HeaderKey]
api_key = "API Key"

[nmi]
[[nmi.credit]]
payment_method_type = "Mastercard"
[[nmi.credit]]
payment_method_type = "Visa"
[[nmi.credit]]
payment_method_type = "Interac"
[[nmi.credit]]
payment_method_type = "AmericanExpress"
[[nmi.credit]]
payment_method_type = "JCB"
[[nmi.credit]]
payment_method_type = "DinersClub"
[[nmi.credit]]
payment_method_type = "Discover"
[[nmi.credit]]
payment_method_type = "CartesBancaires"
[[nmi.credit]]
payment_method_type = "UnionPay"
[[nmi.debit]]
payment_method_type = "Mastercard"
[[nmi.debit]]
payment_method_type = "Visa"
[[nmi.debit]]
payment_method_type = "Interac"
[[nmi.debit]]
payment_method_type = "AmericanExpress"
[[nmi.debit]]
payment_method_type = "JCB"
[[nmi.debit]]
payment_method_type = "DinersClub"
[[nmi.debit]]
payment_method_type = "Discover"
[[nmi.debit]]
payment_method_type = "CartesBancaires"
[[nmi.debit]]
payment_method_type = "UnionPay"
[nmi.connector_auth.BodyKey]
api_key = "API Key"
key1 = "Public Key"
[nmi.connector_webhook_details]
merchant_secret = "Source verification key"

[novalnet]
[[novalnet.credit]]
payment_method_type = "Mastercard"
[[novalnet.credit]]
payment_method_type = "Visa"
[[novalnet.credit]]
payment_method_type = "Interac"
[[novalnet.credit]]
payment_method_type = "AmericanExpress"
[[novalnet.credit]]
payment_method_type = "JCB"
[[novalnet.credit]]
payment_method_type = "DinersClub"
[[novalnet.credit]]
payment_method_type = "Discover"
[[novalnet.credit]]
payment_method_type = "CartesBancaires"
[[novalnet.credit]]
payment_method_type = "UnionPay"
[[novalnet.debit]]
payment_method_type = "Mastercard"
[[novalnet.debit]]
payment_method_type = "Visa"
[[novalnet.debit]]
payment_method_type = "Interac"
[[novalnet.debit]]
payment_method_type = "AmericanExpress"
[[novalnet.debit]]
payment_method_type = "JCB"
[[novalnet.debit]]
payment_method_type = "DinersClub"
[[novalnet.debit]]
payment_method_type = "Discover"
[[novalnet.debit]]
payment_method_type = "CartesBancaires"
[[novalnet.debit]]
payment_method_type = "UnionPay"
[[novalnet.wallet]]
payment_method_type = "google_pay"
[[novalnet.wallet]]
payment_method_type = "paypal"
[[novalnet.wallet]]
payment_method_type = "apple_pay"
[novalnet.connector_auth.SignatureKey]
api_key = "Product Activation Key"
key1 = "Payment Access Key"
api_secret = "Tariff ID"
[novalnet.connector_webhook_details]
merchant_secret = "Source verification key"

[[novalnet.metadata.google_pay]]
name = "merchant_name"
label = "Google Pay Merchant Name"
placeholder = "Enter Google Pay Merchant Name"
required = true
type = "Text"
[[novalnet.metadata.google_pay]]
name = "merchant_id"
label = "Google Pay Merchant Id"
placeholder = "Enter Google Pay Merchant Id"
required = true
type = "Text"
[[novalnet.metadata.google_pay]]
name = "gateway_merchant_id"
label = "Google Pay Merchant Key"
placeholder = "Enter Google Pay Merchant Key"
required = true
type = "Text"
[[novalnet.metadata.google_pay]]
name = "allowed_auth_methods"
label = "Allowed Auth Methods"
placeholder = "Enter Allowed Auth Methods"
required = true
type = "MultiSelect"
options = ["PAN_ONLY", "CRYPTOGRAM_3DS"]

[[novalnet.connector_wallets_details.google_pay]]
name = "merchant_name"
label = "Google Pay Merchant Name"
placeholder = "Enter Google Pay Merchant Name"
required = true
type = "Text"
[[novalnet.connector_wallets_details.google_pay]]
name = "merchant_id"
label = "Google Pay Merchant Id"
placeholder = "Enter Google Pay Merchant Id"
required = true
type = "Text"
[[novalnet.connector_wallets_details.google_pay]]
name = "gateway_merchant_id"
label = "Google Pay Merchant Key"
placeholder = "Enter Google Pay Merchant Key"
required = true
type = "Text"
[[novalnet.connector_wallets_details.google_pay]]
name = "public_key"
label = "Google Pay Public Key"
placeholder = "Enter Google Pay Public Key"
required = true
type = "Text"
[[novalnet.connector_wallets_details.google_pay]]
name = "private_key"
label = "Google Pay Private Key"
placeholder = "Enter Google Pay Private Key"
required = true
type = "Text"
[[novalnet.connector_wallets_details.google_pay]]
name = "recipient_id"
label = "Recipient Id"
placeholder = "Enter Recipient Id"
required = true
type = "Text"
[[novalnet.connector_wallets_details.google_pay]]
name = "allowed_auth_methods"
label = "Allowed Auth Methods"
placeholder = "Enter Allowed Auth Methods"
required = true
type = "MultiSelect"
options = ["PAN_ONLY", "CRYPTOGRAM_3DS"]


[[novalnet.metadata.apple_pay]]
name = "certificate"
label = "Merchant Certificate (Base64 Encoded)"
placeholder = "Enter Merchant Certificate (Base64 Encoded)"
required = true
type = "Text"
[[novalnet.metadata.apple_pay]]
name = "certificate_keys"
label = "Merchant PrivateKey (Base64 Encoded)"
placeholder = "Enter Merchant PrivateKey (Base64 Encoded)"
required = true
type = "Text"
[[novalnet.metadata.apple_pay]]
name = "merchant_identifier"
label = "Apple Merchant Identifier"
placeholder = "Enter Apple Merchant Identifier"
required = true
type = "Text"
[[novalnet.metadata.apple_pay]]
name = "display_name"
label = "Display Name"
placeholder = "Enter Display Name"
required = true
type = "Text"
[[novalnet.metadata.apple_pay]]
name = "initiative"
label = "Domain"
placeholder = "Enter Domain"
required = true
type = "Select"
options = ["web", "ios"]
[[novalnet.metadata.apple_pay]]
name = "initiative_context"
label = "Domain Name"
placeholder = "Enter Domain Name"
required = true
type = "Text"
[[novalnet.metadata.apple_pay]]
name = "merchant_business_country"
label = "Merchant Business Country"
placeholder = "Enter Merchant Business Country"
required = true
type = "Select"
options = []
[[novalnet.metadata.apple_pay]]
name = "payment_processing_details_at"
label = "Payment Processing Details At"
placeholder = "Enter Payment Processing Details At"
required = true
type = "Radio"
options = ["Connector"]

[nuvei]
[[nuvei.credit]]
payment_method_type = "Mastercard"
[[nuvei.credit]]
payment_method_type = "Visa"
[[nuvei.credit]]
payment_method_type = "Interac"
[[nuvei.credit]]
payment_method_type = "AmericanExpress"
[[nuvei.credit]]
payment_method_type = "JCB"
[[nuvei.credit]]
payment_method_type = "DinersClub"
[[nuvei.credit]]
payment_method_type = "Discover"
[[nuvei.credit]]
payment_method_type = "CartesBancaires"
[[nuvei.credit]]
payment_method_type = "UnionPay"
[[nuvei.debit]]
payment_method_type = "Mastercard"
[[nuvei.debit]]
payment_method_type = "Visa"
[[nuvei.debit]]
payment_method_type = "Interac"
[[nuvei.debit]]
payment_method_type = "AmericanExpress"
[[nuvei.debit]]
payment_method_type = "JCB"
[[nuvei.debit]]
payment_method_type = "DinersClub"
[[nuvei.debit]]
payment_method_type = "Discover"
[[nuvei.debit]]
payment_method_type = "CartesBancaires"
[[nuvei.debit]]
payment_method_type = "UnionPay"
[nuvei.connector_auth.SignatureKey]
api_key = "Merchant ID"
key1 = "Merchant Site ID"
api_secret = "Merchant Secret"
[nuvei.connector_webhook_details]
merchant_secret = "Source verification key"


[opennode]
[[opennode.crypto]]
payment_method_type = "crypto_currency"
[opennode.connector_auth.HeaderKey]
api_key = "API Key"
[opennode.connector_webhook_details]
merchant_secret = "Source verification key"

[paypal]
[[paypal.credit]]
payment_method_type = "Mastercard"
[[paypal.credit]]
payment_method_type = "Visa"
[[paypal.credit]]
payment_method_type = "Interac"
[[paypal.credit]]
payment_method_type = "AmericanExpress"
[[paypal.credit]]
payment_method_type = "JCB"
[[paypal.credit]]
payment_method_type = "DinersClub"
[[paypal.credit]]
payment_method_type = "Discover"
[[paypal.credit]]
payment_method_type = "CartesBancaires"
[[paypal.credit]]
payment_method_type = "UnionPay"
[[paypal.debit]]
payment_method_type = "Mastercard"
[[paypal.debit]]
payment_method_type = "Visa"
[[paypal.debit]]
payment_method_type = "Interac"
[[paypal.debit]]
payment_method_type = "AmericanExpress"
[[paypal.debit]]
payment_method_type = "JCB"
[[paypal.debit]]
payment_method_type = "DinersClub"
[[paypal.debit]]
payment_method_type = "Discover"
[[paypal.debit]]
payment_method_type = "CartesBancaires"
[[paypal.debit]]
payment_method_type = "UnionPay"
[[paypal.wallet]]
payment_method_type = "paypal"
payment_experience = "invoke_sdk_client"
[[paypal.wallet]]
payment_method_type = "paypal"
payment_experience = "redirect_to_url"
is_verifiable = true
[paypal.connector_auth.BodyKey]
api_key = "Client Secret"
key1 = "Client ID"
[paypal.connector_webhook_details]
merchant_secret = "Source verification key"
[paypal.metadata.paypal_sdk]
client_id = "Client ID"

[paystack]
[[paystack.bank_redirect]]
payment_method_type = "eft"
[paystack.connector_auth.HeaderKey]
api_key = "API Key"
[paystack.connector_webhook_details]
merchant_secret = "API Key"

[payu]
[[payu.credit]]
payment_method_type = "Mastercard"
[[payu.credit]]
payment_method_type = "Visa"
[[payu.credit]]
payment_method_type = "Interac"
[[payu.credit]]
payment_method_type = "AmericanExpress"
[[payu.credit]]
payment_method_type = "JCB"
[[payu.credit]]
payment_method_type = "DinersClub"
[[payu.credit]]
payment_method_type = "Discover"
[[payu.credit]]
payment_method_type = "CartesBancaires"
[[payu.credit]]
payment_method_type = "UnionPay"
[[payu.debit]]
payment_method_type = "Mastercard"
[[payu.debit]]
payment_method_type = "Visa"
[[payu.debit]]
payment_method_type = "Interac"
[[payu.debit]]
payment_method_type = "AmericanExpress"
[[payu.debit]]
payment_method_type = "JCB"
[[payu.debit]]
payment_method_type = "DinersClub"
[[payu.debit]]
payment_method_type = "Discover"
[[payu.debit]]
payment_method_type = "CartesBancaires"
[[payu.debit]]
payment_method_type = "UnionPay"
[[payu.wallet]]
payment_method_type = "google_pay"
[payu.connector_auth.BodyKey]
api_key = "API Key"
key1 = "Merchant POS ID"
[payu.connector_webhook_details]
merchant_secret = "Source verification key"

[[payu.metadata.google_pay]]
name = "merchant_name"
label = "Google Pay Merchant Name"
placeholder = "Enter Google Pay Merchant Name"
required = true
type = "Text"
[[payu.metadata.google_pay]]
name = "merchant_id"
label = "Google Pay Merchant Id"
placeholder = "Enter Google Pay Merchant Id"
required = true
type = "Text"
[[payu.metadata.google_pay]]
name = "gateway_merchant_id"
label = "Google Pay Merchant Key"
placeholder = "Enter Google Pay Merchant Key"
required = true
type = "Text"
[[payu.metadata.google_pay]]
name = "allowed_auth_methods"
label = "Allowed Auth Methods"
placeholder = "Enter Allowed Auth Methods"
required = true
type = "MultiSelect"
options = ["PAN_ONLY", "CRYPTOGRAM_3DS"]

[[payu.connector_wallets_details.google_pay]]
name = "merchant_name"
label = "Google Pay Merchant Name"
placeholder = "Enter Google Pay Merchant Name"
required = true
type = "Text"
[[payu.connector_wallets_details.google_pay]]
name = "merchant_id"
label = "Google Pay Merchant Id"
placeholder = "Enter Google Pay Merchant Id"
required = true
type = "Text"
[[payu.connector_wallets_details.google_pay]]
name = "gateway_merchant_id"
label = "Google Pay Merchant Key"
placeholder = "Enter Google Pay Merchant Key"
required = true
type = "Text"
[[payu.connector_wallets_details.google_pay]]
name = "public_key"
label = "Google Pay Public Key"
placeholder = "Enter Google Pay Public Key"
required = true
type = "Text"
[[payu.connector_wallets_details.google_pay]]
name = "private_key"
label = "Google Pay Private Key"
placeholder = "Enter Google Pay Private Key"
required = true
type = "Text"
[[payu.connector_wallets_details.google_pay]]
name = "recipient_id"
label = "Recipient Id"
placeholder = "Enter Recipient Id"
required = true
type = "Text"
[[payu.connector_wallets_details.google_pay]]
name = "allowed_auth_methods"
label = "Allowed Auth Methods"
placeholder = "Enter Allowed Auth Methods"
required = true
type = "MultiSelect"
options = ["PAN_ONLY", "CRYPTOGRAM_3DS"]


[rapyd]
[[rapyd.credit]]
payment_method_type = "Mastercard"
[[rapyd.credit]]
payment_method_type = "Visa"
[[rapyd.credit]]
payment_method_type = "Interac"
[[rapyd.credit]]
payment_method_type = "AmericanExpress"
[[rapyd.credit]]
payment_method_type = "JCB"
[[rapyd.credit]]
payment_method_type = "DinersClub"
[[rapyd.credit]]
payment_method_type = "Discover"
[[rapyd.credit]]
payment_method_type = "CartesBancaires"
[[rapyd.credit]]
payment_method_type = "UnionPay"
[[rapyd.debit]]
payment_method_type = "Mastercard"
[[rapyd.debit]]
payment_method_type = "Visa"
[[rapyd.debit]]
payment_method_type = "Interac"
[[rapyd.debit]]
payment_method_type = "AmericanExpress"
[[rapyd.debit]]
payment_method_type = "JCB"
[[rapyd.debit]]
payment_method_type = "DinersClub"
[[rapyd.debit]]
payment_method_type = "Discover"
[[rapyd.debit]]
payment_method_type = "CartesBancaires"
[[rapyd.debit]]
payment_method_type = "UnionPay"
[[rapyd.wallet]]
payment_method_type = "apple_pay"
[rapyd.connector_auth.BodyKey]
api_key = "Access Key"
key1 = "API Secret"
[rapyd.connector_webhook_details]
merchant_secret = "Source verification key"

[[rapyd.metadata.apple_pay]]
name = "certificate"
label = "Merchant Certificate (Base64 Encoded)"
placeholder = "Enter Merchant Certificate (Base64 Encoded)"
required = true
type = "Text"
[[rapyd.metadata.apple_pay]]
name = "certificate_keys"
label = "Merchant PrivateKey (Base64 Encoded)"
placeholder = "Enter Merchant PrivateKey (Base64 Encoded)"
required = true
type = "Text"
[[rapyd.metadata.apple_pay]]
name = "merchant_identifier"
label = "Apple Merchant Identifier"
placeholder = "Enter Apple Merchant Identifier"
required = true
type = "Text"
[[rapyd.metadata.apple_pay]]
name = "display_name"
label = "Display Name"
placeholder = "Enter Display Name"
required = true
type = "Text"
[[rapyd.metadata.apple_pay]]
name = "initiative"
label = "Domain"
placeholder = "Enter Domain"
required = true
type = "Text"
[[rapyd.metadata.apple_pay]]
name = "initiative_context"
label = "Domain Name"
placeholder = "Enter Domain Name"
required = true
type = "Text"
[[rapyd.metadata.apple_pay]]
name = "merchant_business_country"
label = "Merchant Business Country"
placeholder = "Enter Merchant Business Country"
required = true
type = "Select"
options = []
[[rapyd.metadata.apple_pay]]
name = "payment_processing_details_at"
label = "Payment Processing Details At"
placeholder = "Enter Payment Processing Details At"
required = true
type = "Radio"
options = ["Connector"]

[shift4]
[[shift4.credit]]
payment_method_type = "Mastercard"
[[shift4.credit]]
payment_method_type = "Visa"
[[shift4.credit]]
payment_method_type = "Interac"
[[shift4.credit]]
payment_method_type = "AmericanExpress"
[[shift4.credit]]
payment_method_type = "JCB"
[[shift4.credit]]
payment_method_type = "DinersClub"
[[shift4.credit]]
payment_method_type = "Discover"
[[shift4.credit]]
payment_method_type = "CartesBancaires"
[[shift4.credit]]
payment_method_type = "UnionPay"
[[shift4.debit]]
payment_method_type = "Mastercard"
[[shift4.debit]]
payment_method_type = "Visa"
[[shift4.debit]]
payment_method_type = "Interac"
[[shift4.debit]]
payment_method_type = "AmericanExpress"
[[shift4.debit]]
payment_method_type = "JCB"
[[shift4.debit]]
payment_method_type = "DinersClub"
[[shift4.debit]]
payment_method_type = "Discover"
[[shift4.debit]]
payment_method_type = "CartesBancaires"
[[shift4.debit]]
payment_method_type = "UnionPay"
[[shift4.bank_redirect]]
payment_method_type = "ideal"
[[shift4.bank_redirect]]
payment_method_type = "giropay"
[[shift4.bank_redirect]]
payment_method_type = "sofort"
[[shift4.bank_redirect]]
payment_method_type = "eps"
[shift4.connector_auth.HeaderKey]
api_key = "API Key"
[shift4.connector_webhook_details]
merchant_secret = "Source verification key"

[stripe]
[[stripe.credit]]
payment_method_type = "Mastercard"
[[stripe.credit]]
payment_method_type = "Visa"
[[stripe.credit]]
payment_method_type = "Interac"
[[stripe.credit]]
payment_method_type = "AmericanExpress"
[[stripe.credit]]
payment_method_type = "JCB"
[[stripe.credit]]
payment_method_type = "DinersClub"
[[stripe.credit]]
payment_method_type = "Discover"
[[stripe.credit]]
payment_method_type = "CartesBancaires"
[[stripe.credit]]
payment_method_type = "UnionPay"
[[stripe.debit]]
payment_method_type = "Mastercard"
[[stripe.debit]]
payment_method_type = "Visa"
[[stripe.debit]]
payment_method_type = "Interac"
[[stripe.debit]]
payment_method_type = "AmericanExpress"
[[stripe.debit]]
payment_method_type = "JCB"
[[stripe.debit]]
payment_method_type = "DinersClub"
[[stripe.debit]]
payment_method_type = "Discover"
[[stripe.debit]]
payment_method_type = "CartesBancaires"
[[stripe.debit]]
payment_method_type = "UnionPay"
[[stripe.pay_later]]
payment_method_type = "klarna"
[[stripe.pay_later]]
payment_method_type = "affirm"
[[stripe.pay_later]]
payment_method_type = "afterpay_clearpay"
[[stripe.bank_redirect]]
payment_method_type = "ideal"
[[stripe.bank_redirect]]
payment_method_type = "giropay"
[[stripe.bank_redirect]]
payment_method_type = "eps"
[[stripe.bank_debit]]
payment_method_type = "ach"
[[stripe.bank_debit]]
payment_method_type = "becs"
[[stripe.bank_debit]]
payment_method_type = "sepa"
[[stripe.bank_transfer]]
payment_method_type = "ach"
[[stripe.bank_transfer]]
payment_method_type = "bacs"
[[stripe.bank_transfer]]
payment_method_type = "sepa"
[[stripe.wallet]]
payment_method_type = "amazon_pay"
[[stripe.wallet]]
payment_method_type = "apple_pay"
[[stripe.wallet]]
payment_method_type = "google_pay"
[[stripe.wallet]]
payment_method_type = "revolut_pay"
is_verifiable = true
[stripe.connector_auth.HeaderKey]
api_key = "Secret Key"
[stripe.connector_webhook_details]
merchant_secret = "Source verification key"

[[stripe.metadata.apple_pay]]
name = "certificate"
label = "Merchant Certificate (Base64 Encoded)"
placeholder = "Enter Merchant Certificate (Base64 Encoded)"
required = true
type = "Text"
[[stripe.metadata.apple_pay]]
name = "certificate_keys"
label = "Merchant PrivateKey (Base64 Encoded)"
placeholder = "Enter Merchant PrivateKey (Base64 Encoded)"
required = true
type = "Text"
[[stripe.metadata.apple_pay]]
name = "merchant_identifier"
label = "Apple Merchant Identifier"
placeholder = "Enter Apple Merchant Identifier"
required = true
type = "Text"
[[stripe.metadata.apple_pay]]
name = "display_name"
label = "Display Name"
placeholder = "Enter Display Name"
required = true
type = "Text"
[[stripe.metadata.apple_pay]]
name = "initiative"
label = "Domain"
placeholder = "Enter Domain"
required = true
type = "Text"
[[stripe.metadata.apple_pay]]
name = "initiative_context"
label = "Domain Name"
placeholder = "Enter Domain Name"
required = true
type = "Text"
[[stripe.metadata.apple_pay]]
name = "merchant_business_country"
label = "Merchant Business Country"
placeholder = "Enter Merchant Business Country"
required = true
type = "Select"
options = []
[[stripe.metadata.apple_pay]]
name = "payment_processing_details_at"
label = "Payment Processing Details At"
placeholder = "Enter Payment Processing Details At"
required = true
type = "Radio"
options = ["Connector", "Hyperswitch"]

[[stripe.metadata.google_pay]]
name = "merchant_name"
label = "Google Pay Merchant Name"
placeholder = "Enter Google Pay Merchant Name"
required = true
type = "Text"
[[stripe.metadata.google_pay]]
name = "merchant_id"
label = "Google Pay Merchant Id"
placeholder = "Enter Google Pay Merchant Id"
required = true
type = "Text"
[[stripe.metadata.google_pay]]
name = "stripe:publishableKey"
label = "Stripe Publishable Key"
placeholder = "Enter Stripe Publishable Key"
required = true
type = "Text"
[[stripe.metadata.google_pay]]
name = "allowed_auth_methods"
label = "Allowed Auth Methods"
placeholder = "Enter Allowed Auth Methods"
required = true
type = "MultiSelect"
options = ["PAN_ONLY", "CRYPTOGRAM_3DS"]

[[stripe.connector_wallets_details.google_pay]]
name = "merchant_name"
label = "Google Pay Merchant Name"
placeholder = "Enter Google Pay Merchant Name"
required = true
type = "Text"
[[stripe.connector_wallets_details.google_pay]]
name = "merchant_id"
label = "Google Pay Merchant Id"
placeholder = "Enter Google Pay Merchant Id"
required = true
type = "Text"
[[stripe.connector_wallets_details.google_pay]]
name = "stripe:publishableKey"
label = "Stripe Publishable Key"
placeholder = "Enter Stripe Publishable Key"
required = true
type = "Text"
[[stripe.connector_wallets_details.google_pay]]
name = "public_key"
label = "Google Pay Public Key"
placeholder = "Enter Google Pay Public Key"
required = true
type = "Text"
[[stripe.connector_wallets_details.google_pay]]
name = "private_key"
label = "Google Pay Private Key"
placeholder = "Enter Google Pay Private Key"
required = true
type = "Text"
[[stripe.connector_wallets_details.google_pay]]
name = "recipient_id"
label = "Recipient Id"
placeholder = "Enter Recipient Id"
required = true
type = "Text"
[[stripe.connector_wallets_details.google_pay]]
name = "allowed_auth_methods"
label = "Allowed Auth Methods"
placeholder = "Enter Allowed Auth Methods"
required = true
type = "MultiSelect"
options = ["PAN_ONLY", "CRYPTOGRAM_3DS"]


[trustpay]
[[trustpay.credit]]
payment_method_type = "Mastercard"
[[trustpay.credit]]
payment_method_type = "Visa"
[[trustpay.credit]]
payment_method_type = "Interac"
[[trustpay.credit]]
payment_method_type = "AmericanExpress"
[[trustpay.credit]]
payment_method_type = "JCB"
[[trustpay.credit]]
payment_method_type = "DinersClub"
[[trustpay.credit]]
payment_method_type = "Discover"
[[trustpay.credit]]
payment_method_type = "CartesBancaires"
[[trustpay.credit]]
payment_method_type = "UnionPay"
[[trustpay.debit]]
payment_method_type = "Mastercard"
[[trustpay.debit]]
payment_method_type = "Visa"
[[trustpay.debit]]
payment_method_type = "Interac"
[[trustpay.debit]]
payment_method_type = "AmericanExpress"
[[trustpay.debit]]
payment_method_type = "JCB"
[[trustpay.debit]]
payment_method_type = "DinersClub"
[[trustpay.debit]]
payment_method_type = "Discover"
[[trustpay.debit]]
payment_method_type = "CartesBancaires"
[[trustpay.debit]]
payment_method_type = "UnionPay"
[[trustpay.bank_redirect]]
payment_method_type = "ideal"
[[trustpay.bank_redirect]]
payment_method_type = "giropay"
[[trustpay.bank_redirect]]
payment_method_type = "sofort"
[[trustpay.bank_redirect]]
payment_method_type = "eps"
[[trustpay.bank_redirect]]
payment_method_type = "blik"
[[trustpay.wallet]]
payment_method_type = "apple_pay"
[[trustpay.wallet]]
payment_method_type = "google_pay"
[[trustpay.bank_transfer]]
payment_method_type = "sepa_bank_transfer"
[[trustpay.bank_transfer]]
payment_method_type = "instant_bank_transfer"
[[trustpay.bank_transfer]]
payment_method_type = "instant_bank_transfer_finland"
[[trustpay.bank_transfer]]
payment_method_type = "instant_bank_transfer_poland"
[trustpay.connector_auth.SignatureKey]
api_key = "API Key"
key1 = "Project ID"
api_secret = "Secret Key"
[trustpay.connector_webhook_details]
merchant_secret = "Source verification key"

[[trustpay.metadata.apple_pay]]
name = "certificate"
label = "Merchant Certificate (Base64 Encoded)"
placeholder = "Enter Merchant Certificate (Base64 Encoded)"
required = true
type = "Text"
[[trustpay.metadata.apple_pay]]
name = "certificate_keys"
label = "Merchant PrivateKey (Base64 Encoded)"
placeholder = "Enter Merchant PrivateKey (Base64 Encoded)"
required = true
type = "Text"
[[trustpay.metadata.apple_pay]]
name = "merchant_identifier"
label = "Apple Merchant Identifier"
placeholder = "Enter Apple Merchant Identifier"
required = true
type = "Text"
[[trustpay.metadata.apple_pay]]
name = "display_name"
label = "Display Name"
placeholder = "Enter Display Name"
required = true
type = "Text"
[[trustpay.metadata.apple_pay]]
name = "initiative"
label = "Domain"
placeholder = "Enter Domain"
required = true
type = "Text"
[[trustpay.metadata.apple_pay]]
name = "initiative_context"
label = "Domain Name"
placeholder = "Enter Domain Name"
required = true
type = "Text"
[[trustpay.metadata.apple_pay]]
name = "merchant_business_country"
label = "Merchant Business Country"
placeholder = "Enter Merchant Business Country"
required = true
type = "Select"
options = []
[[trustpay.metadata.apple_pay]]
name = "payment_processing_details_at"
label = "Payment Processing Details At"
placeholder = "Enter Payment Processing Details At"
required = true
type = "Radio"
options = ["Connector"]

[[trustpay.metadata.google_pay]]
name = "merchant_name"
label = "Google Pay Merchant Name"
placeholder = "Enter Google Pay Merchant Name"
required = true
type = "Text"
[[trustpay.metadata.google_pay]]
name = "merchant_id"
label = "Google Pay Merchant Id"
placeholder = "Enter Google Pay Merchant Id"
required = true
type = "Text"
[[trustpay.metadata.google_pay]]
name = "gateway_merchant_id"
label = "Google Pay Merchant Key"
placeholder = "Enter Google Pay Merchant Key"
required = true
type = "Text"
[[trustpay.metadata.google_pay]]
name = "allowed_auth_methods"
label = "Allowed Auth Methods"
placeholder = "Enter Allowed Auth Methods"
required = true
type = "MultiSelect"
options = ["PAN_ONLY", "CRYPTOGRAM_3DS"]

[[trustpay.connector_wallets_details.google_pay]]
name = "merchant_name"
label = "Google Pay Merchant Name"
placeholder = "Enter Google Pay Merchant Name"
required = true
type = "Text"
[[trustpay.connector_wallets_details.google_pay]]
name = "merchant_id"
label = "Google Pay Merchant Id"
placeholder = "Enter Google Pay Merchant Id"
required = true
type = "Text"
[[trustpay.connector_wallets_details.google_pay]]
name = "gateway_merchant_id"
label = "Google Pay Merchant Key"
placeholder = "Enter Google Pay Merchant Key"
required = true
type = "Text"
[[trustpay.connector_wallets_details.google_pay]]
name = "public_key"
label = "Google Pay Public Key"
placeholder = "Enter Google Pay Public Key"
required = true
type = "Text"
[[trustpay.connector_wallets_details.google_pay]]
name = "private_key"
label = "Google Pay Private Key"
placeholder = "Enter Google Pay Private Key"
required = true
type = "Text"
[[trustpay.connector_wallets_details.google_pay]]
name = "recipient_id"
label = "Recipient Id"
placeholder = "Enter Recipient Id"
required = true
type = "Text"
[[trustpay.connector_wallets_details.google_pay]]
name = "allowed_auth_methods"
label = "Allowed Auth Methods"
placeholder = "Enter Allowed Auth Methods"
required = true
type = "MultiSelect"
options = ["PAN_ONLY", "CRYPTOGRAM_3DS"]


[worldline]
[[worldline.credit]]
payment_method_type = "Mastercard"
[[worldline.credit]]
payment_method_type = "Visa"
[[worldline.credit]]
payment_method_type = "Interac"
[[worldline.credit]]
payment_method_type = "AmericanExpress"
[[worldline.credit]]
payment_method_type = "JCB"
[[worldline.credit]]
payment_method_type = "DinersClub"
[[worldline.credit]]
payment_method_type = "Discover"
[[worldline.credit]]
payment_method_type = "CartesBancaires"
[[worldline.credit]]
payment_method_type = "UnionPay"
[[worldline.debit]]
payment_method_type = "Mastercard"
[[worldline.debit]]
payment_method_type = "Visa"
[[worldline.debit]]
payment_method_type = "Interac"
[[worldline.debit]]
payment_method_type = "AmericanExpress"
[[worldline.debit]]
payment_method_type = "JCB"
[[worldline.debit]]
payment_method_type = "DinersClub"
[[worldline.debit]]
payment_method_type = "Discover"
[[worldline.debit]]
payment_method_type = "CartesBancaires"
[[worldline.debit]]
payment_method_type = "UnionPay"
[[worldline.bank_redirect]]
payment_method_type = "ideal"
[[worldline.bank_redirect]]
payment_method_type = "giropay"
[worldline.connector_auth.SignatureKey]
api_key = "API Key ID"
key1 = "Merchant ID"
api_secret = "Secret API Key"
[worldline.connector_webhook_details]
merchant_secret = "Source verification key"

[worldpay]
[[worldpay.credit]]
payment_method_type = "Mastercard"
[[worldpay.credit]]
payment_method_type = "Visa"
[[worldpay.credit]]
payment_method_type = "Interac"
[[worldpay.credit]]
payment_method_type = "AmericanExpress"
[[worldpay.credit]]
payment_method_type = "JCB"
[[worldpay.credit]]
payment_method_type = "DinersClub"
[[worldpay.credit]]
payment_method_type = "Discover"
[[worldpay.credit]]
payment_method_type = "CartesBancaires"
[[worldpay.credit]]
payment_method_type = "UnionPay"
[[worldpay.debit]]
payment_method_type = "Mastercard"
[[worldpay.debit]]
payment_method_type = "Visa"
[[worldpay.debit]]
payment_method_type = "Interac"
[[worldpay.debit]]
payment_method_type = "AmericanExpress"
[[worldpay.debit]]
payment_method_type = "JCB"
[[worldpay.debit]]
payment_method_type = "DinersClub"
[[worldpay.debit]]
payment_method_type = "Discover"
[[worldpay.debit]]
payment_method_type = "CartesBancaires"
[[worldpay.debit]]
payment_method_type = "UnionPay"
[[worldpay.wallet]]
payment_method_type = "google_pay"
[[worldpay.wallet]]
payment_method_type = "apple_pay"
[worldpay.connector_auth.SignatureKey]
key1 = "Username"
api_key = "Password"
api_secret = "Merchant Identifier"
[worldpay.metadata.merchant_name]
name = "merchant_name"
label = "Name of the merchant to de displayed during 3DS challenge"
placeholder = "Enter Name of the merchant"
required = true
type = "Text"

[[worldpay.metadata.apple_pay]]
name = "certificate"
label = "Merchant Certificate (Base64 Encoded)"
placeholder = "Enter Merchant Certificate (Base64 Encoded)"
required = true
type = "Text"
[[worldpay.metadata.apple_pay]]
name = "certificate_keys"
label = "Merchant PrivateKey (Base64 Encoded)"
placeholder = "Enter Merchant PrivateKey (Base64 Encoded)"
required = true
type = "Text"
[[worldpay.metadata.apple_pay]]
name = "merchant_identifier"
label = "Apple Merchant Identifier"
placeholder = "Enter Apple Merchant Identifier"
required = true
type = "Text"
[[worldpay.metadata.apple_pay]]
name = "display_name"
label = "Display Name"
placeholder = "Enter Display Name"
required = true
type = "Text"
[[worldpay.metadata.apple_pay]]
name = "initiative"
label = "Domain"
placeholder = "Enter Domain"
required = true
type = "Text"
[[worldpay.metadata.apple_pay]]
name = "initiative_context"
label = "Domain Name"
placeholder = "Enter Domain Name"
required = true
type = "Text"
[[worldpay.metadata.apple_pay]]
name = "merchant_business_country"
label = "Merchant Business Country"
placeholder = "Enter Merchant Business Country"
required = true
type = "Select"
options = []
[[worldpay.metadata.apple_pay]]
name = "payment_processing_details_at"
label = "Payment Processing Details At"
placeholder = "Enter Payment Processing Details At"
required = true
type = "Radio"
options = ["Connector"]

[[worldpay.metadata.google_pay]]
name = "merchant_name"
label = "Google Pay Merchant Name"
placeholder = "Enter Google Pay Merchant Name"
required = true
type = "Text"
[[worldpay.metadata.google_pay]]
name = "merchant_id"
label = "Google Pay Merchant Id"
placeholder = "Enter Google Pay Merchant Id"
required = true
type = "Text"
[[worldpay.metadata.google_pay]]
name = "gateway_merchant_id"
label = "Google Pay Merchant Key"
placeholder = "Enter Google Pay Merchant Key"
required = true
type = "Text"
[[worldpay.metadata.google_pay]]
name = "allowed_auth_methods"
label = "Allowed Auth Methods"
placeholder = "Enter Allowed Auth Methods"
required = true
type = "MultiSelect"
options = ["PAN_ONLY", "CRYPTOGRAM_3DS"]

[[worldpay.connector_wallets_details.google_pay]]
name = "merchant_name"
label = "Google Pay Merchant Name"
placeholder = "Enter Google Pay Merchant Name"
required = true
type = "Text"
[[worldpay.connector_wallets_details.google_pay]]
name = "merchant_id"
label = "Google Pay Merchant Id"
placeholder = "Enter Google Pay Merchant Id"
required = true
type = "Text"
[[worldpay.connector_wallets_details.google_pay]]
name = "gateway_merchant_id"
label = "Google Pay Merchant Key"
placeholder = "Enter Google Pay Merchant Key"
required = true
type = "Text"
[[worldpay.connector_wallets_details.google_pay]]
name = "public_key"
label = "Google Pay Public Key"
placeholder = "Enter Google Pay Public Key"
required = true
type = "Text"
[[worldpay.connector_wallets_details.google_pay]]
name = "private_key"
label = "Google Pay Private Key"
placeholder = "Enter Google Pay Private Key"
required = true
type = "Text"
[[worldpay.connector_wallets_details.google_pay]]
name = "recipient_id"
label = "Recipient Id"
placeholder = "Enter Recipient Id"
required = true
type = "Text"
[[worldpay.connector_wallets_details.google_pay]]
name = "allowed_auth_methods"
label = "Allowed Auth Methods"
placeholder = "Enter Allowed Auth Methods"
required = true
type = "MultiSelect"
options = ["PAN_ONLY", "CRYPTOGRAM_3DS"]


[payme]
[[payme.credit]]
payment_method_type = "Mastercard"
[[payme.credit]]
payment_method_type = "Visa"
[[payme.credit]]
payment_method_type = "Interac"
[[payme.credit]]
payment_method_type = "AmericanExpress"
[[payme.credit]]
payment_method_type = "JCB"
[[payme.credit]]
payment_method_type = "DinersClub"
[[payme.credit]]
payment_method_type = "Discover"
[[payme.credit]]
payment_method_type = "CartesBancaires"
[[payme.credit]]
payment_method_type = "UnionPay"
[[payme.debit]]
payment_method_type = "Mastercard"
[[payme.debit]]
payment_method_type = "Visa"
[[payme.debit]]
payment_method_type = "Interac"
[[payme.debit]]
payment_method_type = "AmericanExpress"
[[payme.debit]]
payment_method_type = "JCB"
[[payme.debit]]
payment_method_type = "DinersClub"
[[payme.debit]]
payment_method_type = "Discover"
[[payme.debit]]
payment_method_type = "CartesBancaires"
[[payme.debit]]
payment_method_type = "UnionPay"
[payme.connector_auth.BodyKey]
api_key = "Seller Payme Id"
key1 = "Payme Public Key"
[payme.connector_webhook_details]
merchant_secret = "Payme Client Secret"
additional_secret = "Payme Client Key"

[plaid]
[[plaid.open_banking]]
payment_method_type = "open_banking_pis"
[plaid.connector_auth.BodyKey]
api_key = "client_id"
key1 = "secret"
[plaid.additional_merchant_data.open_banking_recipient_data]
name = "open_banking_recipient_data"
label = "Open Banking Recipient Data"
placeholder = "Enter Open Banking Recipient Data"
required = true
type = "Select"
options = ["account_data", "connector_recipient_id", "wallet_id"]
[plaid.additional_merchant_data.account_data]
name = "account_data"
label = "Bank scheme"
placeholder = "Enter account_data"
required = true
type = "Select"
options = ["iban", "bacs"]
[plaid.additional_merchant_data.connector_recipient_id]
name = "connector_recipient_id"
label = "Connector Recipient Id"
placeholder = "Enter connector recipient id"
required = true
type = "Text"
[plaid.additional_merchant_data.wallet_id]
name = "wallet_id"
label = "Wallet Id"
placeholder = "Enter wallet id"
required = true
type = "Text"

[[plaid.additional_merchant_data.iban]]
name = "iban"
label = "Iban"
placeholder = "Enter iban"
required = true
type = "Text"
[[plaid.additional_merchant_data.iban]]
name = "iban.name"
label = "Name"
placeholder = "Enter name"
required = true
type = "Text"

[[plaid.additional_merchant_data.bacs]]
name = "sort_code"
label = "Sort Code"
placeholder = "Enter sort code"
required = true
type = "Text"
[[plaid.additional_merchant_data.bacs]]
name = "account_number"
label = "Account number"
placeholder = "Enter account number"
required = true
type = "Text"
[[plaid.additional_merchant_data.bacs]]
name = "bacs.name"
label = "Name"
placeholder = "Enter name"
required = true
type = "Text"

[powertranz]
[[powertranz.credit]]
payment_method_type = "Mastercard"
[[powertranz.credit]]
payment_method_type = "Visa"
[[powertranz.credit]]
payment_method_type = "Interac"
[[powertranz.credit]]
payment_method_type = "AmericanExpress"
[[powertranz.credit]]
payment_method_type = "JCB"
[[powertranz.credit]]
payment_method_type = "DinersClub"
[[powertranz.credit]]
payment_method_type = "Discover"
[[powertranz.credit]]
payment_method_type = "CartesBancaires"
[[powertranz.credit]]
payment_method_type = "UnionPay"
[[powertranz.debit]]
payment_method_type = "Mastercard"
[[powertranz.debit]]
payment_method_type = "Visa"
[[powertranz.debit]]
payment_method_type = "Interac"
[[powertranz.debit]]
payment_method_type = "AmericanExpress"
[[powertranz.debit]]
payment_method_type = "JCB"
[[powertranz.debit]]
payment_method_type = "DinersClub"
[[powertranz.debit]]
payment_method_type = "Discover"
[[powertranz.debit]]
payment_method_type = "CartesBancaires"
[[powertranz.debit]]
payment_method_type = "UnionPay"
[powertranz.connector_auth.BodyKey]
key1 = "PowerTranz Id"
api_key = "PowerTranz Password"
[powertranz.connector_webhook_details]
merchant_secret = "Source verification key"


[tsys]
[[tsys.credit]]
payment_method_type = "Mastercard"
[[tsys.credit]]
payment_method_type = "Visa"
[[tsys.credit]]
payment_method_type = "Interac"
[[tsys.credit]]
payment_method_type = "AmericanExpress"
[[tsys.credit]]
payment_method_type = "JCB"
[[tsys.credit]]
payment_method_type = "DinersClub"
[[tsys.credit]]
payment_method_type = "Discover"
[[tsys.credit]]
payment_method_type = "CartesBancaires"
[[tsys.credit]]
payment_method_type = "UnionPay"
[[tsys.debit]]
payment_method_type = "Mastercard"
[[tsys.debit]]
payment_method_type = "Visa"
[[tsys.debit]]
payment_method_type = "Interac"
[[tsys.debit]]
payment_method_type = "AmericanExpress"
[[tsys.debit]]
payment_method_type = "JCB"
[[tsys.debit]]
payment_method_type = "DinersClub"
[[tsys.debit]]
payment_method_type = "Discover"
[[tsys.debit]]
payment_method_type = "CartesBancaires"
[[tsys.debit]]
payment_method_type = "UnionPay"
[tsys.connector_auth.SignatureKey]
api_key = "Device Id"
key1 = "Transaction Key"
api_secret = "Developer Id"
[tsys.connector_webhook_details]
merchant_secret = "Source verification key"

[volt]
[[volt.bank_redirect]]
payment_method_type = "open_banking_uk"
[volt.connector_auth.MultiAuthKey]
api_key = "Username"
api_secret = "Password"
key1 = "Client ID"
key2 = "Client Secret"
[volt.connector_webhook_details]
merchant_secret = "Source verification key"

[zen]
[[zen.credit]]
payment_method_type = "Mastercard"
[[zen.credit]]
payment_method_type = "Visa"
[[zen.credit]]
payment_method_type = "Interac"
[[zen.credit]]
payment_method_type = "AmericanExpress"
[[zen.credit]]
payment_method_type = "JCB"
[[zen.credit]]
payment_method_type = "DinersClub"
[[zen.credit]]
payment_method_type = "Discover"
[[zen.credit]]
payment_method_type = "CartesBancaires"
[[zen.credit]]
payment_method_type = "UnionPay"
[[zen.debit]]
payment_method_type = "Mastercard"
[[zen.debit]]
payment_method_type = "Visa"
[[zen.debit]]
payment_method_type = "Interac"
[[zen.debit]]
payment_method_type = "AmericanExpress"
[[zen.debit]]
payment_method_type = "JCB"
[[zen.debit]]
payment_method_type = "DinersClub"
[[zen.debit]]
payment_method_type = "Discover"
[[zen.debit]]
payment_method_type = "CartesBancaires"
[[zen.debit]]
payment_method_type = "UnionPay"
[[zen.wallet]]
payment_method_type = "apple_pay"
[[zen.wallet]]
payment_method_type = "google_pay"
[[zen.voucher]]
payment_method_type = "boleto"
[[zen.voucher]]
payment_method_type = "efecty"
[[zen.voucher]]
payment_method_type = "pago_efectivo"
[[zen.voucher]]
payment_method_type = "red_compra"
[[zen.voucher]]
payment_method_type = "red_pagos"
[[zen.bank_transfer]]
payment_method_type = "pix"
[[zen.bank_transfer]]
payment_method_type = "pse"
[zen.connector_auth.HeaderKey]
api_key = "API Key"
[zen.connector_webhook_details]
merchant_secret = "Source verification key"

[[zen.metadata.apple_pay]]
name = "terminal_uuid"
label = "Terminal UUID"
placeholder = "Enter Terminal UUID"
required = true
type = "Text"
[[zen.metadata.apple_pay]]
name = "pay_wall_secret"
label = "Pay Wall Secret"
placeholder = "Enter Pay Wall Secret"
required = true
type = "Text"

[[zen.metadata.google_pay]]
name = "terminal_uuid"
label = "Terminal UUID"
placeholder = "Enter Terminal UUID"
required = true
type = "Text"
[[zen.metadata.google_pay]]
name = "pay_wall_secret"
label = "Pay Wall Secret"
placeholder = "Enter Pay Wall Secret"
required = true
type = "Text"

[zsl]
[[zsl.bank_transfer]]
payment_method_type = "local_bank_transfer"
[zsl.connector_auth.BodyKey]
api_key = "Key"
key1 = "Merchant ID"

[netcetera]
[netcetera.connector_auth.CertificateAuth]
certificate = "Base64 encoded PEM formatted certificate chain"
private_key = "Base64 encoded PEM formatted private key"

[netcetera.metadata.endpoint_prefix]
name = "endpoint_prefix"
label = "Live endpoint prefix"
placeholder = "string that will replace '{prefix}' in this base url 'https://{prefix}.3ds-server.prev.netcetera-cloud-payment.ch'"
required = true
type = "Text"
[netcetera.metadata.mcc]
name = "mcc"
label = "MCC"
placeholder = "Enter MCC"
required = false
type = "Text"
[netcetera.metadata.merchant_country_code]
name = "merchant_country_code"
label = "3 digit numeric country code"
placeholder = "Enter 3 digit numeric country code"
required = false
type = "Text"
[netcetera.metadata.merchant_name]
name = "merchant_name"
label = "Name of the merchant"
placeholder = "Enter Name of the merchant"
required = false
type = "Text"
[netcetera.metadata.three_ds_requestor_name]
name = "three_ds_requestor_name"
label = "ThreeDS requestor name"
placeholder = "Enter ThreeDS requestor name"
required = false
type = "Text"
[netcetera.metadata.three_ds_requestor_id]
name = "three_ds_requestor_id"
label = "ThreeDS request id"
placeholder = "Enter ThreeDS request id"
required = false
type = "Text"
[netcetera.metadata.merchant_configuration_id]
name = "merchant_configuration_id"
label = "Merchant Configuration ID"
placeholder = "Enter Merchant Configuration ID"
required = false
type = "Text"

[taxjar]
[taxjar.connector_auth.HeaderKey]
api_key = "Live Token"

[billwerk]
[[billwerk.credit]]
payment_method_type = "Mastercard"
[[billwerk.credit]]
payment_method_type = "Visa"
[[billwerk.credit]]
payment_method_type = "Interac"
[[billwerk.credit]]
payment_method_type = "AmericanExpress"
[[billwerk.credit]]
payment_method_type = "JCB"
[[billwerk.credit]]
payment_method_type = "DinersClub"
[[billwerk.credit]]
payment_method_type = "Discover"
[[billwerk.credit]]
payment_method_type = "CartesBancaires"
[[billwerk.credit]]
payment_method_type = "UnionPay"
[[billwerk.debit]]
payment_method_type = "Mastercard"
[[billwerk.debit]]
payment_method_type = "Visa"
[[billwerk.debit]]
payment_method_type = "Interac"
[[billwerk.debit]]
payment_method_type = "AmericanExpress"
[[billwerk.debit]]
payment_method_type = "JCB"
[[billwerk.debit]]
payment_method_type = "DinersClub"
[[billwerk.debit]]
payment_method_type = "Discover"
[[billwerk.debit]]
payment_method_type = "CartesBancaires"
[[billwerk.debit]]
payment_method_type = "UnionPay"
[billwerk.connector_auth.BodyKey]
api_key = "Private Api Key"
key1 = "Public Api Key"

[paybox]
[[paybox.credit]]
payment_method_type = "Mastercard"
[[paybox.credit]]
payment_method_type = "Visa"
[[paybox.credit]]
payment_method_type = "Interac"
[[paybox.credit]]
payment_method_type = "AmericanExpress"
[[paybox.credit]]
payment_method_type = "JCB"
[[paybox.credit]]
payment_method_type = "DinersClub"
[[paybox.credit]]
payment_method_type = "Discover"
[[paybox.credit]]
payment_method_type = "CartesBancaires"
[[paybox.credit]]
payment_method_type = "UnionPay"
[[paybox.debit]]
payment_method_type = "Mastercard"
[[paybox.debit]]
payment_method_type = "Visa"
[[paybox.debit]]
payment_method_type = "Interac"
[[paybox.debit]]
payment_method_type = "AmericanExpress"
[[paybox.debit]]
payment_method_type = "JCB"
[[paybox.debit]]
payment_method_type = "DinersClub"
[[paybox.debit]]
payment_method_type = "Discover"
[[paybox.debit]]
payment_method_type = "CartesBancaires"
[paybox.connector_auth.MultiAuthKey]
api_key = "SITE Key"
key1 = "Rang Identifier"
api_secret = "CLE Secret"
key2 = "Merchant Id"

[datatrans]
[[datatrans.credit]]
payment_method_type = "Mastercard"
[[datatrans.credit]]
payment_method_type = "Visa"
[[datatrans.credit]]
payment_method_type = "Interac"
[[datatrans.credit]]
payment_method_type = "AmericanExpress"
[[datatrans.credit]]
payment_method_type = "JCB"
[[datatrans.credit]]
payment_method_type = "DinersClub"
[[datatrans.credit]]
payment_method_type = "Discover"
[[datatrans.credit]]
payment_method_type = "CartesBancaires"
[[datatrans.credit]]
payment_method_type = "UnionPay"
[[datatrans.debit]]
payment_method_type = "Mastercard"
[[datatrans.debit]]
payment_method_type = "Visa"
[[datatrans.debit]]
payment_method_type = "Interac"
[[datatrans.debit]]
payment_method_type = "AmericanExpress"
[[datatrans.debit]]
payment_method_type = "JCB"
[[datatrans.debit]]
payment_method_type = "DinersClub"
[[datatrans.debit]]
payment_method_type = "Discover"
[[datatrans.debit]]
payment_method_type = "CartesBancaires"
[[datatrans.debit]]
payment_method_type = "UnionPay"
[datatrans.connector_auth.BodyKey]
api_key = "Passcode"
key1 = "datatrans MerchantId"

[datatrans.metadata.acquirer_bin]
name = "acquirer_bin"
label = "Acquirer Bin"
placeholder = "Enter Acquirer Bin"
required = false
type = "Text"
[datatrans.metadata.acquirer_merchant_id]
name = "acquirer_merchant_id"
label = "Acquirer Merchant ID"
placeholder = "Enter Acquirer Merchant ID"
required = false
type = "Text"
[datatrans.metadata.acquirer_country_code]
name = "acquirer_country_code"
label = "Acquirer Country Code"
placeholder = "Enter Acquirer Country Code"
required = false
type = "Text"

[wellsfargo]
[[wellsfargo.credit]]
payment_method_type = "Mastercard"
[[wellsfargo.credit]]
payment_method_type = "Visa"
[[wellsfargo.credit]]
payment_method_type = "Interac"
[[wellsfargo.credit]]
payment_method_type = "AmericanExpress"
[[wellsfargo.credit]]
payment_method_type = "JCB"
[[wellsfargo.credit]]
payment_method_type = "DinersClub"
[[wellsfargo.credit]]
payment_method_type = "Discover"
[[wellsfargo.credit]]
payment_method_type = "CartesBancaires"
[[wellsfargo.credit]]
payment_method_type = "UnionPay"
[[wellsfargo.debit]]
payment_method_type = "Mastercard"
[[wellsfargo.debit]]
payment_method_type = "Visa"
[[wellsfargo.debit]]
payment_method_type = "Interac"
[[wellsfargo.debit]]
payment_method_type = "AmericanExpress"
[[wellsfargo.debit]]
payment_method_type = "JCB"
[[wellsfargo.debit]]
payment_method_type = "DinersClub"
[[wellsfargo.debit]]
payment_method_type = "Discover"
[[wellsfargo.debit]]
payment_method_type = "CartesBancaires"
[[wellsfargo.debit]]
payment_method_type = "UnionPay"
[wellsfargo.connector_auth.SignatureKey]
api_key = "Key"
key1 = "Merchant ID"
api_secret = "Shared Secret"


[fiuu]
[[fiuu.credit]]
payment_method_type = "Mastercard"
[[fiuu.credit]]
payment_method_type = "Visa"
[[fiuu.credit]]
payment_method_type = "Interac"
[[fiuu.credit]]
payment_method_type = "AmericanExpress"
[[fiuu.credit]]
payment_method_type = "JCB"
[[fiuu.credit]]
payment_method_type = "DinersClub"
[[fiuu.credit]]
payment_method_type = "Discover"
[[fiuu.credit]]
payment_method_type = "CartesBancaires"
[[fiuu.credit]]
payment_method_type = "UnionPay"
[[fiuu.debit]]
payment_method_type = "Mastercard"
[[fiuu.debit]]
payment_method_type = "Visa"
[[fiuu.debit]]
payment_method_type = "Interac"
[[fiuu.debit]]
payment_method_type = "AmericanExpress"
[[fiuu.debit]]
payment_method_type = "JCB"
[[fiuu.debit]]
payment_method_type = "DinersClub"
[[fiuu.debit]]
payment_method_type = "Discover"
[[fiuu.debit]]
payment_method_type = "CartesBancaires"
[[fiuu.debit]]
payment_method_type = "UnionPay"
[[fiuu.real_time_payment]]
payment_method_type = "duit_now"
[[fiuu.wallet]]
payment_method_type = "google_pay"
[[fiuu.wallet]]
payment_method_type = "apple_pay"
[[fiuu.bank_redirect]]
payment_method_type = "online_banking_fpx"
[fiuu.connector_auth.SignatureKey]
api_key = "Verify Key"
key1 = "Merchant ID"
api_secret = "Secret Key"

[[fiuu.metadata.google_pay]]
name = "merchant_name"
label = "Google Pay Merchant Name"
placeholder = "Enter Google Pay Merchant Name"
required = true
type = "Text"
[[fiuu.metadata.google_pay]]
name = "merchant_id"
label = "Google Pay Merchant Id"
placeholder = "Enter Google Pay Merchant Id"
required = true
type = "Text"
[[fiuu.metadata.google_pay]]
name = "gateway_merchant_id"
label = "Google Pay Merchant Key"
placeholder = "Enter Google Pay Merchant Key"
required = true
type = "Text"
[[fiuu.metadata.google_pay]]
name = "allowed_auth_methods"
label = "Allowed Auth Methods"
placeholder = "Enter Allowed Auth Methods"
required = true
type = "MultiSelect"
options = ["PAN_ONLY", "CRYPTOGRAM_3DS"]

[[fiuu.connector_wallets_details.google_pay]]
name = "merchant_name"
label = "Google Pay Merchant Name"
placeholder = "Enter Google Pay Merchant Name"
required = true
type = "Text"
[[fiuu.connector_wallets_details.google_pay]]
name = "merchant_id"
label = "Google Pay Merchant Id"
placeholder = "Enter Google Pay Merchant Id"
required = true
type = "Text"
[[fiuu.connector_wallets_details.google_pay]]
name = "gateway_merchant_id"
label = "Google Pay Merchant Key"
placeholder = "Enter Google Pay Merchant Key"
required = true
type = "Text"
[[fiuu.connector_wallets_details.google_pay]]
name = "public_key"
label = "Google Pay Public Key"
placeholder = "Enter Google Pay Public Key"
required = true
type = "Text"
[[fiuu.connector_wallets_details.google_pay]]
name = "private_key"
label = "Google Pay Private Key"
placeholder = "Enter Google Pay Private Key"
required = true
type = "Text"
[[fiuu.connector_wallets_details.google_pay]]
name = "recipient_id"
label = "Recipient Id"
placeholder = "Enter Recipient Id"
required = true
type = "Text"
[[fiuu.connector_wallets_details.google_pay]]
name = "allowed_auth_methods"
label = "Allowed Auth Methods"
placeholder = "Enter Allowed Auth Methods"
required = true
type = "MultiSelect"
options = ["PAN_ONLY", "CRYPTOGRAM_3DS"]


[[fiuu.metadata.apple_pay]]
name = "certificate"
label = "Merchant Certificate (Base64 Encoded)"
placeholder = "Enter Merchant Certificate (Base64 Encoded)"
required = true
type = "Text"
[[fiuu.metadata.apple_pay]]
name = "certificate_keys"
label = "Merchant PrivateKey (Base64 Encoded)"
placeholder = "Enter Merchant PrivateKey (Base64 Encoded)"
required = true
type = "Text"
[[fiuu.metadata.apple_pay]]
name = "merchant_identifier"
label = "Apple Merchant Identifier"
placeholder = "Enter Apple Merchant Identifier"
required = true
type = "Text"
[[fiuu.metadata.apple_pay]]
name = "display_name"
label = "Display Name"
placeholder = "Enter Display Name"
required = true
type = "Text"
[[fiuu.metadata.apple_pay]]
name = "initiative"
label = "Domain"
placeholder = "Enter Domain"
required = true
type = "Select"
options = ["web", "ios"]
[[fiuu.metadata.apple_pay]]
name = "initiative_context"
label = "Domain Name"
placeholder = "Enter Domain Name"
required = true
type = "Text"
[[fiuu.metadata.apple_pay]]
name = "merchant_business_country"
label = "Merchant Business Country"
placeholder = "Enter Merchant Business Country"
required = true
type = "Select"
options = []
[[fiuu.metadata.apple_pay]]
name = "payment_processing_details_at"
label = "Payment Processing Details At"
placeholder = "Enter Payment Processing Details At"
required = true
type = "Radio"
options = ["Hyperswitch"]

[fiuu.connector_webhook_details]
merchant_secret = "Source verification key"


[tokenio]
[[tokenio.open_banking]]
payment_method_type = "open_banking_pis"
[tokenio.connector_auth.MultiAuthKey]
api_key = "Key Id"
api_secret = "Private Key"
key1 = "Merchant Id"
key2 = "Key Algorithm"
[tokenio.connector_webhook_details]
merchant_secret = "Tokenio Public Key"
[tokenio.additional_merchant_data.open_banking_recipient_data]
name = "open_banking_recipient_data"
label = "Open Banking Recipient Data"
placeholder = "Enter Open Banking Recipient Data"
required = true
type = "Select"
options = ["account_data"]
[tokenio.additional_merchant_data.account_data]
name = "account_data"
label = "Bank scheme"
placeholder = "Enter account_data"
required = true
type = "Select"
options = [
  "iban",
  "bacs",
  "faster_payments",
  "sepa",
  "sepa_instant",
  "elixir",
  "bankgiro",
  "plusgiro",
]
[[tokenio.additional_merchant_data.iban]]
name = "iban"
label = "IBAN"
placeholder = "Enter IBAN"
required = true
type = "Text"

[[tokenio.additional_merchant_data.iban]]
name = "iban_name"
label = "Account Holder Name"
placeholder = "Enter account holder name"
required = true
type = "Text"

# BACS Configuration (array of InputData)
[[tokenio.additional_merchant_data.bacs]]
name = "bacs_sort_code"
label = "Sort Code"
placeholder = "Enter sort code (e.g., 12-34-56)"
required = true
type = "Text"

[[tokenio.additional_merchant_data.bacs]]
name = "bacs_account_number"
label = "Account Number"
placeholder = "Enter account number"
required = true
type = "Text"

[[tokenio.additional_merchant_data.bacs]]
name = "bacs_name"
label = "Account Holder Name"
placeholder = "Enter account holder name"
required = true
type = "Text"

# Faster Payments Configuration (array of InputData)
[[tokenio.additional_merchant_data.faster_payments]]
name = "faster_payments_sort_code"
label = "Sort Code"
placeholder = "Enter sort code (e.g., 12-34-56)"
required = true
type = "Text"

[[tokenio.additional_merchant_data.faster_payments]]
name = "faster_payments_account_number"
label = "Account Number"
placeholder = "Enter account number"
required = true
type = "Text"

[[tokenio.additional_merchant_data.faster_payments]]
name = "faster_payments_name"
label = "Account Holder Name"
placeholder = "Enter account holder name"
required = true
type = "Text"

# SEPA Configuration (array of InputData)
[[tokenio.additional_merchant_data.sepa]]
name = "sepa_iban"
label = "IBAN"
placeholder = "Enter IBAN"
required = true
type = "Text"

[[tokenio.additional_merchant_data.sepa]]
name = "sepa_name"
label = "Account Holder Name"
placeholder = "Enter account holder name"
required = true
type = "Text"

# SEPA Instant Configuration (array of InputData)
[[tokenio.additional_merchant_data.sepa_instant]]
name = "sepa_instant_iban"
label = "IBAN"
placeholder = "Enter IBAN"
required = true
type = "Text"

[[tokenio.additional_merchant_data.sepa_instant]]
name = "sepa_instant_name"
label = "Account Holder Name"
placeholder = "Enter account holder name"
required = true
type = "Text"

# Elixir Configuration (array of InputData)
[[tokenio.additional_merchant_data.elixir]]
name = "elixir_account_number"
label = "Account Number"
placeholder = "Enter account number"
required = true
type = "Text"

[[tokenio.additional_merchant_data.elixir]]
name = "elixir_iban"
label = "IBAN"
placeholder = "Enter IBAN"
required = true
type = "Text"

[[tokenio.additional_merchant_data.elixir]]
name = "elixir_name"
label = "Account Holder Name"
placeholder = "Enter account holder name"
required = true
type = "Text"

# Bankgiro Configuration (array of InputData)
[[tokenio.additional_merchant_data.bankgiro]]
name = "bankgiro_number"
label = "Bankgiro Number"
placeholder = "Enter bankgiro number"
required = true
type = "Text"

[[tokenio.additional_merchant_data.bankgiro]]
name = "bankgiro_name"
label = "Account Holder Name"
placeholder = "Enter account holder name"
required = true
type = "Text"

# Plusgiro Configuration (array of InputData)
[[tokenio.additional_merchant_data.plusgiro]]
name = "plusgiro_number"
label = "Plusgiro Number"
placeholder = "Enter plusgiro number"
required = true
type = "Text"

[[tokenio.additional_merchant_data.plusgiro]]
name = "plusgiro_name"
label = "Account Holder Name"
placeholder = "Enter account holder name"
required = true
type = "Text"

[elavon]
[[elavon.credit]]
payment_method_type = "Mastercard"
[[elavon.credit]]
payment_method_type = "Visa"
[[elavon.credit]]
payment_method_type = "Interac"
[[elavon.credit]]
payment_method_type = "AmericanExpress"
[[elavon.credit]]
payment_method_type = "JCB"
[[elavon.credit]]
payment_method_type = "DinersClub"
[[elavon.credit]]
payment_method_type = "Discover"
[[elavon.credit]]
payment_method_type = "CartesBancaires"
[[elavon.credit]]
payment_method_type = "UnionPay"
[[elavon.debit]]
payment_method_type = "Mastercard"
[[elavon.debit]]
payment_method_type = "Visa"
[[elavon.debit]]
payment_method_type = "Interac"
[[elavon.debit]]
payment_method_type = "AmericanExpress"
[[elavon.debit]]
payment_method_type = "JCB"
[[elavon.debit]]
payment_method_type = "DinersClub"
[[elavon.debit]]
payment_method_type = "Discover"
[[elavon.debit]]
payment_method_type = "CartesBancaires"
[[elavon.debit]]
payment_method_type = "UnionPay"
[elavon.connector_auth.SignatureKey]
api_key = "Account Id"
key1 = "User ID"
api_secret = "Pin"

[xendit]
[[xendit.credit]]
payment_method_type = "Mastercard"
[[xendit.credit]]
payment_method_type = "Visa"
[[xendit.credit]]
payment_method_type = "Interac"
[[xendit.credit]]
payment_method_type = "AmericanExpress"
[[xendit.credit]]
payment_method_type = "JCB"
[[xendit.credit]]
payment_method_type = "DinersClub"
[[xendit.credit]]
payment_method_type = "Discover"
[[xendit.credit]]
payment_method_type = "CartesBancaires"
[[xendit.credit]]
payment_method_type = "UnionPay"
[[xendit.debit]]
payment_method_type = "Mastercard"
[[xendit.debit]]
payment_method_type = "Visa"
[[xendit.debit]]
payment_method_type = "Interac"
[[xendit.debit]]
payment_method_type = "AmericanExpress"
[[xendit.debit]]
payment_method_type = "JCB"
[[xendit.debit]]
payment_method_type = "DinersClub"
[[xendit.debit]]
payment_method_type = "Discover"
[[xendit.debit]]
payment_method_type = "CartesBancaires"
[[xendit.debit]]
payment_method_type = "UnionPay"
[xendit.connector_auth.HeaderKey]
api_key = "API Key"
[xendit.connector_webhook_details]
merchant_secret = "Webhook Verification Token"

[inespay]
[[inespay.bank_debit]]
payment_method_type = "sepa"
[inespay.connector_auth.BodyKey]
api_key = "API Key"
key1 = "API Token"
[inespay.connector_webhook_details]
merchant_secret = "API Key"

[nomupay_payout]
[[nomupay_payout.bank_transfer]]
payment_method_type = "sepa"
[nomupay_payout.connector_auth.BodyKey]
api_key = "Nomupay kid"
key1 = "Nomupay eid"
[nomupay_payout.metadata.private_key]
name = "Private key for signature generation"
label = "Enter your private key"
placeholder = "------BEGIN PRIVATE KEY-------"
required = true
type = "Text"

[hipay]
[[hipay.credit]]
payment_method_type = "Mastercard"
[[hipay.credit]]
payment_method_type = "Visa"
[[hipay.credit]]
payment_method_type = "Interac"
[[hipay.credit]]
payment_method_type = "AmericanExpress"
[[hipay.credit]]
payment_method_type = "JCB"
[[hipay.credit]]
payment_method_type = "DinersClub"
[[hipay.credit]]
payment_method_type = "Discover"
[[hipay.credit]]
payment_method_type = "CartesBancaires"
[[hipay.credit]]
payment_method_type = "UnionPay"
[[hipay.debit]]
payment_method_type = "Mastercard"
[[hipay.debit]]
payment_method_type = "Visa"
[[hipay.debit]]
payment_method_type = "Interac"
[[hipay.debit]]
payment_method_type = "AmericanExpress"
[[hipay.debit]]
payment_method_type = "JCB"
[[hipay.debit]]
payment_method_type = "DinersClub"
[[hipay.debit]]
payment_method_type = "Discover"
[[hipay.debit]]
payment_method_type = "CartesBancaires"
[[hipay.debit]]
payment_method_type = "UnionPay"
[hipay.connector_auth.BodyKey]
api_key = "API Login ID"
key1 = "API password"

[ctp_visa]
[ctp_visa.connector_auth.NoKey]

[ctp_visa.metadata.dpa_id]
name = "dpa_id"
label = "DPA Id"
placeholder = "Enter DPA Id"
required = true
type = "Text"

[ctp_visa.metadata.dpa_name]
name = "dpa_name"
label = "DPA Name"
placeholder = "Enter DPA Name"
required = true
type = "Text"

[ctp_visa.metadata.locale]
name = "locale"
label = "Locale"
placeholder = "Enter locale"
required = true
type = "Text"

[ctp_visa.metadata.acquirer_bin]
name = "acquirer_bin"
label = "Acquire Bin"
placeholder = "Enter Acquirer Bin"
required = true
type = "Text"

[ctp_visa.metadata.acquirer_merchant_id]
name = "acquirer_merchant_id"
label = "Acquire Merchant Id"
placeholder = "Enter Acquirer Merchant Id"
required = true
type = "Text"

[ctp_visa.metadata.merchant_category_code]
name = "merchant_category_code"
label = "Merchant Category Code"
placeholder = "Enter Merchant Category Code"
required = true
type = "Text"

[ctp_visa.metadata.merchant_country_code]
name = "merchant_country_code"
label = "Merchant Country Code"
placeholder = "Enter Merchant Country Code"
required = true
type = "Text"

[ctp_visa.metadata.dpa_client_id]
name = "dpa_client_id"
label = "DPA Client ID"
placeholder = "Enter DPA Client ID"
required = true
type = "Text"

[redsys]
[[redsys.credit]]
payment_method_type = "Mastercard"
[[redsys.credit]]
payment_method_type = "Visa"
[[redsys.credit]]
payment_method_type = "AmericanExpress"
[[redsys.credit]]
payment_method_type = "JCB"
[[redsys.credit]]
payment_method_type = "DinersClub"
[[redsys.credit]]
payment_method_type = "UnionPay"
[[redsys.debit]]
payment_method_type = "Mastercard"
[[redsys.debit]]
payment_method_type = "Visa"
[[redsys.debit]]
payment_method_type = "AmericanExpress"
[[redsys.debit]]
payment_method_type = "JCB"
[[redsys.debit]]
payment_method_type = "DinersClub"
[[redsys.debit]]
payment_method_type = "UnionPay"
[redsys.connector_auth.SignatureKey]
api_key = "Merchant ID"
key1 = "Terminal ID"
api_secret = "Secret Key"


[ctp_mastercard]
[ctp_mastercard.connector_auth.HeaderKey]
api_key = "API Key"

[ctp_mastercard.metadata.dpa_id]
name = "dpa_id"
label = "DPA Id"
placeholder = "Enter DPA Id"
required = true
type = "Text"

[ctp_mastercard.metadata.dpa_name]
name = "dpa_name"
label = "DPA Name"
placeholder = "Enter DPA Name"
required = true
type = "Text"

[ctp_mastercard.metadata.locale]
name = "locale"
label = "Locale"
placeholder = "Enter locale"
required = true
type = "Text"

[ctp_mastercard.metadata.acquirer_bin]
name = "acquirer_bin"
label = "Acquire Bin"
placeholder = "Enter Acquirer Bin"
required = true
type = "Text"

[ctp_mastercard.metadata.acquirer_merchant_id]
name = "acquirer_merchant_id"
label = "Acquire Merchant Id"
placeholder = "Enter Acquirer Merchant Id"
required = true
type = "Text"

[ctp_mastercard.metadata.merchant_category_code]
name = "merchant_category_code"
label = "Merchant Category Code"
placeholder = "Enter Merchant Category Code"
required = true
type = "Text"

[ctp_mastercard.metadata.merchant_country_code]
name = "merchant_country_code"
label = "Merchant Country Code"
placeholder = "Enter Merchant Country Code"
required = true
type = "Text"

[facilitapay]
[[facilitapay.bank_transfer]]
payment_method_type = "pix"
[facilitapay.connector_auth.BodyKey]
api_key = "Password"
key1 = "Username"

[archipel]
[archipel.connector_auth.HeaderKey]
api_key = "Enter CA Certificate PEM"
[[archipel.credit]]
payment_method_type = "Mastercard"
[[archipel.credit]]
payment_method_type = "Visa"
[[archipel.credit]]
payment_method_type = "AmericanExpress"
[[archipel.credit]]
payment_method_type = "DinersClub"
[[archipel.credit]]
payment_method_type = "Discover"
[[archipel.credit]]
payment_method_type = "CartesBancaires"
[[archipel.debit]]
payment_method_type = "Mastercard"
[[archipel.debit]]
payment_method_type = "Visa"
[[archipel.debit]]
payment_method_type = "AmericanExpress"
[[archipel.debit]]
payment_method_type = "DinersClub"
[[archipel.debit]]
payment_method_type = "Discover"
[[archipel.debit]]
payment_method_type = "CartesBancaires"
[[archipel.wallet]]
payment_method_type = "apple_pay"
[archipel.metadata.tenant_id]
name = "tenant_id"
label = "Tenant ID"
placeholder = "Enter Archipel tenantID"
required = true
type = "Text"
[archipel.metadata.platform_url]
name = "platform_url"
label = "Platform Endpoint Prefix"
placeholder = "E.g. 192.0.0.1:8080"
required = true
type = "Text"
[[archipel.metadata.apple_pay]]
name = "certificate"
label = "Merchant Certificate (Base64 Encoded)"
placeholder = "Enter Merchant Certificate (Base64 Encoded)"
required = true
type = "Text"
[[archipel.metadata.apple_pay]]
name = "certificate_keys"
label = "Merchant PrivateKey (Base64 Encoded)"
placeholder = "Enter Merchant PrivateKey (Base64 Encoded)"
required = true
type = "Text"
[[archipel.metadata.apple_pay]]
name = "merchant_identifier"
label = "Apple Merchant Identifier"
placeholder = "Enter Apple Merchant Identifier"
required = true
type = "Text"
[[archipel.metadata.apple_pay]]
name = "display_name"
label = "Display Name"
placeholder = "Enter Display Name"
required = true
type = "Text"
[[archipel.metadata.apple_pay]]
name = "initiative"
label = "Domain"
placeholder = "Enter Domain"
required = true
type = "Select"
options = ["web", "ios"]
[[archipel.metadata.apple_pay]]
name = "initiative_context"
label = "Domain Name"
placeholder = "Enter Domain Name"
required = true
type = "Text"
[[archipel.metadata.apple_pay]]
name = "merchant_business_country"
label = "Merchant Business Country"
placeholder = "Enter Merchant Business Country"
required = true
type = "Select"
options = []
[[archipel.metadata.apple_pay]]
name = "payment_processing_details_at"
label = "Payment Processing Details At"
placeholder = "Enter Payment Processing Details At"
required = true
type = "Radio"
options = ["Hyperswitch"]

[archipel.metadata.acquirer_bin]
name = "acquirer_bin"
label = "Acquirer Bin"
placeholder = "Enter Acquirer Bin"
required = false
type = "Text"
[archipel.metadata.acquirer_merchant_id]
name = "acquirer_merchant_id"
label = "Acquirer Merchant ID"
placeholder = "Enter Acquirer Merchant ID"
required = false
type = "Text"

[worldpayxml]
[[worldpayxml.credit]]
payment_method_type = "Mastercard"
[[worldpayxml.credit]]
payment_method_type = "Visa"
[[worldpayxml.credit]]
payment_method_type = "Interac"
[[worldpayxml.credit]]
payment_method_type = "AmericanExpress"
[[worldpayxml.credit]]
payment_method_type = "JCB"
[[worldpayxml.credit]]
payment_method_type = "DinersClub"
[[worldpayxml.credit]]
payment_method_type = "Discover"
[[worldpayxml.credit]]
payment_method_type = "CartesBancaires"
[[worldpayxml.credit]]
payment_method_type = "UnionPay"
[[worldpayxml.debit]]
payment_method_type = "Mastercard"
[[worldpayxml.debit]]
payment_method_type = "Visa"
[[worldpayxml.debit]]
payment_method_type = "Interac"
[[worldpayxml.debit]]
payment_method_type = "AmericanExpress"
[[worldpayxml.debit]]
payment_method_type = "JCB"
[[worldpayxml.debit]]
payment_method_type = "DinersClub"
[[worldpayxml.debit]]
payment_method_type = "Discover"
[[worldpayxml.debit]]
payment_method_type = "CartesBancaires"
[[worldpayxml.debit]]
payment_method_type = "UnionPay"

[worldpayxml.connector_auth.SignatureKey]
api_secret = "Merchant Code"
api_key = "API Username"
key1 = "API Password"


[worldpayvantiv]
[[worldpayvantiv.credit]]
payment_method_type = "Mastercard"
[[worldpayvantiv.credit]]
payment_method_type = "Visa"
[[worldpayvantiv.credit]]
payment_method_type = "AmericanExpress"
[[worldpayvantiv.credit]]
payment_method_type = "JCB"
[[worldpayvantiv.credit]]
payment_method_type = "DinersClub"
[[worldpayvantiv.credit]]
payment_method_type = "Discover"
[[worldpayvantiv.debit]]
payment_method_type = "Mastercard"
[[worldpayvantiv.debit]]
payment_method_type = "Visa"
[[worldpayvantiv.debit]]
payment_method_type = "AmericanExpress"
[[worldpayvantiv.debit]]
payment_method_type = "JCB"
[[worldpayvantiv.debit]]
payment_method_type = "DinersClub"
[[worldpayvantiv.debit]]
payment_method_type = "Discover"

[worldpayvantiv.connector_auth.SignatureKey]
api_key = "Username"
api_secret = "Password"
key1 = "Merchant ID"
[worldpayvantiv.metadata.report_group]
name = "report_group"
label = "Default Report Group"
placeholder = "Enter Default Report Group"
required = true
type = "Text"

[worldpayvantiv.metadata.merchant_config_currency]
name = "merchant_config_currency"
label = "Currency"
placeholder = "Enter Currency"
required = true
type = "Select"
options = []

[threedsecureio]
[threedsecureio.connector_auth.HeaderKey]
api_key = "Api Key"

[threedsecureio.metadata.mcc]
name = "mcc"
label = "MCC"
placeholder = "Enter MCC"
required = true
type = "Text"
[threedsecureio.metadata.merchant_country_code]
name = "merchant_country_code"
label = "3 digit numeric country code"
placeholder = "Enter 3 digit numeric country code"
required = true
type = "Text"
[threedsecureio.metadata.merchant_name]
name = "merchant_name"
label = "Name of the merchant"
placeholder = "Enter Name of the merchant"
required = true
type = "Text"
[threedsecureio.metadata.pull_mechanism_for_external_3ds_enabled]
name = "pull_mechanism_for_external_3ds_enabled"
label = "Pull Mechanism Enabled"
placeholder = "Enter Pull Mechanism Enabled"
required = false
type = "Toggle"
[threedsecureio.metadata.acquirer_bin]
name = "acquirer_bin"
label = "Acquirer BIN"
placeholder = "Enter Acquirer BIN"
required = true
type = "Text"
[threedsecureio.metadata.acquirer_merchant_id]
name = "acquirer_merchant_id"
label = "Acquirer Merchant ID"
placeholder = "Enter Acquirer Merchant ID"
required = true
type = "Text"
[threedsecureio.metadata.acquirer_country_code]
name = "acquirer_country_code"
label = "Acquirer Country Code"
placeholder = "Enter Acquirer Country Code"
required = false
type = "Text"

[santander.connector_auth.BodyKey]
api_key = "Client ID"
key1 = "Client Secret"

[santander.metadata.pix_key]
name = "pix_key"
label = "Chave Key"
placeholder = "Enter your Chave/Pix Key"
required = true
type = "Text"

[santander.metadata.expiration_time]
name = "expiration_time"
label = "Expiration Time"
placeholder = "Enter your Pix QR Code Expiration Time"
required = true
type = "Number"

[santander.metadata.cpf]
name = "cpf"
label = "Cpf"
placeholder = "Enter your cpf number"
required = true
type = "Text"

[santander.metadata.merchant_city]
name = "merchant_city"
label = "Merchant City"
placeholder = "Enter the city the merchant is based in"
required = true
type = "Text"

[santander.metadata.merchant_name]
name = "merchant_name"
label = "Merchant Name"
placeholder = "Enter the merchant name"
required = true
type = "Text"

[payload]
[[payload.credit]]
payment_method_type = "AmericanExpress"
[[payload.credit]]
payment_method_type = "Discover"
[[payload.credit]]
payment_method_type = "Mastercard"
[[payload.credit]]
payment_method_type = "Visa"
[[payload.debit]]
payment_method_type = "AmericanExpress"
[[payload.debit]]
payment_method_type = "Discover"
[[payload.debit]]
payment_method_type = "Mastercard"
[[payload.debit]]
payment_method_type = "Visa"
[payload.connector_auth.HeaderKey]
api_key = "API Key"

[silverflow]
[[silverflow.credit]]
  payment_method_type = "Mastercard"
[[silverflow.credit]]
  payment_method_type = "Visa"
[[silverflow.debit]]
  payment_method_type = "Mastercard"
[[silverflow.debit]]
  payment_method_type = "Visa"
[silverflow.connector_auth.SignatureKey]
api_key="API Key"
api_secret="API Secret"
key1="Merchant Acceptor Key"
[silverflow.connector_webhook_details]
merchant_secret="Source verification key"

[affirm]
[affirm.connector_auth.HeaderKey]
api_key = "API Key"

[trustpayments]
[trustpayments.connector_auth.HeaderKey]
api_key = "API Key"

[blackhawknetwork]
[blackhawknetwork.connector_auth.HeaderKey]
api_key = "API Key"

[breadpay]
[breadpay.connector_auth.BodyKey]
api_key = "API Key"
<<<<<<< HEAD

[mpgs]
[mpgs.connector_auth.HeaderKey]
api_key = "API Key"
=======
key1 = "API Secret"
>>>>>>> 0d9750cd
<|MERGE_RESOLUTION|>--- conflicted
+++ resolved
@@ -4985,11 +4985,8 @@
 [breadpay]
 [breadpay.connector_auth.BodyKey]
 api_key = "API Key"
-<<<<<<< HEAD
+key1 = "API Secret"
 
 [mpgs]
 [mpgs.connector_auth.HeaderKey]
-api_key = "API Key"
-=======
-key1 = "API Secret"
->>>>>>> 0d9750cd
+api_key = "API Key"