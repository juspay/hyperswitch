--- conflicted
+++ resolved
@@ -4965,10 +4965,7 @@
 [breadpay]
 [breadpay.connector_auth.HeaderKey]
 api_key = "API Key"
-<<<<<<< HEAD
 
 [mpgs]
 [mpgs.connector_auth.HeaderKey]
-api_key = "API Key"
-=======
->>>>>>> b5219519
+api_key = "API Key"