[aci]
[[aci.credit]]
payment_method_type = "Mastercard"
[[aci.credit]]
payment_method_type = "Visa"
[[aci.credit]]
payment_method_type = "Interac"
[[aci.credit]]
payment_method_type = "AmericanExpress"
[[aci.credit]]
payment_method_type = "JCB"
[[aci.credit]]
payment_method_type = "DinersClub"
[[aci.credit]]
payment_method_type = "Discover"
[[aci.credit]]
payment_method_type = "CartesBancaires"
[[aci.credit]]
payment_method_type = "UnionPay"
[[aci.debit]]
payment_method_type = "Mastercard"
[[aci.debit]]
payment_method_type = "Visa"
[[aci.debit]]
payment_method_type = "Interac"
[[aci.debit]]
payment_method_type = "AmericanExpress"
[[aci.debit]]
payment_method_type = "JCB"
[[aci.debit]]
payment_method_type = "DinersClub"
[[aci.debit]]
payment_method_type = "Discover"
[[aci.debit]]
payment_method_type = "CartesBancaires"
[[aci.debit]]
payment_method_type = "UnionPay"
[[aci.wallet]]
payment_method_type = "ali_pay"
[[aci.wallet]]
payment_method_type = "mb_way"
[[aci.bank_redirect]]
payment_method_type = "ideal"
[[aci.bank_redirect]]
payment_method_type = "giropay"
[[aci.bank_redirect]]
payment_method_type = "sofort"
[[aci.bank_redirect]]
payment_method_type = "eps"
[[aci.bank_redirect]]
payment_method_type = "przelewy24"
[[aci.bank_redirect]]
payment_method_type = "trustly"
[aci.connector_auth.BodyKey]
api_key = "API Key"
key1 = "Entity ID"
[aci.connector_webhook_details]
merchant_secret = "Source verification key"

[adyen]
[[adyen.credit]]
payment_method_type = "Mastercard"
[[adyen.credit]]
payment_method_type = "Visa"
[[adyen.credit]]
payment_method_type = "Interac"
[[adyen.credit]]
payment_method_type = "AmericanExpress"
[[adyen.credit]]
payment_method_type = "JCB"
[[adyen.credit]]
payment_method_type = "DinersClub"
[[adyen.credit]]
payment_method_type = "Discover"
[[adyen.credit]]
payment_method_type = "CartesBancaires"
[[adyen.credit]]
payment_method_type = "UnionPay"
[[adyen.debit]]
payment_method_type = "Mastercard"
[[adyen.debit]]
payment_method_type = "Visa"
[[adyen.debit]]
payment_method_type = "Interac"
[[adyen.debit]]
payment_method_type = "AmericanExpress"
[[adyen.debit]]
payment_method_type = "JCB"
[[adyen.debit]]
payment_method_type = "DinersClub"
[[adyen.debit]]
payment_method_type = "Discover"
[[adyen.debit]]
payment_method_type = "CartesBancaires"
[[adyen.debit]]
payment_method_type = "UnionPay"
[[adyen.pay_later]]
payment_method_type = "klarna"
[[adyen.pay_later]]
payment_method_type = "affirm"
[[adyen.pay_later]]
payment_method_type = "afterpay_clearpay"
[[adyen.bank_debit]]
payment_method_type = "ach"
[[adyen.bank_debit]]
payment_method_type = "bacs"
[[adyen.bank_redirect]]
payment_method_type = "ideal"
[[adyen.bank_redirect]]
payment_method_type = "eps"
[[adyen.wallet]]
payment_method_type = "apple_pay"
[[adyen.wallet]]
payment_method_type = "google_pay"
[[adyen.wallet]]
payment_method_type = "paypal"
[[adyen.voucher]]
  payment_method_type = "boleto"
[adyen.connector_auth.BodyKey]
api_key = "Adyen API Key"
key1 = "Adyen Account Id"
[adyen.connector_webhook_details]
merchant_secret = "Source verification key"

[adyenplatform_payout]
[[adyenplatform_payout.credit]]
payment_method_type = "Mastercard"
[[adyenplatform_payout.credit]]
payment_method_type = "Visa"
[[adyenplatform_payout.debit]]
payment_method_type = "Mastercard"
[[adyenplatform_payout.debit]]
payment_method_type = "Visa"
[[adyenplatform_payout.bank_transfer]]
payment_method_type = "sepa_bank_transfer"
[adyenplatform_payout.connector_auth.HeaderKey]
api_key = "Adyen platform's API Key"

[adyenplatform_payout.metadata.source_balance_account]
name = "source_balance_account"
label = "Source balance account ID"
placeholder = "Enter Source balance account ID"
required = true
type = "Text"
[adyenplatform_payout.connector_webhook_details]
merchant_secret = "Source verification key"

[[adyen.metadata.apple_pay]]
name = "certificate"
label = "Merchant Certificate (Base64 Encoded)"
placeholder = "Enter Merchant Certificate (Base64 Encoded)"
required = true
type = "Text"
[[adyen.metadata.apple_pay]]
name = "certificate_keys"
label = "Merchant PrivateKey (Base64 Encoded)"
placeholder = "Enter Merchant PrivateKey (Base64 Encoded)"
required = true
type = "Text"
[[adyen.metadata.apple_pay]]
name = "merchant_identifier"
label = "Apple Merchant Identifier"
placeholder = "Enter Apple Merchant Identifier"
required = true
type = "Text"
[[adyen.metadata.apple_pay]]
name = "display_name"
label = "Display Name"
placeholder = "Enter Display Name"
required = true
type = "Text"
[[adyen.metadata.apple_pay]]
name = "initiative"
label = "Domain"
placeholder = "Enter Domain"
required = true
type = "Text"
[[adyen.metadata.apple_pay]]
name = "initiative_context"
label = "Domain Name"
placeholder = "Enter Domain Name"
required = true
type = "Text"
[[adyen.metadata.apple_pay]]
name = "merchant_business_country"
label = "Merchant Business Country"
placeholder = "Enter Merchant Business Country"
required = true
type = "Select"
options = []
[[adyen.metadata.apple_pay]]
name = "payment_processing_details_at"
label = "Payment Processing Details At"
placeholder = "Enter Payment Processing Details At"
required = true
type = "Radio"
options = ["Connector", "Hyperswitch"]

[[adyen.metadata.google_pay]]
name = "merchant_name"
label = "Google Pay Merchant Name"
placeholder = "Enter Google Pay Merchant Name"
required = true
type = "Text"
[[adyen.metadata.google_pay]]
name = "merchant_id"
label = "Google Pay Merchant Id"
placeholder = "Enter Google Pay Merchant Id"
required = true
type = "Text"
[[adyen.metadata.google_pay]]
name = "allowed_auth_methods"
label = "Allowed Auth Methods"
placeholder = "Enter Allowed Auth Methods"
required = true
type = "MultiSelect"
options = ["PAN_ONLY", "CRYPTOGRAM_3DS"]

[[adyen.connector_wallets_details.google_pay]]
name = "merchant_name"
label = "Google Pay Merchant Name"
placeholder = "Enter Google Pay Merchant Name"
required = true
type = "Text"
[[adyen.connector_wallets_details.google_pay]]
name = "merchant_id"
label = "Google Pay Merchant Id"
placeholder = "Enter Google Pay Merchant Id"
required = true
type = "Text"
[[adyen.connector_wallets_details.google_pay]]
name = "public_key"
label = "Google Pay Public Key"
placeholder = "Enter Google Pay Public Key"
required = true
type = "Text"
[[adyen.connector_wallets_details.google_pay]]
name = "private_key"
label = "Google Pay Private Key"
placeholder = "Enter Google Pay Private Key"
required = true
type = "Text"
[[adyen.connector_wallets_details.google_pay]]
name = "recipient_id"
label = "Recipient Id"
placeholder = "Enter Recipient Id"
required = true
type = "Text"
[[adyen.connector_wallets_details.google_pay]]
name = "allowed_auth_methods"
label = "Allowed Auth Methods"
placeholder = "Enter Allowed Auth Methods"
required = true
type = "MultiSelect"
options = ["PAN_ONLY", "CRYPTOGRAM_3DS"]


[adyen.metadata.endpoint_prefix]
name = "endpoint_prefix"
label = "Live endpoint prefix"
placeholder = "Enter Live endpoint prefix"
required = true
type = "Text"


[airwallex]
[[airwallex.credit]]
payment_method_type = "Mastercard"
[[airwallex.credit]]
payment_method_type = "Visa"
[[airwallex.credit]]
payment_method_type = "Interac"
[[airwallex.credit]]
payment_method_type = "AmericanExpress"
[[airwallex.credit]]
payment_method_type = "JCB"
[[airwallex.credit]]
payment_method_type = "DinersClub"
[[airwallex.credit]]
payment_method_type = "Discover"
[[airwallex.credit]]
payment_method_type = "CartesBancaires"
[[airwallex.credit]]
payment_method_type = "UnionPay"
[[airwallex.debit]]
payment_method_type = "Mastercard"
[[airwallex.debit]]
payment_method_type = "Visa"
[[airwallex.debit]]
payment_method_type = "Interac"
[[airwallex.debit]]
payment_method_type = "AmericanExpress"
[[airwallex.debit]]
payment_method_type = "JCB"
[[airwallex.debit]]
payment_method_type = "DinersClub"
[[airwallex.debit]]
payment_method_type = "Discover"
[[airwallex.debit]]
payment_method_type = "CartesBancaires"
[[airwallex.debit]]
  payment_method_type = "UnionPay"
[[airwallex.wallet]]
  payment_method_type = "google_pay"
[[airwallex.wallet]]
  payment_method_type = "paypal"
[[airwallex.wallet]]
  payment_method_type = "skrill"
[[airwallex.bank_redirect]]
  payment_method_type = "trustly"
[[airwallex.bank_redirect]]
  payment_method_type = "blik"
[[airwallex.bank_redirect]]
  payment_method_type = "ideal"
[[airwallex.pay_later]]
  payment_method_type = "klarna"
[[airwallex.pay_later]]
  payment_method_type = "atome"
body_type="BodyKey"
[airwallex.connector_auth.BodyKey]
api_key = "API Key"
key1 = "Client ID"
[airwallex.connector_webhook_details]
merchant_secret = "Source verification key"

[authipay]
[[authipay.credit]]
payment_method_type = "Mastercard"
[[authipay.credit]]
payment_method_type = "Visa"
[[authipay.debit]]
payment_method_type = "Mastercard"
[[authipay.debit]]
payment_method_type = "Visa"
[authipay.connector_auth.SignatureKey]
api_key = "API Key"
api_secret = "API Secret"
key1 = "Merchant ID"
[authipay.connector_webhook_details]
merchant_secret = "Source verification key"

[amazonpay]
[[amazonpay.wallet]]
payment_method_type = "amazon_pay"
[amazonpay.connector_auth.BodyKey]
api_key="Public Key"
key1="Private Key"

[[amazonpay.connector_wallets_details.amazon_pay]]
name="merchant_id"
label="Merchant ID"
placeholder="Enter Merchant ID"
required=true
type="Text"
[[amazonpay.connector_wallets_details.amazon_pay]]
name="store_id"
label="Store ID"
placeholder="Enter Store ID"
required=true
type="Text"

[authorizedotnet]
[[authorizedotnet.credit]]
payment_method_type = "Mastercard"
[[authorizedotnet.credit]]
payment_method_type = "Visa"
[[authorizedotnet.credit]]
payment_method_type = "Interac"
[[authorizedotnet.credit]]
payment_method_type = "AmericanExpress"
[[authorizedotnet.credit]]
payment_method_type = "JCB"
[[authorizedotnet.credit]]
payment_method_type = "DinersClub"
[[authorizedotnet.credit]]
payment_method_type = "Discover"
[[authorizedotnet.credit]]
payment_method_type = "CartesBancaires"
[[authorizedotnet.credit]]
payment_method_type = "UnionPay"
[[authorizedotnet.debit]]
payment_method_type = "Mastercard"
[[authorizedotnet.debit]]
payment_method_type = "Visa"
[[authorizedotnet.debit]]
payment_method_type = "Interac"
[[authorizedotnet.debit]]
payment_method_type = "AmericanExpress"
[[authorizedotnet.debit]]
payment_method_type = "JCB"
[[authorizedotnet.debit]]
payment_method_type = "DinersClub"
[[authorizedotnet.debit]]
payment_method_type = "Discover"
[[authorizedotnet.debit]]
payment_method_type = "CartesBancaires"
[[authorizedotnet.debit]]
payment_method_type = "UnionPay"
[[authorizedotnet.wallet]]
payment_method_type = "apple_pay"
[[authorizedotnet.wallet]]
payment_method_type = "google_pay"
[[authorizedotnet.wallet]]
payment_method_type = "paypal"
body_type = "BodyKey"
[authorizedotnet.connector_auth.BodyKey]
api_key = "API Login ID"
key1 = "Transaction Key"

[[authorizedotnet.metadata.apple_pay]]
name = "certificate"
label = "Merchant Certificate (Base64 Encoded)"
placeholder = "Enter Merchant Certificate (Base64 Encoded)"
required = true
type = "Text"
[[authorizedotnet.metadata.apple_pay]]
name = "certificate_keys"
label = "Merchant PrivateKey (Base64 Encoded)"
placeholder = "Enter Merchant PrivateKey (Base64 Encoded)"
required = true
type = "Text"
[[authorizedotnet.metadata.apple_pay]]
name = "merchant_identifier"
label = "Apple Merchant Identifier"
placeholder = "Enter Apple Merchant Identifier"
required = true
type = "Text"
[[authorizedotnet.metadata.apple_pay]]
name = "display_name"
label = "Display Name"
placeholder = "Enter Display Name"
required = true
type = "Text"
[[authorizedotnet.metadata.apple_pay]]
name = "initiative"
label = "Domain"
placeholder = "Enter Domain"
required = true
type = "Text"
[[authorizedotnet.metadata.apple_pay]]
name = "initiative_context"
label = "Domain Name"
placeholder = "Enter Domain Name"
required = true
type = "Text"
[[authorizedotnet.metadata.apple_pay]]
name = "merchant_business_country"
label = "Merchant Business Country"
placeholder = "Enter Merchant Business Country"
required = true
type = "Select"
options = []
[[authorizedotnet.metadata.apple_pay]]
name = "payment_processing_details_at"
label = "Payment Processing Details At"
placeholder = "Enter Payment Processing Details At"
required = true
type = "Radio"
options = ["Connector"]

[[authorizedotnet.metadata.google_pay]]
name = "merchant_name"
label = "Google Pay Merchant Name"
placeholder = "Enter Google Pay Merchant Name"
required = true
type = "Text"
[[authorizedotnet.metadata.google_pay]]
name = "merchant_id"
label = "Google Pay Merchant Id"
placeholder = "Enter Google Pay Merchant Id"
required = true
type = "Text"
[[authorizedotnet.metadata.google_pay]]
name = "gateway_merchant_id"
label = "Google Pay Merchant Key"
placeholder = "Enter Google Pay Merchant Key"
required = true
type = "Text"
[[authorizedotnet.metadata.google_pay]]
name = "allowed_auth_methods"
label = "Allowed Auth Methods"
placeholder = "Enter Allowed Auth Methods"
required = true
type = "MultiSelect"
options = ["PAN_ONLY", "CRYPTOGRAM_3DS"]

[[authorizedotnet.connector_wallets_details.google_pay]]
name = "merchant_name"
label = "Google Pay Merchant Name"
placeholder = "Enter Google Pay Merchant Name"
required = true
type = "Text"
[[authorizedotnet.connector_wallets_details.google_pay]]
name = "merchant_id"
label = "Google Pay Merchant Id"
placeholder = "Enter Google Pay Merchant Id"
required = true
type = "Text"
[[authorizedotnet.connector_wallets_details.google_pay]]
name = "gateway_merchant_id"
label = "Google Pay Merchant Key"
placeholder = "Enter Google Pay Merchant Key"
required = true
type = "Text"
[[authorizedotnet.connector_wallets_details.google_pay]]
name = "public_key"
label = "Google Pay Public Key"
placeholder = "Enter Google Pay Public Key"
required = true
type = "Text"
[[authorizedotnet.connector_wallets_details.google_pay]]
name = "private_key"
label = "Google Pay Private Key"
placeholder = "Enter Google Pay Private Key"
required = true
type = "Text"
[[authorizedotnet.connector_wallets_details.google_pay]]
name = "recipient_id"
label = "Recipient Id"
placeholder = "Enter Recipient Id"
required = true
type = "Text"
[[authorizedotnet.connector_wallets_details.google_pay]]
name = "allowed_auth_methods"
label = "Allowed Auth Methods"
placeholder = "Enter Allowed Auth Methods"
required = true
type = "MultiSelect"
options = ["PAN_ONLY", "CRYPTOGRAM_3DS"]


[bitpay]
[[bitpay.crypto]]
payment_method_type = "crypto_currency"
[bitpay.connector_auth.HeaderKey]
api_key = "API Key"
[bitpay.connector_webhook_details]
merchant_secret = "Source verification key"

[bluesnap]
[[bluesnap.credit]]
payment_method_type = "Mastercard"
[[bluesnap.credit]]
payment_method_type = "Visa"
[[bluesnap.credit]]
payment_method_type = "Interac"
[[bluesnap.credit]]
payment_method_type = "AmericanExpress"
[[bluesnap.credit]]
payment_method_type = "JCB"
[[bluesnap.credit]]
payment_method_type = "DinersClub"
[[bluesnap.credit]]
payment_method_type = "Discover"
[[bluesnap.credit]]
payment_method_type = "CartesBancaires"
[[bluesnap.credit]]
payment_method_type = "UnionPay"
[[bluesnap.wallet]]
payment_method_type = "google_pay"
[[bluesnap.wallet]]
payment_method_type = "apple_pay"
[bluesnap.connector_auth.BodyKey]
api_key = "Password"
key1 = "Username"
[bluesnap.connector_webhook_details]
merchant_secret = "Source verification key"

[[bluesnap.metadata.apple_pay]]
name = "certificate"
label = "Merchant Certificate (Base64 Encoded)"
placeholder = "Enter Merchant Certificate (Base64 Encoded)"
required = true
type = "Text"
[[bluesnap.metadata.apple_pay]]
name = "certificate_keys"
label = "Merchant PrivateKey (Base64 Encoded)"
placeholder = "Enter Merchant PrivateKey (Base64 Encoded)"
required = true
type = "Text"
[[bluesnap.metadata.apple_pay]]
name = "merchant_identifier"
label = "Apple Merchant Identifier"
placeholder = "Enter Apple Merchant Identifier"
required = true
type = "Text"
[[bluesnap.metadata.apple_pay]]
name = "display_name"
label = "Display Name"
placeholder = "Enter Display Name"
required = true
type = "Text"
[[bluesnap.metadata.apple_pay]]
name = "initiative"
label = "Domain"
placeholder = "Enter Domain"
required = true
type = "Text"
[[bluesnap.metadata.apple_pay]]
name = "initiative_context"
label = "Domain Name"
placeholder = "Enter Domain Name"
required = true
type = "Text"
[[bluesnap.metadata.apple_pay]]
name = "merchant_business_country"
label = "Merchant Business Country"
placeholder = "Enter Merchant Business Country"
required = true
type = "Select"
options = []
[[bluesnap.metadata.apple_pay]]
name = "payment_processing_details_at"
label = "Payment Processing Details At"
placeholder = "Enter Payment Processing Details At"
required = true
type = "Radio"
options = ["Connector"]

[[bluesnap.metadata.google_pay]]
name = "merchant_name"
label = "Google Pay Merchant Name"
placeholder = "Enter Google Pay Merchant Name"
required = true
type = "Text"
[[bluesnap.metadata.google_pay]]
name = "merchant_id"
label = "Google Pay Merchant Id"
placeholder = "Enter Google Pay Merchant Id"
required = true
type = "Text"
[[bluesnap.metadata.google_pay]]
name = "gateway_merchant_id"
label = "Google Pay Merchant Key"
placeholder = "Enter Google Pay Merchant Key"
required = true
type = "Text"
[[bluesnap.metadata.google_pay]]
name = "allowed_auth_methods"
label = "Allowed Auth Methods"
placeholder = "Enter Allowed Auth Methods"
required = true
type = "MultiSelect"
options = ["PAN_ONLY", "CRYPTOGRAM_3DS"]

[[bluesnap.connector_wallets_details.google_pay]]
name = "merchant_name"
label = "Google Pay Merchant Name"
placeholder = "Enter Google Pay Merchant Name"
required = true
type = "Text"
[[bluesnap.connector_wallets_details.google_pay]]
name = "merchant_id"
label = "Google Pay Merchant Id"
placeholder = "Enter Google Pay Merchant Id"
required = true
type = "Text"
[[bluesnap.connector_wallets_details.google_pay]]
name = "gateway_merchant_id"
label = "Google Pay Merchant Key"
placeholder = "Enter Google Pay Merchant Key"
required = true
type = "Text"
[[bluesnap.connector_wallets_details.google_pay]]
name = "public_key"
label = "Google Pay Public Key"
placeholder = "Enter Google Pay Public Key"
required = true
type = "Text"
[[bluesnap.connector_wallets_details.google_pay]]
name = "private_key"
label = "Google Pay Private Key"
placeholder = "Enter Google Pay Private Key"
required = true
type = "Text"
[[bluesnap.connector_wallets_details.google_pay]]
name = "recipient_id"
label = "Recipient Id"
placeholder = "Enter Recipient Id"
required = true
type = "Text"
[[bluesnap.connector_wallets_details.google_pay]]
name = "allowed_auth_methods"
label = "Allowed Auth Methods"
placeholder = "Enter Allowed Auth Methods"
required = true
type = "MultiSelect"
options = ["PAN_ONLY", "CRYPTOGRAM_3DS"]


[bluesnap.metadata.merchant_id]
name = "merchant_id"
label = "Merchant Id"
placeholder = "Enter Merchant Id"
required = false
type = "Text"

[braintree]
[[braintree.credit]]
payment_method_type = "Mastercard"
[[braintree.credit]]
payment_method_type = "Visa"
[[braintree.credit]]
payment_method_type = "Interac"
[[braintree.credit]]
payment_method_type = "AmericanExpress"
[[braintree.credit]]
payment_method_type = "JCB"
[[braintree.credit]]
payment_method_type = "DinersClub"
[[braintree.credit]]
payment_method_type = "Discover"
[[braintree.credit]]
payment_method_type = "CartesBancaires"
[[braintree.credit]]
payment_method_type = "UnionPay"
[[braintree.debit]]
payment_method_type = "Mastercard"
[[braintree.debit]]
payment_method_type = "Visa"
[[braintree.debit]]
payment_method_type = "Interac"
[[braintree.debit]]
payment_method_type = "AmericanExpress"
[[braintree.debit]]
payment_method_type = "JCB"
[[braintree.debit]]
payment_method_type = "DinersClub"
[[braintree.debit]]
payment_method_type = "Discover"
[[braintree.debit]]
payment_method_type = "CartesBancaires"
[[bluesnap.debit]]
payment_method_type = "UnionPay"
[[braintree.debit]]
payment_method_type = "UnionPay"

[braintree.connector_auth.SignatureKey]
api_key = "Public Key"
key1 = "Merchant Id"
api_secret = "Private Key"
[braintree.connector_webhook_details]
merchant_secret = "Source verification key"

[braintree.metadata.merchant_account_id]
name = "merchant_account_id"
label = "Merchant Account Id"
placeholder = "Enter Merchant Account Id"
required = true
type = "Text"
[braintree.metadata.merchant_config_currency]
name = "merchant_config_currency"
label = "Currency"
placeholder = "Enter Currency"
required = true
type = "Select"
options = []

[bambora]
[[bambora.credit]]
payment_method_type = "Mastercard"
[[bambora.credit]]
payment_method_type = "Visa"
[[bambora.credit]]
payment_method_type = "Interac"
[[bambora.credit]]
payment_method_type = "AmericanExpress"
[[bambora.credit]]
payment_method_type = "JCB"
[[bambora.credit]]
payment_method_type = "DinersClub"
[[bambora.credit]]
payment_method_type = "Discover"
[[bambora.credit]]
payment_method_type = "CartesBancaires"
[[bambora.credit]]
payment_method_type = "UnionPay"
[[bambora.debit]]
payment_method_type = "Mastercard"
[[bambora.debit]]
payment_method_type = "Visa"
[[bambora.debit]]
payment_method_type = "Interac"
[[bambora.debit]]
payment_method_type = "AmericanExpress"
[[bambora.debit]]
payment_method_type = "JCB"
[[bambora.debit]]
payment_method_type = "DinersClub"
[[bambora.debit]]
payment_method_type = "Discover"
[[bambora.debit]]
payment_method_type = "CartesBancaires"
[[bambora.debit]]
payment_method_type = "UnionPay"
[bambora.connector_auth.BodyKey]
api_key = "Passcode"
key1 = "Merchant Id"

[bamboraapac]
[[bamboraapac.credit]]
payment_method_type = "Mastercard"
[[bamboraapac.credit]]
payment_method_type = "Visa"
[[bamboraapac.credit]]
payment_method_type = "Interac"
[[bamboraapac.credit]]
payment_method_type = "AmericanExpress"
[[bamboraapac.credit]]
payment_method_type = "JCB"
[[bamboraapac.credit]]
payment_method_type = "DinersClub"
[[bamboraapac.credit]]
payment_method_type = "Discover"
[[bamboraapac.credit]]
payment_method_type = "CartesBancaires"
[[bamboraapac.credit]]
payment_method_type = "UnionPay"
[[bamboraapac.debit]]
payment_method_type = "Mastercard"
[[bamboraapac.debit]]
payment_method_type = "Visa"
[[bamboraapac.debit]]
payment_method_type = "Interac"
[[bamboraapac.debit]]
payment_method_type = "AmericanExpress"
[[bamboraapac.debit]]
payment_method_type = "JCB"
[[bamboraapac.debit]]
payment_method_type = "DinersClub"
[[bamboraapac.debit]]
payment_method_type = "Discover"
[[bamboraapac.debit]]
payment_method_type = "CartesBancaires"
[[bamboraapac.debit]]
payment_method_type = "UnionPay"
[bamboraapac.connector_auth.SignatureKey]
api_key = "Username"
key1 = "Account Number"
api_secret = "Password"

[bankofamerica]
[[bankofamerica.credit]]
payment_method_type = "Mastercard"
[[bankofamerica.credit]]
payment_method_type = "Visa"
[[bankofamerica.credit]]
payment_method_type = "Interac"
[[bankofamerica.credit]]
payment_method_type = "AmericanExpress"
[[bankofamerica.credit]]
payment_method_type = "JCB"
[[bankofamerica.credit]]
payment_method_type = "DinersClub"
[[bankofamerica.credit]]
payment_method_type = "Discover"
[[bankofamerica.credit]]
payment_method_type = "CartesBancaires"
[[bankofamerica.credit]]
payment_method_type = "UnionPay"
[[bankofamerica.debit]]
payment_method_type = "Mastercard"
[[bankofamerica.debit]]
payment_method_type = "Visa"
[[bankofamerica.debit]]
payment_method_type = "Interac"
[[bankofamerica.debit]]
payment_method_type = "AmericanExpress"
[[bankofamerica.debit]]
payment_method_type = "JCB"
[[bankofamerica.debit]]
payment_method_type = "DinersClub"
[[bankofamerica.debit]]
payment_method_type = "Discover"
[[bankofamerica.debit]]
payment_method_type = "CartesBancaires"
[[bankofamerica.debit]]
payment_method_type = "UnionPay"
[[bankofamerica.wallet]]
payment_method_type = "apple_pay"
[[bankofamerica.wallet]]
payment_method_type = "google_pay"

[bankofamerica.connector_auth.SignatureKey]
api_key = "Key"
key1 = "Merchant ID"
api_secret = "Shared Secret"
[bankofamerica.connector_webhook_details]
merchant_secret = "Source verification key"

[[bankofamerica.metadata.apple_pay]]
name = "certificate"
label = "Merchant Certificate (Base64 Encoded)"
placeholder = "Enter Merchant Certificate (Base64 Encoded)"
required = true
type = "Text"
[[bankofamerica.metadata.apple_pay]]
name = "certificate_keys"
label = "Merchant PrivateKey (Base64 Encoded)"
placeholder = "Enter Merchant PrivateKey (Base64 Encoded)"
required = true
type = "Text"
[[bankofamerica.metadata.apple_pay]]
name = "merchant_identifier"
label = "Apple Merchant Identifier"
placeholder = "Enter Apple Merchant Identifier"
required = true
type = "Text"
[[bankofamerica.metadata.apple_pay]]
name = "display_name"
label = "Display Name"
placeholder = "Enter Display Name"
required = true
type = "Text"
[[bankofamerica.metadata.apple_pay]]
name = "initiative"
label = "Domain"
placeholder = "Enter Domain"
required = true
type = "Text"
[[bankofamerica.metadata.apple_pay]]
name = "initiative_context"
label = "Domain Name"
placeholder = "Enter Domain Name"
required = true
type = "Text"
[[bankofamerica.metadata.apple_pay]]
name = "merchant_business_country"
label = "Merchant Business Country"
placeholder = "Enter Merchant Business Country"
required = true
type = "Select"
options = []
[[bankofamerica.metadata.apple_pay]]
name = "payment_processing_details_at"
label = "Payment Processing Details At"
placeholder = "Enter Payment Processing Details At"
required = true
type = "Radio"
options = ["Connector", "Hyperswitch"]

[[bankofamerica.metadata.google_pay]]
name = "merchant_name"
label = "Google Pay Merchant Name"
placeholder = "Enter Google Pay Merchant Name"
required = true
type = "Text"
[[bankofamerica.metadata.google_pay]]
name = "merchant_id"
label = "Google Pay Merchant Id"
placeholder = "Enter Google Pay Merchant Id"
required = true
type = "Text"
[[bankofamerica.metadata.google_pay]]
name = "gateway_merchant_id"
label = "Google Pay Merchant Key"
placeholder = "Enter Google Pay Merchant Key"
required = true
type = "Text"
[[bankofamerica.metadata.google_pay]]
name = "allowed_auth_methods"
label = "Allowed Auth Methods"
placeholder = "Enter Allowed Auth Methods"
required = true
type = "MultiSelect"
options = ["PAN_ONLY", "CRYPTOGRAM_3DS"]

[[bankofamerica.connector_wallets_details.google_pay]]
name = "merchant_name"
label = "Google Pay Merchant Name"
placeholder = "Enter Google Pay Merchant Name"
required = true
type = "Text"
[[bankofamerica.connector_wallets_details.google_pay]]
name = "merchant_id"
label = "Google Pay Merchant Id"
placeholder = "Enter Google Pay Merchant Id"
required = true
type = "Text"
[[bankofamerica.connector_wallets_details.google_pay]]
name = "gateway_merchant_id"
label = "Google Pay Merchant Key"
placeholder = "Enter Google Pay Merchant Key"
required = true
type = "Text"
[[bankofamerica.connector_wallets_details.google_pay]]
name = "public_key"
label = "Google Pay Public Key"
placeholder = "Enter Google Pay Public Key"
required = true
type = "Text"
[[bankofamerica.connector_wallets_details.google_pay]]
name = "private_key"
label = "Google Pay Private Key"
placeholder = "Enter Google Pay Private Key"
required = true
type = "Text"
[[bankofamerica.connector_wallets_details.google_pay]]
name = "recipient_id"
label = "Recipient Id"
placeholder = "Enter Recipient Id"
required = true
type = "Text"
[[bankofamerica.connector_wallets_details.google_pay]]
name = "allowed_auth_methods"
label = "Allowed Auth Methods"
placeholder = "Enter Allowed Auth Methods"
required = true
type = "MultiSelect"
options = ["PAN_ONLY", "CRYPTOGRAM_3DS"]

[barclaycard]
[[barclaycard.credit]]
payment_method_type = "Mastercard"
[[barclaycard.credit]]
payment_method_type = "Visa"
[[barclaycard.credit]]
payment_method_type = "AmericanExpress"
[[barclaycard.credit]]
payment_method_type = "JCB"
[[barclaycard.credit]]
payment_method_type = "Discover"
[[barclaycard.credit]]
payment_method_type = "Maestro"
[[barclaycard.credit]]
payment_method_type = "Interac"
[[barclaycard.credit]]
payment_method_type = "DinersClub"
[[barclaycard.credit]]
payment_method_type = "CartesBancaires"
[[barclaycard.credit]]
payment_method_type = "UnionPay"
[[barclaycard.debit]]
payment_method_type = "Mastercard"
[[barclaycard.debit]]
payment_method_type = "Visa"
[[barclaycard.debit]]
payment_method_type = "AmericanExpress"
[[barclaycard.debit]]
payment_method_type = "JCB"
[[barclaycard.debit]]
payment_method_type = "Discover"
[[barclaycard.debit]]
payment_method_type = "Maestro"
[[barclaycard.debit]]
payment_method_type = "Interac"
[[barclaycard.debit]]
payment_method_type = "DinersClub"
[[barclaycard.debit]]
payment_method_type = "CartesBancaires"
[[barclaycard.debit]]
payment_method_type = "UnionPay"
[[barclaycard.wallet]]
  payment_method_type = "google_pay"
[[barclaycard.wallet]]
  payment_method_type = "apple_pay"
[barclaycard.connector_auth.SignatureKey]
api_key = "Key"
key1 = "Merchant ID"
api_secret = "Shared Secret"

[[barclaycard.metadata.apple_pay]]
name="certificate"
label="Merchant Certificate (Base64 Encoded)"
placeholder="Enter Merchant Certificate (Base64 Encoded)"
required=true
type="Text"
[[barclaycard.metadata.apple_pay]]
name="certificate_keys"
label="Merchant PrivateKey (Base64 Encoded)"
placeholder="Enter Merchant PrivateKey (Base64 Encoded)"
required=true
type="Text"
[[barclaycard.metadata.apple_pay]]
name="merchant_identifier"
label="Apple Merchant Identifier"
placeholder="Enter Apple Merchant Identifier"
required=true
type="Text"
[[barclaycard.metadata.apple_pay]]
name="display_name"
label="Display Name"
placeholder="Enter Display Name"
required=true
type="Text"
[[barclaycard.metadata.apple_pay]]
name="initiative"
label="Domain"
placeholder="Enter Domain"
required=true
type="Select"
options=["web","ios"]
[[barclaycard.metadata.apple_pay]]
name="initiative_context"
label="Domain Name"
placeholder="Enter Domain Name"
required=true
type="Text"
[[barclaycard.metadata.apple_pay]]
name="merchant_business_country"
label="Merchant Business Country"
placeholder="Enter Merchant Business Country"
required=true
type="Select"
options=[]
[[barclaycard.metadata.apple_pay]]
name="payment_processing_details_at"
label="Payment Processing Details At"
placeholder="Enter Payment Processing Details At"
required=true
type="Radio"
options=["Connector","Hyperswitch"]

[[barclaycard.metadata.google_pay]]
name = "merchant_name"
label = "Google Pay Merchant Name"
placeholder = "Enter Google Pay Merchant Name"
required = true
type = "Text"
[[barclaycard.metadata.google_pay]]
name = "merchant_id"
label = "Google Pay Merchant Id"
placeholder = "Enter Google Pay Merchant Id"
required = true
type = "Text"
[[barclaycard.metadata.google_pay]]
name = "gateway_merchant_id"
label = "Google Pay Merchant Key"
placeholder = "Enter Google Pay Merchant Key"
required = true
type = "Text"
[[barclaycard.metadata.google_pay]]
name = "allowed_auth_methods"
label = "Allowed Auth Methods"
placeholder = "Enter Allowed Auth Methods"
required = true
type = "MultiSelect"
options = ["PAN_ONLY", "CRYPTOGRAM_3DS"]

[[barclaycard.connector_wallets_details.google_pay]]
name = "merchant_name"
label = "Google Pay Merchant Name"
placeholder = "Enter Google Pay Merchant Name"
required = true
type = "Text"
[[barclaycard.connector_wallets_details.google_pay]]
name = "merchant_id"
label = "Google Pay Merchant Id"
placeholder = "Enter Google Pay Merchant Id"
required = true
type = "Text"
[[barclaycard.connector_wallets_details.google_pay]]
name = "gateway_merchant_id"
label = "Google Pay Merchant Key"
placeholder = "Enter Google Pay Merchant Key"
required = true
type = "Text"
[[barclaycard.connector_wallets_details.google_pay]]
name = "public_key"
label = "Google Pay Public Key"
placeholder = "Enter Google Pay Public Key"
required = true
type = "Text"
[[barclaycard.connector_wallets_details.google_pay]]
name = "private_key"
label = "Google Pay Private Key"
placeholder = "Enter Google Pay Private Key"
required = true
type = "Text"
[[barclaycard.connector_wallets_details.google_pay]]
name = "recipient_id"
label = "Recipient Id"
placeholder = "Enter Recipient Id"
required = true
type = "Text"
[[barclaycard.connector_wallets_details.google_pay]]
name = "allowed_auth_methods"
label = "Allowed Auth Methods"
placeholder = "Enter Allowed Auth Methods"
required = true
type = "MultiSelect"
options = ["PAN_ONLY", "CRYPTOGRAM_3DS"]

[cashtocode]
[[cashtocode.reward]]
payment_method_type = "classic"
[[cashtocode.reward]]
payment_method_type = "evoucher"
[cashtocode.connector_auth.CurrencyAuthKey.auth_key_map.EUR.classic]
password_classic = "Password Classic"
username_classic = "Username Classic"
merchant_id_classic = "MerchantId Classic"
[cashtocode.connector_auth.CurrencyAuthKey.auth_key_map.EUR.evoucher]
password_evoucher = "Password Evoucher"
username_evoucher = "Username Evoucher"
merchant_id_evoucher = "MerchantId Evoucher"
[cashtocode.connector_auth.CurrencyAuthKey.auth_key_map.GBP.classic]
password_classic = "Password Classic"
username_classic = "Username Classic"
merchant_id_classic = "MerchantId Classic"
[cashtocode.connector_auth.CurrencyAuthKey.auth_key_map.GBP.evoucher]
password_evoucher = "Password Evoucher"
username_evoucher = "Username Evoucher"
merchant_id_evoucher = "MerchantId Evoucher"
[cashtocode.connector_auth.CurrencyAuthKey.auth_key_map.USD.classic]
password_classic = "Password Classic"
username_classic = "Username Classic"
merchant_id_classic = "MerchantId Classic"
[cashtocode.connector_auth.CurrencyAuthKey.auth_key_map.USD.evoucher]
password_evoucher = "Password Evoucher"
username_evoucher = "Username Evoucher"
merchant_id_evoucher = "MerchantId Evoucher"
[cashtocode.connector_auth.CurrencyAuthKey.auth_key_map.CAD.classic]
password_classic = "Password Classic"
username_classic = "Username Classic"
merchant_id_classic = "MerchantId Classic"
[cashtocode.connector_auth.CurrencyAuthKey.auth_key_map.CAD.evoucher]
password_evoucher = "Password Evoucher"
username_evoucher = "Username Evoucher"
merchant_id_evoucher = "MerchantId Evoucher"
[cashtocode.connector_auth.CurrencyAuthKey.auth_key_map.CHF.classic]
password_classic = "Password Classic"
username_classic = "Username Classic"
merchant_id_classic = "MerchantId Classic"
[cashtocode.connector_auth.CurrencyAuthKey.auth_key_map.CHF.evoucher]
password_evoucher = "Password Evoucher"
username_evoucher = "Username Evoucher"
merchant_id_evoucher = "MerchantId Evoucher"
[cashtocode.connector_auth.CurrencyAuthKey.auth_key_map.AUD.classic]
password_classic = "Password Classic"
username_classic = "Username Classic"
merchant_id_classic = "MerchantId Classic"
[cashtocode.connector_auth.CurrencyAuthKey.auth_key_map.AUD.evoucher]
password_evoucher = "Password Evoucher"
username_evoucher = "Username Evoucher"
merchant_id_evoucher = "MerchantId Evoucher"
[cashtocode.connector_auth.CurrencyAuthKey.auth_key_map.INR.classic]
password_classic = "Password Classic"
username_classic = "Username Classic"
merchant_id_classic = "MerchantId Classic"
[cashtocode.connector_auth.CurrencyAuthKey.auth_key_map.INR.evoucher]
password_evoucher = "Password Evoucher"
username_evoucher = "Username Evoucher"
merchant_id_evoucher = "MerchantId Evoucher"
[cashtocode.connector_auth.CurrencyAuthKey.auth_key_map.JPY.classic]
password_classic = "Password Classic"
username_classic = "Username Classic"
merchant_id_classic = "MerchantId Classic"
[cashtocode.connector_auth.CurrencyAuthKey.auth_key_map.JPY.evoucher]
password_evoucher = "Password Evoucher"
username_evoucher = "Username Evoucher"
merchant_id_evoucher = "MerchantId Evoucher"
[cashtocode.connector_auth.CurrencyAuthKey.auth_key_map.NZD.classic]
password_classic = "Password Classic"
username_classic = "Username Classic"
merchant_id_classic = "MerchantId Classic"
[cashtocode.connector_auth.CurrencyAuthKey.auth_key_map.NZD.evoucher]
password_evoucher = "Password Evoucher"
username_evoucher = "Username Evoucher"
merchant_id_evoucher = "MerchantId Evoucher"
[cashtocode.connector_auth.CurrencyAuthKey.auth_key_map.ZAR.classic]
password_classic = "Password Classic"
username_classic = "Username Classic"
merchant_id_classic = "MerchantId Classic"
[cashtocode.connector_auth.CurrencyAuthKey.auth_key_map.ZAR.evoucher]
password_evoucher = "Password Evoucher"
username_evoucher = "Username Evoucher"
merchant_id_evoucher = "MerchantId Evoucher"
[cashtocode.connector_auth.CurrencyAuthKey.auth_key_map.CNY.classic]
password_classic = "Password Classic"
username_classic = "Username Classic"
merchant_id_classic = "MerchantId Classic"
[cashtocode.connector_auth.CurrencyAuthKey.auth_key_map.CNY.evoucher]
password_evoucher = "Password Evoucher"
username_evoucher = "Username Evoucher"
merchant_id_evoucher = "MerchantId Evoucher"
[cashtocode.connector_webhook_details]
merchant_secret = "Source verification key"

[cryptopay]
[[cryptopay.crypto]]
payment_method_type = "crypto_currency"
[cryptopay.connector_auth.BodyKey]
api_key = "API Key"
key1 = "Secret Key"
[cryptopay.connector_webhook_details]
merchant_secret = "Source verification key"

[celero]
[[celero.credit]]
  payment_method_type = "AmericanExpress"
[[celero.credit]]
  payment_method_type = "Discover"
[[celero.credit]]
  payment_method_type = "DinersClub"
[[celero.credit]]
  payment_method_type = "JCB"
[[celero.credit]]
  payment_method_type = "Mastercard"
[[celero.credit]]
  payment_method_type = "Visa"
[[celero.debit]]
  payment_method_type = "AmericanExpress"
[[celero.debit]]
  payment_method_type = "Discover"
[[celero.debit]]
  payment_method_type = "DinersClub"
[[celero.debit]]
  payment_method_type = "JCB"
[[celero.debit]]
  payment_method_type = "Mastercard"
[[celero.debit]]
  payment_method_type = "Visa"
[celero.connector_auth.HeaderKey]
api_key="Celero API Key"

[checkbook]
[[checkbook.bank_transfer]]
  payment_method_type = "ach"
[checkbook.connector_auth.BodyKey]
  key1 = "Checkbook Publishable key"
  api_key = "Checkbook API Secret key"
[checkbook.connector_webhook_details]
  merchant_secret="Source verification key"

[checkout]
[[checkout.credit]]
payment_method_type = "Mastercard"
[[checkout.credit]]
payment_method_type = "Visa"
[[checkout.credit]]
payment_method_type = "Interac"
[[checkout.credit]]
payment_method_type = "AmericanExpress"
[[checkout.credit]]
payment_method_type = "JCB"
[[checkout.credit]]
payment_method_type = "DinersClub"
[[checkout.credit]]
payment_method_type = "Discover"
[[checkout.credit]]
payment_method_type = "CartesBancaires"
[[checkout.credit]]
payment_method_type = "UnionPay"
[[checkout.debit]]
payment_method_type = "Mastercard"
[[checkout.debit]]
payment_method_type = "Visa"
[[checkout.debit]]
payment_method_type = "Interac"
[[checkout.debit]]
payment_method_type = "AmericanExpress"
[[checkout.debit]]
payment_method_type = "JCB"
[[checkout.debit]]
payment_method_type = "DinersClub"
[[checkout.debit]]
payment_method_type = "Discover"
[[checkout.debit]]
payment_method_type = "CartesBancaires"
[[checkout.debit]]
payment_method_type = "UnionPay"
[[checkout.wallet]]
payment_method_type = "apple_pay"
[[checkout.wallet]]
payment_method_type = "google_pay"
[checkout.connector_auth.SignatureKey]
api_key = "Checkout API Public Key"
key1 = "Processing Channel ID"
api_secret = "Checkout API Secret Key"
[checkout.connector_webhook_details]
merchant_secret = "Source verification key"

[[checkout.metadata.apple_pay]]
name = "certificate"
label = "Merchant Certificate (Base64 Encoded)"
placeholder = "Enter Merchant Certificate (Base64 Encoded)"
required = true
type = "Text"
[[checkout.metadata.apple_pay]]
name = "certificate_keys"
label = "Merchant PrivateKey (Base64 Encoded)"
placeholder = "Enter Merchant PrivateKey (Base64 Encoded)"
required = true
type = "Text"
[[checkout.metadata.apple_pay]]
name = "merchant_identifier"
label = "Apple Merchant Identifier"
placeholder = "Enter Apple Merchant Identifier"
required = true
type = "Text"
[[checkout.metadata.apple_pay]]
name = "display_name"
label = "Display Name"
placeholder = "Enter Display Name"
required = true
type = "Text"
[[checkout.metadata.apple_pay]]
name = "initiative"
label = "Domain"
placeholder = "Enter Domain"
required = true
type = "Text"
[[checkout.metadata.apple_pay]]
name = "initiative_context"
label = "Domain Name"
placeholder = "Enter Domain Name"
required = true
type = "Text"
[[checkout.metadata.apple_pay]]
name = "merchant_business_country"
label = "Merchant Business Country"
placeholder = "Enter Merchant Business Country"
required = true
type = "Select"
options = []
[[checkout.metadata.apple_pay]]
name = "payment_processing_details_at"
label = "Payment Processing Details At"
placeholder = "Enter Payment Processing Details At"
required = true
type = "Radio"
options = ["Connector"]

[[checkout.metadata.google_pay]]
name = "merchant_name"
label = "Google Pay Merchant Name"
placeholder = "Enter Google Pay Merchant Name"
required = true
type = "Text"
[[checkout.metadata.google_pay]]
name = "merchant_id"
label = "Google Pay Merchant Id"
placeholder = "Enter Google Pay Merchant Id"
required = true
type = "Text"
[[checkout.metadata.google_pay]]
name = "gateway_merchant_id"
label = "Google Pay Merchant Key"
placeholder = "Enter Google Pay Merchant Key"
required = true
type = "Text"
[[checkout.metadata.google_pay]]
name = "allowed_auth_methods"
label = "Allowed Auth Methods"
placeholder = "Enter Allowed Auth Methods"
required = true
type = "MultiSelect"
options = ["PAN_ONLY", "CRYPTOGRAM_3DS"]

[[checkout.connector_wallets_details.google_pay]]
name = "merchant_name"
label = "Google Pay Merchant Name"
placeholder = "Enter Google Pay Merchant Name"
required = true
type = "Text"
[[checkout.connector_wallets_details.google_pay]]
name = "merchant_id"
label = "Google Pay Merchant Id"
placeholder = "Enter Google Pay Merchant Id"
required = true
type = "Text"
[[checkout.connector_wallets_details.google_pay]]
name = "gateway_merchant_id"
label = "Google Pay Merchant Key"
placeholder = "Enter Google Pay Merchant Key"
required = true
type = "Text"
[[checkout.connector_wallets_details.google_pay]]
name = "public_key"
label = "Google Pay Public Key"
placeholder = "Enter Google Pay Public Key"
required = true
type = "Text"
[[checkout.connector_wallets_details.google_pay]]
name = "private_key"
label = "Google Pay Private Key"
placeholder = "Enter Google Pay Private Key"
required = true
type = "Text"
[[checkout.connector_wallets_details.google_pay]]
name = "recipient_id"
label = "Recipient Id"
placeholder = "Enter Recipient Id"
required = true
type = "Text"
[[checkout.connector_wallets_details.google_pay]]
name = "allowed_auth_methods"
label = "Allowed Auth Methods"
placeholder = "Enter Allowed Auth Methods"
required = true
type = "MultiSelect"
options = ["PAN_ONLY", "CRYPTOGRAM_3DS"]


[coinbase]
[[coinbase.crypto]]
payment_method_type = "crypto_currency"
[coinbase.connector_auth.HeaderKey]
api_key = "API Key"
[coinbase.connector_webhook_details]
merchant_secret = "Source verification key"
[coinbase.metadata.pricing_type]
name = "pricing_type"
label = "Select the pricing type Example: fixed_price,no_price"
placeholder = "Select the pricing type Example: fixed_price,no_price"
required = true
type = "Select"
options = ["fixed_price", "no_price"]

[coingate]
[[coingate.crypto]]
payment_method_type = "crypto_currency"
[coingate.connector_auth.BodyKey]
api_key = "API Key"
key1 = "Merchant Token"
[coingate.metadata.currency_id]
name = "currency_id"
label = "ID of the currency in which the refund will be issued"
placeholder = "Enter ID of the currency in which the refund will be issued"
required = true
type = "Number"
[coingate.metadata.platform_id]
name = "platform_id"
label = "Platform ID of the currency in which the refund will be issued"
placeholder = "Enter Platform ID of the currency in which the refund will be issued"
required = true
type = "Number"
[coingate.metadata.ledger_account_id]
name = "ledger_account_id"
label = "ID of the trader balance associated with the currency in which the refund will be issued"
placeholder = "Enter ID of the trader balance associated with the currency in which the refund will be issued"
required = true
type = "Text"


[cybersource]
[[cybersource.credit]]
payment_method_type = "Mastercard"
[[cybersource.credit]]
payment_method_type = "Visa"
[[cybersource.credit]]
payment_method_type = "Interac"
[[cybersource.credit]]
payment_method_type = "AmericanExpress"
[[cybersource.credit]]
payment_method_type = "JCB"
[[cybersource.credit]]
payment_method_type = "DinersClub"
[[cybersource.credit]]
payment_method_type = "Discover"
[[cybersource.credit]]
payment_method_type = "CartesBancaires"
[[cybersource.credit]]
payment_method_type = "UnionPay"
[[cybersource.debit]]
payment_method_type = "Mastercard"
[[cybersource.debit]]
payment_method_type = "Visa"
[[cybersource.debit]]
payment_method_type = "Interac"
[[cybersource.debit]]
payment_method_type = "AmericanExpress"
[[cybersource.debit]]
payment_method_type = "JCB"
[[cybersource.debit]]
payment_method_type = "DinersClub"
[[cybersource.debit]]
payment_method_type = "Discover"
[[cybersource.debit]]
payment_method_type = "CartesBancaires"
[[cybersource.debit]]
payment_method_type = "UnionPay"
[[cybersource.wallet]]
payment_method_type = "apple_pay"
[[cybersource.wallet]]
payment_method_type = "google_pay"
[cybersource.connector_auth.SignatureKey]
api_key = "Key"
key1 = "Merchant ID"
api_secret = "Shared Secret"
[cybersource.connector_webhook_details]
merchant_secret = "Source verification key"
[cybersource.metadata]
disable_avs = "Disable AVS check"
disable_cvn = "Disable CVN check"

[[cybersource.metadata.apple_pay]]
name = "certificate"
label = "Merchant Certificate (Base64 Encoded)"
placeholder = "Enter Merchant Certificate (Base64 Encoded)"
required = true
type = "Text"
[[cybersource.metadata.apple_pay]]
name = "certificate_keys"
label = "Merchant PrivateKey (Base64 Encoded)"
placeholder = "Enter Merchant PrivateKey (Base64 Encoded)"
required = true
type = "Text"
[[cybersource.metadata.apple_pay]]
name = "merchant_identifier"
label = "Apple Merchant Identifier"
placeholder = "Enter Apple Merchant Identifier"
required = true
type = "Text"
[[cybersource.metadata.apple_pay]]
name = "display_name"
label = "Display Name"
placeholder = "Enter Display Name"
required = true
type = "Text"
[[cybersource.metadata.apple_pay]]
name = "initiative"
label = "Domain"
placeholder = "Enter Domain"
required = true
type = "Text"
[[cybersource.metadata.apple_pay]]
name = "initiative_context"
label = "Domain Name"
placeholder = "Enter Domain Name"
required = true
type = "Text"
[[cybersource.metadata.apple_pay]]
name = "merchant_business_country"
label = "Merchant Business Country"
placeholder = "Enter Merchant Business Country"
required = true
type = "Select"
options = []
[[cybersource.metadata.apple_pay]]
name = "payment_processing_details_at"
label = "Payment Processing Details At"
placeholder = "Enter Payment Processing Details At"
required = true
type = "Radio"
options = ["Connector", "Hyperswitch"]

[[cybersource.metadata.google_pay]]
name = "merchant_name"
label = "Google Pay Merchant Name"
placeholder = "Enter Google Pay Merchant Name"
required = true
type = "Text"
[[cybersource.metadata.google_pay]]
name = "merchant_id"
label = "Google Pay Merchant Id"
placeholder = "Enter Google Pay Merchant Id"
required = true
type = "Text"
[[cybersource.metadata.google_pay]]
name = "gateway_merchant_id"
label = "Google Pay Merchant Key"
placeholder = "Enter Google Pay Merchant Key"
required = true
type = "Text"
[[cybersource.metadata.google_pay]]
name = "allowed_auth_methods"
label = "Allowed Auth Methods"
placeholder = "Enter Allowed Auth Methods"
required = true
type = "MultiSelect"
options = ["PAN_ONLY", "CRYPTOGRAM_3DS"]

[[cybersource.connector_wallets_details.google_pay]]
name = "merchant_name"
label = "Google Pay Merchant Name"
placeholder = "Enter Google Pay Merchant Name"
required = true
type = "Text"
[[cybersource.connector_wallets_details.google_pay]]
name = "merchant_id"
label = "Google Pay Merchant Id"
placeholder = "Enter Google Pay Merchant Id"
required = true
type = "Text"
[[cybersource.connector_wallets_details.google_pay]]
name = "gateway_merchant_id"
label = "Google Pay Merchant Key"
placeholder = "Enter Google Pay Merchant Key"
required = true
type = "Text"
[[cybersource.connector_wallets_details.google_pay]]
name = "public_key"
label = "Google Pay Public Key"
placeholder = "Enter Google Pay Public Key"
required = true
type = "Text"
[[cybersource.connector_wallets_details.google_pay]]
name = "private_key"
label = "Google Pay Private Key"
placeholder = "Enter Google Pay Private Key"
required = true
type = "Text"
[[cybersource.connector_wallets_details.google_pay]]
name = "recipient_id"
label = "Recipient Id"
placeholder = "Enter Recipient Id"
required = true
type = "Text"
[[cybersource.connector_wallets_details.google_pay]]
name = "allowed_auth_methods"
label = "Allowed Auth Methods"
placeholder = "Enter Allowed Auth Methods"
required = true
type = "MultiSelect"
options = ["PAN_ONLY", "CRYPTOGRAM_3DS"]


[cybersource.metadata.acquirer_bin]
name = "acquirer_bin"
label = "Acquirer Bin"
placeholder = "Enter Acquirer Bin"
required = false
type = "Text"
[cybersource.metadata.acquirer_merchant_id]
name = "acquirer_merchant_id"
label = "Acquirer Merchant ID"
placeholder = "Enter Acquirer Merchant ID"
required = false
type = "Text"
[cybersource.metadata.acquirer_country_code]
name = "acquirer_country_code"
label = "Acquirer Country Code"
placeholder = "Enter Acquirer Country Code"
required = false
type = "Text"

[deutschebank]
[[deutschebank.bank_debit]]
payment_method_type = "sepa"
[[deutschebank.credit]]
payment_method_type = "Visa"
[[deutschebank.credit]]
payment_method_type = "Mastercard"
[[deutschebank.debit]]
payment_method_type = "Visa"
[[deutschebank.debit]]
payment_method_type = "Mastercard"
[deutschebank.connector_auth.SignatureKey]
api_key = "Client ID"
key1 = "Merchant ID"
api_secret = "Client Key"

[dlocal]
[[dlocal.credit]]
payment_method_type = "Mastercard"
[[dlocal.credit]]
payment_method_type = "Visa"
[[dlocal.credit]]
payment_method_type = "Interac"
[[dlocal.credit]]
payment_method_type = "AmericanExpress"
[[dlocal.credit]]
payment_method_type = "JCB"
[[dlocal.credit]]
payment_method_type = "DinersClub"
[[dlocal.credit]]
payment_method_type = "Discover"
[[dlocal.credit]]
payment_method_type = "CartesBancaires"
[[dlocal.credit]]
payment_method_type = "UnionPay"
[[dlocal.debit]]
payment_method_type = "Mastercard"
[[dlocal.debit]]
payment_method_type = "Visa"
[[dlocal.debit]]
payment_method_type = "Interac"
[[dlocal.debit]]
payment_method_type = "AmericanExpress"
[[dlocal.debit]]
payment_method_type = "JCB"
[[dlocal.debit]]
payment_method_type = "DinersClub"
[[dlocal.debit]]
payment_method_type = "Discover"
[[dlocal.debit]]
payment_method_type = "CartesBancaires"
[[dlocal.debit]]
payment_method_type = "UnionPay"
[dlocal.connector_auth.SignatureKey]
api_key = "X Login"
key1 = "X Trans Key"
api_secret = "Secret Key"
[dlocal.connector_webhook_details]
merchant_secret = "Source verification key"

[dwolla]
[[dwolla.bank_debit]]
  payment_method_type = "ach"
[dwolla.connector_auth.BodyKey]
api_key="Client ID"
key1="Client Secret"
[dwolla.connector_webhook_details]
merchant_secret="Source verification key"
[dwolla.metadata.merchant_funding_source]
name = "merchant_funding_source"
label = "Funding Source ID"
placeholder = "Enter your funding source ID"
required = true
type = "Text"

[fiserv]
[[fiserv.credit]]
payment_method_type = "Mastercard"
[[fiserv.credit]]
payment_method_type = "Visa"
[[fiserv.credit]]
payment_method_type = "Interac"
[[fiserv.credit]]
payment_method_type = "AmericanExpress"
[[fiserv.credit]]
payment_method_type = "JCB"
[[fiserv.credit]]
payment_method_type = "DinersClub"
[[fiserv.credit]]
payment_method_type = "Discover"
[[fiserv.credit]]
payment_method_type = "CartesBancaires"
[[fiserv.credit]]
payment_method_type = "UnionPay"
[[fiserv.debit]]
payment_method_type = "Mastercard"
[[fiserv.debit]]
payment_method_type = "Visa"
[[fiserv.debit]]
payment_method_type = "Interac"
[[fiserv.debit]]
payment_method_type = "AmericanExpress"
[[fiserv.debit]]
payment_method_type = "JCB"
[[fiserv.debit]]
payment_method_type = "DinersClub"
[[fiserv.debit]]
payment_method_type = "Discover"
[[fiserv.debit]]
payment_method_type = "CartesBancaires"
[[fiserv.debit]]
payment_method_type = "UnionPay"
[[fiserv.wallet]]
payment_method_type = "paypal"
[[fiserv.wallet]]
  payment_method_type = "apple_pay"
[[fiserv.wallet]]
  payment_method_type = "google_pay"
[fiserv.connector_auth.SignatureKey]
api_key = "API Key"
key1 = "Merchant ID"
api_secret = "API Secret"
[fiserv.connector_webhook_details]
merchant_secret = "Source verification key"

[fiserv.metadata.terminal_id]
name = "terminal_id"
label = "Terminal ID"
placeholder = "Enter Terminal ID"
required = true
type = "Text"

[[fiserv.metadata.google_pay]]
name="merchant_name"
label="Google Pay Merchant Name"
placeholder="Enter Google Pay Merchant Name"
required=true
type="Text"
[[fiserv.metadata.google_pay]]
name="merchant_id"
label="Google Pay Merchant Id"
placeholder="Enter Google Pay Merchant Id"
required=true
type="Text"
[[fiserv.metadata.google_pay]]
name="gateway_merchant_id"
label="Google Pay Merchant Key"
placeholder="Enter Google Pay Merchant Key"
required=true
type="Text"
[[fiserv.metadata.google_pay]]
name="allowed_auth_methods"
label="Allowed Auth Methods"
placeholder="Enter Allowed Auth Methods"
required=true
type="MultiSelect"
options=["PAN_ONLY", "CRYPTOGRAM_3DS"]

[[fiserv.connector_wallets_details.google_pay]]
name="merchant_name"
label="Google Pay Merchant Name"
placeholder="Enter Google Pay Merchant Name"
required=true
type="Text"
[[fiserv.connector_wallets_details.google_pay]]
name="merchant_id"
label="Google Pay Merchant Id"
placeholder="Enter Google Pay Merchant Id"
required=true
type="Text"
[[fiserv.connector_wallets_details.google_pay]]
name="gateway_merchant_id"
label="Google Pay Merchant Key"
placeholder="Enter Google Pay Merchant Key"
required=true
type="Text"
[[fiserv.connector_wallets_details.google_pay]]
name="public_key"
label="Google Pay Public Key"
placeholder="Enter Google Pay Public Key"
required=true
type="Text"
[[fiserv.connector_wallets_details.google_pay]]
name="private_key"
label="Google Pay Private Key"
placeholder="Enter Google Pay Private Key"
required=true
type="Text"
[[fiserv.connector_wallets_details.google_pay]]
name="recipient_id"
label="Recipient Id"
placeholder="Enter Recipient Id"
required=true
type="Text"
[[fiserv.connector_wallets_details.google_pay]]
name="allowed_auth_methods"
label="Allowed Auth Methods"
placeholder="Enter Allowed Auth Methods"
required=true
type="MultiSelect"
options=["PAN_ONLY", "CRYPTOGRAM_3DS"]

[[fiserv.metadata.apple_pay]]
name="certificate"
label="Merchant Certificate (Base64 Encoded)"
placeholder="Enter Merchant Certificate (Base64 Encoded)"
required=true
type="Text"
[[fiserv.metadata.apple_pay]]
name="certificate_keys"
label="Merchant PrivateKey (Base64 Encoded)"
placeholder="Enter Merchant PrivateKey (Base64 Encoded)"
required=true
type="Text"
[[fiserv.metadata.apple_pay]]
name="merchant_identifier"
label="Apple Merchant Identifier"
placeholder="Enter Apple Merchant Identifier"
required=true
type="Text"
[[fiserv.metadata.apple_pay]]
name="display_name"
label="Display Name"
placeholder="Enter Display Name"
required=true
type="Text"
[[fiserv.metadata.apple_pay]]
name="initiative"
label="Domain"
placeholder="Enter Domain"
required=true
type="Select"
options=["web","ios"]
[[fiserv.metadata.apple_pay]]
name="initiative_context"
label="Domain Name"
placeholder="Enter Domain Name"
required=true
type="Text"
[[fiserv.metadata.apple_pay]]
name="merchant_business_country"
label="Merchant Business Country"
placeholder="Enter Merchant Business Country"
required=true
type="Select"
options=[]
[[fiserv.metadata.apple_pay]]
name="payment_processing_details_at"
label="Payment Processing Details At"
placeholder="Enter Payment Processing Details At"
required=true
type="Radio"
options=["Connector", "Hyperswitch"]

[fiservemea]
[[fiservemea.credit]]
payment_method_type = "Mastercard"
[[fiservemea.credit]]
payment_method_type = "Visa"
[[fiservemea.credit]]
payment_method_type = "Interac"
[[fiservemea.credit]]
payment_method_type = "AmericanExpress"
[[fiservemea.credit]]
payment_method_type = "JCB"
[[fiservemea.credit]]
payment_method_type = "DinersClub"
[[fiservemea.credit]]
payment_method_type = "Discover"
[[fiservemea.credit]]
payment_method_type = "CartesBancaires"
[[fiservemea.credit]]
payment_method_type = "UnionPay"
[[fiservemea.debit]]
payment_method_type = "Mastercard"
[[fiservemea.debit]]
payment_method_type = "Visa"
[[fiservemea.debit]]
payment_method_type = "Interac"
[[fiservemea.debit]]
payment_method_type = "AmericanExpress"
[[fiservemea.debit]]
payment_method_type = "JCB"
[[fiservemea.debit]]
payment_method_type = "DinersClub"
[[fiservemea.debit]]
payment_method_type = "Discover"
[[fiservemea.debit]]
payment_method_type = "CartesBancaires"
[[fiservemea.debit]]
payment_method_type = "UnionPay"
[fiservemea.connector_auth.BodyKey]
api_key = "API Key"
key1 = "Secret Key"

[forte]
[[forte.credit]]
payment_method_type = "Mastercard"
[[forte.credit]]
payment_method_type = "Visa"
[[forte.credit]]
payment_method_type = "Interac"
[[forte.credit]]
payment_method_type = "AmericanExpress"
[[forte.credit]]
payment_method_type = "JCB"
[[forte.credit]]
payment_method_type = "DinersClub"
[[forte.credit]]
payment_method_type = "Discover"
[[forte.credit]]
payment_method_type = "CartesBancaires"
[[forte.credit]]
payment_method_type = "UnionPay"
[[forte.debit]]
payment_method_type = "Mastercard"
[[forte.debit]]
payment_method_type = "Visa"
[[forte.debit]]
payment_method_type = "Interac"
[[forte.debit]]
payment_method_type = "AmericanExpress"
[[forte.debit]]
payment_method_type = "JCB"
[[forte.debit]]
payment_method_type = "DinersClub"
[[forte.debit]]
payment_method_type = "Discover"
[[forte.debit]]
payment_method_type = "CartesBancaires"
[[forte.debit]]
payment_method_type = "UnionPay"
[forte.connector_auth.MultiAuthKey]
api_key = "API Access ID"
key1 = "Organization ID"
api_secret = "API Secure Key"
key2 = "Location ID"
[forte.connector_webhook_details]
merchant_secret = "Source verification key"


[getnet]
[[getnet.credit]]
payment_method_type = "Mastercard"
[[getnet.credit]]
payment_method_type = "Visa"
[[getnet.credit]]
payment_method_type = "Interac"
[[getnet.credit]]
payment_method_type = "AmericanExpress"
[[getnet.credit]]
payment_method_type = "JCB"
[[getnet.credit]]
payment_method_type = "DinersClub"
[[getnet.credit]]
payment_method_type = "Discover"
[[getnet.credit]]
payment_method_type = "CartesBancaires"
[[getnet.credit]]
payment_method_type = "UnionPay"
[[getnet.credit]]
payment_method_type = "RuPay"
[[getnet.credit]]
payment_method_type = "Maestro"

[globalpay]
[[globalpay.credit]]
payment_method_type = "Mastercard"
[[globalpay.credit]]
payment_method_type = "Visa"
[[globalpay.credit]]
payment_method_type = "Interac"
[[globalpay.credit]]
payment_method_type = "AmericanExpress"
[[globalpay.credit]]
payment_method_type = "JCB"
[[globalpay.credit]]
payment_method_type = "DinersClub"
[[globalpay.credit]]
payment_method_type = "Discover"
[[globalpay.credit]]
payment_method_type = "CartesBancaires"
[[globalpay.credit]]
payment_method_type = "UnionPay"
[[globalpay.debit]]
payment_method_type = "Mastercard"
[[globalpay.debit]]
payment_method_type = "Visa"
[[globalpay.debit]]
payment_method_type = "Interac"
[[globalpay.debit]]
payment_method_type = "AmericanExpress"
[[globalpay.debit]]
payment_method_type = "JCB"
[[globalpay.debit]]
payment_method_type = "DinersClub"
[[globalpay.debit]]
payment_method_type = "Discover"
[[globalpay.debit]]
payment_method_type = "CartesBancaires"
[[globalpay.debit]]
payment_method_type = "UnionPay"
[[globalpay.bank_redirect]]
payment_method_type = "ideal"
[[globalpay.bank_redirect]]
payment_method_type = "giropay"
[[globalpay.bank_redirect]]
payment_method_type = "sofort"
[[globalpay.bank_redirect]]
payment_method_type = "eps"
[[globalpay.wallet]]
payment_method_type = "google_pay"
[[globalpay.wallet]]
payment_method_type = "paypal"
[globalpay.connector_auth.BodyKey]
api_key = "Global App Key"
key1 = "Global App ID"
[globalpay.connector_webhook_details]
merchant_secret = "Source verification key"

[[globalpay.metadata.google_pay]]
name = "merchant_name"
label = "Google Pay Merchant Name"
placeholder = "Enter Google Pay Merchant Name"
required = true
type = "Text"
[[globalpay.metadata.google_pay]]
name = "merchant_id"
label = "Google Pay Merchant Id"
placeholder = "Enter Google Pay Merchant Id"
required = true
type = "Text"
[[globalpay.metadata.google_pay]]
name = "gateway_merchant_id"
label = "Google Pay Merchant Key"
placeholder = "Enter Google Pay Merchant Key"
required = true
type = "Text"
[[globalpay.metadata.google_pay]]
name = "allowed_auth_methods"
label = "Allowed Auth Methods"
placeholder = "Enter Allowed Auth Methods"
required = true
type = "MultiSelect"
options = ["PAN_ONLY", "CRYPTOGRAM_3DS"]

[[globalpay.connector_wallets_details.google_pay]]
name = "merchant_name"
label = "Google Pay Merchant Name"
placeholder = "Enter Google Pay Merchant Name"
required = true
type = "Text"
[[globalpay.connector_wallets_details.google_pay]]
name = "merchant_id"
label = "Google Pay Merchant Id"
placeholder = "Enter Google Pay Merchant Id"
required = true
type = "Text"
[[globalpay.connector_wallets_details.google_pay]]
name = "gateway_merchant_id"
label = "Google Pay Merchant Key"
placeholder = "Enter Google Pay Merchant Key"
required = true
type = "Text"
[[globalpay.connector_wallets_details.google_pay]]
name = "public_key"
label = "Google Pay Public Key"
placeholder = "Enter Google Pay Public Key"
required = true
type = "Text"
[[globalpay.connector_wallets_details.google_pay]]
name = "private_key"
label = "Google Pay Private Key"
placeholder = "Enter Google Pay Private Key"
required = true
type = "Text"
[[globalpay.connector_wallets_details.google_pay]]
name = "recipient_id"
label = "Recipient Id"
placeholder = "Enter Recipient Id"
required = true
type = "Text"
[[globalpay.connector_wallets_details.google_pay]]
name = "allowed_auth_methods"
label = "Allowed Auth Methods"
placeholder = "Enter Allowed Auth Methods"
required = true
type = "MultiSelect"
options = ["PAN_ONLY", "CRYPTOGRAM_3DS"]


[globalpay.metadata.account_name]
name = "account_name"
label = "Account Name"
placeholder = "Enter Account Name"
required = true
type = "Text"


[globepay]
[[globepay.wallet]]
payment_method_type = "we_chat_pay"
[[globepay.wallet]]
payment_method_type = "ali_pay"
[globepay.connector_auth.BodyKey]
api_key = "Partner Code"
key1 = "Credential Code"
[globepay.connector_webhook_details]
merchant_secret = "Source verification key"

[iatapay]
[[iatapay.upi]]
payment_method_type = "upi_collect"
[iatapay.connector_auth.SignatureKey]
api_key = "Client ID"
key1 = "Airline ID"
api_secret = "Client Secret"
[iatapay.connector_webhook_details]
merchant_secret = "Source verification key"

[itaubank]
[[itaubank.bank_transfer]]
payment_method_type = "pix"
[itaubank.connector_auth.MultiAuthKey]
key1 = "Client Id"
api_key = "Client Secret"
api_secret = "Certificates"
key2 = "Certificate Key"

[jpmorgan]
[[jpmorgan.credit]]
payment_method_type = "AmericanExpress"
[[jpmorgan.credit]]
payment_method_type = "DinersClub"
[[jpmorgan.credit]]
payment_method_type = "Discover"
[[jpmorgan.credit]]
payment_method_type = "JCB"
[[jpmorgan.credit]]
payment_method_type = "Mastercard"
[[jpmorgan.credit]]
payment_method_type = "Discover"
[[jpmorgan.credit]]
payment_method_type = "UnionPay"
[[jpmorgan.credit]]
payment_method_type = "Visa"
[[jpmorgan.debit]]
payment_method_type = "AmericanExpress"
[[jpmorgan.debit]]
payment_method_type = "DinersClub"
[[jpmorgan.debit]]
payment_method_type = "Discover"
[[jpmorgan.debit]]
payment_method_type = "JCB"
[[jpmorgan.debit]]
payment_method_type = "Mastercard"
[[jpmorgan.debit]]
payment_method_type = "Discover"
[[jpmorgan.debit]]
payment_method_type = "UnionPay"
[[jpmorgan.debit]]
payment_method_type = "Visa"
[jpmorgan.connector_auth.BodyKey]
api_key = "Access Token"
key1 = "Client Secret"

[klarna]
[[klarna.pay_later]]
payment_method_type = "klarna"
payment_experience = "invoke_sdk_client"
[[klarna.pay_later]]
payment_method_type = "klarna"
payment_experience = "redirect_to_url"
[klarna.connector_auth.BodyKey]
key1 = "Klarna Merchant Username"
api_key = "Klarna Merchant ID Password"
[klarna.metadata.klarna_region]
name = "klarna_region"
label = "Region of your Klarna Merchant Account"
placeholder = "Enter Region of your Klarna Merchant Account"
required = true
type = "Select"
options = ["Europe", "NorthAmerica", "Oceania"]

[mifinity]
[[mifinity.wallet]]
payment_method_type = "mifinity"
[mifinity.connector_auth.HeaderKey]
api_key = "key"
[mifinity.metadata.brand_id]
name = "brand_id"
label = "Merchant Brand ID"
placeholder = "Enter Brand ID"
required = true
type = "Text"
[mifinity.metadata.destination_account_number]
name = "destination_account_number"
label = "Destination Account Number"
placeholder = "Enter Destination Account Number"
required = true
type = "Text"

[razorpay]
[[razorpay.upi]]
payment_method_type = "upi_collect"
[razorpay.connector_auth.BodyKey]
api_key = "Razorpay Id"
key1 = "Razorpay Secret"

[mollie]
[[mollie.credit]]
payment_method_type = "Mastercard"
[[mollie.credit]]
payment_method_type = "Visa"
[[mollie.credit]]
payment_method_type = "Interac"
[[mollie.credit]]
payment_method_type = "AmericanExpress"
[[mollie.credit]]
payment_method_type = "JCB"
[[mollie.credit]]
payment_method_type = "DinersClub"
[[mollie.credit]]
payment_method_type = "Discover"
[[mollie.credit]]
payment_method_type = "CartesBancaires"
[[mollie.credit]]
payment_method_type = "UnionPay"
[[mollie.debit]]
payment_method_type = "Mastercard"
[[mollie.debit]]
payment_method_type = "Visa"
[[mollie.debit]]
payment_method_type = "Interac"
[[mollie.debit]]
payment_method_type = "AmericanExpress"
[[mollie.debit]]
payment_method_type = "JCB"
[[mollie.debit]]
payment_method_type = "DinersClub"
[[mollie.debit]]
payment_method_type = "Discover"
[[mollie.debit]]
payment_method_type = "CartesBancaires"
[[mollie.debit]]
payment_method_type = "UnionPay"
[[mollie.bank_redirect]]
payment_method_type = "ideal"
[[mollie.bank_redirect]]
payment_method_type = "giropay"
[[mollie.bank_redirect]]
payment_method_type = "sofort"
[[mollie.bank_redirect]]
payment_method_type = "eps"
[[mollie.wallet]]
payment_method_type = "paypal"
[mollie.connector_auth.BodyKey]
api_key = "API Key"
key1 = "Profile Token"
[mollie.connector_webhook_details]
merchant_secret = "Source verification key"

[moneris]
[[moneris.credit]]
payment_method_type = "Mastercard"
[[moneris.credit]]
payment_method_type = "Visa"
[[moneris.credit]]
payment_method_type = "Interac"
[[moneris.credit]]
payment_method_type = "AmericanExpress"
[[moneris.credit]]
payment_method_type = "JCB"
[[moneris.credit]]
payment_method_type = "DinersClub"
[[moneris.credit]]
payment_method_type = "Discover"
[[moneris.credit]]
payment_method_type = "CartesBancaires"
[[moneris.credit]]
payment_method_type = "UnionPay"
[[moneris.debit]]
payment_method_type = "Mastercard"
[[moneris.debit]]
payment_method_type = "Visa"
[[moneris.debit]]
payment_method_type = "Interac"
[[moneris.debit]]
payment_method_type = "AmericanExpress"
[[moneris.debit]]
payment_method_type = "JCB"
[[moneris.debit]]
payment_method_type = "DinersClub"
[[moneris.debit]]
payment_method_type = "Discover"
[[moneris.debit]]
payment_method_type = "CartesBancaires"
[[moneris.debit]]
payment_method_type = "UnionPay"
[moneris.connector_auth.SignatureKey]
api_key = "Client Secret"
key1 = "Client Id"
api_secret = "Merchant Id"

[multisafepay]
[[multisafepay.credit]]
payment_method_type = "Mastercard"
[[multisafepay.credit]]
payment_method_type = "Visa"
[[multisafepay.credit]]
payment_method_type = "Interac"
[[multisafepay.credit]]
payment_method_type = "AmericanExpress"
[[multisafepay.credit]]
payment_method_type = "JCB"
[[multisafepay.credit]]
payment_method_type = "DinersClub"
[[multisafepay.credit]]
payment_method_type = "Discover"
[[multisafepay.credit]]
payment_method_type = "CartesBancaires"
[[multisafepay.credit]]
payment_method_type = "UnionPay"
[[multisafepay.debit]]
payment_method_type = "Mastercard"
[[multisafepay.debit]]
payment_method_type = "Visa"
[[multisafepay.debit]]
payment_method_type = "Interac"
[[multisafepay.debit]]
payment_method_type = "AmericanExpress"
[[multisafepay.debit]]
payment_method_type = "JCB"
[[multisafepay.debit]]
payment_method_type = "DinersClub"
[[multisafepay.debit]]
payment_method_type = "Discover"
[[multisafepay.debit]]
payment_method_type = "CartesBancaires"
[[multisafepay.debit]]
payment_method_type = "UnionPay"
[multisafepay.connector_auth.HeaderKey]
api_key = "Enter API Key"
[multisafepay.connector_webhook_details]
merchant_secret = "Source verification key"


[nexinets]
[[nexinets.credit]]
payment_method_type = "Mastercard"
[[nexinets.credit]]
payment_method_type = "Visa"
[[nexinets.credit]]
payment_method_type = "Interac"
[[nexinets.credit]]
payment_method_type = "AmericanExpress"
[[nexinets.credit]]
payment_method_type = "JCB"
[[nexinets.credit]]
payment_method_type = "DinersClub"
[[nexinets.credit]]
payment_method_type = "Discover"
[[nexinets.credit]]
payment_method_type = "CartesBancaires"
[[nexinets.credit]]
payment_method_type = "UnionPay"
[[nexinets.debit]]
payment_method_type = "Mastercard"
[[nexinets.debit]]
payment_method_type = "Visa"
[[nexinets.debit]]
payment_method_type = "Interac"
[[nexinets.debit]]
payment_method_type = "AmericanExpress"
[[nexinets.debit]]
payment_method_type = "JCB"
[[nexinets.debit]]
payment_method_type = "DinersClub"
[[nexinets.debit]]
payment_method_type = "Discover"
[[nexinets.debit]]
payment_method_type = "CartesBancaires"
[[nexinets.debit]]
payment_method_type = "UnionPay"
[[nexinets.bank_redirect]]
payment_method_type = "ideal"
[[nexinets.bank_redirect]]
payment_method_type = "giropay"
[[nexinets.bank_redirect]]
payment_method_type = "sofort"
[[nexinets.bank_redirect]]
payment_method_type = "eps"
[[nexinets.wallet]]
payment_method_type = "apple_pay"
[[nexinets.wallet]]
payment_method_type = "paypal"
[nexinets.connector_auth.BodyKey]
api_key = "API Key"
key1 = "Merchant ID"

[[nexinets.metadata.apple_pay]]
name = "certificate"
label = "Merchant Certificate (Base64 Encoded)"
placeholder = "Enter Merchant Certificate (Base64 Encoded)"
required = true
type = "Text"
[[nexinets.metadata.apple_pay]]
name = "certificate_keys"
label = "Merchant PrivateKey (Base64 Encoded)"
placeholder = "Enter Merchant PrivateKey (Base64 Encoded)"
required = true
type = "Text"
[[nexinets.metadata.apple_pay]]
name = "merchant_identifier"
label = "Apple Merchant Identifier"
placeholder = "Enter Apple Merchant Identifier"
required = true
type = "Text"
[[nexinets.metadata.apple_pay]]
name = "display_name"
label = "Display Name"
placeholder = "Enter Display Name"
required = true
type = "Text"
[[nexinets.metadata.apple_pay]]
name = "initiative"
label = "Domain"
placeholder = "Enter Domain"
required = true
type = "Text"
[[nexinets.metadata.apple_pay]]
name = "initiative_context"
label = "Domain Name"
placeholder = "Enter Domain Name"
required = true
type = "Text"
[[nexinets.metadata.apple_pay]]
name = "merchant_business_country"
label = "Merchant Business Country"
placeholder = "Enter Merchant Business Country"
required = true
type = "Select"
options = []
[[nexinets.metadata.apple_pay]]
name = "payment_processing_details_at"
label = "Payment Processing Details At"
placeholder = "Enter Payment Processing Details At"
required = true
type = "Radio"
options = ["Connector"]

[nexixpay]
[[nexixpay.credit]]
payment_method_type = "Mastercard"
[[nexixpay.credit]]
payment_method_type = "Visa"
[[nexixpay.credit]]
payment_method_type = "AmericanExpress"
[[nexixpay.credit]]
payment_method_type = "JCB"
[[nexixpay.debit]]
payment_method_type = "Mastercard"
[[nexixpay.debit]]
payment_method_type = "Visa"
[[nexixpay.debit]]
payment_method_type = "AmericanExpress"
[[nexixpay.debit]]
payment_method_type = "JCB"
[nexixpay.connector_auth.HeaderKey]
api_key = "API Key"

[nmi]
[[nmi.credit]]
payment_method_type = "Mastercard"
[[nmi.credit]]
payment_method_type = "Visa"
[[nmi.credit]]
payment_method_type = "Interac"
[[nmi.credit]]
payment_method_type = "AmericanExpress"
[[nmi.credit]]
payment_method_type = "JCB"
[[nmi.credit]]
payment_method_type = "DinersClub"
[[nmi.credit]]
payment_method_type = "Discover"
[[nmi.credit]]
payment_method_type = "CartesBancaires"
[[nmi.credit]]
payment_method_type = "UnionPay"
[[nmi.debit]]
payment_method_type = "Mastercard"
[[nmi.debit]]
payment_method_type = "Visa"
[[nmi.debit]]
payment_method_type = "Interac"
[[nmi.debit]]
payment_method_type = "AmericanExpress"
[[nmi.debit]]
payment_method_type = "JCB"
[[nmi.debit]]
payment_method_type = "DinersClub"
[[nmi.debit]]
payment_method_type = "Discover"
[[nmi.debit]]
payment_method_type = "CartesBancaires"
[[nmi.debit]]
payment_method_type = "UnionPay"
[nmi.connector_auth.BodyKey]
api_key = "API Key"
key1 = "Public Key"
[nmi.connector_webhook_details]
merchant_secret = "Source verification key"

[novalnet]
[[novalnet.credit]]
payment_method_type = "Mastercard"
[[novalnet.credit]]
payment_method_type = "Visa"
[[novalnet.credit]]
payment_method_type = "Interac"
[[novalnet.credit]]
payment_method_type = "AmericanExpress"
[[novalnet.credit]]
payment_method_type = "JCB"
[[novalnet.credit]]
payment_method_type = "DinersClub"
[[novalnet.credit]]
payment_method_type = "Discover"
[[novalnet.credit]]
payment_method_type = "CartesBancaires"
[[novalnet.credit]]
payment_method_type = "UnionPay"
[[novalnet.debit]]
payment_method_type = "Mastercard"
[[novalnet.debit]]
payment_method_type = "Visa"
[[novalnet.debit]]
payment_method_type = "Interac"
[[novalnet.debit]]
payment_method_type = "AmericanExpress"
[[novalnet.debit]]
payment_method_type = "JCB"
[[novalnet.debit]]
payment_method_type = "DinersClub"
[[novalnet.debit]]
payment_method_type = "Discover"
[[novalnet.debit]]
payment_method_type = "CartesBancaires"
[[novalnet.debit]]
payment_method_type = "UnionPay"
[[novalnet.wallet]]
payment_method_type = "google_pay"
[[novalnet.wallet]]
payment_method_type = "paypal"
[[novalnet.wallet]]
payment_method_type = "apple_pay"
[novalnet.connector_auth.SignatureKey]
api_key = "Product Activation Key"
key1 = "Payment Access Key"
api_secret = "Tariff ID"
[novalnet.connector_webhook_details]
merchant_secret = "Source verification key"

[[novalnet.metadata.google_pay]]
name = "merchant_name"
label = "Google Pay Merchant Name"
placeholder = "Enter Google Pay Merchant Name"
required = true
type = "Text"
[[novalnet.metadata.google_pay]]
name = "merchant_id"
label = "Google Pay Merchant Id"
placeholder = "Enter Google Pay Merchant Id"
required = true
type = "Text"
[[novalnet.metadata.google_pay]]
name = "gateway_merchant_id"
label = "Google Pay Merchant Key"
placeholder = "Enter Google Pay Merchant Key"
required = true
type = "Text"
[[novalnet.metadata.google_pay]]
name = "allowed_auth_methods"
label = "Allowed Auth Methods"
placeholder = "Enter Allowed Auth Methods"
required = true
type = "MultiSelect"
options = ["PAN_ONLY", "CRYPTOGRAM_3DS"]

[[novalnet.connector_wallets_details.google_pay]]
name = "merchant_name"
label = "Google Pay Merchant Name"
placeholder = "Enter Google Pay Merchant Name"
required = true
type = "Text"
[[novalnet.connector_wallets_details.google_pay]]
name = "merchant_id"
label = "Google Pay Merchant Id"
placeholder = "Enter Google Pay Merchant Id"
required = true
type = "Text"
[[novalnet.connector_wallets_details.google_pay]]
name = "gateway_merchant_id"
label = "Google Pay Merchant Key"
placeholder = "Enter Google Pay Merchant Key"
required = true
type = "Text"
[[novalnet.connector_wallets_details.google_pay]]
name = "public_key"
label = "Google Pay Public Key"
placeholder = "Enter Google Pay Public Key"
required = true
type = "Text"
[[novalnet.connector_wallets_details.google_pay]]
name = "private_key"
label = "Google Pay Private Key"
placeholder = "Enter Google Pay Private Key"
required = true
type = "Text"
[[novalnet.connector_wallets_details.google_pay]]
name = "recipient_id"
label = "Recipient Id"
placeholder = "Enter Recipient Id"
required = true
type = "Text"
[[novalnet.connector_wallets_details.google_pay]]
name = "allowed_auth_methods"
label = "Allowed Auth Methods"
placeholder = "Enter Allowed Auth Methods"
required = true
type = "MultiSelect"
options = ["PAN_ONLY", "CRYPTOGRAM_3DS"]


[[novalnet.metadata.apple_pay]]
name = "certificate"
label = "Merchant Certificate (Base64 Encoded)"
placeholder = "Enter Merchant Certificate (Base64 Encoded)"
required = true
type = "Text"
[[novalnet.metadata.apple_pay]]
name = "certificate_keys"
label = "Merchant PrivateKey (Base64 Encoded)"
placeholder = "Enter Merchant PrivateKey (Base64 Encoded)"
required = true
type = "Text"
[[novalnet.metadata.apple_pay]]
name = "merchant_identifier"
label = "Apple Merchant Identifier"
placeholder = "Enter Apple Merchant Identifier"
required = true
type = "Text"
[[novalnet.metadata.apple_pay]]
name = "display_name"
label = "Display Name"
placeholder = "Enter Display Name"
required = true
type = "Text"
[[novalnet.metadata.apple_pay]]
name = "initiative"
label = "Domain"
placeholder = "Enter Domain"
required = true
type = "Select"
options = ["web", "ios"]
[[novalnet.metadata.apple_pay]]
name = "initiative_context"
label = "Domain Name"
placeholder = "Enter Domain Name"
required = true
type = "Text"
[[novalnet.metadata.apple_pay]]
name = "merchant_business_country"
label = "Merchant Business Country"
placeholder = "Enter Merchant Business Country"
required = true
type = "Select"
options = []
[[novalnet.metadata.apple_pay]]
name = "payment_processing_details_at"
label = "Payment Processing Details At"
placeholder = "Enter Payment Processing Details At"
required = true
type = "Radio"
options = ["Connector"]

[nuvei]
[[nuvei.credit]]
payment_method_type = "Mastercard"
[[nuvei.credit]]
payment_method_type = "Visa"
[[nuvei.credit]]
payment_method_type = "Interac"
[[nuvei.credit]]
payment_method_type = "AmericanExpress"
[[nuvei.credit]]
payment_method_type = "JCB"
[[nuvei.credit]]
payment_method_type = "DinersClub"
[[nuvei.credit]]
payment_method_type = "Discover"
[[nuvei.credit]]
payment_method_type = "CartesBancaires"
[[nuvei.credit]]
payment_method_type = "UnionPay"
[[nuvei.debit]]
payment_method_type = "Mastercard"
[[nuvei.debit]]
payment_method_type = "Visa"
[[nuvei.debit]]
payment_method_type = "Interac"
[[nuvei.debit]]
payment_method_type = "AmericanExpress"
[[nuvei.debit]]
payment_method_type = "JCB"
[[nuvei.debit]]
payment_method_type = "DinersClub"
[[nuvei.debit]]
payment_method_type = "Discover"
[[nuvei.debit]]
payment_method_type = "CartesBancaires"
[[nuvei.debit]]
payment_method_type = "UnionPay"
[nuvei.connector_auth.SignatureKey]
api_key = "Merchant ID"
key1 = "Merchant Site ID"
api_secret = "Merchant Secret"
[nuvei.connector_webhook_details]
merchant_secret = "Source verification key"

[[nuvei.metadata.apple_pay]]
name = "certificate"
label = "Merchant Certificate (Base64 Encoded)"
placeholder = "Enter Merchant Certificate (Base64 Encoded)"
required = true
type = "Text"
[[nuvei.metadata.apple_pay]]
name = "certificate_keys"
label = "Merchant PrivateKey (Base64 Encoded)"
placeholder = "Enter Merchant PrivateKey (Base64 Encoded)"
required = true
type = "Text"
[[nuvei.metadata.apple_pay]]
name = "merchant_identifier"
label = "Apple Merchant Identifier"
placeholder = "Enter Apple Merchant Identifier"
required = true
type = "Text"
[[nuvei.metadata.apple_pay]]
name = "display_name"
label = "Display Name"
placeholder = "Enter Display Name"
required = true
type = "Text"
[[nuvei.metadata.apple_pay]]
name = "initiative"
label = "Domain"
placeholder = "Enter Domain"
required = true
type = "Text"
[[nuvei.metadata.apple_pay]]
name = "initiative_context"
label = "Domain Name"
placeholder = "Enter Domain Name"
required = true
type = "Text"
[[nuvei.metadata.apple_pay]]
name = "merchant_business_country"
label = "Merchant Business Country"
placeholder = "Enter Merchant Business Country"
required = true
type = "Select"
options = []
[[nuvei.metadata.apple_pay]]
name = "payment_processing_details_at"
label = "Payment Processing Details At"
placeholder = "Enter Payment Processing Details At"
required = true
type = "Radio"
options = ["Connector","Hyperswitch"]

[nuvei_payout]
[[nuvei_payout.credit]]
  payment_method_type = "Mastercard"
[[nuvei_payout.credit]]
  payment_method_type = "Visa"
[[nuvei_payout.credit]]
  payment_method_type = "Interac"
[[nuvei_payout.credit]]
  payment_method_type = "AmericanExpress"
[[nuvei_payout.credit]]
  payment_method_type = "JCB"
[[nuvei_payout.credit]]
  payment_method_type = "DinersClub"
[[nuvei_payout.credit]]
  payment_method_type = "Discover"
[[nuvei_payout.credit]]
  payment_method_type = "CartesBancaires"
[[nuvei_payout.credit]]
  payment_method_type = "UnionPay"
[[nuvei_payout.debit]]
  payment_method_type = "Mastercard"
[[nuvei_payout.debit]]
  payment_method_type = "Visa"
[[nuvei_payout.debit]]
  payment_method_type = "Interac"
[[nuvei_payout.debit]]
  payment_method_type = "AmericanExpress"
[[nuvei_payout.debit]]
  payment_method_type = "JCB"
[[nuvei_payout.debit]]
  payment_method_type = "DinersClub"
[[nuvei_payout.debit]]
  payment_method_type = "Discover"
[[nuvei_payout.debit]]
  payment_method_type = "CartesBancaires"
[[nuvei_payout.debit]]
  payment_method_type = "UnionPay"
[nuvei_payout.connector_auth.SignatureKey]
api_key="Merchant ID"
key1="Merchant Site ID"
api_secret="Merchant Secret"
[nuvei_payout.connector_webhook_details]
merchant_secret="Source verification key"

[opennode]
[[opennode.crypto]]
payment_method_type = "crypto_currency"
[opennode.connector_auth.HeaderKey]
api_key = "API Key"
[opennode.connector_webhook_details]
merchant_secret = "Source verification key"

[paypal]
[[paypal.credit]]
payment_method_type = "Mastercard"
[[paypal.credit]]
payment_method_type = "Visa"
[[paypal.credit]]
payment_method_type = "Interac"
[[paypal.credit]]
payment_method_type = "AmericanExpress"
[[paypal.credit]]
payment_method_type = "JCB"
[[paypal.credit]]
payment_method_type = "DinersClub"
[[paypal.credit]]
payment_method_type = "Discover"
[[paypal.credit]]
payment_method_type = "CartesBancaires"
[[paypal.credit]]
payment_method_type = "UnionPay"
[[paypal.debit]]
payment_method_type = "Mastercard"
[[paypal.debit]]
payment_method_type = "Visa"
[[paypal.debit]]
payment_method_type = "Interac"
[[paypal.debit]]
payment_method_type = "AmericanExpress"
[[paypal.debit]]
payment_method_type = "JCB"
[[paypal.debit]]
payment_method_type = "DinersClub"
[[paypal.debit]]
payment_method_type = "Discover"
[[paypal.debit]]
payment_method_type = "CartesBancaires"
[[paypal.debit]]
payment_method_type = "UnionPay"
[[paypal.wallet]]
payment_method_type = "paypal"
payment_experience = "invoke_sdk_client"
[[paypal.wallet]]
payment_method_type = "paypal"
payment_experience = "redirect_to_url"
is_verifiable = true
[paypal.connector_auth.BodyKey]
api_key = "Client Secret"
key1 = "Client ID"
[paypal.connector_webhook_details]
merchant_secret = "Source verification key"
[paypal.metadata.paypal_sdk]
client_id = "Client ID"

[paypal_payout]
[[paypal_payout.wallet]]
payment_method_type = "paypal"
[[paypal_payout.wallet]]
payment_method_type = "venmo"
[paypal_payout.connector_auth.BodyKey]
api_key = "Client Secret"
key1 = "Client ID"
[paypal_payout.connector_webhook_details]
merchant_secret="Source verification key"

[wise_payout]
[[wise_payout.bank_transfer]]
payment_method_type = "ach"
[[wise_payout.bank_transfer]]
payment_method_type = "bacs"
[[wise_payout.bank_transfer]]
payment_method_type = "sepa_bank_transfer"
[wise_payout.connector_auth.BodyKey]
api_key = "Wise API Key"
key1 = "Wise Account Id"
[wise_payout.connector_webhook_details]
merchant_secret="Source verification key"

[paystack]
[[paystack.bank_redirect]]
payment_method_type = "eft"
[paystack.connector_auth.HeaderKey]
api_key = "API Key"
[paystack.connector_webhook_details]
merchant_secret = "API Key"

[payu]
[[payu.credit]]
payment_method_type = "Mastercard"
[[payu.credit]]
payment_method_type = "Visa"
[[payu.credit]]
payment_method_type = "Interac"
[[payu.credit]]
payment_method_type = "AmericanExpress"
[[payu.credit]]
payment_method_type = "JCB"
[[payu.credit]]
payment_method_type = "DinersClub"
[[payu.credit]]
payment_method_type = "Discover"
[[payu.credit]]
payment_method_type = "CartesBancaires"
[[payu.credit]]
payment_method_type = "UnionPay"
[[payu.debit]]
payment_method_type = "Mastercard"
[[payu.debit]]
payment_method_type = "Visa"
[[payu.debit]]
payment_method_type = "Interac"
[[payu.debit]]
payment_method_type = "AmericanExpress"
[[payu.debit]]
payment_method_type = "JCB"
[[payu.debit]]
payment_method_type = "DinersClub"
[[payu.debit]]
payment_method_type = "Discover"
[[payu.debit]]
payment_method_type = "CartesBancaires"
[[payu.debit]]
payment_method_type = "UnionPay"
[[payu.wallet]]
payment_method_type = "google_pay"
[payu.connector_auth.BodyKey]
api_key = "API Key"
key1 = "Merchant POS ID"
[payu.connector_webhook_details]
merchant_secret = "Source verification key"

[[payu.metadata.google_pay]]
name = "merchant_name"
label = "Google Pay Merchant Name"
placeholder = "Enter Google Pay Merchant Name"
required = true
type = "Text"
[[payu.metadata.google_pay]]
name = "merchant_id"
label = "Google Pay Merchant Id"
placeholder = "Enter Google Pay Merchant Id"
required = true
type = "Text"
[[payu.metadata.google_pay]]
name = "gateway_merchant_id"
label = "Google Pay Merchant Key"
placeholder = "Enter Google Pay Merchant Key"
required = true
type = "Text"
[[payu.metadata.google_pay]]
name = "allowed_auth_methods"
label = "Allowed Auth Methods"
placeholder = "Enter Allowed Auth Methods"
required = true
type = "MultiSelect"
options = ["PAN_ONLY", "CRYPTOGRAM_3DS"]

[[payu.connector_wallets_details.google_pay]]
name = "merchant_name"
label = "Google Pay Merchant Name"
placeholder = "Enter Google Pay Merchant Name"
required = true
type = "Text"
[[payu.connector_wallets_details.google_pay]]
name = "merchant_id"
label = "Google Pay Merchant Id"
placeholder = "Enter Google Pay Merchant Id"
required = true
type = "Text"
[[payu.connector_wallets_details.google_pay]]
name = "gateway_merchant_id"
label = "Google Pay Merchant Key"
placeholder = "Enter Google Pay Merchant Key"
required = true
type = "Text"
[[payu.connector_wallets_details.google_pay]]
name = "public_key"
label = "Google Pay Public Key"
placeholder = "Enter Google Pay Public Key"
required = true
type = "Text"
[[payu.connector_wallets_details.google_pay]]
name = "private_key"
label = "Google Pay Private Key"
placeholder = "Enter Google Pay Private Key"
required = true
type = "Text"
[[payu.connector_wallets_details.google_pay]]
name = "recipient_id"
label = "Recipient Id"
placeholder = "Enter Recipient Id"
required = true
type = "Text"
[[payu.connector_wallets_details.google_pay]]
name = "allowed_auth_methods"
label = "Allowed Auth Methods"
placeholder = "Enter Allowed Auth Methods"
required = true
type = "MultiSelect"
options = ["PAN_ONLY", "CRYPTOGRAM_3DS"]


[rapyd]
[[rapyd.credit]]
payment_method_type = "Mastercard"
[[rapyd.credit]]
payment_method_type = "Visa"
[[rapyd.credit]]
payment_method_type = "Interac"
[[rapyd.credit]]
payment_method_type = "AmericanExpress"
[[rapyd.credit]]
payment_method_type = "JCB"
[[rapyd.credit]]
payment_method_type = "DinersClub"
[[rapyd.credit]]
payment_method_type = "Discover"
[[rapyd.credit]]
payment_method_type = "CartesBancaires"
[[rapyd.credit]]
payment_method_type = "UnionPay"
[[rapyd.debit]]
payment_method_type = "Mastercard"
[[rapyd.debit]]
payment_method_type = "Visa"
[[rapyd.debit]]
payment_method_type = "Interac"
[[rapyd.debit]]
payment_method_type = "AmericanExpress"
[[rapyd.debit]]
payment_method_type = "JCB"
[[rapyd.debit]]
payment_method_type = "DinersClub"
[[rapyd.debit]]
payment_method_type = "Discover"
[[rapyd.debit]]
payment_method_type = "CartesBancaires"
[[rapyd.debit]]
payment_method_type = "UnionPay"
[[rapyd.wallet]]
payment_method_type = "apple_pay"
[rapyd.connector_auth.BodyKey]
api_key = "Access Key"
key1 = "API Secret"
[rapyd.connector_webhook_details]
merchant_secret = "Source verification key"

[[rapyd.metadata.apple_pay]]
name = "certificate"
label = "Merchant Certificate (Base64 Encoded)"
placeholder = "Enter Merchant Certificate (Base64 Encoded)"
required = true
type = "Text"
[[rapyd.metadata.apple_pay]]
name = "certificate_keys"
label = "Merchant PrivateKey (Base64 Encoded)"
placeholder = "Enter Merchant PrivateKey (Base64 Encoded)"
required = true
type = "Text"
[[rapyd.metadata.apple_pay]]
name = "merchant_identifier"
label = "Apple Merchant Identifier"
placeholder = "Enter Apple Merchant Identifier"
required = true
type = "Text"
[[rapyd.metadata.apple_pay]]
name = "display_name"
label = "Display Name"
placeholder = "Enter Display Name"
required = true
type = "Text"
[[rapyd.metadata.apple_pay]]
name = "initiative"
label = "Domain"
placeholder = "Enter Domain"
required = true
type = "Text"
[[rapyd.metadata.apple_pay]]
name = "initiative_context"
label = "Domain Name"
placeholder = "Enter Domain Name"
required = true
type = "Text"
[[rapyd.metadata.apple_pay]]
name = "merchant_business_country"
label = "Merchant Business Country"
placeholder = "Enter Merchant Business Country"
required = true
type = "Select"
options = []
[[rapyd.metadata.apple_pay]]
name = "payment_processing_details_at"
label = "Payment Processing Details At"
placeholder = "Enter Payment Processing Details At"
required = true
type = "Radio"
options = ["Connector"]

[shift4]
[[shift4.credit]]
payment_method_type = "Mastercard"
[[shift4.credit]]
payment_method_type = "Visa"
[[shift4.credit]]
payment_method_type = "Interac"
[[shift4.credit]]
payment_method_type = "AmericanExpress"
[[shift4.credit]]
payment_method_type = "JCB"
[[shift4.credit]]
payment_method_type = "DinersClub"
[[shift4.credit]]
payment_method_type = "Discover"
[[shift4.credit]]
payment_method_type = "CartesBancaires"
[[shift4.credit]]
payment_method_type = "UnionPay"
[[shift4.debit]]
payment_method_type = "Mastercard"
[[shift4.debit]]
payment_method_type = "Visa"
[[shift4.debit]]
payment_method_type = "Interac"
[[shift4.debit]]
payment_method_type = "AmericanExpress"
[[shift4.debit]]
payment_method_type = "JCB"
[[shift4.debit]]
payment_method_type = "DinersClub"
[[shift4.debit]]
payment_method_type = "Discover"
[[shift4.debit]]
payment_method_type = "CartesBancaires"
[[shift4.debit]]
payment_method_type = "UnionPay"
[[shift4.bank_redirect]]
payment_method_type = "ideal"
[[shift4.bank_redirect]]
payment_method_type = "giropay"
[[shift4.bank_redirect]]
payment_method_type = "sofort"
[[shift4.bank_redirect]]
payment_method_type = "eps"
[[shift4.bank_redirect]]
  payment_method_type = "trustly"
[[shift4.bank_redirect]]
  payment_method_type = "blik"
[[shift4.wallet]]
  payment_method_type = "ali_pay"
[[shift4.wallet]]
  payment_method_type = "we_chat_pay"
[[shift4.wallet]]
  payment_method_type = "paysera"
[[shift4.wallet]]
  payment_method_type = "skrill"
[[shift4.pay_later]]
  payment_method_type = "klarna"
[[shift4.voucher]]
  payment_method_type = "boleto"
[[shift4.crypto]]
  payment_method_type = "crypto_currency"
[shift4.connector_auth.HeaderKey]
api_key = "API Key"
[shift4.connector_webhook_details]
merchant_secret = "Source verification key"

[stripe]
[[stripe.credit]]
payment_method_type = "Mastercard"
[[stripe.credit]]
payment_method_type = "Visa"
[[stripe.credit]]
payment_method_type = "Interac"
[[stripe.credit]]
payment_method_type = "AmericanExpress"
[[stripe.credit]]
payment_method_type = "JCB"
[[stripe.credit]]
payment_method_type = "DinersClub"
[[stripe.credit]]
payment_method_type = "Discover"
[[stripe.credit]]
payment_method_type = "CartesBancaires"
[[stripe.credit]]
payment_method_type = "UnionPay"
[[stripe.debit]]
payment_method_type = "Mastercard"
[[stripe.debit]]
payment_method_type = "Visa"
[[stripe.debit]]
payment_method_type = "Interac"
[[stripe.debit]]
payment_method_type = "AmericanExpress"
[[stripe.debit]]
payment_method_type = "JCB"
[[stripe.debit]]
payment_method_type = "DinersClub"
[[stripe.debit]]
payment_method_type = "Discover"
[[stripe.debit]]
payment_method_type = "CartesBancaires"
[[stripe.debit]]
payment_method_type = "UnionPay"
[[stripe.pay_later]]
payment_method_type = "klarna"
[[stripe.pay_later]]
payment_method_type = "affirm"
[[stripe.pay_later]]
payment_method_type = "afterpay_clearpay"
[[stripe.bank_redirect]]
payment_method_type = "ideal"
[[stripe.bank_redirect]]
payment_method_type = "giropay"
[[stripe.bank_redirect]]
payment_method_type = "eps"
[[stripe.bank_debit]]
payment_method_type = "ach"
[[stripe.bank_debit]]
payment_method_type = "becs"
[[stripe.bank_debit]]
payment_method_type = "sepa"
[[stripe.bank_transfer]]
payment_method_type = "ach"
[[stripe.bank_transfer]]
payment_method_type = "bacs"
[[stripe.bank_transfer]]
payment_method_type = "sepa"
[[stripe.wallet]]
payment_method_type = "amazon_pay"
[[stripe.wallet]]
payment_method_type = "apple_pay"
[[stripe.wallet]]
payment_method_type = "google_pay"
[[stripe.wallet]]
payment_method_type = "revolut_pay"
is_verifiable = true
[stripe.connector_auth.HeaderKey]
api_key = "Secret Key"
[stripe.connector_webhook_details]
merchant_secret = "Source verification key"

[[stripe.metadata.apple_pay]]
name = "certificate"
label = "Merchant Certificate (Base64 Encoded)"
placeholder = "Enter Merchant Certificate (Base64 Encoded)"
required = true
type = "Text"
[[stripe.metadata.apple_pay]]
name = "certificate_keys"
label = "Merchant PrivateKey (Base64 Encoded)"
placeholder = "Enter Merchant PrivateKey (Base64 Encoded)"
required = true
type = "Text"
[[stripe.metadata.apple_pay]]
name = "merchant_identifier"
label = "Apple Merchant Identifier"
placeholder = "Enter Apple Merchant Identifier"
required = true
type = "Text"
[[stripe.metadata.apple_pay]]
name = "display_name"
label = "Display Name"
placeholder = "Enter Display Name"
required = true
type = "Text"
[[stripe.metadata.apple_pay]]
name = "initiative"
label = "Domain"
placeholder = "Enter Domain"
required = true
type = "Text"
[[stripe.metadata.apple_pay]]
name = "initiative_context"
label = "Domain Name"
placeholder = "Enter Domain Name"
required = true
type = "Text"
[[stripe.metadata.apple_pay]]
name = "merchant_business_country"
label = "Merchant Business Country"
placeholder = "Enter Merchant Business Country"
required = true
type = "Select"
options = []
[[stripe.metadata.apple_pay]]
name = "payment_processing_details_at"
label = "Payment Processing Details At"
placeholder = "Enter Payment Processing Details At"
required = true
type = "Radio"
options = ["Connector", "Hyperswitch"]

[[stripe.metadata.google_pay]]
name = "merchant_name"
label = "Google Pay Merchant Name"
placeholder = "Enter Google Pay Merchant Name"
required = true
type = "Text"
[[stripe.metadata.google_pay]]
name = "merchant_id"
label = "Google Pay Merchant Id"
placeholder = "Enter Google Pay Merchant Id"
required = true
type = "Text"
[[stripe.metadata.google_pay]]
name = "stripe:publishableKey"
label = "Stripe Publishable Key"
placeholder = "Enter Stripe Publishable Key"
required = true
type = "Text"
[[stripe.metadata.google_pay]]
name = "allowed_auth_methods"
label = "Allowed Auth Methods"
placeholder = "Enter Allowed Auth Methods"
required = true
type = "MultiSelect"
options = ["PAN_ONLY", "CRYPTOGRAM_3DS"]

[[stripe.connector_wallets_details.google_pay]]
name = "merchant_name"
label = "Google Pay Merchant Name"
placeholder = "Enter Google Pay Merchant Name"
required = true
type = "Text"
[[stripe.connector_wallets_details.google_pay]]
name = "merchant_id"
label = "Google Pay Merchant Id"
placeholder = "Enter Google Pay Merchant Id"
required = true
type = "Text"
[[stripe.connector_wallets_details.google_pay]]
name = "stripe:publishableKey"
label = "Stripe Publishable Key"
placeholder = "Enter Stripe Publishable Key"
required = true
type = "Text"
[[stripe.connector_wallets_details.google_pay]]
name = "public_key"
label = "Google Pay Public Key"
placeholder = "Enter Google Pay Public Key"
required = true
type = "Text"
[[stripe.connector_wallets_details.google_pay]]
name = "private_key"
label = "Google Pay Private Key"
placeholder = "Enter Google Pay Private Key"
required = true
type = "Text"
[[stripe.connector_wallets_details.google_pay]]
name = "recipient_id"
label = "Recipient Id"
placeholder = "Enter Recipient Id"
required = true
type = "Text"
[[stripe.connector_wallets_details.google_pay]]
name = "allowed_auth_methods"
label = "Allowed Auth Methods"
placeholder = "Enter Allowed Auth Methods"
required = true
type = "MultiSelect"
options = ["PAN_ONLY", "CRYPTOGRAM_3DS"]


[trustpay]
[[trustpay.credit]]
payment_method_type = "Mastercard"
[[trustpay.credit]]
payment_method_type = "Visa"
[[trustpay.credit]]
payment_method_type = "Interac"
[[trustpay.credit]]
payment_method_type = "AmericanExpress"
[[trustpay.credit]]
payment_method_type = "JCB"
[[trustpay.credit]]
payment_method_type = "DinersClub"
[[trustpay.credit]]
payment_method_type = "Discover"
[[trustpay.credit]]
payment_method_type = "CartesBancaires"
[[trustpay.credit]]
payment_method_type = "UnionPay"
[[trustpay.debit]]
payment_method_type = "Mastercard"
[[trustpay.debit]]
payment_method_type = "Visa"
[[trustpay.debit]]
payment_method_type = "Interac"
[[trustpay.debit]]
payment_method_type = "AmericanExpress"
[[trustpay.debit]]
payment_method_type = "JCB"
[[trustpay.debit]]
payment_method_type = "DinersClub"
[[trustpay.debit]]
payment_method_type = "Discover"
[[trustpay.debit]]
payment_method_type = "CartesBancaires"
[[trustpay.debit]]
payment_method_type = "UnionPay"
[[trustpay.bank_redirect]]
payment_method_type = "ideal"
[[trustpay.bank_redirect]]
payment_method_type = "giropay"
[[trustpay.bank_redirect]]
payment_method_type = "sofort"
[[trustpay.bank_redirect]]
payment_method_type = "eps"
[[trustpay.bank_redirect]]
payment_method_type = "blik"
[[trustpay.wallet]]
payment_method_type = "apple_pay"
[[trustpay.wallet]]
payment_method_type = "google_pay"
[[trustpay.bank_transfer]]
payment_method_type = "sepa_bank_transfer"
[[trustpay.bank_transfer]]
payment_method_type = "instant_bank_transfer"
[[trustpay.bank_transfer]]
payment_method_type = "instant_bank_transfer_finland"
[[trustpay.bank_transfer]]
payment_method_type = "instant_bank_transfer_poland"
[trustpay.connector_auth.SignatureKey]
api_key = "API Key"
key1 = "Project ID"
api_secret = "Secret Key"
[trustpay.connector_webhook_details]
merchant_secret = "Source verification key"

[[trustpay.metadata.apple_pay]]
name = "certificate"
label = "Merchant Certificate (Base64 Encoded)"
placeholder = "Enter Merchant Certificate (Base64 Encoded)"
required = true
type = "Text"
[[trustpay.metadata.apple_pay]]
name = "certificate_keys"
label = "Merchant PrivateKey (Base64 Encoded)"
placeholder = "Enter Merchant PrivateKey (Base64 Encoded)"
required = true
type = "Text"
[[trustpay.metadata.apple_pay]]
name = "merchant_identifier"
label = "Apple Merchant Identifier"
placeholder = "Enter Apple Merchant Identifier"
required = true
type = "Text"
[[trustpay.metadata.apple_pay]]
name = "display_name"
label = "Display Name"
placeholder = "Enter Display Name"
required = true
type = "Text"
[[trustpay.metadata.apple_pay]]
name = "initiative"
label = "Domain"
placeholder = "Enter Domain"
required = true
type = "Text"
[[trustpay.metadata.apple_pay]]
name = "initiative_context"
label = "Domain Name"
placeholder = "Enter Domain Name"
required = true
type = "Text"
[[trustpay.metadata.apple_pay]]
name = "merchant_business_country"
label = "Merchant Business Country"
placeholder = "Enter Merchant Business Country"
required = true
type = "Select"
options = []
[[trustpay.metadata.apple_pay]]
name = "payment_processing_details_at"
label = "Payment Processing Details At"
placeholder = "Enter Payment Processing Details At"
required = true
type = "Radio"
options = ["Connector"]

[[trustpay.metadata.google_pay]]
name = "merchant_name"
label = "Google Pay Merchant Name"
placeholder = "Enter Google Pay Merchant Name"
required = true
type = "Text"
[[trustpay.metadata.google_pay]]
name = "merchant_id"
label = "Google Pay Merchant Id"
placeholder = "Enter Google Pay Merchant Id"
required = true
type = "Text"
[[trustpay.metadata.google_pay]]
name = "gateway_merchant_id"
label = "Google Pay Merchant Key"
placeholder = "Enter Google Pay Merchant Key"
required = true
type = "Text"
[[trustpay.metadata.google_pay]]
name = "allowed_auth_methods"
label = "Allowed Auth Methods"
placeholder = "Enter Allowed Auth Methods"
required = true
type = "MultiSelect"
options = ["PAN_ONLY", "CRYPTOGRAM_3DS"]

[[trustpay.connector_wallets_details.google_pay]]
name = "merchant_name"
label = "Google Pay Merchant Name"
placeholder = "Enter Google Pay Merchant Name"
required = true
type = "Text"
[[trustpay.connector_wallets_details.google_pay]]
name = "merchant_id"
label = "Google Pay Merchant Id"
placeholder = "Enter Google Pay Merchant Id"
required = true
type = "Text"
[[trustpay.connector_wallets_details.google_pay]]
name = "gateway_merchant_id"
label = "Google Pay Merchant Key"
placeholder = "Enter Google Pay Merchant Key"
required = true
type = "Text"
[[trustpay.connector_wallets_details.google_pay]]
name = "public_key"
label = "Google Pay Public Key"
placeholder = "Enter Google Pay Public Key"
required = true
type = "Text"
[[trustpay.connector_wallets_details.google_pay]]
name = "private_key"
label = "Google Pay Private Key"
placeholder = "Enter Google Pay Private Key"
required = true
type = "Text"
[[trustpay.connector_wallets_details.google_pay]]
name = "recipient_id"
label = "Recipient Id"
placeholder = "Enter Recipient Id"
required = true
type = "Text"
[[trustpay.connector_wallets_details.google_pay]]
name = "allowed_auth_methods"
label = "Allowed Auth Methods"
placeholder = "Enter Allowed Auth Methods"
required = true
type = "MultiSelect"
options = ["PAN_ONLY", "CRYPTOGRAM_3DS"]


[worldline]
[[worldline.credit]]
payment_method_type = "Mastercard"
[[worldline.credit]]
payment_method_type = "Visa"
[[worldline.credit]]
payment_method_type = "Interac"
[[worldline.credit]]
payment_method_type = "AmericanExpress"
[[worldline.credit]]
payment_method_type = "JCB"
[[worldline.credit]]
payment_method_type = "DinersClub"
[[worldline.credit]]
payment_method_type = "Discover"
[[worldline.credit]]
payment_method_type = "CartesBancaires"
[[worldline.credit]]
payment_method_type = "UnionPay"
[[worldline.debit]]
payment_method_type = "Mastercard"
[[worldline.debit]]
payment_method_type = "Visa"
[[worldline.debit]]
payment_method_type = "Interac"
[[worldline.debit]]
payment_method_type = "AmericanExpress"
[[worldline.debit]]
payment_method_type = "JCB"
[[worldline.debit]]
payment_method_type = "DinersClub"
[[worldline.debit]]
payment_method_type = "Discover"
[[worldline.debit]]
payment_method_type = "CartesBancaires"
[[worldline.debit]]
payment_method_type = "UnionPay"
[[worldline.bank_redirect]]
payment_method_type = "ideal"
[[worldline.bank_redirect]]
payment_method_type = "giropay"
[worldline.connector_auth.SignatureKey]
api_key = "API Key ID"
key1 = "Merchant ID"
api_secret = "Secret API Key"
[worldline.connector_webhook_details]
merchant_secret = "Source verification key"

[worldpay]
[[worldpay.credit]]
payment_method_type = "Mastercard"
[[worldpay.credit]]
payment_method_type = "Visa"
[[worldpay.credit]]
payment_method_type = "Interac"
[[worldpay.credit]]
payment_method_type = "AmericanExpress"
[[worldpay.credit]]
payment_method_type = "JCB"
[[worldpay.credit]]
payment_method_type = "DinersClub"
[[worldpay.credit]]
payment_method_type = "Discover"
[[worldpay.credit]]
payment_method_type = "CartesBancaires"
[[worldpay.credit]]
payment_method_type = "UnionPay"
[[worldpay.debit]]
payment_method_type = "Mastercard"
[[worldpay.debit]]
payment_method_type = "Visa"
[[worldpay.debit]]
payment_method_type = "Interac"
[[worldpay.debit]]
payment_method_type = "AmericanExpress"
[[worldpay.debit]]
payment_method_type = "JCB"
[[worldpay.debit]]
payment_method_type = "DinersClub"
[[worldpay.debit]]
payment_method_type = "Discover"
[[worldpay.debit]]
payment_method_type = "CartesBancaires"
[[worldpay.debit]]
payment_method_type = "UnionPay"
[[worldpay.wallet]]
payment_method_type = "google_pay"
[[worldpay.wallet]]
payment_method_type = "apple_pay"
[worldpay.connector_auth.SignatureKey]
key1 = "Username"
api_key = "Password"
api_secret = "Merchant Identifier"
[worldpay.metadata.merchant_name]
name = "merchant_name"
label = "Name of the merchant to de displayed during 3DS challenge"
placeholder = "Enter Name of the merchant"
required = true
type = "Text"

[[worldpay.metadata.apple_pay]]
name = "certificate"
label = "Merchant Certificate (Base64 Encoded)"
placeholder = "Enter Merchant Certificate (Base64 Encoded)"
required = true
type = "Text"
[[worldpay.metadata.apple_pay]]
name = "certificate_keys"
label = "Merchant PrivateKey (Base64 Encoded)"
placeholder = "Enter Merchant PrivateKey (Base64 Encoded)"
required = true
type = "Text"
[[worldpay.metadata.apple_pay]]
name = "merchant_identifier"
label = "Apple Merchant Identifier"
placeholder = "Enter Apple Merchant Identifier"
required = true
type = "Text"
[[worldpay.metadata.apple_pay]]
name = "display_name"
label = "Display Name"
placeholder = "Enter Display Name"
required = true
type = "Text"
[[worldpay.metadata.apple_pay]]
name = "initiative"
label = "Domain"
placeholder = "Enter Domain"
required = true
type = "Text"
[[worldpay.metadata.apple_pay]]
name = "initiative_context"
label = "Domain Name"
placeholder = "Enter Domain Name"
required = true
type = "Text"
[[worldpay.metadata.apple_pay]]
name = "merchant_business_country"
label = "Merchant Business Country"
placeholder = "Enter Merchant Business Country"
required = true
type = "Select"
options = []
[[worldpay.metadata.apple_pay]]
name = "payment_processing_details_at"
label = "Payment Processing Details At"
placeholder = "Enter Payment Processing Details At"
required = true
type = "Radio"
options = ["Connector"]

[[worldpay.metadata.google_pay]]
name = "merchant_name"
label = "Google Pay Merchant Name"
placeholder = "Enter Google Pay Merchant Name"
required = true
type = "Text"
[[worldpay.metadata.google_pay]]
name = "merchant_id"
label = "Google Pay Merchant Id"
placeholder = "Enter Google Pay Merchant Id"
required = true
type = "Text"
[[worldpay.metadata.google_pay]]
name = "gateway_merchant_id"
label = "Google Pay Merchant Key"
placeholder = "Enter Google Pay Merchant Key"
required = true
type = "Text"
[[worldpay.metadata.google_pay]]
name = "allowed_auth_methods"
label = "Allowed Auth Methods"
placeholder = "Enter Allowed Auth Methods"
required = true
type = "MultiSelect"
options = ["PAN_ONLY", "CRYPTOGRAM_3DS"]

[[worldpay.connector_wallets_details.google_pay]]
name = "merchant_name"
label = "Google Pay Merchant Name"
placeholder = "Enter Google Pay Merchant Name"
required = true
type = "Text"
[[worldpay.connector_wallets_details.google_pay]]
name = "merchant_id"
label = "Google Pay Merchant Id"
placeholder = "Enter Google Pay Merchant Id"
required = true
type = "Text"
[[worldpay.connector_wallets_details.google_pay]]
name = "gateway_merchant_id"
label = "Google Pay Merchant Key"
placeholder = "Enter Google Pay Merchant Key"
required = true
type = "Text"
[[worldpay.connector_wallets_details.google_pay]]
name = "public_key"
label = "Google Pay Public Key"
placeholder = "Enter Google Pay Public Key"
required = true
type = "Text"
[[worldpay.connector_wallets_details.google_pay]]
name = "private_key"
label = "Google Pay Private Key"
placeholder = "Enter Google Pay Private Key"
required = true
type = "Text"
[[worldpay.connector_wallets_details.google_pay]]
name = "recipient_id"
label = "Recipient Id"
placeholder = "Enter Recipient Id"
required = true
type = "Text"
[[worldpay.connector_wallets_details.google_pay]]
name = "allowed_auth_methods"
label = "Allowed Auth Methods"
placeholder = "Enter Allowed Auth Methods"
required = true
type = "MultiSelect"
options = ["PAN_ONLY", "CRYPTOGRAM_3DS"]


[payme]
[[payme.credit]]
payment_method_type = "Mastercard"
[[payme.credit]]
payment_method_type = "Visa"
[[payme.credit]]
payment_method_type = "Interac"
[[payme.credit]]
payment_method_type = "AmericanExpress"
[[payme.credit]]
payment_method_type = "JCB"
[[payme.credit]]
payment_method_type = "DinersClub"
[[payme.credit]]
payment_method_type = "Discover"
[[payme.credit]]
payment_method_type = "CartesBancaires"
[[payme.credit]]
payment_method_type = "UnionPay"
[[payme.debit]]
payment_method_type = "Mastercard"
[[payme.debit]]
payment_method_type = "Visa"
[[payme.debit]]
payment_method_type = "Interac"
[[payme.debit]]
payment_method_type = "AmericanExpress"
[[payme.debit]]
payment_method_type = "JCB"
[[payme.debit]]
payment_method_type = "DinersClub"
[[payme.debit]]
payment_method_type = "Discover"
[[payme.debit]]
payment_method_type = "CartesBancaires"
[[payme.debit]]
payment_method_type = "UnionPay"
[payme.connector_auth.BodyKey]
api_key = "Seller Payme Id"
key1 = "Payme Public Key"
[payme.connector_webhook_details]
merchant_secret = "Payme Client Secret"
additional_secret = "Payme Client Key"

[plaid]
[[plaid.open_banking]]
payment_method_type = "open_banking_pis"
[plaid.connector_auth.BodyKey]
api_key = "client_id"
key1 = "secret"
[plaid.additional_merchant_data.open_banking_recipient_data]
name = "open_banking_recipient_data"
label = "Open Banking Recipient Data"
placeholder = "Enter Open Banking Recipient Data"
required = true
type = "Select"
options = ["account_data", "connector_recipient_id", "wallet_id"]
[plaid.additional_merchant_data.account_data]
name = "account_data"
label = "Bank scheme"
placeholder = "Enter account_data"
required = true
type = "Select"
options = ["iban", "bacs"]
[plaid.additional_merchant_data.connector_recipient_id]
name = "connector_recipient_id"
label = "Connector Recipient Id"
placeholder = "Enter connector recipient id"
required = true
type = "Text"
[plaid.additional_merchant_data.wallet_id]
name = "wallet_id"
label = "Wallet Id"
placeholder = "Enter wallet id"
required = true
type = "Text"

[[plaid.additional_merchant_data.iban]]
name = "iban"
label = "Iban"
placeholder = "Enter iban"
required = true
type = "Text"
[[plaid.additional_merchant_data.iban]]
name = "iban.name"
label = "Name"
placeholder = "Enter name"
required = true
type = "Text"

[[plaid.additional_merchant_data.bacs]]
name = "sort_code"
label = "Sort Code"
placeholder = "Enter sort code"
required = true
type = "Text"
[[plaid.additional_merchant_data.bacs]]
name = "account_number"
label = "Account number"
placeholder = "Enter account number"
required = true
type = "Text"
[[plaid.additional_merchant_data.bacs]]
name = "bacs.name"
label = "Name"
placeholder = "Enter name"
required = true
type = "Text"

[powertranz]
[[powertranz.credit]]
payment_method_type = "Mastercard"
[[powertranz.credit]]
payment_method_type = "Visa"
[[powertranz.credit]]
payment_method_type = "Interac"
[[powertranz.credit]]
payment_method_type = "AmericanExpress"
[[powertranz.credit]]
payment_method_type = "JCB"
[[powertranz.credit]]
payment_method_type = "DinersClub"
[[powertranz.credit]]
payment_method_type = "Discover"
[[powertranz.credit]]
payment_method_type = "CartesBancaires"
[[powertranz.credit]]
payment_method_type = "UnionPay"
[[powertranz.debit]]
payment_method_type = "Mastercard"
[[powertranz.debit]]
payment_method_type = "Visa"
[[powertranz.debit]]
payment_method_type = "Interac"
[[powertranz.debit]]
payment_method_type = "AmericanExpress"
[[powertranz.debit]]
payment_method_type = "JCB"
[[powertranz.debit]]
payment_method_type = "DinersClub"
[[powertranz.debit]]
payment_method_type = "Discover"
[[powertranz.debit]]
payment_method_type = "CartesBancaires"
[[powertranz.debit]]
payment_method_type = "UnionPay"
[powertranz.connector_auth.BodyKey]
key1 = "PowerTranz Id"
api_key = "PowerTranz Password"
[powertranz.connector_webhook_details]
merchant_secret = "Source verification key"


[tsys]
[[tsys.credit]]
payment_method_type = "Mastercard"
[[tsys.credit]]
payment_method_type = "Visa"
[[tsys.credit]]
payment_method_type = "Interac"
[[tsys.credit]]
payment_method_type = "AmericanExpress"
[[tsys.credit]]
payment_method_type = "JCB"
[[tsys.credit]]
payment_method_type = "DinersClub"
[[tsys.credit]]
payment_method_type = "Discover"
[[tsys.credit]]
payment_method_type = "CartesBancaires"
[[tsys.credit]]
payment_method_type = "UnionPay"
[[tsys.debit]]
payment_method_type = "Mastercard"
[[tsys.debit]]
payment_method_type = "Visa"
[[tsys.debit]]
payment_method_type = "Interac"
[[tsys.debit]]
payment_method_type = "AmericanExpress"
[[tsys.debit]]
payment_method_type = "JCB"
[[tsys.debit]]
payment_method_type = "DinersClub"
[[tsys.debit]]
payment_method_type = "Discover"
[[tsys.debit]]
payment_method_type = "CartesBancaires"
[[tsys.debit]]
payment_method_type = "UnionPay"
[tsys.connector_auth.SignatureKey]
api_key = "Device Id"
key1 = "Transaction Key"
api_secret = "Developer Id"
[tsys.connector_webhook_details]
merchant_secret = "Source verification key"

[volt]
[[volt.bank_redirect]]
payment_method_type = "open_banking_uk"
[volt.connector_auth.MultiAuthKey]
api_key = "Username"
api_secret = "Password"
key1 = "Client ID"
key2 = "Client Secret"
[volt.connector_webhook_details]
merchant_secret = "Source verification key"

[zen]
[[zen.credit]]
payment_method_type = "Mastercard"
[[zen.credit]]
payment_method_type = "Visa"
[[zen.credit]]
payment_method_type = "Interac"
[[zen.credit]]
payment_method_type = "AmericanExpress"
[[zen.credit]]
payment_method_type = "JCB"
[[zen.credit]]
payment_method_type = "DinersClub"
[[zen.credit]]
payment_method_type = "Discover"
[[zen.credit]]
payment_method_type = "CartesBancaires"
[[zen.credit]]
payment_method_type = "UnionPay"
[[zen.debit]]
payment_method_type = "Mastercard"
[[zen.debit]]
payment_method_type = "Visa"
[[zen.debit]]
payment_method_type = "Interac"
[[zen.debit]]
payment_method_type = "AmericanExpress"
[[zen.debit]]
payment_method_type = "JCB"
[[zen.debit]]
payment_method_type = "DinersClub"
[[zen.debit]]
payment_method_type = "Discover"
[[zen.debit]]
payment_method_type = "CartesBancaires"
[[zen.debit]]
payment_method_type = "UnionPay"
[[zen.wallet]]
payment_method_type = "apple_pay"
[[zen.wallet]]
payment_method_type = "google_pay"
[[zen.voucher]]
payment_method_type = "boleto"
[[zen.voucher]]
payment_method_type = "efecty"
[[zen.voucher]]
payment_method_type = "pago_efectivo"
[[zen.voucher]]
payment_method_type = "red_compra"
[[zen.voucher]]
payment_method_type = "red_pagos"
[[zen.bank_transfer]]
payment_method_type = "pix"
[[zen.bank_transfer]]
payment_method_type = "pse"
[zen.connector_auth.HeaderKey]
api_key = "API Key"
[zen.connector_webhook_details]
merchant_secret = "Source verification key"

[[zen.metadata.apple_pay]]
name = "terminal_uuid"
label = "Terminal UUID"
placeholder = "Enter Terminal UUID"
required = true
type = "Text"
[[zen.metadata.apple_pay]]
name = "pay_wall_secret"
label = "Pay Wall Secret"
placeholder = "Enter Pay Wall Secret"
required = true
type = "Text"

[[zen.metadata.google_pay]]
name = "terminal_uuid"
label = "Terminal UUID"
placeholder = "Enter Terminal UUID"
required = true
type = "Text"
[[zen.metadata.google_pay]]
name = "pay_wall_secret"
label = "Pay Wall Secret"
placeholder = "Enter Pay Wall Secret"
required = true
type = "Text"

[zsl]
[[zsl.bank_transfer]]
payment_method_type = "local_bank_transfer"
[zsl.connector_auth.BodyKey]
api_key = "Key"
key1 = "Merchant ID"

[netcetera]
[netcetera.connector_auth.CertificateAuth]
certificate = "Base64 encoded PEM formatted certificate chain"
private_key = "Base64 encoded PEM formatted private key"

[netcetera.metadata.endpoint_prefix]
name = "endpoint_prefix"
label = "Live endpoint prefix"
placeholder = "string that will replace '{prefix}' in this base url 'https://{prefix}.3ds-server.prev.netcetera-cloud-payment.ch'"
required = true
type = "Text"
[netcetera.metadata.mcc]
name = "mcc"
label = "MCC"
placeholder = "Enter MCC"
required = false
type = "Text"
[netcetera.metadata.merchant_country_code]
name = "merchant_country_code"
label = "3 digit numeric country code"
placeholder = "Enter 3 digit numeric country code"
required = false
type = "Text"
[netcetera.metadata.merchant_name]
name = "merchant_name"
label = "Name of the merchant"
placeholder = "Enter Name of the merchant"
required = false
type = "Text"
[netcetera.metadata.three_ds_requestor_name]
name = "three_ds_requestor_name"
label = "ThreeDS requestor name"
placeholder = "Enter ThreeDS requestor name"
required = false
type = "Text"
[netcetera.metadata.three_ds_requestor_id]
name = "three_ds_requestor_id"
label = "ThreeDS request id"
placeholder = "Enter ThreeDS request id"
required = false
type = "Text"
[netcetera.metadata.merchant_configuration_id]
name = "merchant_configuration_id"
label = "Merchant Configuration ID"
placeholder = "Enter Merchant Configuration ID"
required = false
type = "Text"

[cardinal]
[cardinal.connector_auth.SignatureKey]
api_key = "API Key"
api_secret = "API ID"
key1 = "Organization Unit ID"

[cardinal.metadata.pull_mechanism_for_external_3ds_enabled]
name="pull_mechanism_for_external_3ds_enabled"
label="Pull Mechanism Enabled"
placeholder="Enter Pull Mechanism Enabled"
required=true
type="Toggle"

[taxjar]
[taxjar.connector_auth.HeaderKey]
api_key = "Live Token"

[billwerk]
[[billwerk.credit]]
payment_method_type = "Mastercard"
[[billwerk.credit]]
payment_method_type = "Visa"
[[billwerk.credit]]
payment_method_type = "Interac"
[[billwerk.credit]]
payment_method_type = "AmericanExpress"
[[billwerk.credit]]
payment_method_type = "JCB"
[[billwerk.credit]]
payment_method_type = "DinersClub"
[[billwerk.credit]]
payment_method_type = "Discover"
[[billwerk.credit]]
payment_method_type = "CartesBancaires"
[[billwerk.credit]]
payment_method_type = "UnionPay"
[[billwerk.debit]]
payment_method_type = "Mastercard"
[[billwerk.debit]]
payment_method_type = "Visa"
[[billwerk.debit]]
payment_method_type = "Interac"
[[billwerk.debit]]
payment_method_type = "AmericanExpress"
[[billwerk.debit]]
payment_method_type = "JCB"
[[billwerk.debit]]
payment_method_type = "DinersClub"
[[billwerk.debit]]
payment_method_type = "Discover"
[[billwerk.debit]]
payment_method_type = "CartesBancaires"
[[billwerk.debit]]
payment_method_type = "UnionPay"
[billwerk.connector_auth.BodyKey]
api_key = "Private Api Key"
key1 = "Public Api Key"

[paybox]
[[paybox.credit]]
payment_method_type = "Mastercard"
[[paybox.credit]]
payment_method_type = "Visa"
[[paybox.credit]]
payment_method_type = "Interac"
[[paybox.credit]]
payment_method_type = "AmericanExpress"
[[paybox.credit]]
payment_method_type = "JCB"
[[paybox.credit]]
payment_method_type = "DinersClub"
[[paybox.credit]]
payment_method_type = "Discover"
[[paybox.credit]]
payment_method_type = "CartesBancaires"
[[paybox.credit]]
payment_method_type = "UnionPay"
[[paybox.debit]]
payment_method_type = "Mastercard"
[[paybox.debit]]
payment_method_type = "Visa"
[[paybox.debit]]
payment_method_type = "Interac"
[[paybox.debit]]
payment_method_type = "AmericanExpress"
[[paybox.debit]]
payment_method_type = "JCB"
[[paybox.debit]]
payment_method_type = "DinersClub"
[[paybox.debit]]
payment_method_type = "Discover"
[[paybox.debit]]
payment_method_type = "CartesBancaires"
[paybox.connector_auth.MultiAuthKey]
api_key = "SITE Key"
key1 = "Rang Identifier"
api_secret = "CLE Secret"
key2 = "Merchant Id"

[datatrans]
[[datatrans.credit]]
payment_method_type = "Mastercard"
[[datatrans.credit]]
payment_method_type = "Visa"
[[datatrans.credit]]
payment_method_type = "Interac"
[[datatrans.credit]]
payment_method_type = "AmericanExpress"
[[datatrans.credit]]
payment_method_type = "JCB"
[[datatrans.credit]]
payment_method_type = "DinersClub"
[[datatrans.credit]]
payment_method_type = "Discover"
[[datatrans.credit]]
payment_method_type = "CartesBancaires"
[[datatrans.credit]]
payment_method_type = "UnionPay"
[[datatrans.debit]]
payment_method_type = "Mastercard"
[[datatrans.debit]]
payment_method_type = "Visa"
[[datatrans.debit]]
payment_method_type = "Interac"
[[datatrans.debit]]
payment_method_type = "AmericanExpress"
[[datatrans.debit]]
payment_method_type = "JCB"
[[datatrans.debit]]
payment_method_type = "DinersClub"
[[datatrans.debit]]
payment_method_type = "Discover"
[[datatrans.debit]]
payment_method_type = "CartesBancaires"
[[datatrans.debit]]
payment_method_type = "UnionPay"
[datatrans.connector_auth.BodyKey]
api_key = "Passcode"
key1 = "datatrans MerchantId"

[datatrans.metadata.acquirer_bin]
name = "acquirer_bin"
label = "Acquirer Bin"
placeholder = "Enter Acquirer Bin"
required = false
type = "Text"
[datatrans.metadata.acquirer_merchant_id]
name = "acquirer_merchant_id"
label = "Acquirer Merchant ID"
placeholder = "Enter Acquirer Merchant ID"
required = false
type = "Text"
[datatrans.metadata.acquirer_country_code]
name = "acquirer_country_code"
label = "Acquirer Country Code"
placeholder = "Enter Acquirer Country Code"
required = false
type = "Text"

[wellsfargo]
[[wellsfargo.credit]]
payment_method_type = "Mastercard"
[[wellsfargo.credit]]
payment_method_type = "Visa"
[[wellsfargo.credit]]
payment_method_type = "Interac"
[[wellsfargo.credit]]
payment_method_type = "AmericanExpress"
[[wellsfargo.credit]]
payment_method_type = "JCB"
[[wellsfargo.credit]]
payment_method_type = "DinersClub"
[[wellsfargo.credit]]
payment_method_type = "Discover"
[[wellsfargo.credit]]
payment_method_type = "CartesBancaires"
[[wellsfargo.credit]]
payment_method_type = "UnionPay"
[[wellsfargo.debit]]
payment_method_type = "Mastercard"
[[wellsfargo.debit]]
payment_method_type = "Visa"
[[wellsfargo.debit]]
payment_method_type = "Interac"
[[wellsfargo.debit]]
payment_method_type = "AmericanExpress"
[[wellsfargo.debit]]
payment_method_type = "JCB"
[[wellsfargo.debit]]
payment_method_type = "DinersClub"
[[wellsfargo.debit]]
payment_method_type = "Discover"
[[wellsfargo.debit]]
payment_method_type = "CartesBancaires"
[[wellsfargo.debit]]
payment_method_type = "UnionPay"
[wellsfargo.connector_auth.SignatureKey]
api_key = "Key"
key1 = "Merchant ID"
api_secret = "Shared Secret"


[fiuu]
[[fiuu.credit]]
payment_method_type = "Mastercard"
[[fiuu.credit]]
payment_method_type = "Visa"
[[fiuu.credit]]
payment_method_type = "Interac"
[[fiuu.credit]]
payment_method_type = "AmericanExpress"
[[fiuu.credit]]
payment_method_type = "JCB"
[[fiuu.credit]]
payment_method_type = "DinersClub"
[[fiuu.credit]]
payment_method_type = "Discover"
[[fiuu.credit]]
payment_method_type = "CartesBancaires"
[[fiuu.credit]]
payment_method_type = "UnionPay"
[[fiuu.debit]]
payment_method_type = "Mastercard"
[[fiuu.debit]]
payment_method_type = "Visa"
[[fiuu.debit]]
payment_method_type = "Interac"
[[fiuu.debit]]
payment_method_type = "AmericanExpress"
[[fiuu.debit]]
payment_method_type = "JCB"
[[fiuu.debit]]
payment_method_type = "DinersClub"
[[fiuu.debit]]
payment_method_type = "Discover"
[[fiuu.debit]]
payment_method_type = "CartesBancaires"
[[fiuu.debit]]
payment_method_type = "UnionPay"
[[fiuu.real_time_payment]]
payment_method_type = "duit_now"
[[fiuu.wallet]]
payment_method_type = "google_pay"
[[fiuu.wallet]]
payment_method_type = "apple_pay"
[[fiuu.bank_redirect]]
payment_method_type = "online_banking_fpx"
[fiuu.connector_auth.SignatureKey]
api_key = "Verify Key"
key1 = "Merchant ID"
api_secret = "Secret Key"

[[fiuu.metadata.google_pay]]
name = "merchant_name"
label = "Google Pay Merchant Name"
placeholder = "Enter Google Pay Merchant Name"
required = true
type = "Text"
[[fiuu.metadata.google_pay]]
name = "merchant_id"
label = "Google Pay Merchant Id"
placeholder = "Enter Google Pay Merchant Id"
required = true
type = "Text"
[[fiuu.metadata.google_pay]]
name = "gateway_merchant_id"
label = "Google Pay Merchant Key"
placeholder = "Enter Google Pay Merchant Key"
required = true
type = "Text"
[[fiuu.metadata.google_pay]]
name = "allowed_auth_methods"
label = "Allowed Auth Methods"
placeholder = "Enter Allowed Auth Methods"
required = true
type = "MultiSelect"
options = ["PAN_ONLY", "CRYPTOGRAM_3DS"]

[[fiuu.connector_wallets_details.google_pay]]
name = "merchant_name"
label = "Google Pay Merchant Name"
placeholder = "Enter Google Pay Merchant Name"
required = true
type = "Text"
[[fiuu.connector_wallets_details.google_pay]]
name = "merchant_id"
label = "Google Pay Merchant Id"
placeholder = "Enter Google Pay Merchant Id"
required = true
type = "Text"
[[fiuu.connector_wallets_details.google_pay]]
name = "gateway_merchant_id"
label = "Google Pay Merchant Key"
placeholder = "Enter Google Pay Merchant Key"
required = true
type = "Text"
[[fiuu.connector_wallets_details.google_pay]]
name = "public_key"
label = "Google Pay Public Key"
placeholder = "Enter Google Pay Public Key"
required = true
type = "Text"
[[fiuu.connector_wallets_details.google_pay]]
name = "private_key"
label = "Google Pay Private Key"
placeholder = "Enter Google Pay Private Key"
required = true
type = "Text"
[[fiuu.connector_wallets_details.google_pay]]
name = "recipient_id"
label = "Recipient Id"
placeholder = "Enter Recipient Id"
required = true
type = "Text"
[[fiuu.connector_wallets_details.google_pay]]
name = "allowed_auth_methods"
label = "Allowed Auth Methods"
placeholder = "Enter Allowed Auth Methods"
required = true
type = "MultiSelect"
options = ["PAN_ONLY", "CRYPTOGRAM_3DS"]


[[fiuu.metadata.apple_pay]]
name = "certificate"
label = "Merchant Certificate (Base64 Encoded)"
placeholder = "Enter Merchant Certificate (Base64 Encoded)"
required = true
type = "Text"
[[fiuu.metadata.apple_pay]]
name = "certificate_keys"
label = "Merchant PrivateKey (Base64 Encoded)"
placeholder = "Enter Merchant PrivateKey (Base64 Encoded)"
required = true
type = "Text"
[[fiuu.metadata.apple_pay]]
name = "merchant_identifier"
label = "Apple Merchant Identifier"
placeholder = "Enter Apple Merchant Identifier"
required = true
type = "Text"
[[fiuu.metadata.apple_pay]]
name = "display_name"
label = "Display Name"
placeholder = "Enter Display Name"
required = true
type = "Text"
[[fiuu.metadata.apple_pay]]
name = "initiative"
label = "Domain"
placeholder = "Enter Domain"
required = true
type = "Select"
options = ["web", "ios"]
[[fiuu.metadata.apple_pay]]
name = "initiative_context"
label = "Domain Name"
placeholder = "Enter Domain Name"
required = true
type = "Text"
[[fiuu.metadata.apple_pay]]
name = "merchant_business_country"
label = "Merchant Business Country"
placeholder = "Enter Merchant Business Country"
required = true
type = "Select"
options = []
[[fiuu.metadata.apple_pay]]
name = "payment_processing_details_at"
label = "Payment Processing Details At"
placeholder = "Enter Payment Processing Details At"
required = true
type = "Radio"
options = ["Hyperswitch"]

[fiuu.connector_webhook_details]
merchant_secret = "Source verification key"


[tokenio]
[[tokenio.open_banking]]
payment_method_type = "open_banking_pis"
[tokenio.connector_auth.MultiAuthKey]
api_key = "Key Id"
api_secret = "Private Key"
key1 = "Merchant Id"
key2 = "Key Algorithm"
[tokenio.connector_webhook_details]
merchant_secret = "Tokenio Public Key"
[tokenio.additional_merchant_data.open_banking_recipient_data]
name = "open_banking_recipient_data"
label = "Open Banking Recipient Data"
placeholder = "Enter Open Banking Recipient Data"
required = true
type = "Select"
options = ["account_data"]
[tokenio.additional_merchant_data.account_data]
name = "account_data"
label = "Bank scheme"
placeholder = "Enter account_data"
required = true
type = "Select"
options = [
  "iban",
  "bacs",
  "faster_payments",
  "sepa",
  "sepa_instant",
  "elixir",
  "bankgiro",
  "plusgiro",
]
[[tokenio.additional_merchant_data.iban]]
name = "iban"
label = "IBAN"
placeholder = "Enter IBAN"
required = true
type = "Text"

[[tokenio.additional_merchant_data.iban]]
name = "iban_name"
label = "Account Holder Name"
placeholder = "Enter account holder name"
required = true
type = "Text"

# BACS Configuration (array of InputData)
[[tokenio.additional_merchant_data.bacs]]
name = "bacs_sort_code"
label = "Sort Code"
placeholder = "Enter sort code (e.g., 12-34-56)"
required = true
type = "Text"

[[tokenio.additional_merchant_data.bacs]]
name = "bacs_account_number"
label = "Account Number"
placeholder = "Enter account number"
required = true
type = "Text"

[[tokenio.additional_merchant_data.bacs]]
name = "bacs_name"
label = "Account Holder Name"
placeholder = "Enter account holder name"
required = true
type = "Text"

# Faster Payments Configuration (array of InputData)
[[tokenio.additional_merchant_data.faster_payments]]
name = "faster_payments_sort_code"
label = "Sort Code"
placeholder = "Enter sort code (e.g., 12-34-56)"
required = true
type = "Text"

[[tokenio.additional_merchant_data.faster_payments]]
name = "faster_payments_account_number"
label = "Account Number"
placeholder = "Enter account number"
required = true
type = "Text"

[[tokenio.additional_merchant_data.faster_payments]]
name = "faster_payments_name"
label = "Account Holder Name"
placeholder = "Enter account holder name"
required = true
type = "Text"

# SEPA Configuration (array of InputData)
[[tokenio.additional_merchant_data.sepa]]
name = "sepa_iban"
label = "IBAN"
placeholder = "Enter IBAN"
required = true
type = "Text"

[[tokenio.additional_merchant_data.sepa]]
name = "sepa_name"
label = "Account Holder Name"
placeholder = "Enter account holder name"
required = true
type = "Text"

# SEPA Instant Configuration (array of InputData)
[[tokenio.additional_merchant_data.sepa_instant]]
name = "sepa_instant_iban"
label = "IBAN"
placeholder = "Enter IBAN"
required = true
type = "Text"

[[tokenio.additional_merchant_data.sepa_instant]]
name = "sepa_instant_name"
label = "Account Holder Name"
placeholder = "Enter account holder name"
required = true
type = "Text"

# Elixir Configuration (array of InputData)
[[tokenio.additional_merchant_data.elixir]]
name = "elixir_account_number"
label = "Account Number"
placeholder = "Enter account number"
required = true
type = "Text"

[[tokenio.additional_merchant_data.elixir]]
name = "elixir_iban"
label = "IBAN"
placeholder = "Enter IBAN"
required = true
type = "Text"

[[tokenio.additional_merchant_data.elixir]]
name = "elixir_name"
label = "Account Holder Name"
placeholder = "Enter account holder name"
required = true
type = "Text"

# Bankgiro Configuration (array of InputData)
[[tokenio.additional_merchant_data.bankgiro]]
name = "bankgiro_number"
label = "Bankgiro Number"
placeholder = "Enter bankgiro number"
required = true
type = "Text"

[[tokenio.additional_merchant_data.bankgiro]]
name = "bankgiro_name"
label = "Account Holder Name"
placeholder = "Enter account holder name"
required = true
type = "Text"

# Plusgiro Configuration (array of InputData)
[[tokenio.additional_merchant_data.plusgiro]]
name = "plusgiro_number"
label = "Plusgiro Number"
placeholder = "Enter plusgiro number"
required = true
type = "Text"

[[tokenio.additional_merchant_data.plusgiro]]
name = "plusgiro_name"
label = "Account Holder Name"
placeholder = "Enter account holder name"
required = true
type = "Text"

[elavon]
[[elavon.credit]]
payment_method_type = "Mastercard"
[[elavon.credit]]
payment_method_type = "Visa"
[[elavon.credit]]
payment_method_type = "Interac"
[[elavon.credit]]
payment_method_type = "AmericanExpress"
[[elavon.credit]]
payment_method_type = "JCB"
[[elavon.credit]]
payment_method_type = "DinersClub"
[[elavon.credit]]
payment_method_type = "Discover"
[[elavon.credit]]
payment_method_type = "CartesBancaires"
[[elavon.credit]]
payment_method_type = "UnionPay"
[[elavon.debit]]
payment_method_type = "Mastercard"
[[elavon.debit]]
payment_method_type = "Visa"
[[elavon.debit]]
payment_method_type = "Interac"
[[elavon.debit]]
payment_method_type = "AmericanExpress"
[[elavon.debit]]
payment_method_type = "JCB"
[[elavon.debit]]
payment_method_type = "DinersClub"
[[elavon.debit]]
payment_method_type = "Discover"
[[elavon.debit]]
payment_method_type = "CartesBancaires"
[[elavon.debit]]
payment_method_type = "UnionPay"
[elavon.connector_auth.SignatureKey]
api_key = "Account Id"
key1 = "User ID"
api_secret = "Pin"

[xendit]
[[xendit.credit]]
payment_method_type = "Mastercard"
[[xendit.credit]]
payment_method_type = "Visa"
[[xendit.credit]]
payment_method_type = "Interac"
[[xendit.credit]]
payment_method_type = "AmericanExpress"
[[xendit.credit]]
payment_method_type = "JCB"
[[xendit.credit]]
payment_method_type = "DinersClub"
[[xendit.credit]]
payment_method_type = "Discover"
[[xendit.credit]]
payment_method_type = "CartesBancaires"
[[xendit.credit]]
payment_method_type = "UnionPay"
[[xendit.debit]]
payment_method_type = "Mastercard"
[[xendit.debit]]
payment_method_type = "Visa"
[[xendit.debit]]
payment_method_type = "Interac"
[[xendit.debit]]
payment_method_type = "AmericanExpress"
[[xendit.debit]]
payment_method_type = "JCB"
[[xendit.debit]]
payment_method_type = "DinersClub"
[[xendit.debit]]
payment_method_type = "Discover"
[[xendit.debit]]
payment_method_type = "CartesBancaires"
[[xendit.debit]]
payment_method_type = "UnionPay"
[xendit.connector_auth.HeaderKey]
api_key = "API Key"
[xendit.connector_webhook_details]
merchant_secret = "Webhook Verification Token"

[inespay]
[[inespay.bank_debit]]
payment_method_type = "sepa"
[inespay.connector_auth.BodyKey]
api_key = "API Key"
key1 = "API Token"
[inespay.connector_webhook_details]
merchant_secret = "API Key"

[nomupay_payout]
[[nomupay_payout.bank_transfer]]
payment_method_type = "sepa_bank_transfer"
[nomupay_payout.connector_auth.BodyKey]
api_key = "Nomupay kid"
key1 = "Nomupay eid"
[nomupay_payout.metadata.private_key]
name = "Private key for signature generation"
label = "Enter your private key"
placeholder = "------BEGIN PRIVATE KEY-------"
required = true
type = "Text"

[hipay]
[[hipay.credit]]
payment_method_type = "Mastercard"
[[hipay.credit]]
payment_method_type = "Visa"
[[hipay.credit]]
payment_method_type = "Interac"
[[hipay.credit]]
payment_method_type = "AmericanExpress"
[[hipay.credit]]
payment_method_type = "JCB"
[[hipay.credit]]
payment_method_type = "DinersClub"
[[hipay.credit]]
payment_method_type = "Discover"
[[hipay.credit]]
payment_method_type = "CartesBancaires"
[[hipay.credit]]
payment_method_type = "UnionPay"
[[hipay.debit]]
payment_method_type = "Mastercard"
[[hipay.debit]]
payment_method_type = "Visa"
[[hipay.debit]]
payment_method_type = "Interac"
[[hipay.debit]]
payment_method_type = "AmericanExpress"
[[hipay.debit]]
payment_method_type = "JCB"
[[hipay.debit]]
payment_method_type = "DinersClub"
[[hipay.debit]]
payment_method_type = "Discover"
[[hipay.debit]]
payment_method_type = "CartesBancaires"
[[hipay.debit]]
payment_method_type = "UnionPay"
[hipay.connector_auth.BodyKey]
api_key = "API Login ID"
key1 = "API password"

[ctp_visa]
[ctp_visa.connector_auth.NoKey]

[ctp_visa.metadata.dpa_id]
name = "dpa_id"
label = "DPA Id"
placeholder = "Enter DPA Id"
required = true
type = "Text"

[ctp_visa.metadata.dpa_name]
name = "dpa_name"
label = "DPA Name"
placeholder = "Enter DPA Name"
required = true
type = "Text"

[ctp_visa.metadata.locale]
name = "locale"
label = "Locale"
placeholder = "Enter locale"
required = true
type = "Text"

[ctp_visa.metadata.acquirer_bin]
name = "acquirer_bin"
label = "Acquire Bin"
placeholder = "Enter Acquirer Bin"
required = true
type = "Text"

[ctp_visa.metadata.acquirer_merchant_id]
name = "acquirer_merchant_id"
label = "Acquire Merchant Id"
placeholder = "Enter Acquirer Merchant Id"
required = true
type = "Text"

[ctp_visa.metadata.merchant_category_code]
name = "merchant_category_code"
label = "Merchant Category Code"
placeholder = "Enter Merchant Category Code"
required = true
type = "Text"

[ctp_visa.metadata.merchant_country_code]
name = "merchant_country_code"
label = "Merchant Country Code"
placeholder = "Enter Merchant Country Code"
required = true
type = "Text"

[ctp_visa.metadata.dpa_client_id]
name = "dpa_client_id"
label = "DPA Client ID"
placeholder = "Enter DPA Client ID"
required = true
type = "Text"

[redsys]
[[redsys.credit]]
payment_method_type = "Mastercard"
[[redsys.credit]]
payment_method_type = "Visa"
[[redsys.credit]]
payment_method_type = "AmericanExpress"
[[redsys.credit]]
payment_method_type = "JCB"
[[redsys.credit]]
payment_method_type = "DinersClub"
[[redsys.credit]]
payment_method_type = "UnionPay"
[[redsys.debit]]
payment_method_type = "Mastercard"
[[redsys.debit]]
payment_method_type = "Visa"
[[redsys.debit]]
payment_method_type = "AmericanExpress"
[[redsys.debit]]
payment_method_type = "JCB"
[[redsys.debit]]
payment_method_type = "DinersClub"
[[redsys.debit]]
payment_method_type = "UnionPay"
[redsys.connector_auth.SignatureKey]
api_key = "Merchant ID"
key1 = "Terminal ID"
api_secret = "Secret Key"


[ctp_mastercard]
[ctp_mastercard.connector_auth.HeaderKey]
api_key = "API Key"

[ctp_mastercard.metadata.dpa_id]
name = "dpa_id"
label = "DPA Id"
placeholder = "Enter DPA Id"
required = true
type = "Text"

[ctp_mastercard.metadata.dpa_name]
name = "dpa_name"
label = "DPA Name"
placeholder = "Enter DPA Name"
required = true
type = "Text"

[ctp_mastercard.metadata.locale]
name = "locale"
label = "Locale"
placeholder = "Enter locale"
required = true
type = "Text"

[ctp_mastercard.metadata.acquirer_bin]
name = "acquirer_bin"
label = "Acquire Bin"
placeholder = "Enter Acquirer Bin"
required = true
type = "Text"

[ctp_mastercard.metadata.acquirer_merchant_id]
name = "acquirer_merchant_id"
label = "Acquire Merchant Id"
placeholder = "Enter Acquirer Merchant Id"
required = true
type = "Text"

[ctp_mastercard.metadata.merchant_category_code]
name = "merchant_category_code"
label = "Merchant Category Code"
placeholder = "Enter Merchant Category Code"
required = true
type = "Text"

[ctp_mastercard.metadata.merchant_country_code]
name = "merchant_country_code"
label = "Merchant Country Code"
placeholder = "Enter Merchant Country Code"
required = true
type = "Text"

[facilitapay]
[[facilitapay.bank_transfer]]
payment_method_type = "pix"
[facilitapay.connector_auth.BodyKey]
api_key = "Password"
key1 = "Username"

[facilitapay.metadata.destination_account_number]
name="destination_account_number"
label="Merchant Account Number"
placeholder="Enter Merchant's (to_bank_account_id) Account Number"
required=true
type="Text"

[archipel]
[archipel.connector_auth.HeaderKey]
api_key = "Enter CA Certificate PEM"
[[archipel.credit]]
payment_method_type = "Mastercard"
[[archipel.credit]]
payment_method_type = "Visa"
[[archipel.credit]]
payment_method_type = "AmericanExpress"
[[archipel.credit]]
payment_method_type = "DinersClub"
[[archipel.credit]]
payment_method_type = "Discover"
[[archipel.credit]]
payment_method_type = "CartesBancaires"
[[archipel.debit]]
payment_method_type = "Mastercard"
[[archipel.debit]]
payment_method_type = "Visa"
[[archipel.debit]]
payment_method_type = "AmericanExpress"
[[archipel.debit]]
payment_method_type = "DinersClub"
[[archipel.debit]]
payment_method_type = "Discover"
[[archipel.debit]]
payment_method_type = "CartesBancaires"
[[archipel.wallet]]
payment_method_type = "apple_pay"
[archipel.metadata.tenant_id]
name = "tenant_id"
label = "Tenant ID"
placeholder = "Enter Archipel tenantID"
required = true
type = "Text"
[archipel.metadata.platform_url]
name = "platform_url"
label = "Platform Endpoint Prefix"
placeholder = "E.g. 192.0.0.1:8080"
required = true
type = "Text"
[[archipel.metadata.apple_pay]]
name = "certificate"
label = "Merchant Certificate (Base64 Encoded)"
placeholder = "Enter Merchant Certificate (Base64 Encoded)"
required = true
type = "Text"
[[archipel.metadata.apple_pay]]
name = "certificate_keys"
label = "Merchant PrivateKey (Base64 Encoded)"
placeholder = "Enter Merchant PrivateKey (Base64 Encoded)"
required = true
type = "Text"
[[archipel.metadata.apple_pay]]
name = "merchant_identifier"
label = "Apple Merchant Identifier"
placeholder = "Enter Apple Merchant Identifier"
required = true
type = "Text"
[[archipel.metadata.apple_pay]]
name = "display_name"
label = "Display Name"
placeholder = "Enter Display Name"
required = true
type = "Text"
[[archipel.metadata.apple_pay]]
name = "initiative"
label = "Domain"
placeholder = "Enter Domain"
required = true
type = "Select"
options = ["web", "ios"]
[[archipel.metadata.apple_pay]]
name = "initiative_context"
label = "Domain Name"
placeholder = "Enter Domain Name"
required = true
type = "Text"
[[archipel.metadata.apple_pay]]
name = "merchant_business_country"
label = "Merchant Business Country"
placeholder = "Enter Merchant Business Country"
required = true
type = "Select"
options = []
[[archipel.metadata.apple_pay]]
name = "payment_processing_details_at"
label = "Payment Processing Details At"
placeholder = "Enter Payment Processing Details At"
required = true
type = "Radio"
options = ["Hyperswitch"]

[archipel.metadata.acquirer_bin]
name = "acquirer_bin"
label = "Acquirer Bin"
placeholder = "Enter Acquirer Bin"
required = false
type = "Text"
[archipel.metadata.acquirer_merchant_id]
name = "acquirer_merchant_id"
label = "Acquirer Merchant ID"
placeholder = "Enter Acquirer Merchant ID"
required = false
type = "Text"

[nordea]
[[nordea.bank_debit]]
  payment_method_type = "sepa"
[nordea.connector_auth.SignatureKey]
  api_key="Client Secret"
  key1="Client ID"
  api_secret="eIDAS Private Key"
[nordea.metadata.account_type]
  name="account_type"
  label="Creditor Account Type"
  placeholder="Enter Beneficiary Account Type e.g. IBAN"
  required=true
  type="Text"
[nordea.metadata.destination_account_number]
  name="destination_account_number"
  label="Creditor Account Number"
  placeholder="Enter Beneficiary Account Number"
  required=true
  type="Text"
[nordea.metadata.merchant_name]
  name="merchant_name"
  label="Creditor Account Beneficiary Name"
  placeholder="Enter Beneficiary Name"
  required=true
  type="Text"

[worldpayxml]
[[worldpayxml.credit]]
payment_method_type = "Mastercard"
[[worldpayxml.credit]]
payment_method_type = "Visa"
[[worldpayxml.credit]]
payment_method_type = "Interac"
[[worldpayxml.credit]]
payment_method_type = "AmericanExpress"
[[worldpayxml.credit]]
payment_method_type = "JCB"
[[worldpayxml.credit]]
payment_method_type = "DinersClub"
[[worldpayxml.credit]]
payment_method_type = "Discover"
[[worldpayxml.credit]]
payment_method_type = "CartesBancaires"
[[worldpayxml.credit]]
payment_method_type = "UnionPay"
[[worldpayxml.debit]]
payment_method_type = "Mastercard"
[[worldpayxml.debit]]
payment_method_type = "Visa"
[[worldpayxml.debit]]
payment_method_type = "Interac"
[[worldpayxml.debit]]
payment_method_type = "AmericanExpress"
[[worldpayxml.debit]]
payment_method_type = "JCB"
[[worldpayxml.debit]]
payment_method_type = "DinersClub"
[[worldpayxml.debit]]
payment_method_type = "Discover"
[[worldpayxml.debit]]
payment_method_type = "CartesBancaires"
[[worldpayxml.debit]]
payment_method_type = "UnionPay"

[worldpayxml.connector_auth.SignatureKey]
api_secret = "Merchant Code"
api_key = "API Username"
key1 = "API Password"


[worldpayvantiv]
[[worldpayvantiv.credit]]
payment_method_type = "Mastercard"
[[worldpayvantiv.credit]]
payment_method_type = "Visa"
[[worldpayvantiv.credit]]
payment_method_type = "AmericanExpress"
[[worldpayvantiv.credit]]
payment_method_type = "JCB"
[[worldpayvantiv.credit]]
payment_method_type = "DinersClub"
[[worldpayvantiv.credit]]
payment_method_type = "Discover"
[[worldpayvantiv.debit]]
payment_method_type = "Mastercard"
[[worldpayvantiv.debit]]
payment_method_type = "Visa"
[[worldpayvantiv.debit]]
payment_method_type = "AmericanExpress"
[[worldpayvantiv.debit]]
payment_method_type = "JCB"
[[worldpayvantiv.debit]]
payment_method_type = "DinersClub"
[[worldpayvantiv.debit]]
payment_method_type = "Discover"
[[worldpayvantiv.wallet]]
  payment_method_type = "apple_pay"
[[worldpayvantiv.wallet]]
  payment_method_type = "google_pay"

[worldpayvantiv.connector_auth.SignatureKey]
api_key = "Username"
api_secret = "Password"
key1 = "Merchant ID"
[worldpayvantiv.metadata.report_group]
name = "report_group"
label = "Default Report Group"
placeholder = "Enter Default Report Group"
required = true
type = "Text"

[worldpayvantiv.metadata.merchant_config_currency]
name = "merchant_config_currency"
label = "Currency"
placeholder = "Enter Currency"
required = true
type = "Select"
options = []

[threedsecureio]
[threedsecureio.connector_auth.HeaderKey]
api_key = "Api Key"

[threedsecureio.metadata.mcc]
name = "mcc"
label = "MCC"
placeholder = "Enter MCC"
required = true
type = "Text"
[threedsecureio.metadata.merchant_country_code]
name = "merchant_country_code"
label = "3 digit numeric country code"
placeholder = "Enter 3 digit numeric country code"
required = true
type = "Text"
[threedsecureio.metadata.merchant_name]
name = "merchant_name"
label = "Name of the merchant"
placeholder = "Enter Name of the merchant"
required = true
type = "Text"
[threedsecureio.metadata.pull_mechanism_for_external_3ds_enabled]
name = "pull_mechanism_for_external_3ds_enabled"
label = "Pull Mechanism Enabled"
placeholder = "Enter Pull Mechanism Enabled"
required = false
type = "Toggle"
[threedsecureio.metadata.acquirer_bin]
name = "acquirer_bin"
label = "Acquirer BIN"
placeholder = "Enter Acquirer BIN"
required = true
type = "Text"
[threedsecureio.metadata.acquirer_merchant_id]
name = "acquirer_merchant_id"
label = "Acquirer Merchant ID"
placeholder = "Enter Acquirer Merchant ID"
required = true
type = "Text"
[threedsecureio.metadata.acquirer_country_code]
name = "acquirer_country_code"
label = "Acquirer Country Code"
placeholder = "Enter Acquirer Country Code"
required = false
type = "Text"


[santander]
[[santander.voucher]]
  payment_method_type = "boleto"
[[santander.bank_transfer]]
  payment_method_type = "pix"
[santander.connector_auth.BodyKey]
api_key = "Client ID"
key1 = "Client Secret"

[santander.metadata.pix_key]
name = "pix_key"
label = "Chave Key"
placeholder = "Enter your Chave/Pix Key"
required = true
type = "Text"

[santander.metadata.expiration_time]
name = "expiration_time"
label = "Expiration Time"
placeholder = "Enter your Pix QR Code Expiration Time"
required = true
type = "Number"

[santander.metadata.cpf]
name = "cpf"
label = "Cpf"
placeholder = "Enter your cpf number"
required = true
type = "Text"

[santander.metadata.merchant_city]
name = "merchant_city"
label = "Merchant City"
placeholder = "Enter the city the merchant is based in"
required = true
type = "Text"

[santander.metadata.merchant_name]
name = "merchant_name"
label = "Merchant Name"
placeholder = "Enter the merchant name"
required = true
type = "Text"

[santander.metadata.workspace_id]
name="workspace_id"
label="Workspace Id"
placeholder="Enter the workspace id"
required=true
type="Text"

[santander.metadata.covenant_code]
name="covenant_code"
label="Covenant Code"
placeholder="Enter the covenant code"
required=true
type="Text"

[blackhawknetwork]
[[blackhawknetwork.gift_card]]
  payment_method_type = "bhn_card_network"
[blackhawknetwork.connector_auth.SignatureKey]
api_key="Client Id"
api_secret="Client Secret"
key1="Product Line Id"

[payload]
[[payload.credit]]
payment_method_type = "AmericanExpress"
[[payload.credit]]
payment_method_type = "Discover"
[[payload.credit]]
payment_method_type = "Mastercard"
[[payload.credit]]
payment_method_type = "Visa"
[[payload.debit]]
payment_method_type = "AmericanExpress"
[[payload.debit]]
payment_method_type = "Discover"
[[payload.debit]]
payment_method_type = "Mastercard"
[[payload.debit]]
payment_method_type = "Visa"

[payload.connector_auth.CurrencyAuthKey.auth_key_map.USD]
processing_account_id = "processing_account_id"
api_key = "API Key"
[payload.connector_auth.CurrencyAuthKey.auth_key_map.CAD]
processing_account_id = "processing_account_id"
api_key = "API Key"

[silverflow]
[[silverflow.credit]]
  payment_method_type = "Mastercard"
[[silverflow.credit]]
  payment_method_type = "Visa"
[[silverflow.debit]]
  payment_method_type = "Mastercard"
[[silverflow.debit]]
  payment_method_type = "Visa"
[silverflow.connector_auth.SignatureKey]
api_key="API Key"
api_secret="API Secret"
key1="Merchant Acceptor Key"
[silverflow.connector_webhook_details]
merchant_secret="Source verification key"

[affirm]
[[affirm.pay_later]]
  payment_method_type = "affirm"
[affirm.connector_auth.BodyKey]
api_key = "API Key"
key1 = "API Secret"


[trustpayments]
[[trustpayments.credit]]
payment_method_type = "Mastercard"
[[trustpayments.credit]]
payment_method_type = "Visa"
[[trustpayments.debit]]
payment_method_type = "Mastercard"
[[trustpayments.debit]]
payment_method_type = "Visa"
[trustpayments.connector_auth.HeaderKey]
api_key = "API Key"
[trustpayments.connector_webhook_details]
merchant_secret = "Source verification key"


[flexiti]
[flexiti.connector_auth.BodyKey]
api_key = "Client id"
key1 = "Client secret"
[[flexiti.pay_later]]
payment_method_type = "flexiti"
payment_experience = "redirect_to_url"

[breadpay]
[breadpay.connector_auth.BodyKey]
api_key = "API Key"
key1 = "API Secret"
[[breadpay.pay_later]]
payment_method_type = "breadpay"
payment_experience = "redirect_to_url"

[phonepe]
[[phonepe.upi]]
payment_method_type = "upi_collect"
[[phonepe.upi]]
payment_method_type = "upi_intent"
[phonepe.connector_auth.SignatureKey]
api_key="merchant_id"
api_secret="key_index"
key1="salt_key"

[paytm]
[[paytm.upi]]
payment_method_type = "upi_collect"
[[paytm.upi]]
payment_method_type = "upi_intent"
[paytm.connector_auth.SignatureKey]
api_key="Signing key"
api_secret="website name"
key1="merchant_id"

[mpgs]
[mpgs.connector_auth.HeaderKey]
api_key = "API Key"

[bluecode]
[[bluecode.wallet]]
  payment_method_type = "bluecode"
[bluecode.connector_auth.HeaderKey]
api_key = "E-Order Token"
[bluecode.metadata.shop_name]
name="shop_name"
label="Shop Name"
placeholder="Enter your Shop Name"
required=true
type="Text"
[bluecode.connector_webhook_details]
merchant_secret="Source verification key"

[katapult]
[katapult.connector_auth.HeaderKey]
api_key = "API Key"

[sift]
[sift.connector_auth.HeaderKey]
api_key = "API Key"

[juspaythreedsserver.metadata.three_ds_requestor_name]
name = "three_ds_requestor_name"
label = "ThreeDS requestor name"
placeholder = "Enter ThreeDS requestor name"
required = false
type = "Text"
[juspaythreedsserver.metadata.three_ds_requestor_id]
name = "three_ds_requestor_id"
label = "ThreeDS request id"
placeholder = "Enter ThreeDS request id"
required = false
type = "Text"
[juspaythreedsserver.connector_auth.NoKey]

[hyperwallet]
[hyperwallet.connector_auth.BodyKey]
api_key = "Password"
key1 = "Username"

[paysafe]
[[paysafe.credit]]
payment_method_type = "Mastercard"
[[paysafe.credit]]
payment_method_type = "Visa"
[[paysafe.credit]]
payment_method_type = "Interac"
[[paysafe.credit]]
payment_method_type = "AmericanExpress"
[[paysafe.credit]]
payment_method_type = "JCB"
[[paysafe.credit]]
payment_method_type = "DinersClub"
[[paysafe.credit]]
payment_method_type = "Discover"
[[paysafe.credit]]
payment_method_type = "CartesBancaires"
[[paysafe.credit]]
payment_method_type = "UnionPay"
[[paysafe.debit]]
payment_method_type = "Mastercard"
[[paysafe.debit]]
payment_method_type = "Visa"
[[paysafe.debit]]
payment_method_type = "Interac"
[[paysafe.debit]]
payment_method_type = "AmericanExpress"
[[paysafe.debit]]
payment_method_type = "JCB"
[[paysafe.debit]]
payment_method_type = "DinersClub"
[[paysafe.debit]]
payment_method_type = "Discover"
[[paysafe.debit]]
payment_method_type = "CartesBancaires"
[[paysafe.debit]]
payment_method_type = "UnionPay"
[[paysafe.bank_redirect]]
payment_method_type = "interac"
[[paysafe.wallet]]
payment_method_type = "skrill"
[[paysafe.gift_card]]
payment_method_type = "pay_safe_card"
[[paysafe.wallet]]
payment_method_type = "apple_pay"

[paysafe.connector_auth.BodyKey]
api_key = "Username"
key1 = "Password"

[paysafe.connector_webhook_details]
merchant_secret = "Source verification key"

[[paysafe.metadata.account_id.card.USD.three_ds]]
name="three_ds"
label="ThreeDS account id"
placeholder="Enter ThreeDS Account ID"
required=true
type="Text"
[[paysafe.metadata.account_id.card.USD.no_three_ds]]
name="no_three_ds"
label="Non ThreeDS account id"
placeholder="Enter Non ThreeDS Account ID"
required=true
type="Text"
[[paysafe.metadata.account_id.card.EUR.three_ds]]
name="three_ds"
label="ThreeDS account id"
placeholder="Enter ThreeDS Account ID"
required=true
type="Text"
[[paysafe.metadata.account_id.card.EUR.no_three_ds]]
name="no_three_ds"
label="Non ThreeDS account id"
placeholder="Enter Non ThreeDS Account ID"
required=true
type="Text"
[[paysafe.metadata.account_id.interac.CAD.three_ds]]
name="three_ds"
label="CAD"
placeholder="Enter cad Account ID"
required=true
type="Text"
[[paysafe.metadata.account_id.skrill.USD.three_ds]]
name="three_ds"
label="USD"
placeholder="Enter usd Account ID"
required=true
type="Text"
[[paysafe.metadata.account_id.skrill.CAD.three_ds]]
name="three_ds"
label="CAD"
placeholder="Enter cad Account ID"
required=true
type="Text"
[[paysafe.metadata.account_id.skrill.EUR.three_ds]]
name="three_ds"
label="EUR"
placeholder="Enter eur Account ID"
required=true
type="Text"
[[paysafe.metadata.account_id.pay_safe_card.USD.three_ds]]
name="three_ds"
label="USD"
placeholder="Enter usd Account ID"
required=true
type="Text"
[[paysafe.metadata.account_id.pay_safe_card.CAD.three_ds]]
name="three_ds"
label="CAD"
placeholder="Enter cad Account ID"
required=true
type="Text"
[[paysafe.metadata.account_id.pay_safe_card.EUR.three_ds]]
name="three_ds"
label="EUR"
placeholder="Enter eur Account ID"
required=true
type="Text"

[[paysafe.metadata.account_id.apple_pay.USD.encrypt]]
name="encrypt"
label="Encrypt"
placeholder="Enter encrypt value"
required=true
type="Text"
[[paysafe.metadata.account_id.apple_pay.USD.decrypt]]
name="decrypt"
label="Decrypt"
placeholder="Enter decrypt value"
required=true
type="Text"

[[paysafe.metadata.apple_pay]]
name="certificate"
label="Merchant Certificate (Base64 Encoded)"
placeholder="Enter Merchant Certificate (Base64 Encoded)"
required=true
type="Text"
[[paysafe.metadata.apple_pay]]
name="certificate_keys"
label="Merchant PrivateKey (Base64 Encoded)"
placeholder="Enter Merchant PrivateKey (Base64 Encoded)"
required=true
type="Text"
[[paysafe.metadata.apple_pay]]
name="merchant_identifier"
label="Apple Merchant Identifier"
placeholder="Enter Apple Merchant Identifier"
required=true
type="Text"
[[paysafe.metadata.apple_pay]]
name="display_name"
label="Display Name"
placeholder="Enter Display Name"
required=true
type="Text"
[[paysafe.metadata.apple_pay]]
name="initiative"
label="Domain"
placeholder="Enter Domain"
required=true
type="Select"
options=["web","ios"]
[[paysafe.metadata.apple_pay]]
name="initiative_context"
label="Domain Name"
placeholder="Enter Domain Name"
required=true
type="Text"
[[paysafe.metadata.apple_pay]]
name="merchant_business_country"
label="Merchant Business Country"
placeholder="Enter Merchant Business Country"
required=true
type="Select"
options=[]
[[paysafe.metadata.apple_pay]]
name="payment_processing_details_at"
label="Payment Processing Details At"
placeholder="Enter Payment Processing Details At"
required=true
type="Radio"
options=["Connector","Hyperswitch"]

[peachpayments]
[[peachpayments.credit]]
  payment_method_type = "Mastercard"
[[peachpayments.credit]]
  payment_method_type = "Visa"
[[peachpayments.credit]]
  payment_method_type = "AmericanExpress"
[[peachpayments.debit]]
  payment_method_type = "Mastercard"
[[peachpayments.debit]]
  payment_method_type = "Visa"
[[peachpayments.debit]]
  payment_method_type = "AmericanExpress"
[peachpayments.connector_auth.BodyKey]
api_key="API Key"
key1="Tenant ID"
[peachpayments.connector_webhook_details]
merchant_secret="Webhook Secret"

[peachpayments.metadata.client_merchant_reference_id]
name="client_merchant_reference_id"
label="Client Merchant Reference Id"
placeholder="Enter Client Merchant Reference Id"
required=true
type="Text"
[peachpayments.metadata.name]
name="name"
label="Merchant Name"
placeholder="Enter Merchant Name"
required=true
type="Text"
[peachpayments.metadata.mcc]
name="mcc"
label="Merchant Category Code"
placeholder="Enter MCC (e.g., 5411)"
required=true
type="Text"
[peachpayments.metadata.merchant_phone]
name="merchant_phone"
label="Merchant Phone"
placeholder="Enter merchant phone (e.g., +27123456789)"
required=true
type="Text"
[peachpayments.metadata.merchant_email]
name="merchant_email"
label="Merchant Email"
placeholder="Enter merchant email"
required=true
type="Text"
[peachpayments.metadata.merchant_mobile]
name="merchant_mobile"
label="Merchant Mobile"
placeholder="Enter merchant mobile (e.g., +27123456789)"
required=true
type="Text"
[peachpayments.metadata.merchant_address]
name="merchant_address"
label="Merchant Address"
placeholder="Enter merchant address"
required=true
type="Text"
[peachpayments.metadata.merchant_city]
name="merchant_city"
label="Merchant City"
placeholder="Enter merchant city"
required=true
type="Text"
[peachpayments.metadata.merchant_postal_code]
name="merchant_postal_code"
label="Merchant Postal Code"
placeholder="Enter postal code"
required=true
type="Text"
[peachpayments.metadata.merchant_region_code]
name="merchant_region_code"
label="Merchant Region Code"
placeholder="Enter region code (e.g., WC)"
required=true
type="Text"
[peachpayments.metadata.merchant_type]
name="merchant_type"
label="Merchant Type"
placeholder="Select merchant type"
required=true
type="Select"
options=["direct", "sub"]
[peachpayments.metadata.merchant_website]
name="merchant_website"
label="Merchant Website"
placeholder="Enter merchant website URL"
required=true
type="Text"
[peachpayments.metadata.mid]
name="mid"
label="Routing MID"
placeholder="Enter routing MID"
required=true
type="Text"
[peachpayments.metadata.tid]
name="tid"
label="Routing TID"
placeholder="Enter routing TID"
required=true
type="Text"
[peachpayments.metadata.route]
name="route"
label="Routing Route"
placeholder="Select routing route"
required=true
type="Select"
options=["cardgateway_emulator", "exipay_emulator", "absa_base24", "nedbank_postbridge"]
[peachpayments.metadata.amex_id]
name="amex_id"
label="AmEx ID"
placeholder="Enter AmEx ID for routing"
required=false
type="Text"
[peachpayments.metadata.sub_mid]
name="sub_mid"
label="Sub Mid"
placeholder="Enter Sub Mid"
required=false
type="Text"
[peachpayments.metadata.visa_payment_facilitator_id]
name="visa_payment_facilitator_id"
label="Visa Payment Facilitator Id"
placeholder="Enter Visa Payment Facilitator Id"
required=false
type="Text"
[peachpayments.metadata.mastercard_payment_facilitator_id]
name="mastercard_payment_facilitator_id"
label="mastercard Payment Facilitator Id"
placeholder="Enter mastercard Payment Facilitator Id"
required=false
type="Text"

[tokenex]
[tokenex.connector_auth.HeaderKey]
api_key = "API Key"

[gigadat]
[gigadat.connector_auth.SignatureKey]
<<<<<<< HEAD
api_key = "Username"
api_secret = "Password"
key1 = "Campaign Id"
=======
api_key = "Access Token"
api_secret = "Security Token"
key1 = "Campaign ID"
>>>>>>> 2d580b3a
[[gigadat.bank_redirect]]
payment_method_type = "interac"
[gigadat.metadata.site]
name = "site"
label = "Site where transaction is initiated"
placeholder = "Enter site where transaction is initiated"
required = true
type = "Text"

[gigadat_payout]
[gigadat_payout.connector_auth.SignatureKey]
api_key = "Username"
api_secret = "Password"
key1 = "Campaign Id"
[[gigadat_payout.bank_redirect]]
payment_method_type = "interac"
[gigadat_payout.metadata.site]
name = "site"
label = "Site where transaction is initiated"
placeholder = "Enter site where transaction is initiated"
required = true
type = "Text"

[finix]
[finix.connector_auth.HeaderKey]
api_key = "API Key"

[tesouro]
[tesouro.connector_auth.BodyKey]
api_key="Client ID"
key1="Client Secret"

[loonio]
[loonio.connector_auth.BodyKey]
api_key = "Merchant ID"
api_secret = "Merchant Token"
[[loonio.bank_redirect]]
payment_method_type = "interac"<|MERGE_RESOLUTION|>--- conflicted
+++ resolved
@@ -5947,15 +5947,9 @@
 
 [gigadat]
 [gigadat.connector_auth.SignatureKey]
-<<<<<<< HEAD
-api_key = "Username"
-api_secret = "Password"
-key1 = "Campaign Id"
-=======
 api_key = "Access Token"
 api_secret = "Security Token"
 key1 = "Campaign ID"
->>>>>>> 2d580b3a
 [[gigadat.bank_redirect]]
 payment_method_type = "interac"
 [gigadat.metadata.site]
