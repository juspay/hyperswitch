--- conflicted
+++ resolved
@@ -5916,7 +5916,6 @@
 required = true
 type = "Text"
 
-<<<<<<< HEAD
 [gigadat_payout]
 [gigadat_payout.connector_auth.SignatureKey]
 api_key = "Username"
@@ -5930,11 +5929,10 @@
 placeholder = "Enter site where transaction is initiated"
 required = true
 type = "Text"
-=======
+
 [finix]
 [finix.connector_auth.HeaderKey]
 api_key = "API Key"
->>>>>>> e45bad38
 
 [tesouro]
 [tesouro.connector_auth.BodyKey]
