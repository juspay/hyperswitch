--- conflicted
+++ resolved
@@ -1,3657 +1,3651 @@
 [aci]
 [[aci.credit]]
-  payment_method_type = "Mastercard"
+payment_method_type = "Mastercard"
 [[aci.credit]]
-  payment_method_type = "Visa"
+payment_method_type = "Visa"
 [[aci.credit]]
-  payment_method_type = "Interac"
+payment_method_type = "Interac"
 [[aci.credit]]
-  payment_method_type = "AmericanExpress"
+payment_method_type = "AmericanExpress"
 [[aci.credit]]
-  payment_method_type = "JCB"
+payment_method_type = "JCB"
 [[aci.credit]]
-  payment_method_type = "DinersClub"
+payment_method_type = "DinersClub"
 [[aci.credit]]
-  payment_method_type = "Discover"
+payment_method_type = "Discover"
 [[aci.credit]]
-  payment_method_type = "CartesBancaires"
+payment_method_type = "CartesBancaires"
 [[aci.credit]]
-  payment_method_type = "UnionPay"
+payment_method_type = "UnionPay"
 [[aci.debit]]
-  payment_method_type = "Mastercard"
+payment_method_type = "Mastercard"
 [[aci.debit]]
-  payment_method_type = "Visa"
+payment_method_type = "Visa"
 [[aci.debit]]
-  payment_method_type = "Interac"
+payment_method_type = "Interac"
 [[aci.debit]]
-  payment_method_type = "AmericanExpress"
+payment_method_type = "AmericanExpress"
 [[aci.debit]]
-  payment_method_type = "JCB"
+payment_method_type = "JCB"
 [[aci.debit]]
-  payment_method_type = "DinersClub"
+payment_method_type = "DinersClub"
 [[aci.debit]]
-  payment_method_type = "Discover"
+payment_method_type = "Discover"
 [[aci.debit]]
-  payment_method_type = "CartesBancaires"
+payment_method_type = "CartesBancaires"
 [[aci.debit]]
-  payment_method_type = "UnionPay"
+payment_method_type = "UnionPay"
 [[aci.wallet]]
-  payment_method_type = "ali_pay"
+payment_method_type = "ali_pay"
 [[aci.wallet]]
-  payment_method_type = "mb_way"
+payment_method_type = "mb_way"
 [[aci.bank_redirect]]
-  payment_method_type = "ideal"
+payment_method_type = "ideal"
 [[aci.bank_redirect]]
-  payment_method_type = "giropay"
+payment_method_type = "giropay"
 [[aci.bank_redirect]]
-  payment_method_type = "sofort"
+payment_method_type = "sofort"
 [[aci.bank_redirect]]
-  payment_method_type = "eps"
+payment_method_type = "eps"
 [[aci.bank_redirect]]
-  payment_method_type = "przelewy24"
+payment_method_type = "przelewy24"
 [[aci.bank_redirect]]
-  payment_method_type = "trustly"
+payment_method_type = "trustly"
 [aci.connector_auth.BodyKey]
-api_key="API Key"
-key1="Entity ID"
+api_key = "API Key"
+key1 = "Entity ID"
 [aci.connector_webhook_details]
-merchant_secret="Source verification key"
+merchant_secret = "Source verification key"
 
 [adyen]
 [[adyen.credit]]
-  payment_method_type = "Mastercard"
+payment_method_type = "Mastercard"
 [[adyen.credit]]
-  payment_method_type = "Visa"
+payment_method_type = "Visa"
 [[adyen.credit]]
-  payment_method_type = "Interac"
+payment_method_type = "Interac"
 [[adyen.credit]]
-  payment_method_type = "AmericanExpress"
+payment_method_type = "AmericanExpress"
 [[adyen.credit]]
-  payment_method_type = "JCB"
+payment_method_type = "JCB"
 [[adyen.credit]]
-  payment_method_type = "DinersClub"
+payment_method_type = "DinersClub"
 [[adyen.credit]]
-  payment_method_type = "Discover"
+payment_method_type = "Discover"
 [[adyen.credit]]
-  payment_method_type = "CartesBancaires"
+payment_method_type = "CartesBancaires"
 [[adyen.credit]]
-  payment_method_type = "UnionPay"
+payment_method_type = "UnionPay"
 [[adyen.debit]]
-  payment_method_type = "Mastercard"
+payment_method_type = "Mastercard"
 [[adyen.debit]]
-  payment_method_type = "Visa"
+payment_method_type = "Visa"
 [[adyen.debit]]
-  payment_method_type = "Interac"
+payment_method_type = "Interac"
 [[adyen.debit]]
-  payment_method_type = "AmericanExpress"
+payment_method_type = "AmericanExpress"
 [[adyen.debit]]
-  payment_method_type = "JCB"
+payment_method_type = "JCB"
 [[adyen.debit]]
-  payment_method_type = "DinersClub"
+payment_method_type = "DinersClub"
 [[adyen.debit]]
-  payment_method_type = "Discover"
+payment_method_type = "Discover"
 [[adyen.debit]]
-  payment_method_type = "CartesBancaires"
+payment_method_type = "CartesBancaires"
 [[adyen.debit]]
-  payment_method_type = "UnionPay"
+payment_method_type = "UnionPay"
 [[adyen.pay_later]]
-  payment_method_type = "klarna"
+payment_method_type = "klarna"
 [[adyen.pay_later]]
-  payment_method_type = "affirm"
+payment_method_type = "affirm"
 [[adyen.pay_later]]
-  payment_method_type = "afterpay_clearpay"
+payment_method_type = "afterpay_clearpay"
 [[adyen.bank_debit]]
-  payment_method_type = "ach"
+payment_method_type = "ach"
 [[adyen.bank_debit]]
-  payment_method_type = "bacs"
+payment_method_type = "bacs"
 [[adyen.bank_redirect]]
-  payment_method_type = "ideal"
+payment_method_type = "ideal"
 [[adyen.bank_redirect]]
-  payment_method_type = "eps"
+payment_method_type = "eps"
 [[adyen.wallet]]
-  payment_method_type = "apple_pay"
+payment_method_type = "apple_pay"
 [[adyen.wallet]]
-  payment_method_type = "google_pay"
+payment_method_type = "google_pay"
 [[adyen.wallet]]
-  payment_method_type = "paypal"
+payment_method_type = "paypal"
 [adyen.connector_auth.BodyKey]
-api_key="Adyen API Key"
-key1="Adyen Account Id"
+api_key = "Adyen API Key"
+key1 = "Adyen Account Id"
 [adyen.connector_webhook_details]
-merchant_secret="Source verification key"
+merchant_secret = "Source verification key"
 
 [adyenplatform_payout]
 [[adyenplatform_payout.bank_transfer]]
-  payment_method_type = "sepa"
+payment_method_type = "sepa"
 [adyenplatform_payout.connector_auth.HeaderKey]
 api_key = "Adyen platform's API Key"
 
 [adyenplatform_payout.metadata.source_balance_account]
-name="source_balance_account"
-label="Source balance account ID"
-placeholder="Enter Source balance account ID"
-required=true
-type="Text"
+name = "source_balance_account"
+label = "Source balance account ID"
+placeholder = "Enter Source balance account ID"
+required = true
+type = "Text"
 [adyenplatform_payout.connector_webhook_details]
-merchant_secret="Source verification key"
+merchant_secret = "Source verification key"
 
 [[adyen.metadata.apple_pay]]
-name="certificate"
-label="Merchant Certificate (Base64 Encoded)"
-placeholder="Enter Merchant Certificate (Base64 Encoded)"
-required=true
-type="Text"
+name = "certificate"
+label = "Merchant Certificate (Base64 Encoded)"
+placeholder = "Enter Merchant Certificate (Base64 Encoded)"
+required = true
+type = "Text"
 [[adyen.metadata.apple_pay]]
-name="certificate_keys"
-label="Merchant PrivateKey (Base64 Encoded)"
-placeholder="Enter Merchant PrivateKey (Base64 Encoded)"
-required=true
-type="Text"
+name = "certificate_keys"
+label = "Merchant PrivateKey (Base64 Encoded)"
+placeholder = "Enter Merchant PrivateKey (Base64 Encoded)"
+required = true
+type = "Text"
 [[adyen.metadata.apple_pay]]
-name="merchant_identifier"
-label="Apple Merchant Identifier"
-placeholder="Enter Apple Merchant Identifier"
-required=true
-type="Text"
+name = "merchant_identifier"
+label = "Apple Merchant Identifier"
+placeholder = "Enter Apple Merchant Identifier"
+required = true
+type = "Text"
 [[adyen.metadata.apple_pay]]
-name="display_name"
-label="Display Name"
-placeholder="Enter Display Name"
-required=true
-type="Text"
+name = "display_name"
+label = "Display Name"
+placeholder = "Enter Display Name"
+required = true
+type = "Text"
 [[adyen.metadata.apple_pay]]
-name="initiative"
-label="Domain"
-placeholder="Enter Domain"
-required=true
-type="Text"
+name = "initiative"
+label = "Domain"
+placeholder = "Enter Domain"
+required = true
+type = "Text"
 [[adyen.metadata.apple_pay]]
-name="initiative_context"
-label="Domain Name"
-placeholder="Enter Domain Name"
-required=true
-type="Text"
+name = "initiative_context"
+label = "Domain Name"
+placeholder = "Enter Domain Name"
+required = true
+type = "Text"
 [[adyen.metadata.apple_pay]]
-name="merchant_business_country"
-label="Merchant Business Country"
-placeholder="Enter Merchant Business Country"
-required=true
-type="Select"
-options=[]
+name = "merchant_business_country"
+label = "Merchant Business Country"
+placeholder = "Enter Merchant Business Country"
+required = true
+type = "Select"
+options = []
 [[adyen.metadata.apple_pay]]
-name="payment_processing_details_at"
-label="Payment Processing Details At"
-placeholder="Enter Payment Processing Details At"
-required=true
-type="Radio"
-options=["Connector"]
+name = "payment_processing_details_at"
+label = "Payment Processing Details At"
+placeholder = "Enter Payment Processing Details At"
+required = true
+type = "Radio"
+options = ["Connector"]
 
 [[adyen.metadata.google_pay]]
-name="merchant_name"
-label="Google Pay Merchant Name"
-placeholder="Enter Google Pay Merchant Name"
-required=true
-type="Text"
+name = "merchant_name"
+label = "Google Pay Merchant Name"
+placeholder = "Enter Google Pay Merchant Name"
+required = true
+type = "Text"
 [[adyen.metadata.google_pay]]
-name="merchant_id"
-label="Google Pay Merchant Id"
-placeholder="Enter Google Pay Merchant Id"
-required=true
-type="Text"
+name = "merchant_id"
+label = "Google Pay Merchant Id"
+placeholder = "Enter Google Pay Merchant Id"
+required = true
+type = "Text"
 [[adyen.metadata.google_pay]]
-name="allowed_auth_methods"
-label="Allowed Auth Methods"
-placeholder="Enter Allowed Auth Methods"
-required=true
-type="MultiSelect"
-options=["PAN_ONLY", "CRYPTOGRAM_3DS"]
+name = "allowed_auth_methods"
+label = "Allowed Auth Methods"
+placeholder = "Enter Allowed Auth Methods"
+required = true
+type = "MultiSelect"
+options = ["PAN_ONLY", "CRYPTOGRAM_3DS"]
 
 [adyen.metadata.endpoint_prefix]
-name="endpoint_prefix"
-label="Live endpoint prefix"
-placeholder="Enter Live endpoint prefix"
-required=true
-type="Text"
+name = "endpoint_prefix"
+label = "Live endpoint prefix"
+placeholder = "Enter Live endpoint prefix"
+required = true
+type = "Text"
 
 
 [airwallex]
 [[airwallex.credit]]
-  payment_method_type = "Mastercard"
+payment_method_type = "Mastercard"
 [[airwallex.credit]]
-  payment_method_type = "Visa"
+payment_method_type = "Visa"
 [[airwallex.credit]]
-  payment_method_type = "Interac"
+payment_method_type = "Interac"
 [[airwallex.credit]]
-  payment_method_type = "AmericanExpress"
+payment_method_type = "AmericanExpress"
 [[airwallex.credit]]
-  payment_method_type = "JCB"
+payment_method_type = "JCB"
 [[airwallex.credit]]
-  payment_method_type = "DinersClub"
+payment_method_type = "DinersClub"
 [[airwallex.credit]]
-  payment_method_type = "Discover"
+payment_method_type = "Discover"
 [[airwallex.credit]]
-  payment_method_type = "CartesBancaires"
+payment_method_type = "CartesBancaires"
 [[airwallex.credit]]
-  payment_method_type = "UnionPay"
+payment_method_type = "UnionPay"
 [[airwallex.debit]]
-  payment_method_type = "Mastercard"
+payment_method_type = "Mastercard"
 [[airwallex.debit]]
-  payment_method_type = "Visa"
+payment_method_type = "Visa"
 [[airwallex.debit]]
-  payment_method_type = "Interac"
+payment_method_type = "Interac"
 [[airwallex.debit]]
-  payment_method_type = "AmericanExpress"
+payment_method_type = "AmericanExpress"
 [[airwallex.debit]]
-  payment_method_type = "JCB"
+payment_method_type = "JCB"
 [[airwallex.debit]]
-  payment_method_type = "DinersClub"
+payment_method_type = "DinersClub"
 [[airwallex.debit]]
-  payment_method_type = "Discover"
+payment_method_type = "Discover"
 [[airwallex.debit]]
-  payment_method_type = "CartesBancaires"
+payment_method_type = "CartesBancaires"
 [[airwallex.debit]]
-  payment_method_type = "UnionPay"
-body_type="BodyKey"
+payment_method_type = "UnionPay"
+body_type = "BodyKey"
 [airwallex.connector_auth.BodyKey]
-api_key="API Key"
-key1="Client ID"
+api_key = "API Key"
+key1 = "Client ID"
 [airwallex.connector_webhook_details]
-merchant_secret="Source verification key"
+merchant_secret = "Source verification key"
 
 [authorizedotnet]
 [[authorizedotnet.credit]]
-  payment_method_type = "Mastercard"
+payment_method_type = "Mastercard"
 [[authorizedotnet.credit]]
-  payment_method_type = "Visa"
+payment_method_type = "Visa"
 [[authorizedotnet.credit]]
-  payment_method_type = "Interac"
+payment_method_type = "Interac"
 [[authorizedotnet.credit]]
-  payment_method_type = "AmericanExpress"
+payment_method_type = "AmericanExpress"
 [[authorizedotnet.credit]]
-  payment_method_type = "JCB"
+payment_method_type = "JCB"
 [[authorizedotnet.credit]]
-  payment_method_type = "DinersClub"
+payment_method_type = "DinersClub"
 [[authorizedotnet.credit]]
-  payment_method_type = "Discover"
+payment_method_type = "Discover"
 [[authorizedotnet.credit]]
-  payment_method_type = "CartesBancaires"
+payment_method_type = "CartesBancaires"
 [[authorizedotnet.credit]]
-  payment_method_type = "UnionPay"
+payment_method_type = "UnionPay"
 [[authorizedotnet.debit]]
-  payment_method_type = "Mastercard"
+payment_method_type = "Mastercard"
 [[authorizedotnet.debit]]
-  payment_method_type = "Visa"
+payment_method_type = "Visa"
 [[authorizedotnet.debit]]
-  payment_method_type = "Interac"
+payment_method_type = "Interac"
 [[authorizedotnet.debit]]
-  payment_method_type = "AmericanExpress"
+payment_method_type = "AmericanExpress"
 [[authorizedotnet.debit]]
-  payment_method_type = "JCB"
+payment_method_type = "JCB"
 [[authorizedotnet.debit]]
-  payment_method_type = "DinersClub"
+payment_method_type = "DinersClub"
 [[authorizedotnet.debit]]
-  payment_method_type = "Discover"
+payment_method_type = "Discover"
 [[authorizedotnet.debit]]
-  payment_method_type = "CartesBancaires"
+payment_method_type = "CartesBancaires"
 [[authorizedotnet.debit]]
-  payment_method_type = "UnionPay"
+payment_method_type = "UnionPay"
 [[authorizedotnet.wallet]]
-  payment_method_type = "apple_pay"
+payment_method_type = "apple_pay"
 [[authorizedotnet.wallet]]
-  payment_method_type = "google_pay"
+payment_method_type = "google_pay"
 [[authorizedotnet.wallet]]
-  payment_method_type = "paypal"
-body_type="BodyKey"
+payment_method_type = "paypal"
+body_type = "BodyKey"
 [authorizedotnet.connector_auth.BodyKey]
-api_key="API Login ID"
-key1="Transaction Key"
+api_key = "API Login ID"
+key1 = "Transaction Key"
 
 [[authorizedotnet.metadata.apple_pay]]
-name="certificate"
-label="Merchant Certificate (Base64 Encoded)"
-placeholder="Enter Merchant Certificate (Base64 Encoded)"
-required=true
-type="Text"
+name = "certificate"
+label = "Merchant Certificate (Base64 Encoded)"
+placeholder = "Enter Merchant Certificate (Base64 Encoded)"
+required = true
+type = "Text"
 [[authorizedotnet.metadata.apple_pay]]
-name="certificate_keys"
-label="Merchant PrivateKey (Base64 Encoded)"
-placeholder="Enter Merchant PrivateKey (Base64 Encoded)"
-required=true
-type="Text"
+name = "certificate_keys"
+label = "Merchant PrivateKey (Base64 Encoded)"
+placeholder = "Enter Merchant PrivateKey (Base64 Encoded)"
+required = true
+type = "Text"
 [[authorizedotnet.metadata.apple_pay]]
-name="merchant_identifier"
-label="Apple Merchant Identifier"
-placeholder="Enter Apple Merchant Identifier"
-required=true
-type="Text"
+name = "merchant_identifier"
+label = "Apple Merchant Identifier"
+placeholder = "Enter Apple Merchant Identifier"
+required = true
+type = "Text"
 [[authorizedotnet.metadata.apple_pay]]
-name="display_name"
-label="Display Name"
-placeholder="Enter Display Name"
-required=true
-type="Text"
+name = "display_name"
+label = "Display Name"
+placeholder = "Enter Display Name"
+required = true
+type = "Text"
 [[authorizedotnet.metadata.apple_pay]]
-name="initiative"
-label="Domain"
-placeholder="Enter Domain"
-required=true
-type="Text"
+name = "initiative"
+label = "Domain"
+placeholder = "Enter Domain"
+required = true
+type = "Text"
 [[authorizedotnet.metadata.apple_pay]]
-name="initiative_context"
-label="Domain Name"
-placeholder="Enter Domain Name"
-required=true
-type="Text"
+name = "initiative_context"
+label = "Domain Name"
+placeholder = "Enter Domain Name"
+required = true
+type = "Text"
 [[authorizedotnet.metadata.apple_pay]]
-name="merchant_business_country"
-label="Merchant Business Country"
-placeholder="Enter Merchant Business Country"
-required=true
-type="Select"
-options=[]
+name = "merchant_business_country"
+label = "Merchant Business Country"
+placeholder = "Enter Merchant Business Country"
+required = true
+type = "Select"
+options = []
 [[authorizedotnet.metadata.apple_pay]]
-name="payment_processing_details_at"
-label="Payment Processing Details At"
-placeholder="Enter Payment Processing Details At"
-required=true
-type="Radio"
-options=["Connector"]
+name = "payment_processing_details_at"
+label = "Payment Processing Details At"
+placeholder = "Enter Payment Processing Details At"
+required = true
+type = "Radio"
+options = ["Connector"]
 
 [[authorizedotnet.metadata.google_pay]]
-name="merchant_name"
-label="Google Pay Merchant Name"
-placeholder="Enter Google Pay Merchant Name"
-required=true
-type="Text"
+name = "merchant_name"
+label = "Google Pay Merchant Name"
+placeholder = "Enter Google Pay Merchant Name"
+required = true
+type = "Text"
 [[authorizedotnet.metadata.google_pay]]
-name="merchant_id"
-label="Google Pay Merchant Id"
-placeholder="Enter Google Pay Merchant Id"
-required=true
-type="Text"
+name = "merchant_id"
+label = "Google Pay Merchant Id"
+placeholder = "Enter Google Pay Merchant Id"
+required = true
+type = "Text"
 [[authorizedotnet.metadata.google_pay]]
-name="gateway_merchant_id"
-label="Google Pay Merchant Key"
-placeholder="Enter Google Pay Merchant Key"
-required=true
-type="Text"
+name = "gateway_merchant_id"
+label = "Google Pay Merchant Key"
+placeholder = "Enter Google Pay Merchant Key"
+required = true
+type = "Text"
 [[authorizedotnet.metadata.google_pay]]
-name="allowed_auth_methods"
-label="Allowed Auth Methods"
-placeholder="Enter Allowed Auth Methods"
-required=true
-type="MultiSelect"
-options=["PAN_ONLY", "CRYPTOGRAM_3DS"]
+name = "allowed_auth_methods"
+label = "Allowed Auth Methods"
+placeholder = "Enter Allowed Auth Methods"
+required = true
+type = "MultiSelect"
+options = ["PAN_ONLY", "CRYPTOGRAM_3DS"]
 
 [bitpay]
 [[bitpay.crypto]]
-  payment_method_type = "crypto_currency"
+payment_method_type = "crypto_currency"
 [bitpay.connector_auth.HeaderKey]
-api_key="API Key"
+api_key = "API Key"
 [bitpay.connector_webhook_details]
-merchant_secret="Source verification key"
+merchant_secret = "Source verification key"
 
 [bluesnap]
 [[bluesnap.credit]]
-  payment_method_type = "Mastercard"
+payment_method_type = "Mastercard"
 [[bluesnap.credit]]
-  payment_method_type = "Visa"
+payment_method_type = "Visa"
 [[bluesnap.credit]]
-  payment_method_type = "Interac"
+payment_method_type = "Interac"
 [[bluesnap.credit]]
-  payment_method_type = "AmericanExpress"
+payment_method_type = "AmericanExpress"
 [[bluesnap.credit]]
-  payment_method_type = "JCB"
+payment_method_type = "JCB"
 [[bluesnap.credit]]
-  payment_method_type = "DinersClub"
+payment_method_type = "DinersClub"
 [[bluesnap.credit]]
-  payment_method_type = "Discover"
+payment_method_type = "Discover"
 [[bluesnap.credit]]
-  payment_method_type = "CartesBancaires"
+payment_method_type = "CartesBancaires"
 [[bluesnap.credit]]
-  payment_method_type = "UnionPay"
+payment_method_type = "UnionPay"
 [[bluesnap.debit]]
-  payment_method_type = "Mastercard"
+payment_method_type = "Mastercard"
 [[bluesnap.debit]]
-  payment_method_type = "Visa"
+payment_method_type = "Visa"
 [[bluesnap.debit]]
-  payment_method_type = "Interac"
+payment_method_type = "Interac"
 [[bluesnap.debit]]
-  payment_method_type = "AmericanExpress"
+payment_method_type = "AmericanExpress"
 [[bluesnap.debit]]
-  payment_method_type = "JCB"
+payment_method_type = "JCB"
 [[bluesnap.debit]]
-  payment_method_type = "DinersClub"
+payment_method_type = "DinersClub"
 [[bluesnap.debit]]
-  payment_method_type = "Discover"
+payment_method_type = "Discover"
 [[bluesnap.debit]]
-  payment_method_type = "CartesBancaires"
+payment_method_type = "CartesBancaires"
 [[bluesnap.debit]]
-  payment_method_type = "UnionPay"
+payment_method_type = "UnionPay"
 [[bluesnap.wallet]]
-  payment_method_type = "google_pay"
+payment_method_type = "google_pay"
 [[bluesnap.wallet]]
-  payment_method_type = "apple_pay"
+payment_method_type = "apple_pay"
 [bluesnap.connector_auth.BodyKey]
-api_key="Password"
-key1="Username"
+api_key = "Password"
+key1 = "Username"
 [bluesnap.connector_webhook_details]
-merchant_secret="Source verification key"
+merchant_secret = "Source verification key"
 
 [[bluesnap.metadata.apple_pay]]
-name="certificate"
-label="Merchant Certificate (Base64 Encoded)"
-placeholder="Enter Merchant Certificate (Base64 Encoded)"
-required=true
-type="Text"
+name = "certificate"
+label = "Merchant Certificate (Base64 Encoded)"
+placeholder = "Enter Merchant Certificate (Base64 Encoded)"
+required = true
+type = "Text"
 [[bluesnap.metadata.apple_pay]]
-name="certificate_keys"
-label="Merchant PrivateKey (Base64 Encoded)"
-placeholder="Enter Merchant PrivateKey (Base64 Encoded)"
-required=true
-type="Text"
+name = "certificate_keys"
+label = "Merchant PrivateKey (Base64 Encoded)"
+placeholder = "Enter Merchant PrivateKey (Base64 Encoded)"
+required = true
+type = "Text"
 [[bluesnap.metadata.apple_pay]]
-name="merchant_identifier"
-label="Apple Merchant Identifier"
-placeholder="Enter Apple Merchant Identifier"
-required=true
-type="Text"
+name = "merchant_identifier"
+label = "Apple Merchant Identifier"
+placeholder = "Enter Apple Merchant Identifier"
+required = true
+type = "Text"
 [[bluesnap.metadata.apple_pay]]
-name="display_name"
-label="Display Name"
-placeholder="Enter Display Name"
-required=true
-type="Text"
+name = "display_name"
+label = "Display Name"
+placeholder = "Enter Display Name"
+required = true
+type = "Text"
 [[bluesnap.metadata.apple_pay]]
-name="initiative"
-label="Domain"
-placeholder="Enter Domain"
-required=true
-type="Text"
+name = "initiative"
+label = "Domain"
+placeholder = "Enter Domain"
+required = true
+type = "Text"
 [[bluesnap.metadata.apple_pay]]
-name="initiative_context"
-label="Domain Name"
-placeholder="Enter Domain Name"
-required=true
-type="Text"
+name = "initiative_context"
+label = "Domain Name"
+placeholder = "Enter Domain Name"
+required = true
+type = "Text"
 [[bluesnap.metadata.apple_pay]]
-name="merchant_business_country"
-label="Merchant Business Country"
-placeholder="Enter Merchant Business Country"
-required=true
-type="Select"
-options=[]
+name = "merchant_business_country"
+label = "Merchant Business Country"
+placeholder = "Enter Merchant Business Country"
+required = true
+type = "Select"
+options = []
 [[bluesnap.metadata.apple_pay]]
-name="payment_processing_details_at"
-label="Payment Processing Details At"
-placeholder="Enter Payment Processing Details At"
-required=true
-type="Radio"
-options=["Connector"]
+name = "payment_processing_details_at"
+label = "Payment Processing Details At"
+placeholder = "Enter Payment Processing Details At"
+required = true
+type = "Radio"
+options = ["Connector"]
 
 [[bluesnap.metadata.google_pay]]
-name="merchant_name"
-label="Google Pay Merchant Name"
-placeholder="Enter Google Pay Merchant Name"
-required=true
-type="Text"
+name = "merchant_name"
+label = "Google Pay Merchant Name"
+placeholder = "Enter Google Pay Merchant Name"
+required = true
+type = "Text"
 [[bluesnap.metadata.google_pay]]
-name="merchant_id"
-label="Google Pay Merchant Id"
-placeholder="Enter Google Pay Merchant Id"
-required=true
-type="Text"
+name = "merchant_id"
+label = "Google Pay Merchant Id"
+placeholder = "Enter Google Pay Merchant Id"
+required = true
+type = "Text"
 [[bluesnap.metadata.google_pay]]
-name="gateway_merchant_id"
-label="Google Pay Merchant Key"
-placeholder="Enter Google Pay Merchant Key"
-required=true
-type="Text"
+name = "gateway_merchant_id"
+label = "Google Pay Merchant Key"
+placeholder = "Enter Google Pay Merchant Key"
+required = true
+type = "Text"
 [[bluesnap.metadata.google_pay]]
-name="allowed_auth_methods"
-label="Allowed Auth Methods"
-placeholder="Enter Allowed Auth Methods"
-required=true
-type="MultiSelect"
-options=["PAN_ONLY", "CRYPTOGRAM_3DS"]
+name = "allowed_auth_methods"
+label = "Allowed Auth Methods"
+placeholder = "Enter Allowed Auth Methods"
+required = true
+type = "MultiSelect"
+options = ["PAN_ONLY", "CRYPTOGRAM_3DS"]
 
 [bluesnap.metadata.merchant_id]
-name="merchant_id"
-label="Merchant Id"
-placeholder="Enter Merchant Id"
-required=false
-type="Text"
+name = "merchant_id"
+label = "Merchant Id"
+placeholder = "Enter Merchant Id"
+required = false
+type = "Text"
 
 [braintree]
 [[braintree.credit]]
-  payment_method_type = "Mastercard"
+payment_method_type = "Mastercard"
 [[braintree.credit]]
-  payment_method_type = "Visa"
+payment_method_type = "Visa"
 [[braintree.credit]]
-  payment_method_type = "Interac"
+payment_method_type = "Interac"
 [[braintree.credit]]
-  payment_method_type = "AmericanExpress"
+payment_method_type = "AmericanExpress"
 [[braintree.credit]]
-  payment_method_type = "JCB"
+payment_method_type = "JCB"
 [[braintree.credit]]
-  payment_method_type = "DinersClub"
+payment_method_type = "DinersClub"
 [[braintree.credit]]
-  payment_method_type = "Discover"
+payment_method_type = "Discover"
 [[braintree.credit]]
-  payment_method_type = "CartesBancaires"
+payment_method_type = "CartesBancaires"
 [[braintree.credit]]
-  payment_method_type = "UnionPay"
+payment_method_type = "UnionPay"
 [[braintree.debit]]
-  payment_method_type = "Mastercard"
+payment_method_type = "Mastercard"
 [[braintree.debit]]
-  payment_method_type = "Visa"
+payment_method_type = "Visa"
 [[braintree.debit]]
-  payment_method_type = "Interac"
+payment_method_type = "Interac"
 [[braintree.debit]]
-  payment_method_type = "AmericanExpress"
+payment_method_type = "AmericanExpress"
 [[braintree.debit]]
-  payment_method_type = "JCB"
+payment_method_type = "JCB"
 [[braintree.debit]]
-  payment_method_type = "DinersClub"
+payment_method_type = "DinersClub"
 [[braintree.debit]]
-  payment_method_type = "Discover"
+payment_method_type = "Discover"
 [[braintree.debit]]
-  payment_method_type = "CartesBancaires"
+payment_method_type = "CartesBancaires"
 [[bluesnap.debit]]
-  payment_method_type = "UnionPay"
+payment_method_type = "UnionPay"
 [[braintree.debit]]
-  payment_method_type = "UnionPay"
+payment_method_type = "UnionPay"
 
 [braintree.connector_auth.SignatureKey]
-api_key="Public Key"
-key1="Merchant Id"
-api_secret="Private Key"
+api_key = "Public Key"
+key1 = "Merchant Id"
+api_secret = "Private Key"
 [braintree.connector_webhook_details]
-merchant_secret="Source verification key"
+merchant_secret = "Source verification key"
 
 [braintree.metadata.merchant_account_id]
-name="merchant_account_id"
-label="Merchant Account Id"
-placeholder="Enter Merchant Account Id"
-required=true
-type="Text"
+name = "merchant_account_id"
+label = "Merchant Account Id"
+placeholder = "Enter Merchant Account Id"
+required = true
+type = "Text"
 [braintree.metadata.merchant_config_currency]
-name="merchant_config_currency"
-label="Currency"
-placeholder="Enter Currency"
-required=true
-type="Select"
-options=[]
+name = "merchant_config_currency"
+label = "Currency"
+placeholder = "Enter Currency"
+required = true
+type = "Select"
+options = []
 
 [bambora]
 [[bambora.credit]]
-  payment_method_type = "Mastercard"
+payment_method_type = "Mastercard"
 [[bambora.credit]]
-  payment_method_type = "Visa"
+payment_method_type = "Visa"
 [[bambora.credit]]
-  payment_method_type = "Interac"
+payment_method_type = "Interac"
 [[bambora.credit]]
-  payment_method_type = "AmericanExpress"
+payment_method_type = "AmericanExpress"
 [[bambora.credit]]
-  payment_method_type = "JCB"
+payment_method_type = "JCB"
 [[bambora.credit]]
-  payment_method_type = "DinersClub"
+payment_method_type = "DinersClub"
 [[bambora.credit]]
-  payment_method_type = "Discover"
+payment_method_type = "Discover"
 [[bambora.credit]]
-  payment_method_type = "CartesBancaires"
+payment_method_type = "CartesBancaires"
 [[bambora.credit]]
-  payment_method_type = "UnionPay"
+payment_method_type = "UnionPay"
 [[bambora.debit]]
-  payment_method_type = "Mastercard"
+payment_method_type = "Mastercard"
 [[bambora.debit]]
-  payment_method_type = "Visa"
+payment_method_type = "Visa"
 [[bambora.debit]]
-  payment_method_type = "Interac"
+payment_method_type = "Interac"
 [[bambora.debit]]
-  payment_method_type = "AmericanExpress"
+payment_method_type = "AmericanExpress"
 [[bambora.debit]]
-  payment_method_type = "JCB"
+payment_method_type = "JCB"
 [[bambora.debit]]
-  payment_method_type = "DinersClub"
+payment_method_type = "DinersClub"
 [[bambora.debit]]
-  payment_method_type = "Discover"
+payment_method_type = "Discover"
 [[bambora.debit]]
-  payment_method_type = "CartesBancaires"
+payment_method_type = "CartesBancaires"
 [[bambora.debit]]
-  payment_method_type = "UnionPay"
+payment_method_type = "UnionPay"
 [bambora.connector_auth.BodyKey]
-api_key="Passcode"
-key1="Merchant Id"
+api_key = "Passcode"
+key1 = "Merchant Id"
 
 [bamboraapac]
 [[bamboraapac.credit]]
-  payment_method_type = "Mastercard"
+payment_method_type = "Mastercard"
 [[bamboraapac.credit]]
-  payment_method_type = "Visa"
+payment_method_type = "Visa"
 [[bamboraapac.credit]]
-  payment_method_type = "Interac"
+payment_method_type = "Interac"
 [[bamboraapac.credit]]
-  payment_method_type = "AmericanExpress"
+payment_method_type = "AmericanExpress"
 [[bamboraapac.credit]]
-  payment_method_type = "JCB"
+payment_method_type = "JCB"
 [[bamboraapac.credit]]
-  payment_method_type = "DinersClub"
+payment_method_type = "DinersClub"
 [[bamboraapac.credit]]
-  payment_method_type = "Discover"
+payment_method_type = "Discover"
 [[bamboraapac.credit]]
-  payment_method_type = "CartesBancaires"
+payment_method_type = "CartesBancaires"
 [[bamboraapac.credit]]
-  payment_method_type = "UnionPay"
+payment_method_type = "UnionPay"
 [[bamboraapac.debit]]
-  payment_method_type = "Mastercard"
+payment_method_type = "Mastercard"
 [[bamboraapac.debit]]
-  payment_method_type = "Visa"
+payment_method_type = "Visa"
 [[bamboraapac.debit]]
-  payment_method_type = "Interac"
+payment_method_type = "Interac"
 [[bamboraapac.debit]]
-  payment_method_type = "AmericanExpress"
+payment_method_type = "AmericanExpress"
 [[bamboraapac.debit]]
-  payment_method_type = "JCB"
+payment_method_type = "JCB"
 [[bamboraapac.debit]]
-  payment_method_type = "DinersClub"
+payment_method_type = "DinersClub"
 [[bamboraapac.debit]]
-  payment_method_type = "Discover"
+payment_method_type = "Discover"
 [[bamboraapac.debit]]
-  payment_method_type = "CartesBancaires"
+payment_method_type = "CartesBancaires"
 [[bamboraapac.debit]]
-  payment_method_type = "UnionPay"
+payment_method_type = "UnionPay"
 [bamboraapac.connector_auth.SignatureKey]
-api_key="Username"
-key1="Account Number"
-api_secret="Password"
+api_key = "Username"
+key1 = "Account Number"
+api_secret = "Password"
 
 [bankofamerica]
 [[bankofamerica.credit]]
-  payment_method_type = "Mastercard"
+payment_method_type = "Mastercard"
 [[bankofamerica.credit]]
-  payment_method_type = "Visa"
+payment_method_type = "Visa"
 [[bankofamerica.credit]]
-  payment_method_type = "Interac"
+payment_method_type = "Interac"
 [[bankofamerica.credit]]
-  payment_method_type = "AmericanExpress"
+payment_method_type = "AmericanExpress"
 [[bankofamerica.credit]]
-  payment_method_type = "JCB"
+payment_method_type = "JCB"
 [[bankofamerica.credit]]
-  payment_method_type = "DinersClub"
+payment_method_type = "DinersClub"
 [[bankofamerica.credit]]
-  payment_method_type = "Discover"
+payment_method_type = "Discover"
 [[bankofamerica.credit]]
-  payment_method_type = "CartesBancaires"
+payment_method_type = "CartesBancaires"
 [[bankofamerica.credit]]
-  payment_method_type = "UnionPay"
+payment_method_type = "UnionPay"
 [[bankofamerica.debit]]
-  payment_method_type = "Mastercard"
+payment_method_type = "Mastercard"
 [[bankofamerica.debit]]
-  payment_method_type = "Visa"
+payment_method_type = "Visa"
 [[bankofamerica.debit]]
-  payment_method_type = "Interac"
+payment_method_type = "Interac"
 [[bankofamerica.debit]]
-  payment_method_type = "AmericanExpress"
+payment_method_type = "AmericanExpress"
 [[bankofamerica.debit]]
-  payment_method_type = "JCB"
+payment_method_type = "JCB"
 [[bankofamerica.debit]]
-  payment_method_type = "DinersClub"
+payment_method_type = "DinersClub"
 [[bankofamerica.debit]]
-  payment_method_type = "Discover"
+payment_method_type = "Discover"
 [[bankofamerica.debit]]
-  payment_method_type = "CartesBancaires"
+payment_method_type = "CartesBancaires"
 [[bankofamerica.debit]]
-  payment_method_type = "UnionPay"
+payment_method_type = "UnionPay"
 [[bankofamerica.wallet]]
-  payment_method_type = "apple_pay"
+payment_method_type = "apple_pay"
 [[bankofamerica.wallet]]
-  payment_method_type = "google_pay"
+payment_method_type = "google_pay"
 
 [bankofamerica.connector_auth.SignatureKey]
-api_key="Key"
-key1="Merchant ID"
-api_secret="Shared Secret"
+api_key = "Key"
+key1 = "Merchant ID"
+api_secret = "Shared Secret"
 [bankofamerica.connector_webhook_details]
-merchant_secret="Source verification key"
+merchant_secret = "Source verification key"
 
 [[bankofamerica.metadata.apple_pay]]
-name="certificate"
-label="Merchant Certificate (Base64 Encoded)"
-placeholder="Enter Merchant Certificate (Base64 Encoded)"
-required=true
-type="Text"
+name = "certificate"
+label = "Merchant Certificate (Base64 Encoded)"
+placeholder = "Enter Merchant Certificate (Base64 Encoded)"
+required = true
+type = "Text"
 [[bankofamerica.metadata.apple_pay]]
-name="certificate_keys"
-label="Merchant PrivateKey (Base64 Encoded)"
-placeholder="Enter Merchant PrivateKey (Base64 Encoded)"
-required=true
-type="Text"
+name = "certificate_keys"
+label = "Merchant PrivateKey (Base64 Encoded)"
+placeholder = "Enter Merchant PrivateKey (Base64 Encoded)"
+required = true
+type = "Text"
 [[bankofamerica.metadata.apple_pay]]
-name="merchant_identifier"
-label="Apple Merchant Identifier"
-placeholder="Enter Apple Merchant Identifier"
-required=true
-type="Text"
+name = "merchant_identifier"
+label = "Apple Merchant Identifier"
+placeholder = "Enter Apple Merchant Identifier"
+required = true
+type = "Text"
 [[bankofamerica.metadata.apple_pay]]
-name="display_name"
-label="Display Name"
-placeholder="Enter Display Name"
-required=true
-type="Text"
+name = "display_name"
+label = "Display Name"
+placeholder = "Enter Display Name"
+required = true
+type = "Text"
 [[bankofamerica.metadata.apple_pay]]
-name="initiative"
-label="Domain"
-placeholder="Enter Domain"
-required=true
-type="Text"
+name = "initiative"
+label = "Domain"
+placeholder = "Enter Domain"
+required = true
+type = "Text"
 [[bankofamerica.metadata.apple_pay]]
-name="initiative_context"
-label="Domain Name"
-placeholder="Enter Domain Name"
-required=true
-type="Text"
+name = "initiative_context"
+label = "Domain Name"
+placeholder = "Enter Domain Name"
+required = true
+type = "Text"
 [[bankofamerica.metadata.apple_pay]]
-name="merchant_business_country"
-label="Merchant Business Country"
-placeholder="Enter Merchant Business Country"
-required=true
-type="Select"
-options=[]
+name = "merchant_business_country"
+label = "Merchant Business Country"
+placeholder = "Enter Merchant Business Country"
+required = true
+type = "Select"
+options = []
 [[bankofamerica.metadata.apple_pay]]
-name="payment_processing_details_at"
-label="Payment Processing Details At"
-placeholder="Enter Payment Processing Details At"
-required=true
-type="Radio"
-options=["Connector","Hyperswitch"]
+name = "payment_processing_details_at"
+label = "Payment Processing Details At"
+placeholder = "Enter Payment Processing Details At"
+required = true
+type = "Radio"
+options = ["Connector", "Hyperswitch"]
 
 [[bankofamerica.metadata.google_pay]]
-name="merchant_name"
-label="Google Pay Merchant Name"
-placeholder="Enter Google Pay Merchant Name"
-required=true
-type="Text"
+name = "merchant_name"
+label = "Google Pay Merchant Name"
+placeholder = "Enter Google Pay Merchant Name"
+required = true
+type = "Text"
 [[bankofamerica.metadata.google_pay]]
-name="merchant_id"
-label="Google Pay Merchant Id"
-placeholder="Enter Google Pay Merchant Id"
-required=true
-type="Text"
+name = "merchant_id"
+label = "Google Pay Merchant Id"
+placeholder = "Enter Google Pay Merchant Id"
+required = true
+type = "Text"
 [[bankofamerica.metadata.google_pay]]
-name="gateway_merchant_id"
-label="Google Pay Merchant Key"
-placeholder="Enter Google Pay Merchant Key"
-required=true
-type="Text"
+name = "gateway_merchant_id"
+label = "Google Pay Merchant Key"
+placeholder = "Enter Google Pay Merchant Key"
+required = true
+type = "Text"
 [[bankofamerica.metadata.google_pay]]
-name="allowed_auth_methods"
-label="Allowed Auth Methods"
-placeholder="Enter Allowed Auth Methods"
-required=true
-type="MultiSelect"
-options=["PAN_ONLY", "CRYPTOGRAM_3DS"]
+name = "allowed_auth_methods"
+label = "Allowed Auth Methods"
+placeholder = "Enter Allowed Auth Methods"
+required = true
+type = "MultiSelect"
+options = ["PAN_ONLY", "CRYPTOGRAM_3DS"]
 
 [cashtocode]
 [[cashtocode.reward]]
-  payment_method_type = "classic"
+payment_method_type = "classic"
 [[cashtocode.reward]]
-  payment_method_type = "evoucher"
+payment_method_type = "evoucher"
 [cashtocode.connector_auth.CurrencyAuthKey.auth_key_map.EUR.classic]
-password_classic="Password Classic"
-username_classic="Username Classic"
-merchant_id_classic="MerchantId Classic"
+password_classic = "Password Classic"
+username_classic = "Username Classic"
+merchant_id_classic = "MerchantId Classic"
 [cashtocode.connector_auth.CurrencyAuthKey.auth_key_map.EUR.evoucher]
-password_evoucher="Password Evoucher"
-username_evoucher="Username Evoucher"
-merchant_id_evoucher="MerchantId Evoucher"
+password_evoucher = "Password Evoucher"
+username_evoucher = "Username Evoucher"
+merchant_id_evoucher = "MerchantId Evoucher"
 [cashtocode.connector_auth.CurrencyAuthKey.auth_key_map.GBP.classic]
-password_classic="Password Classic"
-username_classic="Username Classic"
-merchant_id_classic="MerchantId Classic"
+password_classic = "Password Classic"
+username_classic = "Username Classic"
+merchant_id_classic = "MerchantId Classic"
 [cashtocode.connector_auth.CurrencyAuthKey.auth_key_map.GBP.evoucher]
-password_evoucher="Password Evoucher"
-username_evoucher="Username Evoucher"
-merchant_id_evoucher="MerchantId Evoucher"
+password_evoucher = "Password Evoucher"
+username_evoucher = "Username Evoucher"
+merchant_id_evoucher = "MerchantId Evoucher"
 [cashtocode.connector_auth.CurrencyAuthKey.auth_key_map.USD.classic]
-password_classic="Password Classic"
-username_classic="Username Classic"
-merchant_id_classic="MerchantId Classic"
+password_classic = "Password Classic"
+username_classic = "Username Classic"
+merchant_id_classic = "MerchantId Classic"
 [cashtocode.connector_auth.CurrencyAuthKey.auth_key_map.USD.evoucher]
-password_evoucher="Password Evoucher"
-username_evoucher="Username Evoucher"
-merchant_id_evoucher="MerchantId Evoucher"
+password_evoucher = "Password Evoucher"
+username_evoucher = "Username Evoucher"
+merchant_id_evoucher = "MerchantId Evoucher"
 [cashtocode.connector_auth.CurrencyAuthKey.auth_key_map.CAD.classic]
-password_classic="Password Classic"
-username_classic="Username Classic"
-merchant_id_classic="MerchantId Classic"
+password_classic = "Password Classic"
+username_classic = "Username Classic"
+merchant_id_classic = "MerchantId Classic"
 [cashtocode.connector_auth.CurrencyAuthKey.auth_key_map.CAD.evoucher]
-password_evoucher="Password Evoucher"
-username_evoucher="Username Evoucher"
-merchant_id_evoucher="MerchantId Evoucher"
+password_evoucher = "Password Evoucher"
+username_evoucher = "Username Evoucher"
+merchant_id_evoucher = "MerchantId Evoucher"
 [cashtocode.connector_auth.CurrencyAuthKey.auth_key_map.CHF.classic]
-password_classic="Password Classic"
-username_classic="Username Classic"
-merchant_id_classic="MerchantId Classic"
+password_classic = "Password Classic"
+username_classic = "Username Classic"
+merchant_id_classic = "MerchantId Classic"
 [cashtocode.connector_auth.CurrencyAuthKey.auth_key_map.CHF.evoucher]
-password_evoucher="Password Evoucher"
-username_evoucher="Username Evoucher"
-merchant_id_evoucher="MerchantId Evoucher"
+password_evoucher = "Password Evoucher"
+username_evoucher = "Username Evoucher"
+merchant_id_evoucher = "MerchantId Evoucher"
 [cashtocode.connector_auth.CurrencyAuthKey.auth_key_map.AUD.classic]
-password_classic="Password Classic"
-username_classic="Username Classic"
-merchant_id_classic="MerchantId Classic"
+password_classic = "Password Classic"
+username_classic = "Username Classic"
+merchant_id_classic = "MerchantId Classic"
 [cashtocode.connector_auth.CurrencyAuthKey.auth_key_map.AUD.evoucher]
-password_evoucher="Password Evoucher"
-username_evoucher="Username Evoucher"
-merchant_id_evoucher="MerchantId Evoucher"
+password_evoucher = "Password Evoucher"
+username_evoucher = "Username Evoucher"
+merchant_id_evoucher = "MerchantId Evoucher"
 [cashtocode.connector_auth.CurrencyAuthKey.auth_key_map.INR.classic]
-password_classic="Password Classic"
-username_classic="Username Classic"
-merchant_id_classic="MerchantId Classic"
+password_classic = "Password Classic"
+username_classic = "Username Classic"
+merchant_id_classic = "MerchantId Classic"
 [cashtocode.connector_auth.CurrencyAuthKey.auth_key_map.INR.evoucher]
-password_evoucher="Password Evoucher"
-username_evoucher="Username Evoucher"
-merchant_id_evoucher="MerchantId Evoucher"
+password_evoucher = "Password Evoucher"
+username_evoucher = "Username Evoucher"
+merchant_id_evoucher = "MerchantId Evoucher"
 [cashtocode.connector_auth.CurrencyAuthKey.auth_key_map.JPY.classic]
-password_classic="Password Classic"
-username_classic="Username Classic"
-merchant_id_classic="MerchantId Classic"
+password_classic = "Password Classic"
+username_classic = "Username Classic"
+merchant_id_classic = "MerchantId Classic"
 [cashtocode.connector_auth.CurrencyAuthKey.auth_key_map.JPY.evoucher]
-password_evoucher="Password Evoucher"
-username_evoucher="Username Evoucher"
-merchant_id_evoucher="MerchantId Evoucher"
+password_evoucher = "Password Evoucher"
+username_evoucher = "Username Evoucher"
+merchant_id_evoucher = "MerchantId Evoucher"
 [cashtocode.connector_auth.CurrencyAuthKey.auth_key_map.NZD.classic]
-password_classic="Password Classic"
-username_classic="Username Classic"
-merchant_id_classic="MerchantId Classic"
+password_classic = "Password Classic"
+username_classic = "Username Classic"
+merchant_id_classic = "MerchantId Classic"
 [cashtocode.connector_auth.CurrencyAuthKey.auth_key_map.NZD.evoucher]
-password_evoucher="Password Evoucher"
-username_evoucher="Username Evoucher"
-merchant_id_evoucher="MerchantId Evoucher"
+password_evoucher = "Password Evoucher"
+username_evoucher = "Username Evoucher"
+merchant_id_evoucher = "MerchantId Evoucher"
 [cashtocode.connector_auth.CurrencyAuthKey.auth_key_map.ZAR.classic]
-password_classic="Password Classic"
-username_classic="Username Classic"
-merchant_id_classic="MerchantId Classic"
+password_classic = "Password Classic"
+username_classic = "Username Classic"
+merchant_id_classic = "MerchantId Classic"
 [cashtocode.connector_auth.CurrencyAuthKey.auth_key_map.ZAR.evoucher]
-password_evoucher="Password Evoucher"
-username_evoucher="Username Evoucher"
-merchant_id_evoucher="MerchantId Evoucher"
+password_evoucher = "Password Evoucher"
+username_evoucher = "Username Evoucher"
+merchant_id_evoucher = "MerchantId Evoucher"
 [cashtocode.connector_auth.CurrencyAuthKey.auth_key_map.CNY.classic]
-password_classic="Password Classic"
-username_classic="Username Classic"
-merchant_id_classic="MerchantId Classic"
+password_classic = "Password Classic"
+username_classic = "Username Classic"
+merchant_id_classic = "MerchantId Classic"
 [cashtocode.connector_auth.CurrencyAuthKey.auth_key_map.CNY.evoucher]
-password_evoucher="Password Evoucher"
-username_evoucher="Username Evoucher"
-merchant_id_evoucher="MerchantId Evoucher"
+password_evoucher = "Password Evoucher"
+username_evoucher = "Username Evoucher"
+merchant_id_evoucher = "MerchantId Evoucher"
 [cashtocode.connector_webhook_details]
-merchant_secret="Source verification key"
+merchant_secret = "Source verification key"
 
 [cryptopay]
 [[cryptopay.crypto]]
-  payment_method_type = "crypto_currency"
+payment_method_type = "crypto_currency"
 [cryptopay.connector_auth.BodyKey]
-api_key="API Key"
-key1="Secret Key"
+api_key = "API Key"
+key1 = "Secret Key"
 [cryptopay.connector_webhook_details]
-merchant_secret="Source verification key"
+merchant_secret = "Source verification key"
 
 [checkout]
 [[checkout.credit]]
-  payment_method_type = "Mastercard"
+payment_method_type = "Mastercard"
 [[checkout.credit]]
-  payment_method_type = "Visa"
+payment_method_type = "Visa"
 [[checkout.credit]]
-  payment_method_type = "Interac"
+payment_method_type = "Interac"
 [[checkout.credit]]
-  payment_method_type = "AmericanExpress"
+payment_method_type = "AmericanExpress"
 [[checkout.credit]]
-  payment_method_type = "JCB"
+payment_method_type = "JCB"
 [[checkout.credit]]
-  payment_method_type = "DinersClub"
+payment_method_type = "DinersClub"
 [[checkout.credit]]
-  payment_method_type = "Discover"
+payment_method_type = "Discover"
 [[checkout.credit]]
-  payment_method_type = "CartesBancaires"
+payment_method_type = "CartesBancaires"
 [[checkout.credit]]
-  payment_method_type = "UnionPay"
+payment_method_type = "UnionPay"
 [[checkout.debit]]
-  payment_method_type = "Mastercard"
+payment_method_type = "Mastercard"
 [[checkout.debit]]
-  payment_method_type = "Visa"
+payment_method_type = "Visa"
 [[checkout.debit]]
-  payment_method_type = "Interac"
+payment_method_type = "Interac"
 [[checkout.debit]]
-  payment_method_type = "AmericanExpress"
+payment_method_type = "AmericanExpress"
 [[checkout.debit]]
-  payment_method_type = "JCB"
+payment_method_type = "JCB"
 [[checkout.debit]]
-  payment_method_type = "DinersClub"
+payment_method_type = "DinersClub"
 [[checkout.debit]]
-  payment_method_type = "Discover"
+payment_method_type = "Discover"
 [[checkout.debit]]
-  payment_method_type = "CartesBancaires"
+payment_method_type = "CartesBancaires"
 [[checkout.debit]]
-  payment_method_type = "UnionPay"
+payment_method_type = "UnionPay"
 [[checkout.wallet]]
-  payment_method_type = "apple_pay"
+payment_method_type = "apple_pay"
 [[checkout.wallet]]
-  payment_method_type = "google_pay"
+payment_method_type = "google_pay"
 [checkout.connector_auth.SignatureKey]
-api_key="Checkout API Public Key"
-key1="Processing Channel ID"
-api_secret="Checkout API Secret Key"
+api_key = "Checkout API Public Key"
+key1 = "Processing Channel ID"
+api_secret = "Checkout API Secret Key"
 [checkout.connector_webhook_details]
-merchant_secret="Source verification key"
+merchant_secret = "Source verification key"
 
 [[checkout.metadata.apple_pay]]
-name="certificate"
-label="Merchant Certificate (Base64 Encoded)"
-placeholder="Enter Merchant Certificate (Base64 Encoded)"
-required=true
-type="Text"
+name = "certificate"
+label = "Merchant Certificate (Base64 Encoded)"
+placeholder = "Enter Merchant Certificate (Base64 Encoded)"
+required = true
+type = "Text"
 [[checkout.metadata.apple_pay]]
-name="certificate_keys"
-label="Merchant PrivateKey (Base64 Encoded)"
-placeholder="Enter Merchant PrivateKey (Base64 Encoded)"
-required=true
-type="Text"
+name = "certificate_keys"
+label = "Merchant PrivateKey (Base64 Encoded)"
+placeholder = "Enter Merchant PrivateKey (Base64 Encoded)"
+required = true
+type = "Text"
 [[checkout.metadata.apple_pay]]
-name="merchant_identifier"
-label="Apple Merchant Identifier"
-placeholder="Enter Apple Merchant Identifier"
-required=true
-type="Text"
+name = "merchant_identifier"
+label = "Apple Merchant Identifier"
+placeholder = "Enter Apple Merchant Identifier"
+required = true
+type = "Text"
 [[checkout.metadata.apple_pay]]
-name="display_name"
-label="Display Name"
-placeholder="Enter Display Name"
-required=true
-type="Text"
+name = "display_name"
+label = "Display Name"
+placeholder = "Enter Display Name"
+required = true
+type = "Text"
 [[checkout.metadata.apple_pay]]
-name="initiative"
-label="Domain"
-placeholder="Enter Domain"
-required=true
-type="Text"
+name = "initiative"
+label = "Domain"
+placeholder = "Enter Domain"
+required = true
+type = "Text"
 [[checkout.metadata.apple_pay]]
-name="initiative_context"
-label="Domain Name"
-placeholder="Enter Domain Name"
-required=true
-type="Text"
+name = "initiative_context"
+label = "Domain Name"
+placeholder = "Enter Domain Name"
+required = true
+type = "Text"
 [[checkout.metadata.apple_pay]]
-name="merchant_business_country"
-label="Merchant Business Country"
-placeholder="Enter Merchant Business Country"
-required=true
-type="Select"
-options=[]
+name = "merchant_business_country"
+label = "Merchant Business Country"
+placeholder = "Enter Merchant Business Country"
+required = true
+type = "Select"
+options = []
 [[checkout.metadata.apple_pay]]
-name="payment_processing_details_at"
-label="Payment Processing Details At"
-placeholder="Enter Payment Processing Details At"
-required=true
-type="Radio"
-options=["Connector"]
+name = "payment_processing_details_at"
+label = "Payment Processing Details At"
+placeholder = "Enter Payment Processing Details At"
+required = true
+type = "Radio"
+options = ["Connector"]
 
 [[checkout.metadata.google_pay]]
-name="merchant_name"
-label="Google Pay Merchant Name"
-placeholder="Enter Google Pay Merchant Name"
-required=true
-type="Text"
+name = "merchant_name"
+label = "Google Pay Merchant Name"
+placeholder = "Enter Google Pay Merchant Name"
+required = true
+type = "Text"
 [[checkout.metadata.google_pay]]
-name="merchant_id"
-label="Google Pay Merchant Id"
-placeholder="Enter Google Pay Merchant Id"
-required=true
-type="Text"
+name = "merchant_id"
+label = "Google Pay Merchant Id"
+placeholder = "Enter Google Pay Merchant Id"
+required = true
+type = "Text"
 [[checkout.metadata.google_pay]]
-name="gateway_merchant_id"
-label="Google Pay Merchant Key"
-placeholder="Enter Google Pay Merchant Key"
-required=true
-type="Text"
+name = "gateway_merchant_id"
+label = "Google Pay Merchant Key"
+placeholder = "Enter Google Pay Merchant Key"
+required = true
+type = "Text"
 [[checkout.metadata.google_pay]]
-name="allowed_auth_methods"
-label="Allowed Auth Methods"
-placeholder="Enter Allowed Auth Methods"
-required=true
-type="MultiSelect"
-options=["PAN_ONLY", "CRYPTOGRAM_3DS"]
+name = "allowed_auth_methods"
+label = "Allowed Auth Methods"
+placeholder = "Enter Allowed Auth Methods"
+required = true
+type = "MultiSelect"
+options = ["PAN_ONLY", "CRYPTOGRAM_3DS"]
 
 
 [coinbase]
 [[coinbase.crypto]]
-  payment_method_type = "crypto_currency"
+payment_method_type = "crypto_currency"
 [coinbase.connector_auth.HeaderKey]
-api_key="API Key"
+api_key = "API Key"
 [coinbase.connector_webhook_details]
-merchant_secret="Source verification key"
+merchant_secret = "Source verification key"
 
 
 [coingate]
 [[coingate.crypto]]
-  payment_method_type = "crypto_currency"
+payment_method_type = "crypto_currency"
 [coingate.connector_auth.HeaderKey]
-api_key="API Key"
+api_key = "API Key"
 
 
 [cybersource]
 [[cybersource.credit]]
-  payment_method_type = "Mastercard"
+payment_method_type = "Mastercard"
 [[cybersource.credit]]
-  payment_method_type = "Visa"
+payment_method_type = "Visa"
 [[cybersource.credit]]
-  payment_method_type = "Interac"
+payment_method_type = "Interac"
 [[cybersource.credit]]
-  payment_method_type = "AmericanExpress"
+payment_method_type = "AmericanExpress"
 [[cybersource.credit]]
-  payment_method_type = "JCB"
+payment_method_type = "JCB"
 [[cybersource.credit]]
-  payment_method_type = "DinersClub"
+payment_method_type = "DinersClub"
 [[cybersource.credit]]
-  payment_method_type = "Discover"
+payment_method_type = "Discover"
 [[cybersource.credit]]
-  payment_method_type = "CartesBancaires"
+payment_method_type = "CartesBancaires"
 [[cybersource.credit]]
-  payment_method_type = "UnionPay"
+payment_method_type = "UnionPay"
 [[cybersource.debit]]
-  payment_method_type = "Mastercard"
+payment_method_type = "Mastercard"
 [[cybersource.debit]]
-  payment_method_type = "Visa"
+payment_method_type = "Visa"
 [[cybersource.debit]]
-  payment_method_type = "Interac"
+payment_method_type = "Interac"
 [[cybersource.debit]]
-  payment_method_type = "AmericanExpress"
+payment_method_type = "AmericanExpress"
 [[cybersource.debit]]
-  payment_method_type = "JCB"
+payment_method_type = "JCB"
 [[cybersource.debit]]
-  payment_method_type = "DinersClub"
+payment_method_type = "DinersClub"
 [[cybersource.debit]]
-  payment_method_type = "Discover"
+payment_method_type = "Discover"
 [[cybersource.debit]]
-  payment_method_type = "CartesBancaires"
+payment_method_type = "CartesBancaires"
 [[cybersource.debit]]
-  payment_method_type = "UnionPay"
+payment_method_type = "UnionPay"
 [[cybersource.wallet]]
-  payment_method_type = "apple_pay"
+payment_method_type = "apple_pay"
 [[cybersource.wallet]]
-  payment_method_type = "google_pay"
+payment_method_type = "google_pay"
 [cybersource.connector_auth.SignatureKey]
-api_key="Key"
-key1="Merchant ID"
-api_secret="Shared Secret"
+api_key = "Key"
+key1 = "Merchant ID"
+api_secret = "Shared Secret"
 [cybersource.connector_webhook_details]
-merchant_secret="Source verification key"
+merchant_secret = "Source verification key"
 [cybersource.metadata]
 disable_avs = "Disable AVS check"
 disable_cvn = "Disable CVN check"
 
 [[cybersource.metadata.apple_pay]]
-name="certificate"
-label="Merchant Certificate (Base64 Encoded)"
-placeholder="Enter Merchant Certificate (Base64 Encoded)"
-required=true
-type="Text"
+name = "certificate"
+label = "Merchant Certificate (Base64 Encoded)"
+placeholder = "Enter Merchant Certificate (Base64 Encoded)"
+required = true
+type = "Text"
 [[cybersource.metadata.apple_pay]]
-name="certificate_keys"
-label="Merchant PrivateKey (Base64 Encoded)"
-placeholder="Enter Merchant PrivateKey (Base64 Encoded)"
-required=true
-type="Text"
+name = "certificate_keys"
+label = "Merchant PrivateKey (Base64 Encoded)"
+placeholder = "Enter Merchant PrivateKey (Base64 Encoded)"
+required = true
+type = "Text"
 [[cybersource.metadata.apple_pay]]
-name="merchant_identifier"
-label="Apple Merchant Identifier"
-placeholder="Enter Apple Merchant Identifier"
-required=true
-type="Text"
+name = "merchant_identifier"
+label = "Apple Merchant Identifier"
+placeholder = "Enter Apple Merchant Identifier"
+required = true
+type = "Text"
 [[cybersource.metadata.apple_pay]]
-name="display_name"
-label="Display Name"
-placeholder="Enter Display Name"
-required=true
-type="Text"
+name = "display_name"
+label = "Display Name"
+placeholder = "Enter Display Name"
+required = true
+type = "Text"
 [[cybersource.metadata.apple_pay]]
-name="initiative"
-label="Domain"
-placeholder="Enter Domain"
-required=true
-type="Text"
+name = "initiative"
+label = "Domain"
+placeholder = "Enter Domain"
+required = true
+type = "Text"
 [[cybersource.metadata.apple_pay]]
-name="initiative_context"
-label="Domain Name"
-placeholder="Enter Domain Name"
-required=true
-type="Text"
+name = "initiative_context"
+label = "Domain Name"
+placeholder = "Enter Domain Name"
+required = true
+type = "Text"
 [[cybersource.metadata.apple_pay]]
-name="merchant_business_country"
-label="Merchant Business Country"
-placeholder="Enter Merchant Business Country"
-required=true
-type="Select"
-options=[]
+name = "merchant_business_country"
+label = "Merchant Business Country"
+placeholder = "Enter Merchant Business Country"
+required = true
+type = "Select"
+options = []
 [[cybersource.metadata.apple_pay]]
-name="payment_processing_details_at"
-label="Payment Processing Details At"
-placeholder="Enter Payment Processing Details At"
-required=true
-type="Radio"
-options=["Connector","Hyperswitch"]
+name = "payment_processing_details_at"
+label = "Payment Processing Details At"
+placeholder = "Enter Payment Processing Details At"
+required = true
+type = "Radio"
+options = ["Connector", "Hyperswitch"]
 
 [[cybersource.metadata.google_pay]]
-name="merchant_name"
-label="Google Pay Merchant Name"
-placeholder="Enter Google Pay Merchant Name"
-required=true
-type="Text"
+name = "merchant_name"
+label = "Google Pay Merchant Name"
+placeholder = "Enter Google Pay Merchant Name"
+required = true
+type = "Text"
 [[cybersource.metadata.google_pay]]
-name="merchant_id"
-label="Google Pay Merchant Id"
-placeholder="Enter Google Pay Merchant Id"
-required=true
-type="Text"
+name = "merchant_id"
+label = "Google Pay Merchant Id"
+placeholder = "Enter Google Pay Merchant Id"
+required = true
+type = "Text"
 [[cybersource.metadata.google_pay]]
-name="gateway_merchant_id"
-label="Google Pay Merchant Key"
-placeholder="Enter Google Pay Merchant Key"
-required=true
-type="Text"
+name = "gateway_merchant_id"
+label = "Google Pay Merchant Key"
+placeholder = "Enter Google Pay Merchant Key"
+required = true
+type = "Text"
 [[cybersource.metadata.google_pay]]
-name="allowed_auth_methods"
-label="Allowed Auth Methods"
-placeholder="Enter Allowed Auth Methods"
-required=true
-type="MultiSelect"
-options=["PAN_ONLY", "CRYPTOGRAM_3DS"]
+name = "allowed_auth_methods"
+label = "Allowed Auth Methods"
+placeholder = "Enter Allowed Auth Methods"
+required = true
+type = "MultiSelect"
+options = ["PAN_ONLY", "CRYPTOGRAM_3DS"]
 
 [cybersource.metadata.acquirer_bin]
-name="acquirer_bin"
-label="Acquirer Bin"
-placeholder="Enter Acquirer Bin"
-required=false
-type="Text"
+name = "acquirer_bin"
+label = "Acquirer Bin"
+placeholder = "Enter Acquirer Bin"
+required = false
+type = "Text"
 [cybersource.metadata.acquirer_merchant_id]
-name="acquirer_merchant_id"
-label="Acquirer Merchant ID"
-placeholder="Enter Acquirer Merchant ID"
-required=false
-type="Text"
+name = "acquirer_merchant_id"
+label = "Acquirer Merchant ID"
+placeholder = "Enter Acquirer Merchant ID"
+required = false
+type = "Text"
 [cybersource.metadata.acquirer_country_code]
-name="acquirer_country_code"
-label="Acquirer Country Code"
-placeholder="Enter Acquirer Country Code"
-required=false
-type="Text"
+name = "acquirer_country_code"
+label = "Acquirer Country Code"
+placeholder = "Enter Acquirer Country Code"
+required = false
+type = "Text"
 
 [deutschebank]
 [[deutschebank.bank_debit]]
-  payment_method_type = "sepa"
+payment_method_type = "sepa"
 [[deutschebank.credit]]
-  payment_method_type = "Visa"
+payment_method_type = "Visa"
 [[deutschebank.credit]]
-  payment_method_type = "Mastercard"
+payment_method_type = "Mastercard"
 [[deutschebank.debit]]
-  payment_method_type = "Visa"
+payment_method_type = "Visa"
 [[deutschebank.debit]]
-  payment_method_type = "Mastercard"
+payment_method_type = "Mastercard"
 [deutschebank.connector_auth.SignatureKey]
-api_key="Client ID"
-key1="Merchant ID"
-api_secret="Client Key"
+api_key = "Client ID"
+key1 = "Merchant ID"
+api_secret = "Client Key"
 
 [dlocal]
 [[dlocal.credit]]
-  payment_method_type = "Mastercard"
+payment_method_type = "Mastercard"
 [[dlocal.credit]]
-  payment_method_type = "Visa"
+payment_method_type = "Visa"
 [[dlocal.credit]]
-  payment_method_type = "Interac"
+payment_method_type = "Interac"
 [[dlocal.credit]]
-  payment_method_type = "AmericanExpress"
+payment_method_type = "AmericanExpress"
 [[dlocal.credit]]
-  payment_method_type = "JCB"
+payment_method_type = "JCB"
 [[dlocal.credit]]
-  payment_method_type = "DinersClub"
+payment_method_type = "DinersClub"
 [[dlocal.credit]]
-  payment_method_type = "Discover"
+payment_method_type = "Discover"
 [[dlocal.credit]]
-  payment_method_type = "CartesBancaires"
+payment_method_type = "CartesBancaires"
 [[dlocal.credit]]
-  payment_method_type = "UnionPay"
+payment_method_type = "UnionPay"
 [[dlocal.debit]]
-  payment_method_type = "Mastercard"
+payment_method_type = "Mastercard"
 [[dlocal.debit]]
-  payment_method_type = "Visa"
+payment_method_type = "Visa"
 [[dlocal.debit]]
-  payment_method_type = "Interac"
+payment_method_type = "Interac"
 [[dlocal.debit]]
-  payment_method_type = "AmericanExpress"
+payment_method_type = "AmericanExpress"
 [[dlocal.debit]]
-  payment_method_type = "JCB"
+payment_method_type = "JCB"
 [[dlocal.debit]]
-  payment_method_type = "DinersClub"
+payment_method_type = "DinersClub"
 [[dlocal.debit]]
-  payment_method_type = "Discover"
+payment_method_type = "Discover"
 [[dlocal.debit]]
-  payment_method_type = "CartesBancaires"
+payment_method_type = "CartesBancaires"
 [[dlocal.debit]]
-  payment_method_type = "UnionPay"
+payment_method_type = "UnionPay"
 [dlocal.connector_auth.SignatureKey]
-api_key="X Login"
-key1="X Trans Key"
-api_secret="Secret Key"
+api_key = "X Login"
+key1 = "X Trans Key"
+api_secret = "Secret Key"
 [dlocal.connector_webhook_details]
-merchant_secret="Source verification key"
+merchant_secret = "Source verification key"
 
 
 [fiserv]
 [[fiserv.credit]]
-  payment_method_type = "Mastercard"
+payment_method_type = "Mastercard"
 [[fiserv.credit]]
-  payment_method_type = "Visa"
+payment_method_type = "Visa"
 [[fiserv.credit]]
-  payment_method_type = "Interac"
+payment_method_type = "Interac"
 [[fiserv.credit]]
-  payment_method_type = "AmericanExpress"
+payment_method_type = "AmericanExpress"
 [[fiserv.credit]]
-  payment_method_type = "JCB"
+payment_method_type = "JCB"
 [[fiserv.credit]]
-  payment_method_type = "DinersClub"
+payment_method_type = "DinersClub"
 [[fiserv.credit]]
-  payment_method_type = "Discover"
+payment_method_type = "Discover"
 [[fiserv.credit]]
-  payment_method_type = "CartesBancaires"
+payment_method_type = "CartesBancaires"
 [[fiserv.credit]]
-  payment_method_type = "UnionPay"
+payment_method_type = "UnionPay"
 [[fiserv.debit]]
-  payment_method_type = "Mastercard"
+payment_method_type = "Mastercard"
 [[fiserv.debit]]
-  payment_method_type = "Visa"
+payment_method_type = "Visa"
 [[fiserv.debit]]
-  payment_method_type = "Interac"
+payment_method_type = "Interac"
 [[fiserv.debit]]
-  payment_method_type = "AmericanExpress"
+payment_method_type = "AmericanExpress"
 [[fiserv.debit]]
-  payment_method_type = "JCB"
+payment_method_type = "JCB"
 [[fiserv.debit]]
-  payment_method_type = "DinersClub"
+payment_method_type = "DinersClub"
 [[fiserv.debit]]
-  payment_method_type = "Discover"
+payment_method_type = "Discover"
 [[fiserv.debit]]
-  payment_method_type = "CartesBancaires"
+payment_method_type = "CartesBancaires"
 [[fiserv.debit]]
-  payment_method_type = "UnionPay"
+payment_method_type = "UnionPay"
 [fiserv.connector_auth.SignatureKey]
-api_key="API Key"
-key1="Merchant ID"
-api_secret="API Secret"
+api_key = "API Key"
+key1 = "Merchant ID"
+api_secret = "API Secret"
 [fiserv.connector_webhook_details]
-merchant_secret="Source verification key"
+merchant_secret = "Source verification key"
 
 [fiserv.metadata.terminal_id]
-name="terminal_id"
-label="Terminal ID"
-placeholder="Enter Terminal ID"
-required=true
-type="Text"
+name = "terminal_id"
+label = "Terminal ID"
+placeholder = "Enter Terminal ID"
+required = true
+type = "Text"
 
 [fiservemea]
 [[fiservemea.credit]]
-  payment_method_type = "Mastercard"
+payment_method_type = "Mastercard"
 [[fiservemea.credit]]
-  payment_method_type = "Visa"
+payment_method_type = "Visa"
 [[fiservemea.credit]]
-  payment_method_type = "Interac"
+payment_method_type = "Interac"
 [[fiservemea.credit]]
-  payment_method_type = "AmericanExpress"
+payment_method_type = "AmericanExpress"
 [[fiservemea.credit]]
-  payment_method_type = "JCB"
+payment_method_type = "JCB"
 [[fiservemea.credit]]
-  payment_method_type = "DinersClub"
+payment_method_type = "DinersClub"
 [[fiservemea.credit]]
-  payment_method_type = "Discover"
+payment_method_type = "Discover"
 [[fiservemea.credit]]
-  payment_method_type = "CartesBancaires"
+payment_method_type = "CartesBancaires"
 [[fiservemea.credit]]
-  payment_method_type = "UnionPay"
+payment_method_type = "UnionPay"
 [[fiservemea.debit]]
-  payment_method_type = "Mastercard"
+payment_method_type = "Mastercard"
 [[fiservemea.debit]]
-  payment_method_type = "Visa"
+payment_method_type = "Visa"
 [[fiservemea.debit]]
-  payment_method_type = "Interac"
+payment_method_type = "Interac"
 [[fiservemea.debit]]
-  payment_method_type = "AmericanExpress"
+payment_method_type = "AmericanExpress"
 [[fiservemea.debit]]
-  payment_method_type = "JCB"
+payment_method_type = "JCB"
 [[fiservemea.debit]]
-  payment_method_type = "DinersClub"
+payment_method_type = "DinersClub"
 [[fiservemea.debit]]
-  payment_method_type = "Discover"
+payment_method_type = "Discover"
 [[fiservemea.debit]]
-  payment_method_type = "CartesBancaires"
+payment_method_type = "CartesBancaires"
 [[fiservemea.debit]]
-  payment_method_type = "UnionPay"
+payment_method_type = "UnionPay"
 [fiservemea.connector_auth.BodyKey]
-api_key="API Key"
-key1="Secret Key"
+api_key = "API Key"
+key1 = "Secret Key"
 
 [forte]
 [[forte.credit]]
-  payment_method_type = "Mastercard"
+payment_method_type = "Mastercard"
 [[forte.credit]]
-  payment_method_type = "Visa"
+payment_method_type = "Visa"
 [[forte.credit]]
-  payment_method_type = "Interac"
+payment_method_type = "Interac"
 [[forte.credit]]
-  payment_method_type = "AmericanExpress"
+payment_method_type = "AmericanExpress"
 [[forte.credit]]
-  payment_method_type = "JCB"
+payment_method_type = "JCB"
 [[forte.credit]]
-  payment_method_type = "DinersClub"
+payment_method_type = "DinersClub"
 [[forte.credit]]
-  payment_method_type = "Discover"
+payment_method_type = "Discover"
 [[forte.credit]]
-  payment_method_type = "CartesBancaires"
+payment_method_type = "CartesBancaires"
 [[forte.credit]]
-  payment_method_type = "UnionPay"
+payment_method_type = "UnionPay"
 [[forte.debit]]
-  payment_method_type = "Mastercard"
+payment_method_type = "Mastercard"
 [[forte.debit]]
-  payment_method_type = "Visa"
+payment_method_type = "Visa"
 [[forte.debit]]
-  payment_method_type = "Interac"
+payment_method_type = "Interac"
 [[forte.debit]]
-  payment_method_type = "AmericanExpress"
+payment_method_type = "AmericanExpress"
 [[forte.debit]]
-  payment_method_type = "JCB"
+payment_method_type = "JCB"
 [[forte.debit]]
-  payment_method_type = "DinersClub"
+payment_method_type = "DinersClub"
 [[forte.debit]]
-  payment_method_type = "Discover"
+payment_method_type = "Discover"
 [[forte.debit]]
-  payment_method_type = "CartesBancaires"
+payment_method_type = "CartesBancaires"
 [[forte.debit]]
-  payment_method_type = "UnionPay"
+payment_method_type = "UnionPay"
 [forte.connector_auth.MultiAuthKey]
-api_key="API Access ID"
-key1="Organization ID"
-api_secret="API Secure Key"
-key2="Location ID"
+api_key = "API Access ID"
+key1 = "Organization ID"
+api_secret = "API Secure Key"
+key2 = "Location ID"
 [forte.connector_webhook_details]
-merchant_secret="Source verification key"
+merchant_secret = "Source verification key"
 
 
 [globalpay]
 [[globalpay.credit]]
-  payment_method_type = "Mastercard"
+payment_method_type = "Mastercard"
 [[globalpay.credit]]
-  payment_method_type = "Visa"
+payment_method_type = "Visa"
 [[globalpay.credit]]
-  payment_method_type = "Interac"
+payment_method_type = "Interac"
 [[globalpay.credit]]
-  payment_method_type = "AmericanExpress"
+payment_method_type = "AmericanExpress"
 [[globalpay.credit]]
-  payment_method_type = "JCB"
+payment_method_type = "JCB"
 [[globalpay.credit]]
-  payment_method_type = "DinersClub"
+payment_method_type = "DinersClub"
 [[globalpay.credit]]
-  payment_method_type = "Discover"
+payment_method_type = "Discover"
 [[globalpay.credit]]
-  payment_method_type = "CartesBancaires"
+payment_method_type = "CartesBancaires"
 [[globalpay.credit]]
-  payment_method_type = "UnionPay"
+payment_method_type = "UnionPay"
 [[globalpay.debit]]
-  payment_method_type = "Mastercard"
+payment_method_type = "Mastercard"
 [[globalpay.debit]]
-  payment_method_type = "Visa"
+payment_method_type = "Visa"
 [[globalpay.debit]]
-  payment_method_type = "Interac"
+payment_method_type = "Interac"
 [[globalpay.debit]]
-  payment_method_type = "AmericanExpress"
+payment_method_type = "AmericanExpress"
 [[globalpay.debit]]
-  payment_method_type = "JCB"
+payment_method_type = "JCB"
 [[globalpay.debit]]
-  payment_method_type = "DinersClub"
+payment_method_type = "DinersClub"
 [[globalpay.debit]]
-  payment_method_type = "Discover"
+payment_method_type = "Discover"
 [[globalpay.debit]]
-  payment_method_type = "CartesBancaires"
+payment_method_type = "CartesBancaires"
 [[globalpay.debit]]
-  payment_method_type = "UnionPay"
+payment_method_type = "UnionPay"
 [[globalpay.bank_redirect]]
-  payment_method_type = "ideal"
+payment_method_type = "ideal"
 [[globalpay.bank_redirect]]
-  payment_method_type = "giropay"
+payment_method_type = "giropay"
 [[globalpay.bank_redirect]]
-  payment_method_type = "sofort"
+payment_method_type = "sofort"
 [[globalpay.bank_redirect]]
-  payment_method_type = "eps"
+payment_method_type = "eps"
 [[globalpay.wallet]]
-  payment_method_type = "google_pay"
+payment_method_type = "google_pay"
 [[globalpay.wallet]]
-  payment_method_type = "paypal"
+payment_method_type = "paypal"
 [globalpay.connector_auth.BodyKey]
-api_key="Global App Key"
-key1="Global App ID"
+api_key = "Global App Key"
+key1 = "Global App ID"
 [globalpay.connector_webhook_details]
-merchant_secret="Source verification key"
+merchant_secret = "Source verification key"
 
 [[globalpay.metadata.google_pay]]
-name="merchant_name"
-label="Google Pay Merchant Name"
-placeholder="Enter Google Pay Merchant Name"
-required=true
-type="Text"
+name = "merchant_name"
+label = "Google Pay Merchant Name"
+placeholder = "Enter Google Pay Merchant Name"
+required = true
+type = "Text"
 [[globalpay.metadata.google_pay]]
-name="merchant_id"
-label="Google Pay Merchant Id"
-placeholder="Enter Google Pay Merchant Id"
-required=true
-type="Text"
+name = "merchant_id"
+label = "Google Pay Merchant Id"
+placeholder = "Enter Google Pay Merchant Id"
+required = true
+type = "Text"
 [[globalpay.metadata.google_pay]]
-name="gateway_merchant_id"
-label="Google Pay Merchant Key"
-placeholder="Enter Google Pay Merchant Key"
-required=true
-type="Text"
+name = "gateway_merchant_id"
+label = "Google Pay Merchant Key"
+placeholder = "Enter Google Pay Merchant Key"
+required = true
+type = "Text"
 [[globalpay.metadata.google_pay]]
-name="allowed_auth_methods"
-label="Allowed Auth Methods"
-placeholder="Enter Allowed Auth Methods"
-required=true
-type="MultiSelect"
-options=["PAN_ONLY", "CRYPTOGRAM_3DS"]
+name = "allowed_auth_methods"
+label = "Allowed Auth Methods"
+placeholder = "Enter Allowed Auth Methods"
+required = true
+type = "MultiSelect"
+options = ["PAN_ONLY", "CRYPTOGRAM_3DS"]
 
 [globalpay.metadata.account_name]
-name="account_name"
-label="Account Name"
-placeholder="Enter Account Name"
-required=true
-type="Text"
+name = "account_name"
+label = "Account Name"
+placeholder = "Enter Account Name"
+required = true
+type = "Text"
 
 
 [globepay]
 [[globepay.wallet]]
-  payment_method_type = "we_chat_pay"
+payment_method_type = "we_chat_pay"
 [[globepay.wallet]]
-  payment_method_type = "ali_pay"
+payment_method_type = "ali_pay"
 [globepay.connector_auth.BodyKey]
-api_key="Partner Code"
-key1="Credential Code"
+api_key = "Partner Code"
+key1 = "Credential Code"
 [globepay.connector_webhook_details]
-merchant_secret="Source verification key"
+merchant_secret = "Source verification key"
 
 [iatapay]
 [[iatapay.upi]]
-  payment_method_type = "upi_collect"
+payment_method_type = "upi_collect"
 [iatapay.connector_auth.SignatureKey]
-api_key="Client ID"
-key1="Airline ID"
-api_secret="Client Secret"
+api_key = "Client ID"
+key1 = "Airline ID"
+api_secret = "Client Secret"
 [iatapay.connector_webhook_details]
-merchant_secret="Source verification key"
+merchant_secret = "Source verification key"
 
 [itaubank]
 [[itaubank.bank_transfer]]
-  payment_method_type = "pix"
+payment_method_type = "pix"
 [itaubank.connector_auth.MultiAuthKey]
-key1="Client Id"
-api_key="Client Secret"
-api_secret="Certificates"
-key2="Certificate Key"
+key1 = "Client Id"
+api_key = "Client Secret"
+api_secret = "Certificates"
+key2 = "Certificate Key"
 
 [jpmorgan]
 [[jpmorgan.credit]]
-  payment_method_type = "AmericanExpress"
+payment_method_type = "AmericanExpress"
 [[jpmorgan.credit]]
-  payment_method_type = "DinersClub"
+payment_method_type = "DinersClub"
 [[jpmorgan.credit]]
-  payment_method_type = "Discover"
+payment_method_type = "Discover"
 [[jpmorgan.credit]]
-  payment_method_type = "JCB"
+payment_method_type = "JCB"
 [[jpmorgan.credit]]
-  payment_method_type = "Mastercard"
+payment_method_type = "Mastercard"
 [[jpmorgan.credit]]
-  payment_method_type = "Discover"
+payment_method_type = "Discover"
 [[jpmorgan.credit]]
-  payment_method_type = "UnionPay"
+payment_method_type = "UnionPay"
 [[jpmorgan.credit]]
-  payment_method_type = "Visa"
-  [[jpmorgan.debit]]
-  payment_method_type = "AmericanExpress"
+payment_method_type = "Visa"
 [[jpmorgan.debit]]
-  payment_method_type = "DinersClub"
+payment_method_type = "AmericanExpress"
 [[jpmorgan.debit]]
-  payment_method_type = "Discover"
+payment_method_type = "DinersClub"
 [[jpmorgan.debit]]
-  payment_method_type = "JCB"
+payment_method_type = "Discover"
 [[jpmorgan.debit]]
-  payment_method_type = "Mastercard"
+payment_method_type = "JCB"
 [[jpmorgan.debit]]
-  payment_method_type = "Discover"
+payment_method_type = "Mastercard"
 [[jpmorgan.debit]]
-  payment_method_type = "UnionPay"
+payment_method_type = "Discover"
 [[jpmorgan.debit]]
-  payment_method_type = "Visa"
+payment_method_type = "UnionPay"
+[[jpmorgan.debit]]
+payment_method_type = "Visa"
 [jpmorgan.connector_auth.BodyKey]
-api_key="Access Token"
-key1="Client Secret"
+api_key = "Access Token"
+key1 = "Client Secret"
 
 [klarna]
 [[klarna.pay_later]]
-  payment_method_type = "klarna"
-  payment_experience = "invoke_sdk_client"
+payment_method_type = "klarna"
+payment_experience = "invoke_sdk_client"
 [[klarna.pay_later]]
-  payment_method_type = "klarna"
-  payment_experience = "redirect_to_url"
+payment_method_type = "klarna"
+payment_experience = "redirect_to_url"
 [klarna.connector_auth.BodyKey]
-key1="Klarna Merchant Username"
-api_key="Klarna Merchant ID Password"
+key1 = "Klarna Merchant Username"
+api_key = "Klarna Merchant ID Password"
 [klarna.metadata.klarna_region]
-name="klarna_region"
-label="Region of your Klarna Merchant Account"
-placeholder="Enter Region of your Klarna Merchant Account"
-required=true
-type="Select"
-options=["Europe","NorthAmerica","Oceania"]
+name = "klarna_region"
+label = "Region of your Klarna Merchant Account"
+placeholder = "Enter Region of your Klarna Merchant Account"
+required = true
+type = "Select"
+options = ["Europe", "NorthAmerica", "Oceania"]
 
 [mifinity]
 [[mifinity.wallet]]
-  payment_method_type = "mifinity"
+payment_method_type = "mifinity"
 [mifinity.connector_auth.HeaderKey]
-api_key="key"
+api_key = "key"
 [mifinity.metadata.brand_id]
-name="brand_id"
-label="Merchant Brand ID"
-placeholder="Enter Brand ID"
-required=true
-type="Text"
+name = "brand_id"
+label = "Merchant Brand ID"
+placeholder = "Enter Brand ID"
+required = true
+type = "Text"
 [mifinity.metadata.destination_account_number]
-name="destination_account_number"
-label="Destination Account Number"
-placeholder="Enter Destination Account Number"
-required=true
-type="Text"
+name = "destination_account_number"
+label = "Destination Account Number"
+placeholder = "Enter Destination Account Number"
+required = true
+type = "Text"
 
 [razorpay]
 [[razorpay.upi]]
-  payment_method_type = "upi_collect"
+payment_method_type = "upi_collect"
 [razorpay.connector_auth.BodyKey]
-api_key="Razorpay Id"
+api_key = "Razorpay Id"
 key1 = "Razorpay Secret"
 
 [mollie]
 [[mollie.credit]]
-  payment_method_type = "Mastercard"
+payment_method_type = "Mastercard"
 [[mollie.credit]]
-  payment_method_type = "Visa"
+payment_method_type = "Visa"
 [[mollie.credit]]
-  payment_method_type = "Interac"
+payment_method_type = "Interac"
 [[mollie.credit]]
-  payment_method_type = "AmericanExpress"
+payment_method_type = "AmericanExpress"
 [[mollie.credit]]
-  payment_method_type = "JCB"
+payment_method_type = "JCB"
 [[mollie.credit]]
-  payment_method_type = "DinersClub"
+payment_method_type = "DinersClub"
 [[mollie.credit]]
-  payment_method_type = "Discover"
+payment_method_type = "Discover"
 [[mollie.credit]]
-  payment_method_type = "CartesBancaires"
+payment_method_type = "CartesBancaires"
 [[mollie.credit]]
-  payment_method_type = "UnionPay"
+payment_method_type = "UnionPay"
 [[mollie.debit]]
-  payment_method_type = "Mastercard"
+payment_method_type = "Mastercard"
 [[mollie.debit]]
-  payment_method_type = "Visa"
+payment_method_type = "Visa"
 [[mollie.debit]]
-  payment_method_type = "Interac"
+payment_method_type = "Interac"
 [[mollie.debit]]
-  payment_method_type = "AmericanExpress"
+payment_method_type = "AmericanExpress"
 [[mollie.debit]]
-  payment_method_type = "JCB"
+payment_method_type = "JCB"
 [[mollie.debit]]
-  payment_method_type = "DinersClub"
+payment_method_type = "DinersClub"
 [[mollie.debit]]
-  payment_method_type = "Discover"
+payment_method_type = "Discover"
 [[mollie.debit]]
-  payment_method_type = "CartesBancaires"
+payment_method_type = "CartesBancaires"
 [[mollie.debit]]
-  payment_method_type = "UnionPay"
+payment_method_type = "UnionPay"
 [[mollie.bank_redirect]]
-  payment_method_type = "ideal"
+payment_method_type = "ideal"
 [[mollie.bank_redirect]]
-  payment_method_type = "giropay"
+payment_method_type = "giropay"
 [[mollie.bank_redirect]]
-  payment_method_type = "sofort"
+payment_method_type = "sofort"
 [[mollie.bank_redirect]]
-  payment_method_type = "eps"
+payment_method_type = "eps"
 [[mollie.wallet]]
-  payment_method_type = "paypal"
+payment_method_type = "paypal"
 [mollie.connector_auth.BodyKey]
-api_key="API Key"
-key1="Profile Token"
+api_key = "API Key"
+key1 = "Profile Token"
 [mollie.connector_webhook_details]
-merchant_secret="Source verification key"
+merchant_secret = "Source verification key"
 
 [moneris]
 [[moneris.credit]]
-  payment_method_type = "Mastercard"
+payment_method_type = "Mastercard"
 [[moneris.credit]]
-  payment_method_type = "Visa"
+payment_method_type = "Visa"
 [[moneris.credit]]
-  payment_method_type = "Interac"
+payment_method_type = "Interac"
 [[moneris.credit]]
-  payment_method_type = "AmericanExpress"
+payment_method_type = "AmericanExpress"
 [[moneris.credit]]
-  payment_method_type = "JCB"
+payment_method_type = "JCB"
 [[moneris.credit]]
-  payment_method_type = "DinersClub"
+payment_method_type = "DinersClub"
 [[moneris.credit]]
-  payment_method_type = "Discover"
+payment_method_type = "Discover"
 [[moneris.credit]]
-  payment_method_type = "CartesBancaires"
+payment_method_type = "CartesBancaires"
 [[moneris.credit]]
-  payment_method_type = "UnionPay"
+payment_method_type = "UnionPay"
 [[moneris.debit]]
-  payment_method_type = "Mastercard"
+payment_method_type = "Mastercard"
 [[moneris.debit]]
-  payment_method_type = "Visa"
+payment_method_type = "Visa"
 [[moneris.debit]]
-  payment_method_type = "Interac"
+payment_method_type = "Interac"
 [[moneris.debit]]
-  payment_method_type = "AmericanExpress"
+payment_method_type = "AmericanExpress"
 [[moneris.debit]]
-  payment_method_type = "JCB"
+payment_method_type = "JCB"
 [[moneris.debit]]
-  payment_method_type = "DinersClub"
+payment_method_type = "DinersClub"
 [[moneris.debit]]
-  payment_method_type = "Discover"
+payment_method_type = "Discover"
 [[moneris.debit]]
-  payment_method_type = "CartesBancaires"
+payment_method_type = "CartesBancaires"
 [[moneris.debit]]
-  payment_method_type = "UnionPay"
+payment_method_type = "UnionPay"
 [moneris.connector_auth.SignatureKey]
-api_key="Client Secret"
-key1="Client Id"
-api_secret="Merchant Id"
+api_key = "Client Secret"
+key1 = "Client Id"
+api_secret = "Merchant Id"
 
 [multisafepay]
 [[multisafepay.credit]]
-  payment_method_type = "Mastercard"
+payment_method_type = "Mastercard"
 [[multisafepay.credit]]
-  payment_method_type = "Visa"
+payment_method_type = "Visa"
 [[multisafepay.credit]]
-  payment_method_type = "Interac"
+payment_method_type = "Interac"
 [[multisafepay.credit]]
-  payment_method_type = "AmericanExpress"
+payment_method_type = "AmericanExpress"
 [[multisafepay.credit]]
-  payment_method_type = "JCB"
+payment_method_type = "JCB"
 [[multisafepay.credit]]
-  payment_method_type = "DinersClub"
+payment_method_type = "DinersClub"
 [[multisafepay.credit]]
-  payment_method_type = "Discover"
+payment_method_type = "Discover"
 [[multisafepay.credit]]
-  payment_method_type = "CartesBancaires"
+payment_method_type = "CartesBancaires"
 [[multisafepay.credit]]
-  payment_method_type = "UnionPay"
+payment_method_type = "UnionPay"
 [[multisafepay.debit]]
-  payment_method_type = "Mastercard"
+payment_method_type = "Mastercard"
 [[multisafepay.debit]]
-  payment_method_type = "Visa"
+payment_method_type = "Visa"
 [[multisafepay.debit]]
-  payment_method_type = "Interac"
+payment_method_type = "Interac"
 [[multisafepay.debit]]
-  payment_method_type = "AmericanExpress"
+payment_method_type = "AmericanExpress"
 [[multisafepay.debit]]
-  payment_method_type = "JCB"
+payment_method_type = "JCB"
 [[multisafepay.debit]]
-  payment_method_type = "DinersClub"
+payment_method_type = "DinersClub"
 [[multisafepay.debit]]
-  payment_method_type = "Discover"
+payment_method_type = "Discover"
 [[multisafepay.debit]]
-  payment_method_type = "CartesBancaires"
+payment_method_type = "CartesBancaires"
 [[multisafepay.debit]]
-  payment_method_type = "UnionPay"
+payment_method_type = "UnionPay"
 [multisafepay.connector_auth.HeaderKey]
-api_key="Enter API Key"
+api_key = "Enter API Key"
 [multisafepay.connector_webhook_details]
-merchant_secret="Source verification key"
+merchant_secret = "Source verification key"
 
 
 [nexinets]
 [[nexinets.credit]]
-  payment_method_type = "Mastercard"
+payment_method_type = "Mastercard"
 [[nexinets.credit]]
-  payment_method_type = "Visa"
+payment_method_type = "Visa"
 [[nexinets.credit]]
-  payment_method_type = "Interac"
+payment_method_type = "Interac"
 [[nexinets.credit]]
-  payment_method_type = "AmericanExpress"
+payment_method_type = "AmericanExpress"
 [[nexinets.credit]]
-  payment_method_type = "JCB"
+payment_method_type = "JCB"
 [[nexinets.credit]]
-  payment_method_type = "DinersClub"
+payment_method_type = "DinersClub"
 [[nexinets.credit]]
-  payment_method_type = "Discover"
+payment_method_type = "Discover"
 [[nexinets.credit]]
-  payment_method_type = "CartesBancaires"
+payment_method_type = "CartesBancaires"
 [[nexinets.credit]]
-  payment_method_type = "UnionPay"
+payment_method_type = "UnionPay"
 [[nexinets.debit]]
-  payment_method_type = "Mastercard"
+payment_method_type = "Mastercard"
 [[nexinets.debit]]
-  payment_method_type = "Visa"
+payment_method_type = "Visa"
 [[nexinets.debit]]
-  payment_method_type = "Interac"
+payment_method_type = "Interac"
 [[nexinets.debit]]
-  payment_method_type = "AmericanExpress"
+payment_method_type = "AmericanExpress"
 [[nexinets.debit]]
-  payment_method_type = "JCB"
+payment_method_type = "JCB"
 [[nexinets.debit]]
-  payment_method_type = "DinersClub"
+payment_method_type = "DinersClub"
 [[nexinets.debit]]
-  payment_method_type = "Discover"
+payment_method_type = "Discover"
 [[nexinets.debit]]
-  payment_method_type = "CartesBancaires"
+payment_method_type = "CartesBancaires"
 [[nexinets.debit]]
-  payment_method_type = "UnionPay"
+payment_method_type = "UnionPay"
 [[nexinets.bank_redirect]]
-  payment_method_type = "ideal"
+payment_method_type = "ideal"
 [[nexinets.bank_redirect]]
-  payment_method_type = "giropay"
+payment_method_type = "giropay"
 [[nexinets.bank_redirect]]
-  payment_method_type = "sofort"
+payment_method_type = "sofort"
 [[nexinets.bank_redirect]]
-  payment_method_type = "eps"
+payment_method_type = "eps"
 [[nexinets.wallet]]
-  payment_method_type = "apple_pay"
+payment_method_type = "apple_pay"
 [[nexinets.wallet]]
-  payment_method_type = "paypal"
+payment_method_type = "paypal"
 [nexinets.connector_auth.BodyKey]
-api_key="API Key"
-key1="Merchant ID"
+api_key = "API Key"
+key1 = "Merchant ID"
 
 [[nexinets.metadata.apple_pay]]
-name="certificate"
-label="Merchant Certificate (Base64 Encoded)"
-placeholder="Enter Merchant Certificate (Base64 Encoded)"
-required=true
-type="Text"
+name = "certificate"
+label = "Merchant Certificate (Base64 Encoded)"
+placeholder = "Enter Merchant Certificate (Base64 Encoded)"
+required = true
+type = "Text"
 [[nexinets.metadata.apple_pay]]
-name="certificate_keys"
-label="Merchant PrivateKey (Base64 Encoded)"
-placeholder="Enter Merchant PrivateKey (Base64 Encoded)"
-required=true
-type="Text"
+name = "certificate_keys"
+label = "Merchant PrivateKey (Base64 Encoded)"
+placeholder = "Enter Merchant PrivateKey (Base64 Encoded)"
+required = true
+type = "Text"
 [[nexinets.metadata.apple_pay]]
-name="merchant_identifier"
-label="Apple Merchant Identifier"
-placeholder="Enter Apple Merchant Identifier"
-required=true
-type="Text"
+name = "merchant_identifier"
+label = "Apple Merchant Identifier"
+placeholder = "Enter Apple Merchant Identifier"
+required = true
+type = "Text"
 [[nexinets.metadata.apple_pay]]
-name="display_name"
-label="Display Name"
-placeholder="Enter Display Name"
-required=true
-type="Text"
+name = "display_name"
+label = "Display Name"
+placeholder = "Enter Display Name"
+required = true
+type = "Text"
 [[nexinets.metadata.apple_pay]]
-name="initiative"
-label="Domain"
-placeholder="Enter Domain"
-required=true
-type="Text"
+name = "initiative"
+label = "Domain"
+placeholder = "Enter Domain"
+required = true
+type = "Text"
 [[nexinets.metadata.apple_pay]]
-name="initiative_context"
-label="Domain Name"
-placeholder="Enter Domain Name"
-required=true
-type="Text"
+name = "initiative_context"
+label = "Domain Name"
+placeholder = "Enter Domain Name"
+required = true
+type = "Text"
 [[nexinets.metadata.apple_pay]]
-name="merchant_business_country"
-label="Merchant Business Country"
-placeholder="Enter Merchant Business Country"
-required=true
-type="Select"
-options=[]
+name = "merchant_business_country"
+label = "Merchant Business Country"
+placeholder = "Enter Merchant Business Country"
+required = true
+type = "Select"
+options = []
 [[nexinets.metadata.apple_pay]]
-name="payment_processing_details_at"
-label="Payment Processing Details At"
-placeholder="Enter Payment Processing Details At"
-required=true
-type="Radio"
-options=["Connector"]
+name = "payment_processing_details_at"
+label = "Payment Processing Details At"
+placeholder = "Enter Payment Processing Details At"
+required = true
+type = "Radio"
+options = ["Connector"]
 
 [nexixpay]
 [[nexixpay.credit]]
-  payment_method_type = "Mastercard"
+payment_method_type = "Mastercard"
 [[nexixpay.credit]]
-  payment_method_type = "Visa"
+payment_method_type = "Visa"
 [[nexixpay.credit]]
-  payment_method_type = "AmericanExpress"
+payment_method_type = "AmericanExpress"
 [[nexixpay.credit]]
-  payment_method_type = "JCB"
+payment_method_type = "JCB"
 [[nexixpay.debit]]
-  payment_method_type = "Mastercard"
+payment_method_type = "Mastercard"
 [[nexixpay.debit]]
-  payment_method_type = "Visa"
+payment_method_type = "Visa"
 [[nexixpay.debit]]
-  payment_method_type = "AmericanExpress"
+payment_method_type = "AmericanExpress"
 [[nexixpay.debit]]
-  payment_method_type = "JCB"
+payment_method_type = "JCB"
 [nexixpay.connector_auth.HeaderKey]
-api_key="API Key"
+api_key = "API Key"
 
 [nmi]
 [[nmi.credit]]
-  payment_method_type = "Mastercard"
+payment_method_type = "Mastercard"
 [[nmi.credit]]
-  payment_method_type = "Visa"
+payment_method_type = "Visa"
 [[nmi.credit]]
-  payment_method_type = "Interac"
+payment_method_type = "Interac"
 [[nmi.credit]]
-  payment_method_type = "AmericanExpress"
+payment_method_type = "AmericanExpress"
 [[nmi.credit]]
-  payment_method_type = "JCB"
+payment_method_type = "JCB"
 [[nmi.credit]]
-  payment_method_type = "DinersClub"
+payment_method_type = "DinersClub"
 [[nmi.credit]]
-  payment_method_type = "Discover"
+payment_method_type = "Discover"
 [[nmi.credit]]
-  payment_method_type = "CartesBancaires"
+payment_method_type = "CartesBancaires"
 [[nmi.credit]]
-  payment_method_type = "UnionPay"
+payment_method_type = "UnionPay"
 [[nmi.debit]]
-  payment_method_type = "Mastercard"
+payment_method_type = "Mastercard"
 [[nmi.debit]]
-  payment_method_type = "Visa"
+payment_method_type = "Visa"
 [[nmi.debit]]
-  payment_method_type = "Interac"
+payment_method_type = "Interac"
 [[nmi.debit]]
-  payment_method_type = "AmericanExpress"
+payment_method_type = "AmericanExpress"
 [[nmi.debit]]
-  payment_method_type = "JCB"
+payment_method_type = "JCB"
 [[nmi.debit]]
-  payment_method_type = "DinersClub"
+payment_method_type = "DinersClub"
 [[nmi.debit]]
-  payment_method_type = "Discover"
+payment_method_type = "Discover"
 [[nmi.debit]]
-  payment_method_type = "CartesBancaires"
+payment_method_type = "CartesBancaires"
 [[nmi.debit]]
-  payment_method_type = "UnionPay"
+payment_method_type = "UnionPay"
 [nmi.connector_auth.BodyKey]
-api_key="API Key"
-key1="Public Key"
+api_key = "API Key"
+key1 = "Public Key"
 [nmi.connector_webhook_details]
-merchant_secret="Source verification key"
+merchant_secret = "Source verification key"
 
 [novalnet]
 [[novalnet.credit]]
-  payment_method_type = "Mastercard"
+payment_method_type = "Mastercard"
 [[novalnet.credit]]
-  payment_method_type = "Visa"
+payment_method_type = "Visa"
 [[novalnet.credit]]
-  payment_method_type = "Interac"
+payment_method_type = "Interac"
 [[novalnet.credit]]
-  payment_method_type = "AmericanExpress"
+payment_method_type = "AmericanExpress"
 [[novalnet.credit]]
-  payment_method_type = "JCB"
+payment_method_type = "JCB"
 [[novalnet.credit]]
-  payment_method_type = "DinersClub"
+payment_method_type = "DinersClub"
 [[novalnet.credit]]
-  payment_method_type = "Discover"
+payment_method_type = "Discover"
 [[novalnet.credit]]
-  payment_method_type = "CartesBancaires"
+payment_method_type = "CartesBancaires"
 [[novalnet.credit]]
-  payment_method_type = "UnionPay"
+payment_method_type = "UnionPay"
 [[novalnet.debit]]
-  payment_method_type = "Mastercard"
+payment_method_type = "Mastercard"
 [[novalnet.debit]]
-  payment_method_type = "Visa"
+payment_method_type = "Visa"
 [[novalnet.debit]]
-  payment_method_type = "Interac"
+payment_method_type = "Interac"
 [[novalnet.debit]]
-  payment_method_type = "AmericanExpress"
+payment_method_type = "AmericanExpress"
 [[novalnet.debit]]
-  payment_method_type = "JCB"
+payment_method_type = "JCB"
 [[novalnet.debit]]
-  payment_method_type = "DinersClub"
+payment_method_type = "DinersClub"
 [[novalnet.debit]]
-  payment_method_type = "Discover"
+payment_method_type = "Discover"
 [[novalnet.debit]]
-  payment_method_type = "CartesBancaires"
+payment_method_type = "CartesBancaires"
 [[novalnet.debit]]
-  payment_method_type = "UnionPay"
+payment_method_type = "UnionPay"
 [[novalnet.wallet]]
-  payment_method_type = "google_pay"
+payment_method_type = "google_pay"
 [[novalnet.wallet]]
-  payment_method_type = "paypal"
+payment_method_type = "paypal"
 [[novalnet.wallet]]
-  payment_method_type = "apple_pay"
+payment_method_type = "apple_pay"
 [novalnet.connector_auth.SignatureKey]
-api_key="Product Activation Key"
-key1="Payment Access Key"
-api_secret="Tariff ID"
+api_key = "Product Activation Key"
+key1 = "Payment Access Key"
+api_secret = "Tariff ID"
 [novalnet.connector_webhook_details]
-merchant_secret="Source verification key"
+merchant_secret = "Source verification key"
 [[novalnet.metadata.google_pay]]
-name="merchant_name"
-label="Google Pay Merchant Name"
-placeholder="Enter Google Pay Merchant Name"
-required=true
-type="Text"
+name = "merchant_name"
+label = "Google Pay Merchant Name"
+placeholder = "Enter Google Pay Merchant Name"
+required = true
+type = "Text"
 [[novalnet.metadata.google_pay]]
-name="merchant_id"
-label="Google Pay Merchant Id"
-placeholder="Enter Google Pay Merchant Id"
-required=true
-type="Text"
+name = "merchant_id"
+label = "Google Pay Merchant Id"
+placeholder = "Enter Google Pay Merchant Id"
+required = true
+type = "Text"
 [[novalnet.metadata.google_pay]]
-name="gateway_merchant_id"
-label="Google Pay Merchant Key"
-placeholder="Enter Google Pay Merchant Key"
-required=true
-type="Text"
+name = "gateway_merchant_id"
+label = "Google Pay Merchant Key"
+placeholder = "Enter Google Pay Merchant Key"
+required = true
+type = "Text"
 [[novalnet.metadata.google_pay]]
-name="allowed_auth_methods"
-label="Allowed Auth Methods"
-placeholder="Enter Allowed Auth Methods"
-required=true
-type="MultiSelect"
-options=["PAN_ONLY", "CRYPTOGRAM_3DS"]
+name = "allowed_auth_methods"
+label = "Allowed Auth Methods"
+placeholder = "Enter Allowed Auth Methods"
+required = true
+type = "MultiSelect"
+options = ["PAN_ONLY", "CRYPTOGRAM_3DS"]
 
 [[novalnet.metadata.apple_pay]]
-name="certificate"
-label="Merchant Certificate (Base64 Encoded)"
-placeholder="Enter Merchant Certificate (Base64 Encoded)"
-required=true
-type="Text"
+name = "certificate"
+label = "Merchant Certificate (Base64 Encoded)"
+placeholder = "Enter Merchant Certificate (Base64 Encoded)"
+required = true
+type = "Text"
 [[novalnet.metadata.apple_pay]]
-name="certificate_keys"
-label="Merchant PrivateKey (Base64 Encoded)"
-placeholder="Enter Merchant PrivateKey (Base64 Encoded)"
-required=true
-type="Text"
+name = "certificate_keys"
+label = "Merchant PrivateKey (Base64 Encoded)"
+placeholder = "Enter Merchant PrivateKey (Base64 Encoded)"
+required = true
+type = "Text"
 [[novalnet.metadata.apple_pay]]
-name="merchant_identifier"
-label="Apple Merchant Identifier"
-placeholder="Enter Apple Merchant Identifier"
-required=true
-type="Text"
+name = "merchant_identifier"
+label = "Apple Merchant Identifier"
+placeholder = "Enter Apple Merchant Identifier"
+required = true
+type = "Text"
 [[novalnet.metadata.apple_pay]]
-name="display_name"
-label="Display Name"
-placeholder="Enter Display Name"
-required=true
-type="Text"
+name = "display_name"
+label = "Display Name"
+placeholder = "Enter Display Name"
+required = true
+type = "Text"
 [[novalnet.metadata.apple_pay]]
-name="initiative"
-label="Domain"
-placeholder="Enter Domain"
-required=true
-type="Select"
-options=["web","ios"]
+name = "initiative"
+label = "Domain"
+placeholder = "Enter Domain"
+required = true
+type = "Select"
+options = ["web", "ios"]
 [[novalnet.metadata.apple_pay]]
-name="initiative_context"
-label="Domain Name"
-placeholder="Enter Domain Name"
-required=true
-type="Text"
+name = "initiative_context"
+label = "Domain Name"
+placeholder = "Enter Domain Name"
+required = true
+type = "Text"
 [[novalnet.metadata.apple_pay]]
-name="merchant_business_country"
-label="Merchant Business Country"
-placeholder="Enter Merchant Business Country"
-required=true
-type="Select"
-options=[]
+name = "merchant_business_country"
+label = "Merchant Business Country"
+placeholder = "Enter Merchant Business Country"
+required = true
+type = "Select"
+options = []
 [[novalnet.metadata.apple_pay]]
-name="payment_processing_details_at"
-label="Payment Processing Details At"
-placeholder="Enter Payment Processing Details At"
-required=true
-type="Radio"
-options=["Connector"]
+name = "payment_processing_details_at"
+label = "Payment Processing Details At"
+placeholder = "Enter Payment Processing Details At"
+required = true
+type = "Radio"
+options = ["Connector"]
 
 [nuvei]
 [[nuvei.credit]]
-  payment_method_type = "Mastercard"
+payment_method_type = "Mastercard"
 [[nuvei.credit]]
-  payment_method_type = "Visa"
+payment_method_type = "Visa"
 [[nuvei.credit]]
-  payment_method_type = "Interac"
+payment_method_type = "Interac"
 [[nuvei.credit]]
-  payment_method_type = "AmericanExpress"
+payment_method_type = "AmericanExpress"
 [[nuvei.credit]]
-  payment_method_type = "JCB"
+payment_method_type = "JCB"
 [[nuvei.credit]]
-  payment_method_type = "DinersClub"
+payment_method_type = "DinersClub"
 [[nuvei.credit]]
-  payment_method_type = "Discover"
+payment_method_type = "Discover"
 [[nuvei.credit]]
-  payment_method_type = "CartesBancaires"
+payment_method_type = "CartesBancaires"
 [[nuvei.credit]]
-  payment_method_type = "UnionPay"
+payment_method_type = "UnionPay"
 [[nuvei.debit]]
-  payment_method_type = "Mastercard"
+payment_method_type = "Mastercard"
 [[nuvei.debit]]
-  payment_method_type = "Visa"
+payment_method_type = "Visa"
 [[nuvei.debit]]
-  payment_method_type = "Interac"
+payment_method_type = "Interac"
 [[nuvei.debit]]
-  payment_method_type = "AmericanExpress"
+payment_method_type = "AmericanExpress"
 [[nuvei.debit]]
-  payment_method_type = "JCB"
+payment_method_type = "JCB"
 [[nuvei.debit]]
-  payment_method_type = "DinersClub"
+payment_method_type = "DinersClub"
 [[nuvei.debit]]
-  payment_method_type = "Discover"
+payment_method_type = "Discover"
 [[nuvei.debit]]
-  payment_method_type = "CartesBancaires"
+payment_method_type = "CartesBancaires"
 [[nuvei.debit]]
-  payment_method_type = "UnionPay"
+payment_method_type = "UnionPay"
 [nuvei.connector_auth.SignatureKey]
-api_key="Merchant ID"
-key1="Merchant Site ID"
-api_secret="Merchant Secret"
+api_key = "Merchant ID"
+key1 = "Merchant Site ID"
+api_secret = "Merchant Secret"
 [nuvei.connector_webhook_details]
-merchant_secret="Source verification key"
-
-
+merchant_secret = "Source verification key"
 
 
 [opennode]
 [[opennode.crypto]]
-  payment_method_type = "crypto_currency"
+payment_method_type = "crypto_currency"
 [opennode.connector_auth.HeaderKey]
-api_key="API Key"
+api_key = "API Key"
 [opennode.connector_webhook_details]
-merchant_secret="Source verification key"
+merchant_secret = "Source verification key"
 
 [paypal]
 [[paypal.credit]]
-  payment_method_type = "Mastercard"
+payment_method_type = "Mastercard"
 [[paypal.credit]]
-  payment_method_type = "Visa"
+payment_method_type = "Visa"
 [[paypal.credit]]
-  payment_method_type = "Interac"
+payment_method_type = "Interac"
 [[paypal.credit]]
-  payment_method_type = "AmericanExpress"
+payment_method_type = "AmericanExpress"
 [[paypal.credit]]
-  payment_method_type = "JCB"
+payment_method_type = "JCB"
 [[paypal.credit]]
-  payment_method_type = "DinersClub"
+payment_method_type = "DinersClub"
 [[paypal.credit]]
-  payment_method_type = "Discover"
+payment_method_type = "Discover"
 [[paypal.credit]]
-  payment_method_type = "CartesBancaires"
+payment_method_type = "CartesBancaires"
 [[paypal.credit]]
-  payment_method_type = "UnionPay"
+payment_method_type = "UnionPay"
 [[paypal.debit]]
-  payment_method_type = "Mastercard"
+payment_method_type = "Mastercard"
 [[paypal.debit]]
-  payment_method_type = "Visa"
+payment_method_type = "Visa"
 [[paypal.debit]]
-  payment_method_type = "Interac"
+payment_method_type = "Interac"
 [[paypal.debit]]
-  payment_method_type = "AmericanExpress"
+payment_method_type = "AmericanExpress"
 [[paypal.debit]]
-  payment_method_type = "JCB"
+payment_method_type = "JCB"
 [[paypal.debit]]
-  payment_method_type = "DinersClub"
+payment_method_type = "DinersClub"
 [[paypal.debit]]
-  payment_method_type = "Discover"
+payment_method_type = "Discover"
 [[paypal.debit]]
-  payment_method_type = "CartesBancaires"
+payment_method_type = "CartesBancaires"
 [[paypal.debit]]
-  payment_method_type = "UnionPay"
+payment_method_type = "UnionPay"
 [[paypal.wallet]]
-  payment_method_type = "paypal"
-  payment_experience = "invoke_sdk_client"
+payment_method_type = "paypal"
+payment_experience = "invoke_sdk_client"
 [[paypal.wallet]]
-  payment_method_type = "paypal"
-  payment_experience = "redirect_to_url"  
+payment_method_type = "paypal"
+payment_experience = "redirect_to_url"
 is_verifiable = true
 [paypal.connector_auth.BodyKey]
-api_key="Client Secret"
-key1="Client ID"
+api_key = "Client Secret"
+key1 = "Client ID"
 [paypal.connector_webhook_details]
-merchant_secret="Source verification key"
+merchant_secret = "Source verification key"
 [paypal.metadata.paypal_sdk]
-client_id="Client ID"
+client_id = "Client ID"
 
 [payu]
 [[payu.credit]]
-  payment_method_type = "Mastercard"
+payment_method_type = "Mastercard"
 [[payu.credit]]
-  payment_method_type = "Visa"
+payment_method_type = "Visa"
 [[payu.credit]]
-  payment_method_type = "Interac"
+payment_method_type = "Interac"
 [[payu.credit]]
-  payment_method_type = "AmericanExpress"
+payment_method_type = "AmericanExpress"
 [[payu.credit]]
-  payment_method_type = "JCB"
+payment_method_type = "JCB"
 [[payu.credit]]
-  payment_method_type = "DinersClub"
+payment_method_type = "DinersClub"
 [[payu.credit]]
-  payment_method_type = "Discover"
+payment_method_type = "Discover"
 [[payu.credit]]
-  payment_method_type = "CartesBancaires"
+payment_method_type = "CartesBancaires"
 [[payu.credit]]
-  payment_method_type = "UnionPay"
+payment_method_type = "UnionPay"
 [[payu.debit]]
-  payment_method_type = "Mastercard"
+payment_method_type = "Mastercard"
 [[payu.debit]]
-  payment_method_type = "Visa"
+payment_method_type = "Visa"
 [[payu.debit]]
-  payment_method_type = "Interac"
+payment_method_type = "Interac"
 [[payu.debit]]
-  payment_method_type = "AmericanExpress"
+payment_method_type = "AmericanExpress"
 [[payu.debit]]
-  payment_method_type = "JCB"
+payment_method_type = "JCB"
 [[payu.debit]]
-  payment_method_type = "DinersClub"
+payment_method_type = "DinersClub"
 [[payu.debit]]
-  payment_method_type = "Discover"
+payment_method_type = "Discover"
 [[payu.debit]]
-  payment_method_type = "CartesBancaires"
+payment_method_type = "CartesBancaires"
 [[payu.debit]]
-  payment_method_type = "UnionPay"
+payment_method_type = "UnionPay"
 [[payu.wallet]]
-  payment_method_type = "google_pay"
+payment_method_type = "google_pay"
 [payu.connector_auth.BodyKey]
-api_key="API Key"
-key1="Merchant POS ID"
+api_key = "API Key"
+key1 = "Merchant POS ID"
 [payu.connector_webhook_details]
-merchant_secret="Source verification key"
+merchant_secret = "Source verification key"
 
 [[payu.metadata.google_pay]]
-name="merchant_name"
-label="Google Pay Merchant Name"
-placeholder="Enter Google Pay Merchant Name"
-required=true
-type="Text"
+name = "merchant_name"
+label = "Google Pay Merchant Name"
+placeholder = "Enter Google Pay Merchant Name"
+required = true
+type = "Text"
 [[payu.metadata.google_pay]]
-name="merchant_id"
-label="Google Pay Merchant Id"
-placeholder="Enter Google Pay Merchant Id"
-required=true
-type="Text"
+name = "merchant_id"
+label = "Google Pay Merchant Id"
+placeholder = "Enter Google Pay Merchant Id"
+required = true
+type = "Text"
 [[payu.metadata.google_pay]]
-name="gateway_merchant_id"
-label="Google Pay Merchant Key"
-placeholder="Enter Google Pay Merchant Key"
-required=true
-type="Text"
+name = "gateway_merchant_id"
+label = "Google Pay Merchant Key"
+placeholder = "Enter Google Pay Merchant Key"
+required = true
+type = "Text"
 [[payu.metadata.google_pay]]
-name="allowed_auth_methods"
-label="Allowed Auth Methods"
-placeholder="Enter Allowed Auth Methods"
-required=true
-type="MultiSelect"
-options=["PAN_ONLY", "CRYPTOGRAM_3DS"]
+name = "allowed_auth_methods"
+label = "Allowed Auth Methods"
+placeholder = "Enter Allowed Auth Methods"
+required = true
+type = "MultiSelect"
+options = ["PAN_ONLY", "CRYPTOGRAM_3DS"]
 
 [rapyd]
 [[rapyd.credit]]
-  payment_method_type = "Mastercard"
+payment_method_type = "Mastercard"
 [[rapyd.credit]]
-  payment_method_type = "Visa"
+payment_method_type = "Visa"
 [[rapyd.credit]]
-  payment_method_type = "Interac"
+payment_method_type = "Interac"
 [[rapyd.credit]]
-  payment_method_type = "AmericanExpress"
+payment_method_type = "AmericanExpress"
 [[rapyd.credit]]
-  payment_method_type = "JCB"
+payment_method_type = "JCB"
 [[rapyd.credit]]
-  payment_method_type = "DinersClub"
+payment_method_type = "DinersClub"
 [[rapyd.credit]]
-  payment_method_type = "Discover"
+payment_method_type = "Discover"
 [[rapyd.credit]]
-  payment_method_type = "CartesBancaires"
+payment_method_type = "CartesBancaires"
 [[rapyd.credit]]
-  payment_method_type = "UnionPay"
+payment_method_type = "UnionPay"
 [[rapyd.debit]]
-  payment_method_type = "Mastercard"
+payment_method_type = "Mastercard"
 [[rapyd.debit]]
-  payment_method_type = "Visa"
+payment_method_type = "Visa"
 [[rapyd.debit]]
-  payment_method_type = "Interac"
+payment_method_type = "Interac"
 [[rapyd.debit]]
-  payment_method_type = "AmericanExpress"
+payment_method_type = "AmericanExpress"
 [[rapyd.debit]]
-  payment_method_type = "JCB"
+payment_method_type = "JCB"
 [[rapyd.debit]]
-  payment_method_type = "DinersClub"
+payment_method_type = "DinersClub"
 [[rapyd.debit]]
-  payment_method_type = "Discover"
+payment_method_type = "Discover"
 [[rapyd.debit]]
-  payment_method_type = "CartesBancaires"
+payment_method_type = "CartesBancaires"
 [[rapyd.debit]]
-  payment_method_type = "UnionPay"
+payment_method_type = "UnionPay"
 [[rapyd.wallet]]
-  payment_method_type = "apple_pay"
+payment_method_type = "apple_pay"
 [rapyd.connector_auth.BodyKey]
-api_key="Access Key"
-key1="API Secret"
+api_key = "Access Key"
+key1 = "API Secret"
 [rapyd.connector_webhook_details]
-merchant_secret="Source verification key"
+merchant_secret = "Source verification key"
 
 [[rapyd.metadata.apple_pay]]
-name="certificate"
-label="Merchant Certificate (Base64 Encoded)"
-placeholder="Enter Merchant Certificate (Base64 Encoded)"
-required=true
-type="Text"
+name = "certificate"
+label = "Merchant Certificate (Base64 Encoded)"
+placeholder = "Enter Merchant Certificate (Base64 Encoded)"
+required = true
+type = "Text"
 [[rapyd.metadata.apple_pay]]
-name="certificate_keys"
-label="Merchant PrivateKey (Base64 Encoded)"
-placeholder="Enter Merchant PrivateKey (Base64 Encoded)"
-required=true
-type="Text"
+name = "certificate_keys"
+label = "Merchant PrivateKey (Base64 Encoded)"
+placeholder = "Enter Merchant PrivateKey (Base64 Encoded)"
+required = true
+type = "Text"
 [[rapyd.metadata.apple_pay]]
-name="merchant_identifier"
-label="Apple Merchant Identifier"
-placeholder="Enter Apple Merchant Identifier"
-required=true
-type="Text"
+name = "merchant_identifier"
+label = "Apple Merchant Identifier"
+placeholder = "Enter Apple Merchant Identifier"
+required = true
+type = "Text"
 [[rapyd.metadata.apple_pay]]
-name="display_name"
-label="Display Name"
-placeholder="Enter Display Name"
-required=true
-type="Text"
+name = "display_name"
+label = "Display Name"
+placeholder = "Enter Display Name"
+required = true
+type = "Text"
 [[rapyd.metadata.apple_pay]]
-name="initiative"
-label="Domain"
-placeholder="Enter Domain"
-required=true
-type="Text"
+name = "initiative"
+label = "Domain"
+placeholder = "Enter Domain"
+required = true
+type = "Text"
 [[rapyd.metadata.apple_pay]]
-name="initiative_context"
-label="Domain Name"
-placeholder="Enter Domain Name"
-required=true
-type="Text"
+name = "initiative_context"
+label = "Domain Name"
+placeholder = "Enter Domain Name"
+required = true
+type = "Text"
 [[rapyd.metadata.apple_pay]]
-name="merchant_business_country"
-label="Merchant Business Country"
-placeholder="Enter Merchant Business Country"
-required=true
-type="Select"
-options=[]
+name = "merchant_business_country"
+label = "Merchant Business Country"
+placeholder = "Enter Merchant Business Country"
+required = true
+type = "Select"
+options = []
 [[rapyd.metadata.apple_pay]]
-name="payment_processing_details_at"
-label="Payment Processing Details At"
-placeholder="Enter Payment Processing Details At"
-required=true
-type="Radio"
-options=["Connector"]
+name = "payment_processing_details_at"
+label = "Payment Processing Details At"
+placeholder = "Enter Payment Processing Details At"
+required = true
+type = "Radio"
+options = ["Connector"]
 
 [shift4]
 [[shift4.credit]]
-  payment_method_type = "Mastercard"
+payment_method_type = "Mastercard"
 [[shift4.credit]]
-  payment_method_type = "Visa"
+payment_method_type = "Visa"
 [[shift4.credit]]
-  payment_method_type = "Interac"
+payment_method_type = "Interac"
 [[shift4.credit]]
-  payment_method_type = "AmericanExpress"
+payment_method_type = "AmericanExpress"
 [[shift4.credit]]
-  payment_method_type = "JCB"
+payment_method_type = "JCB"
 [[shift4.credit]]
-  payment_method_type = "DinersClub"
+payment_method_type = "DinersClub"
 [[shift4.credit]]
-  payment_method_type = "Discover"
+payment_method_type = "Discover"
 [[shift4.credit]]
-  payment_method_type = "CartesBancaires"
+payment_method_type = "CartesBancaires"
 [[shift4.credit]]
-  payment_method_type = "UnionPay"
+payment_method_type = "UnionPay"
 [[shift4.debit]]
-  payment_method_type = "Mastercard"
+payment_method_type = "Mastercard"
 [[shift4.debit]]
-  payment_method_type = "Visa"
+payment_method_type = "Visa"
 [[shift4.debit]]
-  payment_method_type = "Interac"
+payment_method_type = "Interac"
 [[shift4.debit]]
-  payment_method_type = "AmericanExpress"
+payment_method_type = "AmericanExpress"
 [[shift4.debit]]
-  payment_method_type = "JCB"
+payment_method_type = "JCB"
 [[shift4.debit]]
-  payment_method_type = "DinersClub"
+payment_method_type = "DinersClub"
 [[shift4.debit]]
-  payment_method_type = "Discover"
+payment_method_type = "Discover"
 [[shift4.debit]]
-  payment_method_type = "CartesBancaires"
+payment_method_type = "CartesBancaires"
 [[shift4.debit]]
-  payment_method_type = "UnionPay"
+payment_method_type = "UnionPay"
 [[shift4.bank_redirect]]
-  payment_method_type = "ideal"
+payment_method_type = "ideal"
 [[shift4.bank_redirect]]
-  payment_method_type = "giropay"
+payment_method_type = "giropay"
 [[shift4.bank_redirect]]
-  payment_method_type = "sofort"
+payment_method_type = "sofort"
 [[shift4.bank_redirect]]
-  payment_method_type = "eps"
+payment_method_type = "eps"
 [shift4.connector_auth.HeaderKey]
-api_key="API Key"
+api_key = "API Key"
 [shift4.connector_webhook_details]
-merchant_secret="Source verification key"
+merchant_secret = "Source verification key"
 
 [stripe]
 [[stripe.credit]]
-  payment_method_type = "Mastercard"
+payment_method_type = "Mastercard"
 [[stripe.credit]]
-  payment_method_type = "Visa"
+payment_method_type = "Visa"
 [[stripe.credit]]
-  payment_method_type = "Interac"
+payment_method_type = "Interac"
 [[stripe.credit]]
-  payment_method_type = "AmericanExpress"
+payment_method_type = "AmericanExpress"
 [[stripe.credit]]
-  payment_method_type = "JCB"
+payment_method_type = "JCB"
 [[stripe.credit]]
-  payment_method_type = "DinersClub"
+payment_method_type = "DinersClub"
 [[stripe.credit]]
-  payment_method_type = "Discover"
+payment_method_type = "Discover"
 [[stripe.credit]]
-  payment_method_type = "CartesBancaires"
+payment_method_type = "CartesBancaires"
 [[stripe.credit]]
-  payment_method_type = "UnionPay"
+payment_method_type = "UnionPay"
 [[stripe.debit]]
-  payment_method_type = "Mastercard"
+payment_method_type = "Mastercard"
 [[stripe.debit]]
-  payment_method_type = "Visa"
+payment_method_type = "Visa"
 [[stripe.debit]]
-  payment_method_type = "Interac"
+payment_method_type = "Interac"
 [[stripe.debit]]
-  payment_method_type = "AmericanExpress"
+payment_method_type = "AmericanExpress"
 [[stripe.debit]]
-  payment_method_type = "JCB"
+payment_method_type = "JCB"
 [[stripe.debit]]
-  payment_method_type = "DinersClub"
+payment_method_type = "DinersClub"
 [[stripe.debit]]
-  payment_method_type = "Discover"
+payment_method_type = "Discover"
 [[stripe.debit]]
-  payment_method_type = "CartesBancaires"
+payment_method_type = "CartesBancaires"
 [[stripe.debit]]
-  payment_method_type = "UnionPay"
+payment_method_type = "UnionPay"
 [[stripe.pay_later]]
-  payment_method_type = "klarna"
+payment_method_type = "klarna"
 [[stripe.pay_later]]
-  payment_method_type = "affirm"
+payment_method_type = "affirm"
 [[stripe.pay_later]]
-  payment_method_type = "afterpay_clearpay"
+payment_method_type = "afterpay_clearpay"
 [[stripe.bank_redirect]]
-  payment_method_type = "ideal"
+payment_method_type = "ideal"
 [[stripe.bank_redirect]]
-  payment_method_type = "giropay"
+payment_method_type = "giropay"
 [[stripe.bank_redirect]]
-  payment_method_type = "sofort"
+payment_method_type = "sofort"
 [[stripe.bank_redirect]]
-  payment_method_type = "eps"
+payment_method_type = "eps"
 [[stripe.bank_debit]]
-  payment_method_type = "ach"
+payment_method_type = "ach"
 [[stripe.bank_debit]]
-  payment_method_type = "becs"
+payment_method_type = "becs"
 [[stripe.bank_debit]]
-  payment_method_type = "sepa"
+payment_method_type = "sepa"
 [[stripe.bank_transfer]]
-  payment_method_type = "ach"
+payment_method_type = "ach"
 [[stripe.bank_transfer]]
-  payment_method_type = "bacs"
+payment_method_type = "bacs"
 [[stripe.bank_transfer]]
-  payment_method_type = "sepa"
+payment_method_type = "sepa"
 [[stripe.wallet]]
-  payment_method_type = "amazon_pay"
+payment_method_type = "amazon_pay"
 [[stripe.wallet]]
-  payment_method_type = "apple_pay"
+payment_method_type = "apple_pay"
 [[stripe.wallet]]
-  payment_method_type = "google_pay"
+payment_method_type = "google_pay"
 is_verifiable = true
 [stripe.connector_auth.HeaderKey]
-api_key="Secret Key"
+api_key = "Secret Key"
 [stripe.connector_webhook_details]
-merchant_secret="Source verification key"
+merchant_secret = "Source verification key"
 
 [[stripe.metadata.apple_pay]]
-name="certificate"
-label="Merchant Certificate (Base64 Encoded)"
-placeholder="Enter Merchant Certificate (Base64 Encoded)"
-required=true
-type="Text"
+name = "certificate"
+label = "Merchant Certificate (Base64 Encoded)"
+placeholder = "Enter Merchant Certificate (Base64 Encoded)"
+required = true
+type = "Text"
 [[stripe.metadata.apple_pay]]
-name="certificate_keys"
-label="Merchant PrivateKey (Base64 Encoded)"
-placeholder="Enter Merchant PrivateKey (Base64 Encoded)"
-required=true
-type="Text"
+name = "certificate_keys"
+label = "Merchant PrivateKey (Base64 Encoded)"
+placeholder = "Enter Merchant PrivateKey (Base64 Encoded)"
+required = true
+type = "Text"
 [[stripe.metadata.apple_pay]]
-name="merchant_identifier"
-label="Apple Merchant Identifier"
-placeholder="Enter Apple Merchant Identifier"
-required=true
-type="Text"
+name = "merchant_identifier"
+label = "Apple Merchant Identifier"
+placeholder = "Enter Apple Merchant Identifier"
+required = true
+type = "Text"
 [[stripe.metadata.apple_pay]]
-name="display_name"
-label="Display Name"
-placeholder="Enter Display Name"
-required=true
-type="Text"
+name = "display_name"
+label = "Display Name"
+placeholder = "Enter Display Name"
+required = true
+type = "Text"
 [[stripe.metadata.apple_pay]]
-name="initiative"
-label="Domain"
-placeholder="Enter Domain"
-required=true
-type="Text"
+name = "initiative"
+label = "Domain"
+placeholder = "Enter Domain"
+required = true
+type = "Text"
 [[stripe.metadata.apple_pay]]
-name="initiative_context"
-label="Domain Name"
-placeholder="Enter Domain Name"
-required=true
-type="Text"
+name = "initiative_context"
+label = "Domain Name"
+placeholder = "Enter Domain Name"
+required = true
+type = "Text"
 [[stripe.metadata.apple_pay]]
-name="merchant_business_country"
-label="Merchant Business Country"
-placeholder="Enter Merchant Business Country"
-required=true
-type="Select"
-options=[]
+name = "merchant_business_country"
+label = "Merchant Business Country"
+placeholder = "Enter Merchant Business Country"
+required = true
+type = "Select"
+options = []
 [[stripe.metadata.apple_pay]]
-name="payment_processing_details_at"
-label="Payment Processing Details At"
-placeholder="Enter Payment Processing Details At"
-required=true
-type="Radio"
-options=["Connector","Hyperswitch"]
+name = "payment_processing_details_at"
+label = "Payment Processing Details At"
+placeholder = "Enter Payment Processing Details At"
+required = true
+type = "Radio"
+options = ["Connector", "Hyperswitch"]
 
 [[stripe.metadata.google_pay]]
-name="merchant_name"
-label="Google Pay Merchant Name"
-placeholder="Enter Google Pay Merchant Name"
-required=true
-type="Text"
+name = "merchant_name"
+label = "Google Pay Merchant Name"
+placeholder = "Enter Google Pay Merchant Name"
+required = true
+type = "Text"
 [[stripe.metadata.google_pay]]
-name="merchant_id"
-label="Google Pay Merchant Id"
-placeholder="Enter Google Pay Merchant Id"
-required=true
-type="Text"
+name = "merchant_id"
+label = "Google Pay Merchant Id"
+placeholder = "Enter Google Pay Merchant Id"
+required = true
+type = "Text"
 [[stripe.metadata.google_pay]]
-name="stripe:publishableKey"
-label="Stripe Publishable Key"
-placeholder="Enter Stripe Publishable Key"
-required=true
-type="Text"
+name = "stripe:publishableKey"
+label = "Stripe Publishable Key"
+placeholder = "Enter Stripe Publishable Key"
+required = true
+type = "Text"
 [[stripe.metadata.google_pay]]
-name="allowed_auth_methods"
-label="Allowed Auth Methods"
-placeholder="Enter Allowed Auth Methods"
-required=true
-type="MultiSelect"
-options=["PAN_ONLY", "CRYPTOGRAM_3DS"]
-
+name = "allowed_auth_methods"
+label = "Allowed Auth Methods"
+placeholder = "Enter Allowed Auth Methods"
+required = true
+type = "MultiSelect"
+options = ["PAN_ONLY", "CRYPTOGRAM_3DS"]
 
 
 [trustpay]
 [[trustpay.credit]]
-  payment_method_type = "Mastercard"
+payment_method_type = "Mastercard"
 [[trustpay.credit]]
-  payment_method_type = "Visa"
+payment_method_type = "Visa"
 [[trustpay.credit]]
-  payment_method_type = "Interac"
+payment_method_type = "Interac"
 [[trustpay.credit]]
-  payment_method_type = "AmericanExpress"
+payment_method_type = "AmericanExpress"
 [[trustpay.credit]]
-  payment_method_type = "JCB"
+payment_method_type = "JCB"
 [[trustpay.credit]]
-  payment_method_type = "DinersClub"
+payment_method_type = "DinersClub"
 [[trustpay.credit]]
-  payment_method_type = "Discover"
+payment_method_type = "Discover"
 [[trustpay.credit]]
-  payment_method_type = "CartesBancaires"
+payment_method_type = "CartesBancaires"
 [[trustpay.credit]]
-  payment_method_type = "UnionPay"
+payment_method_type = "UnionPay"
 [[trustpay.debit]]
-  payment_method_type = "Mastercard"
+payment_method_type = "Mastercard"
 [[trustpay.debit]]
-  payment_method_type = "Visa"
+payment_method_type = "Visa"
 [[trustpay.debit]]
-  payment_method_type = "Interac"
+payment_method_type = "Interac"
 [[trustpay.debit]]
-  payment_method_type = "AmericanExpress"
+payment_method_type = "AmericanExpress"
 [[trustpay.debit]]
-  payment_method_type = "JCB"
+payment_method_type = "JCB"
 [[trustpay.debit]]
-  payment_method_type = "DinersClub"
+payment_method_type = "DinersClub"
 [[trustpay.debit]]
-  payment_method_type = "Discover"
+payment_method_type = "Discover"
 [[trustpay.debit]]
-  payment_method_type = "CartesBancaires"
+payment_method_type = "CartesBancaires"
 [[trustpay.debit]]
-  payment_method_type = "UnionPay"
+payment_method_type = "UnionPay"
 [[trustpay.bank_redirect]]
-  payment_method_type = "ideal"
+payment_method_type = "ideal"
 [[trustpay.bank_redirect]]
-  payment_method_type = "giropay"
+payment_method_type = "giropay"
 [[trustpay.bank_redirect]]
-  payment_method_type = "sofort"
+payment_method_type = "sofort"
 [[trustpay.bank_redirect]]
-  payment_method_type = "eps"
+payment_method_type = "eps"
 [[trustpay.bank_redirect]]
-  payment_method_type = "blik"
+payment_method_type = "blik"
 [[trustpay.wallet]]
-  payment_method_type = "apple_pay"
+payment_method_type = "apple_pay"
 [[trustpay.wallet]]
-  payment_method_type = "google_pay"
+payment_method_type = "google_pay"
 [trustpay.connector_auth.SignatureKey]
-api_key="API Key"
-key1="Project ID"
-api_secret="Secret Key"
+api_key = "API Key"
+key1 = "Project ID"
+api_secret = "Secret Key"
 [trustpay.connector_webhook_details]
-merchant_secret="Source verification key"
+merchant_secret = "Source verification key"
 
 [[trustpay.metadata.apple_pay]]
-name="certificate"
-label="Merchant Certificate (Base64 Encoded)"
-placeholder="Enter Merchant Certificate (Base64 Encoded)"
-required=true
-type="Text"
+name = "certificate"
+label = "Merchant Certificate (Base64 Encoded)"
+placeholder = "Enter Merchant Certificate (Base64 Encoded)"
+required = true
+type = "Text"
 [[trustpay.metadata.apple_pay]]
-name="certificate_keys"
-label="Merchant PrivateKey (Base64 Encoded)"
-placeholder="Enter Merchant PrivateKey (Base64 Encoded)"
-required=true
-type="Text"
+name = "certificate_keys"
+label = "Merchant PrivateKey (Base64 Encoded)"
+placeholder = "Enter Merchant PrivateKey (Base64 Encoded)"
+required = true
+type = "Text"
 [[trustpay.metadata.apple_pay]]
-name="merchant_identifier"
-label="Apple Merchant Identifier"
-placeholder="Enter Apple Merchant Identifier"
-required=true
-type="Text"
+name = "merchant_identifier"
+label = "Apple Merchant Identifier"
+placeholder = "Enter Apple Merchant Identifier"
+required = true
+type = "Text"
 [[trustpay.metadata.apple_pay]]
-name="display_name"
-label="Display Name"
-placeholder="Enter Display Name"
-required=true
-type="Text"
+name = "display_name"
+label = "Display Name"
+placeholder = "Enter Display Name"
+required = true
+type = "Text"
 [[trustpay.metadata.apple_pay]]
-name="initiative"
-label="Domain"
-placeholder="Enter Domain"
-required=true
-type="Text"
+name = "initiative"
+label = "Domain"
+placeholder = "Enter Domain"
+required = true
+type = "Text"
 [[trustpay.metadata.apple_pay]]
-name="initiative_context"
-label="Domain Name"
-placeholder="Enter Domain Name"
-required=true
-type="Text"
+name = "initiative_context"
+label = "Domain Name"
+placeholder = "Enter Domain Name"
+required = true
+type = "Text"
 [[trustpay.metadata.apple_pay]]
-name="merchant_business_country"
-label="Merchant Business Country"
-placeholder="Enter Merchant Business Country"
-required=true
-type="Select"
-options=[]
+name = "merchant_business_country"
+label = "Merchant Business Country"
+placeholder = "Enter Merchant Business Country"
+required = true
+type = "Select"
+options = []
 [[trustpay.metadata.apple_pay]]
-name="payment_processing_details_at"
-label="Payment Processing Details At"
-placeholder="Enter Payment Processing Details At"
-required=true
-type="Radio"
-options=["Connector"]
+name = "payment_processing_details_at"
+label = "Payment Processing Details At"
+placeholder = "Enter Payment Processing Details At"
+required = true
+type = "Radio"
+options = ["Connector"]
 
 [[trustpay.metadata.google_pay]]
-name="merchant_name"
-label="Google Pay Merchant Name"
-placeholder="Enter Google Pay Merchant Name"
-required=true
-type="Text"
+name = "merchant_name"
+label = "Google Pay Merchant Name"
+placeholder = "Enter Google Pay Merchant Name"
+required = true
+type = "Text"
 [[trustpay.metadata.google_pay]]
-name="merchant_id"
-label="Google Pay Merchant Id"
-placeholder="Enter Google Pay Merchant Id"
-required=true
-type="Text"
+name = "merchant_id"
+label = "Google Pay Merchant Id"
+placeholder = "Enter Google Pay Merchant Id"
+required = true
+type = "Text"
 [[trustpay.metadata.google_pay]]
-name="gateway_merchant_id"
-label="Google Pay Merchant Key"
-placeholder="Enter Google Pay Merchant Key"
-required=true
-type="Text"
+name = "gateway_merchant_id"
+label = "Google Pay Merchant Key"
+placeholder = "Enter Google Pay Merchant Key"
+required = true
+type = "Text"
 [[trustpay.metadata.google_pay]]
-name="allowed_auth_methods"
-label="Allowed Auth Methods"
-placeholder="Enter Allowed Auth Methods"
-required=true
-type="MultiSelect"
-options=["PAN_ONLY", "CRYPTOGRAM_3DS"]
+name = "allowed_auth_methods"
+label = "Allowed Auth Methods"
+placeholder = "Enter Allowed Auth Methods"
+required = true
+type = "MultiSelect"
+options = ["PAN_ONLY", "CRYPTOGRAM_3DS"]
 
 [worldline]
 [[worldline.credit]]
-  payment_method_type = "Mastercard"
+payment_method_type = "Mastercard"
 [[worldline.credit]]
-  payment_method_type = "Visa"
+payment_method_type = "Visa"
 [[worldline.credit]]
-  payment_method_type = "Interac"
+payment_method_type = "Interac"
 [[worldline.credit]]
-  payment_method_type = "AmericanExpress"
+payment_method_type = "AmericanExpress"
 [[worldline.credit]]
-  payment_method_type = "JCB"
+payment_method_type = "JCB"
 [[worldline.credit]]
-  payment_method_type = "DinersClub"
+payment_method_type = "DinersClub"
 [[worldline.credit]]
-  payment_method_type = "Discover"
+payment_method_type = "Discover"
 [[worldline.credit]]
-  payment_method_type = "CartesBancaires"
+payment_method_type = "CartesBancaires"
 [[worldline.credit]]
-  payment_method_type = "UnionPay"
+payment_method_type = "UnionPay"
 [[worldline.debit]]
-  payment_method_type = "Mastercard"
+payment_method_type = "Mastercard"
 [[worldline.debit]]
-  payment_method_type = "Visa"
+payment_method_type = "Visa"
 [[worldline.debit]]
-  payment_method_type = "Interac"
+payment_method_type = "Interac"
 [[worldline.debit]]
-  payment_method_type = "AmericanExpress"
+payment_method_type = "AmericanExpress"
 [[worldline.debit]]
-  payment_method_type = "JCB"
+payment_method_type = "JCB"
 [[worldline.debit]]
-  payment_method_type = "DinersClub"
+payment_method_type = "DinersClub"
 [[worldline.debit]]
-  payment_method_type = "Discover"
+payment_method_type = "Discover"
 [[worldline.debit]]
-  payment_method_type = "CartesBancaires"
+payment_method_type = "CartesBancaires"
 [[worldline.debit]]
-  payment_method_type = "UnionPay"
+payment_method_type = "UnionPay"
 [[worldline.bank_redirect]]
-  payment_method_type = "ideal"
+payment_method_type = "ideal"
 [[worldline.bank_redirect]]
-  payment_method_type = "giropay"
+payment_method_type = "giropay"
 [worldline.connector_auth.SignatureKey]
-api_key="API Key ID"
-key1="Merchant ID"
-api_secret="Secret API Key"
+api_key = "API Key ID"
+key1 = "Merchant ID"
+api_secret = "Secret API Key"
 [worldline.connector_webhook_details]
-merchant_secret="Source verification key"
+merchant_secret = "Source verification key"
 
 [worldpay]
 [[worldpay.credit]]
-  payment_method_type = "Mastercard"
+payment_method_type = "Mastercard"
 [[worldpay.credit]]
-  payment_method_type = "Visa"
+payment_method_type = "Visa"
 [[worldpay.credit]]
-  payment_method_type = "Interac"
+payment_method_type = "Interac"
 [[worldpay.credit]]
-  payment_method_type = "AmericanExpress"
+payment_method_type = "AmericanExpress"
 [[worldpay.credit]]
-  payment_method_type = "JCB"
+payment_method_type = "JCB"
 [[worldpay.credit]]
-  payment_method_type = "DinersClub"
+payment_method_type = "DinersClub"
 [[worldpay.credit]]
-  payment_method_type = "Discover"
+payment_method_type = "Discover"
 [[worldpay.credit]]
-  payment_method_type = "CartesBancaires"
+payment_method_type = "CartesBancaires"
 [[worldpay.credit]]
-  payment_method_type = "UnionPay"
+payment_method_type = "UnionPay"
 [[worldpay.debit]]
-  payment_method_type = "Mastercard"
+payment_method_type = "Mastercard"
 [[worldpay.debit]]
-  payment_method_type = "Visa"
+payment_method_type = "Visa"
 [[worldpay.debit]]
-  payment_method_type = "Interac"
+payment_method_type = "Interac"
 [[worldpay.debit]]
-  payment_method_type = "AmericanExpress"
+payment_method_type = "AmericanExpress"
 [[worldpay.debit]]
-  payment_method_type = "JCB"
+payment_method_type = "JCB"
 [[worldpay.debit]]
-  payment_method_type = "DinersClub"
+payment_method_type = "DinersClub"
 [[worldpay.debit]]
-  payment_method_type = "Discover"
+payment_method_type = "Discover"
 [[worldpay.debit]]
-  payment_method_type = "CartesBancaires"
+payment_method_type = "CartesBancaires"
 [[worldpay.debit]]
-  payment_method_type = "UnionPay"
+payment_method_type = "UnionPay"
 [[worldpay.wallet]]
-  payment_method_type = "google_pay"
+payment_method_type = "google_pay"
 [[worldpay.wallet]]
-  payment_method_type = "apple_pay"
+payment_method_type = "apple_pay"
 [worldpay.connector_auth.SignatureKey]
-key1="Username"
-api_key="Password"
-api_secret="Merchant Identifier"
+key1 = "Username"
+api_key = "Password"
+api_secret = "Merchant Identifier"
 [worldpay.metadata.merchant_name]
-name="merchant_name"
-label="Name of the merchant to de displayed during 3DS challenge"
-placeholder="Enter Name of the merchant"
-required=true
-type="Text"
+name = "merchant_name"
+label = "Name of the merchant to de displayed during 3DS challenge"
+placeholder = "Enter Name of the merchant"
+required = true
+type = "Text"
 
 [[worldpay.metadata.apple_pay]]
-name="certificate"
-label="Merchant Certificate (Base64 Encoded)"
-placeholder="Enter Merchant Certificate (Base64 Encoded)"
-required=true
-type="Text"
+name = "certificate"
+label = "Merchant Certificate (Base64 Encoded)"
+placeholder = "Enter Merchant Certificate (Base64 Encoded)"
+required = true
+type = "Text"
 [[worldpay.metadata.apple_pay]]
-name="certificate_keys"
-label="Merchant PrivateKey (Base64 Encoded)"
-placeholder="Enter Merchant PrivateKey (Base64 Encoded)"
-required=true
-type="Text"
+name = "certificate_keys"
+label = "Merchant PrivateKey (Base64 Encoded)"
+placeholder = "Enter Merchant PrivateKey (Base64 Encoded)"
+required = true
+type = "Text"
 [[worldpay.metadata.apple_pay]]
-name="merchant_identifier"
-label="Apple Merchant Identifier"
-placeholder="Enter Apple Merchant Identifier"
-required=true
-type="Text"
+name = "merchant_identifier"
+label = "Apple Merchant Identifier"
+placeholder = "Enter Apple Merchant Identifier"
+required = true
+type = "Text"
 [[worldpay.metadata.apple_pay]]
-name="display_name"
-label="Display Name"
-placeholder="Enter Display Name"
-required=true
-type="Text"
+name = "display_name"
+label = "Display Name"
+placeholder = "Enter Display Name"
+required = true
+type = "Text"
 [[worldpay.metadata.apple_pay]]
-name="initiative"
-label="Domain"
-placeholder="Enter Domain"
-required=true
-type="Text"
+name = "initiative"
+label = "Domain"
+placeholder = "Enter Domain"
+required = true
+type = "Text"
 [[worldpay.metadata.apple_pay]]
-name="initiative_context"
-label="Domain Name"
-placeholder="Enter Domain Name"
-required=true
-type="Text"
+name = "initiative_context"
+label = "Domain Name"
+placeholder = "Enter Domain Name"
+required = true
+type = "Text"
 [[worldpay.metadata.apple_pay]]
-name="merchant_business_country"
-label="Merchant Business Country"
-placeholder="Enter Merchant Business Country"
-required=true
-type="Select"
-options=[]
+name = "merchant_business_country"
+label = "Merchant Business Country"
+placeholder = "Enter Merchant Business Country"
+required = true
+type = "Select"
+options = []
 [[worldpay.metadata.apple_pay]]
-name="payment_processing_details_at"
-label="Payment Processing Details At"
-placeholder="Enter Payment Processing Details At"
-required=true
-type="Radio"
-options=["Connector"]
+name = "payment_processing_details_at"
+label = "Payment Processing Details At"
+placeholder = "Enter Payment Processing Details At"
+required = true
+type = "Radio"
+options = ["Connector"]
 
 [[worldpay.metadata.google_pay]]
-name="merchant_name"
-label="Google Pay Merchant Name"
-placeholder="Enter Google Pay Merchant Name"
-required=true
-type="Text"
+name = "merchant_name"
+label = "Google Pay Merchant Name"
+placeholder = "Enter Google Pay Merchant Name"
+required = true
+type = "Text"
 [[worldpay.metadata.google_pay]]
-name="merchant_id"
-label="Google Pay Merchant Id"
-placeholder="Enter Google Pay Merchant Id"
-required=true
-type="Text"
+name = "merchant_id"
+label = "Google Pay Merchant Id"
+placeholder = "Enter Google Pay Merchant Id"
+required = true
+type = "Text"
 [[worldpay.metadata.google_pay]]
-name="gateway_merchant_id"
-label="Google Pay Merchant Key"
-placeholder="Enter Google Pay Merchant Key"
-required=true
-type="Text"
+name = "gateway_merchant_id"
+label = "Google Pay Merchant Key"
+placeholder = "Enter Google Pay Merchant Key"
+required = true
+type = "Text"
 [[worldpay.metadata.google_pay]]
-name="allowed_auth_methods"
-label="Allowed Auth Methods"
-placeholder="Enter Allowed Auth Methods"
-required=true
-type="MultiSelect"
-options=["PAN_ONLY", "CRYPTOGRAM_3DS"]
+name = "allowed_auth_methods"
+label = "Allowed Auth Methods"
+placeholder = "Enter Allowed Auth Methods"
+required = true
+type = "MultiSelect"
+options = ["PAN_ONLY", "CRYPTOGRAM_3DS"]
 
 
 [payme]
 [[payme.credit]]
-  payment_method_type = "Mastercard"
+payment_method_type = "Mastercard"
 [[payme.credit]]
-  payment_method_type = "Visa"
+payment_method_type = "Visa"
 [[payme.credit]]
-  payment_method_type = "Interac"
+payment_method_type = "Interac"
 [[payme.credit]]
-  payment_method_type = "AmericanExpress"
+payment_method_type = "AmericanExpress"
 [[payme.credit]]
-  payment_method_type = "JCB"
+payment_method_type = "JCB"
 [[payme.credit]]
-  payment_method_type = "DinersClub"
+payment_method_type = "DinersClub"
 [[payme.credit]]
-  payment_method_type = "Discover"
+payment_method_type = "Discover"
 [[payme.credit]]
-  payment_method_type = "CartesBancaires"
+payment_method_type = "CartesBancaires"
 [[payme.credit]]
-  payment_method_type = "UnionPay"
+payment_method_type = "UnionPay"
 [[payme.debit]]
-  payment_method_type = "Mastercard"
+payment_method_type = "Mastercard"
 [[payme.debit]]
-  payment_method_type = "Visa"
+payment_method_type = "Visa"
 [[payme.debit]]
-  payment_method_type = "Interac"
+payment_method_type = "Interac"
 [[payme.debit]]
-  payment_method_type = "AmericanExpress"
+payment_method_type = "AmericanExpress"
 [[payme.debit]]
-  payment_method_type = "JCB"
+payment_method_type = "JCB"
 [[payme.debit]]
-  payment_method_type = "DinersClub"
+payment_method_type = "DinersClub"
 [[payme.debit]]
-  payment_method_type = "Discover"
+payment_method_type = "Discover"
 [[payme.debit]]
-  payment_method_type = "CartesBancaires"
+payment_method_type = "CartesBancaires"
 [[payme.debit]]
-  payment_method_type = "UnionPay"
+payment_method_type = "UnionPay"
 [payme.connector_auth.BodyKey]
-api_key="Seller Payme Id"
-key1="Payme Public Key"
+api_key = "Seller Payme Id"
+key1 = "Payme Public Key"
 [payme.connector_webhook_details]
-merchant_secret="Payme Client Secret"
-additional_secret="Payme Client Key"
+merchant_secret = "Payme Client Secret"
+additional_secret = "Payme Client Key"
 
 [plaid]
 [[plaid.open_banking]]
-  payment_method_type = "open_banking_pis"
+payment_method_type = "open_banking_pis"
 [plaid.connector_auth.BodyKey]
-api_key="client_id"
-key1="secret"
+api_key = "client_id"
+key1 = "secret"
 [plaid.additional_merchant_data.open_banking_recipient_data]
-name="open_banking_recipient_data"
-label="Open Banking Recipient Data"
-placeholder="Enter Open Banking Recipient Data"
-required=true
-type="Select"
-options=["account_data","connector_recipient_id","wallet_id"]
+name = "open_banking_recipient_data"
+label = "Open Banking Recipient Data"
+placeholder = "Enter Open Banking Recipient Data"
+required = true
+type = "Select"
+options = ["account_data", "connector_recipient_id", "wallet_id"]
 [plaid.additional_merchant_data.account_data]
-name="account_data"
-label="Bank scheme"
-placeholder="Enter account_data"
-required=true
-type="Select"
-options=["iban","bacs"]
+name = "account_data"
+label = "Bank scheme"
+placeholder = "Enter account_data"
+required = true
+type = "Select"
+options = ["iban", "bacs"]
 [plaid.additional_merchant_data.connector_recipient_id]
-name="connector_recipient_id"
-label="Connector Recipient Id"
-placeholder="Enter connector recipient id"
-required=true
-type="Text"
+name = "connector_recipient_id"
+label = "Connector Recipient Id"
+placeholder = "Enter connector recipient id"
+required = true
+type = "Text"
 [plaid.additional_merchant_data.wallet_id]
-name="wallet_id"
-label="Wallet Id"
-placeholder="Enter wallet id"
-required=true
-type="Text"
+name = "wallet_id"
+label = "Wallet Id"
+placeholder = "Enter wallet id"
+required = true
+type = "Text"
 
 [[plaid.additional_merchant_data.iban]]
-name="iban"
-label="Iban"
-placeholder="Enter iban"
-required=true
-type="Text"
+name = "iban"
+label = "Iban"
+placeholder = "Enter iban"
+required = true
+type = "Text"
 [[plaid.additional_merchant_data.iban]]
-name="iban.name"
-label="Name"
-placeholder="Enter name"
-required=true
-type="Text"
+name = "iban.name"
+label = "Name"
+placeholder = "Enter name"
+required = true
+type = "Text"
 
 [[plaid.additional_merchant_data.bacs]]
-name="sort_code"
-label="Sort Code"
-placeholder="Enter sort code"
-required=true
-type="Text"
+name = "sort_code"
+label = "Sort Code"
+placeholder = "Enter sort code"
+required = true
+type = "Text"
 [[plaid.additional_merchant_data.bacs]]
-name="account_number"
-label="Account number"
-placeholder="Enter account number"
-required=true
-type="Text"
+name = "account_number"
+label = "Account number"
+placeholder = "Enter account number"
+required = true
+type = "Text"
 [[plaid.additional_merchant_data.bacs]]
-name="bacs.name"
-label="Name"
-placeholder="Enter name"
-required=true
-type="Text"
+name = "bacs.name"
+label = "Name"
+placeholder = "Enter name"
+required = true
+type = "Text"
 
 [powertranz]
 [[powertranz.credit]]
-  payment_method_type = "Mastercard"
+payment_method_type = "Mastercard"
 [[powertranz.credit]]
-  payment_method_type = "Visa"
+payment_method_type = "Visa"
 [[powertranz.credit]]
-  payment_method_type = "Interac"
+payment_method_type = "Interac"
 [[powertranz.credit]]
-  payment_method_type = "AmericanExpress"
+payment_method_type = "AmericanExpress"
 [[powertranz.credit]]
-  payment_method_type = "JCB"
+payment_method_type = "JCB"
 [[powertranz.credit]]
-  payment_method_type = "DinersClub"
+payment_method_type = "DinersClub"
 [[powertranz.credit]]
-  payment_method_type = "Discover"
+payment_method_type = "Discover"
 [[powertranz.credit]]
-  payment_method_type = "CartesBancaires"
+payment_method_type = "CartesBancaires"
 [[powertranz.credit]]
-  payment_method_type = "UnionPay"
+payment_method_type = "UnionPay"
 [[powertranz.debit]]
-  payment_method_type = "Mastercard"
+payment_method_type = "Mastercard"
 [[powertranz.debit]]
-  payment_method_type = "Visa"
+payment_method_type = "Visa"
 [[powertranz.debit]]
-  payment_method_type = "Interac"
+payment_method_type = "Interac"
 [[powertranz.debit]]
-  payment_method_type = "AmericanExpress"
+payment_method_type = "AmericanExpress"
 [[powertranz.debit]]
-  payment_method_type = "JCB"
+payment_method_type = "JCB"
 [[powertranz.debit]]
-  payment_method_type = "DinersClub"
+payment_method_type = "DinersClub"
 [[powertranz.debit]]
-  payment_method_type = "Discover"
+payment_method_type = "Discover"
 [[powertranz.debit]]
-  payment_method_type = "CartesBancaires"
+payment_method_type = "CartesBancaires"
 [[powertranz.debit]]
-  payment_method_type = "UnionPay"
+payment_method_type = "UnionPay"
 [powertranz.connector_auth.BodyKey]
 key1 = "PowerTranz Id"
-api_key="PowerTranz Password"
+api_key = "PowerTranz Password"
 [powertranz.connector_webhook_details]
-merchant_secret="Source verification key"
-
+merchant_secret = "Source verification key"
 
 
 [tsys]
 [[tsys.credit]]
-  payment_method_type = "Mastercard"
+payment_method_type = "Mastercard"
 [[tsys.credit]]
-  payment_method_type = "Visa"
+payment_method_type = "Visa"
 [[tsys.credit]]
-  payment_method_type = "Interac"
+payment_method_type = "Interac"
 [[tsys.credit]]
-  payment_method_type = "AmericanExpress"
+payment_method_type = "AmericanExpress"
 [[tsys.credit]]
-  payment_method_type = "JCB"
+payment_method_type = "JCB"
 [[tsys.credit]]
-  payment_method_type = "DinersClub"
+payment_method_type = "DinersClub"
 [[tsys.credit]]
-  payment_method_type = "Discover"
+payment_method_type = "Discover"
 [[tsys.credit]]
-  payment_method_type = "CartesBancaires"
+payment_method_type = "CartesBancaires"
 [[tsys.credit]]
-  payment_method_type = "UnionPay"
+payment_method_type = "UnionPay"
 [[tsys.debit]]
-  payment_method_type = "Mastercard"
+payment_method_type = "Mastercard"
 [[tsys.debit]]
-  payment_method_type = "Visa"
+payment_method_type = "Visa"
 [[tsys.debit]]
-  payment_method_type = "Interac"
+payment_method_type = "Interac"
 [[tsys.debit]]
-  payment_method_type = "AmericanExpress"
+payment_method_type = "AmericanExpress"
 [[tsys.debit]]
-  payment_method_type = "JCB"
+payment_method_type = "JCB"
 [[tsys.debit]]
-  payment_method_type = "DinersClub"
+payment_method_type = "DinersClub"
 [[tsys.debit]]
-  payment_method_type = "Discover"
+payment_method_type = "Discover"
 [[tsys.debit]]
-  payment_method_type = "CartesBancaires"
+payment_method_type = "CartesBancaires"
 [[tsys.debit]]
-  payment_method_type = "UnionPay"
+payment_method_type = "UnionPay"
 [tsys.connector_auth.SignatureKey]
-api_key="Device Id"
-key1="Transaction Key"
-api_secret="Developer Id"
+api_key = "Device Id"
+key1 = "Transaction Key"
+api_secret = "Developer Id"
 [tsys.connector_webhook_details]
-merchant_secret="Source verification key"
+merchant_secret = "Source verification key"
 
 [volt]
 [[volt.bank_redirect]]
-  payment_method_type = "open_banking_uk"
+payment_method_type = "open_banking_uk"
 [volt.connector_auth.MultiAuthKey]
 api_key = "Username"
 api_secret = "Password"
 key1 = "Client ID"
 key2 = "Client Secret"
 [volt.connector_webhook_details]
-merchant_secret="Source verification key"
+merchant_secret = "Source verification key"
 
 [zen]
 [[zen.credit]]
-  payment_method_type = "Mastercard"
+payment_method_type = "Mastercard"
 [[zen.credit]]
-  payment_method_type = "Visa"
+payment_method_type = "Visa"
 [[zen.credit]]
-  payment_method_type = "Interac"
+payment_method_type = "Interac"
 [[zen.credit]]
-  payment_method_type = "AmericanExpress"
+payment_method_type = "AmericanExpress"
 [[zen.credit]]
-  payment_method_type = "JCB"
+payment_method_type = "JCB"
 [[zen.credit]]
-  payment_method_type = "DinersClub"
+payment_method_type = "DinersClub"
 [[zen.credit]]
-  payment_method_type = "Discover"
+payment_method_type = "Discover"
 [[zen.credit]]
-  payment_method_type = "CartesBancaires"
+payment_method_type = "CartesBancaires"
 [[zen.credit]]
-  payment_method_type = "UnionPay"
+payment_method_type = "UnionPay"
 [[zen.debit]]
-  payment_method_type = "Mastercard"
+payment_method_type = "Mastercard"
 [[zen.debit]]
-  payment_method_type = "Visa"
+payment_method_type = "Visa"
 [[zen.debit]]
-  payment_method_type = "Interac"
+payment_method_type = "Interac"
 [[zen.debit]]
-  payment_method_type = "AmericanExpress"
+payment_method_type = "AmericanExpress"
 [[zen.debit]]
-  payment_method_type = "JCB"
+payment_method_type = "JCB"
 [[zen.debit]]
-  payment_method_type = "DinersClub"
+payment_method_type = "DinersClub"
 [[zen.debit]]
-  payment_method_type = "Discover"
+payment_method_type = "Discover"
 [[zen.debit]]
-  payment_method_type = "CartesBancaires"
+payment_method_type = "CartesBancaires"
 [[zen.debit]]
-  payment_method_type = "UnionPay"
+payment_method_type = "UnionPay"
 [[zen.wallet]]
-  payment_method_type = "apple_pay"
+payment_method_type = "apple_pay"
 [[zen.wallet]]
-  payment_method_type = "google_pay"
+payment_method_type = "google_pay"
 [[zen.voucher]]
-  payment_method_type = "boleto"
+payment_method_type = "boleto"
 [[zen.voucher]]
-  payment_method_type = "efecty"
+payment_method_type = "efecty"
 [[zen.voucher]]
-  payment_method_type = "pago_efectivo"
+payment_method_type = "pago_efectivo"
 [[zen.voucher]]
-  payment_method_type = "red_compra"
+payment_method_type = "red_compra"
 [[zen.voucher]]
-  payment_method_type = "red_pagos"
+payment_method_type = "red_pagos"
 [[zen.bank_transfer]]
-  payment_method_type = "pix"
+payment_method_type = "pix"
 [[zen.bank_transfer]]
-  payment_method_type = "pse"
+payment_method_type = "pse"
 [zen.connector_auth.HeaderKey]
-api_key="API Key"
+api_key = "API Key"
 [zen.connector_webhook_details]
-merchant_secret="Source verification key"
+merchant_secret = "Source verification key"
 
 [[zen.metadata.apple_pay]]
-name="terminal_uuid"
-label="Terminal UUID"
-placeholder="Enter Terminal UUID"
-required=true
-type="Text"
+name = "terminal_uuid"
+label = "Terminal UUID"
+placeholder = "Enter Terminal UUID"
+required = true
+type = "Text"
 [[zen.metadata.apple_pay]]
-name="pay_wall_secret"
-label="Pay Wall Secret"
-placeholder="Enter Pay Wall Secret"
-required=true
-type="Text"
+name = "pay_wall_secret"
+label = "Pay Wall Secret"
+placeholder = "Enter Pay Wall Secret"
+required = true
+type = "Text"
 
 [[zen.metadata.google_pay]]
-name="terminal_uuid"
-label="Terminal UUID"
-placeholder="Enter Terminal UUID"
-required=true
-type="Text"
+name = "terminal_uuid"
+label = "Terminal UUID"
+placeholder = "Enter Terminal UUID"
+required = true
+type = "Text"
 [[zen.metadata.google_pay]]
-name="pay_wall_secret"
-label="Pay Wall Secret"
-placeholder="Enter Pay Wall Secret"
-required=true
-type="Text"
+name = "pay_wall_secret"
+label = "Pay Wall Secret"
+placeholder = "Enter Pay Wall Secret"
+required = true
+type = "Text"
 
 [zsl]
 [[zsl.bank_transfer]]
-  payment_method_type = "local_bank_transfer"
+payment_method_type = "local_bank_transfer"
 [zsl.connector_auth.BodyKey]
 api_key = "Key"
 key1 = "Merchant ID"
 
 [netcetera]
 [netcetera.connector_auth.CertificateAuth]
-certificate="Base64 encoded PEM formatted certificate chain"
-private_key="Base64 encoded PEM formatted private key"
+certificate = "Base64 encoded PEM formatted certificate chain"
+private_key = "Base64 encoded PEM formatted private key"
 
 [netcetera.metadata.endpoint_prefix]
-name="endpoint_prefix"
-label="Live endpoint prefix"
-placeholder="string that will replace '{prefix}' in this base url 'https://{prefix}.3ds-server.prev.netcetera-cloud-payment.ch'"
-required=true
-type="Text"
+name = "endpoint_prefix"
+label = "Live endpoint prefix"
+placeholder = "string that will replace '{prefix}' in this base url 'https://{prefix}.3ds-server.prev.netcetera-cloud-payment.ch'"
+required = true
+type = "Text"
 [netcetera.metadata.mcc]
-name="mcc"
-label="MCC"
-placeholder="Enter MCC"
-required=false
-type="Text"
+name = "mcc"
+label = "MCC"
+placeholder = "Enter MCC"
+required = false
+type = "Text"
 [netcetera.metadata.merchant_country_code]
-name="merchant_country_code"
-label="3 digit numeric country code"
-placeholder="Enter 3 digit numeric country code"
-required=false
-type="Text"
+name = "merchant_country_code"
+label = "3 digit numeric country code"
+placeholder = "Enter 3 digit numeric country code"
+required = false
+type = "Text"
 [netcetera.metadata.merchant_name]
-name="merchant_name"
-label="Name of the merchant"
-placeholder="Enter Name of the merchant"
-required=false
-type="Text"
+name = "merchant_name"
+label = "Name of the merchant"
+placeholder = "Enter Name of the merchant"
+required = false
+type = "Text"
 [netcetera.metadata.three_ds_requestor_name]
-name="three_ds_requestor_name"
-label="ThreeDS requestor name"
-placeholder="Enter ThreeDS requestor name"
-required=false
-type="Text"
+name = "three_ds_requestor_name"
+label = "ThreeDS requestor name"
+placeholder = "Enter ThreeDS requestor name"
+required = false
+type = "Text"
 [netcetera.metadata.three_ds_requestor_id]
-name="three_ds_requestor_id"
-label="ThreeDS request id"
-placeholder="Enter ThreeDS request id"
-required=false
-type="Text"
+name = "three_ds_requestor_id"
+label = "ThreeDS request id"
+placeholder = "Enter ThreeDS request id"
+required = false
+type = "Text"
 [netcetera.metadata.merchant_configuration_id]
-name="merchant_configuration_id"
-label="Merchant Configuration ID"
-placeholder="Enter Merchant Configuration ID"
-required=false
-type="Text"
+name = "merchant_configuration_id"
+label = "Merchant Configuration ID"
+placeholder = "Enter Merchant Configuration ID"
+required = false
+type = "Text"
 
 [taxjar]
 [taxjar.connector_auth.HeaderKey]
-api_key="Live Token"
+api_key = "Live Token"
 
 [billwerk]
 [[billwerk.credit]]
-  payment_method_type = "Mastercard"
+payment_method_type = "Mastercard"
 [[billwerk.credit]]
-  payment_method_type = "Visa"
+payment_method_type = "Visa"
 [[billwerk.credit]]
-  payment_method_type = "Interac"
+payment_method_type = "Interac"
 [[billwerk.credit]]
-  payment_method_type = "AmericanExpress"
+payment_method_type = "AmericanExpress"
 [[billwerk.credit]]
-  payment_method_type = "JCB"
+payment_method_type = "JCB"
 [[billwerk.credit]]
-  payment_method_type = "DinersClub"
+payment_method_type = "DinersClub"
 [[billwerk.credit]]
-  payment_method_type = "Discover"
+payment_method_type = "Discover"
 [[billwerk.credit]]
-  payment_method_type = "CartesBancaires"
+payment_method_type = "CartesBancaires"
 [[billwerk.credit]]
-  payment_method_type = "UnionPay"
+payment_method_type = "UnionPay"
 [[billwerk.debit]]
-  payment_method_type = "Mastercard"
+payment_method_type = "Mastercard"
 [[billwerk.debit]]
-  payment_method_type = "Visa"
+payment_method_type = "Visa"
 [[billwerk.debit]]
-  payment_method_type = "Interac"
+payment_method_type = "Interac"
 [[billwerk.debit]]
-  payment_method_type = "AmericanExpress"
+payment_method_type = "AmericanExpress"
 [[billwerk.debit]]
-  payment_method_type = "JCB"
+payment_method_type = "JCB"
 [[billwerk.debit]]
-  payment_method_type = "DinersClub"
+payment_method_type = "DinersClub"
 [[billwerk.debit]]
-  payment_method_type = "Discover"
+payment_method_type = "Discover"
 [[billwerk.debit]]
-  payment_method_type = "CartesBancaires"
+payment_method_type = "CartesBancaires"
 [[billwerk.debit]]
-  payment_method_type = "UnionPay"
+payment_method_type = "UnionPay"
 [billwerk.connector_auth.BodyKey]
-api_key="Private Api Key"
-key1="Public Api Key"
+api_key = "Private Api Key"
+key1 = "Public Api Key"
 
 [paybox]
 [[paybox.credit]]
-  payment_method_type = "Mastercard"
+payment_method_type = "Mastercard"
 [[paybox.credit]]
-  payment_method_type = "Visa"
+payment_method_type = "Visa"
 [[paybox.credit]]
-  payment_method_type = "Interac"
+payment_method_type = "Interac"
 [[paybox.credit]]
-  payment_method_type = "AmericanExpress"
+payment_method_type = "AmericanExpress"
 [[paybox.credit]]
-  payment_method_type = "JCB"
+payment_method_type = "JCB"
 [[paybox.credit]]
-  payment_method_type = "DinersClub"
+payment_method_type = "DinersClub"
 [[paybox.credit]]
-  payment_method_type = "Discover"
+payment_method_type = "Discover"
 [[paybox.credit]]
-  payment_method_type = "CartesBancaires"
+payment_method_type = "CartesBancaires"
 [[paybox.credit]]
-  payment_method_type = "UnionPay"
+payment_method_type = "UnionPay"
 [[paybox.debit]]
-  payment_method_type = "Mastercard"
+payment_method_type = "Mastercard"
 [[paybox.debit]]
-  payment_method_type = "Visa"
+payment_method_type = "Visa"
 [[paybox.debit]]
-  payment_method_type = "Interac"
+payment_method_type = "Interac"
 [[paybox.debit]]
-  payment_method_type = "AmericanExpress"
+payment_method_type = "AmericanExpress"
 [[paybox.debit]]
-  payment_method_type = "JCB"
+payment_method_type = "JCB"
 [[paybox.debit]]
-  payment_method_type = "DinersClub"
+payment_method_type = "DinersClub"
 [[paybox.debit]]
-  payment_method_type = "Discover"
+payment_method_type = "Discover"
 [[paybox.debit]]
-  payment_method_type = "CartesBancaires"
+payment_method_type = "CartesBancaires"
 [paybox.connector_auth.MultiAuthKey]
-api_key="SITE Key"
-key1="Rang Identifier"
-api_secret="CLE Secret"
-key2 ="Merchant Id"
+api_key = "SITE Key"
+key1 = "Rang Identifier"
+api_secret = "CLE Secret"
+key2 = "Merchant Id"
 
 [datatrans]
 [[datatrans.credit]]
-  payment_method_type = "Mastercard"
+payment_method_type = "Mastercard"
 [[datatrans.credit]]
-  payment_method_type = "Visa"
+payment_method_type = "Visa"
 [[datatrans.credit]]
-  payment_method_type = "Interac"
+payment_method_type = "Interac"
 [[datatrans.credit]]
-  payment_method_type = "AmericanExpress"
+payment_method_type = "AmericanExpress"
 [[datatrans.credit]]
-  payment_method_type = "JCB"
+payment_method_type = "JCB"
 [[datatrans.credit]]
-  payment_method_type = "DinersClub"
+payment_method_type = "DinersClub"
 [[datatrans.credit]]
-  payment_method_type = "Discover"
+payment_method_type = "Discover"
 [[datatrans.credit]]
-  payment_method_type = "CartesBancaires"
+payment_method_type = "CartesBancaires"
 [[datatrans.credit]]
-  payment_method_type = "UnionPay"
+payment_method_type = "UnionPay"
 [[datatrans.debit]]
-  payment_method_type = "Mastercard"
+payment_method_type = "Mastercard"
 [[datatrans.debit]]
-  payment_method_type = "Visa"
+payment_method_type = "Visa"
 [[datatrans.debit]]
-  payment_method_type = "Interac"
+payment_method_type = "Interac"
 [[datatrans.debit]]
-  payment_method_type = "AmericanExpress"
+payment_method_type = "AmericanExpress"
 [[datatrans.debit]]
-  payment_method_type = "JCB"
+payment_method_type = "JCB"
 [[datatrans.debit]]
-  payment_method_type = "DinersClub"
+payment_method_type = "DinersClub"
 [[datatrans.debit]]
-  payment_method_type = "Discover"
+payment_method_type = "Discover"
 [[datatrans.debit]]
-  payment_method_type = "CartesBancaires"
+payment_method_type = "CartesBancaires"
 [[datatrans.debit]]
-  payment_method_type = "UnionPay"
+payment_method_type = "UnionPay"
 [datatrans.connector_auth.BodyKey]
 api_key = "Passcode"
 key1 = "datatrans MerchantId"
 
 [datatrans.metadata.acquirer_bin]
-name="acquirer_bin"
-label="Acquirer Bin"
-placeholder="Enter Acquirer Bin"
-required=false
-type="Text"
+name = "acquirer_bin"
+label = "Acquirer Bin"
+placeholder = "Enter Acquirer Bin"
+required = false
+type = "Text"
 [datatrans.metadata.acquirer_merchant_id]
-name="acquirer_merchant_id"
-label="Acquirer Merchant ID"
-placeholder="Enter Acquirer Merchant ID"
-required=false
-type="Text"
+name = "acquirer_merchant_id"
+label = "Acquirer Merchant ID"
+placeholder = "Enter Acquirer Merchant ID"
+required = false
+type = "Text"
 [datatrans.metadata.acquirer_country_code]
-name="acquirer_country_code"
-label="Acquirer Country Code"
-placeholder="Enter Acquirer Country Code"
-required=false
-type="Text"
+name = "acquirer_country_code"
+label = "Acquirer Country Code"
+placeholder = "Enter Acquirer Country Code"
+required = false
+type = "Text"
 
 [wellsfargo]
 [[wellsfargo.credit]]
-  payment_method_type = "Mastercard"
+payment_method_type = "Mastercard"
 [[wellsfargo.credit]]
-  payment_method_type = "Visa"
+payment_method_type = "Visa"
 [[wellsfargo.credit]]
-  payment_method_type = "Interac"
+payment_method_type = "Interac"
 [[wellsfargo.credit]]
-  payment_method_type = "AmericanExpress"
+payment_method_type = "AmericanExpress"
 [[wellsfargo.credit]]
-  payment_method_type = "JCB"
+payment_method_type = "JCB"
 [[wellsfargo.credit]]
-  payment_method_type = "DinersClub"
+payment_method_type = "DinersClub"
 [[wellsfargo.credit]]
-  payment_method_type = "Discover"
+payment_method_type = "Discover"
 [[wellsfargo.credit]]
-  payment_method_type = "CartesBancaires"
+payment_method_type = "CartesBancaires"
 [[wellsfargo.credit]]
-  payment_method_type = "UnionPay"
+payment_method_type = "UnionPay"
 [[wellsfargo.debit]]
-  payment_method_type = "Mastercard"
+payment_method_type = "Mastercard"
 [[wellsfargo.debit]]
-  payment_method_type = "Visa"
+payment_method_type = "Visa"
 [[wellsfargo.debit]]
-  payment_method_type = "Interac"
+payment_method_type = "Interac"
 [[wellsfargo.debit]]
-  payment_method_type = "AmericanExpress"
+payment_method_type = "AmericanExpress"
 [[wellsfargo.debit]]
-  payment_method_type = "JCB"
+payment_method_type = "JCB"
 [[wellsfargo.debit]]
-  payment_method_type = "DinersClub"
+payment_method_type = "DinersClub"
 [[wellsfargo.debit]]
-  payment_method_type = "Discover"
+payment_method_type = "Discover"
 [[wellsfargo.debit]]
-  payment_method_type = "CartesBancaires"
+payment_method_type = "CartesBancaires"
 [[wellsfargo.debit]]
-  payment_method_type = "UnionPay"
+payment_method_type = "UnionPay"
 [wellsfargo.connector_auth.SignatureKey]
-api_key="Key"
-key1="Merchant ID"
-api_secret="Shared Secret"
+api_key = "Key"
+key1 = "Merchant ID"
+api_secret = "Shared Secret"
 
 
 [fiuu]
 [[fiuu.credit]]
-  payment_method_type = "Mastercard"
+payment_method_type = "Mastercard"
 [[fiuu.credit]]
-  payment_method_type = "Visa"
+payment_method_type = "Visa"
 [[fiuu.credit]]
-  payment_method_type = "Interac"
+payment_method_type = "Interac"
 [[fiuu.credit]]
-  payment_method_type = "AmericanExpress"
+payment_method_type = "AmericanExpress"
 [[fiuu.credit]]
-  payment_method_type = "JCB"
+payment_method_type = "JCB"
 [[fiuu.credit]]
-  payment_method_type = "DinersClub"
+payment_method_type = "DinersClub"
 [[fiuu.credit]]
-  payment_method_type = "Discover"
+payment_method_type = "Discover"
 [[fiuu.credit]]
-  payment_method_type = "CartesBancaires"
+payment_method_type = "CartesBancaires"
 [[fiuu.credit]]
-  payment_method_type = "UnionPay"
+payment_method_type = "UnionPay"
 [[fiuu.debit]]
-  payment_method_type = "Mastercard"
+payment_method_type = "Mastercard"
 [[fiuu.debit]]
-  payment_method_type = "Visa"
+payment_method_type = "Visa"
 [[fiuu.debit]]
-  payment_method_type = "Interac"
+payment_method_type = "Interac"
 [[fiuu.debit]]
-  payment_method_type = "AmericanExpress"
+payment_method_type = "AmericanExpress"
 [[fiuu.debit]]
-  payment_method_type = "JCB"
+payment_method_type = "JCB"
 [[fiuu.debit]]
-  payment_method_type = "DinersClub"
+payment_method_type = "DinersClub"
 [[fiuu.debit]]
-  payment_method_type = "Discover"
+payment_method_type = "Discover"
 [[fiuu.debit]]
-  payment_method_type = "CartesBancaires"
+payment_method_type = "CartesBancaires"
 [[fiuu.debit]]
-  payment_method_type = "UnionPay"
+payment_method_type = "UnionPay"
 [[fiuu.real_time_payment]]
-  payment_method_type = "duit_now"
+payment_method_type = "duit_now"
 [[fiuu.wallet]]
-  payment_method_type = "google_pay"
+payment_method_type = "google_pay"
 [[fiuu.wallet]]
-  payment_method_type = "apple_pay"
+payment_method_type = "apple_pay"
 [[fiuu.bank_redirect]]
-  payment_method_type = "online_banking_fpx"
+payment_method_type = "online_banking_fpx"
 [fiuu.connector_auth.SignatureKey]
-api_key="Verify Key"
-key1="Merchant ID"
-api_secret="Secret Key"
+api_key = "Verify Key"
+key1 = "Merchant ID"
+api_secret = "Secret Key"
 [[fiuu.metadata.google_pay]]
-name="merchant_name"
-label="Google Pay Merchant Name"
-placeholder="Enter Google Pay Merchant Name"
-required=true
-type="Text"
+name = "merchant_name"
+label = "Google Pay Merchant Name"
+placeholder = "Enter Google Pay Merchant Name"
+required = true
+type = "Text"
 [[fiuu.metadata.google_pay]]
-name="merchant_id"
-label="Google Pay Merchant Id"
-placeholder="Enter Google Pay Merchant Id"
-required=true
-type="Text"
+name = "merchant_id"
+label = "Google Pay Merchant Id"
+placeholder = "Enter Google Pay Merchant Id"
+required = true
+type = "Text"
 [[fiuu.metadata.google_pay]]
-name="gateway_merchant_id"
-label="Google Pay Merchant Key"
-placeholder="Enter Google Pay Merchant Key"
-required=true
-type="Text"
+name = "gateway_merchant_id"
+label = "Google Pay Merchant Key"
+placeholder = "Enter Google Pay Merchant Key"
+required = true
+type = "Text"
 [[fiuu.metadata.google_pay]]
-name="allowed_auth_methods"
-label="Allowed Auth Methods"
-placeholder="Enter Allowed Auth Methods"
-required=true
-type="MultiSelect"
-options=["PAN_ONLY", "CRYPTOGRAM_3DS"]
+name = "allowed_auth_methods"
+label = "Allowed Auth Methods"
+placeholder = "Enter Allowed Auth Methods"
+required = true
+type = "MultiSelect"
+options = ["PAN_ONLY", "CRYPTOGRAM_3DS"]
 
 [[fiuu.metadata.apple_pay]]
-name="certificate"
-label="Merchant Certificate (Base64 Encoded)"
-placeholder="Enter Merchant Certificate (Base64 Encoded)"
-required=true
-type="Text"
+name = "certificate"
+label = "Merchant Certificate (Base64 Encoded)"
+placeholder = "Enter Merchant Certificate (Base64 Encoded)"
+required = true
+type = "Text"
 [[fiuu.metadata.apple_pay]]
-name="certificate_keys"
-label="Merchant PrivateKey (Base64 Encoded)"
-placeholder="Enter Merchant PrivateKey (Base64 Encoded)"
-required=true
-type="Text"
+name = "certificate_keys"
+label = "Merchant PrivateKey (Base64 Encoded)"
+placeholder = "Enter Merchant PrivateKey (Base64 Encoded)"
+required = true
+type = "Text"
 [[fiuu.metadata.apple_pay]]
-name="merchant_identifier"
-label="Apple Merchant Identifier"
-placeholder="Enter Apple Merchant Identifier"
-required=true
-type="Text"
+name = "merchant_identifier"
+label = "Apple Merchant Identifier"
+placeholder = "Enter Apple Merchant Identifier"
+required = true
+type = "Text"
 [[fiuu.metadata.apple_pay]]
-name="display_name"
-label="Display Name"
-placeholder="Enter Display Name"
-required=true
-type="Text"
+name = "display_name"
+label = "Display Name"
+placeholder = "Enter Display Name"
+required = true
+type = "Text"
 [[fiuu.metadata.apple_pay]]
-name="initiative"
-label="Domain"
-placeholder="Enter Domain"
-required=true
-type="Select"
-options=["web","ios"]
+name = "initiative"
+label = "Domain"
+placeholder = "Enter Domain"
+required = true
+type = "Select"
+options = ["web", "ios"]
 [[fiuu.metadata.apple_pay]]
-name="initiative_context"
-label="Domain Name"
-placeholder="Enter Domain Name"
-required=true
-type="Text"
+name = "initiative_context"
+label = "Domain Name"
+placeholder = "Enter Domain Name"
+required = true
+type = "Text"
 [[fiuu.metadata.apple_pay]]
-name="merchant_business_country"
-label="Merchant Business Country"
-placeholder="Enter Merchant Business Country"
-required=true
-type="Select"
-options=[]
+name = "merchant_business_country"
+label = "Merchant Business Country"
+placeholder = "Enter Merchant Business Country"
+required = true
+type = "Select"
+options = []
 [[fiuu.metadata.apple_pay]]
-name="payment_processing_details_at"
-label="Payment Processing Details At"
-placeholder="Enter Payment Processing Details At"
-required=true
-type="Radio"
-options=["Hyperswitch"]
+name = "payment_processing_details_at"
+label = "Payment Processing Details At"
+placeholder = "Enter Payment Processing Details At"
+required = true
+type = "Radio"
+options = ["Hyperswitch"]
 
 [fiuu.connector_webhook_details]
-merchant_secret="Source verification key"
+merchant_secret = "Source verification key"
 
 [elavon]
 [[elavon.credit]]
-  payment_method_type = "Mastercard"
+payment_method_type = "Mastercard"
 [[elavon.credit]]
-  payment_method_type = "Visa"
+payment_method_type = "Visa"
 [[elavon.credit]]
-  payment_method_type = "Interac"
+payment_method_type = "Interac"
 [[elavon.credit]]
-  payment_method_type = "AmericanExpress"
+payment_method_type = "AmericanExpress"
 [[elavon.credit]]
-  payment_method_type = "JCB"
+payment_method_type = "JCB"
 [[elavon.credit]]
-  payment_method_type = "DinersClub"
+payment_method_type = "DinersClub"
 [[elavon.credit]]
-  payment_method_type = "Discover"
+payment_method_type = "Discover"
 [[elavon.credit]]
-  payment_method_type = "CartesBancaires"
+payment_method_type = "CartesBancaires"
 [[elavon.credit]]
-  payment_method_type = "UnionPay"
+payment_method_type = "UnionPay"
 [[elavon.debit]]
-  payment_method_type = "Mastercard"
+payment_method_type = "Mastercard"
 [[elavon.debit]]
-  payment_method_type = "Visa"
+payment_method_type = "Visa"
 [[elavon.debit]]
-  payment_method_type = "Interac"
+payment_method_type = "Interac"
 [[elavon.debit]]
-  payment_method_type = "AmericanExpress"
+payment_method_type = "AmericanExpress"
 [[elavon.debit]]
-  payment_method_type = "JCB"
+payment_method_type = "JCB"
 [[elavon.debit]]
-  payment_method_type = "DinersClub"
+payment_method_type = "DinersClub"
 [[elavon.debit]]
-  payment_method_type = "Discover"
+payment_method_type = "Discover"
 [[elavon.debit]]
-  payment_method_type = "CartesBancaires"
+payment_method_type = "CartesBancaires"
 [[elavon.debit]]
-  payment_method_type = "UnionPay"
+payment_method_type = "UnionPay"
 [elavon.connector_auth.SignatureKey]
-api_key="Account Id"
-key1="User ID"
-api_secret="Pin"
+api_key = "Account Id"
+key1 = "User ID"
+api_secret = "Pin"
 
 [xendit]
 [[xendit.credit]]
-  payment_method_type = "Mastercard"
+payment_method_type = "Mastercard"
 [[xendit.credit]]
-  payment_method_type = "Visa"
+payment_method_type = "Visa"
 [[xendit.credit]]
-  payment_method_type = "Interac"
+payment_method_type = "Interac"
 [[xendit.credit]]
-  payment_method_type = "AmericanExpress"
+payment_method_type = "AmericanExpress"
 [[xendit.credit]]
-  payment_method_type = "JCB"
+payment_method_type = "JCB"
 [[xendit.credit]]
-  payment_method_type = "DinersClub"
+payment_method_type = "DinersClub"
 [[xendit.credit]]
-  payment_method_type = "Discover"
+payment_method_type = "Discover"
 [[xendit.credit]]
-  payment_method_type = "CartesBancaires"
+payment_method_type = "CartesBancaires"
 [[xendit.credit]]
-  payment_method_type = "UnionPay"
+payment_method_type = "UnionPay"
 [[xendit.debit]]
-  payment_method_type = "Mastercard"
+payment_method_type = "Mastercard"
 [[xendit.debit]]
-  payment_method_type = "Visa"
+payment_method_type = "Visa"
 [[xendit.debit]]
-  payment_method_type = "Interac"
+payment_method_type = "Interac"
 [[xendit.debit]]
-  payment_method_type = "AmericanExpress"
+payment_method_type = "AmericanExpress"
 [[xendit.debit]]
-  payment_method_type = "JCB"
+payment_method_type = "JCB"
 [[xendit.debit]]
-  payment_method_type = "DinersClub"
+payment_method_type = "DinersClub"
 [[xendit.debit]]
-  payment_method_type = "Discover"
+payment_method_type = "Discover"
 [[xendit.debit]]
-  payment_method_type = "CartesBancaires"
+payment_method_type = "CartesBancaires"
 [[xendit.debit]]
-  payment_method_type = "UnionPay"
+payment_method_type = "UnionPay"
 [xendit.connector_auth.HeaderKey]
-api_key="API Key"
+api_key = "API Key"
 [xendit.connector_webhook_details]
-merchant_secret="Webhook Verification Token"
+merchant_secret = "Webhook Verification Token"
 
 [inespay]
 [[inespay.bank_debit]]
-  payment_method_type = "sepa"
+payment_method_type = "sepa"
 [inespay.connector_auth.BodyKey]
-api_key="API Key"
-key1="API Token"
+api_key = "API Key"
+key1 = "API Token"
 [inespay.connector_webhook_details]
-merchant_secret="API Key"
+merchant_secret = "API Key"
 
 [nomupay_payout]
 [[nomupay_payout.bank_transfer]]
-  payment_method_type = "sepa"
+payment_method_type = "sepa"
 [nomupay_payout.connector_auth.BodyKey]
 api_key = "Nomupay kid"
 key1 = "Nomupay eid"
 [nomupay_payout.metadata.private_key]
-name="Private key for signature generation"
-label="Enter your private key"
-placeholder="------BEGIN PRIVATE KEY-------"
-required=true
-type="Text"
-
-<<<<<<< HEAD
+name = "Private key for signature generation"
+label = "Enter your private key"
+placeholder = "------BEGIN PRIVATE KEY-------"
+required = true
+type = "Text"
+
+[hipay]
+[[hipay.credit]]
+payment_method_type = "Mastercard"
+[[hipay.credit]]
+payment_method_type = "Visa"
+[[hipay.credit]]
+payment_method_type = "Interac"
+[[hipay.credit]]
+payment_method_type = "AmericanExpress"
+[[hipay.credit]]
+payment_method_type = "JCB"
+[[hipay.credit]]
+payment_method_type = "DinersClub"
+[[hipay.credit]]
+payment_method_type = "Discover"
+[[hipay.credit]]
+payment_method_type = "CartesBancaires"
+[[hipay.credit]]
+payment_method_type = "UnionPay"
+[[hipay.debit]]
+payment_method_type = "Mastercard"
+[[hipay.debit]]
+payment_method_type = "Visa"
+[[hipay.debit]]
+payment_method_type = "Interac"
+[[hipay.debit]]
+payment_method_type = "AmericanExpress"
+[[hipay.debit]]
+payment_method_type = "JCB"
+[[hipay.debit]]
+payment_method_type = "DinersClub"
+[[hipay.debit]]
+payment_method_type = "Discover"
+[[hipay.debit]]
+payment_method_type = "CartesBancaires"
+[[hipay.debit]]
+payment_method_type = "UnionPay"
+[hipay.connector_auth.BodyKey]
+api_key = "API Login ID"
+key1 = "API password"
+
 
 [redsys]
 [[redsys.credit]]
-  payment_method_type = "Mastercard"
+payment_method_type = "Mastercard"
 [[redsys.credit]]
-  payment_method_type = "Visa"
+payment_method_type = "Visa"
 [[redsys.credit]]
-  payment_method_type = "AmericanExpress"
+payment_method_type = "AmericanExpress"
 [[redsys.credit]]
-  payment_method_type = "JCB"
+payment_method_type = "JCB"
 [[redsys.credit]]
-  payment_method_type = "DinersClub"
+payment_method_type = "DinersClub"
 [[redsys.credit]]
-  payment_method_type = "UnionPay"
+payment_method_type = "UnionPay"
 [[redsys.debit]]
-  payment_method_type = "Mastercard"
+payment_method_type = "Mastercard"
 [[redsys.debit]]
-  payment_method_type = "Visa"
+payment_method_type = "Visa"
 [[redsys.debit]]
-  payment_method_type = "AmericanExpress"
+payment_method_type = "AmericanExpress"
 [[redsys.debit]]
-  payment_method_type = "JCB"
+payment_method_type = "JCB"
 [[redsys.debit]]
-  payment_method_type = "DinersClub"
+payment_method_type = "DinersClub"
 [[redsys.debit]]
-  payment_method_type = "UnionPay"
+payment_method_type = "UnionPay"
 [redsys.connector_auth.SignatureKey]
-api_key="Merchant ID"
-key1="Terminal ID"
-api_secret="Sha256 Pwd"
-=======
-[hipay]
-[[hipay.credit]]
-  payment_method_type = "Mastercard"
-[[hipay.credit]]
-  payment_method_type = "Visa"
-[[hipay.credit]]
-  payment_method_type = "Interac"
-[[hipay.credit]]
-  payment_method_type = "AmericanExpress"
-[[hipay.credit]]
-  payment_method_type = "JCB"
-[[hipay.credit]]
-  payment_method_type = "DinersClub"
-[[hipay.credit]]
-  payment_method_type = "Discover"
-[[hipay.credit]]
-  payment_method_type = "CartesBancaires"
-[[hipay.credit]]
-  payment_method_type = "UnionPay"
-[[hipay.debit]]
-  payment_method_type = "Mastercard"
-[[hipay.debit]]
-  payment_method_type = "Visa"
-[[hipay.debit]]
-  payment_method_type = "Interac"
-[[hipay.debit]]
-  payment_method_type = "AmericanExpress"
-[[hipay.debit]]
-  payment_method_type = "JCB"
-[[hipay.debit]]
-  payment_method_type = "DinersClub"
-[[hipay.debit]]
-  payment_method_type = "Discover"
-[[hipay.debit]]
-  payment_method_type = "CartesBancaires"
-[[hipay.debit]]
-  payment_method_type = "UnionPay"
-[hipay.connector_auth.BodyKey]
-api_key="API Login ID"
-key1="API password"
->>>>>>> 4b922e54
+api_key = "Merchant ID"
+key1 = "Terminal ID"
+api_secret = "Sha256 Pwd"