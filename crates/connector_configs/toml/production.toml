[aci]
[[aci.credit]]
payment_method_type = "Mastercard"
[[aci.credit]]
payment_method_type = "Visa"
[[aci.credit]]
payment_method_type = "Interac"
[[aci.credit]]
payment_method_type = "AmericanExpress"
[[aci.credit]]
payment_method_type = "JCB"
[[aci.credit]]
payment_method_type = "DinersClub"
[[aci.credit]]
payment_method_type = "Discover"
[[aci.credit]]
payment_method_type = "CartesBancaires"
[[aci.credit]]
payment_method_type = "UnionPay"
[[aci.debit]]
payment_method_type = "Mastercard"
[[aci.debit]]
payment_method_type = "Visa"
[[aci.debit]]
payment_method_type = "Interac"
[[aci.debit]]
payment_method_type = "AmericanExpress"
[[aci.debit]]
payment_method_type = "JCB"
[[aci.debit]]
payment_method_type = "DinersClub"
[[aci.debit]]
payment_method_type = "Discover"
[[aci.debit]]
payment_method_type = "CartesBancaires"
[[aci.debit]]
payment_method_type = "UnionPay"
[[aci.wallet]]
payment_method_type = "ali_pay"
[[aci.wallet]]
payment_method_type = "mb_way"
[[aci.bank_redirect]]
payment_method_type = "ideal"
[[aci.bank_redirect]]
payment_method_type = "giropay"
[[aci.bank_redirect]]
payment_method_type = "sofort"
[[aci.bank_redirect]]
payment_method_type = "eps"
[[aci.bank_redirect]]
payment_method_type = "przelewy24"
[[aci.bank_redirect]]
payment_method_type = "trustly"
[aci.connector_auth.BodyKey]
api_key = "API Key"
key1 = "Entity ID"
[aci.connector_webhook_details]
merchant_secret = "Source verification key"

[adyen]
[[adyen.credit]]
payment_method_type = "Mastercard"
[[adyen.credit]]
payment_method_type = "Visa"
[[adyen.credit]]
payment_method_type = "Interac"
[[adyen.credit]]
payment_method_type = "AmericanExpress"
[[adyen.credit]]
payment_method_type = "JCB"
[[adyen.credit]]
payment_method_type = "DinersClub"
[[adyen.credit]]
payment_method_type = "Discover"
[[adyen.credit]]
payment_method_type = "CartesBancaires"
[[adyen.credit]]
payment_method_type = "UnionPay"
[[adyen.debit]]
payment_method_type = "Mastercard"
[[adyen.debit]]
payment_method_type = "Visa"
[[adyen.debit]]
payment_method_type = "Interac"
[[adyen.debit]]
payment_method_type = "AmericanExpress"
[[adyen.debit]]
payment_method_type = "JCB"
[[adyen.debit]]
payment_method_type = "DinersClub"
[[adyen.debit]]
payment_method_type = "Discover"
[[adyen.debit]]
payment_method_type = "CartesBancaires"
[[adyen.debit]]
payment_method_type = "UnionPay"
[[adyen.pay_later]]
payment_method_type = "klarna"
[[adyen.pay_later]]
payment_method_type = "affirm"
[[adyen.pay_later]]
payment_method_type = "afterpay_clearpay"
[[adyen.bank_debit]]
payment_method_type = "ach"
[[adyen.bank_debit]]
payment_method_type = "bacs"
[[adyen.bank_redirect]]
payment_method_type = "ideal"
[[adyen.bank_redirect]]
payment_method_type = "eps"
[[adyen.wallet]]
payment_method_type = "apple_pay"
[[adyen.wallet]]
payment_method_type = "google_pay"
[[adyen.wallet]]
payment_method_type = "paypal"
[[adyen.voucher]]
  payment_method_type = "boleto"
[adyen.connector_auth.BodyKey]
api_key = "Adyen API Key"
key1 = "Adyen Account Id"
[adyen.connector_webhook_details]
merchant_secret = "Source verification key"

[adyenplatform_payout]
[[adyenplatform_payout.credit]]
payment_method_type = "Mastercard"
[[adyenplatform_payout.credit]]
payment_method_type = "Visa"
[[adyenplatform_payout.debit]]
payment_method_type = "Mastercard"
[[adyenplatform_payout.debit]]
payment_method_type = "Visa"
[[adyenplatform_payout.bank_transfer]]
payment_method_type = "sepa"
[adyenplatform_payout.connector_auth.HeaderKey]
api_key = "Adyen platform's API Key"

[adyenplatform_payout.metadata.source_balance_account]
name = "source_balance_account"
label = "Source balance account ID"
placeholder = "Enter Source balance account ID"
required = true
type = "Text"
[adyenplatform_payout.connector_webhook_details]
merchant_secret = "Source verification key"

[[adyen.metadata.apple_pay]]
name = "certificate"
label = "Merchant Certificate (Base64 Encoded)"
placeholder = "Enter Merchant Certificate (Base64 Encoded)"
required = true
type = "Text"
[[adyen.metadata.apple_pay]]
name = "certificate_keys"
label = "Merchant PrivateKey (Base64 Encoded)"
placeholder = "Enter Merchant PrivateKey (Base64 Encoded)"
required = true
type = "Text"
[[adyen.metadata.apple_pay]]
name = "merchant_identifier"
label = "Apple Merchant Identifier"
placeholder = "Enter Apple Merchant Identifier"
required = true
type = "Text"
[[adyen.metadata.apple_pay]]
name = "display_name"
label = "Display Name"
placeholder = "Enter Display Name"
required = true
type = "Text"
[[adyen.metadata.apple_pay]]
name = "initiative"
label = "Domain"
placeholder = "Enter Domain"
required = true
type = "Text"
[[adyen.metadata.apple_pay]]
name = "initiative_context"
label = "Domain Name"
placeholder = "Enter Domain Name"
required = true
type = "Text"
[[adyen.metadata.apple_pay]]
name = "merchant_business_country"
label = "Merchant Business Country"
placeholder = "Enter Merchant Business Country"
required = true
type = "Select"
options = []
[[adyen.metadata.apple_pay]]
name = "payment_processing_details_at"
label = "Payment Processing Details At"
placeholder = "Enter Payment Processing Details At"
required = true
type = "Radio"
options = ["Connector", "Hyperswitch"]

[[adyen.metadata.google_pay]]
name = "merchant_name"
label = "Google Pay Merchant Name"
placeholder = "Enter Google Pay Merchant Name"
required = true
type = "Text"
[[adyen.metadata.google_pay]]
name = "merchant_id"
label = "Google Pay Merchant Id"
placeholder = "Enter Google Pay Merchant Id"
required = true
type = "Text"
[[adyen.metadata.google_pay]]
name = "allowed_auth_methods"
label = "Allowed Auth Methods"
placeholder = "Enter Allowed Auth Methods"
required = true
type = "MultiSelect"
options = ["PAN_ONLY", "CRYPTOGRAM_3DS"]

[[adyen.connector_wallets_details.google_pay]]
name = "merchant_name"
label = "Google Pay Merchant Name"
placeholder = "Enter Google Pay Merchant Name"
required = true
type = "Text"
[[adyen.connector_wallets_details.google_pay]]
name = "merchant_id"
label = "Google Pay Merchant Id"
placeholder = "Enter Google Pay Merchant Id"
required = true
type = "Text"
[[adyen.connector_wallets_details.google_pay]]
name = "public_key"
label = "Google Pay Public Key"
placeholder = "Enter Google Pay Public Key"
required = true
type = "Text"
[[adyen.connector_wallets_details.google_pay]]
name = "private_key"
label = "Google Pay Private Key"
placeholder = "Enter Google Pay Private Key"
required = true
type = "Text"
[[adyen.connector_wallets_details.google_pay]]
name = "recipient_id"
label = "Recipient Id"
placeholder = "Enter Recipient Id"
required = true
type = "Text"
[[adyen.connector_wallets_details.google_pay]]
name = "allowed_auth_methods"
label = "Allowed Auth Methods"
placeholder = "Enter Allowed Auth Methods"
required = true
type = "MultiSelect"
options = ["PAN_ONLY", "CRYPTOGRAM_3DS"]


[adyen.metadata.endpoint_prefix]
name = "endpoint_prefix"
label = "Live endpoint prefix"
placeholder = "Enter Live endpoint prefix"
required = true
type = "Text"


[airwallex]
[[airwallex.credit]]
payment_method_type = "Mastercard"
[[airwallex.credit]]
payment_method_type = "Visa"
[[airwallex.credit]]
payment_method_type = "Interac"
[[airwallex.credit]]
payment_method_type = "AmericanExpress"
[[airwallex.credit]]
payment_method_type = "JCB"
[[airwallex.credit]]
payment_method_type = "DinersClub"
[[airwallex.credit]]
payment_method_type = "Discover"
[[airwallex.credit]]
payment_method_type = "CartesBancaires"
[[airwallex.credit]]
payment_method_type = "UnionPay"
[[airwallex.debit]]
payment_method_type = "Mastercard"
[[airwallex.debit]]
payment_method_type = "Visa"
[[airwallex.debit]]
payment_method_type = "Interac"
[[airwallex.debit]]
payment_method_type = "AmericanExpress"
[[airwallex.debit]]
payment_method_type = "JCB"
[[airwallex.debit]]
payment_method_type = "DinersClub"
[[airwallex.debit]]
payment_method_type = "Discover"
[[airwallex.debit]]
payment_method_type = "CartesBancaires"
[[airwallex.debit]]
  payment_method_type = "UnionPay"
[[airwallex.wallet]]
  payment_method_type = "google_pay"
[[airwallex.wallet]]
  payment_method_type = "paypal"
[[airwallex.wallet]]
  payment_method_type = "skrill"
[[airwallex.bank_redirect]]
  payment_method_type = "trustly"
[[airwallex.bank_redirect]]
  payment_method_type = "blik"
[[airwallex.bank_redirect]]
  payment_method_type = "ideal"
[[airwallex.pay_later]]
  payment_method_type = "klarna"
[[airwallex.pay_later]]
  payment_method_type = "atome"
body_type="BodyKey"
[airwallex.connector_auth.BodyKey]
api_key = "API Key"
key1 = "Client ID"
[airwallex.connector_webhook_details]
merchant_secret = "Source verification key"

[authipay]
[[authipay.credit]]
payment_method_type = "Mastercard"
[[authipay.credit]]
payment_method_type = "Visa"
[[authipay.debit]]
payment_method_type = "Mastercard"
[[authipay.debit]]
payment_method_type = "Visa"
[authipay.connector_auth.SignatureKey]
api_key = "API Key"
api_secret = "API Secret"
key1 = "Merchant ID"
[authipay.connector_webhook_details]
merchant_secret = "Source verification key"

[amazonpay]
[[amazonpay.wallet]]
payment_method_type = "amazon_pay"
[amazonpay.connector_auth.BodyKey]
api_key="Public Key"
key1="Private Key"

[[amazonpay.connector_wallets_details.amazon_pay]]
name="merchant_id"
label="Merchant ID"
placeholder="Enter Merchant ID"
required=true
type="Text"
[[amazonpay.connector_wallets_details.amazon_pay]]
name="store_id"
label="Store ID"
placeholder="Enter Store ID"
required=true
type="Text"

[authorizedotnet]
[[authorizedotnet.credit]]
payment_method_type = "Mastercard"
[[authorizedotnet.credit]]
payment_method_type = "Visa"
[[authorizedotnet.credit]]
payment_method_type = "Interac"
[[authorizedotnet.credit]]
payment_method_type = "AmericanExpress"
[[authorizedotnet.credit]]
payment_method_type = "JCB"
[[authorizedotnet.credit]]
payment_method_type = "DinersClub"
[[authorizedotnet.credit]]
payment_method_type = "Discover"
[[authorizedotnet.credit]]
payment_method_type = "CartesBancaires"
[[authorizedotnet.credit]]
payment_method_type = "UnionPay"
[[authorizedotnet.debit]]
payment_method_type = "Mastercard"
[[authorizedotnet.debit]]
payment_method_type = "Visa"
[[authorizedotnet.debit]]
payment_method_type = "Interac"
[[authorizedotnet.debit]]
payment_method_type = "AmericanExpress"
[[authorizedotnet.debit]]
payment_method_type = "JCB"
[[authorizedotnet.debit]]
payment_method_type = "DinersClub"
[[authorizedotnet.debit]]
payment_method_type = "Discover"
[[authorizedotnet.debit]]
payment_method_type = "CartesBancaires"
[[authorizedotnet.debit]]
payment_method_type = "UnionPay"
[[authorizedotnet.wallet]]
payment_method_type = "apple_pay"
[[authorizedotnet.wallet]]
payment_method_type = "google_pay"
[[authorizedotnet.wallet]]
payment_method_type = "paypal"
body_type = "BodyKey"
[authorizedotnet.connector_auth.BodyKey]
api_key = "API Login ID"
key1 = "Transaction Key"

[[authorizedotnet.metadata.apple_pay]]
name = "certificate"
label = "Merchant Certificate (Base64 Encoded)"
placeholder = "Enter Merchant Certificate (Base64 Encoded)"
required = true
type = "Text"
[[authorizedotnet.metadata.apple_pay]]
name = "certificate_keys"
label = "Merchant PrivateKey (Base64 Encoded)"
placeholder = "Enter Merchant PrivateKey (Base64 Encoded)"
required = true
type = "Text"
[[authorizedotnet.metadata.apple_pay]]
name = "merchant_identifier"
label = "Apple Merchant Identifier"
placeholder = "Enter Apple Merchant Identifier"
required = true
type = "Text"
[[authorizedotnet.metadata.apple_pay]]
name = "display_name"
label = "Display Name"
placeholder = "Enter Display Name"
required = true
type = "Text"
[[authorizedotnet.metadata.apple_pay]]
name = "initiative"
label = "Domain"
placeholder = "Enter Domain"
required = true
type = "Text"
[[authorizedotnet.metadata.apple_pay]]
name = "initiative_context"
label = "Domain Name"
placeholder = "Enter Domain Name"
required = true
type = "Text"
[[authorizedotnet.metadata.apple_pay]]
name = "merchant_business_country"
label = "Merchant Business Country"
placeholder = "Enter Merchant Business Country"
required = true
type = "Select"
options = []
[[authorizedotnet.metadata.apple_pay]]
name = "payment_processing_details_at"
label = "Payment Processing Details At"
placeholder = "Enter Payment Processing Details At"
required = true
type = "Radio"
options = ["Connector"]

[[authorizedotnet.metadata.google_pay]]
name = "merchant_name"
label = "Google Pay Merchant Name"
placeholder = "Enter Google Pay Merchant Name"
required = true
type = "Text"
[[authorizedotnet.metadata.google_pay]]
name = "merchant_id"
label = "Google Pay Merchant Id"
placeholder = "Enter Google Pay Merchant Id"
required = true
type = "Text"
[[authorizedotnet.metadata.google_pay]]
name = "gateway_merchant_id"
label = "Google Pay Merchant Key"
placeholder = "Enter Google Pay Merchant Key"
required = true
type = "Text"
[[authorizedotnet.metadata.google_pay]]
name = "allowed_auth_methods"
label = "Allowed Auth Methods"
placeholder = "Enter Allowed Auth Methods"
required = true
type = "MultiSelect"
options = ["PAN_ONLY", "CRYPTOGRAM_3DS"]

[[authorizedotnet.connector_wallets_details.google_pay]]
name = "merchant_name"
label = "Google Pay Merchant Name"
placeholder = "Enter Google Pay Merchant Name"
required = true
type = "Text"
[[authorizedotnet.connector_wallets_details.google_pay]]
name = "merchant_id"
label = "Google Pay Merchant Id"
placeholder = "Enter Google Pay Merchant Id"
required = true
type = "Text"
[[authorizedotnet.connector_wallets_details.google_pay]]
name = "gateway_merchant_id"
label = "Google Pay Merchant Key"
placeholder = "Enter Google Pay Merchant Key"
required = true
type = "Text"
[[authorizedotnet.connector_wallets_details.google_pay]]
name = "public_key"
label = "Google Pay Public Key"
placeholder = "Enter Google Pay Public Key"
required = true
type = "Text"
[[authorizedotnet.connector_wallets_details.google_pay]]
name = "private_key"
label = "Google Pay Private Key"
placeholder = "Enter Google Pay Private Key"
required = true
type = "Text"
[[authorizedotnet.connector_wallets_details.google_pay]]
name = "recipient_id"
label = "Recipient Id"
placeholder = "Enter Recipient Id"
required = true
type = "Text"
[[authorizedotnet.connector_wallets_details.google_pay]]
name = "allowed_auth_methods"
label = "Allowed Auth Methods"
placeholder = "Enter Allowed Auth Methods"
required = true
type = "MultiSelect"
options = ["PAN_ONLY", "CRYPTOGRAM_3DS"]


[bitpay]
[[bitpay.crypto]]
payment_method_type = "crypto_currency"
[bitpay.connector_auth.HeaderKey]
api_key = "API Key"
[bitpay.connector_webhook_details]
merchant_secret = "Source verification key"

[bluesnap]
[[bluesnap.credit]]
payment_method_type = "Mastercard"
[[bluesnap.credit]]
payment_method_type = "Visa"
[[bluesnap.credit]]
payment_method_type = "Interac"
[[bluesnap.credit]]
payment_method_type = "AmericanExpress"
[[bluesnap.credit]]
payment_method_type = "JCB"
[[bluesnap.credit]]
payment_method_type = "DinersClub"
[[bluesnap.credit]]
payment_method_type = "Discover"
[[bluesnap.credit]]
payment_method_type = "CartesBancaires"
[[bluesnap.credit]]
payment_method_type = "UnionPay"
[[bluesnap.wallet]]
payment_method_type = "google_pay"
[[bluesnap.wallet]]
payment_method_type = "apple_pay"
[bluesnap.connector_auth.BodyKey]
api_key = "Password"
key1 = "Username"
[bluesnap.connector_webhook_details]
merchant_secret = "Source verification key"

[[bluesnap.metadata.apple_pay]]
name = "certificate"
label = "Merchant Certificate (Base64 Encoded)"
placeholder = "Enter Merchant Certificate (Base64 Encoded)"
required = true
type = "Text"
[[bluesnap.metadata.apple_pay]]
name = "certificate_keys"
label = "Merchant PrivateKey (Base64 Encoded)"
placeholder = "Enter Merchant PrivateKey (Base64 Encoded)"
required = true
type = "Text"
[[bluesnap.metadata.apple_pay]]
name = "merchant_identifier"
label = "Apple Merchant Identifier"
placeholder = "Enter Apple Merchant Identifier"
required = true
type = "Text"
[[bluesnap.metadata.apple_pay]]
name = "display_name"
label = "Display Name"
placeholder = "Enter Display Name"
required = true
type = "Text"
[[bluesnap.metadata.apple_pay]]
name = "initiative"
label = "Domain"
placeholder = "Enter Domain"
required = true
type = "Text"
[[bluesnap.metadata.apple_pay]]
name = "initiative_context"
label = "Domain Name"
placeholder = "Enter Domain Name"
required = true
type = "Text"
[[bluesnap.metadata.apple_pay]]
name = "merchant_business_country"
label = "Merchant Business Country"
placeholder = "Enter Merchant Business Country"
required = true
type = "Select"
options = []
[[bluesnap.metadata.apple_pay]]
name = "payment_processing_details_at"
label = "Payment Processing Details At"
placeholder = "Enter Payment Processing Details At"
required = true
type = "Radio"
options = ["Connector"]

[[bluesnap.metadata.google_pay]]
name = "merchant_name"
label = "Google Pay Merchant Name"
placeholder = "Enter Google Pay Merchant Name"
required = true
type = "Text"
[[bluesnap.metadata.google_pay]]
name = "merchant_id"
label = "Google Pay Merchant Id"
placeholder = "Enter Google Pay Merchant Id"
required = true
type = "Text"
[[bluesnap.metadata.google_pay]]
name = "gateway_merchant_id"
label = "Google Pay Merchant Key"
placeholder = "Enter Google Pay Merchant Key"
required = true
type = "Text"
[[bluesnap.metadata.google_pay]]
name = "allowed_auth_methods"
label = "Allowed Auth Methods"
placeholder = "Enter Allowed Auth Methods"
required = true
type = "MultiSelect"
options = ["PAN_ONLY", "CRYPTOGRAM_3DS"]

[[bluesnap.connector_wallets_details.google_pay]]
name = "merchant_name"
label = "Google Pay Merchant Name"
placeholder = "Enter Google Pay Merchant Name"
required = true
type = "Text"
[[bluesnap.connector_wallets_details.google_pay]]
name = "merchant_id"
label = "Google Pay Merchant Id"
placeholder = "Enter Google Pay Merchant Id"
required = true
type = "Text"
[[bluesnap.connector_wallets_details.google_pay]]
name = "gateway_merchant_id"
label = "Google Pay Merchant Key"
placeholder = "Enter Google Pay Merchant Key"
required = true
type = "Text"
[[bluesnap.connector_wallets_details.google_pay]]
name = "public_key"
label = "Google Pay Public Key"
placeholder = "Enter Google Pay Public Key"
required = true
type = "Text"
[[bluesnap.connector_wallets_details.google_pay]]
name = "private_key"
label = "Google Pay Private Key"
placeholder = "Enter Google Pay Private Key"
required = true
type = "Text"
[[bluesnap.connector_wallets_details.google_pay]]
name = "recipient_id"
label = "Recipient Id"
placeholder = "Enter Recipient Id"
required = true
type = "Text"
[[bluesnap.connector_wallets_details.google_pay]]
name = "allowed_auth_methods"
label = "Allowed Auth Methods"
placeholder = "Enter Allowed Auth Methods"
required = true
type = "MultiSelect"
options = ["PAN_ONLY", "CRYPTOGRAM_3DS"]


[bluesnap.metadata.merchant_id]
name = "merchant_id"
label = "Merchant Id"
placeholder = "Enter Merchant Id"
required = false
type = "Text"

[braintree]
[[braintree.credit]]
payment_method_type = "Mastercard"
[[braintree.credit]]
payment_method_type = "Visa"
[[braintree.credit]]
payment_method_type = "Interac"
[[braintree.credit]]
payment_method_type = "AmericanExpress"
[[braintree.credit]]
payment_method_type = "JCB"
[[braintree.credit]]
payment_method_type = "DinersClub"
[[braintree.credit]]
payment_method_type = "Discover"
[[braintree.credit]]
payment_method_type = "CartesBancaires"
[[braintree.credit]]
payment_method_type = "UnionPay"
[[braintree.debit]]
payment_method_type = "Mastercard"
[[braintree.debit]]
payment_method_type = "Visa"
[[braintree.debit]]
payment_method_type = "Interac"
[[braintree.debit]]
payment_method_type = "AmericanExpress"
[[braintree.debit]]
payment_method_type = "JCB"
[[braintree.debit]]
payment_method_type = "DinersClub"
[[braintree.debit]]
payment_method_type = "Discover"
[[braintree.debit]]
payment_method_type = "CartesBancaires"
[[bluesnap.debit]]
payment_method_type = "UnionPay"
[[braintree.debit]]
payment_method_type = "UnionPay"

[braintree.connector_auth.SignatureKey]
api_key = "Public Key"
key1 = "Merchant Id"
api_secret = "Private Key"
[braintree.connector_webhook_details]
merchant_secret = "Source verification key"

[braintree.metadata.merchant_account_id]
name = "merchant_account_id"
label = "Merchant Account Id"
placeholder = "Enter Merchant Account Id"
required = true
type = "Text"
[braintree.metadata.merchant_config_currency]
name = "merchant_config_currency"
label = "Currency"
placeholder = "Enter Currency"
required = true
type = "Select"
options = []

[bambora]
[[bambora.credit]]
payment_method_type = "Mastercard"
[[bambora.credit]]
payment_method_type = "Visa"
[[bambora.credit]]
payment_method_type = "Interac"
[[bambora.credit]]
payment_method_type = "AmericanExpress"
[[bambora.credit]]
payment_method_type = "JCB"
[[bambora.credit]]
payment_method_type = "DinersClub"
[[bambora.credit]]
payment_method_type = "Discover"
[[bambora.credit]]
payment_method_type = "CartesBancaires"
[[bambora.credit]]
payment_method_type = "UnionPay"
[[bambora.debit]]
payment_method_type = "Mastercard"
[[bambora.debit]]
payment_method_type = "Visa"
[[bambora.debit]]
payment_method_type = "Interac"
[[bambora.debit]]
payment_method_type = "AmericanExpress"
[[bambora.debit]]
payment_method_type = "JCB"
[[bambora.debit]]
payment_method_type = "DinersClub"
[[bambora.debit]]
payment_method_type = "Discover"
[[bambora.debit]]
payment_method_type = "CartesBancaires"
[[bambora.debit]]
payment_method_type = "UnionPay"
[bambora.connector_auth.BodyKey]
api_key = "Passcode"
key1 = "Merchant Id"

[bamboraapac]
[[bamboraapac.credit]]
payment_method_type = "Mastercard"
[[bamboraapac.credit]]
payment_method_type = "Visa"
[[bamboraapac.credit]]
payment_method_type = "Interac"
[[bamboraapac.credit]]
payment_method_type = "AmericanExpress"
[[bamboraapac.credit]]
payment_method_type = "JCB"
[[bamboraapac.credit]]
payment_method_type = "DinersClub"
[[bamboraapac.credit]]
payment_method_type = "Discover"
[[bamboraapac.credit]]
payment_method_type = "CartesBancaires"
[[bamboraapac.credit]]
payment_method_type = "UnionPay"
[[bamboraapac.debit]]
payment_method_type = "Mastercard"
[[bamboraapac.debit]]
payment_method_type = "Visa"
[[bamboraapac.debit]]
payment_method_type = "Interac"
[[bamboraapac.debit]]
payment_method_type = "AmericanExpress"
[[bamboraapac.debit]]
payment_method_type = "JCB"
[[bamboraapac.debit]]
payment_method_type = "DinersClub"
[[bamboraapac.debit]]
payment_method_type = "Discover"
[[bamboraapac.debit]]
payment_method_type = "CartesBancaires"
[[bamboraapac.debit]]
payment_method_type = "UnionPay"
[bamboraapac.connector_auth.SignatureKey]
api_key = "Username"
key1 = "Account Number"
api_secret = "Password"

[bankofamerica]
[[bankofamerica.credit]]
payment_method_type = "Mastercard"
[[bankofamerica.credit]]
payment_method_type = "Visa"
[[bankofamerica.credit]]
payment_method_type = "Interac"
[[bankofamerica.credit]]
payment_method_type = "AmericanExpress"
[[bankofamerica.credit]]
payment_method_type = "JCB"
[[bankofamerica.credit]]
payment_method_type = "DinersClub"
[[bankofamerica.credit]]
payment_method_type = "Discover"
[[bankofamerica.credit]]
payment_method_type = "CartesBancaires"
[[bankofamerica.credit]]
payment_method_type = "UnionPay"
[[bankofamerica.debit]]
payment_method_type = "Mastercard"
[[bankofamerica.debit]]
payment_method_type = "Visa"
[[bankofamerica.debit]]
payment_method_type = "Interac"
[[bankofamerica.debit]]
payment_method_type = "AmericanExpress"
[[bankofamerica.debit]]
payment_method_type = "JCB"
[[bankofamerica.debit]]
payment_method_type = "DinersClub"
[[bankofamerica.debit]]
payment_method_type = "Discover"
[[bankofamerica.debit]]
payment_method_type = "CartesBancaires"
[[bankofamerica.debit]]
payment_method_type = "UnionPay"
[[bankofamerica.wallet]]
payment_method_type = "apple_pay"
[[bankofamerica.wallet]]
payment_method_type = "google_pay"

[bankofamerica.connector_auth.SignatureKey]
api_key = "Key"
key1 = "Merchant ID"
api_secret = "Shared Secret"
[bankofamerica.connector_webhook_details]
merchant_secret = "Source verification key"

[[bankofamerica.metadata.apple_pay]]
name = "certificate"
label = "Merchant Certificate (Base64 Encoded)"
placeholder = "Enter Merchant Certificate (Base64 Encoded)"
required = true
type = "Text"
[[bankofamerica.metadata.apple_pay]]
name = "certificate_keys"
label = "Merchant PrivateKey (Base64 Encoded)"
placeholder = "Enter Merchant PrivateKey (Base64 Encoded)"
required = true
type = "Text"
[[bankofamerica.metadata.apple_pay]]
name = "merchant_identifier"
label = "Apple Merchant Identifier"
placeholder = "Enter Apple Merchant Identifier"
required = true
type = "Text"
[[bankofamerica.metadata.apple_pay]]
name = "display_name"
label = "Display Name"
placeholder = "Enter Display Name"
required = true
type = "Text"
[[bankofamerica.metadata.apple_pay]]
name = "initiative"
label = "Domain"
placeholder = "Enter Domain"
required = true
type = "Text"
[[bankofamerica.metadata.apple_pay]]
name = "initiative_context"
label = "Domain Name"
placeholder = "Enter Domain Name"
required = true
type = "Text"
[[bankofamerica.metadata.apple_pay]]
name = "merchant_business_country"
label = "Merchant Business Country"
placeholder = "Enter Merchant Business Country"
required = true
type = "Select"
options = []
[[bankofamerica.metadata.apple_pay]]
name = "payment_processing_details_at"
label = "Payment Processing Details At"
placeholder = "Enter Payment Processing Details At"
required = true
type = "Radio"
options = ["Connector", "Hyperswitch"]

[[bankofamerica.metadata.google_pay]]
name = "merchant_name"
label = "Google Pay Merchant Name"
placeholder = "Enter Google Pay Merchant Name"
required = true
type = "Text"
[[bankofamerica.metadata.google_pay]]
name = "merchant_id"
label = "Google Pay Merchant Id"
placeholder = "Enter Google Pay Merchant Id"
required = true
type = "Text"
[[bankofamerica.metadata.google_pay]]
name = "gateway_merchant_id"
label = "Google Pay Merchant Key"
placeholder = "Enter Google Pay Merchant Key"
required = true
type = "Text"
[[bankofamerica.metadata.google_pay]]
name = "allowed_auth_methods"
label = "Allowed Auth Methods"
placeholder = "Enter Allowed Auth Methods"
required = true
type = "MultiSelect"
options = ["PAN_ONLY", "CRYPTOGRAM_3DS"]

[[bankofamerica.connector_wallets_details.google_pay]]
name = "merchant_name"
label = "Google Pay Merchant Name"
placeholder = "Enter Google Pay Merchant Name"
required = true
type = "Text"
[[bankofamerica.connector_wallets_details.google_pay]]
name = "merchant_id"
label = "Google Pay Merchant Id"
placeholder = "Enter Google Pay Merchant Id"
required = true
type = "Text"
[[bankofamerica.connector_wallets_details.google_pay]]
name = "gateway_merchant_id"
label = "Google Pay Merchant Key"
placeholder = "Enter Google Pay Merchant Key"
required = true
type = "Text"
[[bankofamerica.connector_wallets_details.google_pay]]
name = "public_key"
label = "Google Pay Public Key"
placeholder = "Enter Google Pay Public Key"
required = true
type = "Text"
[[bankofamerica.connector_wallets_details.google_pay]]
name = "private_key"
label = "Google Pay Private Key"
placeholder = "Enter Google Pay Private Key"
required = true
type = "Text"
[[bankofamerica.connector_wallets_details.google_pay]]
name = "recipient_id"
label = "Recipient Id"
placeholder = "Enter Recipient Id"
required = true
type = "Text"
[[bankofamerica.connector_wallets_details.google_pay]]
name = "allowed_auth_methods"
label = "Allowed Auth Methods"
placeholder = "Enter Allowed Auth Methods"
required = true
type = "MultiSelect"
options = ["PAN_ONLY", "CRYPTOGRAM_3DS"]

[barclaycard]
[[barclaycard.credit]]
payment_method_type = "Mastercard"
[[barclaycard.credit]]
payment_method_type = "Visa"
[[barclaycard.credit]]
payment_method_type = "AmericanExpress"
[[barclaycard.credit]]
payment_method_type = "JCB"
[[barclaycard.credit]]
payment_method_type = "Discover"
[[barclaycard.credit]]
payment_method_type = "Maestro"
[[barclaycard.credit]]
payment_method_type = "Interac"
[[barclaycard.credit]]
payment_method_type = "DinersClub"
[[barclaycard.credit]]
payment_method_type = "CartesBancaires"
[[barclaycard.credit]]
payment_method_type = "UnionPay"
[[barclaycard.debit]]
payment_method_type = "Mastercard"
[[barclaycard.debit]]
payment_method_type = "Visa"
[[barclaycard.debit]]
payment_method_type = "AmericanExpress"
[[barclaycard.debit]]
payment_method_type = "JCB"
[[barclaycard.debit]]
payment_method_type = "Discover"
[[barclaycard.debit]]
payment_method_type = "Maestro"
[[barclaycard.debit]]
payment_method_type = "Interac"
[[barclaycard.debit]]
payment_method_type = "DinersClub"
[[barclaycard.debit]]
payment_method_type = "CartesBancaires"
[[barclaycard.debit]]
payment_method_type = "UnionPay"
[[barclaycard.wallet]]
  payment_method_type = "google_pay"
[[barclaycard.wallet]]
  payment_method_type = "apple_pay"
[barclaycard.connector_auth.SignatureKey]
api_key = "Key"
key1 = "Merchant ID"
api_secret = "Shared Secret"

[[barclaycard.metadata.apple_pay]]
name="certificate"
label="Merchant Certificate (Base64 Encoded)"
placeholder="Enter Merchant Certificate (Base64 Encoded)"
required=true
type="Text"
[[barclaycard.metadata.apple_pay]]
name="certificate_keys"
label="Merchant PrivateKey (Base64 Encoded)"
placeholder="Enter Merchant PrivateKey (Base64 Encoded)"
required=true
type="Text"
[[barclaycard.metadata.apple_pay]]
name="merchant_identifier"
label="Apple Merchant Identifier"
placeholder="Enter Apple Merchant Identifier"
required=true
type="Text"
[[barclaycard.metadata.apple_pay]]
name="display_name"
label="Display Name"
placeholder="Enter Display Name"
required=true
type="Text"
[[barclaycard.metadata.apple_pay]]
name="initiative"
label="Domain"
placeholder="Enter Domain"
required=true
type="Select"
options=["web","ios"]
[[barclaycard.metadata.apple_pay]]
name="initiative_context"
label="Domain Name"
placeholder="Enter Domain Name"
required=true
type="Text"
[[barclaycard.metadata.apple_pay]]
name="merchant_business_country"
label="Merchant Business Country"
placeholder="Enter Merchant Business Country"
required=true
type="Select"
options=[]
[[barclaycard.metadata.apple_pay]]
name="payment_processing_details_at"
label="Payment Processing Details At"
placeholder="Enter Payment Processing Details At"
required=true
type="Radio"
options=["Connector","Hyperswitch"]

[[barclaycard.metadata.google_pay]]
name = "merchant_name"
label = "Google Pay Merchant Name"
placeholder = "Enter Google Pay Merchant Name"
required = true
type = "Text"
[[barclaycard.metadata.google_pay]]
name = "merchant_id"
label = "Google Pay Merchant Id"
placeholder = "Enter Google Pay Merchant Id"
required = true
type = "Text"
[[barclaycard.metadata.google_pay]]
name = "gateway_merchant_id"
label = "Google Pay Merchant Key"
placeholder = "Enter Google Pay Merchant Key"
required = true
type = "Text"
[[barclaycard.metadata.google_pay]]
name = "allowed_auth_methods"
label = "Allowed Auth Methods"
placeholder = "Enter Allowed Auth Methods"
required = true
type = "MultiSelect"
options = ["PAN_ONLY", "CRYPTOGRAM_3DS"]

[[barclaycard.connector_wallets_details.google_pay]]
name = "merchant_name"
label = "Google Pay Merchant Name"
placeholder = "Enter Google Pay Merchant Name"
required = true
type = "Text"
[[barclaycard.connector_wallets_details.google_pay]]
name = "merchant_id"
label = "Google Pay Merchant Id"
placeholder = "Enter Google Pay Merchant Id"
required = true
type = "Text"
[[barclaycard.connector_wallets_details.google_pay]]
name = "gateway_merchant_id"
label = "Google Pay Merchant Key"
placeholder = "Enter Google Pay Merchant Key"
required = true
type = "Text"
[[barclaycard.connector_wallets_details.google_pay]]
name = "public_key"
label = "Google Pay Public Key"
placeholder = "Enter Google Pay Public Key"
required = true
type = "Text"
[[barclaycard.connector_wallets_details.google_pay]]
name = "private_key"
label = "Google Pay Private Key"
placeholder = "Enter Google Pay Private Key"
required = true
type = "Text"
[[barclaycard.connector_wallets_details.google_pay]]
name = "recipient_id"
label = "Recipient Id"
placeholder = "Enter Recipient Id"
required = true
type = "Text"
[[barclaycard.connector_wallets_details.google_pay]]
name = "allowed_auth_methods"
label = "Allowed Auth Methods"
placeholder = "Enter Allowed Auth Methods"
required = true
type = "MultiSelect"
options = ["PAN_ONLY", "CRYPTOGRAM_3DS"]

[cashtocode]
[[cashtocode.reward]]
payment_method_type = "classic"
[[cashtocode.reward]]
payment_method_type = "evoucher"
[cashtocode.connector_auth.CurrencyAuthKey.auth_key_map.EUR.classic]
password_classic = "Password Classic"
username_classic = "Username Classic"
merchant_id_classic = "MerchantId Classic"
[cashtocode.connector_auth.CurrencyAuthKey.auth_key_map.EUR.evoucher]
password_evoucher = "Password Evoucher"
username_evoucher = "Username Evoucher"
merchant_id_evoucher = "MerchantId Evoucher"
[cashtocode.connector_auth.CurrencyAuthKey.auth_key_map.GBP.classic]
password_classic = "Password Classic"
username_classic = "Username Classic"
merchant_id_classic = "MerchantId Classic"
[cashtocode.connector_auth.CurrencyAuthKey.auth_key_map.GBP.evoucher]
password_evoucher = "Password Evoucher"
username_evoucher = "Username Evoucher"
merchant_id_evoucher = "MerchantId Evoucher"
[cashtocode.connector_auth.CurrencyAuthKey.auth_key_map.USD.classic]
password_classic = "Password Classic"
username_classic = "Username Classic"
merchant_id_classic = "MerchantId Classic"
[cashtocode.connector_auth.CurrencyAuthKey.auth_key_map.USD.evoucher]
password_evoucher = "Password Evoucher"
username_evoucher = "Username Evoucher"
merchant_id_evoucher = "MerchantId Evoucher"
[cashtocode.connector_auth.CurrencyAuthKey.auth_key_map.CAD.classic]
password_classic = "Password Classic"
username_classic = "Username Classic"
merchant_id_classic = "MerchantId Classic"
[cashtocode.connector_auth.CurrencyAuthKey.auth_key_map.CAD.evoucher]
password_evoucher = "Password Evoucher"
username_evoucher = "Username Evoucher"
merchant_id_evoucher = "MerchantId Evoucher"
[cashtocode.connector_auth.CurrencyAuthKey.auth_key_map.CHF.classic]
password_classic = "Password Classic"
username_classic = "Username Classic"
merchant_id_classic = "MerchantId Classic"
[cashtocode.connector_auth.CurrencyAuthKey.auth_key_map.CHF.evoucher]
password_evoucher = "Password Evoucher"
username_evoucher = "Username Evoucher"
merchant_id_evoucher = "MerchantId Evoucher"
[cashtocode.connector_auth.CurrencyAuthKey.auth_key_map.AUD.classic]
password_classic = "Password Classic"
username_classic = "Username Classic"
merchant_id_classic = "MerchantId Classic"
[cashtocode.connector_auth.CurrencyAuthKey.auth_key_map.AUD.evoucher]
password_evoucher = "Password Evoucher"
username_evoucher = "Username Evoucher"
merchant_id_evoucher = "MerchantId Evoucher"
[cashtocode.connector_auth.CurrencyAuthKey.auth_key_map.INR.classic]
password_classic = "Password Classic"
username_classic = "Username Classic"
merchant_id_classic = "MerchantId Classic"
[cashtocode.connector_auth.CurrencyAuthKey.auth_key_map.INR.evoucher]
password_evoucher = "Password Evoucher"
username_evoucher = "Username Evoucher"
merchant_id_evoucher = "MerchantId Evoucher"
[cashtocode.connector_auth.CurrencyAuthKey.auth_key_map.JPY.classic]
password_classic = "Password Classic"
username_classic = "Username Classic"
merchant_id_classic = "MerchantId Classic"
[cashtocode.connector_auth.CurrencyAuthKey.auth_key_map.JPY.evoucher]
password_evoucher = "Password Evoucher"
username_evoucher = "Username Evoucher"
merchant_id_evoucher = "MerchantId Evoucher"
[cashtocode.connector_auth.CurrencyAuthKey.auth_key_map.NZD.classic]
password_classic = "Password Classic"
username_classic = "Username Classic"
merchant_id_classic = "MerchantId Classic"
[cashtocode.connector_auth.CurrencyAuthKey.auth_key_map.NZD.evoucher]
password_evoucher = "Password Evoucher"
username_evoucher = "Username Evoucher"
merchant_id_evoucher = "MerchantId Evoucher"
[cashtocode.connector_auth.CurrencyAuthKey.auth_key_map.ZAR.classic]
password_classic = "Password Classic"
username_classic = "Username Classic"
merchant_id_classic = "MerchantId Classic"
[cashtocode.connector_auth.CurrencyAuthKey.auth_key_map.ZAR.evoucher]
password_evoucher = "Password Evoucher"
username_evoucher = "Username Evoucher"
merchant_id_evoucher = "MerchantId Evoucher"
[cashtocode.connector_auth.CurrencyAuthKey.auth_key_map.CNY.classic]
password_classic = "Password Classic"
username_classic = "Username Classic"
merchant_id_classic = "MerchantId Classic"
[cashtocode.connector_auth.CurrencyAuthKey.auth_key_map.CNY.evoucher]
password_evoucher = "Password Evoucher"
username_evoucher = "Username Evoucher"
merchant_id_evoucher = "MerchantId Evoucher"
[cashtocode.connector_webhook_details]
merchant_secret = "Source verification key"

[cryptopay]
[[cryptopay.crypto]]
payment_method_type = "crypto_currency"
[cryptopay.connector_auth.BodyKey]
api_key = "API Key"
key1 = "Secret Key"
[cryptopay.connector_webhook_details]
merchant_secret = "Source verification key"

[celero]
[[celero.credit]]
  payment_method_type = "AmericanExpress"
[[celero.credit]]
  payment_method_type = "Discover"
[[celero.credit]]
  payment_method_type = "DinersClub"
[[celero.credit]]
  payment_method_type = "JCB"
[[celero.credit]]
  payment_method_type = "Mastercard"
[[celero.credit]]
  payment_method_type = "Visa"
[[celero.debit]]
  payment_method_type = "AmericanExpress"
[[celero.debit]]
  payment_method_type = "Discover"
[[celero.debit]]
  payment_method_type = "DinersClub"
[[celero.debit]]
  payment_method_type = "JCB"
[[celero.debit]]
  payment_method_type = "Mastercard"
[[celero.debit]]
  payment_method_type = "Visa"
[celero.connector_auth.HeaderKey]
api_key="Celero API Key"

[checkbook]
[[checkbook.bank_transfer]]
  payment_method_type = "ach"
[checkbook.connector_auth.BodyKey]
  key1 = "Checkbook Publishable key"
  api_key = "Checkbook API Secret key"
[checkbook.connector_webhook_details]
  merchant_secret="Source verification key"

[checkout]
[[checkout.credit]]
payment_method_type = "Mastercard"
[[checkout.credit]]
payment_method_type = "Visa"
[[checkout.credit]]
payment_method_type = "Interac"
[[checkout.credit]]
payment_method_type = "AmericanExpress"
[[checkout.credit]]
payment_method_type = "JCB"
[[checkout.credit]]
payment_method_type = "DinersClub"
[[checkout.credit]]
payment_method_type = "Discover"
[[checkout.credit]]
payment_method_type = "CartesBancaires"
[[checkout.credit]]
payment_method_type = "UnionPay"
[[checkout.debit]]
payment_method_type = "Mastercard"
[[checkout.debit]]
payment_method_type = "Visa"
[[checkout.debit]]
payment_method_type = "Interac"
[[checkout.debit]]
payment_method_type = "AmericanExpress"
[[checkout.debit]]
payment_method_type = "JCB"
[[checkout.debit]]
payment_method_type = "DinersClub"
[[checkout.debit]]
payment_method_type = "Discover"
[[checkout.debit]]
payment_method_type = "CartesBancaires"
[[checkout.debit]]
payment_method_type = "UnionPay"
[[checkout.wallet]]
payment_method_type = "apple_pay"
[[checkout.wallet]]
payment_method_type = "google_pay"
[checkout.connector_auth.SignatureKey]
api_key = "Checkout API Public Key"
key1 = "Processing Channel ID"
api_secret = "Checkout API Secret Key"
[checkout.connector_webhook_details]
merchant_secret = "Source verification key"

[[checkout.metadata.apple_pay]]
name = "certificate"
label = "Merchant Certificate (Base64 Encoded)"
placeholder = "Enter Merchant Certificate (Base64 Encoded)"
required = true
type = "Text"
[[checkout.metadata.apple_pay]]
name = "certificate_keys"
label = "Merchant PrivateKey (Base64 Encoded)"
placeholder = "Enter Merchant PrivateKey (Base64 Encoded)"
required = true
type = "Text"
[[checkout.metadata.apple_pay]]
name = "merchant_identifier"
label = "Apple Merchant Identifier"
placeholder = "Enter Apple Merchant Identifier"
required = true
type = "Text"
[[checkout.metadata.apple_pay]]
name = "display_name"
label = "Display Name"
placeholder = "Enter Display Name"
required = true
type = "Text"
[[checkout.metadata.apple_pay]]
name = "initiative"
label = "Domain"
placeholder = "Enter Domain"
required = true
type = "Text"
[[checkout.metadata.apple_pay]]
name = "initiative_context"
label = "Domain Name"
placeholder = "Enter Domain Name"
required = true
type = "Text"
[[checkout.metadata.apple_pay]]
name = "merchant_business_country"
label = "Merchant Business Country"
placeholder = "Enter Merchant Business Country"
required = true
type = "Select"
options = []
[[checkout.metadata.apple_pay]]
name = "payment_processing_details_at"
label = "Payment Processing Details At"
placeholder = "Enter Payment Processing Details At"
required = true
type = "Radio"
options = ["Connector"]

[[checkout.metadata.google_pay]]
name = "merchant_name"
label = "Google Pay Merchant Name"
placeholder = "Enter Google Pay Merchant Name"
required = true
type = "Text"
[[checkout.metadata.google_pay]]
name = "merchant_id"
label = "Google Pay Merchant Id"
placeholder = "Enter Google Pay Merchant Id"
required = true
type = "Text"
[[checkout.metadata.google_pay]]
name = "gateway_merchant_id"
label = "Google Pay Merchant Key"
placeholder = "Enter Google Pay Merchant Key"
required = true
type = "Text"
[[checkout.metadata.google_pay]]
name = "allowed_auth_methods"
label = "Allowed Auth Methods"
placeholder = "Enter Allowed Auth Methods"
required = true
type = "MultiSelect"
options = ["PAN_ONLY", "CRYPTOGRAM_3DS"]

[[checkout.connector_wallets_details.google_pay]]
name = "merchant_name"
label = "Google Pay Merchant Name"
placeholder = "Enter Google Pay Merchant Name"
required = true
type = "Text"
[[checkout.connector_wallets_details.google_pay]]
name = "merchant_id"
label = "Google Pay Merchant Id"
placeholder = "Enter Google Pay Merchant Id"
required = true
type = "Text"
[[checkout.connector_wallets_details.google_pay]]
name = "gateway_merchant_id"
label = "Google Pay Merchant Key"
placeholder = "Enter Google Pay Merchant Key"
required = true
type = "Text"
[[checkout.connector_wallets_details.google_pay]]
name = "public_key"
label = "Google Pay Public Key"
placeholder = "Enter Google Pay Public Key"
required = true
type = "Text"
[[checkout.connector_wallets_details.google_pay]]
name = "private_key"
label = "Google Pay Private Key"
placeholder = "Enter Google Pay Private Key"
required = true
type = "Text"
[[checkout.connector_wallets_details.google_pay]]
name = "recipient_id"
label = "Recipient Id"
placeholder = "Enter Recipient Id"
required = true
type = "Text"
[[checkout.connector_wallets_details.google_pay]]
name = "allowed_auth_methods"
label = "Allowed Auth Methods"
placeholder = "Enter Allowed Auth Methods"
required = true
type = "MultiSelect"
options = ["PAN_ONLY", "CRYPTOGRAM_3DS"]


[coinbase]
[[coinbase.crypto]]
payment_method_type = "crypto_currency"
[coinbase.connector_auth.HeaderKey]
api_key = "API Key"
[coinbase.connector_webhook_details]
merchant_secret = "Source verification key"
[coinbase.metadata.pricing_type]
name = "pricing_type"
label = "Select the pricing type Example: fixed_price,no_price"
placeholder = "Select the pricing type Example: fixed_price,no_price"
required = true
type = "Select"
options = ["fixed_price", "no_price"]

[coingate]
[[coingate.crypto]]
payment_method_type = "crypto_currency"
[coingate.connector_auth.BodyKey]
api_key = "API Key"
key1 = "Merchant Token"
[coingate.metadata.currency_id]
name = "currency_id"
label = "ID of the currency in which the refund will be issued"
placeholder = "Enter ID of the currency in which the refund will be issued"
required = true
type = "Number"
[coingate.metadata.platform_id]
name = "platform_id"
label = "Platform ID of the currency in which the refund will be issued"
placeholder = "Enter Platform ID of the currency in which the refund will be issued"
required = true
type = "Number"
[coingate.metadata.ledger_account_id]
name = "ledger_account_id"
label = "ID of the trader balance associated with the currency in which the refund will be issued"
placeholder = "Enter ID of the trader balance associated with the currency in which the refund will be issued"
required = true
type = "Text"


[cybersource]
[[cybersource.credit]]
payment_method_type = "Mastercard"
[[cybersource.credit]]
payment_method_type = "Visa"
[[cybersource.credit]]
payment_method_type = "Interac"
[[cybersource.credit]]
payment_method_type = "AmericanExpress"
[[cybersource.credit]]
payment_method_type = "JCB"
[[cybersource.credit]]
payment_method_type = "DinersClub"
[[cybersource.credit]]
payment_method_type = "Discover"
[[cybersource.credit]]
payment_method_type = "CartesBancaires"
[[cybersource.credit]]
payment_method_type = "UnionPay"
[[cybersource.debit]]
payment_method_type = "Mastercard"
[[cybersource.debit]]
payment_method_type = "Visa"
[[cybersource.debit]]
payment_method_type = "Interac"
[[cybersource.debit]]
payment_method_type = "AmericanExpress"
[[cybersource.debit]]
payment_method_type = "JCB"
[[cybersource.debit]]
payment_method_type = "DinersClub"
[[cybersource.debit]]
payment_method_type = "Discover"
[[cybersource.debit]]
payment_method_type = "CartesBancaires"
[[cybersource.debit]]
payment_method_type = "UnionPay"
[[cybersource.wallet]]
payment_method_type = "apple_pay"
[[cybersource.wallet]]
payment_method_type = "google_pay"
[cybersource.connector_auth.SignatureKey]
api_key = "Key"
key1 = "Merchant ID"
api_secret = "Shared Secret"
[cybersource.connector_webhook_details]
merchant_secret = "Source verification key"
[cybersource.metadata]
disable_avs = "Disable AVS check"
disable_cvn = "Disable CVN check"

[[cybersource.metadata.apple_pay]]
name = "certificate"
label = "Merchant Certificate (Base64 Encoded)"
placeholder = "Enter Merchant Certificate (Base64 Encoded)"
required = true
type = "Text"
[[cybersource.metadata.apple_pay]]
name = "certificate_keys"
label = "Merchant PrivateKey (Base64 Encoded)"
placeholder = "Enter Merchant PrivateKey (Base64 Encoded)"
required = true
type = "Text"
[[cybersource.metadata.apple_pay]]
name = "merchant_identifier"
label = "Apple Merchant Identifier"
placeholder = "Enter Apple Merchant Identifier"
required = true
type = "Text"
[[cybersource.metadata.apple_pay]]
name = "display_name"
label = "Display Name"
placeholder = "Enter Display Name"
required = true
type = "Text"
[[cybersource.metadata.apple_pay]]
name = "initiative"
label = "Domain"
placeholder = "Enter Domain"
required = true
type = "Text"
[[cybersource.metadata.apple_pay]]
name = "initiative_context"
label = "Domain Name"
placeholder = "Enter Domain Name"
required = true
type = "Text"
[[cybersource.metadata.apple_pay]]
name = "merchant_business_country"
label = "Merchant Business Country"
placeholder = "Enter Merchant Business Country"
required = true
type = "Select"
options = []
[[cybersource.metadata.apple_pay]]
name = "payment_processing_details_at"
label = "Payment Processing Details At"
placeholder = "Enter Payment Processing Details At"
required = true
type = "Radio"
options = ["Connector", "Hyperswitch"]

[[cybersource.metadata.google_pay]]
name = "merchant_name"
label = "Google Pay Merchant Name"
placeholder = "Enter Google Pay Merchant Name"
required = true
type = "Text"
[[cybersource.metadata.google_pay]]
name = "merchant_id"
label = "Google Pay Merchant Id"
placeholder = "Enter Google Pay Merchant Id"
required = true
type = "Text"
[[cybersource.metadata.google_pay]]
name = "gateway_merchant_id"
label = "Google Pay Merchant Key"
placeholder = "Enter Google Pay Merchant Key"
required = true
type = "Text"
[[cybersource.metadata.google_pay]]
name = "allowed_auth_methods"
label = "Allowed Auth Methods"
placeholder = "Enter Allowed Auth Methods"
required = true
type = "MultiSelect"
options = ["PAN_ONLY", "CRYPTOGRAM_3DS"]

[[cybersource.connector_wallets_details.google_pay]]
name = "merchant_name"
label = "Google Pay Merchant Name"
placeholder = "Enter Google Pay Merchant Name"
required = true
type = "Text"
[[cybersource.connector_wallets_details.google_pay]]
name = "merchant_id"
label = "Google Pay Merchant Id"
placeholder = "Enter Google Pay Merchant Id"
required = true
type = "Text"
[[cybersource.connector_wallets_details.google_pay]]
name = "gateway_merchant_id"
label = "Google Pay Merchant Key"
placeholder = "Enter Google Pay Merchant Key"
required = true
type = "Text"
[[cybersource.connector_wallets_details.google_pay]]
name = "public_key"
label = "Google Pay Public Key"
placeholder = "Enter Google Pay Public Key"
required = true
type = "Text"
[[cybersource.connector_wallets_details.google_pay]]
name = "private_key"
label = "Google Pay Private Key"
placeholder = "Enter Google Pay Private Key"
required = true
type = "Text"
[[cybersource.connector_wallets_details.google_pay]]
name = "recipient_id"
label = "Recipient Id"
placeholder = "Enter Recipient Id"
required = true
type = "Text"
[[cybersource.connector_wallets_details.google_pay]]
name = "allowed_auth_methods"
label = "Allowed Auth Methods"
placeholder = "Enter Allowed Auth Methods"
required = true
type = "MultiSelect"
options = ["PAN_ONLY", "CRYPTOGRAM_3DS"]


[cybersource.metadata.acquirer_bin]
name = "acquirer_bin"
label = "Acquirer Bin"
placeholder = "Enter Acquirer Bin"
required = false
type = "Text"
[cybersource.metadata.acquirer_merchant_id]
name = "acquirer_merchant_id"
label = "Acquirer Merchant ID"
placeholder = "Enter Acquirer Merchant ID"
required = false
type = "Text"
[cybersource.metadata.acquirer_country_code]
name = "acquirer_country_code"
label = "Acquirer Country Code"
placeholder = "Enter Acquirer Country Code"
required = false
type = "Text"

[deutschebank]
[[deutschebank.bank_debit]]
payment_method_type = "sepa"
[[deutschebank.credit]]
payment_method_type = "Visa"
[[deutschebank.credit]]
payment_method_type = "Mastercard"
[[deutschebank.debit]]
payment_method_type = "Visa"
[[deutschebank.debit]]
payment_method_type = "Mastercard"
[deutschebank.connector_auth.SignatureKey]
api_key = "Client ID"
key1 = "Merchant ID"
api_secret = "Client Key"

[dlocal]
[[dlocal.credit]]
payment_method_type = "Mastercard"
[[dlocal.credit]]
payment_method_type = "Visa"
[[dlocal.credit]]
payment_method_type = "Interac"
[[dlocal.credit]]
payment_method_type = "AmericanExpress"
[[dlocal.credit]]
payment_method_type = "JCB"
[[dlocal.credit]]
payment_method_type = "DinersClub"
[[dlocal.credit]]
payment_method_type = "Discover"
[[dlocal.credit]]
payment_method_type = "CartesBancaires"
[[dlocal.credit]]
payment_method_type = "UnionPay"
[[dlocal.debit]]
payment_method_type = "Mastercard"
[[dlocal.debit]]
payment_method_type = "Visa"
[[dlocal.debit]]
payment_method_type = "Interac"
[[dlocal.debit]]
payment_method_type = "AmericanExpress"
[[dlocal.debit]]
payment_method_type = "JCB"
[[dlocal.debit]]
payment_method_type = "DinersClub"
[[dlocal.debit]]
payment_method_type = "Discover"
[[dlocal.debit]]
payment_method_type = "CartesBancaires"
[[dlocal.debit]]
payment_method_type = "UnionPay"
[dlocal.connector_auth.SignatureKey]
api_key = "X Login"
key1 = "X Trans Key"
api_secret = "Secret Key"
[dlocal.connector_webhook_details]
merchant_secret = "Source verification key"

[dwolla]
[[dwolla.bank_debit]]
  payment_method_type = "ach"
[dwolla.connector_auth.BodyKey]
api_key="Client ID"
key1="Client Secret"
[dwolla.connector_webhook_details]
merchant_secret="Source verification key"
[dwolla.metadata.merchant_funding_source]
name = "merchant_funding_source"
label = "Funding Source ID"
placeholder = "Enter your funding source ID"
required = true
type = "Text"

[fiserv]
[[fiserv.credit]]
payment_method_type = "Mastercard"
[[fiserv.credit]]
payment_method_type = "Visa"
[[fiserv.credit]]
payment_method_type = "Interac"
[[fiserv.credit]]
payment_method_type = "AmericanExpress"
[[fiserv.credit]]
payment_method_type = "JCB"
[[fiserv.credit]]
payment_method_type = "DinersClub"
[[fiserv.credit]]
payment_method_type = "Discover"
[[fiserv.credit]]
payment_method_type = "CartesBancaires"
[[fiserv.credit]]
payment_method_type = "UnionPay"
[[fiserv.debit]]
payment_method_type = "Mastercard"
[[fiserv.debit]]
payment_method_type = "Visa"
[[fiserv.debit]]
payment_method_type = "Interac"
[[fiserv.debit]]
payment_method_type = "AmericanExpress"
[[fiserv.debit]]
payment_method_type = "JCB"
[[fiserv.debit]]
payment_method_type = "DinersClub"
[[fiserv.debit]]
payment_method_type = "Discover"
[[fiserv.debit]]
payment_method_type = "CartesBancaires"
[[fiserv.debit]]
payment_method_type = "UnionPay"
[[fiserv.wallet]]
payment_method_type = "paypal"
[[fiserv.wallet]]
  payment_method_type = "apple_pay"
[[fiserv.wallet]]
  payment_method_type = "google_pay"
[fiserv.connector_auth.SignatureKey]
api_key = "API Key"
key1 = "Merchant ID"
api_secret = "API Secret"
[fiserv.connector_webhook_details]
merchant_secret = "Source verification key"

[fiserv.metadata.terminal_id]
name = "terminal_id"
label = "Terminal ID"
placeholder = "Enter Terminal ID"
required = true
type = "Text"

[[fiserv.metadata.google_pay]]
name="merchant_name"
label="Google Pay Merchant Name"
placeholder="Enter Google Pay Merchant Name"
required=true
type="Text"
[[fiserv.metadata.google_pay]]
name="merchant_id"
label="Google Pay Merchant Id"
placeholder="Enter Google Pay Merchant Id"
required=true
type="Text"
[[fiserv.metadata.google_pay]]
name="gateway_merchant_id"
label="Google Pay Merchant Key"
placeholder="Enter Google Pay Merchant Key"
required=true
type="Text"
[[fiserv.metadata.google_pay]]
name="allowed_auth_methods"
label="Allowed Auth Methods"
placeholder="Enter Allowed Auth Methods"
required=true
type="MultiSelect"
options=["PAN_ONLY", "CRYPTOGRAM_3DS"]

[[fiserv.connector_wallets_details.google_pay]]
name="merchant_name"
label="Google Pay Merchant Name"
placeholder="Enter Google Pay Merchant Name"
required=true
type="Text"
[[fiserv.connector_wallets_details.google_pay]]
name="merchant_id"
label="Google Pay Merchant Id"
placeholder="Enter Google Pay Merchant Id"
required=true
type="Text"
[[fiserv.connector_wallets_details.google_pay]]
name="gateway_merchant_id"
label="Google Pay Merchant Key"
placeholder="Enter Google Pay Merchant Key"
required=true
type="Text"
[[fiserv.connector_wallets_details.google_pay]]
name="public_key"
label="Google Pay Public Key"
placeholder="Enter Google Pay Public Key"
required=true
type="Text"
[[fiserv.connector_wallets_details.google_pay]]
name="private_key"
label="Google Pay Private Key"
placeholder="Enter Google Pay Private Key"
required=true
type="Text"
[[fiserv.connector_wallets_details.google_pay]]
name="recipient_id"
label="Recipient Id"
placeholder="Enter Recipient Id"
required=true
type="Text"
[[fiserv.connector_wallets_details.google_pay]]
name="allowed_auth_methods"
label="Allowed Auth Methods"
placeholder="Enter Allowed Auth Methods"
required=true
type="MultiSelect"
options=["PAN_ONLY", "CRYPTOGRAM_3DS"]

[[fiserv.metadata.apple_pay]]
name="certificate"
label="Merchant Certificate (Base64 Encoded)"
placeholder="Enter Merchant Certificate (Base64 Encoded)"
required=true
type="Text"
[[fiserv.metadata.apple_pay]]
name="certificate_keys"
label="Merchant PrivateKey (Base64 Encoded)"
placeholder="Enter Merchant PrivateKey (Base64 Encoded)"
required=true
type="Text"
[[fiserv.metadata.apple_pay]]
name="merchant_identifier"
label="Apple Merchant Identifier"
placeholder="Enter Apple Merchant Identifier"
required=true
type="Text"
[[fiserv.metadata.apple_pay]]
name="display_name"
label="Display Name"
placeholder="Enter Display Name"
required=true
type="Text"
[[fiserv.metadata.apple_pay]]
name="initiative"
label="Domain"
placeholder="Enter Domain"
required=true
type="Select"
options=["web","ios"]
[[fiserv.metadata.apple_pay]]
name="initiative_context"
label="Domain Name"
placeholder="Enter Domain Name"
required=true
type="Text"
[[fiserv.metadata.apple_pay]]
name="merchant_business_country"
label="Merchant Business Country"
placeholder="Enter Merchant Business Country"
required=true
type="Select"
options=[]
[[fiserv.metadata.apple_pay]]
name="payment_processing_details_at"
label="Payment Processing Details At"
placeholder="Enter Payment Processing Details At"
required=true
type="Radio"
options=["Connector", "Hyperswitch"]

[fiservemea]
[[fiservemea.credit]]
payment_method_type = "Mastercard"
[[fiservemea.credit]]
payment_method_type = "Visa"
[[fiservemea.credit]]
payment_method_type = "Interac"
[[fiservemea.credit]]
payment_method_type = "AmericanExpress"
[[fiservemea.credit]]
payment_method_type = "JCB"
[[fiservemea.credit]]
payment_method_type = "DinersClub"
[[fiservemea.credit]]
payment_method_type = "Discover"
[[fiservemea.credit]]
payment_method_type = "CartesBancaires"
[[fiservemea.credit]]
payment_method_type = "UnionPay"
[[fiservemea.debit]]
payment_method_type = "Mastercard"
[[fiservemea.debit]]
payment_method_type = "Visa"
[[fiservemea.debit]]
payment_method_type = "Interac"
[[fiservemea.debit]]
payment_method_type = "AmericanExpress"
[[fiservemea.debit]]
payment_method_type = "JCB"
[[fiservemea.debit]]
payment_method_type = "DinersClub"
[[fiservemea.debit]]
payment_method_type = "Discover"
[[fiservemea.debit]]
payment_method_type = "CartesBancaires"
[[fiservemea.debit]]
payment_method_type = "UnionPay"
[fiservemea.connector_auth.BodyKey]
api_key = "API Key"
key1 = "Secret Key"

[forte]
[[forte.credit]]
payment_method_type = "Mastercard"
[[forte.credit]]
payment_method_type = "Visa"
[[forte.credit]]
payment_method_type = "Interac"
[[forte.credit]]
payment_method_type = "AmericanExpress"
[[forte.credit]]
payment_method_type = "JCB"
[[forte.credit]]
payment_method_type = "DinersClub"
[[forte.credit]]
payment_method_type = "Discover"
[[forte.credit]]
payment_method_type = "CartesBancaires"
[[forte.credit]]
payment_method_type = "UnionPay"
[[forte.debit]]
payment_method_type = "Mastercard"
[[forte.debit]]
payment_method_type = "Visa"
[[forte.debit]]
payment_method_type = "Interac"
[[forte.debit]]
payment_method_type = "AmericanExpress"
[[forte.debit]]
payment_method_type = "JCB"
[[forte.debit]]
payment_method_type = "DinersClub"
[[forte.debit]]
payment_method_type = "Discover"
[[forte.debit]]
payment_method_type = "CartesBancaires"
[[forte.debit]]
payment_method_type = "UnionPay"
[forte.connector_auth.MultiAuthKey]
api_key = "API Access ID"
key1 = "Organization ID"
api_secret = "API Secure Key"
key2 = "Location ID"
[forte.connector_webhook_details]
merchant_secret = "Source verification key"


[getnet]
[[getnet.credit]]
payment_method_type = "Mastercard"
[[getnet.credit]]
payment_method_type = "Visa"
[[getnet.credit]]
payment_method_type = "Interac"
[[getnet.credit]]
payment_method_type = "AmericanExpress"
[[getnet.credit]]
payment_method_type = "JCB"
[[getnet.credit]]
payment_method_type = "DinersClub"
[[getnet.credit]]
payment_method_type = "Discover"
[[getnet.credit]]
payment_method_type = "CartesBancaires"
[[getnet.credit]]
payment_method_type = "UnionPay"
[[getnet.credit]]
payment_method_type = "RuPay"
[[getnet.credit]]
payment_method_type = "Maestro"

[globalpay]
[[globalpay.credit]]
payment_method_type = "Mastercard"
[[globalpay.credit]]
payment_method_type = "Visa"
[[globalpay.credit]]
payment_method_type = "Interac"
[[globalpay.credit]]
payment_method_type = "AmericanExpress"
[[globalpay.credit]]
payment_method_type = "JCB"
[[globalpay.credit]]
payment_method_type = "DinersClub"
[[globalpay.credit]]
payment_method_type = "Discover"
[[globalpay.credit]]
payment_method_type = "CartesBancaires"
[[globalpay.credit]]
payment_method_type = "UnionPay"
[[globalpay.debit]]
payment_method_type = "Mastercard"
[[globalpay.debit]]
payment_method_type = "Visa"
[[globalpay.debit]]
payment_method_type = "Interac"
[[globalpay.debit]]
payment_method_type = "AmericanExpress"
[[globalpay.debit]]
payment_method_type = "JCB"
[[globalpay.debit]]
payment_method_type = "DinersClub"
[[globalpay.debit]]
payment_method_type = "Discover"
[[globalpay.debit]]
payment_method_type = "CartesBancaires"
[[globalpay.debit]]
payment_method_type = "UnionPay"
[[globalpay.bank_redirect]]
payment_method_type = "ideal"
[[globalpay.bank_redirect]]
payment_method_type = "giropay"
[[globalpay.bank_redirect]]
payment_method_type = "sofort"
[[globalpay.bank_redirect]]
payment_method_type = "eps"
[[globalpay.wallet]]
payment_method_type = "google_pay"
[[globalpay.wallet]]
payment_method_type = "paypal"
[globalpay.connector_auth.BodyKey]
api_key = "Global App Key"
key1 = "Global App ID"
[globalpay.connector_webhook_details]
merchant_secret = "Source verification key"

[[globalpay.metadata.google_pay]]
name = "merchant_name"
label = "Google Pay Merchant Name"
placeholder = "Enter Google Pay Merchant Name"
required = true
type = "Text"
[[globalpay.metadata.google_pay]]
name = "merchant_id"
label = "Google Pay Merchant Id"
placeholder = "Enter Google Pay Merchant Id"
required = true
type = "Text"
[[globalpay.metadata.google_pay]]
name = "gateway_merchant_id"
label = "Google Pay Merchant Key"
placeholder = "Enter Google Pay Merchant Key"
required = true
type = "Text"
[[globalpay.metadata.google_pay]]
name = "allowed_auth_methods"
label = "Allowed Auth Methods"
placeholder = "Enter Allowed Auth Methods"
required = true
type = "MultiSelect"
options = ["PAN_ONLY", "CRYPTOGRAM_3DS"]

[[globalpay.connector_wallets_details.google_pay]]
name = "merchant_name"
label = "Google Pay Merchant Name"
placeholder = "Enter Google Pay Merchant Name"
required = true
type = "Text"
[[globalpay.connector_wallets_details.google_pay]]
name = "merchant_id"
label = "Google Pay Merchant Id"
placeholder = "Enter Google Pay Merchant Id"
required = true
type = "Text"
[[globalpay.connector_wallets_details.google_pay]]
name = "gateway_merchant_id"
label = "Google Pay Merchant Key"
placeholder = "Enter Google Pay Merchant Key"
required = true
type = "Text"
[[globalpay.connector_wallets_details.google_pay]]
name = "public_key"
label = "Google Pay Public Key"
placeholder = "Enter Google Pay Public Key"
required = true
type = "Text"
[[globalpay.connector_wallets_details.google_pay]]
name = "private_key"
label = "Google Pay Private Key"
placeholder = "Enter Google Pay Private Key"
required = true
type = "Text"
[[globalpay.connector_wallets_details.google_pay]]
name = "recipient_id"
label = "Recipient Id"
placeholder = "Enter Recipient Id"
required = true
type = "Text"
[[globalpay.connector_wallets_details.google_pay]]
name = "allowed_auth_methods"
label = "Allowed Auth Methods"
placeholder = "Enter Allowed Auth Methods"
required = true
type = "MultiSelect"
options = ["PAN_ONLY", "CRYPTOGRAM_3DS"]


[globalpay.metadata.account_name]
name = "account_name"
label = "Account Name"
placeholder = "Enter Account Name"
required = true
type = "Text"


[globepay]
[[globepay.wallet]]
payment_method_type = "we_chat_pay"
[[globepay.wallet]]
payment_method_type = "ali_pay"
[globepay.connector_auth.BodyKey]
api_key = "Partner Code"
key1 = "Credential Code"
[globepay.connector_webhook_details]
merchant_secret = "Source verification key"

[iatapay]
[[iatapay.upi]]
payment_method_type = "upi_collect"
[iatapay.connector_auth.SignatureKey]
api_key = "Client ID"
key1 = "Airline ID"
api_secret = "Client Secret"
[iatapay.connector_webhook_details]
merchant_secret = "Source verification key"

[itaubank]
[[itaubank.bank_transfer]]
payment_method_type = "pix"
[itaubank.connector_auth.MultiAuthKey]
key1 = "Client Id"
api_key = "Client Secret"
api_secret = "Certificates"
key2 = "Certificate Key"

[jpmorgan]
[[jpmorgan.credit]]
payment_method_type = "AmericanExpress"
[[jpmorgan.credit]]
payment_method_type = "DinersClub"
[[jpmorgan.credit]]
payment_method_type = "Discover"
[[jpmorgan.credit]]
payment_method_type = "JCB"
[[jpmorgan.credit]]
payment_method_type = "Mastercard"
[[jpmorgan.credit]]
payment_method_type = "Discover"
[[jpmorgan.credit]]
payment_method_type = "UnionPay"
[[jpmorgan.credit]]
payment_method_type = "Visa"
[[jpmorgan.debit]]
payment_method_type = "AmericanExpress"
[[jpmorgan.debit]]
payment_method_type = "DinersClub"
[[jpmorgan.debit]]
payment_method_type = "Discover"
[[jpmorgan.debit]]
payment_method_type = "JCB"
[[jpmorgan.debit]]
payment_method_type = "Mastercard"
[[jpmorgan.debit]]
payment_method_type = "Discover"
[[jpmorgan.debit]]
payment_method_type = "UnionPay"
[[jpmorgan.debit]]
payment_method_type = "Visa"
[jpmorgan.connector_auth.BodyKey]
api_key = "Access Token"
key1 = "Client Secret"

[klarna]
[[klarna.pay_later]]
payment_method_type = "klarna"
payment_experience = "invoke_sdk_client"
[[klarna.pay_later]]
payment_method_type = "klarna"
payment_experience = "redirect_to_url"
[klarna.connector_auth.BodyKey]
key1 = "Klarna Merchant Username"
api_key = "Klarna Merchant ID Password"
[klarna.metadata.klarna_region]
name = "klarna_region"
label = "Region of your Klarna Merchant Account"
placeholder = "Enter Region of your Klarna Merchant Account"
required = true
type = "Select"
options = ["Europe", "NorthAmerica", "Oceania"]

[mifinity]
[[mifinity.wallet]]
payment_method_type = "mifinity"
[mifinity.connector_auth.HeaderKey]
api_key = "key"
[mifinity.metadata.brand_id]
name = "brand_id"
label = "Merchant Brand ID"
placeholder = "Enter Brand ID"
required = true
type = "Text"
[mifinity.metadata.destination_account_number]
name = "destination_account_number"
label = "Destination Account Number"
placeholder = "Enter Destination Account Number"
required = true
type = "Text"

[razorpay]
[[razorpay.upi]]
payment_method_type = "upi_collect"
[razorpay.connector_auth.BodyKey]
api_key = "Razorpay Id"
key1 = "Razorpay Secret"

[mollie]
[[mollie.credit]]
payment_method_type = "Mastercard"
[[mollie.credit]]
payment_method_type = "Visa"
[[mollie.credit]]
payment_method_type = "Interac"
[[mollie.credit]]
payment_method_type = "AmericanExpress"
[[mollie.credit]]
payment_method_type = "JCB"
[[mollie.credit]]
payment_method_type = "DinersClub"
[[mollie.credit]]
payment_method_type = "Discover"
[[mollie.credit]]
payment_method_type = "CartesBancaires"
[[mollie.credit]]
payment_method_type = "UnionPay"
[[mollie.debit]]
payment_method_type = "Mastercard"
[[mollie.debit]]
payment_method_type = "Visa"
[[mollie.debit]]
payment_method_type = "Interac"
[[mollie.debit]]
payment_method_type = "AmericanExpress"
[[mollie.debit]]
payment_method_type = "JCB"
[[mollie.debit]]
payment_method_type = "DinersClub"
[[mollie.debit]]
payment_method_type = "Discover"
[[mollie.debit]]
payment_method_type = "CartesBancaires"
[[mollie.debit]]
payment_method_type = "UnionPay"
[[mollie.bank_redirect]]
payment_method_type = "ideal"
[[mollie.bank_redirect]]
payment_method_type = "giropay"
[[mollie.bank_redirect]]
payment_method_type = "sofort"
[[mollie.bank_redirect]]
payment_method_type = "eps"
[[mollie.wallet]]
payment_method_type = "paypal"
[mollie.connector_auth.BodyKey]
api_key = "API Key"
key1 = "Profile Token"
[mollie.connector_webhook_details]
merchant_secret = "Source verification key"

[moneris]
[[moneris.credit]]
payment_method_type = "Mastercard"
[[moneris.credit]]
payment_method_type = "Visa"
[[moneris.credit]]
payment_method_type = "Interac"
[[moneris.credit]]
payment_method_type = "AmericanExpress"
[[moneris.credit]]
payment_method_type = "JCB"
[[moneris.credit]]
payment_method_type = "DinersClub"
[[moneris.credit]]
payment_method_type = "Discover"
[[moneris.credit]]
payment_method_type = "CartesBancaires"
[[moneris.credit]]
payment_method_type = "UnionPay"
[[moneris.debit]]
payment_method_type = "Mastercard"
[[moneris.debit]]
payment_method_type = "Visa"
[[moneris.debit]]
payment_method_type = "Interac"
[[moneris.debit]]
payment_method_type = "AmericanExpress"
[[moneris.debit]]
payment_method_type = "JCB"
[[moneris.debit]]
payment_method_type = "DinersClub"
[[moneris.debit]]
payment_method_type = "Discover"
[[moneris.debit]]
payment_method_type = "CartesBancaires"
[[moneris.debit]]
payment_method_type = "UnionPay"
[moneris.connector_auth.SignatureKey]
api_key = "Client Secret"
key1 = "Client Id"
api_secret = "Merchant Id"

[multisafepay]
[[multisafepay.credit]]
payment_method_type = "Mastercard"
[[multisafepay.credit]]
payment_method_type = "Visa"
[[multisafepay.credit]]
payment_method_type = "Interac"
[[multisafepay.credit]]
payment_method_type = "AmericanExpress"
[[multisafepay.credit]]
payment_method_type = "JCB"
[[multisafepay.credit]]
payment_method_type = "DinersClub"
[[multisafepay.credit]]
payment_method_type = "Discover"
[[multisafepay.credit]]
payment_method_type = "CartesBancaires"
[[multisafepay.credit]]
payment_method_type = "UnionPay"
[[multisafepay.debit]]
payment_method_type = "Mastercard"
[[multisafepay.debit]]
payment_method_type = "Visa"
[[multisafepay.debit]]
payment_method_type = "Interac"
[[multisafepay.debit]]
payment_method_type = "AmericanExpress"
[[multisafepay.debit]]
payment_method_type = "JCB"
[[multisafepay.debit]]
payment_method_type = "DinersClub"
[[multisafepay.debit]]
payment_method_type = "Discover"
[[multisafepay.debit]]
payment_method_type = "CartesBancaires"
[[multisafepay.debit]]
payment_method_type = "UnionPay"
[multisafepay.connector_auth.HeaderKey]
api_key = "Enter API Key"
[multisafepay.connector_webhook_details]
merchant_secret = "Source verification key"


[nexinets]
[[nexinets.credit]]
payment_method_type = "Mastercard"
[[nexinets.credit]]
payment_method_type = "Visa"
[[nexinets.credit]]
payment_method_type = "Interac"
[[nexinets.credit]]
payment_method_type = "AmericanExpress"
[[nexinets.credit]]
payment_method_type = "JCB"
[[nexinets.credit]]
payment_method_type = "DinersClub"
[[nexinets.credit]]
payment_method_type = "Discover"
[[nexinets.credit]]
payment_method_type = "CartesBancaires"
[[nexinets.credit]]
payment_method_type = "UnionPay"
[[nexinets.debit]]
payment_method_type = "Mastercard"
[[nexinets.debit]]
payment_method_type = "Visa"
[[nexinets.debit]]
payment_method_type = "Interac"
[[nexinets.debit]]
payment_method_type = "AmericanExpress"
[[nexinets.debit]]
payment_method_type = "JCB"
[[nexinets.debit]]
payment_method_type = "DinersClub"
[[nexinets.debit]]
payment_method_type = "Discover"
[[nexinets.debit]]
payment_method_type = "CartesBancaires"
[[nexinets.debit]]
payment_method_type = "UnionPay"
[[nexinets.bank_redirect]]
payment_method_type = "ideal"
[[nexinets.bank_redirect]]
payment_method_type = "giropay"
[[nexinets.bank_redirect]]
payment_method_type = "sofort"
[[nexinets.bank_redirect]]
payment_method_type = "eps"
[[nexinets.wallet]]
payment_method_type = "apple_pay"
[[nexinets.wallet]]
payment_method_type = "paypal"
[nexinets.connector_auth.BodyKey]
api_key = "API Key"
key1 = "Merchant ID"

[[nexinets.metadata.apple_pay]]
name = "certificate"
label = "Merchant Certificate (Base64 Encoded)"
placeholder = "Enter Merchant Certificate (Base64 Encoded)"
required = true
type = "Text"
[[nexinets.metadata.apple_pay]]
name = "certificate_keys"
label = "Merchant PrivateKey (Base64 Encoded)"
placeholder = "Enter Merchant PrivateKey (Base64 Encoded)"
required = true
type = "Text"
[[nexinets.metadata.apple_pay]]
name = "merchant_identifier"
label = "Apple Merchant Identifier"
placeholder = "Enter Apple Merchant Identifier"
required = true
type = "Text"
[[nexinets.metadata.apple_pay]]
name = "display_name"
label = "Display Name"
placeholder = "Enter Display Name"
required = true
type = "Text"
[[nexinets.metadata.apple_pay]]
name = "initiative"
label = "Domain"
placeholder = "Enter Domain"
required = true
type = "Text"
[[nexinets.metadata.apple_pay]]
name = "initiative_context"
label = "Domain Name"
placeholder = "Enter Domain Name"
required = true
type = "Text"
[[nexinets.metadata.apple_pay]]
name = "merchant_business_country"
label = "Merchant Business Country"
placeholder = "Enter Merchant Business Country"
required = true
type = "Select"
options = []
[[nexinets.metadata.apple_pay]]
name = "payment_processing_details_at"
label = "Payment Processing Details At"
placeholder = "Enter Payment Processing Details At"
required = true
type = "Radio"
options = ["Connector"]

[nexixpay]
[[nexixpay.credit]]
payment_method_type = "Mastercard"
[[nexixpay.credit]]
payment_method_type = "Visa"
[[nexixpay.credit]]
payment_method_type = "AmericanExpress"
[[nexixpay.credit]]
payment_method_type = "JCB"
[[nexixpay.debit]]
payment_method_type = "Mastercard"
[[nexixpay.debit]]
payment_method_type = "Visa"
[[nexixpay.debit]]
payment_method_type = "AmericanExpress"
[[nexixpay.debit]]
payment_method_type = "JCB"
[nexixpay.connector_auth.HeaderKey]
api_key = "API Key"

[nmi]
[[nmi.credit]]
payment_method_type = "Mastercard"
[[nmi.credit]]
payment_method_type = "Visa"
[[nmi.credit]]
payment_method_type = "Interac"
[[nmi.credit]]
payment_method_type = "AmericanExpress"
[[nmi.credit]]
payment_method_type = "JCB"
[[nmi.credit]]
payment_method_type = "DinersClub"
[[nmi.credit]]
payment_method_type = "Discover"
[[nmi.credit]]
payment_method_type = "CartesBancaires"
[[nmi.credit]]
payment_method_type = "UnionPay"
[[nmi.debit]]
payment_method_type = "Mastercard"
[[nmi.debit]]
payment_method_type = "Visa"
[[nmi.debit]]
payment_method_type = "Interac"
[[nmi.debit]]
payment_method_type = "AmericanExpress"
[[nmi.debit]]
payment_method_type = "JCB"
[[nmi.debit]]
payment_method_type = "DinersClub"
[[nmi.debit]]
payment_method_type = "Discover"
[[nmi.debit]]
payment_method_type = "CartesBancaires"
[[nmi.debit]]
payment_method_type = "UnionPay"
[nmi.connector_auth.BodyKey]
api_key = "API Key"
key1 = "Public Key"
[nmi.connector_webhook_details]
merchant_secret = "Source verification key"

[novalnet]
[[novalnet.credit]]
payment_method_type = "Mastercard"
[[novalnet.credit]]
payment_method_type = "Visa"
[[novalnet.credit]]
payment_method_type = "Interac"
[[novalnet.credit]]
payment_method_type = "AmericanExpress"
[[novalnet.credit]]
payment_method_type = "JCB"
[[novalnet.credit]]
payment_method_type = "DinersClub"
[[novalnet.credit]]
payment_method_type = "Discover"
[[novalnet.credit]]
payment_method_type = "CartesBancaires"
[[novalnet.credit]]
payment_method_type = "UnionPay"
[[novalnet.debit]]
payment_method_type = "Mastercard"
[[novalnet.debit]]
payment_method_type = "Visa"
[[novalnet.debit]]
payment_method_type = "Interac"
[[novalnet.debit]]
payment_method_type = "AmericanExpress"
[[novalnet.debit]]
payment_method_type = "JCB"
[[novalnet.debit]]
payment_method_type = "DinersClub"
[[novalnet.debit]]
payment_method_type = "Discover"
[[novalnet.debit]]
payment_method_type = "CartesBancaires"
[[novalnet.debit]]
payment_method_type = "UnionPay"
[[novalnet.wallet]]
payment_method_type = "google_pay"
[[novalnet.wallet]]
payment_method_type = "paypal"
[[novalnet.wallet]]
payment_method_type = "apple_pay"
[novalnet.connector_auth.SignatureKey]
api_key = "Product Activation Key"
key1 = "Payment Access Key"
api_secret = "Tariff ID"
[novalnet.connector_webhook_details]
merchant_secret = "Source verification key"

[[novalnet.metadata.google_pay]]
name = "merchant_name"
label = "Google Pay Merchant Name"
placeholder = "Enter Google Pay Merchant Name"
required = true
type = "Text"
[[novalnet.metadata.google_pay]]
name = "merchant_id"
label = "Google Pay Merchant Id"
placeholder = "Enter Google Pay Merchant Id"
required = true
type = "Text"
[[novalnet.metadata.google_pay]]
name = "gateway_merchant_id"
label = "Google Pay Merchant Key"
placeholder = "Enter Google Pay Merchant Key"
required = true
type = "Text"
[[novalnet.metadata.google_pay]]
name = "allowed_auth_methods"
label = "Allowed Auth Methods"
placeholder = "Enter Allowed Auth Methods"
required = true
type = "MultiSelect"
options = ["PAN_ONLY", "CRYPTOGRAM_3DS"]

[[novalnet.connector_wallets_details.google_pay]]
name = "merchant_name"
label = "Google Pay Merchant Name"
placeholder = "Enter Google Pay Merchant Name"
required = true
type = "Text"
[[novalnet.connector_wallets_details.google_pay]]
name = "merchant_id"
label = "Google Pay Merchant Id"
placeholder = "Enter Google Pay Merchant Id"
required = true
type = "Text"
[[novalnet.connector_wallets_details.google_pay]]
name = "gateway_merchant_id"
label = "Google Pay Merchant Key"
placeholder = "Enter Google Pay Merchant Key"
required = true
type = "Text"
[[novalnet.connector_wallets_details.google_pay]]
name = "public_key"
label = "Google Pay Public Key"
placeholder = "Enter Google Pay Public Key"
required = true
type = "Text"
[[novalnet.connector_wallets_details.google_pay]]
name = "private_key"
label = "Google Pay Private Key"
placeholder = "Enter Google Pay Private Key"
required = true
type = "Text"
[[novalnet.connector_wallets_details.google_pay]]
name = "recipient_id"
label = "Recipient Id"
placeholder = "Enter Recipient Id"
required = true
type = "Text"
[[novalnet.connector_wallets_details.google_pay]]
name = "allowed_auth_methods"
label = "Allowed Auth Methods"
placeholder = "Enter Allowed Auth Methods"
required = true
type = "MultiSelect"
options = ["PAN_ONLY", "CRYPTOGRAM_3DS"]


[[novalnet.metadata.apple_pay]]
name = "certificate"
label = "Merchant Certificate (Base64 Encoded)"
placeholder = "Enter Merchant Certificate (Base64 Encoded)"
required = true
type = "Text"
[[novalnet.metadata.apple_pay]]
name = "certificate_keys"
label = "Merchant PrivateKey (Base64 Encoded)"
placeholder = "Enter Merchant PrivateKey (Base64 Encoded)"
required = true
type = "Text"
[[novalnet.metadata.apple_pay]]
name = "merchant_identifier"
label = "Apple Merchant Identifier"
placeholder = "Enter Apple Merchant Identifier"
required = true
type = "Text"
[[novalnet.metadata.apple_pay]]
name = "display_name"
label = "Display Name"
placeholder = "Enter Display Name"
required = true
type = "Text"
[[novalnet.metadata.apple_pay]]
name = "initiative"
label = "Domain"
placeholder = "Enter Domain"
required = true
type = "Select"
options = ["web", "ios"]
[[novalnet.metadata.apple_pay]]
name = "initiative_context"
label = "Domain Name"
placeholder = "Enter Domain Name"
required = true
type = "Text"
[[novalnet.metadata.apple_pay]]
name = "merchant_business_country"
label = "Merchant Business Country"
placeholder = "Enter Merchant Business Country"
required = true
type = "Select"
options = []
[[novalnet.metadata.apple_pay]]
name = "payment_processing_details_at"
label = "Payment Processing Details At"
placeholder = "Enter Payment Processing Details At"
required = true
type = "Radio"
options = ["Connector"]

[nuvei]
[[nuvei.credit]]
payment_method_type = "Mastercard"
[[nuvei.credit]]
payment_method_type = "Visa"
[[nuvei.credit]]
payment_method_type = "Interac"
[[nuvei.credit]]
payment_method_type = "AmericanExpress"
[[nuvei.credit]]
payment_method_type = "JCB"
[[nuvei.credit]]
payment_method_type = "DinersClub"
[[nuvei.credit]]
payment_method_type = "Discover"
[[nuvei.credit]]
payment_method_type = "CartesBancaires"
[[nuvei.credit]]
payment_method_type = "UnionPay"
[[nuvei.debit]]
payment_method_type = "Mastercard"
[[nuvei.debit]]
payment_method_type = "Visa"
[[nuvei.debit]]
payment_method_type = "Interac"
[[nuvei.debit]]
payment_method_type = "AmericanExpress"
[[nuvei.debit]]
payment_method_type = "JCB"
[[nuvei.debit]]
payment_method_type = "DinersClub"
[[nuvei.debit]]
payment_method_type = "Discover"
[[nuvei.debit]]
payment_method_type = "CartesBancaires"
[[nuvei.debit]]
payment_method_type = "UnionPay"
[nuvei.connector_auth.SignatureKey]
api_key = "Merchant ID"
key1 = "Merchant Site ID"
api_secret = "Merchant Secret"
[nuvei.connector_webhook_details]
merchant_secret = "Source verification key"

[[nuvei.metadata.apple_pay]]
name = "certificate"
label = "Merchant Certificate (Base64 Encoded)"
placeholder = "Enter Merchant Certificate (Base64 Encoded)"
required = true
type = "Text"
[[nuvei.metadata.apple_pay]]
name = "certificate_keys"
label = "Merchant PrivateKey (Base64 Encoded)"
placeholder = "Enter Merchant PrivateKey (Base64 Encoded)"
required = true
type = "Text"
[[nuvei.metadata.apple_pay]]
name = "merchant_identifier"
label = "Apple Merchant Identifier"
placeholder = "Enter Apple Merchant Identifier"
required = true
type = "Text"
[[nuvei.metadata.apple_pay]]
name = "display_name"
label = "Display Name"
placeholder = "Enter Display Name"
required = true
type = "Text"
[[nuvei.metadata.apple_pay]]
name = "initiative"
label = "Domain"
placeholder = "Enter Domain"
required = true
type = "Text"
[[nuvei.metadata.apple_pay]]
name = "initiative_context"
label = "Domain Name"
placeholder = "Enter Domain Name"
required = true
type = "Text"
[[nuvei.metadata.apple_pay]]
name = "merchant_business_country"
label = "Merchant Business Country"
placeholder = "Enter Merchant Business Country"
required = true
type = "Select"
options = []
[[nuvei.metadata.apple_pay]]
name = "payment_processing_details_at"
label = "Payment Processing Details At"
placeholder = "Enter Payment Processing Details At"
required = true
type = "Radio"
options = ["Connector","Hyperswitch"]


[opennode]
[[opennode.crypto]]
payment_method_type = "crypto_currency"
[opennode.connector_auth.HeaderKey]
api_key = "API Key"
[opennode.connector_webhook_details]
merchant_secret = "Source verification key"

[paypal]
[[paypal.credit]]
payment_method_type = "Mastercard"
[[paypal.credit]]
payment_method_type = "Visa"
[[paypal.credit]]
payment_method_type = "Interac"
[[paypal.credit]]
payment_method_type = "AmericanExpress"
[[paypal.credit]]
payment_method_type = "JCB"
[[paypal.credit]]
payment_method_type = "DinersClub"
[[paypal.credit]]
payment_method_type = "Discover"
[[paypal.credit]]
payment_method_type = "CartesBancaires"
[[paypal.credit]]
payment_method_type = "UnionPay"
[[paypal.debit]]
payment_method_type = "Mastercard"
[[paypal.debit]]
payment_method_type = "Visa"
[[paypal.debit]]
payment_method_type = "Interac"
[[paypal.debit]]
payment_method_type = "AmericanExpress"
[[paypal.debit]]
payment_method_type = "JCB"
[[paypal.debit]]
payment_method_type = "DinersClub"
[[paypal.debit]]
payment_method_type = "Discover"
[[paypal.debit]]
payment_method_type = "CartesBancaires"
[[paypal.debit]]
payment_method_type = "UnionPay"
[[paypal.wallet]]
payment_method_type = "paypal"
payment_experience = "invoke_sdk_client"
[[paypal.wallet]]
payment_method_type = "paypal"
payment_experience = "redirect_to_url"
is_verifiable = true
[paypal.connector_auth.BodyKey]
api_key = "Client Secret"
key1 = "Client ID"
[paypal.connector_webhook_details]
merchant_secret = "Source verification key"
[paypal.metadata.paypal_sdk]
client_id = "Client ID"

[paypal_payout]
[[paypal_payout.wallet]]
payment_method_type = "paypal"
[[paypal_payout.wallet]]
payment_method_type = "venmo"
[paypal_payout.connector_auth.BodyKey]
api_key = "Client Secret"
key1 = "Client ID"
[paypal_payout.connector_webhook_details]
merchant_secret="Source verification key"

[wise_payout]
[[wise_payout.bank_transfer]]
payment_method_type = "ach"
[[wise_payout.bank_transfer]]
payment_method_type = "bacs"
[[wise_payout.bank_transfer]]
payment_method_type = "sepa"
[wise_payout.connector_auth.BodyKey]
api_key = "Wise API Key"
key1 = "Wise Account Id"
[wise_payout.connector_webhook_details]
merchant_secret="Source verification key"

[paystack]
[[paystack.bank_redirect]]
payment_method_type = "eft"
[paystack.connector_auth.HeaderKey]
api_key = "API Key"
[paystack.connector_webhook_details]
merchant_secret = "API Key"

[payu]
[[payu.credit]]
payment_method_type = "Mastercard"
[[payu.credit]]
payment_method_type = "Visa"
[[payu.credit]]
payment_method_type = "Interac"
[[payu.credit]]
payment_method_type = "AmericanExpress"
[[payu.credit]]
payment_method_type = "JCB"
[[payu.credit]]
payment_method_type = "DinersClub"
[[payu.credit]]
payment_method_type = "Discover"
[[payu.credit]]
payment_method_type = "CartesBancaires"
[[payu.credit]]
payment_method_type = "UnionPay"
[[payu.debit]]
payment_method_type = "Mastercard"
[[payu.debit]]
payment_method_type = "Visa"
[[payu.debit]]
payment_method_type = "Interac"
[[payu.debit]]
payment_method_type = "AmericanExpress"
[[payu.debit]]
payment_method_type = "JCB"
[[payu.debit]]
payment_method_type = "DinersClub"
[[payu.debit]]
payment_method_type = "Discover"
[[payu.debit]]
payment_method_type = "CartesBancaires"
[[payu.debit]]
payment_method_type = "UnionPay"
[[payu.wallet]]
payment_method_type = "google_pay"
[payu.connector_auth.BodyKey]
api_key = "API Key"
key1 = "Merchant POS ID"
[payu.connector_webhook_details]
merchant_secret = "Source verification key"

[[payu.metadata.google_pay]]
name = "merchant_name"
label = "Google Pay Merchant Name"
placeholder = "Enter Google Pay Merchant Name"
required = true
type = "Text"
[[payu.metadata.google_pay]]
name = "merchant_id"
label = "Google Pay Merchant Id"
placeholder = "Enter Google Pay Merchant Id"
required = true
type = "Text"
[[payu.metadata.google_pay]]
name = "gateway_merchant_id"
label = "Google Pay Merchant Key"
placeholder = "Enter Google Pay Merchant Key"
required = true
type = "Text"
[[payu.metadata.google_pay]]
name = "allowed_auth_methods"
label = "Allowed Auth Methods"
placeholder = "Enter Allowed Auth Methods"
required = true
type = "MultiSelect"
options = ["PAN_ONLY", "CRYPTOGRAM_3DS"]

[[payu.connector_wallets_details.google_pay]]
name = "merchant_name"
label = "Google Pay Merchant Name"
placeholder = "Enter Google Pay Merchant Name"
required = true
type = "Text"
[[payu.connector_wallets_details.google_pay]]
name = "merchant_id"
label = "Google Pay Merchant Id"
placeholder = "Enter Google Pay Merchant Id"
required = true
type = "Text"
[[payu.connector_wallets_details.google_pay]]
name = "gateway_merchant_id"
label = "Google Pay Merchant Key"
placeholder = "Enter Google Pay Merchant Key"
required = true
type = "Text"
[[payu.connector_wallets_details.google_pay]]
name = "public_key"
label = "Google Pay Public Key"
placeholder = "Enter Google Pay Public Key"
required = true
type = "Text"
[[payu.connector_wallets_details.google_pay]]
name = "private_key"
label = "Google Pay Private Key"
placeholder = "Enter Google Pay Private Key"
required = true
type = "Text"
[[payu.connector_wallets_details.google_pay]]
name = "recipient_id"
label = "Recipient Id"
placeholder = "Enter Recipient Id"
required = true
type = "Text"
[[payu.connector_wallets_details.google_pay]]
name = "allowed_auth_methods"
label = "Allowed Auth Methods"
placeholder = "Enter Allowed Auth Methods"
required = true
type = "MultiSelect"
options = ["PAN_ONLY", "CRYPTOGRAM_3DS"]


[rapyd]
[[rapyd.credit]]
payment_method_type = "Mastercard"
[[rapyd.credit]]
payment_method_type = "Visa"
[[rapyd.credit]]
payment_method_type = "Interac"
[[rapyd.credit]]
payment_method_type = "AmericanExpress"
[[rapyd.credit]]
payment_method_type = "JCB"
[[rapyd.credit]]
payment_method_type = "DinersClub"
[[rapyd.credit]]
payment_method_type = "Discover"
[[rapyd.credit]]
payment_method_type = "CartesBancaires"
[[rapyd.credit]]
payment_method_type = "UnionPay"
[[rapyd.debit]]
payment_method_type = "Mastercard"
[[rapyd.debit]]
payment_method_type = "Visa"
[[rapyd.debit]]
payment_method_type = "Interac"
[[rapyd.debit]]
payment_method_type = "AmericanExpress"
[[rapyd.debit]]
payment_method_type = "JCB"
[[rapyd.debit]]
payment_method_type = "DinersClub"
[[rapyd.debit]]
payment_method_type = "Discover"
[[rapyd.debit]]
payment_method_type = "CartesBancaires"
[[rapyd.debit]]
payment_method_type = "UnionPay"
[[rapyd.wallet]]
payment_method_type = "apple_pay"
[rapyd.connector_auth.BodyKey]
api_key = "Access Key"
key1 = "API Secret"
[rapyd.connector_webhook_details]
merchant_secret = "Source verification key"

[[rapyd.metadata.apple_pay]]
name = "certificate"
label = "Merchant Certificate (Base64 Encoded)"
placeholder = "Enter Merchant Certificate (Base64 Encoded)"
required = true
type = "Text"
[[rapyd.metadata.apple_pay]]
name = "certificate_keys"
label = "Merchant PrivateKey (Base64 Encoded)"
placeholder = "Enter Merchant PrivateKey (Base64 Encoded)"
required = true
type = "Text"
[[rapyd.metadata.apple_pay]]
name = "merchant_identifier"
label = "Apple Merchant Identifier"
placeholder = "Enter Apple Merchant Identifier"
required = true
type = "Text"
[[rapyd.metadata.apple_pay]]
name = "display_name"
label = "Display Name"
placeholder = "Enter Display Name"
required = true
type = "Text"
[[rapyd.metadata.apple_pay]]
name = "initiative"
label = "Domain"
placeholder = "Enter Domain"
required = true
type = "Text"
[[rapyd.metadata.apple_pay]]
name = "initiative_context"
label = "Domain Name"
placeholder = "Enter Domain Name"
required = true
type = "Text"
[[rapyd.metadata.apple_pay]]
name = "merchant_business_country"
label = "Merchant Business Country"
placeholder = "Enter Merchant Business Country"
required = true
type = "Select"
options = []
[[rapyd.metadata.apple_pay]]
name = "payment_processing_details_at"
label = "Payment Processing Details At"
placeholder = "Enter Payment Processing Details At"
required = true
type = "Radio"
options = ["Connector"]

[shift4]
[[shift4.credit]]
payment_method_type = "Mastercard"
[[shift4.credit]]
payment_method_type = "Visa"
[[shift4.credit]]
payment_method_type = "Interac"
[[shift4.credit]]
payment_method_type = "AmericanExpress"
[[shift4.credit]]
payment_method_type = "JCB"
[[shift4.credit]]
payment_method_type = "DinersClub"
[[shift4.credit]]
payment_method_type = "Discover"
[[shift4.credit]]
payment_method_type = "CartesBancaires"
[[shift4.credit]]
payment_method_type = "UnionPay"
[[shift4.debit]]
payment_method_type = "Mastercard"
[[shift4.debit]]
payment_method_type = "Visa"
[[shift4.debit]]
payment_method_type = "Interac"
[[shift4.debit]]
payment_method_type = "AmericanExpress"
[[shift4.debit]]
payment_method_type = "JCB"
[[shift4.debit]]
payment_method_type = "DinersClub"
[[shift4.debit]]
payment_method_type = "Discover"
[[shift4.debit]]
payment_method_type = "CartesBancaires"
[[shift4.debit]]
payment_method_type = "UnionPay"
[[shift4.bank_redirect]]
payment_method_type = "ideal"
[[shift4.bank_redirect]]
payment_method_type = "giropay"
[[shift4.bank_redirect]]
payment_method_type = "sofort"
[[shift4.bank_redirect]]
payment_method_type = "eps"
[[shift4.bank_redirect]]
  payment_method_type = "trustly"
[[shift4.bank_redirect]]
  payment_method_type = "blik"
[[shift4.wallet]]
  payment_method_type = "ali_pay"
[[shift4.wallet]]
  payment_method_type = "we_chat_pay"
[[shift4.wallet]]
  payment_method_type = "paysera"
[[shift4.wallet]]
  payment_method_type = "skrill"
[[shift4.pay_later]]
  payment_method_type = "klarna"
[[shift4.voucher]]
  payment_method_type = "boleto"
[[shift4.crypto]]
  payment_method_type = "crypto_currency"
[shift4.connector_auth.HeaderKey]
api_key = "API Key"
[shift4.connector_webhook_details]
merchant_secret = "Source verification key"

[stripe]
[[stripe.credit]]
payment_method_type = "Mastercard"
[[stripe.credit]]
payment_method_type = "Visa"
[[stripe.credit]]
payment_method_type = "Interac"
[[stripe.credit]]
payment_method_type = "AmericanExpress"
[[stripe.credit]]
payment_method_type = "JCB"
[[stripe.credit]]
payment_method_type = "DinersClub"
[[stripe.credit]]
payment_method_type = "Discover"
[[stripe.credit]]
payment_method_type = "CartesBancaires"
[[stripe.credit]]
payment_method_type = "UnionPay"
[[stripe.debit]]
payment_method_type = "Mastercard"
[[stripe.debit]]
payment_method_type = "Visa"
[[stripe.debit]]
payment_method_type = "Interac"
[[stripe.debit]]
payment_method_type = "AmericanExpress"
[[stripe.debit]]
payment_method_type = "JCB"
[[stripe.debit]]
payment_method_type = "DinersClub"
[[stripe.debit]]
payment_method_type = "Discover"
[[stripe.debit]]
payment_method_type = "CartesBancaires"
[[stripe.debit]]
payment_method_type = "UnionPay"
[[stripe.pay_later]]
payment_method_type = "klarna"
[[stripe.pay_later]]
payment_method_type = "affirm"
[[stripe.pay_later]]
payment_method_type = "afterpay_clearpay"
[[stripe.bank_redirect]]
payment_method_type = "ideal"
[[stripe.bank_redirect]]
payment_method_type = "giropay"
[[stripe.bank_redirect]]
payment_method_type = "eps"
[[stripe.bank_debit]]
payment_method_type = "ach"
[[stripe.bank_debit]]
payment_method_type = "becs"
[[stripe.bank_debit]]
payment_method_type = "sepa"
[[stripe.bank_transfer]]
payment_method_type = "ach"
[[stripe.bank_transfer]]
payment_method_type = "bacs"
[[stripe.bank_transfer]]
payment_method_type = "sepa"
[[stripe.wallet]]
payment_method_type = "amazon_pay"
[[stripe.wallet]]
payment_method_type = "apple_pay"
[[stripe.wallet]]
payment_method_type = "google_pay"
[[stripe.wallet]]
payment_method_type = "revolut_pay"
is_verifiable = true
[stripe.connector_auth.HeaderKey]
api_key = "Secret Key"
[stripe.connector_webhook_details]
merchant_secret = "Source verification key"

[[stripe.metadata.apple_pay]]
name = "certificate"
label = "Merchant Certificate (Base64 Encoded)"
placeholder = "Enter Merchant Certificate (Base64 Encoded)"
required = true
type = "Text"
[[stripe.metadata.apple_pay]]
name = "certificate_keys"
label = "Merchant PrivateKey (Base64 Encoded)"
placeholder = "Enter Merchant PrivateKey (Base64 Encoded)"
required = true
type = "Text"
[[stripe.metadata.apple_pay]]
name = "merchant_identifier"
label = "Apple Merchant Identifier"
placeholder = "Enter Apple Merchant Identifier"
required = true
type = "Text"
[[stripe.metadata.apple_pay]]
name = "display_name"
label = "Display Name"
placeholder = "Enter Display Name"
required = true
type = "Text"
[[stripe.metadata.apple_pay]]
name = "initiative"
label = "Domain"
placeholder = "Enter Domain"
required = true
type = "Text"
[[stripe.metadata.apple_pay]]
name = "initiative_context"
label = "Domain Name"
placeholder = "Enter Domain Name"
required = true
type = "Text"
[[stripe.metadata.apple_pay]]
name = "merchant_business_country"
label = "Merchant Business Country"
placeholder = "Enter Merchant Business Country"
required = true
type = "Select"
options = []
[[stripe.metadata.apple_pay]]
name = "payment_processing_details_at"
label = "Payment Processing Details At"
placeholder = "Enter Payment Processing Details At"
required = true
type = "Radio"
options = ["Connector", "Hyperswitch"]

[[stripe.metadata.google_pay]]
name = "merchant_name"
label = "Google Pay Merchant Name"
placeholder = "Enter Google Pay Merchant Name"
required = true
type = "Text"
[[stripe.metadata.google_pay]]
name = "merchant_id"
label = "Google Pay Merchant Id"
placeholder = "Enter Google Pay Merchant Id"
required = true
type = "Text"
[[stripe.metadata.google_pay]]
name = "stripe:publishableKey"
label = "Stripe Publishable Key"
placeholder = "Enter Stripe Publishable Key"
required = true
type = "Text"
[[stripe.metadata.google_pay]]
name = "allowed_auth_methods"
label = "Allowed Auth Methods"
placeholder = "Enter Allowed Auth Methods"
required = true
type = "MultiSelect"
options = ["PAN_ONLY", "CRYPTOGRAM_3DS"]

[[stripe.connector_wallets_details.google_pay]]
name = "merchant_name"
label = "Google Pay Merchant Name"
placeholder = "Enter Google Pay Merchant Name"
required = true
type = "Text"
[[stripe.connector_wallets_details.google_pay]]
name = "merchant_id"
label = "Google Pay Merchant Id"
placeholder = "Enter Google Pay Merchant Id"
required = true
type = "Text"
[[stripe.connector_wallets_details.google_pay]]
name = "stripe:publishableKey"
label = "Stripe Publishable Key"
placeholder = "Enter Stripe Publishable Key"
required = true
type = "Text"
[[stripe.connector_wallets_details.google_pay]]
name = "public_key"
label = "Google Pay Public Key"
placeholder = "Enter Google Pay Public Key"
required = true
type = "Text"
[[stripe.connector_wallets_details.google_pay]]
name = "private_key"
label = "Google Pay Private Key"
placeholder = "Enter Google Pay Private Key"
required = true
type = "Text"
[[stripe.connector_wallets_details.google_pay]]
name = "recipient_id"
label = "Recipient Id"
placeholder = "Enter Recipient Id"
required = true
type = "Text"
[[stripe.connector_wallets_details.google_pay]]
name = "allowed_auth_methods"
label = "Allowed Auth Methods"
placeholder = "Enter Allowed Auth Methods"
required = true
type = "MultiSelect"
options = ["PAN_ONLY", "CRYPTOGRAM_3DS"]


[trustpay]
[[trustpay.credit]]
payment_method_type = "Mastercard"
[[trustpay.credit]]
payment_method_type = "Visa"
[[trustpay.credit]]
payment_method_type = "Interac"
[[trustpay.credit]]
payment_method_type = "AmericanExpress"
[[trustpay.credit]]
payment_method_type = "JCB"
[[trustpay.credit]]
payment_method_type = "DinersClub"
[[trustpay.credit]]
payment_method_type = "Discover"
[[trustpay.credit]]
payment_method_type = "CartesBancaires"
[[trustpay.credit]]
payment_method_type = "UnionPay"
[[trustpay.debit]]
payment_method_type = "Mastercard"
[[trustpay.debit]]
payment_method_type = "Visa"
[[trustpay.debit]]
payment_method_type = "Interac"
[[trustpay.debit]]
payment_method_type = "AmericanExpress"
[[trustpay.debit]]
payment_method_type = "JCB"
[[trustpay.debit]]
payment_method_type = "DinersClub"
[[trustpay.debit]]
payment_method_type = "Discover"
[[trustpay.debit]]
payment_method_type = "CartesBancaires"
[[trustpay.debit]]
payment_method_type = "UnionPay"
[[trustpay.bank_redirect]]
payment_method_type = "ideal"
[[trustpay.bank_redirect]]
payment_method_type = "giropay"
[[trustpay.bank_redirect]]
payment_method_type = "sofort"
[[trustpay.bank_redirect]]
payment_method_type = "eps"
[[trustpay.bank_redirect]]
payment_method_type = "blik"
[[trustpay.wallet]]
payment_method_type = "apple_pay"
[[trustpay.wallet]]
payment_method_type = "google_pay"
[[trustpay.bank_transfer]]
payment_method_type = "sepa_bank_transfer"
[[trustpay.bank_transfer]]
payment_method_type = "instant_bank_transfer"
[[trustpay.bank_transfer]]
payment_method_type = "instant_bank_transfer_finland"
[[trustpay.bank_transfer]]
payment_method_type = "instant_bank_transfer_poland"
[trustpay.connector_auth.SignatureKey]
api_key = "API Key"
key1 = "Project ID"
api_secret = "Secret Key"
[trustpay.connector_webhook_details]
merchant_secret = "Source verification key"

[[trustpay.metadata.apple_pay]]
name = "certificate"
label = "Merchant Certificate (Base64 Encoded)"
placeholder = "Enter Merchant Certificate (Base64 Encoded)"
required = true
type = "Text"
[[trustpay.metadata.apple_pay]]
name = "certificate_keys"
label = "Merchant PrivateKey (Base64 Encoded)"
placeholder = "Enter Merchant PrivateKey (Base64 Encoded)"
required = true
type = "Text"
[[trustpay.metadata.apple_pay]]
name = "merchant_identifier"
label = "Apple Merchant Identifier"
placeholder = "Enter Apple Merchant Identifier"
required = true
type = "Text"
[[trustpay.metadata.apple_pay]]
name = "display_name"
label = "Display Name"
placeholder = "Enter Display Name"
required = true
type = "Text"
[[trustpay.metadata.apple_pay]]
name = "initiative"
label = "Domain"
placeholder = "Enter Domain"
required = true
type = "Text"
[[trustpay.metadata.apple_pay]]
name = "initiative_context"
label = "Domain Name"
placeholder = "Enter Domain Name"
required = true
type = "Text"
[[trustpay.metadata.apple_pay]]
name = "merchant_business_country"
label = "Merchant Business Country"
placeholder = "Enter Merchant Business Country"
required = true
type = "Select"
options = []
[[trustpay.metadata.apple_pay]]
name = "payment_processing_details_at"
label = "Payment Processing Details At"
placeholder = "Enter Payment Processing Details At"
required = true
type = "Radio"
options = ["Connector"]

[[trustpay.metadata.google_pay]]
name = "merchant_name"
label = "Google Pay Merchant Name"
placeholder = "Enter Google Pay Merchant Name"
required = true
type = "Text"
[[trustpay.metadata.google_pay]]
name = "merchant_id"
label = "Google Pay Merchant Id"
placeholder = "Enter Google Pay Merchant Id"
required = true
type = "Text"
[[trustpay.metadata.google_pay]]
name = "gateway_merchant_id"
label = "Google Pay Merchant Key"
placeholder = "Enter Google Pay Merchant Key"
required = true
type = "Text"
[[trustpay.metadata.google_pay]]
name = "allowed_auth_methods"
label = "Allowed Auth Methods"
placeholder = "Enter Allowed Auth Methods"
required = true
type = "MultiSelect"
options = ["PAN_ONLY", "CRYPTOGRAM_3DS"]

[[trustpay.connector_wallets_details.google_pay]]
name = "merchant_name"
label = "Google Pay Merchant Name"
placeholder = "Enter Google Pay Merchant Name"
required = true
type = "Text"
[[trustpay.connector_wallets_details.google_pay]]
name = "merchant_id"
label = "Google Pay Merchant Id"
placeholder = "Enter Google Pay Merchant Id"
required = true
type = "Text"
[[trustpay.connector_wallets_details.google_pay]]
name = "gateway_merchant_id"
label = "Google Pay Merchant Key"
placeholder = "Enter Google Pay Merchant Key"
required = true
type = "Text"
[[trustpay.connector_wallets_details.google_pay]]
name = "public_key"
label = "Google Pay Public Key"
placeholder = "Enter Google Pay Public Key"
required = true
type = "Text"
[[trustpay.connector_wallets_details.google_pay]]
name = "private_key"
label = "Google Pay Private Key"
placeholder = "Enter Google Pay Private Key"
required = true
type = "Text"
[[trustpay.connector_wallets_details.google_pay]]
name = "recipient_id"
label = "Recipient Id"
placeholder = "Enter Recipient Id"
required = true
type = "Text"
[[trustpay.connector_wallets_details.google_pay]]
name = "allowed_auth_methods"
label = "Allowed Auth Methods"
placeholder = "Enter Allowed Auth Methods"
required = true
type = "MultiSelect"
options = ["PAN_ONLY", "CRYPTOGRAM_3DS"]


[worldline]
[[worldline.credit]]
payment_method_type = "Mastercard"
[[worldline.credit]]
payment_method_type = "Visa"
[[worldline.credit]]
payment_method_type = "Interac"
[[worldline.credit]]
payment_method_type = "AmericanExpress"
[[worldline.credit]]
payment_method_type = "JCB"
[[worldline.credit]]
payment_method_type = "DinersClub"
[[worldline.credit]]
payment_method_type = "Discover"
[[worldline.credit]]
payment_method_type = "CartesBancaires"
[[worldline.credit]]
payment_method_type = "UnionPay"
[[worldline.debit]]
payment_method_type = "Mastercard"
[[worldline.debit]]
payment_method_type = "Visa"
[[worldline.debit]]
payment_method_type = "Interac"
[[worldline.debit]]
payment_method_type = "AmericanExpress"
[[worldline.debit]]
payment_method_type = "JCB"
[[worldline.debit]]
payment_method_type = "DinersClub"
[[worldline.debit]]
payment_method_type = "Discover"
[[worldline.debit]]
payment_method_type = "CartesBancaires"
[[worldline.debit]]
payment_method_type = "UnionPay"
[[worldline.bank_redirect]]
payment_method_type = "ideal"
[[worldline.bank_redirect]]
payment_method_type = "giropay"
[worldline.connector_auth.SignatureKey]
api_key = "API Key ID"
key1 = "Merchant ID"
api_secret = "Secret API Key"
[worldline.connector_webhook_details]
merchant_secret = "Source verification key"

[worldpay]
[[worldpay.credit]]
payment_method_type = "Mastercard"
[[worldpay.credit]]
payment_method_type = "Visa"
[[worldpay.credit]]
payment_method_type = "Interac"
[[worldpay.credit]]
payment_method_type = "AmericanExpress"
[[worldpay.credit]]
payment_method_type = "JCB"
[[worldpay.credit]]
payment_method_type = "DinersClub"
[[worldpay.credit]]
payment_method_type = "Discover"
[[worldpay.credit]]
payment_method_type = "CartesBancaires"
[[worldpay.credit]]
payment_method_type = "UnionPay"
[[worldpay.debit]]
payment_method_type = "Mastercard"
[[worldpay.debit]]
payment_method_type = "Visa"
[[worldpay.debit]]
payment_method_type = "Interac"
[[worldpay.debit]]
payment_method_type = "AmericanExpress"
[[worldpay.debit]]
payment_method_type = "JCB"
[[worldpay.debit]]
payment_method_type = "DinersClub"
[[worldpay.debit]]
payment_method_type = "Discover"
[[worldpay.debit]]
payment_method_type = "CartesBancaires"
[[worldpay.debit]]
payment_method_type = "UnionPay"
[[worldpay.wallet]]
payment_method_type = "google_pay"
[[worldpay.wallet]]
payment_method_type = "apple_pay"
[worldpay.connector_auth.SignatureKey]
key1 = "Username"
api_key = "Password"
api_secret = "Merchant Identifier"
[worldpay.metadata.merchant_name]
name = "merchant_name"
label = "Name of the merchant to de displayed during 3DS challenge"
placeholder = "Enter Name of the merchant"
required = true
type = "Text"

[[worldpay.metadata.apple_pay]]
name = "certificate"
label = "Merchant Certificate (Base64 Encoded)"
placeholder = "Enter Merchant Certificate (Base64 Encoded)"
required = true
type = "Text"
[[worldpay.metadata.apple_pay]]
name = "certificate_keys"
label = "Merchant PrivateKey (Base64 Encoded)"
placeholder = "Enter Merchant PrivateKey (Base64 Encoded)"
required = true
type = "Text"
[[worldpay.metadata.apple_pay]]
name = "merchant_identifier"
label = "Apple Merchant Identifier"
placeholder = "Enter Apple Merchant Identifier"
required = true
type = "Text"
[[worldpay.metadata.apple_pay]]
name = "display_name"
label = "Display Name"
placeholder = "Enter Display Name"
required = true
type = "Text"
[[worldpay.metadata.apple_pay]]
name = "initiative"
label = "Domain"
placeholder = "Enter Domain"
required = true
type = "Text"
[[worldpay.metadata.apple_pay]]
name = "initiative_context"
label = "Domain Name"
placeholder = "Enter Domain Name"
required = true
type = "Text"
[[worldpay.metadata.apple_pay]]
name = "merchant_business_country"
label = "Merchant Business Country"
placeholder = "Enter Merchant Business Country"
required = true
type = "Select"
options = []
[[worldpay.metadata.apple_pay]]
name = "payment_processing_details_at"
label = "Payment Processing Details At"
placeholder = "Enter Payment Processing Details At"
required = true
type = "Radio"
options = ["Connector"]

[[worldpay.metadata.google_pay]]
name = "merchant_name"
label = "Google Pay Merchant Name"
placeholder = "Enter Google Pay Merchant Name"
required = true
type = "Text"
[[worldpay.metadata.google_pay]]
name = "merchant_id"
label = "Google Pay Merchant Id"
placeholder = "Enter Google Pay Merchant Id"
required = true
type = "Text"
[[worldpay.metadata.google_pay]]
name = "gateway_merchant_id"
label = "Google Pay Merchant Key"
placeholder = "Enter Google Pay Merchant Key"
required = true
type = "Text"
[[worldpay.metadata.google_pay]]
name = "allowed_auth_methods"
label = "Allowed Auth Methods"
placeholder = "Enter Allowed Auth Methods"
required = true
type = "MultiSelect"
options = ["PAN_ONLY", "CRYPTOGRAM_3DS"]

[[worldpay.connector_wallets_details.google_pay]]
name = "merchant_name"
label = "Google Pay Merchant Name"
placeholder = "Enter Google Pay Merchant Name"
required = true
type = "Text"
[[worldpay.connector_wallets_details.google_pay]]
name = "merchant_id"
label = "Google Pay Merchant Id"
placeholder = "Enter Google Pay Merchant Id"
required = true
type = "Text"
[[worldpay.connector_wallets_details.google_pay]]
name = "gateway_merchant_id"
label = "Google Pay Merchant Key"
placeholder = "Enter Google Pay Merchant Key"
required = true
type = "Text"
[[worldpay.connector_wallets_details.google_pay]]
name = "public_key"
label = "Google Pay Public Key"
placeholder = "Enter Google Pay Public Key"
required = true
type = "Text"
[[worldpay.connector_wallets_details.google_pay]]
name = "private_key"
label = "Google Pay Private Key"
placeholder = "Enter Google Pay Private Key"
required = true
type = "Text"
[[worldpay.connector_wallets_details.google_pay]]
name = "recipient_id"
label = "Recipient Id"
placeholder = "Enter Recipient Id"
required = true
type = "Text"
[[worldpay.connector_wallets_details.google_pay]]
name = "allowed_auth_methods"
label = "Allowed Auth Methods"
placeholder = "Enter Allowed Auth Methods"
required = true
type = "MultiSelect"
options = ["PAN_ONLY", "CRYPTOGRAM_3DS"]


[payme]
[[payme.credit]]
payment_method_type = "Mastercard"
[[payme.credit]]
payment_method_type = "Visa"
[[payme.credit]]
payment_method_type = "Interac"
[[payme.credit]]
payment_method_type = "AmericanExpress"
[[payme.credit]]
payment_method_type = "JCB"
[[payme.credit]]
payment_method_type = "DinersClub"
[[payme.credit]]
payment_method_type = "Discover"
[[payme.credit]]
payment_method_type = "CartesBancaires"
[[payme.credit]]
payment_method_type = "UnionPay"
[[payme.debit]]
payment_method_type = "Mastercard"
[[payme.debit]]
payment_method_type = "Visa"
[[payme.debit]]
payment_method_type = "Interac"
[[payme.debit]]
payment_method_type = "AmericanExpress"
[[payme.debit]]
payment_method_type = "JCB"
[[payme.debit]]
payment_method_type = "DinersClub"
[[payme.debit]]
payment_method_type = "Discover"
[[payme.debit]]
payment_method_type = "CartesBancaires"
[[payme.debit]]
payment_method_type = "UnionPay"
[payme.connector_auth.BodyKey]
api_key = "Seller Payme Id"
key1 = "Payme Public Key"
[payme.connector_webhook_details]
merchant_secret = "Payme Client Secret"
additional_secret = "Payme Client Key"

[plaid]
[[plaid.open_banking]]
payment_method_type = "open_banking_pis"
[plaid.connector_auth.BodyKey]
api_key = "client_id"
key1 = "secret"
[plaid.additional_merchant_data.open_banking_recipient_data]
name = "open_banking_recipient_data"
label = "Open Banking Recipient Data"
placeholder = "Enter Open Banking Recipient Data"
required = true
type = "Select"
options = ["account_data", "connector_recipient_id", "wallet_id"]
[plaid.additional_merchant_data.account_data]
name = "account_data"
label = "Bank scheme"
placeholder = "Enter account_data"
required = true
type = "Select"
options = ["iban", "bacs"]
[plaid.additional_merchant_data.connector_recipient_id]
name = "connector_recipient_id"
label = "Connector Recipient Id"
placeholder = "Enter connector recipient id"
required = true
type = "Text"
[plaid.additional_merchant_data.wallet_id]
name = "wallet_id"
label = "Wallet Id"
placeholder = "Enter wallet id"
required = true
type = "Text"

[[plaid.additional_merchant_data.iban]]
name = "iban"
label = "Iban"
placeholder = "Enter iban"
required = true
type = "Text"
[[plaid.additional_merchant_data.iban]]
name = "iban.name"
label = "Name"
placeholder = "Enter name"
required = true
type = "Text"

[[plaid.additional_merchant_data.bacs]]
name = "sort_code"
label = "Sort Code"
placeholder = "Enter sort code"
required = true
type = "Text"
[[plaid.additional_merchant_data.bacs]]
name = "account_number"
label = "Account number"
placeholder = "Enter account number"
required = true
type = "Text"
[[plaid.additional_merchant_data.bacs]]
name = "bacs.name"
label = "Name"
placeholder = "Enter name"
required = true
type = "Text"

[powertranz]
[[powertranz.credit]]
payment_method_type = "Mastercard"
[[powertranz.credit]]
payment_method_type = "Visa"
[[powertranz.credit]]
payment_method_type = "Interac"
[[powertranz.credit]]
payment_method_type = "AmericanExpress"
[[powertranz.credit]]
payment_method_type = "JCB"
[[powertranz.credit]]
payment_method_type = "DinersClub"
[[powertranz.credit]]
payment_method_type = "Discover"
[[powertranz.credit]]
payment_method_type = "CartesBancaires"
[[powertranz.credit]]
payment_method_type = "UnionPay"
[[powertranz.debit]]
payment_method_type = "Mastercard"
[[powertranz.debit]]
payment_method_type = "Visa"
[[powertranz.debit]]
payment_method_type = "Interac"
[[powertranz.debit]]
payment_method_type = "AmericanExpress"
[[powertranz.debit]]
payment_method_type = "JCB"
[[powertranz.debit]]
payment_method_type = "DinersClub"
[[powertranz.debit]]
payment_method_type = "Discover"
[[powertranz.debit]]
payment_method_type = "CartesBancaires"
[[powertranz.debit]]
payment_method_type = "UnionPay"
[powertranz.connector_auth.BodyKey]
key1 = "PowerTranz Id"
api_key = "PowerTranz Password"
[powertranz.connector_webhook_details]
merchant_secret = "Source verification key"


[tsys]
[[tsys.credit]]
payment_method_type = "Mastercard"
[[tsys.credit]]
payment_method_type = "Visa"
[[tsys.credit]]
payment_method_type = "Interac"
[[tsys.credit]]
payment_method_type = "AmericanExpress"
[[tsys.credit]]
payment_method_type = "JCB"
[[tsys.credit]]
payment_method_type = "DinersClub"
[[tsys.credit]]
payment_method_type = "Discover"
[[tsys.credit]]
payment_method_type = "CartesBancaires"
[[tsys.credit]]
payment_method_type = "UnionPay"
[[tsys.debit]]
payment_method_type = "Mastercard"
[[tsys.debit]]
payment_method_type = "Visa"
[[tsys.debit]]
payment_method_type = "Interac"
[[tsys.debit]]
payment_method_type = "AmericanExpress"
[[tsys.debit]]
payment_method_type = "JCB"
[[tsys.debit]]
payment_method_type = "DinersClub"
[[tsys.debit]]
payment_method_type = "Discover"
[[tsys.debit]]
payment_method_type = "CartesBancaires"
[[tsys.debit]]
payment_method_type = "UnionPay"
[tsys.connector_auth.SignatureKey]
api_key = "Device Id"
key1 = "Transaction Key"
api_secret = "Developer Id"
[tsys.connector_webhook_details]
merchant_secret = "Source verification key"

[volt]
[[volt.bank_redirect]]
payment_method_type = "open_banking_uk"
[volt.connector_auth.MultiAuthKey]
api_key = "Username"
api_secret = "Password"
key1 = "Client ID"
key2 = "Client Secret"
[volt.connector_webhook_details]
merchant_secret = "Source verification key"

[zen]
[[zen.credit]]
payment_method_type = "Mastercard"
[[zen.credit]]
payment_method_type = "Visa"
[[zen.credit]]
payment_method_type = "Interac"
[[zen.credit]]
payment_method_type = "AmericanExpress"
[[zen.credit]]
payment_method_type = "JCB"
[[zen.credit]]
payment_method_type = "DinersClub"
[[zen.credit]]
payment_method_type = "Discover"
[[zen.credit]]
payment_method_type = "CartesBancaires"
[[zen.credit]]
payment_method_type = "UnionPay"
[[zen.debit]]
payment_method_type = "Mastercard"
[[zen.debit]]
payment_method_type = "Visa"
[[zen.debit]]
payment_method_type = "Interac"
[[zen.debit]]
payment_method_type = "AmericanExpress"
[[zen.debit]]
payment_method_type = "JCB"
[[zen.debit]]
payment_method_type = "DinersClub"
[[zen.debit]]
payment_method_type = "Discover"
[[zen.debit]]
payment_method_type = "CartesBancaires"
[[zen.debit]]
payment_method_type = "UnionPay"
[[zen.wallet]]
payment_method_type = "apple_pay"
[[zen.wallet]]
payment_method_type = "google_pay"
[[zen.voucher]]
payment_method_type = "boleto"
[[zen.voucher]]
payment_method_type = "efecty"
[[zen.voucher]]
payment_method_type = "pago_efectivo"
[[zen.voucher]]
payment_method_type = "red_compra"
[[zen.voucher]]
payment_method_type = "red_pagos"
[[zen.bank_transfer]]
payment_method_type = "pix"
[[zen.bank_transfer]]
payment_method_type = "pse"
[zen.connector_auth.HeaderKey]
api_key = "API Key"
[zen.connector_webhook_details]
merchant_secret = "Source verification key"

[[zen.metadata.apple_pay]]
name = "terminal_uuid"
label = "Terminal UUID"
placeholder = "Enter Terminal UUID"
required = true
type = "Text"
[[zen.metadata.apple_pay]]
name = "pay_wall_secret"
label = "Pay Wall Secret"
placeholder = "Enter Pay Wall Secret"
required = true
type = "Text"

[[zen.metadata.google_pay]]
name = "terminal_uuid"
label = "Terminal UUID"
placeholder = "Enter Terminal UUID"
required = true
type = "Text"
[[zen.metadata.google_pay]]
name = "pay_wall_secret"
label = "Pay Wall Secret"
placeholder = "Enter Pay Wall Secret"
required = true
type = "Text"

[zsl]
[[zsl.bank_transfer]]
payment_method_type = "local_bank_transfer"
[zsl.connector_auth.BodyKey]
api_key = "Key"
key1 = "Merchant ID"

[netcetera]
[netcetera.connector_auth.CertificateAuth]
certificate = "Base64 encoded PEM formatted certificate chain"
private_key = "Base64 encoded PEM formatted private key"

[netcetera.metadata.endpoint_prefix]
name = "endpoint_prefix"
label = "Live endpoint prefix"
placeholder = "string that will replace '{prefix}' in this base url 'https://{prefix}.3ds-server.prev.netcetera-cloud-payment.ch'"
required = true
type = "Text"
[netcetera.metadata.mcc]
name = "mcc"
label = "MCC"
placeholder = "Enter MCC"
required = false
type = "Text"
[netcetera.metadata.merchant_country_code]
name = "merchant_country_code"
label = "3 digit numeric country code"
placeholder = "Enter 3 digit numeric country code"
required = false
type = "Text"
[netcetera.metadata.merchant_name]
name = "merchant_name"
label = "Name of the merchant"
placeholder = "Enter Name of the merchant"
required = false
type = "Text"
[netcetera.metadata.three_ds_requestor_name]
name = "three_ds_requestor_name"
label = "ThreeDS requestor name"
placeholder = "Enter ThreeDS requestor name"
required = false
type = "Text"
[netcetera.metadata.three_ds_requestor_id]
name = "three_ds_requestor_id"
label = "ThreeDS request id"
placeholder = "Enter ThreeDS request id"
required = false
type = "Text"
[netcetera.metadata.merchant_configuration_id]
name = "merchant_configuration_id"
label = "Merchant Configuration ID"
placeholder = "Enter Merchant Configuration ID"
required = false
type = "Text"

[cardinal]
[cardinal.connector_auth.SignatureKey]
api_key = "API Key"
api_secret = "API ID"
key1 = "Organization Unit ID"

[cardinal.metadata.pull_mechanism_for_external_3ds_enabled]
name="pull_mechanism_for_external_3ds_enabled"
label="Pull Mechanism Enabled"
placeholder="Enter Pull Mechanism Enabled"
required=true
type="Toggle"

[taxjar]
[taxjar.connector_auth.HeaderKey]
api_key = "Live Token"

[billwerk]
[[billwerk.credit]]
payment_method_type = "Mastercard"
[[billwerk.credit]]
payment_method_type = "Visa"
[[billwerk.credit]]
payment_method_type = "Interac"
[[billwerk.credit]]
payment_method_type = "AmericanExpress"
[[billwerk.credit]]
payment_method_type = "JCB"
[[billwerk.credit]]
payment_method_type = "DinersClub"
[[billwerk.credit]]
payment_method_type = "Discover"
[[billwerk.credit]]
payment_method_type = "CartesBancaires"
[[billwerk.credit]]
payment_method_type = "UnionPay"
[[billwerk.debit]]
payment_method_type = "Mastercard"
[[billwerk.debit]]
payment_method_type = "Visa"
[[billwerk.debit]]
payment_method_type = "Interac"
[[billwerk.debit]]
payment_method_type = "AmericanExpress"
[[billwerk.debit]]
payment_method_type = "JCB"
[[billwerk.debit]]
payment_method_type = "DinersClub"
[[billwerk.debit]]
payment_method_type = "Discover"
[[billwerk.debit]]
payment_method_type = "CartesBancaires"
[[billwerk.debit]]
payment_method_type = "UnionPay"
[billwerk.connector_auth.BodyKey]
api_key = "Private Api Key"
key1 = "Public Api Key"

[paybox]
[[paybox.credit]]
payment_method_type = "Mastercard"
[[paybox.credit]]
payment_method_type = "Visa"
[[paybox.credit]]
payment_method_type = "Interac"
[[paybox.credit]]
payment_method_type = "AmericanExpress"
[[paybox.credit]]
payment_method_type = "JCB"
[[paybox.credit]]
payment_method_type = "DinersClub"
[[paybox.credit]]
payment_method_type = "Discover"
[[paybox.credit]]
payment_method_type = "CartesBancaires"
[[paybox.credit]]
payment_method_type = "UnionPay"
[[paybox.debit]]
payment_method_type = "Mastercard"
[[paybox.debit]]
payment_method_type = "Visa"
[[paybox.debit]]
payment_method_type = "Interac"
[[paybox.debit]]
payment_method_type = "AmericanExpress"
[[paybox.debit]]
payment_method_type = "JCB"
[[paybox.debit]]
payment_method_type = "DinersClub"
[[paybox.debit]]
payment_method_type = "Discover"
[[paybox.debit]]
payment_method_type = "CartesBancaires"
[paybox.connector_auth.MultiAuthKey]
api_key = "SITE Key"
key1 = "Rang Identifier"
api_secret = "CLE Secret"
key2 = "Merchant Id"

[datatrans]
[[datatrans.credit]]
payment_method_type = "Mastercard"
[[datatrans.credit]]
payment_method_type = "Visa"
[[datatrans.credit]]
payment_method_type = "Interac"
[[datatrans.credit]]
payment_method_type = "AmericanExpress"
[[datatrans.credit]]
payment_method_type = "JCB"
[[datatrans.credit]]
payment_method_type = "DinersClub"
[[datatrans.credit]]
payment_method_type = "Discover"
[[datatrans.credit]]
payment_method_type = "CartesBancaires"
[[datatrans.credit]]
payment_method_type = "UnionPay"
[[datatrans.debit]]
payment_method_type = "Mastercard"
[[datatrans.debit]]
payment_method_type = "Visa"
[[datatrans.debit]]
payment_method_type = "Interac"
[[datatrans.debit]]
payment_method_type = "AmericanExpress"
[[datatrans.debit]]
payment_method_type = "JCB"
[[datatrans.debit]]
payment_method_type = "DinersClub"
[[datatrans.debit]]
payment_method_type = "Discover"
[[datatrans.debit]]
payment_method_type = "CartesBancaires"
[[datatrans.debit]]
payment_method_type = "UnionPay"
[datatrans.connector_auth.BodyKey]
api_key = "Passcode"
key1 = "datatrans MerchantId"

[datatrans.metadata.acquirer_bin]
name = "acquirer_bin"
label = "Acquirer Bin"
placeholder = "Enter Acquirer Bin"
required = false
type = "Text"
[datatrans.metadata.acquirer_merchant_id]
name = "acquirer_merchant_id"
label = "Acquirer Merchant ID"
placeholder = "Enter Acquirer Merchant ID"
required = false
type = "Text"
[datatrans.metadata.acquirer_country_code]
name = "acquirer_country_code"
label = "Acquirer Country Code"
placeholder = "Enter Acquirer Country Code"
required = false
type = "Text"

[wellsfargo]
[[wellsfargo.credit]]
payment_method_type = "Mastercard"
[[wellsfargo.credit]]
payment_method_type = "Visa"
[[wellsfargo.credit]]
payment_method_type = "Interac"
[[wellsfargo.credit]]
payment_method_type = "AmericanExpress"
[[wellsfargo.credit]]
payment_method_type = "JCB"
[[wellsfargo.credit]]
payment_method_type = "DinersClub"
[[wellsfargo.credit]]
payment_method_type = "Discover"
[[wellsfargo.credit]]
payment_method_type = "CartesBancaires"
[[wellsfargo.credit]]
payment_method_type = "UnionPay"
[[wellsfargo.debit]]
payment_method_type = "Mastercard"
[[wellsfargo.debit]]
payment_method_type = "Visa"
[[wellsfargo.debit]]
payment_method_type = "Interac"
[[wellsfargo.debit]]
payment_method_type = "AmericanExpress"
[[wellsfargo.debit]]
payment_method_type = "JCB"
[[wellsfargo.debit]]
payment_method_type = "DinersClub"
[[wellsfargo.debit]]
payment_method_type = "Discover"
[[wellsfargo.debit]]
payment_method_type = "CartesBancaires"
[[wellsfargo.debit]]
payment_method_type = "UnionPay"
[wellsfargo.connector_auth.SignatureKey]
api_key = "Key"
key1 = "Merchant ID"
api_secret = "Shared Secret"


[fiuu]
[[fiuu.credit]]
payment_method_type = "Mastercard"
[[fiuu.credit]]
payment_method_type = "Visa"
[[fiuu.credit]]
payment_method_type = "Interac"
[[fiuu.credit]]
payment_method_type = "AmericanExpress"
[[fiuu.credit]]
payment_method_type = "JCB"
[[fiuu.credit]]
payment_method_type = "DinersClub"
[[fiuu.credit]]
payment_method_type = "Discover"
[[fiuu.credit]]
payment_method_type = "CartesBancaires"
[[fiuu.credit]]
payment_method_type = "UnionPay"
[[fiuu.debit]]
payment_method_type = "Mastercard"
[[fiuu.debit]]
payment_method_type = "Visa"
[[fiuu.debit]]
payment_method_type = "Interac"
[[fiuu.debit]]
payment_method_type = "AmericanExpress"
[[fiuu.debit]]
payment_method_type = "JCB"
[[fiuu.debit]]
payment_method_type = "DinersClub"
[[fiuu.debit]]
payment_method_type = "Discover"
[[fiuu.debit]]
payment_method_type = "CartesBancaires"
[[fiuu.debit]]
payment_method_type = "UnionPay"
[[fiuu.real_time_payment]]
payment_method_type = "duit_now"
[[fiuu.wallet]]
payment_method_type = "google_pay"
[[fiuu.wallet]]
payment_method_type = "apple_pay"
[[fiuu.bank_redirect]]
payment_method_type = "online_banking_fpx"
[fiuu.connector_auth.SignatureKey]
api_key = "Verify Key"
key1 = "Merchant ID"
api_secret = "Secret Key"

[[fiuu.metadata.google_pay]]
name = "merchant_name"
label = "Google Pay Merchant Name"
placeholder = "Enter Google Pay Merchant Name"
required = true
type = "Text"
[[fiuu.metadata.google_pay]]
name = "merchant_id"
label = "Google Pay Merchant Id"
placeholder = "Enter Google Pay Merchant Id"
required = true
type = "Text"
[[fiuu.metadata.google_pay]]
name = "gateway_merchant_id"
label = "Google Pay Merchant Key"
placeholder = "Enter Google Pay Merchant Key"
required = true
type = "Text"
[[fiuu.metadata.google_pay]]
name = "allowed_auth_methods"
label = "Allowed Auth Methods"
placeholder = "Enter Allowed Auth Methods"
required = true
type = "MultiSelect"
options = ["PAN_ONLY", "CRYPTOGRAM_3DS"]

[[fiuu.connector_wallets_details.google_pay]]
name = "merchant_name"
label = "Google Pay Merchant Name"
placeholder = "Enter Google Pay Merchant Name"
required = true
type = "Text"
[[fiuu.connector_wallets_details.google_pay]]
name = "merchant_id"
label = "Google Pay Merchant Id"
placeholder = "Enter Google Pay Merchant Id"
required = true
type = "Text"
[[fiuu.connector_wallets_details.google_pay]]
name = "gateway_merchant_id"
label = "Google Pay Merchant Key"
placeholder = "Enter Google Pay Merchant Key"
required = true
type = "Text"
[[fiuu.connector_wallets_details.google_pay]]
name = "public_key"
label = "Google Pay Public Key"
placeholder = "Enter Google Pay Public Key"
required = true
type = "Text"
[[fiuu.connector_wallets_details.google_pay]]
name = "private_key"
label = "Google Pay Private Key"
placeholder = "Enter Google Pay Private Key"
required = true
type = "Text"
[[fiuu.connector_wallets_details.google_pay]]
name = "recipient_id"
label = "Recipient Id"
placeholder = "Enter Recipient Id"
required = true
type = "Text"
[[fiuu.connector_wallets_details.google_pay]]
name = "allowed_auth_methods"
label = "Allowed Auth Methods"
placeholder = "Enter Allowed Auth Methods"
required = true
type = "MultiSelect"
options = ["PAN_ONLY", "CRYPTOGRAM_3DS"]


[[fiuu.metadata.apple_pay]]
name = "certificate"
label = "Merchant Certificate (Base64 Encoded)"
placeholder = "Enter Merchant Certificate (Base64 Encoded)"
required = true
type = "Text"
[[fiuu.metadata.apple_pay]]
name = "certificate_keys"
label = "Merchant PrivateKey (Base64 Encoded)"
placeholder = "Enter Merchant PrivateKey (Base64 Encoded)"
required = true
type = "Text"
[[fiuu.metadata.apple_pay]]
name = "merchant_identifier"
label = "Apple Merchant Identifier"
placeholder = "Enter Apple Merchant Identifier"
required = true
type = "Text"
[[fiuu.metadata.apple_pay]]
name = "display_name"
label = "Display Name"
placeholder = "Enter Display Name"
required = true
type = "Text"
[[fiuu.metadata.apple_pay]]
name = "initiative"
label = "Domain"
placeholder = "Enter Domain"
required = true
type = "Select"
options = ["web", "ios"]
[[fiuu.metadata.apple_pay]]
name = "initiative_context"
label = "Domain Name"
placeholder = "Enter Domain Name"
required = true
type = "Text"
[[fiuu.metadata.apple_pay]]
name = "merchant_business_country"
label = "Merchant Business Country"
placeholder = "Enter Merchant Business Country"
required = true
type = "Select"
options = []
[[fiuu.metadata.apple_pay]]
name = "payment_processing_details_at"
label = "Payment Processing Details At"
placeholder = "Enter Payment Processing Details At"
required = true
type = "Radio"
options = ["Hyperswitch"]

[fiuu.connector_webhook_details]
merchant_secret = "Source verification key"


[tokenio]
[[tokenio.open_banking]]
payment_method_type = "open_banking_pis"
[tokenio.connector_auth.MultiAuthKey]
api_key = "Key Id"
api_secret = "Private Key"
key1 = "Merchant Id"
key2 = "Key Algorithm"
[tokenio.connector_webhook_details]
merchant_secret = "Tokenio Public Key"
[tokenio.additional_merchant_data.open_banking_recipient_data]
name = "open_banking_recipient_data"
label = "Open Banking Recipient Data"
placeholder = "Enter Open Banking Recipient Data"
required = true
type = "Select"
options = ["account_data"]
[tokenio.additional_merchant_data.account_data]
name = "account_data"
label = "Bank scheme"
placeholder = "Enter account_data"
required = true
type = "Select"
options = [
  "iban",
  "bacs",
  "faster_payments",
  "sepa",
  "sepa_instant",
  "elixir",
  "bankgiro",
  "plusgiro",
]
[[tokenio.additional_merchant_data.iban]]
name = "iban"
label = "IBAN"
placeholder = "Enter IBAN"
required = true
type = "Text"

[[tokenio.additional_merchant_data.iban]]
name = "iban_name"
label = "Account Holder Name"
placeholder = "Enter account holder name"
required = true
type = "Text"

# BACS Configuration (array of InputData)
[[tokenio.additional_merchant_data.bacs]]
name = "bacs_sort_code"
label = "Sort Code"
placeholder = "Enter sort code (e.g., 12-34-56)"
required = true
type = "Text"

[[tokenio.additional_merchant_data.bacs]]
name = "bacs_account_number"
label = "Account Number"
placeholder = "Enter account number"
required = true
type = "Text"

[[tokenio.additional_merchant_data.bacs]]
name = "bacs_name"
label = "Account Holder Name"
placeholder = "Enter account holder name"
required = true
type = "Text"

# Faster Payments Configuration (array of InputData)
[[tokenio.additional_merchant_data.faster_payments]]
name = "faster_payments_sort_code"
label = "Sort Code"
placeholder = "Enter sort code (e.g., 12-34-56)"
required = true
type = "Text"

[[tokenio.additional_merchant_data.faster_payments]]
name = "faster_payments_account_number"
label = "Account Number"
placeholder = "Enter account number"
required = true
type = "Text"

[[tokenio.additional_merchant_data.faster_payments]]
name = "faster_payments_name"
label = "Account Holder Name"
placeholder = "Enter account holder name"
required = true
type = "Text"

# SEPA Configuration (array of InputData)
[[tokenio.additional_merchant_data.sepa]]
name = "sepa_iban"
label = "IBAN"
placeholder = "Enter IBAN"
required = true
type = "Text"

[[tokenio.additional_merchant_data.sepa]]
name = "sepa_name"
label = "Account Holder Name"
placeholder = "Enter account holder name"
required = true
type = "Text"

# SEPA Instant Configuration (array of InputData)
[[tokenio.additional_merchant_data.sepa_instant]]
name = "sepa_instant_iban"
label = "IBAN"
placeholder = "Enter IBAN"
required = true
type = "Text"

[[tokenio.additional_merchant_data.sepa_instant]]
name = "sepa_instant_name"
label = "Account Holder Name"
placeholder = "Enter account holder name"
required = true
type = "Text"

# Elixir Configuration (array of InputData)
[[tokenio.additional_merchant_data.elixir]]
name = "elixir_account_number"
label = "Account Number"
placeholder = "Enter account number"
required = true
type = "Text"

[[tokenio.additional_merchant_data.elixir]]
name = "elixir_iban"
label = "IBAN"
placeholder = "Enter IBAN"
required = true
type = "Text"

[[tokenio.additional_merchant_data.elixir]]
name = "elixir_name"
label = "Account Holder Name"
placeholder = "Enter account holder name"
required = true
type = "Text"

# Bankgiro Configuration (array of InputData)
[[tokenio.additional_merchant_data.bankgiro]]
name = "bankgiro_number"
label = "Bankgiro Number"
placeholder = "Enter bankgiro number"
required = true
type = "Text"

[[tokenio.additional_merchant_data.bankgiro]]
name = "bankgiro_name"
label = "Account Holder Name"
placeholder = "Enter account holder name"
required = true
type = "Text"

# Plusgiro Configuration (array of InputData)
[[tokenio.additional_merchant_data.plusgiro]]
name = "plusgiro_number"
label = "Plusgiro Number"
placeholder = "Enter plusgiro number"
required = true
type = "Text"

[[tokenio.additional_merchant_data.plusgiro]]
name = "plusgiro_name"
label = "Account Holder Name"
placeholder = "Enter account holder name"
required = true
type = "Text"

[elavon]
[[elavon.credit]]
payment_method_type = "Mastercard"
[[elavon.credit]]
payment_method_type = "Visa"
[[elavon.credit]]
payment_method_type = "Interac"
[[elavon.credit]]
payment_method_type = "AmericanExpress"
[[elavon.credit]]
payment_method_type = "JCB"
[[elavon.credit]]
payment_method_type = "DinersClub"
[[elavon.credit]]
payment_method_type = "Discover"
[[elavon.credit]]
payment_method_type = "CartesBancaires"
[[elavon.credit]]
payment_method_type = "UnionPay"
[[elavon.debit]]
payment_method_type = "Mastercard"
[[elavon.debit]]
payment_method_type = "Visa"
[[elavon.debit]]
payment_method_type = "Interac"
[[elavon.debit]]
payment_method_type = "AmericanExpress"
[[elavon.debit]]
payment_method_type = "JCB"
[[elavon.debit]]
payment_method_type = "DinersClub"
[[elavon.debit]]
payment_method_type = "Discover"
[[elavon.debit]]
payment_method_type = "CartesBancaires"
[[elavon.debit]]
payment_method_type = "UnionPay"
[elavon.connector_auth.SignatureKey]
api_key = "Account Id"
key1 = "User ID"
api_secret = "Pin"

[xendit]
[[xendit.credit]]
payment_method_type = "Mastercard"
[[xendit.credit]]
payment_method_type = "Visa"
[[xendit.credit]]
payment_method_type = "Interac"
[[xendit.credit]]
payment_method_type = "AmericanExpress"
[[xendit.credit]]
payment_method_type = "JCB"
[[xendit.credit]]
payment_method_type = "DinersClub"
[[xendit.credit]]
payment_method_type = "Discover"
[[xendit.credit]]
payment_method_type = "CartesBancaires"
[[xendit.credit]]
payment_method_type = "UnionPay"
[[xendit.debit]]
payment_method_type = "Mastercard"
[[xendit.debit]]
payment_method_type = "Visa"
[[xendit.debit]]
payment_method_type = "Interac"
[[xendit.debit]]
payment_method_type = "AmericanExpress"
[[xendit.debit]]
payment_method_type = "JCB"
[[xendit.debit]]
payment_method_type = "DinersClub"
[[xendit.debit]]
payment_method_type = "Discover"
[[xendit.debit]]
payment_method_type = "CartesBancaires"
[[xendit.debit]]
payment_method_type = "UnionPay"
[xendit.connector_auth.HeaderKey]
api_key = "API Key"
[xendit.connector_webhook_details]
merchant_secret = "Webhook Verification Token"

[inespay]
[[inespay.bank_debit]]
payment_method_type = "sepa"
[inespay.connector_auth.BodyKey]
api_key = "API Key"
key1 = "API Token"
[inespay.connector_webhook_details]
merchant_secret = "API Key"

[nomupay_payout]
[[nomupay_payout.bank_transfer]]
payment_method_type = "sepa"
[nomupay_payout.connector_auth.BodyKey]
api_key = "Nomupay kid"
key1 = "Nomupay eid"
[nomupay_payout.metadata.private_key]
name = "Private key for signature generation"
label = "Enter your private key"
placeholder = "------BEGIN PRIVATE KEY-------"
required = true
type = "Text"

[hipay]
[[hipay.credit]]
payment_method_type = "Mastercard"
[[hipay.credit]]
payment_method_type = "Visa"
[[hipay.credit]]
payment_method_type = "Interac"
[[hipay.credit]]
payment_method_type = "AmericanExpress"
[[hipay.credit]]
payment_method_type = "JCB"
[[hipay.credit]]
payment_method_type = "DinersClub"
[[hipay.credit]]
payment_method_type = "Discover"
[[hipay.credit]]
payment_method_type = "CartesBancaires"
[[hipay.credit]]
payment_method_type = "UnionPay"
[[hipay.debit]]
payment_method_type = "Mastercard"
[[hipay.debit]]
payment_method_type = "Visa"
[[hipay.debit]]
payment_method_type = "Interac"
[[hipay.debit]]
payment_method_type = "AmericanExpress"
[[hipay.debit]]
payment_method_type = "JCB"
[[hipay.debit]]
payment_method_type = "DinersClub"
[[hipay.debit]]
payment_method_type = "Discover"
[[hipay.debit]]
payment_method_type = "CartesBancaires"
[[hipay.debit]]
payment_method_type = "UnionPay"
[hipay.connector_auth.BodyKey]
api_key = "API Login ID"
key1 = "API password"

[ctp_visa]
[ctp_visa.connector_auth.NoKey]

[ctp_visa.metadata.dpa_id]
name = "dpa_id"
label = "DPA Id"
placeholder = "Enter DPA Id"
required = true
type = "Text"

[ctp_visa.metadata.dpa_name]
name = "dpa_name"
label = "DPA Name"
placeholder = "Enter DPA Name"
required = true
type = "Text"

[ctp_visa.metadata.locale]
name = "locale"
label = "Locale"
placeholder = "Enter locale"
required = true
type = "Text"

[ctp_visa.metadata.acquirer_bin]
name = "acquirer_bin"
label = "Acquire Bin"
placeholder = "Enter Acquirer Bin"
required = true
type = "Text"

[ctp_visa.metadata.acquirer_merchant_id]
name = "acquirer_merchant_id"
label = "Acquire Merchant Id"
placeholder = "Enter Acquirer Merchant Id"
required = true
type = "Text"

[ctp_visa.metadata.merchant_category_code]
name = "merchant_category_code"
label = "Merchant Category Code"
placeholder = "Enter Merchant Category Code"
required = true
type = "Text"

[ctp_visa.metadata.merchant_country_code]
name = "merchant_country_code"
label = "Merchant Country Code"
placeholder = "Enter Merchant Country Code"
required = true
type = "Text"

[ctp_visa.metadata.dpa_client_id]
name = "dpa_client_id"
label = "DPA Client ID"
placeholder = "Enter DPA Client ID"
required = true
type = "Text"

[redsys]
[[redsys.credit]]
payment_method_type = "Mastercard"
[[redsys.credit]]
payment_method_type = "Visa"
[[redsys.credit]]
payment_method_type = "AmericanExpress"
[[redsys.credit]]
payment_method_type = "JCB"
[[redsys.credit]]
payment_method_type = "DinersClub"
[[redsys.credit]]
payment_method_type = "UnionPay"
[[redsys.debit]]
payment_method_type = "Mastercard"
[[redsys.debit]]
payment_method_type = "Visa"
[[redsys.debit]]
payment_method_type = "AmericanExpress"
[[redsys.debit]]
payment_method_type = "JCB"
[[redsys.debit]]
payment_method_type = "DinersClub"
[[redsys.debit]]
payment_method_type = "UnionPay"
[redsys.connector_auth.SignatureKey]
api_key = "Merchant ID"
key1 = "Terminal ID"
api_secret = "Secret Key"


[ctp_mastercard]
[ctp_mastercard.connector_auth.HeaderKey]
api_key = "API Key"

[ctp_mastercard.metadata.dpa_id]
name = "dpa_id"
label = "DPA Id"
placeholder = "Enter DPA Id"
required = true
type = "Text"

[ctp_mastercard.metadata.dpa_name]
name = "dpa_name"
label = "DPA Name"
placeholder = "Enter DPA Name"
required = true
type = "Text"

[ctp_mastercard.metadata.locale]
name = "locale"
label = "Locale"
placeholder = "Enter locale"
required = true
type = "Text"

[ctp_mastercard.metadata.acquirer_bin]
name = "acquirer_bin"
label = "Acquire Bin"
placeholder = "Enter Acquirer Bin"
required = true
type = "Text"

[ctp_mastercard.metadata.acquirer_merchant_id]
name = "acquirer_merchant_id"
label = "Acquire Merchant Id"
placeholder = "Enter Acquirer Merchant Id"
required = true
type = "Text"

[ctp_mastercard.metadata.merchant_category_code]
name = "merchant_category_code"
label = "Merchant Category Code"
placeholder = "Enter Merchant Category Code"
required = true
type = "Text"

[ctp_mastercard.metadata.merchant_country_code]
name = "merchant_country_code"
label = "Merchant Country Code"
placeholder = "Enter Merchant Country Code"
required = true
type = "Text"

[facilitapay]
[[facilitapay.bank_transfer]]
payment_method_type = "pix"
[facilitapay.connector_auth.BodyKey]
api_key = "Password"
key1 = "Username"

[facilitapay.metadata.destination_account_number]
name="destination_account_number"
label="Merchant Account Number"
placeholder="Enter Merchant's (to_bank_account_id) Account Number"
required=true
type="Text"

[archipel]
[archipel.connector_auth.HeaderKey]
api_key = "Enter CA Certificate PEM"
[[archipel.credit]]
payment_method_type = "Mastercard"
[[archipel.credit]]
payment_method_type = "Visa"
[[archipel.credit]]
payment_method_type = "AmericanExpress"
[[archipel.credit]]
payment_method_type = "DinersClub"
[[archipel.credit]]
payment_method_type = "Discover"
[[archipel.credit]]
payment_method_type = "CartesBancaires"
[[archipel.debit]]
payment_method_type = "Mastercard"
[[archipel.debit]]
payment_method_type = "Visa"
[[archipel.debit]]
payment_method_type = "AmericanExpress"
[[archipel.debit]]
payment_method_type = "DinersClub"
[[archipel.debit]]
payment_method_type = "Discover"
[[archipel.debit]]
payment_method_type = "CartesBancaires"
[[archipel.wallet]]
payment_method_type = "apple_pay"
[archipel.metadata.tenant_id]
name = "tenant_id"
label = "Tenant ID"
placeholder = "Enter Archipel tenantID"
required = true
type = "Text"
[archipel.metadata.platform_url]
name = "platform_url"
label = "Platform Endpoint Prefix"
placeholder = "E.g. 192.0.0.1:8080"
required = true
type = "Text"
[[archipel.metadata.apple_pay]]
name = "certificate"
label = "Merchant Certificate (Base64 Encoded)"
placeholder = "Enter Merchant Certificate (Base64 Encoded)"
required = true
type = "Text"
[[archipel.metadata.apple_pay]]
name = "certificate_keys"
label = "Merchant PrivateKey (Base64 Encoded)"
placeholder = "Enter Merchant PrivateKey (Base64 Encoded)"
required = true
type = "Text"
[[archipel.metadata.apple_pay]]
name = "merchant_identifier"
label = "Apple Merchant Identifier"
placeholder = "Enter Apple Merchant Identifier"
required = true
type = "Text"
[[archipel.metadata.apple_pay]]
name = "display_name"
label = "Display Name"
placeholder = "Enter Display Name"
required = true
type = "Text"
[[archipel.metadata.apple_pay]]
name = "initiative"
label = "Domain"
placeholder = "Enter Domain"
required = true
type = "Select"
options = ["web", "ios"]
[[archipel.metadata.apple_pay]]
name = "initiative_context"
label = "Domain Name"
placeholder = "Enter Domain Name"
required = true
type = "Text"
[[archipel.metadata.apple_pay]]
name = "merchant_business_country"
label = "Merchant Business Country"
placeholder = "Enter Merchant Business Country"
required = true
type = "Select"
options = []
[[archipel.metadata.apple_pay]]
name = "payment_processing_details_at"
label = "Payment Processing Details At"
placeholder = "Enter Payment Processing Details At"
required = true
type = "Radio"
options = ["Hyperswitch"]

[archipel.metadata.acquirer_bin]
name = "acquirer_bin"
label = "Acquirer Bin"
placeholder = "Enter Acquirer Bin"
required = false
type = "Text"
[archipel.metadata.acquirer_merchant_id]
name = "acquirer_merchant_id"
label = "Acquirer Merchant ID"
placeholder = "Enter Acquirer Merchant ID"
required = false
type = "Text"

[nordea]
[[nordea.bank_debit]]
  payment_method_type = "sepa"
[nordea.connector_auth.SignatureKey]
  api_key="Client Secret"
  key1="Client ID"
  api_secret="eIDAS Private Key"
[nordea.metadata.account_type]
  name="account_type"
  label="Creditor Account Type"
  placeholder="Enter Beneficiary Account Type e.g. IBAN"
  required=true
  type="Text"
[nordea.metadata.destination_account_number]
  name="destination_account_number"
  label="Creditor Account Number"
  placeholder="Enter Beneficiary Account Number"
  required=true
  type="Text"
[nordea.metadata.merchant_name]
  name="merchant_name"
  label="Creditor Account Beneficiary Name"
  placeholder="Enter Beneficiary Name"
  required=true
  type="Text"

[worldpayxml]
[[worldpayxml.credit]]
payment_method_type = "Mastercard"
[[worldpayxml.credit]]
payment_method_type = "Visa"
[[worldpayxml.credit]]
payment_method_type = "Interac"
[[worldpayxml.credit]]
payment_method_type = "AmericanExpress"
[[worldpayxml.credit]]
payment_method_type = "JCB"
[[worldpayxml.credit]]
payment_method_type = "DinersClub"
[[worldpayxml.credit]]
payment_method_type = "Discover"
[[worldpayxml.credit]]
payment_method_type = "CartesBancaires"
[[worldpayxml.credit]]
payment_method_type = "UnionPay"
[[worldpayxml.debit]]
payment_method_type = "Mastercard"
[[worldpayxml.debit]]
payment_method_type = "Visa"
[[worldpayxml.debit]]
payment_method_type = "Interac"
[[worldpayxml.debit]]
payment_method_type = "AmericanExpress"
[[worldpayxml.debit]]
payment_method_type = "JCB"
[[worldpayxml.debit]]
payment_method_type = "DinersClub"
[[worldpayxml.debit]]
payment_method_type = "Discover"
[[worldpayxml.debit]]
payment_method_type = "CartesBancaires"
[[worldpayxml.debit]]
payment_method_type = "UnionPay"

[worldpayxml.connector_auth.SignatureKey]
api_secret = "Merchant Code"
api_key = "API Username"
key1 = "API Password"


[worldpayvantiv]
[[worldpayvantiv.credit]]
payment_method_type = "Mastercard"
[[worldpayvantiv.credit]]
payment_method_type = "Visa"
[[worldpayvantiv.credit]]
payment_method_type = "AmericanExpress"
[[worldpayvantiv.credit]]
payment_method_type = "JCB"
[[worldpayvantiv.credit]]
payment_method_type = "DinersClub"
[[worldpayvantiv.credit]]
payment_method_type = "Discover"
[[worldpayvantiv.debit]]
payment_method_type = "Mastercard"
[[worldpayvantiv.debit]]
payment_method_type = "Visa"
[[worldpayvantiv.debit]]
payment_method_type = "AmericanExpress"
[[worldpayvantiv.debit]]
payment_method_type = "JCB"
[[worldpayvantiv.debit]]
payment_method_type = "DinersClub"
[[worldpayvantiv.debit]]
payment_method_type = "Discover"
[[worldpayvantiv.wallet]]
  payment_method_type = "apple_pay"
[[worldpayvantiv.wallet]]
  payment_method_type = "google_pay"

[worldpayvantiv.connector_auth.SignatureKey]
api_key = "Username"
api_secret = "Password"
key1 = "Merchant ID"
[worldpayvantiv.metadata.report_group]
name = "report_group"
label = "Default Report Group"
placeholder = "Enter Default Report Group"
required = true
type = "Text"

[worldpayvantiv.metadata.merchant_config_currency]
name = "merchant_config_currency"
label = "Currency"
placeholder = "Enter Currency"
required = true
type = "Select"
options = []

[threedsecureio]
[threedsecureio.connector_auth.HeaderKey]
api_key = "Api Key"

[threedsecureio.metadata.mcc]
name = "mcc"
label = "MCC"
placeholder = "Enter MCC"
required = true
type = "Text"
[threedsecureio.metadata.merchant_country_code]
name = "merchant_country_code"
label = "3 digit numeric country code"
placeholder = "Enter 3 digit numeric country code"
required = true
type = "Text"
[threedsecureio.metadata.merchant_name]
name = "merchant_name"
label = "Name of the merchant"
placeholder = "Enter Name of the merchant"
required = true
type = "Text"
[threedsecureio.metadata.pull_mechanism_for_external_3ds_enabled]
name = "pull_mechanism_for_external_3ds_enabled"
label = "Pull Mechanism Enabled"
placeholder = "Enter Pull Mechanism Enabled"
required = false
type = "Toggle"
[threedsecureio.metadata.acquirer_bin]
name = "acquirer_bin"
label = "Acquirer BIN"
placeholder = "Enter Acquirer BIN"
required = true
type = "Text"
[threedsecureio.metadata.acquirer_merchant_id]
name = "acquirer_merchant_id"
label = "Acquirer Merchant ID"
placeholder = "Enter Acquirer Merchant ID"
required = true
type = "Text"
[threedsecureio.metadata.acquirer_country_code]
name = "acquirer_country_code"
label = "Acquirer Country Code"
placeholder = "Enter Acquirer Country Code"
required = false
type = "Text"


[santander]
[[santander.voucher]]
  payment_method_type = "boleto"
[[santander.bank_transfer]]
  payment_method_type = "pix"
[santander.connector_auth.BodyKey]
api_key = "Client ID"
key1 = "Client Secret"

[santander.metadata.pix_key]
name = "pix_key"
label = "Chave Key"
placeholder = "Enter your Chave/Pix Key"
required = true
type = "Text"

[santander.metadata.expiration_time]
name = "expiration_time"
label = "Expiration Time"
placeholder = "Enter your Pix QR Code Expiration Time"
required = true
type = "Number"

[santander.metadata.cpf]
name = "cpf"
label = "Cpf"
placeholder = "Enter your cpf number"
required = true
type = "Text"

[santander.metadata.merchant_city]
name = "merchant_city"
label = "Merchant City"
placeholder = "Enter the city the merchant is based in"
required = true
type = "Text"

[santander.metadata.merchant_name]
name = "merchant_name"
label = "Merchant Name"
placeholder = "Enter the merchant name"
required = true
type = "Text"

[santander.metadata.workspace_id]
name="workspace_id"
label="Workspace Id"
placeholder="Enter the workspace id"
required=true
type="Text"

[santander.metadata.covenant_code]
name="covenant_code"
label="Covenant Code"
placeholder="Enter the covenant code"
required=true
type="Text"

[blackhawknetwork]
[[blackhawknetwork.gift_card]]
  payment_method_type = "bhn_card_network"
[blackhawknetwork.connector_auth.SignatureKey]
api_key="Client Id"
api_secret="Client Secret"
key1="Product Line Id"

[payload]
[[payload.credit]]
payment_method_type = "AmericanExpress"
[[payload.credit]]
payment_method_type = "Discover"
[[payload.credit]]
payment_method_type = "Mastercard"
[[payload.credit]]
payment_method_type = "Visa"
[[payload.debit]]
payment_method_type = "AmericanExpress"
[[payload.debit]]
payment_method_type = "Discover"
[[payload.debit]]
payment_method_type = "Mastercard"
[[payload.debit]]
payment_method_type = "Visa"

[payload.connector_auth.CurrencyAuthKey.auth_key_map.USD]
processing_account_id = "processing_account_id"
api_key = "API Key"
[payload.connector_auth.CurrencyAuthKey.auth_key_map.CAD]
processing_account_id = "processing_account_id"
api_key = "API Key"

[silverflow]
[[silverflow.credit]]
  payment_method_type = "Mastercard"
[[silverflow.credit]]
  payment_method_type = "Visa"
[[silverflow.debit]]
  payment_method_type = "Mastercard"
[[silverflow.debit]]
  payment_method_type = "Visa"
[silverflow.connector_auth.SignatureKey]
api_key="API Key"
api_secret="API Secret"
key1="Merchant Acceptor Key"
[silverflow.connector_webhook_details]
merchant_secret="Source verification key"

[affirm]
[[affirm.pay_later]]
  payment_method_type = "affirm"
[affirm.connector_auth.BodyKey]
api_key = "API Key"
key1 = "API Secret"


[trustpayments]
[[trustpayments.credit]]
payment_method_type = "Mastercard"
[[trustpayments.credit]]
payment_method_type = "Visa"
[[trustpayments.debit]]
payment_method_type = "Mastercard"
[[trustpayments.debit]]
payment_method_type = "Visa"
[trustpayments.connector_auth.HeaderKey]
api_key = "API Key"
[trustpayments.connector_webhook_details]
merchant_secret = "Source verification key"


[flexiti]
[flexiti.connector_auth.BodyKey]
api_key = "Client id"
key1 = "Client secret"
[[flexiti.pay_later]]
payment_method_type = "flexiti"
payment_experience = "redirect_to_url"

[breadpay]
[breadpay.connector_auth.BodyKey]
api_key = "API Key"
key1 = "API Secret"
[[breadpay.pay_later]]
payment_method_type = "breadpay"
payment_experience = "redirect_to_url"

[phonepe]
[[phonepe.upi]]
payment_method_type = "upi_collect"
[[phonepe.upi]]
payment_method_type = "upi_intent"
[phonepe.connector_auth.SignatureKey]
api_key="merchant_id"
api_secret="key_index"
key1="salt_key"

[paytm]
[[paytm.upi]]
payment_method_type = "upi_collect"
[[paytm.upi]]
payment_method_type = "upi_intent"
[paytm.connector_auth.SignatureKey]
api_key="Signing key"
api_secret="website name"
key1="merchant_id"

[mpgs]
[mpgs.connector_auth.HeaderKey]
api_key = "API Key"

[bluecode]
[[bluecode.wallet]]
  payment_method_type = "bluecode"
[bluecode.connector_auth.HeaderKey]
api_key = "E-Order Token"
[bluecode.metadata.shop_name]
name="shop_name"
label="Shop Name"
placeholder="Enter your Shop Name"
required=true
type="Text"
[bluecode.connector_webhook_details]
merchant_secret="Source verification key"

[katapult]
[katapult.connector_auth.HeaderKey]
api_key = "API Key"

[sift]
[sift.connector_auth.HeaderKey]
api_key = "API Key"

[juspaythreedsserver.metadata.three_ds_requestor_name]
name = "three_ds_requestor_name"
label = "ThreeDS requestor name"
placeholder = "Enter ThreeDS requestor name"
required = false
type = "Text"
[juspaythreedsserver.metadata.three_ds_requestor_id]
name = "three_ds_requestor_id"
label = "ThreeDS request id"
placeholder = "Enter ThreeDS request id"
required = false
type = "Text"
[juspaythreedsserver.connector_auth.NoKey]

[hyperwallet]
[hyperwallet.connector_auth.BodyKey]
api_key = "Password"
key1 = "Username"

[paysafe]
[[paysafe.credit]]
payment_method_type = "Mastercard"
[[paysafe.credit]]
payment_method_type = "Visa"
[[paysafe.credit]]
payment_method_type = "Interac"
[[paysafe.credit]]
payment_method_type = "AmericanExpress"
[[paysafe.credit]]
payment_method_type = "JCB"
[[paysafe.credit]]
payment_method_type = "DinersClub"
[[paysafe.credit]]
payment_method_type = "Discover"
[[paysafe.credit]]
payment_method_type = "CartesBancaires"
[[paysafe.credit]]
payment_method_type = "UnionPay"
[[paysafe.debit]]
payment_method_type = "Mastercard"
[[paysafe.debit]]
payment_method_type = "Visa"
[[paysafe.debit]]
payment_method_type = "Interac"
[[paysafe.debit]]
payment_method_type = "AmericanExpress"
[[paysafe.debit]]
payment_method_type = "JCB"
[[paysafe.debit]]
payment_method_type = "DinersClub"
[[paysafe.debit]]
payment_method_type = "Discover"
[[paysafe.debit]]
payment_method_type = "CartesBancaires"
[[paysafe.debit]]
payment_method_type = "UnionPay"
[[paysafe.bank_redirect]]
payment_method_type = "interac"
[[paysafe.wallet]]
payment_method_type = "skrill"
[[paysafe.gift_card]]
payment_method_type = "pay_safe_card"
[[paysafe.wallet]]
payment_method_type = "apple_pay"

[paysafe.connector_auth.BodyKey]
api_key = "Username"
key1 = "Password"

[paysafe.connector_webhook_details]
merchant_secret = "Source verification key"

[[paysafe.metadata.account_id.card.USD.three_ds]]
name="three_ds"
label="ThreeDS account id"
placeholder="Enter ThreeDS Account ID"
required=true
type="Text"
[[paysafe.metadata.account_id.card.USD.no_three_ds]]
name="no_three_ds"
label="Non ThreeDS account id"
placeholder="Enter Non ThreeDS Account ID"
required=true
type="Text"
[[paysafe.metadata.account_id.card.EUR.three_ds]]
name="three_ds"
label="ThreeDS account id"
placeholder="Enter ThreeDS Account ID"
required=true
type="Text"
[[paysafe.metadata.account_id.card.EUR.no_three_ds]]
name="no_three_ds"
label="Non ThreeDS account id"
placeholder="Enter Non ThreeDS Account ID"
required=true
type="Text"
[[paysafe.metadata.account_id.interac.CAD.three_ds]]
name="three_ds"
label="CAD"
placeholder="Enter cad Account ID"
required=true
type="Text"
[[paysafe.metadata.account_id.skrill.USD.three_ds]]
name="three_ds"
label="USD"
placeholder="Enter usd Account ID"
required=true
type="Text"
[[paysafe.metadata.account_id.skrill.CAD.three_ds]]
name="three_ds"
label="CAD"
placeholder="Enter cad Account ID"
required=true
type="Text"
[[paysafe.metadata.account_id.skrill.EUR.three_ds]]
name="three_ds"
label="EUR"
placeholder="Enter eur Account ID"
required=true
type="Text"
[[paysafe.metadata.account_id.pay_safe_card.USD.three_ds]]
name="three_ds"
label="USD"
placeholder="Enter usd Account ID"
required=true
type="Text"
[[paysafe.metadata.account_id.pay_safe_card.CAD.three_ds]]
name="three_ds"
label="CAD"
placeholder="Enter cad Account ID"
required=true
type="Text"
[[paysafe.metadata.account_id.pay_safe_card.EUR.three_ds]]
name="three_ds"
label="EUR"
placeholder="Enter eur Account ID"
required=true
type="Text"

[[paysafe.metadata.account_id.apple_pay.USD.encrypt]]
name="encrypt"
label="Encrypt"
placeholder="Enter encrypt value"
required=true
type="Text"
[[paysafe.metadata.account_id.apple_pay.USD.decrypt]]
name="decrypt"
label="Decrypt"
placeholder="Enter decrypt value"
required=true
type="Text"

[[paysafe.metadata.apple_pay]]
name="certificate"
label="Merchant Certificate (Base64 Encoded)"
placeholder="Enter Merchant Certificate (Base64 Encoded)"
required=true
type="Text"
[[paysafe.metadata.apple_pay]]
name="certificate_keys"
label="Merchant PrivateKey (Base64 Encoded)"
placeholder="Enter Merchant PrivateKey (Base64 Encoded)"
required=true
type="Text"
[[paysafe.metadata.apple_pay]]
name="merchant_identifier"
label="Apple Merchant Identifier"
placeholder="Enter Apple Merchant Identifier"
required=true
type="Text"
[[paysafe.metadata.apple_pay]]
name="display_name"
label="Display Name"
placeholder="Enter Display Name"
required=true
type="Text"
[[paysafe.metadata.apple_pay]]
name="initiative"
label="Domain"
placeholder="Enter Domain"
required=true
type="Select"
options=["web","ios"]
[[paysafe.metadata.apple_pay]]
name="initiative_context"
label="Domain Name"
placeholder="Enter Domain Name"
required=true
type="Text"
[[paysafe.metadata.apple_pay]]
name="merchant_business_country"
label="Merchant Business Country"
placeholder="Enter Merchant Business Country"
required=true
type="Select"
options=[]
[[paysafe.metadata.apple_pay]]
name="payment_processing_details_at"
label="Payment Processing Details At"
placeholder="Enter Payment Processing Details At"
required=true
type="Radio"
options=["Connector","Hyperswitch"]

[peachpayments]
[[peachpayments.credit]]
  payment_method_type = "Mastercard"
[[peachpayments.credit]]
  payment_method_type = "Visa"
[[peachpayments.credit]]
  payment_method_type = "AmericanExpress"
[[peachpayments.debit]]
  payment_method_type = "Mastercard"
[[peachpayments.debit]]
  payment_method_type = "Visa"
[[peachpayments.debit]]
  payment_method_type = "AmericanExpress"
[peachpayments.connector_auth.BodyKey]
api_key="API Key"
key1="Tenant ID"
[peachpayments.connector_webhook_details]
merchant_secret="Webhook Secret"

[peachpayments.metadata.client_merchant_reference_id]
name="client_merchant_reference_id"
label="Client Merchant Reference Id"
placeholder="Enter Client Merchant Reference Id"
required=true
type="Text"
[peachpayments.metadata.name]
name="name"
label="Merchant Name"
placeholder="Enter Merchant Name"
required=true
type="Text"
[peachpayments.metadata.mcc]
name="mcc"
label="Merchant Category Code"
placeholder="Enter MCC (e.g., 5411)"
required=true
type="Text"
[peachpayments.metadata.merchant_phone]
name="merchant_phone"
label="Merchant Phone"
placeholder="Enter merchant phone (e.g., +27123456789)"
required=true
type="Text"
[peachpayments.metadata.merchant_email]
name="merchant_email"
label="Merchant Email"
placeholder="Enter merchant email"
required=true
type="Text"
[peachpayments.metadata.merchant_mobile]
name="merchant_mobile"
label="Merchant Mobile"
placeholder="Enter merchant mobile (e.g., +27123456789)"
required=true
type="Text"
[peachpayments.metadata.merchant_address]
name="merchant_address"
label="Merchant Address"
placeholder="Enter merchant address"
required=true
type="Text"
[peachpayments.metadata.merchant_city]
name="merchant_city"
label="Merchant City"
placeholder="Enter merchant city"
required=true
type="Text"
[peachpayments.metadata.merchant_postal_code]
name="merchant_postal_code"
label="Merchant Postal Code"
placeholder="Enter postal code"
required=true
type="Text"
[peachpayments.metadata.merchant_region_code]
name="merchant_region_code"
label="Merchant Region Code"
placeholder="Enter region code (e.g., WC)"
required=true
type="Text"
[peachpayments.metadata.merchant_type]
name="merchant_type"
label="Merchant Type"
placeholder="Select merchant type"
required=true
type="Select"
options=["direct", "sub"]
[peachpayments.metadata.merchant_website]
name="merchant_website"
label="Merchant Website"
placeholder="Enter merchant website URL"
required=true
type="Text"
[peachpayments.metadata.mid]
name="mid"
label="Routing MID"
placeholder="Enter routing MID"
required=true
type="Text"
[peachpayments.metadata.tid]
name="tid"
label="Routing TID"
placeholder="Enter routing TID"
required=true
type="Text"
[peachpayments.metadata.route]
name="route"
label="Routing Route"
placeholder="Select routing route"
required=true
type="Select"
options=["cardgateway_emulator", "exipay_emulator", "absa_base24", "nedbank_postbridge"]
[peachpayments.metadata.amex_id]
name="amex_id"
label="AmEx ID"
placeholder="Enter AmEx ID for routing"
required=false
type="Text"
[peachpayments.metadata.sub_mid]
name="sub_mid"
label="Sub Mid"
placeholder="Enter Sub Mid"
required=false
type="Text"
[peachpayments.metadata.visa_payment_facilitator_id]
name="visa_payment_facilitator_id"
label="Visa Payment Facilitator Id"
placeholder="Enter Visa Payment Facilitator Id"
required=false
type="Text"
[peachpayments.metadata.mastercard_payment_facilitator_id]
name="mastercard_payment_facilitator_id"
label="mastercard Payment Facilitator Id"
placeholder="Enter mastercard Payment Facilitator Id"
required=false
type="Text"

[tokenex]
[tokenex.connector_auth.HeaderKey]
api_key = "API Key"

[gigadat]
<<<<<<< HEAD
[gigadat.connector_auth.HeaderKey]
api_key = "API Key"

[tesouro]
[tesouro.connector_auth.HeaderKey]
api_key = "API Key"
=======
[gigadat.connector_auth.SignatureKey]
api_key = "Username"
api_secret = "Password"
key1 = "Compaign Id"
[[gigadat.bank_redirect]]
payment_method_type = "interac"
[gigadat.metadata.site]
name = "site"
label = "Site where transaction is initiated"
placeholder = "Enter site where transaction is initiated"
required = true
type = "Text"
>>>>>>> 93b97ef5
<|MERGE_RESOLUTION|>--- conflicted
+++ resolved
@@ -5903,14 +5903,6 @@
 api_key = "API Key"
 
 [gigadat]
-<<<<<<< HEAD
-[gigadat.connector_auth.HeaderKey]
-api_key = "API Key"
-
-[tesouro]
-[tesouro.connector_auth.HeaderKey]
-api_key = "API Key"
-=======
 [gigadat.connector_auth.SignatureKey]
 api_key = "Username"
 api_secret = "Password"
@@ -5923,4 +5915,7 @@
 placeholder = "Enter site where transaction is initiated"
 required = true
 type = "Text"
->>>>>>> 93b97ef5
+
+[tesouro]
+[tesouro.connector_auth.HeaderKey]
+api_key = "API Key"