use std::collections::HashMap;

#[cfg(feature = "payouts")]
use api_models::enums::PayoutConnectors;
use api_models::{
    enums::{AuthenticationConnectors, Connector, PmAuthConnectors, TaxConnectors},
    payments,
};
use serde::Deserialize;
use toml;

use crate::common_config::{CardProvider, InputData, Provider, ZenApplePay};

#[derive(Default, Debug, Clone, serde::Serialize, serde::Deserialize)]
pub struct Classic {
    pub password_classic: String,
    pub username_classic: String,
    pub merchant_id_classic: String,
}

#[derive(Default, Debug, Clone, serde::Serialize, serde::Deserialize)]
pub struct Evoucher {
    pub password_evoucher: String,
    pub username_evoucher: String,
    pub merchant_id_evoucher: String,
}

#[derive(Default, Debug, Clone, serde::Serialize, serde::Deserialize)]
pub struct CurrencyAuthKeyType {
    pub classic: Classic,
    pub evoucher: Evoucher,
}

#[derive(Default, Debug, Clone, serde::Serialize, serde::Deserialize)]
pub enum ConnectorAuthType {
    HeaderKey {
        api_key: String,
    },
    BodyKey {
        api_key: String,
        key1: String,
    },
    SignatureKey {
        api_key: String,
        key1: String,
        api_secret: String,
    },
    MultiAuthKey {
        api_key: String,
        key1: String,
        api_secret: String,
        key2: String,
    },
    CurrencyAuthKey {
        auth_key_map: HashMap<String, CurrencyAuthKeyType>,
    },
    CertificateAuth {
        certificate: String,
        private_key: String,
    },
    #[default]
    NoKey,
}

#[serde_with::skip_serializing_none]
#[derive(Debug, Deserialize, serde::Serialize, Clone)]
#[serde(untagged)]
pub enum ApplePayTomlConfig {
    Standard(Box<payments::ApplePayMetadata>),
    Zen(ZenApplePay),
}

#[serde_with::skip_serializing_none]
#[derive(Debug, Clone, serde::Serialize, Deserialize)]
pub enum KlarnaEndpoint {
    Europe,
    NorthAmerica,
    Oceania,
}

#[serde_with::skip_serializing_none]
#[derive(Debug, Deserialize, serde::Serialize, Clone)]
pub struct ConfigMerchantAdditionalDetails {
    pub open_banking_recipient_data: Option<InputData>,
    pub account_data: Option<InputData>,
    pub iban: Option<Vec<InputData>>,
    pub bacs: Option<Vec<InputData>>,
    pub connector_recipient_id: Option<InputData>,
    pub wallet_id: Option<InputData>,
}

#[serde_with::skip_serializing_none]
#[derive(Debug, Deserialize, serde::Serialize, Clone)]
pub struct ConfigMetadata {
    pub merchant_config_currency: Option<InputData>,
    pub merchant_account_id: Option<InputData>,
    pub account_name: Option<InputData>,
    pub terminal_id: Option<InputData>,
    pub google_pay: Option<Vec<InputData>>,
    pub apple_pay: Option<Vec<InputData>>,
    pub merchant_id: Option<InputData>,
    pub endpoint_prefix: Option<InputData>,
    pub mcc: Option<InputData>,
    pub merchant_country_code: Option<InputData>,
    pub merchant_name: Option<InputData>,
    pub acquirer_bin: Option<InputData>,
    pub acquirer_merchant_id: Option<InputData>,
    pub acquirer_country_code: Option<InputData>,
    pub three_ds_requestor_name: Option<InputData>,
    pub three_ds_requestor_id: Option<InputData>,
    pub pull_mechanism_for_external_3ds_enabled: Option<InputData>,
    pub klarna_region: Option<InputData>,
    pub source_balance_account: Option<InputData>,
    pub brand_id: Option<InputData>,
    pub destination_account_number: Option<InputData>,
    pub dpa_id: Option<InputData>,
    pub dpa_name: Option<InputData>,
    pub locale: Option<InputData>,
    pub card_brands: Option<InputData>,
    pub merchant_category_code: Option<InputData>,
    pub merchant_configuration_id: Option<InputData>,
    pub currency_id: Option<InputData>,
    pub platform_id: Option<InputData>,
    pub ledger_account_id: Option<InputData>,
    pub tenant_id: Option<InputData>,
    pub platform_url: Option<InputData>,
}

#[serde_with::skip_serializing_none]
#[derive(Debug, Deserialize, serde::Serialize, Clone)]
pub struct ConnectorWalletDetailsConfig {
    pub samsung_pay: Option<Vec<InputData>>,
    pub paze: Option<Vec<InputData>>,
    pub google_pay: Option<Vec<InputData>>,
    pub amazon_pay: Option<Vec<InputData>>,
}

#[serde_with::skip_serializing_none]
#[derive(Debug, Deserialize, serde::Serialize, Clone)]
pub struct ConnectorTomlConfig {
    pub connector_auth: Option<ConnectorAuthType>,
    pub connector_webhook_details: Option<api_models::admin::MerchantConnectorWebhookDetails>,
    pub metadata: Option<Box<ConfigMetadata>>,
    pub connector_wallets_details: Option<Box<ConnectorWalletDetailsConfig>>,
    pub additional_merchant_data: Option<Box<ConfigMerchantAdditionalDetails>>,
    pub credit: Option<Vec<CardProvider>>,
    pub debit: Option<Vec<CardProvider>>,
    pub bank_transfer: Option<Vec<Provider>>,
    pub bank_redirect: Option<Vec<Provider>>,
    pub bank_debit: Option<Vec<Provider>>,
    pub open_banking: Option<Vec<Provider>>,
    pub pay_later: Option<Vec<Provider>>,
    pub wallet: Option<Vec<Provider>>,
    pub crypto: Option<Vec<Provider>>,
    pub reward: Option<Vec<Provider>>,
    pub upi: Option<Vec<Provider>>,
    pub voucher: Option<Vec<Provider>>,
    pub gift_card: Option<Vec<Provider>>,
    pub card_redirect: Option<Vec<Provider>>,
    pub is_verifiable: Option<bool>,
    pub real_time_payment: Option<Vec<Provider>>,
}
#[serde_with::skip_serializing_none]
#[derive(Debug, Deserialize, serde::Serialize, Clone)]
pub struct ConnectorConfig {
    pub juspaythreedsserver: Option<ConnectorTomlConfig>,
    pub aci: Option<ConnectorTomlConfig>,
    pub adyen: Option<ConnectorTomlConfig>,
    #[cfg(feature = "payouts")]
    pub adyen_payout: Option<ConnectorTomlConfig>,
    #[cfg(feature = "payouts")]
    pub adyenplatform_payout: Option<ConnectorTomlConfig>,
    pub airwallex: Option<ConnectorTomlConfig>,
<<<<<<< HEAD
    pub amazonpay: Option<ConnectorTomlConfig>,
=======
    pub archipel: Option<ConnectorTomlConfig>,
>>>>>>> 8bceb94c
    pub authorizedotnet: Option<ConnectorTomlConfig>,
    pub bamboraapac: Option<ConnectorTomlConfig>,
    pub bankofamerica: Option<ConnectorTomlConfig>,
    pub billwerk: Option<ConnectorTomlConfig>,
    pub bitpay: Option<ConnectorTomlConfig>,
    pub bluesnap: Option<ConnectorTomlConfig>,
    pub boku: Option<ConnectorTomlConfig>,
    pub braintree: Option<ConnectorTomlConfig>,
    pub cashtocode: Option<ConnectorTomlConfig>,
    pub chargebee: Option<ConnectorTomlConfig>,
    pub checkout: Option<ConnectorTomlConfig>,
    pub coinbase: Option<ConnectorTomlConfig>,
    pub coingate: Option<ConnectorTomlConfig>,
    pub cryptopay: Option<ConnectorTomlConfig>,
    pub ctp_visa: Option<ConnectorTomlConfig>,
    pub cybersource: Option<ConnectorTomlConfig>,
    #[cfg(feature = "payouts")]
    pub cybersource_payout: Option<ConnectorTomlConfig>,
    pub iatapay: Option<ConnectorTomlConfig>,
    pub itaubank: Option<ConnectorTomlConfig>,
    pub opennode: Option<ConnectorTomlConfig>,
    pub bambora: Option<ConnectorTomlConfig>,
    pub datatrans: Option<ConnectorTomlConfig>,
    pub deutschebank: Option<ConnectorTomlConfig>,
    pub digitalvirgo: Option<ConnectorTomlConfig>,
    pub dlocal: Option<ConnectorTomlConfig>,
    pub ebanx_payout: Option<ConnectorTomlConfig>,
    pub elavon: Option<ConnectorTomlConfig>,
    pub facilitapay: Option<ConnectorTomlConfig>,
    pub fiserv: Option<ConnectorTomlConfig>,
    pub fiservemea: Option<ConnectorTomlConfig>,
    pub fiuu: Option<ConnectorTomlConfig>,
    pub forte: Option<ConnectorTomlConfig>,
    pub getnet: Option<ConnectorTomlConfig>,
    pub globalpay: Option<ConnectorTomlConfig>,
    pub globepay: Option<ConnectorTomlConfig>,
    pub gocardless: Option<ConnectorTomlConfig>,
    pub gpayments: Option<ConnectorTomlConfig>,
    pub hipay: Option<ConnectorTomlConfig>,
    pub helcim: Option<ConnectorTomlConfig>,
    pub inespay: Option<ConnectorTomlConfig>,
    pub jpmorgan: Option<ConnectorTomlConfig>,
    pub klarna: Option<ConnectorTomlConfig>,
    pub mifinity: Option<ConnectorTomlConfig>,
    pub mollie: Option<ConnectorTomlConfig>,
    pub moneris: Option<ConnectorTomlConfig>,
    pub multisafepay: Option<ConnectorTomlConfig>,
    pub nexinets: Option<ConnectorTomlConfig>,
    pub nexixpay: Option<ConnectorTomlConfig>,
    pub nmi: Option<ConnectorTomlConfig>,
    pub nomupay_payout: Option<ConnectorTomlConfig>,
    pub noon: Option<ConnectorTomlConfig>,
    pub novalnet: Option<ConnectorTomlConfig>,
    pub nuvei: Option<ConnectorTomlConfig>,
    pub paybox: Option<ConnectorTomlConfig>,
    pub payme: Option<ConnectorTomlConfig>,
    #[cfg(feature = "payouts")]
    pub payone_payout: Option<ConnectorTomlConfig>,
    pub paypal: Option<ConnectorTomlConfig>,
    #[cfg(feature = "payouts")]
    pub paypal_payout: Option<ConnectorTomlConfig>,
    pub paystack: Option<ConnectorTomlConfig>,
    pub payu: Option<ConnectorTomlConfig>,
    pub placetopay: Option<ConnectorTomlConfig>,
    pub plaid: Option<ConnectorTomlConfig>,
    pub powertranz: Option<ConnectorTomlConfig>,
    pub prophetpay: Option<ConnectorTomlConfig>,
    pub razorpay: Option<ConnectorTomlConfig>,
    pub recurly: Option<ConnectorTomlConfig>,
    pub riskified: Option<ConnectorTomlConfig>,
    pub rapyd: Option<ConnectorTomlConfig>,
    pub redsys: Option<ConnectorTomlConfig>,
    pub shift4: Option<ConnectorTomlConfig>,
    pub stripe: Option<ConnectorTomlConfig>,
    #[cfg(feature = "payouts")]
    pub stripe_payout: Option<ConnectorTomlConfig>,
    pub stripebilling: Option<ConnectorTomlConfig>,
    pub signifyd: Option<ConnectorTomlConfig>,
    pub trustpay: Option<ConnectorTomlConfig>,
    pub threedsecureio: Option<ConnectorTomlConfig>,
    pub netcetera: Option<ConnectorTomlConfig>,
    pub tsys: Option<ConnectorTomlConfig>,
    pub vgs: Option<ConnectorTomlConfig>,
    pub volt: Option<ConnectorTomlConfig>,
    pub wellsfargo: Option<ConnectorTomlConfig>,
    #[cfg(feature = "payouts")]
    pub wise_payout: Option<ConnectorTomlConfig>,
    pub worldline: Option<ConnectorTomlConfig>,
    pub worldpay: Option<ConnectorTomlConfig>,
    // pub worldpayxml: Option<ConnectorTomlConfig>,
    pub xendit: Option<ConnectorTomlConfig>,
    pub square: Option<ConnectorTomlConfig>,
    pub stax: Option<ConnectorTomlConfig>,
    pub dummy_connector: Option<ConnectorTomlConfig>,
    pub stripe_test: Option<ConnectorTomlConfig>,
    pub paypal_test: Option<ConnectorTomlConfig>,
    pub zen: Option<ConnectorTomlConfig>,
    pub zsl: Option<ConnectorTomlConfig>,
    pub taxjar: Option<ConnectorTomlConfig>,
    pub ctp_mastercard: Option<ConnectorTomlConfig>,
    pub unified_authentication_service: Option<ConnectorTomlConfig>,
}

impl ConnectorConfig {
    fn new() -> Result<Self, String> {
        let config_str = if cfg!(feature = "production") {
            include_str!("../toml/production.toml")
        } else if cfg!(feature = "sandbox") {
            include_str!("../toml/sandbox.toml")
        } else {
            include_str!("../toml/development.toml")
        };
        let config = toml::from_str::<Self>(config_str);
        match config {
            Ok(data) => Ok(data),
            Err(err) => Err(err.to_string()),
        }
    }

    #[cfg(feature = "payouts")]
    pub fn get_payout_connector_config(
        connector: PayoutConnectors,
    ) -> Result<Option<ConnectorTomlConfig>, String> {
        let connector_data = Self::new()?;
        match connector {
            PayoutConnectors::Adyen => Ok(connector_data.adyen_payout),
            PayoutConnectors::Adyenplatform => Ok(connector_data.adyenplatform_payout),
            PayoutConnectors::Cybersource => Ok(connector_data.cybersource_payout),
            PayoutConnectors::Ebanx => Ok(connector_data.ebanx_payout),
            PayoutConnectors::Nomupay => Ok(connector_data.nomupay_payout),
            PayoutConnectors::Payone => Ok(connector_data.payone_payout),
            PayoutConnectors::Paypal => Ok(connector_data.paypal_payout),
            PayoutConnectors::Stripe => Ok(connector_data.stripe_payout),
            PayoutConnectors::Wise => Ok(connector_data.wise_payout),
        }
    }

    pub fn get_authentication_connector_config(
        connector: AuthenticationConnectors,
    ) -> Result<Option<ConnectorTomlConfig>, String> {
        let connector_data = Self::new()?;
        match connector {
            AuthenticationConnectors::Threedsecureio => Ok(connector_data.threedsecureio),
            AuthenticationConnectors::Netcetera => Ok(connector_data.netcetera),
            AuthenticationConnectors::Gpayments => Ok(connector_data.gpayments),
            AuthenticationConnectors::CtpMastercard => Ok(connector_data.ctp_mastercard),
            AuthenticationConnectors::CtpVisa => Ok(connector_data.ctp_visa),
            AuthenticationConnectors::UnifiedAuthenticationService => {
                Ok(connector_data.unified_authentication_service)
            }
            AuthenticationConnectors::Juspaythreedsserver => Ok(connector_data.juspaythreedsserver),
        }
    }

    pub fn get_tax_processor_config(
        connector: TaxConnectors,
    ) -> Result<Option<ConnectorTomlConfig>, String> {
        let connector_data = Self::new()?;
        match connector {
            TaxConnectors::Taxjar => Ok(connector_data.taxjar),
        }
    }

    pub fn get_pm_authentication_processor_config(
        connector: PmAuthConnectors,
    ) -> Result<Option<ConnectorTomlConfig>, String> {
        let connector_data = Self::new()?;
        match connector {
            PmAuthConnectors::Plaid => Ok(connector_data.plaid),
        }
    }

    pub fn get_connector_config(
        connector: Connector,
    ) -> Result<Option<ConnectorTomlConfig>, String> {
        let connector_data = Self::new()?;
        match connector {
            Connector::Aci => Ok(connector_data.aci),
            Connector::Adyen => Ok(connector_data.adyen),
            Connector::Adyenplatform => Err("Use get_payout_connector_config".to_string()),
            Connector::Airwallex => Ok(connector_data.airwallex),
<<<<<<< HEAD
            Connector::Amazonpay => Ok(connector_data.amazonpay),
=======
            Connector::Archipel => Ok(connector_data.archipel),
>>>>>>> 8bceb94c
            Connector::Authorizedotnet => Ok(connector_data.authorizedotnet),
            Connector::Bamboraapac => Ok(connector_data.bamboraapac),
            Connector::Bankofamerica => Ok(connector_data.bankofamerica),
            Connector::Billwerk => Ok(connector_data.billwerk),
            Connector::Bitpay => Ok(connector_data.bitpay),
            Connector::Bluesnap => Ok(connector_data.bluesnap),
            Connector::Boku => Ok(connector_data.boku),
            Connector::Braintree => Ok(connector_data.braintree),
            Connector::Cashtocode => Ok(connector_data.cashtocode),
            Connector::Chargebee => Ok(connector_data.chargebee),
            Connector::Checkout => Ok(connector_data.checkout),
            Connector::Coinbase => Ok(connector_data.coinbase),
            Connector::Coingate => Ok(connector_data.coingate),
            Connector::Cryptopay => Ok(connector_data.cryptopay),
            Connector::CtpVisa => Ok(connector_data.ctp_visa),
            Connector::Cybersource => Ok(connector_data.cybersource),
            #[cfg(feature = "dummy_connector")]
            Connector::DummyBillingConnector => Ok(connector_data.dummy_connector),
            Connector::Iatapay => Ok(connector_data.iatapay),
            Connector::Itaubank => Ok(connector_data.itaubank),
            Connector::Opennode => Ok(connector_data.opennode),
            Connector::Bambora => Ok(connector_data.bambora),
            Connector::Datatrans => Ok(connector_data.datatrans),
            Connector::Deutschebank => Ok(connector_data.deutschebank),
            Connector::Digitalvirgo => Ok(connector_data.digitalvirgo),
            Connector::Dlocal => Ok(connector_data.dlocal),
            Connector::Ebanx => Ok(connector_data.ebanx_payout),
            Connector::Elavon => Ok(connector_data.elavon),
            Connector::Facilitapay => Ok(connector_data.facilitapay),
            Connector::Fiserv => Ok(connector_data.fiserv),
            Connector::Fiservemea => Ok(connector_data.fiservemea),
            Connector::Fiuu => Ok(connector_data.fiuu),
            Connector::Forte => Ok(connector_data.forte),
            Connector::Getnet => Ok(connector_data.getnet),
            Connector::Globalpay => Ok(connector_data.globalpay),
            Connector::Globepay => Ok(connector_data.globepay),
            Connector::Gocardless => Ok(connector_data.gocardless),
            Connector::Gpayments => Ok(connector_data.gpayments),
            Connector::Hipay => Ok(connector_data.hipay),
            Connector::Helcim => Ok(connector_data.helcim),
            Connector::Inespay => Ok(connector_data.inespay),
            Connector::Jpmorgan => Ok(connector_data.jpmorgan),
            Connector::Juspaythreedsserver => Ok(connector_data.juspaythreedsserver),
            Connector::Klarna => Ok(connector_data.klarna),
            Connector::Mifinity => Ok(connector_data.mifinity),
            Connector::Mollie => Ok(connector_data.mollie),
            Connector::Moneris => Ok(connector_data.moneris),
            Connector::Multisafepay => Ok(connector_data.multisafepay),
            Connector::Nexinets => Ok(connector_data.nexinets),
            Connector::Nexixpay => Ok(connector_data.nexixpay),
            Connector::Prophetpay => Ok(connector_data.prophetpay),
            Connector::Nmi => Ok(connector_data.nmi),
            Connector::Nomupay => Err("Use get_payout_connector_config".to_string()),
            Connector::Novalnet => Ok(connector_data.novalnet),
            Connector::Noon => Ok(connector_data.noon),
            Connector::Nuvei => Ok(connector_data.nuvei),
            Connector::Paybox => Ok(connector_data.paybox),
            Connector::Payme => Ok(connector_data.payme),
            Connector::Payone => Err("Use get_payout_connector_config".to_string()),
            Connector::Paypal => Ok(connector_data.paypal),
            Connector::Paystack => Ok(connector_data.paystack),
            Connector::Payu => Ok(connector_data.payu),
            Connector::Placetopay => Ok(connector_data.placetopay),
            Connector::Plaid => Ok(connector_data.plaid),
            Connector::Powertranz => Ok(connector_data.powertranz),
            Connector::Razorpay => Ok(connector_data.razorpay),
            Connector::Rapyd => Ok(connector_data.rapyd),
            Connector::Recurly => Ok(connector_data.recurly),
            Connector::Redsys => Ok(connector_data.redsys),
            Connector::Riskified => Ok(connector_data.riskified),
            Connector::Shift4 => Ok(connector_data.shift4),
            Connector::Signifyd => Ok(connector_data.signifyd),
            Connector::Square => Ok(connector_data.square),
            Connector::Stax => Ok(connector_data.stax),
            Connector::Stripe => Ok(connector_data.stripe),
            Connector::Stripebilling => Ok(connector_data.stripebilling),
            Connector::Trustpay => Ok(connector_data.trustpay),
            Connector::Threedsecureio => Ok(connector_data.threedsecureio),
            Connector::Taxjar => Ok(connector_data.taxjar),
            Connector::Tsys => Ok(connector_data.tsys),
            Connector::Vgs => Ok(connector_data.vgs),
            Connector::Volt => Ok(connector_data.volt),
            Connector::Wellsfargo => Ok(connector_data.wellsfargo),
            Connector::Wise => Err("Use get_payout_connector_config".to_string()),
            Connector::Worldline => Ok(connector_data.worldline),
            Connector::Worldpay => Ok(connector_data.worldpay),
            // Connector::Worldpayxml => Ok(connector_data.worldpayxml),
            Connector::Zen => Ok(connector_data.zen),
            Connector::Zsl => Ok(connector_data.zsl),
            #[cfg(feature = "dummy_connector")]
            Connector::DummyConnector1 => Ok(connector_data.dummy_connector),
            #[cfg(feature = "dummy_connector")]
            Connector::DummyConnector2 => Ok(connector_data.dummy_connector),
            #[cfg(feature = "dummy_connector")]
            Connector::DummyConnector3 => Ok(connector_data.dummy_connector),
            #[cfg(feature = "dummy_connector")]
            Connector::DummyConnector4 => Ok(connector_data.stripe_test),
            #[cfg(feature = "dummy_connector")]
            Connector::DummyConnector5 => Ok(connector_data.dummy_connector),
            #[cfg(feature = "dummy_connector")]
            Connector::DummyConnector6 => Ok(connector_data.dummy_connector),
            #[cfg(feature = "dummy_connector")]
            Connector::DummyConnector7 => Ok(connector_data.paypal_test),
            Connector::Netcetera => Ok(connector_data.netcetera),
            Connector::CtpMastercard => Ok(connector_data.ctp_mastercard),
            Connector::Xendit => Ok(connector_data.xendit),
        }
    }
}<|MERGE_RESOLUTION|>--- conflicted
+++ resolved
@@ -171,11 +171,8 @@
     #[cfg(feature = "payouts")]
     pub adyenplatform_payout: Option<ConnectorTomlConfig>,
     pub airwallex: Option<ConnectorTomlConfig>,
-<<<<<<< HEAD
     pub amazonpay: Option<ConnectorTomlConfig>,
-=======
     pub archipel: Option<ConnectorTomlConfig>,
->>>>>>> 8bceb94c
     pub authorizedotnet: Option<ConnectorTomlConfig>,
     pub bamboraapac: Option<ConnectorTomlConfig>,
     pub bankofamerica: Option<ConnectorTomlConfig>,
@@ -357,11 +354,8 @@
             Connector::Adyen => Ok(connector_data.adyen),
             Connector::Adyenplatform => Err("Use get_payout_connector_config".to_string()),
             Connector::Airwallex => Ok(connector_data.airwallex),
-<<<<<<< HEAD
             Connector::Amazonpay => Ok(connector_data.amazonpay),
-=======
             Connector::Archipel => Ok(connector_data.archipel),
->>>>>>> 8bceb94c
             Connector::Authorizedotnet => Ok(connector_data.authorizedotnet),
             Connector::Bamboraapac => Ok(connector_data.bamboraapac),
             Connector::Bankofamerica => Ok(connector_data.bankofamerica),
