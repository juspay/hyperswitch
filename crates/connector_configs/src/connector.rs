--- conflicted
+++ resolved
@@ -124,11 +124,8 @@
     pub ledger_account_id: Option<InputData>,
     pub tenant_id: Option<InputData>,
     pub platform_url: Option<InputData>,
-<<<<<<< HEAD
+    pub report_group: Option<InputData>,
     pub proxy_url: Option<InputData>,
-=======
-    pub report_group: Option<InputData>,
->>>>>>> d15ee49b
 }
 
 #[serde_with::skip_serializing_none]
