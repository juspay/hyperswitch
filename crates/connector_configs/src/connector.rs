use std::collections::HashMap;

#[cfg(feature = "payouts")]
use api_models::enums::PayoutConnectors;
use api_models::{
    enums::{AuthenticationConnectors, Connector, PmAuthConnectors, TaxConnectors},
    payments,
};
use serde::{Deserialize, Serialize};
use toml;

use crate::common_config::{CardProvider, InputData, Provider, ZenApplePay};

#[derive(Default, Debug, Clone, Serialize, Deserialize)]
pub struct PayloadCurrencyAuthKeyType {
    pub api_key: String,
    pub processing_account_id: String,
}

#[derive(Default, Debug, Clone, Serialize, Deserialize)]
pub struct Classic {
    pub password_classic: String,
    pub username_classic: String,
    pub merchant_id_classic: String,
}

#[derive(Default, Debug, Clone, Serialize, Deserialize)]
pub struct Evoucher {
    pub password_evoucher: String,
    pub username_evoucher: String,
    pub merchant_id_evoucher: String,
}

#[derive(Default, Debug, Clone, Serialize, Deserialize)]
pub struct CashtoCodeCurrencyAuthKeyType {
    pub classic: Classic,
    pub evoucher: Evoucher,
}

#[derive(Debug, Clone, Serialize, Deserialize)]
#[serde(untagged)]
pub enum CurrencyAuthValue {
    CashtoCode(CashtoCodeCurrencyAuthKeyType),
    Payload(PayloadCurrencyAuthKeyType),
}

#[derive(Default, Debug, Clone, Serialize, Deserialize)]
pub enum ConnectorAuthType {
    HeaderKey {
        api_key: String,
    },
    BodyKey {
        api_key: String,
        key1: String,
    },
    SignatureKey {
        api_key: String,
        key1: String,
        api_secret: String,
    },
    MultiAuthKey {
        api_key: String,
        key1: String,
        api_secret: String,
        key2: String,
    },
    CurrencyAuthKey {
        auth_key_map: HashMap<String, CurrencyAuthValue>,
    },
    CertificateAuth {
        certificate: String,
        private_key: String,
    },
    #[default]
    NoKey,
}

#[serde_with::skip_serializing_none]
#[derive(Debug, Deserialize, Serialize, Clone)]
#[serde(untagged)]
pub enum ApplePayTomlConfig {
    Standard(Box<payments::ApplePayMetadata>),
    Zen(ZenApplePay),
}

#[serde_with::skip_serializing_none]
#[derive(Debug, Clone, Serialize, Deserialize)]
pub enum KlarnaEndpoint {
    Europe,
    NorthAmerica,
    Oceania,
}

#[serde_with::skip_serializing_none]
#[derive(Debug, Deserialize, Serialize, Clone)]
pub struct ConfigMerchantAdditionalDetails {
    pub open_banking_recipient_data: Option<InputData>,
    pub account_data: Option<InputData>,
    pub iban: Option<Vec<InputData>>,
    pub bacs: Option<Vec<InputData>>,
    pub connector_recipient_id: Option<InputData>,
    pub wallet_id: Option<InputData>,
    pub faster_payments: Option<Vec<InputData>>,
    pub sepa: Option<Vec<InputData>>,
    pub sepa_instant: Option<Vec<InputData>>,
    pub elixir: Option<Vec<InputData>>,
    pub bankgiro: Option<Vec<InputData>>,
    pub plusgiro: Option<Vec<InputData>>,
}

#[serde_with::skip_serializing_none]
#[derive(Debug, Deserialize, Serialize, Clone)]
pub struct ConfigMetadata {
    pub merchant_config_currency: Option<InputData>,
    pub merchant_account_id: Option<InputData>,
    pub account_name: Option<InputData>,
    pub account_type: Option<InputData>,
    pub terminal_id: Option<InputData>,
    pub google_pay: Option<Vec<InputData>>,
    pub apple_pay: Option<Vec<InputData>>,
    pub merchant_id: Option<InputData>,
    pub endpoint_prefix: Option<InputData>,
    pub mcc: Option<InputData>,
    pub merchant_country_code: Option<InputData>,
    pub merchant_name: Option<InputData>,
    pub acquirer_bin: Option<InputData>,
    pub acquirer_merchant_id: Option<InputData>,
    pub acquirer_country_code: Option<InputData>,
    pub three_ds_requestor_name: Option<InputData>,
    pub three_ds_requestor_id: Option<InputData>,
    pub pull_mechanism_for_external_3ds_enabled: Option<InputData>,
    pub klarna_region: Option<InputData>,
    pub pricing_type: Option<InputData>,
    pub source_balance_account: Option<InputData>,
    pub brand_id: Option<InputData>,
    pub destination_account_number: Option<InputData>,
    pub dpa_id: Option<InputData>,
    pub dpa_name: Option<InputData>,
    pub locale: Option<InputData>,
    pub card_brands: Option<InputData>,
    pub merchant_category_code: Option<InputData>,
    pub merchant_configuration_id: Option<InputData>,
    pub currency_id: Option<InputData>,
    pub platform_id: Option<InputData>,
    pub ledger_account_id: Option<InputData>,
    pub tenant_id: Option<InputData>,
    pub platform_url: Option<InputData>,
    pub report_group: Option<InputData>,
    pub proxy_url: Option<InputData>,
    pub shop_name: Option<InputData>,
    pub merchant_funding_source: Option<InputData>,
    pub account_id: Option<InputData>,
}

#[serde_with::skip_serializing_none]
#[derive(Debug, Deserialize, Serialize, Clone)]
pub struct ConnectorWalletDetailsConfig {
    pub samsung_pay: Option<Vec<InputData>>,
    pub paze: Option<Vec<InputData>>,
    pub google_pay: Option<Vec<InputData>>,
    pub amazon_pay: Option<Vec<InputData>>,
}

#[serde_with::skip_serializing_none]
#[derive(Debug, Deserialize, Serialize, Clone)]
pub struct ConnectorTomlConfig {
    pub connector_auth: Option<ConnectorAuthType>,
    pub connector_webhook_details: Option<api_models::admin::MerchantConnectorWebhookDetails>,
    pub metadata: Option<Box<ConfigMetadata>>,
    pub connector_wallets_details: Option<Box<ConnectorWalletDetailsConfig>>,
    pub additional_merchant_data: Option<Box<ConfigMerchantAdditionalDetails>>,
    pub credit: Option<Vec<CardProvider>>,
    pub debit: Option<Vec<CardProvider>>,
    pub bank_transfer: Option<Vec<Provider>>,
    pub bank_redirect: Option<Vec<Provider>>,
    pub bank_debit: Option<Vec<Provider>>,
    pub open_banking: Option<Vec<Provider>>,
    pub pay_later: Option<Vec<Provider>>,
    pub wallet: Option<Vec<Provider>>,
    pub crypto: Option<Vec<Provider>>,
    pub reward: Option<Vec<Provider>>,
    pub upi: Option<Vec<Provider>>,
    pub voucher: Option<Vec<Provider>>,
    pub gift_card: Option<Vec<Provider>>,
    pub card_redirect: Option<Vec<Provider>>,
    pub is_verifiable: Option<bool>,
    pub real_time_payment: Option<Vec<Provider>>,
}
#[serde_with::skip_serializing_none]
#[derive(Debug, Deserialize, Serialize, Clone)]
pub struct ConnectorConfig {
    pub authipay: Option<ConnectorTomlConfig>,
    pub juspaythreedsserver: Option<ConnectorTomlConfig>,
    pub katapult: Option<ConnectorTomlConfig>,
    pub aci: Option<ConnectorTomlConfig>,
    pub adyen: Option<ConnectorTomlConfig>,
    pub affirm: Option<ConnectorTomlConfig>,
    #[cfg(feature = "payouts")]
    pub adyen_payout: Option<ConnectorTomlConfig>,
    #[cfg(feature = "payouts")]
    pub adyenplatform_payout: Option<ConnectorTomlConfig>,
    pub airwallex: Option<ConnectorTomlConfig>,
    pub amazonpay: Option<ConnectorTomlConfig>,
    pub archipel: Option<ConnectorTomlConfig>,
    pub authorizedotnet: Option<ConnectorTomlConfig>,
    pub bamboraapac: Option<ConnectorTomlConfig>,
    pub bankofamerica: Option<ConnectorTomlConfig>,
    pub barclaycard: Option<ConnectorTomlConfig>,
    pub billwerk: Option<ConnectorTomlConfig>,
    pub bitpay: Option<ConnectorTomlConfig>,
    pub blackhawknetwork: Option<ConnectorTomlConfig>,
    pub bluecode: Option<ConnectorTomlConfig>,
    pub bluesnap: Option<ConnectorTomlConfig>,
    pub boku: Option<ConnectorTomlConfig>,
    pub braintree: Option<ConnectorTomlConfig>,
    pub breadpay: Option<ConnectorTomlConfig>,
    pub cashtocode: Option<ConnectorTomlConfig>,
    pub celero: Option<ConnectorTomlConfig>,
    pub chargebee: Option<ConnectorTomlConfig>,
    pub custombilling: Option<ConnectorTomlConfig>,
    pub checkbook: Option<ConnectorTomlConfig>,
    pub checkout: Option<ConnectorTomlConfig>,
    pub coinbase: Option<ConnectorTomlConfig>,
    pub coingate: Option<ConnectorTomlConfig>,
    pub cryptopay: Option<ConnectorTomlConfig>,
    pub ctp_visa: Option<ConnectorTomlConfig>,
    pub cybersource: Option<ConnectorTomlConfig>,
    #[cfg(feature = "payouts")]
    pub cybersource_payout: Option<ConnectorTomlConfig>,
    pub iatapay: Option<ConnectorTomlConfig>,
    pub itaubank: Option<ConnectorTomlConfig>,
    pub opennode: Option<ConnectorTomlConfig>,
    pub bambora: Option<ConnectorTomlConfig>,
    pub datatrans: Option<ConnectorTomlConfig>,
    pub deutschebank: Option<ConnectorTomlConfig>,
    pub digitalvirgo: Option<ConnectorTomlConfig>,
    pub dlocal: Option<ConnectorTomlConfig>,
    pub dwolla: Option<ConnectorTomlConfig>,
    pub ebanx_payout: Option<ConnectorTomlConfig>,
    pub elavon: Option<ConnectorTomlConfig>,
    pub facilitapay: Option<ConnectorTomlConfig>,
    pub fiserv: Option<ConnectorTomlConfig>,
    pub fiservemea: Option<ConnectorTomlConfig>,
    pub fiuu: Option<ConnectorTomlConfig>,
    pub flexiti: Option<ConnectorTomlConfig>,
    pub forte: Option<ConnectorTomlConfig>,
    pub getnet: Option<ConnectorTomlConfig>,
    pub globalpay: Option<ConnectorTomlConfig>,
    pub globepay: Option<ConnectorTomlConfig>,
    pub gocardless: Option<ConnectorTomlConfig>,
    pub gpayments: Option<ConnectorTomlConfig>,
    pub hipay: Option<ConnectorTomlConfig>,
    pub helcim: Option<ConnectorTomlConfig>,
    pub hyperswitch_vault: Option<ConnectorTomlConfig>,
    pub hyperwallet: Option<ConnectorTomlConfig>,
    pub inespay: Option<ConnectorTomlConfig>,
    pub jpmorgan: Option<ConnectorTomlConfig>,
    pub klarna: Option<ConnectorTomlConfig>,
    pub mifinity: Option<ConnectorTomlConfig>,
    pub mollie: Option<ConnectorTomlConfig>,
    pub moneris: Option<ConnectorTomlConfig>,
    pub mpgs: Option<ConnectorTomlConfig>,
    pub multisafepay: Option<ConnectorTomlConfig>,
    pub nexinets: Option<ConnectorTomlConfig>,
    pub nexixpay: Option<ConnectorTomlConfig>,
    pub nmi: Option<ConnectorTomlConfig>,
    pub nomupay_payout: Option<ConnectorTomlConfig>,
    pub noon: Option<ConnectorTomlConfig>,
    pub nordea: Option<ConnectorTomlConfig>,
    pub novalnet: Option<ConnectorTomlConfig>,
    pub nuvei: Option<ConnectorTomlConfig>,
    pub paybox: Option<ConnectorTomlConfig>,
    pub payload: Option<ConnectorTomlConfig>,
    pub payme: Option<ConnectorTomlConfig>,
    #[cfg(feature = "payouts")]
    pub payone_payout: Option<ConnectorTomlConfig>,
    pub paypal: Option<ConnectorTomlConfig>,
    pub paysafe: Option<ConnectorTomlConfig>,
    #[cfg(feature = "payouts")]
    pub paypal_payout: Option<ConnectorTomlConfig>,
    pub paystack: Option<ConnectorTomlConfig>,
    pub paytm: Option<ConnectorTomlConfig>,
    pub payu: Option<ConnectorTomlConfig>,
    pub peachpayments: Option<ConnectorTomlConfig>,
    pub phonepe: Option<ConnectorTomlConfig>,
    pub placetopay: Option<ConnectorTomlConfig>,
    pub plaid: Option<ConnectorTomlConfig>,
    pub powertranz: Option<ConnectorTomlConfig>,
    pub prophetpay: Option<ConnectorTomlConfig>,
    pub razorpay: Option<ConnectorTomlConfig>,
    pub recurly: Option<ConnectorTomlConfig>,
    pub riskified: Option<ConnectorTomlConfig>,
    pub rapyd: Option<ConnectorTomlConfig>,
    pub redsys: Option<ConnectorTomlConfig>,
    pub santander: Option<ConnectorTomlConfig>,
    pub shift4: Option<ConnectorTomlConfig>,
    pub sift: Option<ConnectorTomlConfig>,
    pub silverflow: Option<ConnectorTomlConfig>,
    pub stripe: Option<ConnectorTomlConfig>,
    #[cfg(feature = "payouts")]
    pub stripe_payout: Option<ConnectorTomlConfig>,
    pub stripebilling: Option<ConnectorTomlConfig>,
    pub signifyd: Option<ConnectorTomlConfig>,
    pub tokenio: Option<ConnectorTomlConfig>,
    pub trustpay: Option<ConnectorTomlConfig>,
    pub trustpayments: Option<ConnectorTomlConfig>,
    pub threedsecureio: Option<ConnectorTomlConfig>,
    pub netcetera: Option<ConnectorTomlConfig>,
    pub tsys: Option<ConnectorTomlConfig>,
    pub vgs: Option<ConnectorTomlConfig>,
    pub volt: Option<ConnectorTomlConfig>,
    pub wellsfargo: Option<ConnectorTomlConfig>,
    #[cfg(feature = "payouts")]
    pub wise_payout: Option<ConnectorTomlConfig>,
    pub worldline: Option<ConnectorTomlConfig>,
    pub worldpay: Option<ConnectorTomlConfig>,
    pub worldpayvantiv: Option<ConnectorTomlConfig>,
    pub worldpayxml: Option<ConnectorTomlConfig>,
    pub xendit: Option<ConnectorTomlConfig>,
    pub square: Option<ConnectorTomlConfig>,
    pub stax: Option<ConnectorTomlConfig>,
    pub dummy_connector: Option<ConnectorTomlConfig>,
    pub stripe_test: Option<ConnectorTomlConfig>,
    pub paypal_test: Option<ConnectorTomlConfig>,
    pub zen: Option<ConnectorTomlConfig>,
    pub zsl: Option<ConnectorTomlConfig>,
    pub taxjar: Option<ConnectorTomlConfig>,
    pub ctp_mastercard: Option<ConnectorTomlConfig>,
    pub unified_authentication_service: Option<ConnectorTomlConfig>,
}

impl ConnectorConfig {
    fn new() -> Result<Self, String> {
        let config_str = if cfg!(feature = "production") {
            include_str!("../toml/production.toml")
        } else if cfg!(feature = "sandbox") {
            include_str!("../toml/sandbox.toml")
        } else {
            include_str!("../toml/development.toml")
        };
        let config = toml::from_str::<Self>(config_str);
        match config {
            Ok(data) => Ok(data),
            Err(err) => Err(err.to_string()),
        }
    }

    #[cfg(feature = "payouts")]
    pub fn get_payout_connector_config(
        connector: PayoutConnectors,
    ) -> Result<Option<ConnectorTomlConfig>, String> {
        let connector_data = Self::new()?;
        match connector {
            PayoutConnectors::Adyen => Ok(connector_data.adyen_payout),
            PayoutConnectors::Adyenplatform => Ok(connector_data.adyenplatform_payout),
            PayoutConnectors::Cybersource => Ok(connector_data.cybersource_payout),
            PayoutConnectors::Ebanx => Ok(connector_data.ebanx_payout),
            PayoutConnectors::Nomupay => Ok(connector_data.nomupay_payout),
            PayoutConnectors::Payone => Ok(connector_data.payone_payout),
            PayoutConnectors::Paypal => Ok(connector_data.paypal_payout),
            PayoutConnectors::Stripe => Ok(connector_data.stripe_payout),
            PayoutConnectors::Wise => Ok(connector_data.wise_payout),
        }
    }

    pub fn get_authentication_connector_config(
        connector: AuthenticationConnectors,
    ) -> Result<Option<ConnectorTomlConfig>, String> {
        let connector_data = Self::new()?;
        match connector {
            AuthenticationConnectors::Threedsecureio => Ok(connector_data.threedsecureio),
            AuthenticationConnectors::Netcetera => Ok(connector_data.netcetera),
            AuthenticationConnectors::Gpayments => Ok(connector_data.gpayments),
            AuthenticationConnectors::CtpMastercard => Ok(connector_data.ctp_mastercard),
            AuthenticationConnectors::CtpVisa => Ok(connector_data.ctp_visa),
            AuthenticationConnectors::UnifiedAuthenticationService => {
                Ok(connector_data.unified_authentication_service)
            }
            AuthenticationConnectors::Juspaythreedsserver => Ok(connector_data.juspaythreedsserver),
        }
    }

    pub fn get_tax_processor_config(
        connector: TaxConnectors,
    ) -> Result<Option<ConnectorTomlConfig>, String> {
        let connector_data = Self::new()?;
        match connector {
            TaxConnectors::Taxjar => Ok(connector_data.taxjar),
        }
    }

    pub fn get_pm_authentication_processor_config(
        connector: PmAuthConnectors,
    ) -> Result<Option<ConnectorTomlConfig>, String> {
        let connector_data = Self::new()?;
        match connector {
            PmAuthConnectors::Plaid => Ok(connector_data.plaid),
        }
    }

    pub fn get_connector_config(
        connector: Connector,
    ) -> Result<Option<ConnectorTomlConfig>, String> {
        let connector_data = Self::new()?;
        match connector {
            Connector::Aci => Ok(connector_data.aci),
            Connector::Authipay => Ok(connector_data.authipay),
            Connector::Adyen => Ok(connector_data.adyen),
            Connector::Affirm => Ok(connector_data.affirm),
            Connector::Adyenplatform => Err("Use get_payout_connector_config".to_string()),
            Connector::Airwallex => Ok(connector_data.airwallex),
            Connector::Amazonpay => Ok(connector_data.amazonpay),
            Connector::Archipel => Ok(connector_data.archipel),
            Connector::Authorizedotnet => Ok(connector_data.authorizedotnet),
            Connector::Bamboraapac => Ok(connector_data.bamboraapac),
            Connector::Bankofamerica => Ok(connector_data.bankofamerica),
            Connector::Barclaycard => Ok(connector_data.barclaycard),
            Connector::Billwerk => Ok(connector_data.billwerk),
            Connector::Bitpay => Ok(connector_data.bitpay),
            Connector::Bluesnap => Ok(connector_data.bluesnap),
            Connector::Bluecode => Ok(connector_data.bluecode),
            Connector::Blackhawknetwork => Ok(connector_data.blackhawknetwork),
            Connector::Boku => Ok(connector_data.boku),
            Connector::Braintree => Ok(connector_data.braintree),
            Connector::Breadpay => Ok(connector_data.breadpay),
            Connector::Cashtocode => Ok(connector_data.cashtocode),
            Connector::Celero => Ok(connector_data.celero),
            Connector::Chargebee => Ok(connector_data.chargebee),
            Connector::Checkbook => Ok(connector_data.checkbook),
            Connector::Checkout => Ok(connector_data.checkout),
            Connector::Coinbase => Ok(connector_data.coinbase),
            Connector::Coingate => Ok(connector_data.coingate),
            Connector::Cryptopay => Ok(connector_data.cryptopay),
            Connector::CtpVisa => Ok(connector_data.ctp_visa),
            Connector::Custombilling => Ok(connector_data.custombilling),
            Connector::Cybersource => Ok(connector_data.cybersource),
            #[cfg(feature = "dummy_connector")]
            Connector::DummyBillingConnector => Ok(connector_data.dummy_connector),
            Connector::Iatapay => Ok(connector_data.iatapay),
            Connector::Itaubank => Ok(connector_data.itaubank),
            Connector::Opennode => Ok(connector_data.opennode),
            Connector::Bambora => Ok(connector_data.bambora),
            Connector::Datatrans => Ok(connector_data.datatrans),
            Connector::Deutschebank => Ok(connector_data.deutschebank),
            Connector::Digitalvirgo => Ok(connector_data.digitalvirgo),
            Connector::Dlocal => Ok(connector_data.dlocal),
            Connector::Dwolla => Ok(connector_data.dwolla),
            Connector::Ebanx => Ok(connector_data.ebanx_payout),
            Connector::Elavon => Ok(connector_data.elavon),
            Connector::Facilitapay => Ok(connector_data.facilitapay),
            Connector::Fiserv => Ok(connector_data.fiserv),
            Connector::Fiservemea => Ok(connector_data.fiservemea),
            Connector::Fiuu => Ok(connector_data.fiuu),
            Connector::Flexiti => Ok(connector_data.flexiti),
            Connector::Forte => Ok(connector_data.forte),
            Connector::Getnet => Ok(connector_data.getnet),
            Connector::Globalpay => Ok(connector_data.globalpay),
            Connector::Globepay => Ok(connector_data.globepay),
            Connector::Gocardless => Ok(connector_data.gocardless),
            Connector::Gpayments => Ok(connector_data.gpayments),
            Connector::Hipay => Ok(connector_data.hipay),
            Connector::HyperswitchVault => Ok(connector_data.hyperswitch_vault),
            Connector::Helcim => Ok(connector_data.helcim),
            Connector::Inespay => Ok(connector_data.inespay),
            Connector::Jpmorgan => Ok(connector_data.jpmorgan),
            Connector::Juspaythreedsserver => Ok(connector_data.juspaythreedsserver),
            Connector::Klarna => Ok(connector_data.klarna),
            Connector::Mifinity => Ok(connector_data.mifinity),
            Connector::Mollie => Ok(connector_data.mollie),
            Connector::Moneris => Ok(connector_data.moneris),
            Connector::Multisafepay => Ok(connector_data.multisafepay),
            Connector::Nexinets => Ok(connector_data.nexinets),
            Connector::Nexixpay => Ok(connector_data.nexixpay),
            Connector::Prophetpay => Ok(connector_data.prophetpay),
            Connector::Nmi => Ok(connector_data.nmi),
            Connector::Nordea => Ok(connector_data.nordea),
            Connector::Nomupay => Err("Use get_payout_connector_config".to_string()),
            Connector::Novalnet => Ok(connector_data.novalnet),
            Connector::Noon => Ok(connector_data.noon),
            Connector::Nuvei => Ok(connector_data.nuvei),
            Connector::Paybox => Ok(connector_data.paybox),
            Connector::Payload => Ok(connector_data.payload),
            Connector::Payme => Ok(connector_data.payme),
            Connector::Payone => Err("Use get_payout_connector_config".to_string()),
            Connector::Paypal => Ok(connector_data.paypal),
            Connector::Paysafe => Ok(connector_data.paysafe),
            Connector::Paystack => Ok(connector_data.paystack),
            Connector::Payu => Ok(connector_data.payu),
<<<<<<< HEAD
            Connector::Peachpayments => Ok(connector_data.peachpayments),
=======
            // Connector::Peachpayments => Ok(connector_data.peachpayments),
>>>>>>> 0873d930
            Connector::Placetopay => Ok(connector_data.placetopay),
            Connector::Plaid => Ok(connector_data.plaid),
            Connector::Powertranz => Ok(connector_data.powertranz),
            Connector::Razorpay => Ok(connector_data.razorpay),
            Connector::Rapyd => Ok(connector_data.rapyd),
            Connector::Recurly => Ok(connector_data.recurly),
            Connector::Redsys => Ok(connector_data.redsys),
            Connector::Riskified => Ok(connector_data.riskified),
            Connector::Santander => Ok(connector_data.santander),
            Connector::Shift4 => Ok(connector_data.shift4),
            Connector::Signifyd => Ok(connector_data.signifyd),
            Connector::Silverflow => Ok(connector_data.silverflow),
            Connector::Square => Ok(connector_data.square),
            Connector::Stax => Ok(connector_data.stax),
            Connector::Stripe => Ok(connector_data.stripe),
            Connector::Stripebilling => Ok(connector_data.stripebilling),
            Connector::Tokenio => Ok(connector_data.tokenio),
            Connector::Trustpay => Ok(connector_data.trustpay),
            Connector::Threedsecureio => Ok(connector_data.threedsecureio),
            Connector::Taxjar => Ok(connector_data.taxjar),
            Connector::Tsys => Ok(connector_data.tsys),
            Connector::Vgs => Ok(connector_data.vgs),
            Connector::Volt => Ok(connector_data.volt),
            Connector::Wellsfargo => Ok(connector_data.wellsfargo),
            Connector::Wise => Err("Use get_payout_connector_config".to_string()),
            Connector::Worldline => Ok(connector_data.worldline),
            Connector::Worldpay => Ok(connector_data.worldpay),
            Connector::Worldpayvantiv => Ok(connector_data.worldpayvantiv),
            Connector::Worldpayxml => Ok(connector_data.worldpayxml),
            Connector::Zen => Ok(connector_data.zen),
            Connector::Zsl => Ok(connector_data.zsl),
            #[cfg(feature = "dummy_connector")]
            Connector::DummyConnector1 => Ok(connector_data.dummy_connector),
            #[cfg(feature = "dummy_connector")]
            Connector::DummyConnector2 => Ok(connector_data.dummy_connector),
            #[cfg(feature = "dummy_connector")]
            Connector::DummyConnector3 => Ok(connector_data.dummy_connector),
            #[cfg(feature = "dummy_connector")]
            Connector::DummyConnector4 => Ok(connector_data.stripe_test),
            #[cfg(feature = "dummy_connector")]
            Connector::DummyConnector5 => Ok(connector_data.dummy_connector),
            #[cfg(feature = "dummy_connector")]
            Connector::DummyConnector6 => Ok(connector_data.dummy_connector),
            #[cfg(feature = "dummy_connector")]
            Connector::DummyConnector7 => Ok(connector_data.paypal_test),
            Connector::Netcetera => Ok(connector_data.netcetera),
            Connector::CtpMastercard => Ok(connector_data.ctp_mastercard),
            Connector::Xendit => Ok(connector_data.xendit),
            Connector::Paytm => Ok(connector_data.paytm),
            Connector::Phonepe => Ok(connector_data.phonepe),
        }
    }
}<|MERGE_RESOLUTION|>--- conflicted
+++ resolved
@@ -486,11 +486,7 @@
             Connector::Paysafe => Ok(connector_data.paysafe),
             Connector::Paystack => Ok(connector_data.paystack),
             Connector::Payu => Ok(connector_data.payu),
-<<<<<<< HEAD
             Connector::Peachpayments => Ok(connector_data.peachpayments),
-=======
-            // Connector::Peachpayments => Ok(connector_data.peachpayments),
->>>>>>> 0873d930
             Connector::Placetopay => Ok(connector_data.placetopay),
             Connector::Plaid => Ok(connector_data.plaid),
             Connector::Powertranz => Ok(connector_data.powertranz),
