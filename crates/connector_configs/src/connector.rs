--- conflicted
+++ resolved
@@ -226,11 +226,8 @@
     pub paypal_test: Option<ConnectorTomlConfig>,
     pub zen: Option<ConnectorTomlConfig>,
     pub zsl: Option<ConnectorTomlConfig>,
-<<<<<<< HEAD
+    pub taxjar: Option<ConnectorTomlConfig>,
     pub esnekpos: Option<ConnectorTomlConfig>,
-=======
-    pub taxjar: Option<ConnectorTomlConfig>,
->>>>>>> 21352cf8
 }
 
 impl ConnectorConfig {
@@ -327,12 +324,9 @@
             Connector::Dlocal => Ok(connector_data.dlocal),
             Connector::Ebanx => Ok(connector_data.ebanx_payout),
             Connector::Fiserv => Ok(connector_data.fiserv),
-<<<<<<< HEAD
-            Connector::Esnekpos => Ok(connector_data.esnekpos),
-=======
             Connector::Fiservemea => Ok(connector_data.fiservemea),
             Connector::Fiuu => Ok(connector_data.fiuu),
->>>>>>> 21352cf8
+            Connector::Esnekpos => Ok(connector_data.esnekpos),
             Connector::Forte => Ok(connector_data.forte),
             Connector::Globalpay => Ok(connector_data.globalpay),
             Connector::Globepay => Ok(connector_data.globepay),
