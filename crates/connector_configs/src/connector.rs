use std::collections::HashMap;

#[cfg(feature = "payouts")]
use api_models::enums::PayoutConnectors;
use api_models::{
    enums::{AuthenticationConnectors, Connector},
    payments,
};
use serde::Deserialize;
#[cfg(any(feature = "sandbox", feature = "development", feature = "production"))]
use toml;

use crate::common_config::{CardProvider, GooglePayData, Provider, ZenApplePay};

#[derive(Default, Debug, Clone, serde::Serialize, serde::Deserialize)]
pub struct Classic {
    pub password_classic: String,
    pub username_classic: String,
    pub merchant_id_classic: String,
}

#[derive(Default, Debug, Clone, serde::Serialize, serde::Deserialize)]
pub struct Evoucher {
    pub password_evoucher: String,
    pub username_evoucher: String,
    pub merchant_id_evoucher: String,
}

#[derive(Default, Debug, Clone, serde::Serialize, serde::Deserialize)]
pub struct CurrencyAuthKeyType {
    pub classic: Classic,
    pub evoucher: Evoucher,
}

#[derive(Default, Debug, Clone, serde::Serialize, serde::Deserialize)]
pub enum ConnectorAuthType {
    HeaderKey {
        api_key: String,
    },
    BodyKey {
        api_key: String,
        key1: String,
    },
    SignatureKey {
        api_key: String,
        key1: String,
        api_secret: String,
    },
    MultiAuthKey {
        api_key: String,
        key1: String,
        api_secret: String,
        key2: String,
    },
    CurrencyAuthKey {
        auth_key_map: HashMap<String, CurrencyAuthKeyType>,
    },
    CertificateAuth {
        certificate: String,
        private_key: String,
    },
    #[default]
    NoKey,
}

#[serde_with::skip_serializing_none]
#[derive(Debug, Deserialize, serde::Serialize, Clone)]
#[serde(untagged)]
pub enum ApplePayTomlConfig {
    Standard(payments::ApplePayMetadata),
    Zen(ZenApplePay),
}

#[serde_with::skip_serializing_none]
#[derive(Debug, Deserialize, serde::Serialize, Clone)]
pub struct ConfigMetadata {
    pub merchant_config_currency: Option<String>,
    pub merchant_account_id: Option<String>,
    pub account_name: Option<String>,
    pub terminal_id: Option<String>,
    pub google_pay: Option<GooglePayData>,
    pub apple_pay: Option<ApplePayTomlConfig>,
    pub merchant_id: Option<String>,
    pub endpoint_prefix: Option<String>,
    pub mcc: Option<String>,
    pub merchant_country_code: Option<String>,
    pub merchant_name: Option<String>,
    pub acquirer_bin: Option<String>,
    pub acquirer_merchant_id: Option<String>,
    pub three_ds_requestor_name: Option<String>,
    pub three_ds_requestor_id: Option<String>,
    pub pull_mechanism_for_external_3ds_enabled: Option<bool>,
}

#[serde_with::skip_serializing_none]
#[derive(Debug, Deserialize, serde::Serialize, Clone)]
pub struct ConnectorTomlConfig {
    pub connector_auth: Option<ConnectorAuthType>,
    pub connector_webhook_details: Option<api_models::admin::MerchantConnectorWebhookDetails>,
    pub metadata: Option<ConfigMetadata>,
    pub credit: Option<Vec<CardProvider>>,
    pub debit: Option<Vec<CardProvider>>,
    pub bank_transfer: Option<Vec<Provider>>,
    pub bank_redirect: Option<Vec<Provider>>,
    pub bank_debit: Option<Vec<Provider>>,
    pub pay_later: Option<Vec<Provider>>,
    pub wallet: Option<Vec<Provider>>,
    pub crypto: Option<Vec<Provider>>,
    pub reward: Option<Vec<Provider>>,
    pub upi: Option<Vec<Provider>>,
    pub voucher: Option<Vec<Provider>>,
    pub gift_card: Option<Vec<Provider>>,
    pub card_redirect: Option<Vec<Provider>>,
    pub is_verifiable: Option<bool>,
}
#[serde_with::skip_serializing_none]
#[derive(Debug, Deserialize, serde::Serialize, Clone)]
pub struct ConnectorConfig {
    pub aci: Option<ConnectorTomlConfig>,
    pub adyen: Option<ConnectorTomlConfig>,
    #[cfg(feature = "payouts")]
    pub adyen_payout: Option<ConnectorTomlConfig>,
    pub airwallex: Option<ConnectorTomlConfig>,
    pub authorizedotnet: Option<ConnectorTomlConfig>,
    pub bankofamerica: Option<ConnectorTomlConfig>,
    pub billwerk: Option<ConnectorTomlConfig>,
    pub bitpay: Option<ConnectorTomlConfig>,
    pub bluesnap: Option<ConnectorTomlConfig>,
    pub boku: Option<ConnectorTomlConfig>,
    pub braintree: Option<ConnectorTomlConfig>,
    pub cashtocode: Option<ConnectorTomlConfig>,
    pub checkout: Option<ConnectorTomlConfig>,
    pub coinbase: Option<ConnectorTomlConfig>,
    pub cryptopay: Option<ConnectorTomlConfig>,
    pub cybersource: Option<ConnectorTomlConfig>,
    #[cfg(feature = "payouts")]
    pub cybersource_payout: Option<ConnectorTomlConfig>,
    pub iatapay: Option<ConnectorTomlConfig>,
    pub opennode: Option<ConnectorTomlConfig>,
    pub bambora: Option<ConnectorTomlConfig>,
    pub dlocal: Option<ConnectorTomlConfig>,
    pub ebanx_payout: Option<ConnectorTomlConfig>,
    pub fiserv: Option<ConnectorTomlConfig>,
    pub forte: Option<ConnectorTomlConfig>,
    pub globalpay: Option<ConnectorTomlConfig>,
    pub globepay: Option<ConnectorTomlConfig>,
    pub gocardless: Option<ConnectorTomlConfig>,
    pub gpayments: Option<ConnectorTomlConfig>,
    pub helcim: Option<ConnectorTomlConfig>,
    pub klarna: Option<ConnectorTomlConfig>,
    pub mollie: Option<ConnectorTomlConfig>,
    pub multisafepay: Option<ConnectorTomlConfig>,
    pub nexinets: Option<ConnectorTomlConfig>,
    pub nmi: Option<ConnectorTomlConfig>,
    pub noon: Option<ConnectorTomlConfig>,
    pub nuvei: Option<ConnectorTomlConfig>,
    pub payme: Option<ConnectorTomlConfig>,
    pub paypal: Option<ConnectorTomlConfig>,
    #[cfg(feature = "payouts")]
    pub paypal_payout: Option<ConnectorTomlConfig>,
    pub payu: Option<ConnectorTomlConfig>,
    pub placetopay: Option<ConnectorTomlConfig>,
    pub plaid: Option<ConnectorTomlConfig>,
    pub powertranz: Option<ConnectorTomlConfig>,
    pub prophetpay: Option<ConnectorTomlConfig>,
    pub riskified: Option<ConnectorTomlConfig>,
    pub rapyd: Option<ConnectorTomlConfig>,
    pub shift4: Option<ConnectorTomlConfig>,
    pub stripe: Option<ConnectorTomlConfig>,
    #[cfg(feature = "payouts")]
    pub stripe_payout: Option<ConnectorTomlConfig>,
    pub signifyd: Option<ConnectorTomlConfig>,
    pub trustpay: Option<ConnectorTomlConfig>,
    pub threedsecureio: Option<ConnectorTomlConfig>,
    pub netcetera: Option<ConnectorTomlConfig>,
    pub tsys: Option<ConnectorTomlConfig>,
    pub volt: Option<ConnectorTomlConfig>,
    #[cfg(feature = "payouts")]
    pub wise_payout: Option<ConnectorTomlConfig>,
    pub worldline: Option<ConnectorTomlConfig>,
    pub worldpay: Option<ConnectorTomlConfig>,
    pub square: Option<ConnectorTomlConfig>,
    pub stax: Option<ConnectorTomlConfig>,
    pub dummy_connector: Option<ConnectorTomlConfig>,
    pub stripe_test: Option<ConnectorTomlConfig>,
    pub paypal_test: Option<ConnectorTomlConfig>,
    pub zen: Option<ConnectorTomlConfig>,
    pub zsl: Option<ConnectorTomlConfig>,
}

impl ConnectorConfig {
    fn new() -> Result<Self, String> {
        #[cfg(all(
            feature = "production",
            not(any(feature = "sandbox", feature = "development"))
        ))]
        let config = toml::from_str::<Self>(include_str!("../toml/production.toml"));
        #[cfg(all(
            feature = "sandbox",
            not(any(feature = "production", feature = "development"))
        ))]
        let config = toml::from_str::<Self>(include_str!("../toml/sandbox.toml"));
        #[cfg(feature = "development")]
        let config = toml::from_str::<Self>(include_str!("../toml/development.toml"));

        #[cfg(not(any(feature = "sandbox", feature = "development", feature = "production")))]
        return Err(String::from(
            "Atleast one features has to be enabled for connectorconfig",
        ));

        #[cfg(any(feature = "sandbox", feature = "development", feature = "production"))]
        match config {
            Ok(data) => Ok(data),
            Err(err) => Err(err.to_string()),
        }
    }

    #[cfg(feature = "payouts")]
    pub fn get_payout_connector_config(
        connector: PayoutConnectors,
    ) -> Result<Option<ConnectorTomlConfig>, String> {
        let connector_data = Self::new()?;
        match connector {
            PayoutConnectors::Adyen => Ok(connector_data.adyen_payout),
            PayoutConnectors::Stripe => Ok(connector_data.stripe_payout),
            PayoutConnectors::Wise => Ok(connector_data.wise_payout),
            PayoutConnectors::Paypal => Ok(connector_data.paypal_payout),
            PayoutConnectors::Ebanx => Ok(connector_data.ebanx_payout),
            PayoutConnectors::Cybersource => Ok(connector_data.cybersource_payout),
        }
    }

    pub fn get_authentication_connector_config(
        connector: AuthenticationConnectors,
    ) -> Result<Option<ConnectorTomlConfig>, String> {
        let connector_data = Self::new()?;
        match connector {
            AuthenticationConnectors::Threedsecureio => Ok(connector_data.threedsecureio),
            AuthenticationConnectors::Netcetera => Ok(connector_data.netcetera),
            AuthenticationConnectors::Gpayments => Ok(connector_data.gpayments),
        }
    }

    pub fn get_connector_config(
        connector: Connector,
    ) -> Result<Option<ConnectorTomlConfig>, String> {
        let connector_data = Self::new()?;
        match connector {
            Connector::Aci => Ok(connector_data.aci),
            Connector::Adyen => Ok(connector_data.adyen),
            Connector::Airwallex => Ok(connector_data.airwallex),
            Connector::Authorizedotnet => Ok(connector_data.authorizedotnet),
            Connector::Bankofamerica => Ok(connector_data.bankofamerica),
            Connector::Billwerk => Ok(connector_data.billwerk),
            Connector::Bitpay => Ok(connector_data.bitpay),
            Connector::Bluesnap => Ok(connector_data.bluesnap),
            Connector::Boku => Ok(connector_data.boku),
            Connector::Braintree => Ok(connector_data.braintree),
            Connector::Cashtocode => Ok(connector_data.cashtocode),
            Connector::Checkout => Ok(connector_data.checkout),
            Connector::Coinbase => Ok(connector_data.coinbase),
            Connector::Cryptopay => Ok(connector_data.cryptopay),
            Connector::Cybersource => Ok(connector_data.cybersource),
            Connector::Iatapay => Ok(connector_data.iatapay),
            Connector::Opennode => Ok(connector_data.opennode),
            Connector::Bambora => Ok(connector_data.bambora),
            Connector::Dlocal => Ok(connector_data.dlocal),
            Connector::Ebanx => Ok(connector_data.ebanx_payout),
            Connector::Fiserv => Ok(connector_data.fiserv),
            Connector::Forte => Ok(connector_data.forte),
            Connector::Globalpay => Ok(connector_data.globalpay),
            Connector::Globepay => Ok(connector_data.globepay),
            Connector::Gocardless => Ok(connector_data.gocardless),
<<<<<<< HEAD
            Connector::Gpayments => Ok(connector_data.gpayments),
=======
            // Connector::Gpayments => Ok(connector_data.gpayments),  Added as template code for future usage
>>>>>>> 88b470af
            Connector::Helcim => Ok(connector_data.helcim),
            Connector::Klarna => Ok(connector_data.klarna),
            Connector::Mollie => Ok(connector_data.mollie),
            Connector::Multisafepay => Ok(connector_data.multisafepay),
            Connector::Nexinets => Ok(connector_data.nexinets),
            Connector::Prophetpay => Ok(connector_data.prophetpay),
            Connector::Nmi => Ok(connector_data.nmi),
            Connector::Noon => Ok(connector_data.noon),
            Connector::Nuvei => Ok(connector_data.nuvei),
            Connector::Payme => Ok(connector_data.payme),
            Connector::Paypal => Ok(connector_data.paypal),
            Connector::Payu => Ok(connector_data.payu),
            Connector::Placetopay => Ok(connector_data.placetopay),
            Connector::Plaid => Ok(connector_data.plaid),
            Connector::Powertranz => Ok(connector_data.powertranz),
            Connector::Rapyd => Ok(connector_data.rapyd),
            Connector::Riskified => Ok(connector_data.riskified),
            Connector::Shift4 => Ok(connector_data.shift4),
            Connector::Signifyd => Ok(connector_data.signifyd),
            Connector::Square => Ok(connector_data.square),
            Connector::Stax => Ok(connector_data.stax),
            Connector::Stripe => Ok(connector_data.stripe),
            Connector::Trustpay => Ok(connector_data.trustpay),
            Connector::Threedsecureio => Ok(connector_data.threedsecureio),
            Connector::Tsys => Ok(connector_data.tsys),
            Connector::Volt => Ok(connector_data.volt),
            Connector::Wise => Err("Use get_payout_connector_config".to_string()),
            Connector::Worldline => Ok(connector_data.worldline),
            Connector::Worldpay => Ok(connector_data.worldpay),
            Connector::Zen => Ok(connector_data.zen),
            Connector::Zsl => Ok(connector_data.zsl),
            #[cfg(feature = "dummy_connector")]
            Connector::DummyConnector1 => Ok(connector_data.dummy_connector),
            #[cfg(feature = "dummy_connector")]
            Connector::DummyConnector2 => Ok(connector_data.dummy_connector),
            #[cfg(feature = "dummy_connector")]
            Connector::DummyConnector3 => Ok(connector_data.dummy_connector),
            #[cfg(feature = "dummy_connector")]
            Connector::DummyConnector4 => Ok(connector_data.stripe_test),
            #[cfg(feature = "dummy_connector")]
            Connector::DummyConnector5 => Ok(connector_data.dummy_connector),
            #[cfg(feature = "dummy_connector")]
            Connector::DummyConnector6 => Ok(connector_data.dummy_connector),
            #[cfg(feature = "dummy_connector")]
            Connector::DummyConnector7 => Ok(connector_data.paypal_test),
            Connector::Netcetera => Ok(connector_data.netcetera),
        }
    }
}<|MERGE_RESOLUTION|>--- conflicted
+++ resolved
@@ -271,11 +271,7 @@
             Connector::Globalpay => Ok(connector_data.globalpay),
             Connector::Globepay => Ok(connector_data.globepay),
             Connector::Gocardless => Ok(connector_data.gocardless),
-<<<<<<< HEAD
-            Connector::Gpayments => Ok(connector_data.gpayments),
-=======
             // Connector::Gpayments => Ok(connector_data.gpayments),  Added as template code for future usage
->>>>>>> 88b470af
             Connector::Helcim => Ok(connector_data.helcim),
             Connector::Klarna => Ok(connector_data.klarna),
             Connector::Mollie => Ok(connector_data.mollie),
