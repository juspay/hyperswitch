use std::str::FromStr;

use api_models::{
    enums::{
        Connector, PaymentMethod, PaymentMethodType,
        PaymentMethodType::{AliPay, ApplePay, GooglePay, Klarna, Paypal, WeChatPay},
    },
    payment_methods, payments,
};

use crate::common_config::{
    ApiModelMetaData, ConnectorApiIntegrationPayload, DashboardMetaData, DashboardRequestPayload,
    GoogleApiModelData, GooglePayData, PaymentMethodsEnabled, Provider,
};

impl DashboardRequestPayload {
    pub fn transform_card(
        payment_method_type: PaymentMethodType,
        card_provider: Vec<api_models::enums::CardNetwork>,
    ) -> payment_methods::RequestPaymentMethodTypes {
        payment_methods::RequestPaymentMethodTypes {
            payment_method_type,
            card_networks: Some(card_provider),
            minimum_amount: Some(0),
            maximum_amount: Some(68607706),
            recurring_enabled: true,
            installment_payment_enabled: false,
            accepted_currencies: None,
            accepted_countries: None,
            payment_experience: None,
        }
    }

    pub fn get_payment_experience(
        connector: Connector,
        payment_method_type: PaymentMethodType,
        payment_method: PaymentMethod,
        payment_experience: Option<api_models::enums::PaymentExperience>,
    ) -> Option<api_models::enums::PaymentExperience> {
        match payment_method {
            PaymentMethod::BankRedirect => None,
            _ => match (connector, payment_method_type) {
                #[cfg(feature = "dummy_connector")]
                (Connector::DummyConnector4, _) | (Connector::DummyConnector7, _) => {
                    Some(api_models::enums::PaymentExperience::RedirectToUrl)
                }
                (Connector::Paypal, Paypal) => payment_experience,
                (Connector::Zen, GooglePay) | (Connector::Zen, ApplePay) => {
                    Some(api_models::enums::PaymentExperience::RedirectToUrl)
                }
                (Connector::Braintree, Paypal) | (Connector::Klarna, Klarna) => {
                    Some(api_models::enums::PaymentExperience::InvokeSdkClient)
                }
                (Connector::Globepay, AliPay)
                | (Connector::Globepay, WeChatPay)
                | (Connector::Stripe, WeChatPay) => {
                    Some(api_models::enums::PaymentExperience::DisplayQrCode)
                }
                (_, GooglePay) | (_, ApplePay) => {
                    Some(api_models::enums::PaymentExperience::InvokeSdkClient)
                }
                _ => Some(api_models::enums::PaymentExperience::RedirectToUrl),
            },
        }
    }

    pub fn transform_payment_method(
        connector: Connector,
        provider: Vec<Provider>,
        payment_method: PaymentMethod,
    ) -> Vec<payment_methods::RequestPaymentMethodTypes> {
        let mut payment_method_types = Vec::new();
        for method_type in provider {
            let data = payment_methods::RequestPaymentMethodTypes {
                payment_method_type: method_type.payment_method_type,
                card_networks: None,
                minimum_amount: Some(0),
                maximum_amount: Some(68607706),
                recurring_enabled: true,
                installment_payment_enabled: false,
                accepted_currencies: method_type.accepted_currencies,
                accepted_countries: method_type.accepted_countries,
                payment_experience: Self::get_payment_experience(
                    connector,
                    method_type.payment_method_type,
                    payment_method,
                    method_type.payment_experience,
                ),
            };
            payment_method_types.push(data)
        }
        payment_method_types
    }

    pub fn create_connector_request(
        request: Self,
        api_response: ConnectorApiIntegrationPayload,
    ) -> ConnectorApiIntegrationPayload {
        let mut card_payment_method_types = Vec::new();
        let mut payment_method_enabled = Vec::new();

        if let Some(payment_methods_enabled) = request.payment_methods_enabled.clone() {
            for payload in payment_methods_enabled {
                match payload.payment_method {
                    PaymentMethod::Card => {
                        if let Some(card_provider) = payload.card_provider {
                            let payment_type =
                                PaymentMethodType::from_str(&payload.payment_method_type)
                                    .map_err(|_| "Invalid key received".to_string());

                            if let Ok(payment_type) = payment_type {
                                for method in card_provider {
                                    let data = payment_methods::RequestPaymentMethodTypes {
                                        payment_method_type: payment_type,
                                        card_networks: Some(vec![method.payment_method_type]),
                                        minimum_amount: Some(0),
                                        maximum_amount: Some(68607706),
                                        recurring_enabled: true,
                                        installment_payment_enabled: false,
                                        accepted_currencies: method.accepted_currencies,
                                        accepted_countries: method.accepted_countries,
                                        payment_experience: None,
                                    };
                                    card_payment_method_types.push(data)
                                }
                            }
                        }
                    }

                    PaymentMethod::BankRedirect
                    | PaymentMethod::Wallet
                    | PaymentMethod::PayLater
                    | PaymentMethod::BankTransfer
                    | PaymentMethod::Crypto
                    | PaymentMethod::BankDebit
                    | PaymentMethod::Reward
                    | PaymentMethod::Upi
                    | PaymentMethod::Voucher
                    | PaymentMethod::GiftCard
                    | PaymentMethod::CardRedirect => {
                        if let Some(provider) = payload.provider {
                            let val = Self::transform_payment_method(
                                request.connector,
                                provider,
                                payload.payment_method,
                            );
                            if !val.is_empty() {
                                let methods = PaymentMethodsEnabled {
                                    payment_method: payload.payment_method,
                                    payment_method_types: Some(val),
                                };
                                payment_method_enabled.push(methods);
                            }
                        }
                    }
                };
            }
            if !card_payment_method_types.is_empty() {
                let card = PaymentMethodsEnabled {
                    payment_method: PaymentMethod::Card,
                    payment_method_types: Some(card_payment_method_types),
                };
                payment_method_enabled.push(card);
            }
        }

        let metadata = Self::transform_metedata(request);
        ConnectorApiIntegrationPayload {
            connector_type: api_response.connector_type,
            profile_id: api_response.profile_id,
            connector_name: api_response.connector_name,
            connector_label: api_response.connector_label,
            merchant_connector_id: api_response.merchant_connector_id,
            disabled: api_response.disabled,
            test_mode: api_response.test_mode,
            payment_methods_enabled: Some(payment_method_enabled),
            connector_webhook_details: api_response.connector_webhook_details,
            metadata,
        }
    }

    pub fn transform_metedata(request: Self) -> Option<ApiModelMetaData> {
        let default_metadata = DashboardMetaData {
            apple_pay_combined: None,
            google_pay: None,
            apple_pay: None,
            account_name: None,
            terminal_id: None,
            merchant_account_id: None,
            merchant_id: None,
            merchant_config_currency: None,
            endpoint_prefix: None,
            mcc: None,
            merchant_country_code: None,
            merchant_name: None,
            acquirer_bin: None,
            acquirer_merchant_id: None,
            three_ds_requestor_name: None,
            three_ds_requestor_id: None,
            pull_mechanism_for_external_3ds_enabled: None,
            paypal_sdk: None,
            klarna_region: None,
<<<<<<< HEAD
            brand_id: None,
=======
            source_balance_account: None,
>>>>>>> c5e28f26
        };
        let meta_data = match request.metadata {
            Some(data) => data,
            None => default_metadata,
        };
        let google_pay = Self::get_google_pay_details(meta_data.clone(), request.connector);
        let account_name = meta_data.account_name.clone();
        let merchant_account_id = meta_data.merchant_account_id.clone();
        let merchant_id = meta_data.merchant_id.clone();
        let terminal_id = meta_data.terminal_id.clone();
        let endpoint_prefix = meta_data.endpoint_prefix.clone();
        let paypal_sdk = meta_data.paypal_sdk;
        let apple_pay = meta_data.apple_pay;
        let apple_pay_combined = meta_data.apple_pay_combined;
        let merchant_config_currency = meta_data.merchant_config_currency;
        let mcc = meta_data.mcc;
        let merchant_country_code = meta_data.merchant_country_code;
        let merchant_name = meta_data.merchant_name;
        let acquirer_bin = meta_data.acquirer_bin;
        let acquirer_merchant_id = meta_data.acquirer_merchant_id;
        let three_ds_requestor_name = meta_data.three_ds_requestor_name;
        let three_ds_requestor_id = meta_data.three_ds_requestor_id;
        let pull_mechanism_for_external_3ds_enabled =
            meta_data.pull_mechanism_for_external_3ds_enabled;
        let klarna_region = meta_data.klarna_region;
<<<<<<< HEAD
        let brand_id = meta_data.brand_id;
=======
        let source_balance_account = meta_data.source_balance_account;
>>>>>>> c5e28f26

        Some(ApiModelMetaData {
            google_pay,
            apple_pay,
            account_name,
            merchant_account_id,
            terminal_id,
            merchant_id,
            merchant_config_currency,
            apple_pay_combined,
            endpoint_prefix,
            paypal_sdk,
            mcc,
            merchant_country_code,
            merchant_name,
            acquirer_bin,
            acquirer_merchant_id,
            three_ds_requestor_name,
            three_ds_requestor_id,
            pull_mechanism_for_external_3ds_enabled,
            klarna_region,
<<<<<<< HEAD
            brand_id,
=======
            source_balance_account,
>>>>>>> c5e28f26
        })
    }

    fn get_custom_gateway_name(connector: Connector) -> String {
        match connector {
            Connector::Checkout => String::from("checkoutltd"),
            Connector::Nuvei => String::from("nuveidigital"),
            Connector::Authorizedotnet => String::from("authorizenet"),
            Connector::Globalpay => String::from("globalpayments"),
            Connector::Bankofamerica | Connector::Cybersource => String::from("cybersource"),
            _ => connector.to_string(),
        }
    }
    fn get_google_pay_details(
        meta_data: DashboardMetaData,
        connector: Connector,
    ) -> Option<GoogleApiModelData> {
        match meta_data.google_pay {
            Some(gpay_data) => {
                let google_pay_data = match gpay_data {
                    GooglePayData::Standard(data) => {
                        let token_parameter = payments::GpayTokenParameters {
                            gateway: Self::get_custom_gateway_name(connector),
                            gateway_merchant_id: data.gateway_merchant_id,
                            stripe_version: match connector {
                                Connector::Stripe => Some(String::from("2018-10-31")),
                                _ => None,
                            },
                            stripe_publishable_key: match connector {
                                Connector::Stripe => data.stripe_publishable_key,
                                _ => None,
                            },
                        };
                        let merchant_info = payments::GpayMerchantInfo {
                            merchant_name: data.merchant_name,
                            merchant_id: data.merchant_id,
                        };
                        let token_specification = payments::GpayTokenizationSpecification {
                            token_specification_type: String::from("PAYMENT_GATEWAY"),
                            parameters: token_parameter,
                        };
                        let allowed_payment_methods_parameters =
                            payments::GpayAllowedMethodsParameters {
                                allowed_auth_methods: vec![
                                    "PAN_ONLY".to_string(),
                                    "CRYPTOGRAM_3DS".to_string(),
                                ],
                                allowed_card_networks: vec![
                                    "AMEX".to_string(),
                                    "DISCOVER".to_string(),
                                    "INTERAC".to_string(),
                                    "JCB".to_string(),
                                    "MASTERCARD".to_string(),
                                    "VISA".to_string(),
                                ],
                                billing_address_required: None,
                                billing_address_parameters: None,
                            };
                        let allowed_payment_methods = payments::GpayAllowedPaymentMethods {
                            payment_method_type: String::from("CARD"),
                            parameters: allowed_payment_methods_parameters,
                            tokenization_specification: token_specification,
                        };
                        GoogleApiModelData::Standard(payments::GpayMetaData {
                            merchant_info,
                            allowed_payment_methods: vec![allowed_payment_methods],
                        })
                    }
                    GooglePayData::Zen(data) => GoogleApiModelData::Zen(data),
                };
                Some(google_pay_data)
            }
            _ => None,
        }
    }
}<|MERGE_RESOLUTION|>--- conflicted
+++ resolved
@@ -200,11 +200,8 @@
             pull_mechanism_for_external_3ds_enabled: None,
             paypal_sdk: None,
             klarna_region: None,
-<<<<<<< HEAD
+            source_balance_account: None,
             brand_id: None,
-=======
-            source_balance_account: None,
->>>>>>> c5e28f26
         };
         let meta_data = match request.metadata {
             Some(data) => data,
@@ -230,11 +227,8 @@
         let pull_mechanism_for_external_3ds_enabled =
             meta_data.pull_mechanism_for_external_3ds_enabled;
         let klarna_region = meta_data.klarna_region;
-<<<<<<< HEAD
+        let source_balance_account = meta_data.source_balance_account;
         let brand_id = meta_data.brand_id;
-=======
-        let source_balance_account = meta_data.source_balance_account;
->>>>>>> c5e28f26
 
         Some(ApiModelMetaData {
             google_pay,
@@ -256,11 +250,8 @@
             three_ds_requestor_id,
             pull_mechanism_for_external_3ds_enabled,
             klarna_region,
-<<<<<<< HEAD
+            source_balance_account,
             brand_id,
-=======
-            source_balance_account,
->>>>>>> c5e28f26
         })
     }
 
