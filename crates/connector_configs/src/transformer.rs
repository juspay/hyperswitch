use std::str::FromStr;

use api_models::{
    enums::{
        Connector, PaymentMethod, PaymentMethodType,
        PaymentMethodType::{AliPay, ApplePay, GooglePay, Klarna, Paypal, WeChatPay},
    },
    payment_methods, payments,
};

use crate::common_config::{
    ApiModelMetaData, ConnectorApiIntegrationPayload, DashboardMetaData, DashboardRequestPayload,
    GoogleApiModelData, GooglePayData, PaymentMethodsEnabled, Provider,
};

impl DashboardRequestPayload {
    pub fn transform_card(
        payment_method_type: PaymentMethodType,
        card_provider: Vec<api_models::enums::CardNetwork>,
    ) -> payment_methods::RequestPaymentMethodTypes {
        payment_methods::RequestPaymentMethodTypes {
            payment_method_type,
            card_networks: Some(card_provider),
            minimum_amount: Some(0),
            maximum_amount: Some(68607706),
            recurring_enabled: true,
            installment_payment_enabled: false,
            accepted_currencies: None,
            accepted_countries: None,
            payment_experience: None,
        }
    }

    pub fn get_payment_experience(
        connector: Connector,
        payment_method_type: PaymentMethodType,
        payment_method: PaymentMethod,
    ) -> Option<api_models::enums::PaymentExperience> {
        match payment_method {
            PaymentMethod::BankRedirect => None,
            _ => match (connector, payment_method_type) {
                #[cfg(feature = "dummy_connector")]
                (Connector::DummyConnector4, _) | (Connector::DummyConnector7, _) => {
                    Some(api_models::enums::PaymentExperience::RedirectToUrl)
                }
                (Connector::Zen, GooglePay) | (Connector::Zen, ApplePay) => {
                    Some(api_models::enums::PaymentExperience::RedirectToUrl)
                }
                (Connector::Paypal, Paypal)
                | (Connector::Braintree, Paypal)
                | (Connector::Klarna, Klarna) => {
                    Some(api_models::enums::PaymentExperience::InvokeSdkClient)
                }
                (Connector::Globepay, AliPay)
                | (Connector::Globepay, WeChatPay)
                | (Connector::Stripe, WeChatPay) => {
                    Some(api_models::enums::PaymentExperience::DisplayQrCode)
                }
                (_, GooglePay) | (_, ApplePay) => {
                    Some(api_models::enums::PaymentExperience::InvokeSdkClient)
                }
                _ => Some(api_models::enums::PaymentExperience::RedirectToUrl),
            },
        }
    }
    pub fn transform_payment_method(
        connector: Connector,
        provider: Vec<Provider>,
        payment_method: PaymentMethod,
    ) -> Vec<payment_methods::RequestPaymentMethodTypes> {
        let mut payment_method_types = Vec::new();
        for method_type in provider {
            let data = payment_methods::RequestPaymentMethodTypes {
                payment_method_type: method_type.payment_method_type,
                card_networks: None,
                minimum_amount: Some(0),
                maximum_amount: Some(68607706),
                recurring_enabled: true,
                installment_payment_enabled: false,
                accepted_currencies: method_type.accepted_currencies,
                accepted_countries: method_type.accepted_countries,
                payment_experience: Self::get_payment_experience(
                    connector,
                    method_type.payment_method_type,
                    payment_method,
                ),
            };
            payment_method_types.push(data)
        }
        payment_method_types
    }

    pub fn create_connector_request(
        request: Self,
        api_response: ConnectorApiIntegrationPayload,
    ) -> ConnectorApiIntegrationPayload {
        let mut card_payment_method_types = Vec::new();
        let mut payment_method_enabled = Vec::new();

        if let Some(payment_methods_enabled) = request.payment_methods_enabled.clone() {
            for payload in payment_methods_enabled {
                match payload.payment_method {
                    PaymentMethod::Card => {
                        if let Some(card_provider) = payload.card_provider {
                            let payment_type =
                                PaymentMethodType::from_str(&payload.payment_method_type)
                                    .map_err(|_| "Invalid key received".to_string());

                            if let Ok(payment_type) = payment_type {
                                for method in card_provider {
                                    let data = payment_methods::RequestPaymentMethodTypes {
                                        payment_method_type: payment_type,
                                        card_networks: Some(vec![method.payment_method_type]),
                                        minimum_amount: Some(0),
                                        maximum_amount: Some(68607706),
                                        recurring_enabled: true,
                                        installment_payment_enabled: false,
                                        accepted_currencies: method.accepted_currencies,
                                        accepted_countries: method.accepted_countries,
                                        payment_experience: None,
                                    };
                                    card_payment_method_types.push(data)
                                }
                            }
                        }
                    }

                    PaymentMethod::Wallet
                    | PaymentMethod::BankRedirect
                    | PaymentMethod::PayLater
                    | PaymentMethod::BankTransfer
                    | PaymentMethod::Crypto
                    | PaymentMethod::BankDebit
                    | PaymentMethod::Reward
                    | PaymentMethod::Upi
                    | PaymentMethod::Voucher
                    | PaymentMethod::GiftCard
                    | PaymentMethod::CardRedirect => {
                        if let Some(provider) = payload.provider {
                            let val = Self::transform_payment_method(
                                request.connector,
                                provider,
                                payload.payment_method,
                            );
                            if !val.is_empty() {
                                let methods = PaymentMethodsEnabled {
                                    payment_method: payload.payment_method,
                                    payment_method_types: Some(val),
                                };
                                payment_method_enabled.push(methods);
                            }
                        }
                    }
                };
            }
            if !card_payment_method_types.is_empty() {
                let card = PaymentMethodsEnabled {
                    payment_method: PaymentMethod::Card,
                    payment_method_types: Some(card_payment_method_types),
                };
                payment_method_enabled.push(card);
            }
        }

        let metadata = Self::transform_metedata(request);
        ConnectorApiIntegrationPayload {
            connector_type: api_response.connector_type,
            profile_id: api_response.profile_id,
            connector_name: api_response.connector_name,
            connector_label: api_response.connector_label,
            merchant_connector_id: api_response.merchant_connector_id,
            disabled: api_response.disabled,
            test_mode: api_response.test_mode,
            payment_methods_enabled: Some(payment_method_enabled),
            connector_webhook_details: api_response.connector_webhook_details,
            metadata,
        }
    }

    pub fn transform_metedata(request: Self) -> Option<ApiModelMetaData> {
        let default_metadata = DashboardMetaData {
            apple_pay_combined: None,
            google_pay: None,
            apple_pay: None,
            account_name: None,
            terminal_id: None,
            merchant_account_id: None,
            merchant_id: None,
            merchant_config_currency: None,
            endpoint_prefix: None,
            mcc: None,
            merchant_country_code: None,
            merchant_name: None,
            acquirer_bin: None,
            acquirer_merchant_id: None,
            three_ds_requestor_name: None,
            three_ds_requestor_id: None,
            pull_mechanism_for_external_3ds_enabled: None,
            paypal_sdk: None,
<<<<<<< HEAD
            brand_id: None,
=======
            klarna_region: None,
>>>>>>> 21a3a2ea
        };
        let meta_data = match request.metadata {
            Some(data) => data,
            None => default_metadata,
        };
        let google_pay = Self::get_google_pay_details(meta_data.clone(), request.connector);
        let account_name = meta_data.account_name.clone();
        let merchant_account_id = meta_data.merchant_account_id.clone();
        let merchant_id = meta_data.merchant_id.clone();
        let terminal_id = meta_data.terminal_id.clone();
        let endpoint_prefix = meta_data.endpoint_prefix.clone();
        let paypal_sdk = meta_data.paypal_sdk;
        let apple_pay = meta_data.apple_pay;
        let apple_pay_combined = meta_data.apple_pay_combined;
        let merchant_config_currency = meta_data.merchant_config_currency;
        let mcc = meta_data.mcc;
        let merchant_country_code = meta_data.merchant_country_code;
        let merchant_name = meta_data.merchant_name;
        let acquirer_bin = meta_data.acquirer_bin;
        let acquirer_merchant_id = meta_data.acquirer_merchant_id;
        let three_ds_requestor_name = meta_data.three_ds_requestor_name;
        let three_ds_requestor_id = meta_data.three_ds_requestor_id;
        let pull_mechanism_for_external_3ds_enabled =
            meta_data.pull_mechanism_for_external_3ds_enabled;
<<<<<<< HEAD
        let brand_id = meta_data.brand_id;
=======
        let klarna_region = meta_data.klarna_region;
>>>>>>> 21a3a2ea

        Some(ApiModelMetaData {
            google_pay,
            apple_pay,
            account_name,
            merchant_account_id,
            terminal_id,
            merchant_id,
            merchant_config_currency,
            apple_pay_combined,
            endpoint_prefix,
            paypal_sdk,
            mcc,
            merchant_country_code,
            merchant_name,
            acquirer_bin,
            acquirer_merchant_id,
            three_ds_requestor_name,
            three_ds_requestor_id,
            pull_mechanism_for_external_3ds_enabled,
<<<<<<< HEAD
            brand_id,
=======
            klarna_region,
>>>>>>> 21a3a2ea
        })
    }

    fn get_custom_gateway_name(connector: Connector) -> String {
        match connector {
            Connector::Checkout => String::from("checkoutltd"),
            Connector::Nuvei => String::from("nuveidigital"),
            Connector::Authorizedotnet => String::from("authorizenet"),
            Connector::Globalpay => String::from("globalpayments"),
            Connector::Bankofamerica | Connector::Cybersource => String::from("cybersource"),
            _ => connector.to_string(),
        }
    }
    fn get_google_pay_details(
        meta_data: DashboardMetaData,
        connector: Connector,
    ) -> Option<GoogleApiModelData> {
        match meta_data.google_pay {
            Some(gpay_data) => {
                let google_pay_data = match gpay_data {
                    GooglePayData::Standard(data) => {
                        let token_parameter = payments::GpayTokenParameters {
                            gateway: Self::get_custom_gateway_name(connector),
                            gateway_merchant_id: data.gateway_merchant_id,
                            stripe_version: match connector {
                                Connector::Stripe => Some(String::from("2018-10-31")),
                                _ => None,
                            },
                            stripe_publishable_key: match connector {
                                Connector::Stripe => data.stripe_publishable_key,
                                _ => None,
                            },
                        };
                        let merchant_info = payments::GpayMerchantInfo {
                            merchant_name: data.merchant_name,
                            merchant_id: data.merchant_id,
                        };
                        let token_specification = payments::GpayTokenizationSpecification {
                            token_specification_type: String::from("PAYMENT_GATEWAY"),
                            parameters: token_parameter,
                        };
                        let allowed_payment_methods_parameters =
                            payments::GpayAllowedMethodsParameters {
                                allowed_auth_methods: vec![
                                    "PAN_ONLY".to_string(),
                                    "CRYPTOGRAM_3DS".to_string(),
                                ],
                                allowed_card_networks: vec![
                                    "AMEX".to_string(),
                                    "DISCOVER".to_string(),
                                    "INTERAC".to_string(),
                                    "JCB".to_string(),
                                    "MASTERCARD".to_string(),
                                    "VISA".to_string(),
                                ],
                                billing_address_required: None,
                                billing_address_parameters: None,
                            };
                        let allowed_payment_methods = payments::GpayAllowedPaymentMethods {
                            payment_method_type: String::from("CARD"),
                            parameters: allowed_payment_methods_parameters,
                            tokenization_specification: token_specification,
                        };
                        GoogleApiModelData::Standard(payments::GpayMetaData {
                            merchant_info,
                            allowed_payment_methods: vec![allowed_payment_methods],
                        })
                    }
                    GooglePayData::Zen(data) => GoogleApiModelData::Zen(data),
                };
                Some(google_pay_data)
            }
            _ => None,
        }
    }
}<|MERGE_RESOLUTION|>--- conflicted
+++ resolved
@@ -197,11 +197,8 @@
             three_ds_requestor_id: None,
             pull_mechanism_for_external_3ds_enabled: None,
             paypal_sdk: None,
-<<<<<<< HEAD
+            klarna_region: None,
             brand_id: None,
-=======
-            klarna_region: None,
->>>>>>> 21a3a2ea
         };
         let meta_data = match request.metadata {
             Some(data) => data,
@@ -226,11 +223,8 @@
         let three_ds_requestor_id = meta_data.three_ds_requestor_id;
         let pull_mechanism_for_external_3ds_enabled =
             meta_data.pull_mechanism_for_external_3ds_enabled;
-<<<<<<< HEAD
+        let klarna_region = meta_data.klarna_region;
         let brand_id = meta_data.brand_id;
-=======
-        let klarna_region = meta_data.klarna_region;
->>>>>>> 21a3a2ea
 
         Some(ApiModelMetaData {
             google_pay,
@@ -251,11 +245,8 @@
             three_ds_requestor_name,
             three_ds_requestor_id,
             pull_mechanism_for_external_3ds_enabled,
-<<<<<<< HEAD
+            klarna_region,
             brand_id,
-=======
-            klarna_region,
->>>>>>> 21a3a2ea
         })
     }
 
