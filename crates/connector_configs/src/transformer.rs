use std::str::FromStr;

use api_models::{
    enums::{
        Connector, PaymentMethod, PaymentMethodType,
        PaymentMethodType::{AliPay, ApplePay, GooglePay, Klarna, Paypal, WeChatPay},
    },
    payment_methods,
};

use crate::common_config::{
    ConnectorApiIntegrationPayload, DashboardRequestPayload, PaymentMethodsEnabled, Provider,
};

impl DashboardRequestPayload {
    pub fn transform_card(
        payment_method_type: PaymentMethodType,
        card_provider: Vec<api_models::enums::CardNetwork>,
    ) -> payment_methods::RequestPaymentMethodTypes {
        payment_methods::RequestPaymentMethodTypes {
            payment_method_type,
            card_networks: Some(card_provider),
            minimum_amount: Some(0),
            maximum_amount: Some(68607706),
            recurring_enabled: true,
            installment_payment_enabled: false,
            accepted_currencies: None,
            accepted_countries: None,
            payment_experience: None,
        }
    }

    pub fn get_payment_experience(
        connector: Connector,
        payment_method_type: PaymentMethodType,
        payment_method: PaymentMethod,
        payment_experience: Option<api_models::enums::PaymentExperience>,
    ) -> Option<api_models::enums::PaymentExperience> {
        match payment_method {
            PaymentMethod::BankRedirect => None,
            _ => match (connector, payment_method_type) {
                #[cfg(feature = "dummy_connector")]
                (Connector::DummyConnector4, _) | (Connector::DummyConnector7, _) => {
                    Some(api_models::enums::PaymentExperience::RedirectToUrl)
                }
                (Connector::Paypal, Paypal) => payment_experience,
                (Connector::Zen, GooglePay) | (Connector::Zen, ApplePay) => {
                    Some(api_models::enums::PaymentExperience::RedirectToUrl)
                }
                (Connector::Braintree, Paypal) | (Connector::Klarna, Klarna) => {
                    Some(api_models::enums::PaymentExperience::InvokeSdkClient)
                }
                (Connector::Globepay, AliPay)
                | (Connector::Globepay, WeChatPay)
                | (Connector::Stripe, WeChatPay) => {
                    Some(api_models::enums::PaymentExperience::DisplayQrCode)
                }
                (_, GooglePay) | (_, ApplePay) => {
                    Some(api_models::enums::PaymentExperience::InvokeSdkClient)
                }
                _ => Some(api_models::enums::PaymentExperience::RedirectToUrl),
            },
        }
    }

    pub fn transform_payment_method(
        connector: Connector,
        provider: Vec<Provider>,
        payment_method: PaymentMethod,
    ) -> Vec<payment_methods::RequestPaymentMethodTypes> {
        let mut payment_method_types = Vec::new();
        for method_type in provider {
            let data = payment_methods::RequestPaymentMethodTypes {
                payment_method_type: method_type.payment_method_type,
                card_networks: None,
                minimum_amount: Some(0),
                maximum_amount: Some(68607706),
                recurring_enabled: true,
                installment_payment_enabled: false,
                accepted_currencies: method_type.accepted_currencies,
                accepted_countries: method_type.accepted_countries,
                payment_experience: Self::get_payment_experience(
                    connector,
                    method_type.payment_method_type,
                    payment_method,
                    method_type.payment_experience,
                ),
            };
            payment_method_types.push(data)
        }
        payment_method_types
    }

    pub fn create_connector_request(
        request: Self,
        api_response: ConnectorApiIntegrationPayload,
    ) -> ConnectorApiIntegrationPayload {
        let mut card_payment_method_types = Vec::new();
        let mut payment_method_enabled = Vec::new();

        if let Some(payment_methods_enabled) = request.payment_methods_enabled.clone() {
            for payload in payment_methods_enabled {
                match payload.payment_method {
                    PaymentMethod::Card => {
                        if let Some(card_provider) = payload.card_provider {
                            let payment_type =
                                PaymentMethodType::from_str(&payload.payment_method_type)
                                    .map_err(|_| "Invalid key received".to_string());

                            if let Ok(payment_type) = payment_type {
                                for method in card_provider {
                                    let data = payment_methods::RequestPaymentMethodTypes {
                                        payment_method_type: payment_type,
                                        card_networks: Some(vec![method.payment_method_type]),
                                        minimum_amount: Some(0),
                                        maximum_amount: Some(68607706),
                                        recurring_enabled: true,
                                        installment_payment_enabled: false,
                                        accepted_currencies: method.accepted_currencies,
                                        accepted_countries: method.accepted_countries,
                                        payment_experience: None,
                                    };
                                    card_payment_method_types.push(data)
                                }
                            }
                        }
                    }

                    PaymentMethod::BankRedirect
                    | PaymentMethod::Wallet
                    | PaymentMethod::PayLater
                    | PaymentMethod::BankTransfer
                    | PaymentMethod::Crypto
                    | PaymentMethod::BankDebit
                    | PaymentMethod::Reward
                    | PaymentMethod::RealTimePayment
                    | PaymentMethod::Upi
                    | PaymentMethod::Voucher
                    | PaymentMethod::GiftCard
                    | PaymentMethod::CardRedirect => {
                        if let Some(provider) = payload.provider {
                            let val = Self::transform_payment_method(
                                request.connector,
                                provider,
                                payload.payment_method,
                            );
                            if !val.is_empty() {
                                let methods = PaymentMethodsEnabled {
                                    payment_method: payload.payment_method,
                                    payment_method_types: Some(val),
                                };
                                payment_method_enabled.push(methods);
                            }
                        }
                    }
                };
            }
            if !card_payment_method_types.is_empty() {
                let card = PaymentMethodsEnabled {
                    payment_method: PaymentMethod::Card,
                    payment_method_types: Some(card_payment_method_types),
                };
                payment_method_enabled.push(card);
            }
        }

        // let metadata = Self::transform_metedata(request);
        ConnectorApiIntegrationPayload {
            connector_type: api_response.connector_type,
            profile_id: api_response.profile_id,
            connector_name: api_response.connector_name,
            connector_label: api_response.connector_label,
            merchant_connector_id: api_response.merchant_connector_id,
            disabled: api_response.disabled,
            test_mode: api_response.test_mode,
            payment_methods_enabled: Some(payment_method_enabled),
            connector_webhook_details: api_response.connector_webhook_details,
<<<<<<< HEAD
            metadata: request.metadata,
=======
            metadata,
        }
    }

    pub fn transform_metedata(request: Self) -> Option<ApiModelMetaData> {
        let default_metadata = DashboardMetaData {
            apple_pay_combined: None,
            google_pay: None,
            apple_pay: None,
            account_name: None,
            terminal_id: None,
            merchant_account_id: None,
            merchant_id: None,
            merchant_config_currency: None,
            endpoint_prefix: None,
            mcc: None,
            merchant_country_code: None,
            merchant_name: None,
            acquirer_bin: None,
            acquirer_merchant_id: None,
            acquirer_country_code: None,
            three_ds_requestor_name: None,
            three_ds_requestor_id: None,
            pull_mechanism_for_external_3ds_enabled: None,
            paypal_sdk: None,
            klarna_region: None,
            source_balance_account: None,
            brand_id: None,
            destination_account_number: None,
        };
        let meta_data = match request.metadata {
            Some(data) => data,
            None => default_metadata,
        };
        let google_pay = Self::get_google_pay_details(meta_data.clone(), request.connector);
        let account_name = meta_data.account_name.clone();
        let merchant_account_id = meta_data.merchant_account_id.clone();
        let merchant_id = meta_data.merchant_id.clone();
        let terminal_id = meta_data.terminal_id.clone();
        let endpoint_prefix = meta_data.endpoint_prefix.clone();
        let paypal_sdk = meta_data.paypal_sdk;
        let apple_pay = meta_data.apple_pay;
        let apple_pay_combined = meta_data.apple_pay_combined;
        let merchant_config_currency = meta_data.merchant_config_currency;
        let mcc = meta_data.mcc;
        let merchant_country_code = meta_data.merchant_country_code;
        let merchant_name = meta_data.merchant_name;
        let acquirer_bin = meta_data.acquirer_bin;
        let acquirer_merchant_id = meta_data.acquirer_merchant_id;
        let acquirer_country_code = meta_data.acquirer_country_code;
        let three_ds_requestor_name = meta_data.three_ds_requestor_name;
        let three_ds_requestor_id = meta_data.three_ds_requestor_id;
        let pull_mechanism_for_external_3ds_enabled =
            meta_data.pull_mechanism_for_external_3ds_enabled;
        let klarna_region = meta_data.klarna_region;
        let source_balance_account = meta_data.source_balance_account;
        let brand_id = meta_data.brand_id;
        let destination_account_number = meta_data.destination_account_number;

        Some(ApiModelMetaData {
            google_pay,
            apple_pay,
            account_name,
            merchant_account_id,
            terminal_id,
            merchant_id,
            merchant_config_currency,
            apple_pay_combined,
            endpoint_prefix,
            paypal_sdk,
            mcc,
            merchant_country_code,
            merchant_name,
            acquirer_bin,
            acquirer_merchant_id,
            acquirer_country_code,
            three_ds_requestor_name,
            three_ds_requestor_id,
            pull_mechanism_for_external_3ds_enabled,
            klarna_region,
            source_balance_account,
            brand_id,
            destination_account_number,
        })
    }

    fn get_custom_gateway_name(connector: Connector) -> String {
        match connector {
            Connector::Checkout => String::from("checkoutltd"),
            Connector::Nuvei => String::from("nuveidigital"),
            Connector::Authorizedotnet => String::from("authorizenet"),
            Connector::Globalpay => String::from("globalpayments"),
            Connector::Bankofamerica | Connector::Cybersource => String::from("cybersource"),
            _ => connector.to_string(),
        }
    }
    fn get_google_pay_details(
        meta_data: DashboardMetaData,
        connector: Connector,
    ) -> Option<GoogleApiModelData> {
        match meta_data.google_pay {
            Some(gpay_data) => {
                let google_pay_data = match gpay_data {
                    GooglePayData::Standard(data) => {
                        let token_parameter = payments::GpayTokenParameters {
                            gateway: Self::get_custom_gateway_name(connector),
                            gateway_merchant_id: data.gateway_merchant_id,
                            stripe_version: match connector {
                                Connector::Stripe => Some(String::from("2018-10-31")),
                                _ => None,
                            },
                            stripe_publishable_key: match connector {
                                Connector::Stripe => data.stripe_publishable_key,
                                _ => None,
                            },
                        };
                        let merchant_info = payments::GpayMerchantInfo {
                            merchant_name: data.merchant_name,
                            merchant_id: data.merchant_id,
                        };
                        let token_specification = payments::GpayTokenizationSpecification {
                            token_specification_type: String::from("PAYMENT_GATEWAY"),
                            parameters: token_parameter,
                        };
                        let allowed_payment_methods_parameters =
                            payments::GpayAllowedMethodsParameters {
                                allowed_auth_methods: vec![
                                    "PAN_ONLY".to_string(),
                                    "CRYPTOGRAM_3DS".to_string(),
                                ],
                                allowed_card_networks: vec![
                                    "AMEX".to_string(),
                                    "DISCOVER".to_string(),
                                    "INTERAC".to_string(),
                                    "JCB".to_string(),
                                    "MASTERCARD".to_string(),
                                    "VISA".to_string(),
                                ],
                                billing_address_required: None,
                                billing_address_parameters: None,
                            };
                        let allowed_payment_methods = payments::GpayAllowedPaymentMethods {
                            payment_method_type: String::from("CARD"),
                            parameters: allowed_payment_methods_parameters,
                            tokenization_specification: token_specification,
                        };
                        GoogleApiModelData::Standard(payments::GpayMetaData {
                            merchant_info,
                            allowed_payment_methods: vec![allowed_payment_methods],
                        })
                    }
                    GooglePayData::Zen(data) => GoogleApiModelData::Zen(data),
                };
                Some(google_pay_data)
            }
            _ => None,
>>>>>>> a71fe033
        }
    }
}<|MERGE_RESOLUTION|>--- conflicted
+++ resolved
@@ -175,166 +175,7 @@
             test_mode: api_response.test_mode,
             payment_methods_enabled: Some(payment_method_enabled),
             connector_webhook_details: api_response.connector_webhook_details,
-<<<<<<< HEAD
             metadata: request.metadata,
-=======
-            metadata,
-        }
-    }
-
-    pub fn transform_metedata(request: Self) -> Option<ApiModelMetaData> {
-        let default_metadata = DashboardMetaData {
-            apple_pay_combined: None,
-            google_pay: None,
-            apple_pay: None,
-            account_name: None,
-            terminal_id: None,
-            merchant_account_id: None,
-            merchant_id: None,
-            merchant_config_currency: None,
-            endpoint_prefix: None,
-            mcc: None,
-            merchant_country_code: None,
-            merchant_name: None,
-            acquirer_bin: None,
-            acquirer_merchant_id: None,
-            acquirer_country_code: None,
-            three_ds_requestor_name: None,
-            three_ds_requestor_id: None,
-            pull_mechanism_for_external_3ds_enabled: None,
-            paypal_sdk: None,
-            klarna_region: None,
-            source_balance_account: None,
-            brand_id: None,
-            destination_account_number: None,
-        };
-        let meta_data = match request.metadata {
-            Some(data) => data,
-            None => default_metadata,
-        };
-        let google_pay = Self::get_google_pay_details(meta_data.clone(), request.connector);
-        let account_name = meta_data.account_name.clone();
-        let merchant_account_id = meta_data.merchant_account_id.clone();
-        let merchant_id = meta_data.merchant_id.clone();
-        let terminal_id = meta_data.terminal_id.clone();
-        let endpoint_prefix = meta_data.endpoint_prefix.clone();
-        let paypal_sdk = meta_data.paypal_sdk;
-        let apple_pay = meta_data.apple_pay;
-        let apple_pay_combined = meta_data.apple_pay_combined;
-        let merchant_config_currency = meta_data.merchant_config_currency;
-        let mcc = meta_data.mcc;
-        let merchant_country_code = meta_data.merchant_country_code;
-        let merchant_name = meta_data.merchant_name;
-        let acquirer_bin = meta_data.acquirer_bin;
-        let acquirer_merchant_id = meta_data.acquirer_merchant_id;
-        let acquirer_country_code = meta_data.acquirer_country_code;
-        let three_ds_requestor_name = meta_data.three_ds_requestor_name;
-        let three_ds_requestor_id = meta_data.three_ds_requestor_id;
-        let pull_mechanism_for_external_3ds_enabled =
-            meta_data.pull_mechanism_for_external_3ds_enabled;
-        let klarna_region = meta_data.klarna_region;
-        let source_balance_account = meta_data.source_balance_account;
-        let brand_id = meta_data.brand_id;
-        let destination_account_number = meta_data.destination_account_number;
-
-        Some(ApiModelMetaData {
-            google_pay,
-            apple_pay,
-            account_name,
-            merchant_account_id,
-            terminal_id,
-            merchant_id,
-            merchant_config_currency,
-            apple_pay_combined,
-            endpoint_prefix,
-            paypal_sdk,
-            mcc,
-            merchant_country_code,
-            merchant_name,
-            acquirer_bin,
-            acquirer_merchant_id,
-            acquirer_country_code,
-            three_ds_requestor_name,
-            three_ds_requestor_id,
-            pull_mechanism_for_external_3ds_enabled,
-            klarna_region,
-            source_balance_account,
-            brand_id,
-            destination_account_number,
-        })
-    }
-
-    fn get_custom_gateway_name(connector: Connector) -> String {
-        match connector {
-            Connector::Checkout => String::from("checkoutltd"),
-            Connector::Nuvei => String::from("nuveidigital"),
-            Connector::Authorizedotnet => String::from("authorizenet"),
-            Connector::Globalpay => String::from("globalpayments"),
-            Connector::Bankofamerica | Connector::Cybersource => String::from("cybersource"),
-            _ => connector.to_string(),
-        }
-    }
-    fn get_google_pay_details(
-        meta_data: DashboardMetaData,
-        connector: Connector,
-    ) -> Option<GoogleApiModelData> {
-        match meta_data.google_pay {
-            Some(gpay_data) => {
-                let google_pay_data = match gpay_data {
-                    GooglePayData::Standard(data) => {
-                        let token_parameter = payments::GpayTokenParameters {
-                            gateway: Self::get_custom_gateway_name(connector),
-                            gateway_merchant_id: data.gateway_merchant_id,
-                            stripe_version: match connector {
-                                Connector::Stripe => Some(String::from("2018-10-31")),
-                                _ => None,
-                            },
-                            stripe_publishable_key: match connector {
-                                Connector::Stripe => data.stripe_publishable_key,
-                                _ => None,
-                            },
-                        };
-                        let merchant_info = payments::GpayMerchantInfo {
-                            merchant_name: data.merchant_name,
-                            merchant_id: data.merchant_id,
-                        };
-                        let token_specification = payments::GpayTokenizationSpecification {
-                            token_specification_type: String::from("PAYMENT_GATEWAY"),
-                            parameters: token_parameter,
-                        };
-                        let allowed_payment_methods_parameters =
-                            payments::GpayAllowedMethodsParameters {
-                                allowed_auth_methods: vec![
-                                    "PAN_ONLY".to_string(),
-                                    "CRYPTOGRAM_3DS".to_string(),
-                                ],
-                                allowed_card_networks: vec![
-                                    "AMEX".to_string(),
-                                    "DISCOVER".to_string(),
-                                    "INTERAC".to_string(),
-                                    "JCB".to_string(),
-                                    "MASTERCARD".to_string(),
-                                    "VISA".to_string(),
-                                ],
-                                billing_address_required: None,
-                                billing_address_parameters: None,
-                            };
-                        let allowed_payment_methods = payments::GpayAllowedPaymentMethods {
-                            payment_method_type: String::from("CARD"),
-                            parameters: allowed_payment_methods_parameters,
-                            tokenization_specification: token_specification,
-                        };
-                        GoogleApiModelData::Standard(payments::GpayMetaData {
-                            merchant_info,
-                            allowed_payment_methods: vec![allowed_payment_methods],
-                        })
-                    }
-                    GooglePayData::Zen(data) => GoogleApiModelData::Zen(data),
-                };
-                Some(google_pay_data)
-            }
-            _ => None,
->>>>>>> a71fe033
         }
     }
 }