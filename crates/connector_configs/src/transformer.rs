--- conflicted
+++ resolved
@@ -48,7 +48,6 @@
                 (Connector::Zen, GooglePay) | (Connector::Zen, ApplePay) => {
                     Some(api_models::enums::PaymentExperience::RedirectToUrl)
                 }
-                // (Connector::Paypal, Paypal)
                 (Connector::Braintree, Paypal) | (Connector::Klarna, Klarna) => {
                     Some(api_models::enums::PaymentExperience::InvokeSdkClient)
                 }
@@ -64,52 +63,7 @@
             },
         }
     }
-<<<<<<< HEAD
-<<<<<<< Updated upstream
-=======
-=======
->>>>>>> a2ea0ed1
-
-    pub fn transform_paypal_payment_method(
-        providers: Vec<Provider>,
-    ) -> Vec<payment_methods::RequestPaymentMethodTypes> {
-        let payment_experiences = [
-            api_models::enums::PaymentExperience::RedirectToUrl,
-            api_models::enums::PaymentExperience::InvokeSdkClient,
-        ];
-        let default_provider = Provider {
-            payment_method_type: Paypal,
-            accepted_currencies: None,
-            accepted_countries: None,
-<<<<<<< HEAD
-            payment_experience: None,
-=======
->>>>>>> a2ea0ed1
-        };
-        let provider = providers.first().unwrap_or(&default_provider);
-        let mut payment_method_types = Vec::new();
-
-        for experience in payment_experiences {
-            let data = payment_methods::RequestPaymentMethodTypes {
-                payment_method_type: provider.payment_method_type,
-                card_networks: None,
-                minimum_amount: Some(0),
-                maximum_amount: Some(68607706),
-                recurring_enabled: true,
-                installment_payment_enabled: false,
-                accepted_currencies: provider.accepted_currencies.clone(),
-                accepted_countries: provider.accepted_countries.clone(),
-                payment_experience: Some(experience),
-            };
-            payment_method_types.push(data);
-        }
-
-        payment_method_types
-    }
-<<<<<<< HEAD
->>>>>>> Stashed changes
-=======
->>>>>>> a2ea0ed1
+
     pub fn transform_payment_method(
         connector: Connector,
         provider: Vec<Provider>,
@@ -173,37 +127,8 @@
                         }
                     }
 
-                    PaymentMethod::Wallet => match request.connector {
-                        Connector::Paypal => {
-                            if let Some(provider) = payload.provider {
-                                let val = Self::transform_paypal_payment_method(provider);
-                                if !val.is_empty() {
-                                    let methods = PaymentMethodsEnabled {
-                                        payment_method: payload.payment_method,
-                                        payment_method_types: Some(val),
-                                    };
-                                    payment_method_enabled.push(methods);
-                                }
-                            }
-                        }
-                        _ => {
-                            if let Some(provider) = payload.provider {
-                                let val = Self::transform_payment_method(
-                                    request.connector,
-                                    provider,
-                                    payload.payment_method,
-                                );
-                                if !val.is_empty() {
-                                    let methods = PaymentMethodsEnabled {
-                                        payment_method: payload.payment_method,
-                                        payment_method_types: Some(val),
-                                    };
-                                    payment_method_enabled.push(methods);
-                                }
-                            }
-                        }
-                    },
                     PaymentMethod::BankRedirect
+                    | PaymentMethod::Wallet
                     | PaymentMethod::PayLater
                     | PaymentMethod::BankTransfer
                     | PaymentMethod::Crypto
