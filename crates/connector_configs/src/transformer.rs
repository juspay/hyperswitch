use std::str::FromStr;

use api_models::{
    enums::{
        Connector, PaymentMethod,
        PaymentMethodType::{self, AliPay, ApplePay, GooglePay, Klarna, Paypal, WeChatPay},
    },
    payment_methods, payments,
    refunds::MinorUnit,
};

use crate::common_config::{
    ApiModelMetaData, ConnectorApiIntegrationPayload, DashboardMetaData, DashboardRequestPayload,
    GoogleApiModelData, GooglePayData, PaymentMethodsEnabled, Provider,
};

impl DashboardRequestPayload {
    pub fn transform_card(
        payment_method_type: PaymentMethodType,
        card_provider: Vec<api_models::enums::CardNetwork>,
    ) -> payment_methods::RequestPaymentMethodTypes {
        payment_methods::RequestPaymentMethodTypes {
            payment_method_type,
            card_networks: Some(card_provider),
            minimum_amount: Some(MinorUnit::zero()),
            maximum_amount: Some(MinorUnit::new(68607706)),
            recurring_enabled: true,
            installment_payment_enabled: false,
            accepted_currencies: None,
            accepted_countries: None,
            payment_experience: None,
        }
    }

    pub fn get_payment_experience(
        connector: Connector,
        payment_method_type: PaymentMethodType,
        payment_method: PaymentMethod,
        payment_experience: Option<api_models::enums::PaymentExperience>,
    ) -> Option<api_models::enums::PaymentExperience> {
        match payment_method {
            PaymentMethod::BankRedirect => None,
            _ => match (connector, payment_method_type) {
                #[cfg(feature = "dummy_connector")]
                (Connector::DummyConnector4, _) | (Connector::DummyConnector7, _) => {
                    Some(api_models::enums::PaymentExperience::RedirectToUrl)
                }
                (Connector::Paypal, Paypal) => payment_experience,
                (Connector::Zen, GooglePay) | (Connector::Zen, ApplePay) => {
                    Some(api_models::enums::PaymentExperience::RedirectToUrl)
                }
                (Connector::Braintree, Paypal) | (Connector::Klarna, Klarna) => {
                    Some(api_models::enums::PaymentExperience::InvokeSdkClient)
                }
                (Connector::Globepay, AliPay)
                | (Connector::Globepay, WeChatPay)
                | (Connector::Stripe, WeChatPay) => {
                    Some(api_models::enums::PaymentExperience::DisplayQrCode)
                }
                (_, GooglePay) | (_, ApplePay) => {
                    Some(api_models::enums::PaymentExperience::InvokeSdkClient)
                }
                _ => Some(api_models::enums::PaymentExperience::RedirectToUrl),
            },
        }
    }

<<<<<<< HEAD
    pub fn transform_paypal_payment_method(
        providers: Vec<Provider>,
    ) -> Vec<payment_methods::RequestPaymentMethodTypes> {
        let payment_experiences = [
            api_models::enums::PaymentExperience::RedirectToUrl,
            api_models::enums::PaymentExperience::InvokeSdkClient,
        ];

        let mut payment_method_types = Vec::new();

        for experience in payment_experiences {
            for provider in &providers {
                let data = payment_methods::RequestPaymentMethodTypes {
                    payment_method_type: provider.payment_method_type,
                    card_networks: None,
                    minimum_amount: Some(MinorUnit::zero()),
                    maximum_amount: Some(MinorUnit::new(68607706)),
                    recurring_enabled: true,
                    installment_payment_enabled: false,
                    accepted_currencies: provider.accepted_currencies.clone(),
                    accepted_countries: provider.accepted_countries.clone(),
                    payment_experience: Some(experience),
                };
                payment_method_types.push(data);
            }
        }

        payment_method_types
    }
=======
>>>>>>> ce7d0d42
    pub fn transform_payment_method(
        connector: Connector,
        provider: Vec<Provider>,
        payment_method: PaymentMethod,
    ) -> Vec<payment_methods::RequestPaymentMethodTypes> {
        let mut payment_method_types = Vec::new();
        for method_type in provider {
            let data = payment_methods::RequestPaymentMethodTypes {
                payment_method_type: method_type.payment_method_type,
                card_networks: None,
                minimum_amount: Some(MinorUnit::zero()),
                maximum_amount: Some(MinorUnit::new(68607706)),
                recurring_enabled: true,
                installment_payment_enabled: false,
                accepted_currencies: method_type.accepted_currencies,
                accepted_countries: method_type.accepted_countries,
                payment_experience: Self::get_payment_experience(
                    connector,
                    method_type.payment_method_type,
                    payment_method,
                    method_type.payment_experience,
                ),
            };
            payment_method_types.push(data)
        }
        payment_method_types
    }

    pub fn create_connector_request(
        request: Self,
        api_response: ConnectorApiIntegrationPayload,
    ) -> ConnectorApiIntegrationPayload {
        let mut card_payment_method_types = Vec::new();
        let mut payment_method_enabled = Vec::new();

        if let Some(payment_methods_enabled) = request.payment_methods_enabled.clone() {
            for payload in payment_methods_enabled {
                match payload.payment_method {
                    PaymentMethod::Card => {
                        if let Some(card_provider) = payload.card_provider {
                            let payment_type =
                                PaymentMethodType::from_str(&payload.payment_method_type)
                                    .map_err(|_| "Invalid key received".to_string());

                            if let Ok(payment_type) = payment_type {
                                for method in card_provider {
                                    let data = payment_methods::RequestPaymentMethodTypes {
                                        payment_method_type: payment_type,
                                        card_networks: Some(vec![method.payment_method_type]),
                                        minimum_amount: Some(MinorUnit::zero()),
                                        maximum_amount: Some(MinorUnit::new(68607706)),
                                        recurring_enabled: true,
                                        installment_payment_enabled: false,
                                        accepted_currencies: method.accepted_currencies,
                                        accepted_countries: method.accepted_countries,
                                        payment_experience: None,
                                    };
                                    card_payment_method_types.push(data)
                                }
                            }
                        }
                    }

                    PaymentMethod::BankRedirect
                    | PaymentMethod::Wallet
                    | PaymentMethod::PayLater
                    | PaymentMethod::BankTransfer
                    | PaymentMethod::Crypto
                    | PaymentMethod::BankDebit
                    | PaymentMethod::Reward
                    | PaymentMethod::RealTimePayment
                    | PaymentMethod::Upi
                    | PaymentMethod::Voucher
                    | PaymentMethod::GiftCard
                    | PaymentMethod::CardRedirect => {
                        if let Some(provider) = payload.provider {
                            let val = Self::transform_payment_method(
                                request.connector,
                                provider,
                                payload.payment_method,
                            );
                            if !val.is_empty() {
                                let methods = PaymentMethodsEnabled {
                                    payment_method: payload.payment_method,
                                    payment_method_types: Some(val),
                                };
                                payment_method_enabled.push(methods);
                            }
                        }
                    }
                };
            }
            if !card_payment_method_types.is_empty() {
                let card = PaymentMethodsEnabled {
                    payment_method: PaymentMethod::Card,
                    payment_method_types: Some(card_payment_method_types),
                };
                payment_method_enabled.push(card);
            }
        }

        let metadata = Self::transform_metedata(request);
        ConnectorApiIntegrationPayload {
            connector_type: api_response.connector_type,
            profile_id: api_response.profile_id,
            connector_name: api_response.connector_name,
            connector_label: api_response.connector_label,
            merchant_connector_id: api_response.merchant_connector_id,
            disabled: api_response.disabled,
            test_mode: api_response.test_mode,
            payment_methods_enabled: Some(payment_method_enabled),
            connector_webhook_details: api_response.connector_webhook_details,
            metadata,
        }
    }

    pub fn transform_metedata(request: Self) -> Option<ApiModelMetaData> {
        let default_metadata = DashboardMetaData {
            apple_pay_combined: None,
            google_pay: None,
            apple_pay: None,
            account_name: None,
            terminal_id: None,
            merchant_account_id: None,
            merchant_id: None,
            merchant_config_currency: None,
            endpoint_prefix: None,
            mcc: None,
            merchant_country_code: None,
            merchant_name: None,
            acquirer_bin: None,
            acquirer_merchant_id: None,
            acquirer_country_code: None,
            three_ds_requestor_name: None,
            three_ds_requestor_id: None,
            pull_mechanism_for_external_3ds_enabled: None,
            paypal_sdk: None,
            klarna_region: None,
            source_balance_account: None,
            brand_id: None,
            destination_account_number: None,
        };
        let meta_data = match request.metadata {
            Some(data) => data,
            None => default_metadata,
        };
        let google_pay = Self::get_google_pay_details(meta_data.clone(), request.connector);
        let account_name = meta_data.account_name.clone();
        let merchant_account_id = meta_data.merchant_account_id.clone();
        let merchant_id = meta_data.merchant_id.clone();
        let terminal_id = meta_data.terminal_id.clone();
        let endpoint_prefix = meta_data.endpoint_prefix.clone();
        let paypal_sdk = meta_data.paypal_sdk;
        let apple_pay = meta_data.apple_pay;
        let apple_pay_combined = meta_data.apple_pay_combined;
        let merchant_config_currency = meta_data.merchant_config_currency;
        let mcc = meta_data.mcc;
        let merchant_country_code = meta_data.merchant_country_code;
        let merchant_name = meta_data.merchant_name;
        let acquirer_bin = meta_data.acquirer_bin;
        let acquirer_merchant_id = meta_data.acquirer_merchant_id;
        let acquirer_country_code = meta_data.acquirer_country_code;
        let three_ds_requestor_name = meta_data.three_ds_requestor_name;
        let three_ds_requestor_id = meta_data.three_ds_requestor_id;
        let pull_mechanism_for_external_3ds_enabled =
            meta_data.pull_mechanism_for_external_3ds_enabled;
        let klarna_region = meta_data.klarna_region;
        let source_balance_account = meta_data.source_balance_account;
        let brand_id = meta_data.brand_id;
        let destination_account_number = meta_data.destination_account_number;

        Some(ApiModelMetaData {
            google_pay,
            apple_pay,
            account_name,
            merchant_account_id,
            terminal_id,
            merchant_id,
            merchant_config_currency,
            apple_pay_combined,
            endpoint_prefix,
            paypal_sdk,
            mcc,
            merchant_country_code,
            merchant_name,
            acquirer_bin,
            acquirer_merchant_id,
            acquirer_country_code,
            three_ds_requestor_name,
            three_ds_requestor_id,
            pull_mechanism_for_external_3ds_enabled,
            klarna_region,
            source_balance_account,
            brand_id,
            destination_account_number,
        })
    }

    fn get_custom_gateway_name(connector: Connector) -> String {
        match connector {
            Connector::Checkout => String::from("checkoutltd"),
            Connector::Nuvei => String::from("nuveidigital"),
            Connector::Authorizedotnet => String::from("authorizenet"),
            Connector::Globalpay => String::from("globalpayments"),
            Connector::Bankofamerica | Connector::Cybersource => String::from("cybersource"),
            _ => connector.to_string(),
        }
    }
    fn get_google_pay_details(
        meta_data: DashboardMetaData,
        connector: Connector,
    ) -> Option<GoogleApiModelData> {
        match meta_data.google_pay {
            Some(gpay_data) => {
                let google_pay_data = match gpay_data {
                    GooglePayData::Standard(data) => {
                        let token_parameter = payments::GpayTokenParameters {
                            gateway: Self::get_custom_gateway_name(connector),
                            gateway_merchant_id: data.gateway_merchant_id,
                            stripe_version: match connector {
                                Connector::Stripe => Some(String::from("2018-10-31")),
                                _ => None,
                            },
                            stripe_publishable_key: match connector {
                                Connector::Stripe => data.stripe_publishable_key,
                                _ => None,
                            },
                        };
                        let merchant_info = payments::GpayMerchantInfo {
                            merchant_name: data.merchant_name,
                            merchant_id: data.merchant_id,
                        };
                        let token_specification = payments::GpayTokenizationSpecification {
                            token_specification_type: String::from("PAYMENT_GATEWAY"),
                            parameters: token_parameter,
                        };
                        let allowed_payment_methods_parameters =
                            payments::GpayAllowedMethodsParameters {
                                allowed_auth_methods: vec![
                                    "PAN_ONLY".to_string(),
                                    "CRYPTOGRAM_3DS".to_string(),
                                ],
                                allowed_card_networks: vec![
                                    "AMEX".to_string(),
                                    "DISCOVER".to_string(),
                                    "INTERAC".to_string(),
                                    "JCB".to_string(),
                                    "MASTERCARD".to_string(),
                                    "VISA".to_string(),
                                ],
                                billing_address_required: None,
                                billing_address_parameters: None,
                                assurance_details_required: Some(true),
                            };
                        let allowed_payment_methods = payments::GpayAllowedPaymentMethods {
                            payment_method_type: String::from("CARD"),
                            parameters: allowed_payment_methods_parameters,
                            tokenization_specification: token_specification,
                        };
                        GoogleApiModelData::Standard(payments::GpayMetaData {
                            merchant_info,
                            allowed_payment_methods: vec![allowed_payment_methods],
                        })
                    }
                    GooglePayData::Zen(data) => GoogleApiModelData::Zen(data),
                };
                Some(google_pay_data)
            }
            _ => None,
        }
    }
}<|MERGE_RESOLUTION|>--- conflicted
+++ resolved
@@ -65,38 +65,6 @@
         }
     }
 
-<<<<<<< HEAD
-    pub fn transform_paypal_payment_method(
-        providers: Vec<Provider>,
-    ) -> Vec<payment_methods::RequestPaymentMethodTypes> {
-        let payment_experiences = [
-            api_models::enums::PaymentExperience::RedirectToUrl,
-            api_models::enums::PaymentExperience::InvokeSdkClient,
-        ];
-
-        let mut payment_method_types = Vec::new();
-
-        for experience in payment_experiences {
-            for provider in &providers {
-                let data = payment_methods::RequestPaymentMethodTypes {
-                    payment_method_type: provider.payment_method_type,
-                    card_networks: None,
-                    minimum_amount: Some(MinorUnit::zero()),
-                    maximum_amount: Some(MinorUnit::new(68607706)),
-                    recurring_enabled: true,
-                    installment_payment_enabled: false,
-                    accepted_currencies: provider.accepted_currencies.clone(),
-                    accepted_countries: provider.accepted_countries.clone(),
-                    payment_experience: Some(experience),
-                };
-                payment_method_types.push(data);
-            }
-        }
-
-        payment_method_types
-    }
-=======
->>>>>>> ce7d0d42
     pub fn transform_payment_method(
         connector: Connector,
         provider: Vec<Provider>,
