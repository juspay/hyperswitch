--- conflicted
+++ resolved
@@ -167,11 +167,8 @@
             global_enums::PaymentMethodType::CardRedirect => {
                 Ok(dirval!(CardRedirectType = CardRedirect))
             }
-<<<<<<< HEAD
+            global_enums::PaymentMethodType::Venmo => Ok(dirval!(WalletType = Venmo)),
             global_enums::PaymentMethodType::Mifinity => Ok(dirval!(WalletType = Mifinity)),
-=======
-            global_enums::PaymentMethodType::Venmo => Ok(dirval!(WalletType = Venmo)),
->>>>>>> 339da8b0
         }
     }
 }