--- conflicted
+++ resolved
@@ -89,11 +89,8 @@
     TouchNGo,
     Swish,
     Cashapp,
-<<<<<<< HEAD
+    Venmo,
     Mifinity,
-=======
-    Venmo,
->>>>>>> 339da8b0
 }
 
 #[derive(
