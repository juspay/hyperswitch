--- conflicted
+++ resolved
@@ -56,11 +56,8 @@
             enums::WalletType::TouchNGo => Self::TouchNGo,
             enums::WalletType::Swish => Self::Swish,
             enums::WalletType::Cashapp => Self::Cashapp,
-<<<<<<< HEAD
+            enums::WalletType::Venmo => Self::Venmo,
             enums::WalletType::Mifinity => Self::Mifinity,
-=======
-            enums::WalletType::Venmo => Self::Venmo,
->>>>>>> 339da8b0
         }
     }
 }
