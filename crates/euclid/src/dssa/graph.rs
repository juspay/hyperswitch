--- conflicted
+++ resolved
@@ -22,48 +22,8 @@
 
 impl cgraph::KeyNode for dir::DirKey {}
 
-<<<<<<< HEAD
-impl Node {
-    fn new(node_type: NodeType, domain_ids: Vec<DomainId>) -> Self {
-        Self {
-            node_type,
-            preds: Vec::new(),
-            succs: Vec::new(),
-            domain_ids,
-        }
-    }
-}
-
-pub trait KgraphMetadata: ErasedSerialize + std::any::Any + Sync + Send + Debug {}
-erased_serde::serialize_trait_object!(KgraphMetadata);
-
-impl<M> KgraphMetadata for M where M: ErasedSerialize + std::any::Any + Sync + Send + Debug {}
-
-#[derive(Debug)]
-pub struct KnowledgeGraph<'a> {
-    domain: utils::DenseMap<DomainId, DomainInfo<'a>>,
-    nodes: utils::DenseMap<NodeId, Node>,
-    edges: utils::DenseMap<EdgeId, Edge>,
-    value_map: FxHashMap<NodeValue, NodeId>,
-    node_info: utils::DenseMap<NodeId, Option<&'static str>>,
-    node_metadata: utils::DenseMap<NodeId, Option<Arc<dyn KgraphMetadata>>>,
-}
-
-#[derive(Debug)]
-pub struct KnowledgeGraphBuilder<'a> {
-    domain: utils::DenseMap<DomainId, DomainInfo<'a>>,
-    nodes: utils::DenseMap<NodeId, Node>,
-    edges: utils::DenseMap<EdgeId, Edge>,
-    domain_identifier_map: FxHashMap<DomainIdentifier<'a>, DomainId>,
-    value_map: FxHashMap<NodeValue, NodeId>,
-    edges_map: FxHashMap<(NodeId, NodeId), EdgeId>,
-    node_info: utils::DenseMap<NodeId, Option<&'static str>>,
-    node_metadata: utils::DenseMap<NodeId, Option<Arc<dyn KgraphMetadata>>>,
-}
-=======
 impl cgraph::ValueNode for dir::DirValue {
     type Key = dir::DirKey;
->>>>>>> 7e44bbca
 
     fn get_key(&self) -> Self::Key {
         Self::get_key(self)
