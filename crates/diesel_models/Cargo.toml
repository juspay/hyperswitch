--- conflicted
+++ resolved
@@ -10,17 +10,12 @@
 [features]
 default = ["kv_store", "v1"] 
 kv_store = []
-<<<<<<< HEAD
 v1 =[]
 v2 = []
 routing_v2 = []
-=======
-v1 = []
-v2 = []
 customer_v2 = []
 merchant_account_v2 = []
 payment_v2 = []
->>>>>>> 876eeea0
 
 [dependencies]
 async-bb8-diesel = { git = "https://github.com/jarnura/async-bb8-diesel", rev = "53b4ab901aab7635c8215fd1c2d542c8db443094" }
