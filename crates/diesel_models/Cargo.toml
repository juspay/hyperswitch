--- conflicted
+++ resolved
@@ -15,12 +15,7 @@
 async-bb8-diesel = { git = "https://github.com/jarnura/async-bb8-diesel", rev = "53b4ab901aab7635c8215fd1c2d542c8db443094" }
 diesel = { version = "2.1.5", features = ["postgres", "serde_json", "time", "64-column-tables"] }
 error-stack = "0.4.1"
-<<<<<<< HEAD
-frunk = "0.4.2"
-frunk_core = "0.4.2"
 rustc-hash = "1.1.0"
-=======
->>>>>>> 7f582e47
 serde = { version = "1.0.197", features = ["derive"] }
 serde_json = "1.0.115"
 strum = { version = "0.26.2", features = ["derive"] }
