--- conflicted
+++ resolved
@@ -520,11 +520,7 @@
             is_click_to_pay_enabled: is_click_to_pay_enabled
                 .unwrap_or(source.is_click_to_pay_enabled),
             authentication_product_ids: authentication_product_ids
-<<<<<<< HEAD
-                .unwrap_or(source.authentication_product_ids),
-=======
                 .or(source.authentication_product_ids),
->>>>>>> 1564ad72
         }
     }
 }
