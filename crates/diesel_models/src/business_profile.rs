use common_utils::pii;
use diesel::{AsChangeset, Identifiable, Insertable, Queryable};

use crate::schema::business_profile;

#[derive(
    Clone,
    Debug,
    serde::Deserialize,
    serde::Serialize,
    Identifiable,
    Queryable,
    router_derive::DebugAsDisplay,
)]
#[diesel(table_name = business_profile, primary_key(profile_id))]
pub struct BusinessProfile {
    pub profile_id: String,
    pub merchant_id: String,
    pub profile_name: String,
    pub created_at: time::PrimitiveDateTime,
    pub modified_at: time::PrimitiveDateTime,
    pub return_url: Option<String>,
    pub enable_payment_response_hash: bool,
    pub payment_response_hash_key: Option<String>,
    pub redirect_to_merchant_with_http_post: bool,
    pub webhook_details: Option<serde_json::Value>,
    pub metadata: Option<pii::SecretSerdeValue>,
    pub routing_algorithm: Option<serde_json::Value>,
    pub intent_fulfillment_time: Option<i64>,
    pub frm_routing_algorithm: Option<serde_json::Value>,
    pub payout_routing_algorithm: Option<serde_json::Value>,
    pub is_recon_enabled: bool,
    #[diesel(deserialize_as = super::OptionalDieselArray<String>)]
    pub applepay_verified_domains: Option<Vec<String>>,
}

#[derive(Clone, Debug, Insertable, router_derive::DebugAsDisplay)]
#[diesel(table_name = business_profile, primary_key(profile_id))]
pub struct BusinessProfileNew {
    pub profile_id: String,
    pub merchant_id: String,
    pub profile_name: String,
    pub created_at: time::PrimitiveDateTime,
    pub modified_at: time::PrimitiveDateTime,
    pub return_url: Option<String>,
    pub enable_payment_response_hash: bool,
    pub payment_response_hash_key: Option<String>,
    pub redirect_to_merchant_with_http_post: bool,
    pub webhook_details: Option<serde_json::Value>,
    pub metadata: Option<pii::SecretSerdeValue>,
    pub routing_algorithm: Option<serde_json::Value>,
    pub intent_fulfillment_time: Option<i64>,
    pub frm_routing_algorithm: Option<serde_json::Value>,
    pub payout_routing_algorithm: Option<serde_json::Value>,
    pub is_recon_enabled: bool,
    #[diesel(deserialize_as = super::OptionalDieselArray<String>)]
    pub applepay_verified_domains: Option<Vec<String>>,
}

#[derive(Clone, Debug, Default, AsChangeset, router_derive::DebugAsDisplay)]
#[diesel(table_name = business_profile)]
pub struct BusinessProfileUpdateInternal {
    pub profile_name: Option<String>,
    pub modified_at: Option<time::PrimitiveDateTime>,
    pub return_url: Option<String>,
    pub enable_payment_response_hash: Option<bool>,
    pub payment_response_hash_key: Option<String>,
    pub redirect_to_merchant_with_http_post: Option<bool>,
    pub webhook_details: Option<serde_json::Value>,
    pub metadata: Option<pii::SecretSerdeValue>,
    pub routing_algorithm: Option<serde_json::Value>,
    pub intent_fulfillment_time: Option<i64>,
    pub frm_routing_algorithm: Option<serde_json::Value>,
    pub payout_routing_algorithm: Option<serde_json::Value>,
    pub is_recon_enabled: Option<bool>,
<<<<<<< HEAD
    #[diesel(deserialize_as = super::OptionalDieselArray<String>)]
    pub applepay_verified_domains: Option<Vec<String>>,
=======
}

impl From<BusinessProfileNew> for BusinessProfile {
    fn from(new: BusinessProfileNew) -> Self {
        Self {
            profile_id: new.profile_id,
            merchant_id: new.merchant_id,
            profile_name: new.profile_name,
            created_at: new.created_at,
            modified_at: new.modified_at,
            return_url: new.return_url,
            enable_payment_response_hash: new.enable_payment_response_hash,
            payment_response_hash_key: new.payment_response_hash_key,
            redirect_to_merchant_with_http_post: new.redirect_to_merchant_with_http_post,
            webhook_details: new.webhook_details,
            metadata: new.metadata,
            routing_algorithm: new.routing_algorithm,
            intent_fulfillment_time: new.intent_fulfillment_time,
            frm_routing_algorithm: new.frm_routing_algorithm,
            payout_routing_algorithm: new.payout_routing_algorithm,
            is_recon_enabled: new.is_recon_enabled,
        }
    }
}

impl BusinessProfileUpdateInternal {
    pub fn apply_changeset(self, source: BusinessProfile) -> BusinessProfile {
        BusinessProfile {
            profile_name: self.profile_name.unwrap_or(source.profile_name),
            modified_at: self.modified_at.unwrap_or(source.modified_at),
            return_url: self.return_url,
            enable_payment_response_hash: self
                .enable_payment_response_hash
                .unwrap_or(source.enable_payment_response_hash),
            payment_response_hash_key: self.payment_response_hash_key,
            redirect_to_merchant_with_http_post: self
                .redirect_to_merchant_with_http_post
                .unwrap_or(source.redirect_to_merchant_with_http_post),
            webhook_details: self.webhook_details,
            metadata: self.metadata,
            routing_algorithm: self.routing_algorithm,
            intent_fulfillment_time: self.intent_fulfillment_time,
            frm_routing_algorithm: self.frm_routing_algorithm,
            payout_routing_algorithm: self.payout_routing_algorithm,
            is_recon_enabled: self.is_recon_enabled.unwrap_or(source.is_recon_enabled),
            ..source
        }
    }
>>>>>>> 76e91593
}<|MERGE_RESOLUTION|>--- conflicted
+++ resolved
@@ -73,10 +73,8 @@
     pub frm_routing_algorithm: Option<serde_json::Value>,
     pub payout_routing_algorithm: Option<serde_json::Value>,
     pub is_recon_enabled: Option<bool>,
-<<<<<<< HEAD
     #[diesel(deserialize_as = super::OptionalDieselArray<String>)]
     pub applepay_verified_domains: Option<Vec<String>>,
-=======
 }
 
 impl From<BusinessProfileNew> for BusinessProfile {
@@ -125,5 +123,4 @@
             ..source
         }
     }
->>>>>>> 76e91593
 }