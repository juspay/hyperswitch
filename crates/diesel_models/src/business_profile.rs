use std::collections::{HashMap, HashSet};

use common_enums::{AuthenticationConnectors, UIWidgetFormLayout};
use common_utils::{encryption::Encryption, pii, types::AlwaysRequestExtendedAuthorization};
use diesel::{AsChangeset, Identifiable, Insertable, Queryable, Selectable};
use masking::Secret;

#[cfg(feature = "v1")]
use crate::schema::business_profile;
#[cfg(feature = "v2")]
use crate::schema_v2::business_profile;

/// Note: The order of fields in the struct is important.
/// This should be in the same order as the fields in the schema.rs file, otherwise the code will
/// not compile
/// If two adjacent columns have the same type, then the compiler will not throw any error, but the
/// fields read / written will be interchanged
#[cfg(feature = "v1")]
#[derive(Clone, Debug, Identifiable, Queryable, Selectable, router_derive::DebugAsDisplay)]
#[diesel(table_name = business_profile, primary_key(profile_id), check_for_backend(diesel::pg::Pg))]
pub struct Profile {
    pub profile_id: common_utils::id_type::ProfileId,
    pub merchant_id: common_utils::id_type::MerchantId,
    pub profile_name: String,
    pub created_at: time::PrimitiveDateTime,
    pub modified_at: time::PrimitiveDateTime,
    pub return_url: Option<String>,
    pub enable_payment_response_hash: bool,
    pub payment_response_hash_key: Option<String>,
    pub redirect_to_merchant_with_http_post: bool,
    pub webhook_details: Option<WebhookDetails>,
    pub metadata: Option<pii::SecretSerdeValue>,
    pub routing_algorithm: Option<serde_json::Value>,
    pub intent_fulfillment_time: Option<i64>,
    pub frm_routing_algorithm: Option<serde_json::Value>,
    pub payout_routing_algorithm: Option<serde_json::Value>,
    pub is_recon_enabled: bool,
    #[diesel(deserialize_as = super::OptionalDieselArray<String>)]
    pub applepay_verified_domains: Option<Vec<String>>,
    pub payment_link_config: Option<BusinessPaymentLinkConfig>,
    pub session_expiry: Option<i64>,
    pub authentication_connector_details: Option<AuthenticationConnectorDetails>,
    pub payout_link_config: Option<BusinessPayoutLinkConfig>,
    pub is_extended_card_info_enabled: Option<bool>,
    pub extended_card_info_config: Option<pii::SecretSerdeValue>,
    pub is_connector_agnostic_mit_enabled: Option<bool>,
    pub use_billing_as_payment_method_billing: Option<bool>,
    pub collect_shipping_details_from_wallet_connector: Option<bool>,
    pub collect_billing_details_from_wallet_connector: Option<bool>,
    pub outgoing_webhook_custom_http_headers: Option<Encryption>,
    pub always_collect_billing_details_from_wallet_connector: Option<bool>,
    pub always_collect_shipping_details_from_wallet_connector: Option<bool>,
    pub tax_connector_id: Option<common_utils::id_type::MerchantConnectorAccountId>,
    pub is_tax_connector_enabled: Option<bool>,
    pub version: common_enums::ApiVersion,
    pub dynamic_routing_algorithm: Option<serde_json::Value>,
    pub is_network_tokenization_enabled: bool,
    pub is_auto_retries_enabled: Option<bool>,
    pub max_auto_retries_enabled: Option<i16>,
<<<<<<< HEAD
    pub always_request_extended_authorization: Option<AlwaysRequestExtendedAuthorization>,
=======
    pub is_click_to_pay_enabled: bool,
>>>>>>> d75625f1
}

#[cfg(feature = "v1")]
#[derive(Clone, Debug, Insertable, router_derive::DebugAsDisplay)]
#[diesel(table_name = business_profile, primary_key(profile_id))]
pub struct ProfileNew {
    pub profile_id: common_utils::id_type::ProfileId,
    pub merchant_id: common_utils::id_type::MerchantId,
    pub profile_name: String,
    pub created_at: time::PrimitiveDateTime,
    pub modified_at: time::PrimitiveDateTime,
    pub return_url: Option<String>,
    pub enable_payment_response_hash: bool,
    pub payment_response_hash_key: Option<String>,
    pub redirect_to_merchant_with_http_post: bool,
    pub webhook_details: Option<WebhookDetails>,
    pub metadata: Option<pii::SecretSerdeValue>,
    pub routing_algorithm: Option<serde_json::Value>,
    pub intent_fulfillment_time: Option<i64>,
    pub frm_routing_algorithm: Option<serde_json::Value>,
    pub payout_routing_algorithm: Option<serde_json::Value>,
    pub is_recon_enabled: bool,
    #[diesel(deserialize_as = super::OptionalDieselArray<String>)]
    pub applepay_verified_domains: Option<Vec<String>>,
    pub payment_link_config: Option<BusinessPaymentLinkConfig>,
    pub session_expiry: Option<i64>,
    pub authentication_connector_details: Option<AuthenticationConnectorDetails>,
    pub payout_link_config: Option<BusinessPayoutLinkConfig>,
    pub is_extended_card_info_enabled: Option<bool>,
    pub extended_card_info_config: Option<pii::SecretSerdeValue>,
    pub is_connector_agnostic_mit_enabled: Option<bool>,
    pub use_billing_as_payment_method_billing: Option<bool>,
    pub collect_shipping_details_from_wallet_connector: Option<bool>,
    pub collect_billing_details_from_wallet_connector: Option<bool>,
    pub outgoing_webhook_custom_http_headers: Option<Encryption>,
    pub always_collect_billing_details_from_wallet_connector: Option<bool>,
    pub always_collect_shipping_details_from_wallet_connector: Option<bool>,
    pub tax_connector_id: Option<common_utils::id_type::MerchantConnectorAccountId>,
    pub is_tax_connector_enabled: Option<bool>,
    pub version: common_enums::ApiVersion,
    pub is_network_tokenization_enabled: bool,
    pub is_auto_retries_enabled: Option<bool>,
    pub max_auto_retries_enabled: Option<i16>,
    pub is_click_to_pay_enabled: bool,
}

#[cfg(feature = "v1")]
#[derive(Clone, Debug, AsChangeset, router_derive::DebugAsDisplay)]
#[diesel(table_name = business_profile)]
pub struct ProfileUpdateInternal {
    pub profile_name: Option<String>,
    pub modified_at: time::PrimitiveDateTime,
    pub return_url: Option<String>,
    pub enable_payment_response_hash: Option<bool>,
    pub payment_response_hash_key: Option<String>,
    pub redirect_to_merchant_with_http_post: Option<bool>,
    pub webhook_details: Option<WebhookDetails>,
    pub metadata: Option<pii::SecretSerdeValue>,
    pub routing_algorithm: Option<serde_json::Value>,
    pub intent_fulfillment_time: Option<i64>,
    pub frm_routing_algorithm: Option<serde_json::Value>,
    pub payout_routing_algorithm: Option<serde_json::Value>,
    pub is_recon_enabled: Option<bool>,
    #[diesel(deserialize_as = super::OptionalDieselArray<String>)]
    pub applepay_verified_domains: Option<Vec<String>>,
    pub payment_link_config: Option<BusinessPaymentLinkConfig>,
    pub session_expiry: Option<i64>,
    pub authentication_connector_details: Option<AuthenticationConnectorDetails>,
    pub payout_link_config: Option<BusinessPayoutLinkConfig>,
    pub is_extended_card_info_enabled: Option<bool>,
    pub extended_card_info_config: Option<pii::SecretSerdeValue>,
    pub is_connector_agnostic_mit_enabled: Option<bool>,
    pub use_billing_as_payment_method_billing: Option<bool>,
    pub collect_shipping_details_from_wallet_connector: Option<bool>,
    pub collect_billing_details_from_wallet_connector: Option<bool>,
    pub outgoing_webhook_custom_http_headers: Option<Encryption>,
    pub always_collect_billing_details_from_wallet_connector: Option<bool>,
    pub always_collect_shipping_details_from_wallet_connector: Option<bool>,
    pub tax_connector_id: Option<common_utils::id_type::MerchantConnectorAccountId>,
    pub is_tax_connector_enabled: Option<bool>,
    pub dynamic_routing_algorithm: Option<serde_json::Value>,
    pub is_network_tokenization_enabled: Option<bool>,
    pub is_auto_retries_enabled: Option<bool>,
    pub max_auto_retries_enabled: Option<i16>,
<<<<<<< HEAD
    pub always_request_extended_authorization: Option<AlwaysRequestExtendedAuthorization>,
=======
    pub is_click_to_pay_enabled: Option<bool>,
>>>>>>> d75625f1
}

#[cfg(feature = "v1")]
impl ProfileUpdateInternal {
    pub fn apply_changeset(self, source: Profile) -> Profile {
        let Self {
            profile_name,
            modified_at,
            return_url,
            enable_payment_response_hash,
            payment_response_hash_key,
            redirect_to_merchant_with_http_post,
            webhook_details,
            metadata,
            routing_algorithm,
            intent_fulfillment_time,
            frm_routing_algorithm,
            payout_routing_algorithm,
            is_recon_enabled,
            applepay_verified_domains,
            payment_link_config,
            session_expiry,
            authentication_connector_details,
            payout_link_config,
            is_extended_card_info_enabled,
            extended_card_info_config,
            is_connector_agnostic_mit_enabled,
            use_billing_as_payment_method_billing,
            collect_shipping_details_from_wallet_connector,
            collect_billing_details_from_wallet_connector,
            outgoing_webhook_custom_http_headers,
            always_collect_billing_details_from_wallet_connector,
            always_collect_shipping_details_from_wallet_connector,
            tax_connector_id,
            is_tax_connector_enabled,
            dynamic_routing_algorithm,
            is_network_tokenization_enabled,
            is_auto_retries_enabled,
            max_auto_retries_enabled,
<<<<<<< HEAD
            always_request_extended_authorization,
=======
            is_click_to_pay_enabled,
>>>>>>> d75625f1
        } = self;
        Profile {
            profile_id: source.profile_id,
            merchant_id: source.merchant_id,
            profile_name: profile_name.unwrap_or(source.profile_name),
            created_at: source.created_at,
            modified_at,
            return_url: return_url.or(source.return_url),
            enable_payment_response_hash: enable_payment_response_hash
                .unwrap_or(source.enable_payment_response_hash),
            payment_response_hash_key: payment_response_hash_key
                .or(source.payment_response_hash_key),
            redirect_to_merchant_with_http_post: redirect_to_merchant_with_http_post
                .unwrap_or(source.redirect_to_merchant_with_http_post),
            webhook_details: webhook_details.or(source.webhook_details),
            metadata: metadata.or(source.metadata),
            routing_algorithm: routing_algorithm.or(source.routing_algorithm),
            intent_fulfillment_time: intent_fulfillment_time.or(source.intent_fulfillment_time),
            frm_routing_algorithm: frm_routing_algorithm.or(source.frm_routing_algorithm),
            payout_routing_algorithm: payout_routing_algorithm.or(source.payout_routing_algorithm),
            is_recon_enabled: is_recon_enabled.unwrap_or(source.is_recon_enabled),
            applepay_verified_domains: applepay_verified_domains
                .or(source.applepay_verified_domains),
            payment_link_config: payment_link_config.or(source.payment_link_config),
            session_expiry: session_expiry.or(source.session_expiry),
            authentication_connector_details: authentication_connector_details
                .or(source.authentication_connector_details),
            payout_link_config: payout_link_config.or(source.payout_link_config),
            is_extended_card_info_enabled: is_extended_card_info_enabled
                .or(source.is_extended_card_info_enabled),
            is_connector_agnostic_mit_enabled: is_connector_agnostic_mit_enabled
                .or(source.is_connector_agnostic_mit_enabled),
            extended_card_info_config: extended_card_info_config
                .or(source.extended_card_info_config),
            use_billing_as_payment_method_billing: use_billing_as_payment_method_billing
                .or(source.use_billing_as_payment_method_billing),
            collect_shipping_details_from_wallet_connector:
                collect_shipping_details_from_wallet_connector
                    .or(source.collect_shipping_details_from_wallet_connector),
            collect_billing_details_from_wallet_connector:
                collect_billing_details_from_wallet_connector
                    .or(source.collect_billing_details_from_wallet_connector),
            outgoing_webhook_custom_http_headers: outgoing_webhook_custom_http_headers
                .or(source.outgoing_webhook_custom_http_headers),
            always_collect_billing_details_from_wallet_connector:
                always_collect_billing_details_from_wallet_connector
                    .or(source.always_collect_billing_details_from_wallet_connector),
            always_collect_shipping_details_from_wallet_connector:
                always_collect_shipping_details_from_wallet_connector
                    .or(source.always_collect_shipping_details_from_wallet_connector),
            tax_connector_id: tax_connector_id.or(source.tax_connector_id),
            is_tax_connector_enabled: is_tax_connector_enabled.or(source.is_tax_connector_enabled),
            version: source.version,
            dynamic_routing_algorithm: dynamic_routing_algorithm
                .or(source.dynamic_routing_algorithm),
            is_network_tokenization_enabled: is_network_tokenization_enabled
                .unwrap_or(source.is_network_tokenization_enabled),
            is_auto_retries_enabled: is_auto_retries_enabled.or(source.is_auto_retries_enabled),
            max_auto_retries_enabled: max_auto_retries_enabled.or(source.max_auto_retries_enabled),
<<<<<<< HEAD
            always_request_extended_authorization: always_request_extended_authorization
                .or(source.always_request_extended_authorization),
=======
            is_click_to_pay_enabled: is_click_to_pay_enabled
                .unwrap_or(source.is_click_to_pay_enabled),
>>>>>>> d75625f1
        }
    }
}

/// Note: The order of fields in the struct is important.
/// This should be in the same order as the fields in the schema.rs file, otherwise the code will
/// not compile
/// If two adjacent columns have the same type, then the compiler will not throw any error, but the
/// fields read / written will be interchanged
#[cfg(feature = "v2")]
#[derive(Clone, Debug, Identifiable, Queryable, Selectable, router_derive::DebugAsDisplay)]
#[diesel(table_name = business_profile, primary_key(id), check_for_backend(diesel::pg::Pg))]
pub struct Profile {
    pub merchant_id: common_utils::id_type::MerchantId,
    pub profile_name: String,
    pub created_at: time::PrimitiveDateTime,
    pub modified_at: time::PrimitiveDateTime,
    pub return_url: Option<common_utils::types::Url>,
    pub enable_payment_response_hash: bool,
    pub payment_response_hash_key: Option<String>,
    pub redirect_to_merchant_with_http_post: bool,
    pub webhook_details: Option<WebhookDetails>,
    pub metadata: Option<pii::SecretSerdeValue>,
    pub is_recon_enabled: bool,
    #[diesel(deserialize_as = super::OptionalDieselArray<String>)]
    pub applepay_verified_domains: Option<Vec<String>>,
    pub payment_link_config: Option<BusinessPaymentLinkConfig>,
    pub session_expiry: Option<i64>,
    pub authentication_connector_details: Option<AuthenticationConnectorDetails>,
    pub payout_link_config: Option<BusinessPayoutLinkConfig>,
    pub is_extended_card_info_enabled: Option<bool>,
    pub extended_card_info_config: Option<pii::SecretSerdeValue>,
    pub is_connector_agnostic_mit_enabled: Option<bool>,
    pub use_billing_as_payment_method_billing: Option<bool>,
    pub collect_shipping_details_from_wallet_connector: Option<bool>,
    pub collect_billing_details_from_wallet_connector: Option<bool>,
    pub outgoing_webhook_custom_http_headers: Option<Encryption>,
    pub always_collect_billing_details_from_wallet_connector: Option<bool>,
    pub always_collect_shipping_details_from_wallet_connector: Option<bool>,
    pub tax_connector_id: Option<common_utils::id_type::MerchantConnectorAccountId>,
    pub is_tax_connector_enabled: Option<bool>,
    pub routing_algorithm_id: Option<common_utils::id_type::RoutingId>,
    pub order_fulfillment_time: Option<i64>,
    pub order_fulfillment_time_origin: Option<common_enums::OrderFulfillmentTimeOrigin>,
    pub frm_routing_algorithm_id: Option<String>,
    pub payout_routing_algorithm_id: Option<common_utils::id_type::RoutingId>,
    pub default_fallback_routing: Option<pii::SecretSerdeValue>,
    pub should_collect_cvv_during_payment: bool,
    pub id: common_utils::id_type::ProfileId,
    pub version: common_enums::ApiVersion,
    pub dynamic_routing_algorithm: Option<serde_json::Value>,
    pub is_network_tokenization_enabled: bool,
    pub is_auto_retries_enabled: Option<bool>,
    pub max_auto_retries_enabled: Option<i16>,
<<<<<<< HEAD
    pub always_request_extended_authorization: Option<AlwaysRequestExtendedAuthorization>,
=======
    pub is_click_to_pay_enabled: bool,
>>>>>>> d75625f1
}

impl Profile {
    #[cfg(feature = "v1")]
    pub fn get_id(&self) -> &common_utils::id_type::ProfileId {
        &self.profile_id
    }

    #[cfg(feature = "v2")]
    pub fn get_id(&self) -> &common_utils::id_type::ProfileId {
        &self.id
    }
}

#[cfg(feature = "v2")]
#[derive(Clone, Debug, Insertable, router_derive::DebugAsDisplay)]
#[diesel(table_name = business_profile, primary_key(profile_id))]
pub struct ProfileNew {
    pub merchant_id: common_utils::id_type::MerchantId,
    pub profile_name: String,
    pub created_at: time::PrimitiveDateTime,
    pub modified_at: time::PrimitiveDateTime,
    pub return_url: Option<common_utils::types::Url>,
    pub enable_payment_response_hash: bool,
    pub payment_response_hash_key: Option<String>,
    pub redirect_to_merchant_with_http_post: bool,
    pub webhook_details: Option<WebhookDetails>,
    pub metadata: Option<pii::SecretSerdeValue>,
    pub is_recon_enabled: bool,
    #[diesel(deserialize_as = super::OptionalDieselArray<String>)]
    pub applepay_verified_domains: Option<Vec<String>>,
    pub payment_link_config: Option<BusinessPaymentLinkConfig>,
    pub session_expiry: Option<i64>,
    pub authentication_connector_details: Option<AuthenticationConnectorDetails>,
    pub payout_link_config: Option<BusinessPayoutLinkConfig>,
    pub is_extended_card_info_enabled: Option<bool>,
    pub extended_card_info_config: Option<pii::SecretSerdeValue>,
    pub is_connector_agnostic_mit_enabled: Option<bool>,
    pub use_billing_as_payment_method_billing: Option<bool>,
    pub collect_shipping_details_from_wallet_connector: Option<bool>,
    pub collect_billing_details_from_wallet_connector: Option<bool>,
    pub outgoing_webhook_custom_http_headers: Option<Encryption>,
    pub always_collect_billing_details_from_wallet_connector: Option<bool>,
    pub always_collect_shipping_details_from_wallet_connector: Option<bool>,
    pub tax_connector_id: Option<common_utils::id_type::MerchantConnectorAccountId>,
    pub is_tax_connector_enabled: Option<bool>,
    pub routing_algorithm_id: Option<common_utils::id_type::RoutingId>,
    pub order_fulfillment_time: Option<i64>,
    pub order_fulfillment_time_origin: Option<common_enums::OrderFulfillmentTimeOrigin>,
    pub frm_routing_algorithm_id: Option<String>,
    pub payout_routing_algorithm_id: Option<common_utils::id_type::RoutingId>,
    pub default_fallback_routing: Option<pii::SecretSerdeValue>,
    pub should_collect_cvv_during_payment: bool,
    pub id: common_utils::id_type::ProfileId,
    pub version: common_enums::ApiVersion,
    pub is_network_tokenization_enabled: bool,
    pub is_auto_retries_enabled: Option<bool>,
    pub max_auto_retries_enabled: Option<i16>,
    pub is_click_to_pay_enabled: bool,
}

#[cfg(feature = "v2")]
#[derive(Clone, Debug, AsChangeset, router_derive::DebugAsDisplay)]
#[diesel(table_name = business_profile)]
pub struct ProfileUpdateInternal {
    pub profile_name: Option<String>,
    pub modified_at: time::PrimitiveDateTime,
    pub return_url: Option<common_utils::types::Url>,
    pub enable_payment_response_hash: Option<bool>,
    pub payment_response_hash_key: Option<String>,
    pub redirect_to_merchant_with_http_post: Option<bool>,
    pub webhook_details: Option<WebhookDetails>,
    pub metadata: Option<pii::SecretSerdeValue>,
    pub is_recon_enabled: Option<bool>,
    #[diesel(deserialize_as = super::OptionalDieselArray<String>)]
    pub applepay_verified_domains: Option<Vec<String>>,
    pub payment_link_config: Option<BusinessPaymentLinkConfig>,
    pub session_expiry: Option<i64>,
    pub authentication_connector_details: Option<AuthenticationConnectorDetails>,
    pub payout_link_config: Option<BusinessPayoutLinkConfig>,
    pub is_extended_card_info_enabled: Option<bool>,
    pub extended_card_info_config: Option<pii::SecretSerdeValue>,
    pub is_connector_agnostic_mit_enabled: Option<bool>,
    pub use_billing_as_payment_method_billing: Option<bool>,
    pub collect_shipping_details_from_wallet_connector: Option<bool>,
    pub collect_billing_details_from_wallet_connector: Option<bool>,
    pub outgoing_webhook_custom_http_headers: Option<Encryption>,
    pub always_collect_billing_details_from_wallet_connector: Option<bool>,
    pub always_collect_shipping_details_from_wallet_connector: Option<bool>,
    pub tax_connector_id: Option<common_utils::id_type::MerchantConnectorAccountId>,
    pub is_tax_connector_enabled: Option<bool>,
    pub routing_algorithm_id: Option<common_utils::id_type::RoutingId>,
    pub order_fulfillment_time: Option<i64>,
    pub order_fulfillment_time_origin: Option<common_enums::OrderFulfillmentTimeOrigin>,
    pub frm_routing_algorithm_id: Option<String>,
    pub payout_routing_algorithm_id: Option<common_utils::id_type::RoutingId>,
    pub default_fallback_routing: Option<pii::SecretSerdeValue>,
    pub should_collect_cvv_during_payment: Option<bool>,
    pub is_network_tokenization_enabled: Option<bool>,
    pub is_auto_retries_enabled: Option<bool>,
    pub max_auto_retries_enabled: Option<i16>,
    pub is_click_to_pay_enabled: Option<bool>,
}

#[cfg(feature = "v2")]
impl ProfileUpdateInternal {
    pub fn apply_changeset(self, source: Profile) -> Profile {
        let Self {
            profile_name,
            modified_at,
            return_url,
            enable_payment_response_hash,
            payment_response_hash_key,
            redirect_to_merchant_with_http_post,
            webhook_details,
            metadata,
            is_recon_enabled,
            applepay_verified_domains,
            payment_link_config,
            session_expiry,
            authentication_connector_details,
            payout_link_config,
            is_extended_card_info_enabled,
            extended_card_info_config,
            is_connector_agnostic_mit_enabled,
            use_billing_as_payment_method_billing,
            collect_shipping_details_from_wallet_connector,
            collect_billing_details_from_wallet_connector,
            outgoing_webhook_custom_http_headers,
            always_collect_billing_details_from_wallet_connector,
            always_collect_shipping_details_from_wallet_connector,
            tax_connector_id,
            is_tax_connector_enabled,
            routing_algorithm_id,
            order_fulfillment_time,
            order_fulfillment_time_origin,
            frm_routing_algorithm_id,
            payout_routing_algorithm_id,
            default_fallback_routing,
            should_collect_cvv_during_payment,
            is_network_tokenization_enabled,
            is_auto_retries_enabled,
            max_auto_retries_enabled,
            is_click_to_pay_enabled,
        } = self;
        Profile {
            id: source.id,
            merchant_id: source.merchant_id,
            profile_name: profile_name.unwrap_or(source.profile_name),
            created_at: source.created_at,
            modified_at,
            return_url: return_url.or(source.return_url),
            enable_payment_response_hash: enable_payment_response_hash
                .unwrap_or(source.enable_payment_response_hash),
            payment_response_hash_key: payment_response_hash_key
                .or(source.payment_response_hash_key),
            redirect_to_merchant_with_http_post: redirect_to_merchant_with_http_post
                .unwrap_or(source.redirect_to_merchant_with_http_post),
            webhook_details: webhook_details.or(source.webhook_details),
            metadata: metadata.or(source.metadata),
            is_recon_enabled: is_recon_enabled.unwrap_or(source.is_recon_enabled),
            applepay_verified_domains: applepay_verified_domains
                .or(source.applepay_verified_domains),
            payment_link_config: payment_link_config.or(source.payment_link_config),
            session_expiry: session_expiry.or(source.session_expiry),
            authentication_connector_details: authentication_connector_details
                .or(source.authentication_connector_details),
            payout_link_config: payout_link_config.or(source.payout_link_config),
            is_extended_card_info_enabled: is_extended_card_info_enabled
                .or(source.is_extended_card_info_enabled),
            is_connector_agnostic_mit_enabled: is_connector_agnostic_mit_enabled
                .or(source.is_connector_agnostic_mit_enabled),
            extended_card_info_config: extended_card_info_config
                .or(source.extended_card_info_config),
            use_billing_as_payment_method_billing: use_billing_as_payment_method_billing
                .or(source.use_billing_as_payment_method_billing),
            collect_shipping_details_from_wallet_connector:
                collect_shipping_details_from_wallet_connector
                    .or(source.collect_shipping_details_from_wallet_connector),
            collect_billing_details_from_wallet_connector:
                collect_billing_details_from_wallet_connector
                    .or(source.collect_billing_details_from_wallet_connector),
            outgoing_webhook_custom_http_headers: outgoing_webhook_custom_http_headers
                .or(source.outgoing_webhook_custom_http_headers),
            always_collect_billing_details_from_wallet_connector:
                always_collect_billing_details_from_wallet_connector
                    .or(always_collect_billing_details_from_wallet_connector),
            always_collect_shipping_details_from_wallet_connector:
                always_collect_shipping_details_from_wallet_connector
                    .or(always_collect_shipping_details_from_wallet_connector),
            tax_connector_id: tax_connector_id.or(source.tax_connector_id),
            is_tax_connector_enabled: is_tax_connector_enabled.or(source.is_tax_connector_enabled),
            routing_algorithm_id: routing_algorithm_id.or(source.routing_algorithm_id),
            order_fulfillment_time: order_fulfillment_time.or(source.order_fulfillment_time),
            order_fulfillment_time_origin: order_fulfillment_time_origin
                .or(source.order_fulfillment_time_origin),
            frm_routing_algorithm_id: frm_routing_algorithm_id.or(source.frm_routing_algorithm_id),
            payout_routing_algorithm_id: payout_routing_algorithm_id
                .or(source.payout_routing_algorithm_id),
            default_fallback_routing: default_fallback_routing.or(source.default_fallback_routing),
            should_collect_cvv_during_payment: should_collect_cvv_during_payment
                .unwrap_or(source.should_collect_cvv_during_payment),
            version: source.version,
            dynamic_routing_algorithm: None,
            is_network_tokenization_enabled: is_network_tokenization_enabled
                .unwrap_or(source.is_network_tokenization_enabled),
            is_auto_retries_enabled: is_auto_retries_enabled.or(source.is_auto_retries_enabled),
            max_auto_retries_enabled: max_auto_retries_enabled.or(source.max_auto_retries_enabled),
<<<<<<< HEAD
            always_request_extended_authorization: None,
=======
            is_click_to_pay_enabled: is_click_to_pay_enabled
                .unwrap_or(source.is_click_to_pay_enabled),
>>>>>>> d75625f1
        }
    }
}

#[derive(Clone, Debug, serde::Deserialize, serde::Serialize, diesel::AsExpression)]
#[diesel(sql_type = diesel::sql_types::Jsonb)]
pub struct AuthenticationConnectorDetails {
    pub authentication_connectors: Vec<AuthenticationConnectors>,
    pub three_ds_requestor_url: String,
}

common_utils::impl_to_sql_from_sql_json!(AuthenticationConnectorDetails);

#[derive(Clone, Debug, serde::Deserialize, serde::Serialize, diesel::AsExpression)]
#[diesel(sql_type = diesel::sql_types::Json)]
pub struct WebhookDetails {
    pub webhook_version: Option<String>,
    pub webhook_username: Option<String>,
    pub webhook_password: Option<Secret<String>>,
    pub webhook_url: Option<Secret<String>>,
    pub payment_created_enabled: Option<bool>,
    pub payment_succeeded_enabled: Option<bool>,
    pub payment_failed_enabled: Option<bool>,
}

common_utils::impl_to_sql_from_sql_json!(WebhookDetails);

#[derive(Clone, Debug, serde::Deserialize, serde::Serialize, diesel::AsExpression)]
#[diesel(sql_type = diesel::sql_types::Jsonb)]
pub struct BusinessPaymentLinkConfig {
    pub domain_name: Option<String>,
    #[serde(flatten)]
    pub default_config: Option<PaymentLinkConfigRequest>,
    pub business_specific_configs: Option<HashMap<String, PaymentLinkConfigRequest>>,
    pub allowed_domains: Option<HashSet<String>>,
}

#[derive(Clone, Debug, serde::Deserialize, serde::Serialize)]
pub struct PaymentLinkConfigRequest {
    pub theme: Option<String>,
    pub logo: Option<String>,
    pub seller_name: Option<String>,
    pub sdk_layout: Option<String>,
    pub display_sdk_only: Option<bool>,
    pub enabled_saved_payment_method: Option<bool>,
    pub hide_card_nickname_field: Option<bool>,
    pub show_card_form_by_default: Option<bool>,
}

common_utils::impl_to_sql_from_sql_json!(BusinessPaymentLinkConfig);

#[derive(Clone, Debug, serde::Deserialize, serde::Serialize, diesel::AsExpression)]
#[diesel(sql_type = diesel::sql_types::Jsonb)]
pub struct BusinessPayoutLinkConfig {
    #[serde(flatten)]
    pub config: BusinessGenericLinkConfig,
    pub form_layout: Option<UIWidgetFormLayout>,
    pub payout_test_mode: Option<bool>,
}

#[derive(Clone, Debug, serde::Deserialize, serde::Serialize)]
pub struct BusinessGenericLinkConfig {
    pub domain_name: Option<String>,
    pub allowed_domains: HashSet<String>,
    #[serde(flatten)]
    pub ui_config: common_utils::link_utils::GenericLinkUiConfig,
}

common_utils::impl_to_sql_from_sql_json!(BusinessPayoutLinkConfig);<|MERGE_RESOLUTION|>--- conflicted
+++ resolved
@@ -57,11 +57,8 @@
     pub is_network_tokenization_enabled: bool,
     pub is_auto_retries_enabled: Option<bool>,
     pub max_auto_retries_enabled: Option<i16>,
-<<<<<<< HEAD
     pub always_request_extended_authorization: Option<AlwaysRequestExtendedAuthorization>,
-=======
     pub is_click_to_pay_enabled: bool,
->>>>>>> d75625f1
 }
 
 #[cfg(feature = "v1")]
@@ -146,11 +143,8 @@
     pub is_network_tokenization_enabled: Option<bool>,
     pub is_auto_retries_enabled: Option<bool>,
     pub max_auto_retries_enabled: Option<i16>,
-<<<<<<< HEAD
     pub always_request_extended_authorization: Option<AlwaysRequestExtendedAuthorization>,
-=======
     pub is_click_to_pay_enabled: Option<bool>,
->>>>>>> d75625f1
 }
 
 #[cfg(feature = "v1")]
@@ -190,11 +184,8 @@
             is_network_tokenization_enabled,
             is_auto_retries_enabled,
             max_auto_retries_enabled,
-<<<<<<< HEAD
             always_request_extended_authorization,
-=======
             is_click_to_pay_enabled,
->>>>>>> d75625f1
         } = self;
         Profile {
             profile_id: source.profile_id,
@@ -254,13 +245,10 @@
                 .unwrap_or(source.is_network_tokenization_enabled),
             is_auto_retries_enabled: is_auto_retries_enabled.or(source.is_auto_retries_enabled),
             max_auto_retries_enabled: max_auto_retries_enabled.or(source.max_auto_retries_enabled),
-<<<<<<< HEAD
             always_request_extended_authorization: always_request_extended_authorization
                 .or(source.always_request_extended_authorization),
-=======
             is_click_to_pay_enabled: is_click_to_pay_enabled
                 .unwrap_or(source.is_click_to_pay_enabled),
->>>>>>> d75625f1
         }
     }
 }
@@ -315,11 +303,8 @@
     pub is_network_tokenization_enabled: bool,
     pub is_auto_retries_enabled: Option<bool>,
     pub max_auto_retries_enabled: Option<i16>,
-<<<<<<< HEAD
     pub always_request_extended_authorization: Option<AlwaysRequestExtendedAuthorization>,
-=======
     pub is_click_to_pay_enabled: bool,
->>>>>>> d75625f1
 }
 
 impl Profile {
@@ -528,12 +513,9 @@
                 .unwrap_or(source.is_network_tokenization_enabled),
             is_auto_retries_enabled: is_auto_retries_enabled.or(source.is_auto_retries_enabled),
             max_auto_retries_enabled: max_auto_retries_enabled.or(source.max_auto_retries_enabled),
-<<<<<<< HEAD
             always_request_extended_authorization: None,
-=======
             is_click_to_pay_enabled: is_click_to_pay_enabled
                 .unwrap_or(source.is_click_to_pay_enabled),
->>>>>>> d75625f1
         }
     }
 }
