--- conflicted
+++ resolved
@@ -76,11 +76,8 @@
     pub three_ds_decision_rule_algorithm: Option<serde_json::Value>,
     pub acquirer_config_map: Option<common_types::domain::AcquirerConfigMap>,
     pub merchant_category_code: Option<common_enums::MerchantCategoryCode>,
-<<<<<<< HEAD
+    pub merchant_country_code: Option<common_types::payments::MerchantCountryCode>,
     pub dispute_polling_interval: Option<primitive_wrappers::DisputePollingIntervalInHours>,
-=======
-    pub merchant_country_code: Option<common_types::payments::MerchantCountryCode>,
->>>>>>> 90f3b09a
 }
 
 #[cfg(feature = "v1")]
@@ -137,11 +134,8 @@
     pub is_iframe_redirection_enabled: Option<bool>,
     pub is_pre_network_tokenization_enabled: Option<bool>,
     pub merchant_category_code: Option<common_enums::MerchantCategoryCode>,
-<<<<<<< HEAD
+    pub merchant_country_code: Option<common_types::payments::MerchantCountryCode>,
     pub dispute_polling_interval: Option<primitive_wrappers::DisputePollingIntervalInHours>,
-=======
-    pub merchant_country_code: Option<common_types::payments::MerchantCountryCode>,
->>>>>>> 90f3b09a
 }
 
 #[cfg(feature = "v1")]
@@ -198,11 +192,8 @@
     pub three_ds_decision_rule_algorithm: Option<serde_json::Value>,
     pub acquirer_config_map: Option<common_types::domain::AcquirerConfigMap>,
     pub merchant_category_code: Option<common_enums::MerchantCategoryCode>,
-<<<<<<< HEAD
+    pub merchant_country_code: Option<common_types::payments::MerchantCountryCode>,
     pub dispute_polling_interval: Option<primitive_wrappers::DisputePollingIntervalInHours>,
-=======
-    pub merchant_country_code: Option<common_types::payments::MerchantCountryCode>,
->>>>>>> 90f3b09a
 }
 
 #[cfg(feature = "v1")]
@@ -256,11 +247,8 @@
             three_ds_decision_rule_algorithm,
             acquirer_config_map,
             merchant_category_code,
-<<<<<<< HEAD
+            merchant_country_code,
             dispute_polling_interval,
-=======
-            merchant_country_code,
->>>>>>> 90f3b09a
         } = self;
         Profile {
             profile_id: source.profile_id,
@@ -345,11 +333,8 @@
                 .or(source.three_ds_decision_rule_algorithm),
             acquirer_config_map: acquirer_config_map.or(source.acquirer_config_map),
             merchant_category_code: merchant_category_code.or(source.merchant_category_code),
-<<<<<<< HEAD
+            merchant_country_code: merchant_country_code.or(source.merchant_country_code),
             dispute_polling_interval: dispute_polling_interval.or(source.dispute_polling_interval),
-=======
-            merchant_country_code: merchant_country_code.or(source.merchant_country_code),
->>>>>>> 90f3b09a
         }
     }
 }
