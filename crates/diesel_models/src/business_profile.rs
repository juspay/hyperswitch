use std::collections::{HashMap, HashSet};

use common_enums::{AuthenticationConnectors, UIWidgetFormLayout, VaultSdk};
use common_types::primitive_wrappers;
use common_utils::{encryption::Encryption, pii};
use diesel::{AsChangeset, Identifiable, Insertable, Queryable, Selectable};
use masking::Secret;
use time::Duration;

#[cfg(feature = "v1")]
use crate::schema::business_profile;
#[cfg(feature = "v2")]
use crate::schema_v2::business_profile;

/// Note: The order of fields in the struct is important.
/// This should be in the same order as the fields in the schema.rs file, otherwise the code will
/// not compile
/// If two adjacent columns have the same type, then the compiler will not throw any error, but the
/// fields read / written will be interchanged
#[cfg(feature = "v1")]
#[derive(Clone, Debug, Identifiable, Queryable, Selectable, router_derive::DebugAsDisplay)]
#[diesel(table_name = business_profile, primary_key(profile_id), check_for_backend(diesel::pg::Pg))]
pub struct Profile {
    pub profile_id: common_utils::id_type::ProfileId,
    pub merchant_id: common_utils::id_type::MerchantId,
    pub profile_name: String,
    pub created_at: time::PrimitiveDateTime,
    pub modified_at: time::PrimitiveDateTime,
    pub return_url: Option<String>,
    pub enable_payment_response_hash: bool,
    pub payment_response_hash_key: Option<String>,
    pub redirect_to_merchant_with_http_post: bool,
    pub webhook_details: Option<WebhookDetails>,
    pub metadata: Option<pii::SecretSerdeValue>,
    pub routing_algorithm: Option<serde_json::Value>,
    pub intent_fulfillment_time: Option<i64>,
    pub frm_routing_algorithm: Option<serde_json::Value>,
    pub payout_routing_algorithm: Option<serde_json::Value>,
    pub is_recon_enabled: bool,
    #[diesel(deserialize_as = super::OptionalDieselArray<String>)]
    pub applepay_verified_domains: Option<Vec<String>>,
    pub payment_link_config: Option<BusinessPaymentLinkConfig>,
    pub session_expiry: Option<i64>,
    pub authentication_connector_details: Option<AuthenticationConnectorDetails>,
    pub payout_link_config: Option<BusinessPayoutLinkConfig>,
    pub is_extended_card_info_enabled: Option<bool>,
    pub extended_card_info_config: Option<pii::SecretSerdeValue>,
    pub is_connector_agnostic_mit_enabled: Option<bool>,
    pub use_billing_as_payment_method_billing: Option<bool>,
    pub collect_shipping_details_from_wallet_connector: Option<bool>,
    pub collect_billing_details_from_wallet_connector: Option<bool>,
    pub outgoing_webhook_custom_http_headers: Option<Encryption>,
    pub always_collect_billing_details_from_wallet_connector: Option<bool>,
    pub always_collect_shipping_details_from_wallet_connector: Option<bool>,
    pub tax_connector_id: Option<common_utils::id_type::MerchantConnectorAccountId>,
    pub is_tax_connector_enabled: Option<bool>,
    pub version: common_enums::ApiVersion,
    pub dynamic_routing_algorithm: Option<serde_json::Value>,
    pub is_network_tokenization_enabled: bool,
    pub is_auto_retries_enabled: Option<bool>,
    pub max_auto_retries_enabled: Option<i16>,
    pub always_request_extended_authorization:
        Option<primitive_wrappers::AlwaysRequestExtendedAuthorization>,
    pub is_click_to_pay_enabled: bool,
    pub authentication_product_ids:
        Option<common_types::payments::AuthenticationConnectorAccountMap>,
    pub card_testing_guard_config: Option<CardTestingGuardConfig>,
    pub card_testing_secret_key: Option<Encryption>,
    pub is_clear_pan_retries_enabled: bool,
    pub force_3ds_challenge: Option<bool>,
    pub is_debit_routing_enabled: bool,
    pub merchant_business_country: Option<common_enums::CountryAlpha2>,
    pub id: Option<common_utils::id_type::ProfileId>,
    pub is_iframe_redirection_enabled: Option<bool>,
    pub is_pre_network_tokenization_enabled: Option<bool>,
    pub three_ds_decision_rule_algorithm: Option<serde_json::Value>,
    pub acquirer_config_map: Option<common_types::domain::AcquirerConfigMap>,
    pub merchant_category_code: Option<common_enums::MerchantCategoryCode>,
    pub merchant_country_code: Option<common_types::payments::MerchantCountryCode>,
    pub dispute_polling_interval: Option<primitive_wrappers::DisputePollingIntervalInHours>,
    pub is_manual_retry_enabled: Option<bool>,
    pub always_enable_overcapture: Option<primitive_wrappers::AlwaysEnableOvercaptureBool>,
<<<<<<< HEAD
    pub billing_processor_id: Option<common_utils::id_type::MerchantConnectorAccountId>,
=======
    pub is_external_vault_enabled: Option<bool>,
    pub external_vault_connector_details: Option<ExternalVaultConnectorDetails>,
>>>>>>> e410af26
}

#[cfg(feature = "v1")]
#[derive(Clone, Debug, Insertable, router_derive::DebugAsDisplay)]
#[diesel(table_name = business_profile, primary_key(profile_id))]
pub struct ProfileNew {
    pub profile_id: common_utils::id_type::ProfileId,
    pub merchant_id: common_utils::id_type::MerchantId,
    pub profile_name: String,
    pub created_at: time::PrimitiveDateTime,
    pub modified_at: time::PrimitiveDateTime,
    pub return_url: Option<String>,
    pub enable_payment_response_hash: bool,
    pub payment_response_hash_key: Option<String>,
    pub redirect_to_merchant_with_http_post: bool,
    pub webhook_details: Option<WebhookDetails>,
    pub metadata: Option<pii::SecretSerdeValue>,
    pub routing_algorithm: Option<serde_json::Value>,
    pub intent_fulfillment_time: Option<i64>,
    pub frm_routing_algorithm: Option<serde_json::Value>,
    pub payout_routing_algorithm: Option<serde_json::Value>,
    pub is_recon_enabled: bool,
    #[diesel(deserialize_as = super::OptionalDieselArray<String>)]
    pub applepay_verified_domains: Option<Vec<String>>,
    pub payment_link_config: Option<BusinessPaymentLinkConfig>,
    pub session_expiry: Option<i64>,
    pub authentication_connector_details: Option<AuthenticationConnectorDetails>,
    pub payout_link_config: Option<BusinessPayoutLinkConfig>,
    pub is_extended_card_info_enabled: Option<bool>,
    pub extended_card_info_config: Option<pii::SecretSerdeValue>,
    pub is_connector_agnostic_mit_enabled: Option<bool>,
    pub use_billing_as_payment_method_billing: Option<bool>,
    pub collect_shipping_details_from_wallet_connector: Option<bool>,
    pub collect_billing_details_from_wallet_connector: Option<bool>,
    pub outgoing_webhook_custom_http_headers: Option<Encryption>,
    pub always_collect_billing_details_from_wallet_connector: Option<bool>,
    pub always_collect_shipping_details_from_wallet_connector: Option<bool>,
    pub tax_connector_id: Option<common_utils::id_type::MerchantConnectorAccountId>,
    pub is_tax_connector_enabled: Option<bool>,
    pub version: common_enums::ApiVersion,
    pub is_network_tokenization_enabled: bool,
    pub is_auto_retries_enabled: Option<bool>,
    pub max_auto_retries_enabled: Option<i16>,
    pub is_click_to_pay_enabled: bool,
    pub authentication_product_ids:
        Option<common_types::payments::AuthenticationConnectorAccountMap>,
    pub card_testing_guard_config: Option<CardTestingGuardConfig>,
    pub card_testing_secret_key: Option<Encryption>,
    pub is_clear_pan_retries_enabled: bool,
    pub force_3ds_challenge: Option<bool>,
    pub is_debit_routing_enabled: bool,
    pub merchant_business_country: Option<common_enums::CountryAlpha2>,
    pub id: Option<common_utils::id_type::ProfileId>,
    pub is_iframe_redirection_enabled: Option<bool>,
    pub is_pre_network_tokenization_enabled: Option<bool>,
    pub merchant_category_code: Option<common_enums::MerchantCategoryCode>,
    pub merchant_country_code: Option<common_types::payments::MerchantCountryCode>,
    pub dispute_polling_interval: Option<primitive_wrappers::DisputePollingIntervalInHours>,
    pub is_manual_retry_enabled: Option<bool>,
<<<<<<< HEAD
    pub billing_processor_id: Option<common_utils::id_type::MerchantConnectorAccountId>,
=======
    pub is_external_vault_enabled: Option<bool>,
    pub external_vault_connector_details: Option<ExternalVaultConnectorDetails>,
>>>>>>> e410af26
}

#[cfg(feature = "v1")]
#[derive(Clone, Debug, AsChangeset, router_derive::DebugAsDisplay)]
#[diesel(table_name = business_profile)]
pub struct ProfileUpdateInternal {
    pub profile_name: Option<String>,
    pub modified_at: time::PrimitiveDateTime,
    pub return_url: Option<String>,
    pub enable_payment_response_hash: Option<bool>,
    pub payment_response_hash_key: Option<String>,
    pub redirect_to_merchant_with_http_post: Option<bool>,
    pub webhook_details: Option<WebhookDetails>,
    pub metadata: Option<pii::SecretSerdeValue>,
    pub routing_algorithm: Option<serde_json::Value>,
    pub intent_fulfillment_time: Option<i64>,
    pub frm_routing_algorithm: Option<serde_json::Value>,
    pub payout_routing_algorithm: Option<serde_json::Value>,
    pub is_recon_enabled: Option<bool>,
    #[diesel(deserialize_as = super::OptionalDieselArray<String>)]
    pub applepay_verified_domains: Option<Vec<String>>,
    pub payment_link_config: Option<BusinessPaymentLinkConfig>,
    pub session_expiry: Option<i64>,
    pub authentication_connector_details: Option<AuthenticationConnectorDetails>,
    pub payout_link_config: Option<BusinessPayoutLinkConfig>,
    pub is_extended_card_info_enabled: Option<bool>,
    pub extended_card_info_config: Option<pii::SecretSerdeValue>,
    pub is_connector_agnostic_mit_enabled: Option<bool>,
    pub use_billing_as_payment_method_billing: Option<bool>,
    pub collect_shipping_details_from_wallet_connector: Option<bool>,
    pub collect_billing_details_from_wallet_connector: Option<bool>,
    pub outgoing_webhook_custom_http_headers: Option<Encryption>,
    pub always_collect_billing_details_from_wallet_connector: Option<bool>,
    pub always_collect_shipping_details_from_wallet_connector: Option<bool>,
    pub tax_connector_id: Option<common_utils::id_type::MerchantConnectorAccountId>,
    pub is_tax_connector_enabled: Option<bool>,
    pub dynamic_routing_algorithm: Option<serde_json::Value>,
    pub is_network_tokenization_enabled: Option<bool>,
    pub is_auto_retries_enabled: Option<bool>,
    pub max_auto_retries_enabled: Option<i16>,
    pub always_request_extended_authorization:
        Option<primitive_wrappers::AlwaysRequestExtendedAuthorization>,
    pub is_click_to_pay_enabled: Option<bool>,
    pub authentication_product_ids:
        Option<common_types::payments::AuthenticationConnectorAccountMap>,
    pub card_testing_guard_config: Option<CardTestingGuardConfig>,
    pub card_testing_secret_key: Option<Encryption>,
    pub is_clear_pan_retries_enabled: Option<bool>,
    pub force_3ds_challenge: Option<bool>,
    pub is_debit_routing_enabled: Option<bool>,
    pub merchant_business_country: Option<common_enums::CountryAlpha2>,
    pub is_iframe_redirection_enabled: Option<bool>,
    pub is_pre_network_tokenization_enabled: Option<bool>,
    pub three_ds_decision_rule_algorithm: Option<serde_json::Value>,
    pub acquirer_config_map: Option<common_types::domain::AcquirerConfigMap>,
    pub merchant_category_code: Option<common_enums::MerchantCategoryCode>,
    pub merchant_country_code: Option<common_types::payments::MerchantCountryCode>,
    pub dispute_polling_interval: Option<primitive_wrappers::DisputePollingIntervalInHours>,
    pub is_manual_retry_enabled: Option<bool>,
    pub always_enable_overcapture: Option<primitive_wrappers::AlwaysEnableOvercaptureBool>,
<<<<<<< HEAD
    pub billing_processor_id: Option<common_utils::id_type::MerchantConnectorAccountId>,
=======
    pub is_external_vault_enabled: Option<bool>,
    pub external_vault_connector_details: Option<ExternalVaultConnectorDetails>,
>>>>>>> e410af26
}

#[cfg(feature = "v1")]
impl ProfileUpdateInternal {
    pub fn apply_changeset(self, source: Profile) -> Profile {
        let Self {
            profile_name,
            modified_at,
            return_url,
            enable_payment_response_hash,
            payment_response_hash_key,
            redirect_to_merchant_with_http_post,
            webhook_details,
            metadata,
            routing_algorithm,
            intent_fulfillment_time,
            frm_routing_algorithm,
            payout_routing_algorithm,
            is_recon_enabled,
            applepay_verified_domains,
            payment_link_config,
            session_expiry,
            authentication_connector_details,
            payout_link_config,
            is_extended_card_info_enabled,
            extended_card_info_config,
            is_connector_agnostic_mit_enabled,
            use_billing_as_payment_method_billing,
            collect_shipping_details_from_wallet_connector,
            collect_billing_details_from_wallet_connector,
            outgoing_webhook_custom_http_headers,
            always_collect_billing_details_from_wallet_connector,
            always_collect_shipping_details_from_wallet_connector,
            tax_connector_id,
            is_tax_connector_enabled,
            dynamic_routing_algorithm,
            is_network_tokenization_enabled,
            is_auto_retries_enabled,
            max_auto_retries_enabled,
            always_request_extended_authorization,
            is_click_to_pay_enabled,
            authentication_product_ids,
            card_testing_guard_config,
            card_testing_secret_key,
            is_clear_pan_retries_enabled,
            force_3ds_challenge,
            is_debit_routing_enabled,
            merchant_business_country,
            is_iframe_redirection_enabled,
            is_pre_network_tokenization_enabled,
            three_ds_decision_rule_algorithm,
            acquirer_config_map,
            merchant_category_code,
            merchant_country_code,
            dispute_polling_interval,
            is_manual_retry_enabled,
            always_enable_overcapture,
<<<<<<< HEAD
            billing_processor_id,
=======
            is_external_vault_enabled,
            external_vault_connector_details,
>>>>>>> e410af26
        } = self;
        Profile {
            profile_id: source.profile_id,
            merchant_id: source.merchant_id,
            profile_name: profile_name.unwrap_or(source.profile_name),
            created_at: source.created_at,
            modified_at,
            return_url: return_url.or(source.return_url),
            enable_payment_response_hash: enable_payment_response_hash
                .unwrap_or(source.enable_payment_response_hash),
            payment_response_hash_key: payment_response_hash_key
                .or(source.payment_response_hash_key),
            redirect_to_merchant_with_http_post: redirect_to_merchant_with_http_post
                .unwrap_or(source.redirect_to_merchant_with_http_post),
            webhook_details: webhook_details.or(source.webhook_details),
            metadata: metadata.or(source.metadata),
            routing_algorithm: routing_algorithm.or(source.routing_algorithm),
            intent_fulfillment_time: intent_fulfillment_time.or(source.intent_fulfillment_time),
            frm_routing_algorithm: frm_routing_algorithm.or(source.frm_routing_algorithm),
            payout_routing_algorithm: payout_routing_algorithm.or(source.payout_routing_algorithm),
            is_recon_enabled: is_recon_enabled.unwrap_or(source.is_recon_enabled),
            applepay_verified_domains: applepay_verified_domains
                .or(source.applepay_verified_domains),
            payment_link_config: payment_link_config.or(source.payment_link_config),
            session_expiry: session_expiry.or(source.session_expiry),
            authentication_connector_details: authentication_connector_details
                .or(source.authentication_connector_details),
            payout_link_config: payout_link_config.or(source.payout_link_config),
            is_extended_card_info_enabled: is_extended_card_info_enabled
                .or(source.is_extended_card_info_enabled),
            is_connector_agnostic_mit_enabled: is_connector_agnostic_mit_enabled
                .or(source.is_connector_agnostic_mit_enabled),
            extended_card_info_config: extended_card_info_config
                .or(source.extended_card_info_config),
            use_billing_as_payment_method_billing: use_billing_as_payment_method_billing
                .or(source.use_billing_as_payment_method_billing),
            collect_shipping_details_from_wallet_connector:
                collect_shipping_details_from_wallet_connector
                    .or(source.collect_shipping_details_from_wallet_connector),
            collect_billing_details_from_wallet_connector:
                collect_billing_details_from_wallet_connector
                    .or(source.collect_billing_details_from_wallet_connector),
            outgoing_webhook_custom_http_headers: outgoing_webhook_custom_http_headers
                .or(source.outgoing_webhook_custom_http_headers),
            always_collect_billing_details_from_wallet_connector:
                always_collect_billing_details_from_wallet_connector
                    .or(source.always_collect_billing_details_from_wallet_connector),
            always_collect_shipping_details_from_wallet_connector:
                always_collect_shipping_details_from_wallet_connector
                    .or(source.always_collect_shipping_details_from_wallet_connector),
            tax_connector_id: tax_connector_id.or(source.tax_connector_id),
            is_tax_connector_enabled: is_tax_connector_enabled.or(source.is_tax_connector_enabled),
            version: source.version,
            dynamic_routing_algorithm: dynamic_routing_algorithm
                .or(source.dynamic_routing_algorithm),
            is_network_tokenization_enabled: is_network_tokenization_enabled
                .unwrap_or(source.is_network_tokenization_enabled),
            is_auto_retries_enabled: is_auto_retries_enabled.or(source.is_auto_retries_enabled),
            max_auto_retries_enabled: max_auto_retries_enabled.or(source.max_auto_retries_enabled),
            always_request_extended_authorization: always_request_extended_authorization
                .or(source.always_request_extended_authorization),
            is_click_to_pay_enabled: is_click_to_pay_enabled
                .unwrap_or(source.is_click_to_pay_enabled),
            authentication_product_ids: authentication_product_ids
                .or(source.authentication_product_ids),
            card_testing_guard_config: card_testing_guard_config
                .or(source.card_testing_guard_config),
            card_testing_secret_key,
            is_clear_pan_retries_enabled: is_clear_pan_retries_enabled
                .unwrap_or(source.is_clear_pan_retries_enabled),
            force_3ds_challenge,
            id: source.id,
            is_debit_routing_enabled: is_debit_routing_enabled
                .unwrap_or(source.is_debit_routing_enabled),
            merchant_business_country: merchant_business_country
                .or(source.merchant_business_country),
            is_iframe_redirection_enabled: is_iframe_redirection_enabled
                .or(source.is_iframe_redirection_enabled),
            is_pre_network_tokenization_enabled: is_pre_network_tokenization_enabled
                .or(source.is_pre_network_tokenization_enabled),
            three_ds_decision_rule_algorithm: three_ds_decision_rule_algorithm
                .or(source.three_ds_decision_rule_algorithm),
            acquirer_config_map: acquirer_config_map.or(source.acquirer_config_map),
            merchant_category_code: merchant_category_code.or(source.merchant_category_code),
            merchant_country_code: merchant_country_code.or(source.merchant_country_code),
            dispute_polling_interval: dispute_polling_interval.or(source.dispute_polling_interval),
            is_manual_retry_enabled: is_manual_retry_enabled.or(source.is_manual_retry_enabled),
            always_enable_overcapture: always_enable_overcapture
                .or(source.always_enable_overcapture),
<<<<<<< HEAD
            billing_processor_id: billing_processor_id.or(source.billing_processor_id),
=======
            is_external_vault_enabled: is_external_vault_enabled
                .or(source.is_external_vault_enabled),
            external_vault_connector_details: external_vault_connector_details
                .or(source.external_vault_connector_details),
>>>>>>> e410af26
        }
    }
}

/// Note: The order of fields in the struct is important.
/// This should be in the same order as the fields in the schema.rs file, otherwise the code will
/// not compile
/// If two adjacent columns have the same type, then the compiler will not throw any error, but the
/// fields read / written will be interchanged
#[cfg(feature = "v2")]
#[derive(Clone, Debug, Identifiable, Queryable, Selectable, router_derive::DebugAsDisplay)]
#[diesel(table_name = business_profile, primary_key(id), check_for_backend(diesel::pg::Pg))]
pub struct Profile {
    pub merchant_id: common_utils::id_type::MerchantId,
    pub profile_name: String,
    pub created_at: time::PrimitiveDateTime,
    pub modified_at: time::PrimitiveDateTime,
    pub return_url: Option<common_utils::types::Url>,
    pub enable_payment_response_hash: bool,
    pub payment_response_hash_key: Option<String>,
    pub redirect_to_merchant_with_http_post: bool,
    pub webhook_details: Option<WebhookDetails>,
    pub metadata: Option<pii::SecretSerdeValue>,
    pub is_recon_enabled: bool,
    #[diesel(deserialize_as = super::OptionalDieselArray<String>)]
    pub applepay_verified_domains: Option<Vec<String>>,
    pub payment_link_config: Option<BusinessPaymentLinkConfig>,
    pub session_expiry: Option<i64>,
    pub authentication_connector_details: Option<AuthenticationConnectorDetails>,
    pub payout_link_config: Option<BusinessPayoutLinkConfig>,
    pub is_extended_card_info_enabled: Option<bool>,
    pub extended_card_info_config: Option<pii::SecretSerdeValue>,
    pub is_connector_agnostic_mit_enabled: Option<bool>,
    pub use_billing_as_payment_method_billing: Option<bool>,
    pub collect_shipping_details_from_wallet_connector: Option<bool>,
    pub collect_billing_details_from_wallet_connector: Option<bool>,
    pub outgoing_webhook_custom_http_headers: Option<Encryption>,
    pub always_collect_billing_details_from_wallet_connector: Option<bool>,
    pub always_collect_shipping_details_from_wallet_connector: Option<bool>,
    pub tax_connector_id: Option<common_utils::id_type::MerchantConnectorAccountId>,
    pub is_tax_connector_enabled: Option<bool>,
    pub version: common_enums::ApiVersion,
    pub dynamic_routing_algorithm: Option<serde_json::Value>,
    pub is_network_tokenization_enabled: bool,
    pub is_auto_retries_enabled: Option<bool>,
    pub max_auto_retries_enabled: Option<i16>,
    pub always_request_extended_authorization:
        Option<primitive_wrappers::AlwaysRequestExtendedAuthorization>,
    pub is_click_to_pay_enabled: bool,
    pub authentication_product_ids:
        Option<common_types::payments::AuthenticationConnectorAccountMap>,
    pub card_testing_guard_config: Option<CardTestingGuardConfig>,
    pub card_testing_secret_key: Option<Encryption>,
    pub is_clear_pan_retries_enabled: bool,
    pub force_3ds_challenge: Option<bool>,
    pub is_debit_routing_enabled: bool,
    pub merchant_business_country: Option<common_enums::CountryAlpha2>,
    pub id: common_utils::id_type::ProfileId,
    pub is_iframe_redirection_enabled: Option<bool>,
    pub three_ds_decision_rule_algorithm: Option<serde_json::Value>,
    pub acquirer_config_map: Option<common_types::domain::AcquirerConfigMap>,
    pub merchant_category_code: Option<common_enums::MerchantCategoryCode>,
    pub merchant_country_code: Option<common_types::payments::MerchantCountryCode>,
    pub dispute_polling_interval: Option<primitive_wrappers::DisputePollingIntervalInHours>,
    pub is_manual_retry_enabled: Option<bool>,
    pub always_enable_overcapture: Option<primitive_wrappers::AlwaysEnableOvercaptureBool>,
<<<<<<< HEAD
    pub billing_processor_id: Option<common_utils::id_type::MerchantConnectorAccountId>,
=======
    pub is_external_vault_enabled: Option<bool>,
    pub external_vault_connector_details: Option<ExternalVaultConnectorDetails>,
>>>>>>> e410af26
    pub routing_algorithm_id: Option<common_utils::id_type::RoutingId>,
    pub order_fulfillment_time: Option<i64>,
    pub order_fulfillment_time_origin: Option<common_enums::OrderFulfillmentTimeOrigin>,
    pub frm_routing_algorithm_id: Option<String>,
    pub payout_routing_algorithm_id: Option<common_utils::id_type::RoutingId>,
    pub default_fallback_routing: Option<pii::SecretSerdeValue>,
    pub three_ds_decision_manager_config: Option<common_types::payments::DecisionManagerRecord>,
    pub should_collect_cvv_during_payment:
        Option<primitive_wrappers::ShouldCollectCvvDuringPayment>,
    pub revenue_recovery_retry_algorithm_type: Option<common_enums::RevenueRecoveryAlgorithmType>,
    pub revenue_recovery_retry_algorithm_data: Option<RevenueRecoveryAlgorithmData>,
    pub split_txns_enabled: Option<common_enums::SplitTxnsEnabled>,
}

impl Profile {
    #[cfg(feature = "v1")]
    pub fn get_id(&self) -> &common_utils::id_type::ProfileId {
        &self.profile_id
    }

    #[cfg(feature = "v2")]
    pub fn get_id(&self) -> &common_utils::id_type::ProfileId {
        &self.id
    }
}

#[cfg(feature = "v2")]
#[derive(Clone, Debug, Insertable, router_derive::DebugAsDisplay)]
#[diesel(table_name = business_profile, primary_key(profile_id))]
pub struct ProfileNew {
    pub merchant_id: common_utils::id_type::MerchantId,
    pub profile_name: String,
    pub created_at: time::PrimitiveDateTime,
    pub modified_at: time::PrimitiveDateTime,
    pub return_url: Option<common_utils::types::Url>,
    pub enable_payment_response_hash: bool,
    pub payment_response_hash_key: Option<String>,
    pub redirect_to_merchant_with_http_post: bool,
    pub webhook_details: Option<WebhookDetails>,
    pub metadata: Option<pii::SecretSerdeValue>,
    pub is_recon_enabled: bool,
    #[diesel(deserialize_as = super::OptionalDieselArray<String>)]
    pub applepay_verified_domains: Option<Vec<String>>,
    pub payment_link_config: Option<BusinessPaymentLinkConfig>,
    pub session_expiry: Option<i64>,
    pub authentication_connector_details: Option<AuthenticationConnectorDetails>,
    pub payout_link_config: Option<BusinessPayoutLinkConfig>,
    pub is_extended_card_info_enabled: Option<bool>,
    pub extended_card_info_config: Option<pii::SecretSerdeValue>,
    pub is_connector_agnostic_mit_enabled: Option<bool>,
    pub use_billing_as_payment_method_billing: Option<bool>,
    pub collect_shipping_details_from_wallet_connector: Option<bool>,
    pub collect_billing_details_from_wallet_connector: Option<bool>,
    pub outgoing_webhook_custom_http_headers: Option<Encryption>,
    pub always_collect_billing_details_from_wallet_connector: Option<bool>,
    pub always_collect_shipping_details_from_wallet_connector: Option<bool>,
    pub tax_connector_id: Option<common_utils::id_type::MerchantConnectorAccountId>,
    pub is_tax_connector_enabled: Option<bool>,
    pub version: common_enums::ApiVersion,
    pub is_network_tokenization_enabled: bool,
    pub is_auto_retries_enabled: Option<bool>,
    pub max_auto_retries_enabled: Option<i16>,
    pub is_click_to_pay_enabled: bool,
    pub authentication_product_ids:
        Option<common_types::payments::AuthenticationConnectorAccountMap>,
    pub card_testing_guard_config: Option<CardTestingGuardConfig>,
    pub card_testing_secret_key: Option<Encryption>,
    pub is_clear_pan_retries_enabled: Option<bool>,
    pub is_debit_routing_enabled: bool,
    pub merchant_business_country: Option<common_enums::CountryAlpha2>,
    pub merchant_category_code: Option<common_enums::MerchantCategoryCode>,
    pub merchant_country_code: Option<common_types::payments::MerchantCountryCode>,
    pub billing_processor_id: Option<common_utils::id_type::MerchantConnectorAccountId>,
    pub routing_algorithm_id: Option<common_utils::id_type::RoutingId>,
    pub order_fulfillment_time: Option<i64>,
    pub order_fulfillment_time_origin: Option<common_enums::OrderFulfillmentTimeOrigin>,
    pub frm_routing_algorithm_id: Option<String>,
    pub payout_routing_algorithm_id: Option<common_utils::id_type::RoutingId>,
    pub default_fallback_routing: Option<pii::SecretSerdeValue>,
    pub three_ds_decision_manager_config: Option<common_types::payments::DecisionManagerRecord>,
    pub should_collect_cvv_during_payment:
        Option<primitive_wrappers::ShouldCollectCvvDuringPayment>,
    pub id: common_utils::id_type::ProfileId,
    pub revenue_recovery_retry_algorithm_type: Option<common_enums::RevenueRecoveryAlgorithmType>,
    pub revenue_recovery_retry_algorithm_data: Option<RevenueRecoveryAlgorithmData>,
    pub is_iframe_redirection_enabled: Option<bool>,
    pub is_external_vault_enabled: Option<bool>,
    pub external_vault_connector_details: Option<ExternalVaultConnectorDetails>,
    pub split_txns_enabled: Option<common_enums::SplitTxnsEnabled>,
}

#[cfg(feature = "v2")]
#[derive(Clone, Debug, AsChangeset, router_derive::DebugAsDisplay)]
#[diesel(table_name = business_profile)]
pub struct ProfileUpdateInternal {
    pub profile_name: Option<String>,
    pub modified_at: time::PrimitiveDateTime,
    pub return_url: Option<common_utils::types::Url>,
    pub enable_payment_response_hash: Option<bool>,
    pub payment_response_hash_key: Option<String>,
    pub redirect_to_merchant_with_http_post: Option<bool>,
    pub webhook_details: Option<WebhookDetails>,
    pub metadata: Option<pii::SecretSerdeValue>,
    pub is_recon_enabled: Option<bool>,
    #[diesel(deserialize_as = super::OptionalDieselArray<String>)]
    pub applepay_verified_domains: Option<Vec<String>>,
    pub payment_link_config: Option<BusinessPaymentLinkConfig>,
    pub session_expiry: Option<i64>,
    pub authentication_connector_details: Option<AuthenticationConnectorDetails>,
    pub payout_link_config: Option<BusinessPayoutLinkConfig>,
    pub is_extended_card_info_enabled: Option<bool>,
    pub extended_card_info_config: Option<pii::SecretSerdeValue>,
    pub is_connector_agnostic_mit_enabled: Option<bool>,
    pub use_billing_as_payment_method_billing: Option<bool>,
    pub collect_shipping_details_from_wallet_connector: Option<bool>,
    pub collect_billing_details_from_wallet_connector: Option<bool>,
    pub outgoing_webhook_custom_http_headers: Option<Encryption>,
    pub always_collect_billing_details_from_wallet_connector: Option<bool>,
    pub always_collect_shipping_details_from_wallet_connector: Option<bool>,
    pub tax_connector_id: Option<common_utils::id_type::MerchantConnectorAccountId>,
    pub is_tax_connector_enabled: Option<bool>,
    pub is_network_tokenization_enabled: Option<bool>,
    pub is_auto_retries_enabled: Option<bool>,
    pub max_auto_retries_enabled: Option<i16>,
    pub is_click_to_pay_enabled: Option<bool>,
    pub authentication_product_ids:
        Option<common_types::payments::AuthenticationConnectorAccountMap>,
    pub card_testing_guard_config: Option<CardTestingGuardConfig>,
    pub card_testing_secret_key: Option<Encryption>,
    pub is_clear_pan_retries_enabled: Option<bool>,
    pub is_debit_routing_enabled: Option<bool>,
    pub merchant_business_country: Option<common_enums::CountryAlpha2>,
    pub merchant_category_code: Option<common_enums::MerchantCategoryCode>,
    pub merchant_country_code: Option<common_types::payments::MerchantCountryCode>,
    pub billing_processor_id: Option<common_utils::id_type::MerchantConnectorAccountId>,
    pub routing_algorithm_id: Option<common_utils::id_type::RoutingId>,
    pub order_fulfillment_time: Option<i64>,
    pub order_fulfillment_time_origin: Option<common_enums::OrderFulfillmentTimeOrigin>,
    pub frm_routing_algorithm_id: Option<String>,
    pub payout_routing_algorithm_id: Option<common_utils::id_type::RoutingId>,
    pub default_fallback_routing: Option<pii::SecretSerdeValue>,
    pub three_ds_decision_manager_config: Option<common_types::payments::DecisionManagerRecord>,
    pub should_collect_cvv_during_payment:
        Option<primitive_wrappers::ShouldCollectCvvDuringPayment>,
    pub revenue_recovery_retry_algorithm_type: Option<common_enums::RevenueRecoveryAlgorithmType>,
    pub revenue_recovery_retry_algorithm_data: Option<RevenueRecoveryAlgorithmData>,
    pub is_iframe_redirection_enabled: Option<bool>,
    pub is_external_vault_enabled: Option<bool>,
    pub external_vault_connector_details: Option<ExternalVaultConnectorDetails>,
    pub split_txns_enabled: Option<common_enums::SplitTxnsEnabled>,
}

#[cfg(feature = "v2")]
impl ProfileUpdateInternal {
    pub fn apply_changeset(self, source: Profile) -> Profile {
        let Self {
            profile_name,
            modified_at,
            return_url,
            enable_payment_response_hash,
            payment_response_hash_key,
            redirect_to_merchant_with_http_post,
            webhook_details,
            metadata,
            is_recon_enabled,
            applepay_verified_domains,
            payment_link_config,
            session_expiry,
            authentication_connector_details,
            payout_link_config,
            is_extended_card_info_enabled,
            extended_card_info_config,
            is_connector_agnostic_mit_enabled,
            use_billing_as_payment_method_billing,
            collect_shipping_details_from_wallet_connector,
            collect_billing_details_from_wallet_connector,
            outgoing_webhook_custom_http_headers,
            always_collect_billing_details_from_wallet_connector,
            always_collect_shipping_details_from_wallet_connector,
            tax_connector_id,
            is_tax_connector_enabled,
            billing_processor_id,
            routing_algorithm_id,
            order_fulfillment_time,
            order_fulfillment_time_origin,
            frm_routing_algorithm_id,
            payout_routing_algorithm_id,
            default_fallback_routing,
            should_collect_cvv_during_payment,
            is_network_tokenization_enabled,
            is_auto_retries_enabled,
            max_auto_retries_enabled,
            is_click_to_pay_enabled,
            authentication_product_ids,
            three_ds_decision_manager_config,
            card_testing_guard_config,
            card_testing_secret_key,
            is_clear_pan_retries_enabled,
            is_debit_routing_enabled,
            merchant_business_country,
            revenue_recovery_retry_algorithm_type,
            revenue_recovery_retry_algorithm_data,
            is_iframe_redirection_enabled,
            is_external_vault_enabled,
            external_vault_connector_details,
            merchant_category_code,
            merchant_country_code,
            split_txns_enabled,
        } = self;
        Profile {
            id: source.id,
            merchant_id: source.merchant_id,
            profile_name: profile_name.unwrap_or(source.profile_name),
            created_at: source.created_at,
            modified_at,
            return_url: return_url.or(source.return_url),
            enable_payment_response_hash: enable_payment_response_hash
                .unwrap_or(source.enable_payment_response_hash),
            payment_response_hash_key: payment_response_hash_key
                .or(source.payment_response_hash_key),
            redirect_to_merchant_with_http_post: redirect_to_merchant_with_http_post
                .unwrap_or(source.redirect_to_merchant_with_http_post),
            webhook_details: webhook_details.or(source.webhook_details),
            metadata: metadata.or(source.metadata),
            is_recon_enabled: is_recon_enabled.unwrap_or(source.is_recon_enabled),
            applepay_verified_domains: applepay_verified_domains
                .or(source.applepay_verified_domains),
            payment_link_config: payment_link_config.or(source.payment_link_config),
            session_expiry: session_expiry.or(source.session_expiry),
            authentication_connector_details: authentication_connector_details
                .or(source.authentication_connector_details),
            payout_link_config: payout_link_config.or(source.payout_link_config),
            is_extended_card_info_enabled: is_extended_card_info_enabled
                .or(source.is_extended_card_info_enabled),
            is_connector_agnostic_mit_enabled: is_connector_agnostic_mit_enabled
                .or(source.is_connector_agnostic_mit_enabled),
            extended_card_info_config: extended_card_info_config
                .or(source.extended_card_info_config),
            use_billing_as_payment_method_billing: use_billing_as_payment_method_billing
                .or(source.use_billing_as_payment_method_billing),
            collect_shipping_details_from_wallet_connector:
                collect_shipping_details_from_wallet_connector
                    .or(source.collect_shipping_details_from_wallet_connector),
            collect_billing_details_from_wallet_connector:
                collect_billing_details_from_wallet_connector
                    .or(source.collect_billing_details_from_wallet_connector),
            outgoing_webhook_custom_http_headers: outgoing_webhook_custom_http_headers
                .or(source.outgoing_webhook_custom_http_headers),
            always_collect_billing_details_from_wallet_connector:
                always_collect_billing_details_from_wallet_connector
                    .or(always_collect_billing_details_from_wallet_connector),
            always_collect_shipping_details_from_wallet_connector:
                always_collect_shipping_details_from_wallet_connector
                    .or(always_collect_shipping_details_from_wallet_connector),
            tax_connector_id: tax_connector_id.or(source.tax_connector_id),
            is_tax_connector_enabled: is_tax_connector_enabled.or(source.is_tax_connector_enabled),
            routing_algorithm_id: routing_algorithm_id.or(source.routing_algorithm_id),
            order_fulfillment_time: order_fulfillment_time.or(source.order_fulfillment_time),
            order_fulfillment_time_origin: order_fulfillment_time_origin
                .or(source.order_fulfillment_time_origin),
            frm_routing_algorithm_id: frm_routing_algorithm_id.or(source.frm_routing_algorithm_id),
            payout_routing_algorithm_id: payout_routing_algorithm_id
                .or(source.payout_routing_algorithm_id),
            default_fallback_routing: default_fallback_routing.or(source.default_fallback_routing),
            should_collect_cvv_during_payment: should_collect_cvv_during_payment
                .or(source.should_collect_cvv_during_payment),
            version: source.version,
            dynamic_routing_algorithm: None,
            is_network_tokenization_enabled: is_network_tokenization_enabled
                .unwrap_or(source.is_network_tokenization_enabled),
            is_auto_retries_enabled: is_auto_retries_enabled.or(source.is_auto_retries_enabled),
            max_auto_retries_enabled: max_auto_retries_enabled.or(source.max_auto_retries_enabled),
            always_request_extended_authorization: None,
            is_click_to_pay_enabled: is_click_to_pay_enabled
                .unwrap_or(source.is_click_to_pay_enabled),
            authentication_product_ids: authentication_product_ids
                .or(source.authentication_product_ids),
            three_ds_decision_manager_config: three_ds_decision_manager_config
                .or(source.three_ds_decision_manager_config),
            card_testing_guard_config: card_testing_guard_config
                .or(source.card_testing_guard_config),
            card_testing_secret_key: card_testing_secret_key.or(source.card_testing_secret_key),
            is_clear_pan_retries_enabled: is_clear_pan_retries_enabled
                .unwrap_or(source.is_clear_pan_retries_enabled),
            force_3ds_challenge: None,
            is_debit_routing_enabled: is_debit_routing_enabled
                .unwrap_or(source.is_debit_routing_enabled),
            merchant_business_country: merchant_business_country
                .or(source.merchant_business_country),
            revenue_recovery_retry_algorithm_type: revenue_recovery_retry_algorithm_type
                .or(source.revenue_recovery_retry_algorithm_type),
            revenue_recovery_retry_algorithm_data: revenue_recovery_retry_algorithm_data
                .or(source.revenue_recovery_retry_algorithm_data),
            is_iframe_redirection_enabled: is_iframe_redirection_enabled
                .or(source.is_iframe_redirection_enabled),
            is_external_vault_enabled: is_external_vault_enabled
                .or(source.is_external_vault_enabled),
            external_vault_connector_details: external_vault_connector_details
                .or(source.external_vault_connector_details),
            three_ds_decision_rule_algorithm: None,
            acquirer_config_map: None,
            merchant_category_code: merchant_category_code.or(source.merchant_category_code),
            merchant_country_code: merchant_country_code.or(source.merchant_country_code),
            dispute_polling_interval: None,
            split_txns_enabled: split_txns_enabled.or(source.split_txns_enabled),
            is_manual_retry_enabled: None,
            always_enable_overcapture: None,
            billing_processor_id: billing_processor_id.or(source.billing_processor_id),
        }
    }
}

#[derive(Clone, Debug, serde::Deserialize, serde::Serialize, diesel::AsExpression)]
#[diesel(sql_type = diesel::sql_types::Jsonb)]
pub struct AuthenticationConnectorDetails {
    pub authentication_connectors: Vec<AuthenticationConnectors>,
    pub three_ds_requestor_url: String,
    pub three_ds_requestor_app_url: Option<String>,
}

common_utils::impl_to_sql_from_sql_json!(AuthenticationConnectorDetails);

#[derive(Clone, Debug, serde::Deserialize, serde::Serialize, diesel::AsExpression)]
#[diesel(sql_type = diesel::sql_types::Jsonb)]
pub struct ExternalVaultConnectorDetails {
    pub vault_connector_id: common_utils::id_type::MerchantConnectorAccountId,
    pub vault_sdk: Option<VaultSdk>,
}

common_utils::impl_to_sql_from_sql_json!(ExternalVaultConnectorDetails);

#[derive(Clone, Debug, serde::Deserialize, serde::Serialize, diesel::AsExpression)]
#[diesel(sql_type = diesel::sql_types::Jsonb)]
pub struct CardTestingGuardConfig {
    pub is_card_ip_blocking_enabled: bool,
    pub card_ip_blocking_threshold: i32,
    pub is_guest_user_card_blocking_enabled: bool,
    pub guest_user_card_blocking_threshold: i32,
    pub is_customer_id_blocking_enabled: bool,
    pub customer_id_blocking_threshold: i32,
    pub card_testing_guard_expiry: i32,
}

common_utils::impl_to_sql_from_sql_json!(CardTestingGuardConfig);

impl Default for CardTestingGuardConfig {
    fn default() -> Self {
        Self {
            is_card_ip_blocking_enabled: common_utils::consts::DEFAULT_CARD_IP_BLOCKING_STATUS,
            card_ip_blocking_threshold: common_utils::consts::DEFAULT_CARD_IP_BLOCKING_THRESHOLD,
            is_guest_user_card_blocking_enabled:
                common_utils::consts::DEFAULT_GUEST_USER_CARD_BLOCKING_STATUS,
            guest_user_card_blocking_threshold:
                common_utils::consts::DEFAULT_GUEST_USER_CARD_BLOCKING_THRESHOLD,
            is_customer_id_blocking_enabled:
                common_utils::consts::DEFAULT_CUSTOMER_ID_BLOCKING_STATUS,
            customer_id_blocking_threshold:
                common_utils::consts::DEFAULT_CUSTOMER_ID_BLOCKING_THRESHOLD,
            card_testing_guard_expiry:
                common_utils::consts::DEFAULT_CARD_TESTING_GUARD_EXPIRY_IN_SECS,
        }
    }
}

#[derive(Clone, Debug, serde::Deserialize, serde::Serialize, diesel::AsExpression)]
#[diesel(sql_type = diesel::sql_types::Json)]
pub struct WebhookDetails {
    pub webhook_version: Option<String>,
    pub webhook_username: Option<String>,
    pub webhook_password: Option<Secret<String>>,
    pub webhook_url: Option<Secret<String>>,
    pub payment_created_enabled: Option<bool>,
    pub payment_succeeded_enabled: Option<bool>,
    pub payment_failed_enabled: Option<bool>,
    pub payment_statuses_enabled: Option<Vec<common_enums::IntentStatus>>,
    pub refund_statuses_enabled: Option<Vec<common_enums::RefundStatus>>,
    pub payout_statuses_enabled: Option<Vec<common_enums::PayoutStatus>>,
}

common_utils::impl_to_sql_from_sql_json!(WebhookDetails);

#[derive(Clone, Debug, serde::Deserialize, serde::Serialize, diesel::AsExpression)]
#[diesel(sql_type = diesel::sql_types::Jsonb)]
pub struct BusinessPaymentLinkConfig {
    pub domain_name: Option<String>,
    #[serde(flatten)]
    pub default_config: Option<PaymentLinkConfigRequest>,
    pub business_specific_configs: Option<HashMap<String, PaymentLinkConfigRequest>>,
    pub allowed_domains: Option<HashSet<String>>,
    pub branding_visibility: Option<bool>,
}

#[derive(Clone, Debug, serde::Deserialize, serde::Serialize)]
pub struct PaymentLinkConfigRequest {
    pub theme: Option<String>,
    pub logo: Option<String>,
    pub seller_name: Option<String>,
    pub sdk_layout: Option<String>,
    pub display_sdk_only: Option<bool>,
    pub enabled_saved_payment_method: Option<bool>,
    pub hide_card_nickname_field: Option<bool>,
    pub show_card_form_by_default: Option<bool>,
    pub background_image: Option<PaymentLinkBackgroundImageConfig>,
    pub details_layout: Option<common_enums::PaymentLinkDetailsLayout>,
    pub payment_button_text: Option<String>,
    pub custom_message_for_card_terms: Option<String>,
    pub payment_button_colour: Option<String>,
    pub skip_status_screen: Option<bool>,
    pub payment_button_text_colour: Option<String>,
    pub background_colour: Option<String>,
    pub sdk_ui_rules: Option<HashMap<String, HashMap<String, String>>>,
    pub payment_link_ui_rules: Option<HashMap<String, HashMap<String, String>>>,
    pub enable_button_only_on_form_ready: Option<bool>,
    pub payment_form_header_text: Option<String>,
    pub payment_form_label_type: Option<common_enums::PaymentLinkSdkLabelType>,
    pub show_card_terms: Option<common_enums::PaymentLinkShowSdkTerms>,
    pub is_setup_mandate_flow: Option<bool>,
    pub color_icon_card_cvc_error: Option<String>,
}

#[derive(Clone, Debug, serde::Deserialize, serde::Serialize, PartialEq)]
pub struct PaymentLinkBackgroundImageConfig {
    pub url: common_utils::types::Url,
    pub position: Option<common_enums::ElementPosition>,
    pub size: Option<common_enums::ElementSize>,
}

common_utils::impl_to_sql_from_sql_json!(BusinessPaymentLinkConfig);

#[derive(Clone, Debug, serde::Deserialize, serde::Serialize, diesel::AsExpression)]
#[diesel(sql_type = diesel::sql_types::Jsonb)]
pub struct BusinessPayoutLinkConfig {
    #[serde(flatten)]
    pub config: BusinessGenericLinkConfig,
    pub form_layout: Option<UIWidgetFormLayout>,
    pub payout_test_mode: Option<bool>,
}

#[derive(Clone, Debug, serde::Deserialize, serde::Serialize)]
pub struct BusinessGenericLinkConfig {
    pub domain_name: Option<String>,
    pub allowed_domains: HashSet<String>,
    #[serde(flatten)]
    pub ui_config: common_utils::link_utils::GenericLinkUiConfig,
}

common_utils::impl_to_sql_from_sql_json!(BusinessPayoutLinkConfig);

#[derive(Clone, Debug, serde::Deserialize, serde::Serialize, diesel::AsExpression)]
#[diesel(sql_type = diesel::sql_types::Jsonb)]
pub struct RevenueRecoveryAlgorithmData {
    pub monitoring_configured_timestamp: time::PrimitiveDateTime,
}

impl RevenueRecoveryAlgorithmData {
    pub fn has_exceeded_monitoring_threshold(&self, monitoring_threshold_in_seconds: i64) -> bool {
        let total_threshold_time = self.monitoring_configured_timestamp
            + Duration::seconds(monitoring_threshold_in_seconds);
        common_utils::date_time::now() >= total_threshold_time
    }
}

common_utils::impl_to_sql_from_sql_json!(RevenueRecoveryAlgorithmData);<|MERGE_RESOLUTION|>--- conflicted
+++ resolved
@@ -80,12 +80,9 @@
     pub dispute_polling_interval: Option<primitive_wrappers::DisputePollingIntervalInHours>,
     pub is_manual_retry_enabled: Option<bool>,
     pub always_enable_overcapture: Option<primitive_wrappers::AlwaysEnableOvercaptureBool>,
-<<<<<<< HEAD
-    pub billing_processor_id: Option<common_utils::id_type::MerchantConnectorAccountId>,
-=======
     pub is_external_vault_enabled: Option<bool>,
     pub external_vault_connector_details: Option<ExternalVaultConnectorDetails>,
->>>>>>> e410af26
+    pub billing_processor_id: Option<common_utils::id_type::MerchantConnectorAccountId>,
 }
 
 #[cfg(feature = "v1")]
@@ -145,12 +142,9 @@
     pub merchant_country_code: Option<common_types::payments::MerchantCountryCode>,
     pub dispute_polling_interval: Option<primitive_wrappers::DisputePollingIntervalInHours>,
     pub is_manual_retry_enabled: Option<bool>,
-<<<<<<< HEAD
-    pub billing_processor_id: Option<common_utils::id_type::MerchantConnectorAccountId>,
-=======
     pub is_external_vault_enabled: Option<bool>,
     pub external_vault_connector_details: Option<ExternalVaultConnectorDetails>,
->>>>>>> e410af26
+    pub billing_processor_id: Option<common_utils::id_type::MerchantConnectorAccountId>,
 }
 
 #[cfg(feature = "v1")]
@@ -211,12 +205,9 @@
     pub dispute_polling_interval: Option<primitive_wrappers::DisputePollingIntervalInHours>,
     pub is_manual_retry_enabled: Option<bool>,
     pub always_enable_overcapture: Option<primitive_wrappers::AlwaysEnableOvercaptureBool>,
-<<<<<<< HEAD
-    pub billing_processor_id: Option<common_utils::id_type::MerchantConnectorAccountId>,
-=======
     pub is_external_vault_enabled: Option<bool>,
     pub external_vault_connector_details: Option<ExternalVaultConnectorDetails>,
->>>>>>> e410af26
+    pub billing_processor_id: Option<common_utils::id_type::MerchantConnectorAccountId>,
 }
 
 #[cfg(feature = "v1")]
@@ -274,12 +265,9 @@
             dispute_polling_interval,
             is_manual_retry_enabled,
             always_enable_overcapture,
-<<<<<<< HEAD
-            billing_processor_id,
-=======
             is_external_vault_enabled,
             external_vault_connector_details,
->>>>>>> e410af26
+            billing_processor_id,
         } = self;
         Profile {
             profile_id: source.profile_id,
@@ -369,14 +357,11 @@
             is_manual_retry_enabled: is_manual_retry_enabled.or(source.is_manual_retry_enabled),
             always_enable_overcapture: always_enable_overcapture
                 .or(source.always_enable_overcapture),
-<<<<<<< HEAD
-            billing_processor_id: billing_processor_id.or(source.billing_processor_id),
-=======
             is_external_vault_enabled: is_external_vault_enabled
                 .or(source.is_external_vault_enabled),
             external_vault_connector_details: external_vault_connector_details
                 .or(source.external_vault_connector_details),
->>>>>>> e410af26
+            billing_processor_id: billing_processor_id.or(source.billing_processor_id),
         }
     }
 }
@@ -443,12 +428,9 @@
     pub dispute_polling_interval: Option<primitive_wrappers::DisputePollingIntervalInHours>,
     pub is_manual_retry_enabled: Option<bool>,
     pub always_enable_overcapture: Option<primitive_wrappers::AlwaysEnableOvercaptureBool>,
-<<<<<<< HEAD
-    pub billing_processor_id: Option<common_utils::id_type::MerchantConnectorAccountId>,
-=======
     pub is_external_vault_enabled: Option<bool>,
     pub external_vault_connector_details: Option<ExternalVaultConnectorDetails>,
->>>>>>> e410af26
+    pub billing_processor_id: Option<common_utils::id_type::MerchantConnectorAccountId>,
     pub routing_algorithm_id: Option<common_utils::id_type::RoutingId>,
     pub order_fulfillment_time: Option<i64>,
     pub order_fulfillment_time_origin: Option<common_enums::OrderFulfillmentTimeOrigin>,
