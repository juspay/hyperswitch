use std::collections::{HashMap, HashSet};

use common_enums::AuthenticationConnectors;
use common_utils::{encryption::Encryption, pii};
use diesel::{AsChangeset, Identifiable, Insertable, Queryable, Selectable};
use masking::Secret;

#[cfg(all(
    any(feature = "v1", feature = "v2"),
    not(feature = "business_profile_v2")
))]
use crate::schema::business_profile;
#[cfg(all(feature = "v2", feature = "business_profile_v2"))]
use crate::schema_v2::business_profile;

/// Note: The order of fields in the struct is important.
/// This should be in the same order as the fields in the schema.rs file, otherwise the code will
/// not compile
/// If two adjacent columns have the same type, then the compiler will not throw any error, but the
/// fields read / written will be interchanged
#[cfg(all(
    any(feature = "v1", feature = "v2"),
    not(feature = "business_profile_v2")
))]
#[derive(Clone, Debug, Identifiable, Queryable, Selectable, router_derive::DebugAsDisplay)]
#[diesel(table_name = business_profile, primary_key(profile_id), check_for_backend(diesel::pg::Pg))]
pub struct BusinessProfile {
    pub profile_id: common_utils::id_type::ProfileId,
    pub merchant_id: common_utils::id_type::MerchantId,
    pub profile_name: String,
    pub created_at: time::PrimitiveDateTime,
    pub modified_at: time::PrimitiveDateTime,
    pub return_url: Option<String>,
    pub enable_payment_response_hash: bool,
    pub payment_response_hash_key: Option<String>,
    pub redirect_to_merchant_with_http_post: bool,
    pub webhook_details: Option<WebhookDetails>,
    pub metadata: Option<pii::SecretSerdeValue>,
    pub routing_algorithm: Option<serde_json::Value>,
    pub intent_fulfillment_time: Option<i64>,
    pub frm_routing_algorithm: Option<serde_json::Value>,
    pub payout_routing_algorithm: Option<serde_json::Value>,
    pub is_recon_enabled: bool,
    #[diesel(deserialize_as = super::OptionalDieselArray<String>)]
    pub applepay_verified_domains: Option<Vec<String>>,
    pub payment_link_config: Option<BusinessPaymentLinkConfig>,
    pub session_expiry: Option<i64>,
    pub authentication_connector_details: Option<AuthenticationConnectorDetails>,
    pub payout_link_config: Option<BusinessPayoutLinkConfig>,
    pub is_extended_card_info_enabled: Option<bool>,
    pub extended_card_info_config: Option<pii::SecretSerdeValue>,
    pub is_connector_agnostic_mit_enabled: Option<bool>,
    pub use_billing_as_payment_method_billing: Option<bool>,
    pub collect_shipping_details_from_wallet_connector: Option<bool>,
    pub collect_billing_details_from_wallet_connector: Option<bool>,
    pub outgoing_webhook_custom_http_headers: Option<Encryption>,
    pub always_collect_billing_details_from_wallet_connector: Option<bool>,
    pub always_collect_shipping_details_from_wallet_connector: Option<bool>,
    pub tax_connector_id: Option<String>,
    pub is_tax_connector_enabled: Option<bool>,
    pub api_version: common_enums::ApiVersion,
}

#[cfg(all(
    any(feature = "v1", feature = "v2"),
    not(feature = "business_profile_v2")
))]
#[derive(Clone, Debug, Insertable, router_derive::DebugAsDisplay)]
#[diesel(table_name = business_profile, primary_key(profile_id))]
pub struct BusinessProfileNew {
    pub profile_id: common_utils::id_type::ProfileId,
    pub merchant_id: common_utils::id_type::MerchantId,
    pub profile_name: String,
    pub created_at: time::PrimitiveDateTime,
    pub modified_at: time::PrimitiveDateTime,
    pub return_url: Option<String>,
    pub enable_payment_response_hash: bool,
    pub payment_response_hash_key: Option<String>,
    pub redirect_to_merchant_with_http_post: bool,
    pub webhook_details: Option<WebhookDetails>,
    pub metadata: Option<pii::SecretSerdeValue>,
    pub routing_algorithm: Option<serde_json::Value>,
    pub intent_fulfillment_time: Option<i64>,
    pub frm_routing_algorithm: Option<serde_json::Value>,
    pub payout_routing_algorithm: Option<serde_json::Value>,
    pub is_recon_enabled: bool,
    #[diesel(deserialize_as = super::OptionalDieselArray<String>)]
    pub applepay_verified_domains: Option<Vec<String>>,
    pub payment_link_config: Option<BusinessPaymentLinkConfig>,
    pub session_expiry: Option<i64>,
    pub authentication_connector_details: Option<AuthenticationConnectorDetails>,
    pub payout_link_config: Option<BusinessPayoutLinkConfig>,
    pub is_extended_card_info_enabled: Option<bool>,
    pub extended_card_info_config: Option<pii::SecretSerdeValue>,
    pub is_connector_agnostic_mit_enabled: Option<bool>,
    pub use_billing_as_payment_method_billing: Option<bool>,
    pub collect_shipping_details_from_wallet_connector: Option<bool>,
    pub collect_billing_details_from_wallet_connector: Option<bool>,
    pub outgoing_webhook_custom_http_headers: Option<Encryption>,
    pub always_collect_billing_details_from_wallet_connector: Option<bool>,
    pub always_collect_shipping_details_from_wallet_connector: Option<bool>,
    pub tax_connector_id: Option<String>,
    pub is_tax_connector_enabled: Option<bool>,
    pub api_version: common_enums::ApiVersion,
}

#[cfg(all(
    any(feature = "v1", feature = "v2"),
    not(feature = "business_profile_v2")
))]
#[derive(Clone, Debug, AsChangeset, router_derive::DebugAsDisplay)]
#[diesel(table_name = business_profile)]
pub struct BusinessProfileUpdateInternal {
    pub profile_name: Option<String>,
    pub modified_at: time::PrimitiveDateTime,
    pub return_url: Option<String>,
    pub enable_payment_response_hash: Option<bool>,
    pub payment_response_hash_key: Option<String>,
    pub redirect_to_merchant_with_http_post: Option<bool>,
    pub webhook_details: Option<WebhookDetails>,
    pub metadata: Option<pii::SecretSerdeValue>,
    pub routing_algorithm: Option<serde_json::Value>,
    pub intent_fulfillment_time: Option<i64>,
    pub frm_routing_algorithm: Option<serde_json::Value>,
    pub payout_routing_algorithm: Option<serde_json::Value>,
    pub is_recon_enabled: Option<bool>,
    #[diesel(deserialize_as = super::OptionalDieselArray<String>)]
    pub applepay_verified_domains: Option<Vec<String>>,
    pub payment_link_config: Option<BusinessPaymentLinkConfig>,
    pub session_expiry: Option<i64>,
    pub authentication_connector_details: Option<AuthenticationConnectorDetails>,
    pub payout_link_config: Option<BusinessPayoutLinkConfig>,
    pub is_extended_card_info_enabled: Option<bool>,
    pub extended_card_info_config: Option<pii::SecretSerdeValue>,
    pub is_connector_agnostic_mit_enabled: Option<bool>,
    pub use_billing_as_payment_method_billing: Option<bool>,
    pub collect_shipping_details_from_wallet_connector: Option<bool>,
    pub collect_billing_details_from_wallet_connector: Option<bool>,
    pub outgoing_webhook_custom_http_headers: Option<Encryption>,
    pub always_collect_billing_details_from_wallet_connector: Option<bool>,
    pub always_collect_shipping_details_from_wallet_connector: Option<bool>,
    pub tax_connector_id: Option<String>,
    pub is_tax_connector_enabled: Option<bool>,
}

#[cfg(all(
    any(feature = "v1", feature = "v2"),
    not(feature = "business_profile_v2")
))]
impl BusinessProfileUpdateInternal {
    pub fn apply_changeset(self, source: BusinessProfile) -> BusinessProfile {
        let Self {
            profile_name,
            modified_at,
            return_url,
            enable_payment_response_hash,
            payment_response_hash_key,
            redirect_to_merchant_with_http_post,
            webhook_details,
            metadata,
            routing_algorithm,
            intent_fulfillment_time,
            frm_routing_algorithm,
            payout_routing_algorithm,
            is_recon_enabled,
            applepay_verified_domains,
            payment_link_config,
            session_expiry,
            authentication_connector_details,
            payout_link_config,
            is_extended_card_info_enabled,
            extended_card_info_config,
            is_connector_agnostic_mit_enabled,
            use_billing_as_payment_method_billing,
            collect_shipping_details_from_wallet_connector,
            collect_billing_details_from_wallet_connector,
            outgoing_webhook_custom_http_headers,
            always_collect_billing_details_from_wallet_connector,
            always_collect_shipping_details_from_wallet_connector,
            tax_connector_id,
            is_tax_connector_enabled,
        } = self;
        BusinessProfile {
            profile_id: source.profile_id,
            merchant_id: source.merchant_id,
            profile_name: profile_name.unwrap_or(source.profile_name),
            created_at: source.created_at,
            modified_at,
            return_url: return_url.or(source.return_url),
            enable_payment_response_hash: enable_payment_response_hash
                .unwrap_or(source.enable_payment_response_hash),
            payment_response_hash_key: payment_response_hash_key
                .or(source.payment_response_hash_key),
            redirect_to_merchant_with_http_post: redirect_to_merchant_with_http_post
                .unwrap_or(source.redirect_to_merchant_with_http_post),
            webhook_details: webhook_details.or(source.webhook_details),
            metadata: metadata.or(source.metadata),
            routing_algorithm: routing_algorithm.or(source.routing_algorithm),
            intent_fulfillment_time: intent_fulfillment_time.or(source.intent_fulfillment_time),
            frm_routing_algorithm: frm_routing_algorithm.or(source.frm_routing_algorithm),
            payout_routing_algorithm: payout_routing_algorithm.or(source.payout_routing_algorithm),
            is_recon_enabled: is_recon_enabled.unwrap_or(source.is_recon_enabled),
            applepay_verified_domains: applepay_verified_domains
                .or(source.applepay_verified_domains),
            payment_link_config: payment_link_config.or(source.payment_link_config),
            session_expiry: session_expiry.or(source.session_expiry),
            authentication_connector_details: authentication_connector_details
                .or(source.authentication_connector_details),
            payout_link_config: payout_link_config.or(source.payout_link_config),
            is_extended_card_info_enabled: is_extended_card_info_enabled
                .or(source.is_extended_card_info_enabled),
            is_connector_agnostic_mit_enabled: is_connector_agnostic_mit_enabled
                .or(source.is_connector_agnostic_mit_enabled),
            extended_card_info_config: extended_card_info_config
                .or(source.extended_card_info_config),
            use_billing_as_payment_method_billing: use_billing_as_payment_method_billing
                .or(source.use_billing_as_payment_method_billing),
            collect_shipping_details_from_wallet_connector:
                collect_shipping_details_from_wallet_connector
                    .or(source.collect_shipping_details_from_wallet_connector),
            collect_billing_details_from_wallet_connector:
                collect_billing_details_from_wallet_connector
                    .or(source.collect_billing_details_from_wallet_connector),
            outgoing_webhook_custom_http_headers: outgoing_webhook_custom_http_headers
                .or(source.outgoing_webhook_custom_http_headers),
            always_collect_billing_details_from_wallet_connector:
                always_collect_billing_details_from_wallet_connector
                    .or(source.always_collect_billing_details_from_wallet_connector),
            always_collect_shipping_details_from_wallet_connector:
                always_collect_shipping_details_from_wallet_connector
                    .or(source.always_collect_shipping_details_from_wallet_connector),
            tax_connector_id: tax_connector_id.or(source.tax_connector_id),
            is_tax_connector_enabled: is_tax_connector_enabled.or(source.is_tax_connector_enabled),
            api_version: source.api_version,
        }
    }
}

/// Note: The order of fields in the struct is important.
/// This should be in the same order as the fields in the schema.rs file, otherwise the code will
/// not compile
/// If two adjacent columns have the same type, then the compiler will not throw any error, but the
/// fields read / written will be interchanged
#[cfg(all(feature = "v2", feature = "business_profile_v2"))]
#[derive(Clone, Debug, Identifiable, Queryable, Selectable, router_derive::DebugAsDisplay)]
#[diesel(table_name = business_profile, primary_key(id), check_for_backend(diesel::pg::Pg))]
pub struct BusinessProfile {
    pub merchant_id: common_utils::id_type::MerchantId,
    pub profile_name: String,
    pub created_at: time::PrimitiveDateTime,
    pub modified_at: time::PrimitiveDateTime,
    pub return_url: Option<String>,
    pub enable_payment_response_hash: bool,
    pub payment_response_hash_key: Option<String>,
    pub redirect_to_merchant_with_http_post: bool,
    pub webhook_details: Option<WebhookDetails>,
    pub metadata: Option<pii::SecretSerdeValue>,
    pub is_recon_enabled: bool,
    #[diesel(deserialize_as = super::OptionalDieselArray<String>)]
    pub applepay_verified_domains: Option<Vec<String>>,
    pub payment_link_config: Option<BusinessPaymentLinkConfig>,
    pub session_expiry: Option<i64>,
    pub authentication_connector_details: Option<AuthenticationConnectorDetails>,
    pub payout_link_config: Option<BusinessPayoutLinkConfig>,
    pub is_extended_card_info_enabled: Option<bool>,
    pub extended_card_info_config: Option<pii::SecretSerdeValue>,
    pub is_connector_agnostic_mit_enabled: Option<bool>,
    pub use_billing_as_payment_method_billing: Option<bool>,
    pub collect_shipping_details_from_wallet_connector: Option<bool>,
    pub collect_billing_details_from_wallet_connector: Option<bool>,
    pub outgoing_webhook_custom_http_headers: Option<Encryption>,
    pub always_collect_billing_details_from_wallet_connector: Option<bool>,
    pub always_collect_shipping_details_from_wallet_connector: Option<bool>,
    pub tax_connector_id: Option<String>,
    pub is_tax_connector_enabled: Option<bool>,
    pub routing_algorithm_id: Option<common_utils::id_type::RoutingId>,
    pub order_fulfillment_time: Option<i64>,
    pub order_fulfillment_time_origin: Option<common_enums::OrderFulfillmentTimeOrigin>,
    pub frm_routing_algorithm_id: Option<String>,
    pub payout_routing_algorithm_id: Option<common_utils::id_type::RoutingId>,
    pub default_fallback_routing: Option<pii::SecretSerdeValue>,
<<<<<<< HEAD
=======
    pub id: common_utils::id_type::ProfileId,
    pub tax_connector_id: Option<String>,
    pub is_tax_connector_enabled: Option<bool>,
    pub api_version: common_enums::ApiVersion,
}

impl BusinessProfile {
    #[cfg(all(
        any(feature = "v1", feature = "v2"),
        not(feature = "business_profile_v2")
    ))]
    pub fn get_id(&self) -> &common_utils::id_type::ProfileId {
        &self.profile_id
    }

    #[cfg(all(feature = "v2", feature = "business_profile_v2"))]
    pub fn get_id(&self) -> &common_utils::id_type::ProfileId {
        &self.id
    }
>>>>>>> 8e5c33e2
}

#[cfg(all(feature = "v2", feature = "business_profile_v2"))]
#[derive(Clone, Debug, Insertable, router_derive::DebugAsDisplay)]
#[diesel(table_name = business_profile, primary_key(profile_id))]
pub struct BusinessProfileNew {
    pub merchant_id: common_utils::id_type::MerchantId,
    pub profile_name: String,
    pub created_at: time::PrimitiveDateTime,
    pub modified_at: time::PrimitiveDateTime,
    pub return_url: Option<String>,
    pub enable_payment_response_hash: bool,
    pub payment_response_hash_key: Option<String>,
    pub redirect_to_merchant_with_http_post: bool,
    pub webhook_details: Option<WebhookDetails>,
    pub metadata: Option<pii::SecretSerdeValue>,
    pub is_recon_enabled: bool,
    #[diesel(deserialize_as = super::OptionalDieselArray<String>)]
    pub applepay_verified_domains: Option<Vec<String>>,
    pub payment_link_config: Option<BusinessPaymentLinkConfig>,
    pub session_expiry: Option<i64>,
    pub authentication_connector_details: Option<AuthenticationConnectorDetails>,
    pub payout_link_config: Option<BusinessPayoutLinkConfig>,
    pub is_extended_card_info_enabled: Option<bool>,
    pub extended_card_info_config: Option<pii::SecretSerdeValue>,
    pub is_connector_agnostic_mit_enabled: Option<bool>,
    pub use_billing_as_payment_method_billing: Option<bool>,
    pub collect_shipping_details_from_wallet_connector: Option<bool>,
    pub collect_billing_details_from_wallet_connector: Option<bool>,
    pub outgoing_webhook_custom_http_headers: Option<Encryption>,
    pub always_collect_billing_details_from_wallet_connector: Option<bool>,
    pub always_collect_shipping_details_from_wallet_connector: Option<bool>,
    pub tax_connector_id: Option<String>,
    pub is_tax_connector_enabled: Option<bool>,
    pub routing_algorithm_id: Option<common_utils::id_type::RoutingId>,
    pub order_fulfillment_time: Option<i64>,
    pub order_fulfillment_time_origin: Option<common_enums::OrderFulfillmentTimeOrigin>,
    pub frm_routing_algorithm_id: Option<String>,
    pub payout_routing_algorithm_id: Option<common_utils::id_type::RoutingId>,
    pub default_fallback_routing: Option<pii::SecretSerdeValue>,
<<<<<<< HEAD
=======
    pub id: common_utils::id_type::ProfileId,
    pub tax_connector_id: Option<String>,
    pub is_tax_connector_enabled: Option<bool>,
    pub api_version: common_enums::ApiVersion,
>>>>>>> 8e5c33e2
}

#[cfg(all(feature = "v2", feature = "business_profile_v2"))]
#[derive(Clone, Debug, AsChangeset, router_derive::DebugAsDisplay)]
#[diesel(table_name = business_profile)]
pub struct BusinessProfileUpdateInternal {
    pub profile_name: Option<String>,
    pub modified_at: time::PrimitiveDateTime,
    pub return_url: Option<String>,
    pub enable_payment_response_hash: Option<bool>,
    pub payment_response_hash_key: Option<String>,
    pub redirect_to_merchant_with_http_post: Option<bool>,
    pub webhook_details: Option<WebhookDetails>,
    pub metadata: Option<pii::SecretSerdeValue>,
    pub is_recon_enabled: Option<bool>,
    #[diesel(deserialize_as = super::OptionalDieselArray<String>)]
    pub applepay_verified_domains: Option<Vec<String>>,
    pub payment_link_config: Option<BusinessPaymentLinkConfig>,
    pub session_expiry: Option<i64>,
    pub authentication_connector_details: Option<AuthenticationConnectorDetails>,
    pub payout_link_config: Option<BusinessPayoutLinkConfig>,
    pub is_extended_card_info_enabled: Option<bool>,
    pub extended_card_info_config: Option<pii::SecretSerdeValue>,
    pub is_connector_agnostic_mit_enabled: Option<bool>,
    pub use_billing_as_payment_method_billing: Option<bool>,
    pub collect_shipping_details_from_wallet_connector: Option<bool>,
    pub collect_billing_details_from_wallet_connector: Option<bool>,
    pub outgoing_webhook_custom_http_headers: Option<Encryption>,
    pub always_collect_billing_details_from_wallet_connector: Option<bool>,
    pub always_collect_shipping_details_from_wallet_connector: Option<bool>,
    pub tax_connector_id: Option<String>,
    pub is_tax_connector_enabled: Option<bool>,
    pub routing_algorithm_id: Option<common_utils::id_type::RoutingId>,
    pub order_fulfillment_time: Option<i64>,
    pub order_fulfillment_time_origin: Option<common_enums::OrderFulfillmentTimeOrigin>,
    pub frm_routing_algorithm_id: Option<String>,
    pub payout_routing_algorithm_id: Option<common_utils::id_type::RoutingId>,
    pub default_fallback_routing: Option<pii::SecretSerdeValue>,
}

#[cfg(all(feature = "v2", feature = "business_profile_v2"))]
impl BusinessProfileUpdateInternal {
    pub fn apply_changeset(self, source: BusinessProfile) -> BusinessProfile {
        let Self {
            profile_name,
            modified_at,
            return_url,
            enable_payment_response_hash,
            payment_response_hash_key,
            redirect_to_merchant_with_http_post,
            webhook_details,
            metadata,
            is_recon_enabled,
            applepay_verified_domains,
            payment_link_config,
            session_expiry,
            authentication_connector_details,
            payout_link_config,
            is_extended_card_info_enabled,
            extended_card_info_config,
            is_connector_agnostic_mit_enabled,
            use_billing_as_payment_method_billing,
            collect_shipping_details_from_wallet_connector,
            collect_billing_details_from_wallet_connector,
            outgoing_webhook_custom_http_headers,
            always_collect_billing_details_from_wallet_connector,
            always_collect_shipping_details_from_wallet_connector,
            tax_connector_id,
            is_tax_connector_enabled,
            routing_algorithm_id,
            order_fulfillment_time,
            order_fulfillment_time_origin,
            frm_routing_algorithm_id,
            payout_routing_algorithm_id,
            default_fallback_routing,
        } = self;
        BusinessProfile {
            id: source.id,
            merchant_id: source.merchant_id,
            profile_name: profile_name.unwrap_or(source.profile_name),
            created_at: source.created_at,
            modified_at,
            return_url: return_url.or(source.return_url),
            enable_payment_response_hash: enable_payment_response_hash
                .unwrap_or(source.enable_payment_response_hash),
            payment_response_hash_key: payment_response_hash_key
                .or(source.payment_response_hash_key),
            redirect_to_merchant_with_http_post: redirect_to_merchant_with_http_post
                .unwrap_or(source.redirect_to_merchant_with_http_post),
            webhook_details: webhook_details.or(source.webhook_details),
            metadata: metadata.or(source.metadata),
            is_recon_enabled: is_recon_enabled.unwrap_or(source.is_recon_enabled),
            applepay_verified_domains: applepay_verified_domains
                .or(source.applepay_verified_domains),
            payment_link_config: payment_link_config.or(source.payment_link_config),
            session_expiry: session_expiry.or(source.session_expiry),
            authentication_connector_details: authentication_connector_details
                .or(source.authentication_connector_details),
            payout_link_config: payout_link_config.or(source.payout_link_config),
            is_extended_card_info_enabled: is_extended_card_info_enabled
                .or(source.is_extended_card_info_enabled),
            is_connector_agnostic_mit_enabled: is_connector_agnostic_mit_enabled
                .or(source.is_connector_agnostic_mit_enabled),
            extended_card_info_config: extended_card_info_config
                .or(source.extended_card_info_config),
            use_billing_as_payment_method_billing: use_billing_as_payment_method_billing
                .or(source.use_billing_as_payment_method_billing),
            collect_shipping_details_from_wallet_connector:
                collect_shipping_details_from_wallet_connector
                    .or(source.collect_shipping_details_from_wallet_connector),
            collect_billing_details_from_wallet_connector:
                collect_billing_details_from_wallet_connector
                    .or(source.collect_billing_details_from_wallet_connector),
            outgoing_webhook_custom_http_headers: outgoing_webhook_custom_http_headers
                .or(source.outgoing_webhook_custom_http_headers),
            always_collect_billing_details_from_wallet_connector:
                always_collect_billing_details_from_wallet_connector
                    .or(always_collect_billing_details_from_wallet_connector),
            always_collect_shipping_details_from_wallet_connector:
                always_collect_shipping_details_from_wallet_connector
                    .or(always_collect_shipping_details_from_wallet_connector),
            tax_connector_id: tax_connector_id.or(source.tax_connector_id),
            is_tax_connector_enabled: is_tax_connector_enabled.or(source.is_tax_connector_enabled),
            routing_algorithm_id: routing_algorithm_id.or(source.routing_algorithm_id),
            order_fulfillment_time: order_fulfillment_time.or(source.order_fulfillment_time),
            order_fulfillment_time_origin: order_fulfillment_time_origin
                .or(source.order_fulfillment_time_origin),
            frm_routing_algorithm_id: frm_routing_algorithm_id.or(source.frm_routing_algorithm_id),
            payout_routing_algorithm_id: payout_routing_algorithm_id
                .or(source.payout_routing_algorithm_id),
            default_fallback_routing: default_fallback_routing.or(source.default_fallback_routing),
<<<<<<< HEAD
=======
            tax_connector_id: tax_connector_id.or(source.tax_connector_id),
            is_tax_connector_enabled: is_tax_connector_enabled.or(source.is_tax_connector_enabled),
            api_version: source.api_version,
>>>>>>> 8e5c33e2
        }
    }
}

// This is being used only in the `BusinessProfileInterface` implementation for `MockDb`.
// This can be removed once the `BusinessProfileInterface` trait has been updated to use the domain
// model instead.
#[cfg(all(feature = "v2", feature = "business_profile_v2"))]
impl From<BusinessProfileNew> for BusinessProfile {
    fn from(new: BusinessProfileNew) -> Self {
        Self {
            id: new.id,
            merchant_id: new.merchant_id,
            profile_name: new.profile_name,
            created_at: new.created_at,
            modified_at: new.modified_at,
            return_url: new.return_url,
            enable_payment_response_hash: new.enable_payment_response_hash,
            payment_response_hash_key: new.payment_response_hash_key,
            redirect_to_merchant_with_http_post: new.redirect_to_merchant_with_http_post,
            webhook_details: new.webhook_details,
            metadata: new.metadata,
            is_recon_enabled: new.is_recon_enabled,
            applepay_verified_domains: new.applepay_verified_domains,
            payment_link_config: new.payment_link_config,
            session_expiry: new.session_expiry,
            authentication_connector_details: new.authentication_connector_details,
            payout_link_config: new.payout_link_config,
            is_connector_agnostic_mit_enabled: new.is_connector_agnostic_mit_enabled,
            is_extended_card_info_enabled: new.is_extended_card_info_enabled,
            extended_card_info_config: new.extended_card_info_config,
            use_billing_as_payment_method_billing: new.use_billing_as_payment_method_billing,
            collect_shipping_details_from_wallet_connector: new
                .collect_shipping_details_from_wallet_connector,
            collect_billing_details_from_wallet_connector: new
                .collect_billing_details_from_wallet_connector,
            outgoing_webhook_custom_http_headers: new.outgoing_webhook_custom_http_headers,
            tax_connector_id: new.tax_connector_id,
            is_tax_connector_enabled: new.is_tax_connector_enabled,
            routing_algorithm_id: new.routing_algorithm_id,
            always_collect_billing_details_from_wallet_connector: new
                .always_collect_billing_details_from_wallet_connector,
            always_collect_shipping_details_from_wallet_connector: new
                .always_collect_shipping_details_from_wallet_connector,
            order_fulfillment_time: new.order_fulfillment_time,
            order_fulfillment_time_origin: new.order_fulfillment_time_origin,
            frm_routing_algorithm_id: new.frm_routing_algorithm_id,
            payout_routing_algorithm_id: new.payout_routing_algorithm_id,
            default_fallback_routing: new.default_fallback_routing,
<<<<<<< HEAD
=======
            tax_connector_id: new.tax_connector_id,
            is_tax_connector_enabled: new.is_tax_connector_enabled,
            api_version: new.api_version,
>>>>>>> 8e5c33e2
        }
    }
}

#[derive(Clone, Debug, serde::Deserialize, serde::Serialize, diesel::AsExpression)]
#[diesel(sql_type = diesel::sql_types::Jsonb)]
pub struct AuthenticationConnectorDetails {
    pub authentication_connectors: Vec<AuthenticationConnectors>,
    pub three_ds_requestor_url: String,
}

common_utils::impl_to_sql_from_sql_json!(AuthenticationConnectorDetails);

#[derive(Clone, Debug, serde::Deserialize, serde::Serialize, diesel::AsExpression)]
#[diesel(sql_type = diesel::sql_types::Json)]
pub struct WebhookDetails {
    pub webhook_version: Option<String>,
    pub webhook_username: Option<String>,
    pub webhook_password: Option<Secret<String>>,
    pub webhook_url: Option<Secret<String>>,
    pub payment_created_enabled: Option<bool>,
    pub payment_succeeded_enabled: Option<bool>,
    pub payment_failed_enabled: Option<bool>,
}

common_utils::impl_to_sql_from_sql_json!(WebhookDetails);

#[derive(Clone, Debug, serde::Deserialize, serde::Serialize, diesel::AsExpression)]
#[diesel(sql_type = diesel::sql_types::Jsonb)]
pub struct BusinessPaymentLinkConfig {
    pub domain_name: Option<String>,
    #[serde(flatten)]
    pub default_config: Option<PaymentLinkConfigRequest>,
    pub business_specific_configs: Option<HashMap<String, PaymentLinkConfigRequest>>,
    pub allowed_domains: Option<HashSet<String>>,
}

#[derive(Clone, Debug, serde::Deserialize, serde::Serialize)]
pub struct PaymentLinkConfigRequest {
    pub theme: Option<String>,
    pub logo: Option<String>,
    pub seller_name: Option<String>,
    pub sdk_layout: Option<String>,
    pub display_sdk_only: Option<bool>,
    pub enabled_saved_payment_method: Option<bool>,
}

common_utils::impl_to_sql_from_sql_json!(BusinessPaymentLinkConfig);

#[derive(Clone, Debug, serde::Deserialize, serde::Serialize, diesel::AsExpression)]
#[diesel(sql_type = diesel::sql_types::Jsonb)]
pub struct BusinessPayoutLinkConfig {
    #[serde(flatten)]
    pub config: BusinessGenericLinkConfig,
    pub payout_test_mode: Option<bool>,
}

#[derive(Clone, Debug, serde::Deserialize, serde::Serialize)]
pub struct BusinessGenericLinkConfig {
    pub domain_name: Option<String>,
    pub allowed_domains: HashSet<String>,
    #[serde(flatten)]
    pub ui_config: common_utils::link_utils::GenericLinkUiConfig,
}

common_utils::impl_to_sql_from_sql_json!(BusinessPayoutLinkConfig);<|MERGE_RESOLUTION|>--- conflicted
+++ resolved
@@ -279,11 +279,7 @@
     pub frm_routing_algorithm_id: Option<String>,
     pub payout_routing_algorithm_id: Option<common_utils::id_type::RoutingId>,
     pub default_fallback_routing: Option<pii::SecretSerdeValue>,
-<<<<<<< HEAD
-=======
     pub id: common_utils::id_type::ProfileId,
-    pub tax_connector_id: Option<String>,
-    pub is_tax_connector_enabled: Option<bool>,
     pub api_version: common_enums::ApiVersion,
 }
 
@@ -300,7 +296,6 @@
     pub fn get_id(&self) -> &common_utils::id_type::ProfileId {
         &self.id
     }
->>>>>>> 8e5c33e2
 }
 
 #[cfg(all(feature = "v2", feature = "business_profile_v2"))]
@@ -341,13 +336,8 @@
     pub frm_routing_algorithm_id: Option<String>,
     pub payout_routing_algorithm_id: Option<common_utils::id_type::RoutingId>,
     pub default_fallback_routing: Option<pii::SecretSerdeValue>,
-<<<<<<< HEAD
-=======
     pub id: common_utils::id_type::ProfileId,
-    pub tax_connector_id: Option<String>,
-    pub is_tax_connector_enabled: Option<bool>,
     pub api_version: common_enums::ApiVersion,
->>>>>>> 8e5c33e2
 }
 
 #[cfg(all(feature = "v2", feature = "business_profile_v2"))]
@@ -479,12 +469,7 @@
             payout_routing_algorithm_id: payout_routing_algorithm_id
                 .or(source.payout_routing_algorithm_id),
             default_fallback_routing: default_fallback_routing.or(source.default_fallback_routing),
-<<<<<<< HEAD
-=======
-            tax_connector_id: tax_connector_id.or(source.tax_connector_id),
-            is_tax_connector_enabled: is_tax_connector_enabled.or(source.is_tax_connector_enabled),
             api_version: source.api_version,
->>>>>>> 8e5c33e2
         }
     }
 }
@@ -534,12 +519,7 @@
             frm_routing_algorithm_id: new.frm_routing_algorithm_id,
             payout_routing_algorithm_id: new.payout_routing_algorithm_id,
             default_fallback_routing: new.default_fallback_routing,
-<<<<<<< HEAD
-=======
-            tax_connector_id: new.tax_connector_id,
-            is_tax_connector_enabled: new.is_tax_connector_enabled,
             api_version: new.api_version,
->>>>>>> 8e5c33e2
         }
     }
 }
