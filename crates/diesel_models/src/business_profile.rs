use std::collections::{HashMap, HashSet};

use common_enums::{AuthenticationConnectors, UIWidgetFormLayout};
use common_utils::{encryption::Encryption, pii, types::AlwaysRequestExtendedAuthorization};
use diesel::{AsChangeset, Identifiable, Insertable, Queryable, Selectable};
use masking::Secret;

#[cfg(feature = "v1")]
use crate::schema::business_profile;
#[cfg(feature = "v2")]
use crate::schema_v2::business_profile;

/// Note: The order of fields in the struct is important.
/// This should be in the same order as the fields in the schema.rs file, otherwise the code will
/// not compile
/// If two adjacent columns have the same type, then the compiler will not throw any error, but the
/// fields read / written will be interchanged
#[cfg(feature = "v1")]
#[derive(Clone, Debug, Identifiable, Queryable, Selectable, router_derive::DebugAsDisplay)]
#[diesel(table_name = business_profile, primary_key(profile_id), check_for_backend(diesel::pg::Pg))]
pub struct Profile {
    pub profile_id: common_utils::id_type::ProfileId,
    pub merchant_id: common_utils::id_type::MerchantId,
    pub profile_name: String,
    pub created_at: time::PrimitiveDateTime,
    pub modified_at: time::PrimitiveDateTime,
    pub return_url: Option<String>,
    pub enable_payment_response_hash: bool,
    pub payment_response_hash_key: Option<String>,
    pub redirect_to_merchant_with_http_post: bool,
    pub webhook_details: Option<WebhookDetails>,
    pub metadata: Option<pii::SecretSerdeValue>,
    pub routing_algorithm: Option<serde_json::Value>,
    pub intent_fulfillment_time: Option<i64>,
    pub frm_routing_algorithm: Option<serde_json::Value>,
    pub payout_routing_algorithm: Option<serde_json::Value>,
    pub is_recon_enabled: bool,
    #[diesel(deserialize_as = super::OptionalDieselArray<String>)]
    pub applepay_verified_domains: Option<Vec<String>>,
    pub payment_link_config: Option<BusinessPaymentLinkConfig>,
    pub session_expiry: Option<i64>,
    pub authentication_connector_details: Option<AuthenticationConnectorDetails>,
    pub payout_link_config: Option<BusinessPayoutLinkConfig>,
    pub is_extended_card_info_enabled: Option<bool>,
    pub extended_card_info_config: Option<pii::SecretSerdeValue>,
    pub is_connector_agnostic_mit_enabled: Option<bool>,
    pub use_billing_as_payment_method_billing: Option<bool>,
    pub collect_shipping_details_from_wallet_connector: Option<bool>,
    pub collect_billing_details_from_wallet_connector: Option<bool>,
    pub outgoing_webhook_custom_http_headers: Option<Encryption>,
    pub always_collect_billing_details_from_wallet_connector: Option<bool>,
    pub always_collect_shipping_details_from_wallet_connector: Option<bool>,
    pub tax_connector_id: Option<common_utils::id_type::MerchantConnectorAccountId>,
    pub is_tax_connector_enabled: Option<bool>,
    pub version: common_enums::ApiVersion,
    pub dynamic_routing_algorithm: Option<serde_json::Value>,
    pub is_network_tokenization_enabled: bool,
    pub is_auto_retries_enabled: Option<bool>,
    pub max_auto_retries_enabled: Option<i16>,
    pub always_request_extended_authorization: Option<AlwaysRequestExtendedAuthorization>,
    pub is_click_to_pay_enabled: bool,
    pub authentication_product_ids:
        Option<common_types::payments::AuthenticationConnectorAccountMap>,
    pub card_testing_guard_config: Option<CardTestingGuardConfig>,
    pub card_testing_secret_key: Option<Encryption>,
<<<<<<< HEAD
    pub force_3ds_challenge: Option<bool>,
=======
    pub is_clear_pan_retries_enabled: bool,
>>>>>>> 759474cd
}

#[cfg(feature = "v1")]
#[derive(Clone, Debug, Insertable, router_derive::DebugAsDisplay)]
#[diesel(table_name = business_profile, primary_key(profile_id))]
pub struct ProfileNew {
    pub profile_id: common_utils::id_type::ProfileId,
    pub merchant_id: common_utils::id_type::MerchantId,
    pub profile_name: String,
    pub created_at: time::PrimitiveDateTime,
    pub modified_at: time::PrimitiveDateTime,
    pub return_url: Option<String>,
    pub enable_payment_response_hash: bool,
    pub payment_response_hash_key: Option<String>,
    pub redirect_to_merchant_with_http_post: bool,
    pub webhook_details: Option<WebhookDetails>,
    pub metadata: Option<pii::SecretSerdeValue>,
    pub routing_algorithm: Option<serde_json::Value>,
    pub intent_fulfillment_time: Option<i64>,
    pub frm_routing_algorithm: Option<serde_json::Value>,
    pub payout_routing_algorithm: Option<serde_json::Value>,
    pub is_recon_enabled: bool,
    #[diesel(deserialize_as = super::OptionalDieselArray<String>)]
    pub applepay_verified_domains: Option<Vec<String>>,
    pub payment_link_config: Option<BusinessPaymentLinkConfig>,
    pub session_expiry: Option<i64>,
    pub authentication_connector_details: Option<AuthenticationConnectorDetails>,
    pub payout_link_config: Option<BusinessPayoutLinkConfig>,
    pub is_extended_card_info_enabled: Option<bool>,
    pub extended_card_info_config: Option<pii::SecretSerdeValue>,
    pub is_connector_agnostic_mit_enabled: Option<bool>,
    pub use_billing_as_payment_method_billing: Option<bool>,
    pub collect_shipping_details_from_wallet_connector: Option<bool>,
    pub collect_billing_details_from_wallet_connector: Option<bool>,
    pub outgoing_webhook_custom_http_headers: Option<Encryption>,
    pub always_collect_billing_details_from_wallet_connector: Option<bool>,
    pub always_collect_shipping_details_from_wallet_connector: Option<bool>,
    pub tax_connector_id: Option<common_utils::id_type::MerchantConnectorAccountId>,
    pub is_tax_connector_enabled: Option<bool>,
    pub version: common_enums::ApiVersion,
    pub is_network_tokenization_enabled: bool,
    pub is_auto_retries_enabled: Option<bool>,
    pub max_auto_retries_enabled: Option<i16>,
    pub is_click_to_pay_enabled: bool,
    pub authentication_product_ids:
        Option<common_types::payments::AuthenticationConnectorAccountMap>,
    pub card_testing_guard_config: Option<CardTestingGuardConfig>,
    pub card_testing_secret_key: Option<Encryption>,
<<<<<<< HEAD
    pub force_3ds_challenge: Option<bool>,
=======
    pub is_clear_pan_retries_enabled: bool,
>>>>>>> 759474cd
}

#[cfg(feature = "v1")]
#[derive(Clone, Debug, AsChangeset, router_derive::DebugAsDisplay)]
#[diesel(table_name = business_profile)]
pub struct ProfileUpdateInternal {
    pub profile_name: Option<String>,
    pub modified_at: time::PrimitiveDateTime,
    pub return_url: Option<String>,
    pub enable_payment_response_hash: Option<bool>,
    pub payment_response_hash_key: Option<String>,
    pub redirect_to_merchant_with_http_post: Option<bool>,
    pub webhook_details: Option<WebhookDetails>,
    pub metadata: Option<pii::SecretSerdeValue>,
    pub routing_algorithm: Option<serde_json::Value>,
    pub intent_fulfillment_time: Option<i64>,
    pub frm_routing_algorithm: Option<serde_json::Value>,
    pub payout_routing_algorithm: Option<serde_json::Value>,
    pub is_recon_enabled: Option<bool>,
    #[diesel(deserialize_as = super::OptionalDieselArray<String>)]
    pub applepay_verified_domains: Option<Vec<String>>,
    pub payment_link_config: Option<BusinessPaymentLinkConfig>,
    pub session_expiry: Option<i64>,
    pub authentication_connector_details: Option<AuthenticationConnectorDetails>,
    pub payout_link_config: Option<BusinessPayoutLinkConfig>,
    pub is_extended_card_info_enabled: Option<bool>,
    pub extended_card_info_config: Option<pii::SecretSerdeValue>,
    pub is_connector_agnostic_mit_enabled: Option<bool>,
    pub use_billing_as_payment_method_billing: Option<bool>,
    pub collect_shipping_details_from_wallet_connector: Option<bool>,
    pub collect_billing_details_from_wallet_connector: Option<bool>,
    pub outgoing_webhook_custom_http_headers: Option<Encryption>,
    pub always_collect_billing_details_from_wallet_connector: Option<bool>,
    pub always_collect_shipping_details_from_wallet_connector: Option<bool>,
    pub tax_connector_id: Option<common_utils::id_type::MerchantConnectorAccountId>,
    pub is_tax_connector_enabled: Option<bool>,
    pub dynamic_routing_algorithm: Option<serde_json::Value>,
    pub is_network_tokenization_enabled: Option<bool>,
    pub is_auto_retries_enabled: Option<bool>,
    pub max_auto_retries_enabled: Option<i16>,
    pub always_request_extended_authorization: Option<AlwaysRequestExtendedAuthorization>,
    pub is_click_to_pay_enabled: Option<bool>,
    pub authentication_product_ids:
        Option<common_types::payments::AuthenticationConnectorAccountMap>,
    pub card_testing_guard_config: Option<CardTestingGuardConfig>,
    pub card_testing_secret_key: Option<Encryption>,
<<<<<<< HEAD
    pub force_3ds_challenge: Option<bool>,
=======
    pub is_clear_pan_retries_enabled: Option<bool>,
>>>>>>> 759474cd
}

#[cfg(feature = "v1")]
impl ProfileUpdateInternal {
    pub fn apply_changeset(self, source: Profile) -> Profile {
        let Self {
            profile_name,
            modified_at,
            return_url,
            enable_payment_response_hash,
            payment_response_hash_key,
            redirect_to_merchant_with_http_post,
            webhook_details,
            metadata,
            routing_algorithm,
            intent_fulfillment_time,
            frm_routing_algorithm,
            payout_routing_algorithm,
            is_recon_enabled,
            applepay_verified_domains,
            payment_link_config,
            session_expiry,
            authentication_connector_details,
            payout_link_config,
            is_extended_card_info_enabled,
            extended_card_info_config,
            is_connector_agnostic_mit_enabled,
            use_billing_as_payment_method_billing,
            collect_shipping_details_from_wallet_connector,
            collect_billing_details_from_wallet_connector,
            outgoing_webhook_custom_http_headers,
            always_collect_billing_details_from_wallet_connector,
            always_collect_shipping_details_from_wallet_connector,
            tax_connector_id,
            is_tax_connector_enabled,
            dynamic_routing_algorithm,
            is_network_tokenization_enabled,
            is_auto_retries_enabled,
            max_auto_retries_enabled,
            always_request_extended_authorization,
            is_click_to_pay_enabled,
            authentication_product_ids,
            card_testing_guard_config,
            card_testing_secret_key,
<<<<<<< HEAD
            force_3ds_challenge,
=======
            is_clear_pan_retries_enabled,
>>>>>>> 759474cd
        } = self;
        Profile {
            profile_id: source.profile_id,
            merchant_id: source.merchant_id,
            profile_name: profile_name.unwrap_or(source.profile_name),
            created_at: source.created_at,
            modified_at,
            return_url: return_url.or(source.return_url),
            enable_payment_response_hash: enable_payment_response_hash
                .unwrap_or(source.enable_payment_response_hash),
            payment_response_hash_key: payment_response_hash_key
                .or(source.payment_response_hash_key),
            redirect_to_merchant_with_http_post: redirect_to_merchant_with_http_post
                .unwrap_or(source.redirect_to_merchant_with_http_post),
            webhook_details: webhook_details.or(source.webhook_details),
            metadata: metadata.or(source.metadata),
            routing_algorithm: routing_algorithm.or(source.routing_algorithm),
            intent_fulfillment_time: intent_fulfillment_time.or(source.intent_fulfillment_time),
            frm_routing_algorithm: frm_routing_algorithm.or(source.frm_routing_algorithm),
            payout_routing_algorithm: payout_routing_algorithm.or(source.payout_routing_algorithm),
            is_recon_enabled: is_recon_enabled.unwrap_or(source.is_recon_enabled),
            applepay_verified_domains: applepay_verified_domains
                .or(source.applepay_verified_domains),
            payment_link_config: payment_link_config.or(source.payment_link_config),
            session_expiry: session_expiry.or(source.session_expiry),
            authentication_connector_details: authentication_connector_details
                .or(source.authentication_connector_details),
            payout_link_config: payout_link_config.or(source.payout_link_config),
            is_extended_card_info_enabled: is_extended_card_info_enabled
                .or(source.is_extended_card_info_enabled),
            is_connector_agnostic_mit_enabled: is_connector_agnostic_mit_enabled
                .or(source.is_connector_agnostic_mit_enabled),
            extended_card_info_config: extended_card_info_config
                .or(source.extended_card_info_config),
            use_billing_as_payment_method_billing: use_billing_as_payment_method_billing
                .or(source.use_billing_as_payment_method_billing),
            collect_shipping_details_from_wallet_connector:
                collect_shipping_details_from_wallet_connector
                    .or(source.collect_shipping_details_from_wallet_connector),
            collect_billing_details_from_wallet_connector:
                collect_billing_details_from_wallet_connector
                    .or(source.collect_billing_details_from_wallet_connector),
            outgoing_webhook_custom_http_headers: outgoing_webhook_custom_http_headers
                .or(source.outgoing_webhook_custom_http_headers),
            always_collect_billing_details_from_wallet_connector:
                always_collect_billing_details_from_wallet_connector
                    .or(source.always_collect_billing_details_from_wallet_connector),
            always_collect_shipping_details_from_wallet_connector:
                always_collect_shipping_details_from_wallet_connector
                    .or(source.always_collect_shipping_details_from_wallet_connector),
            tax_connector_id: tax_connector_id.or(source.tax_connector_id),
            is_tax_connector_enabled: is_tax_connector_enabled.or(source.is_tax_connector_enabled),
            version: source.version,
            dynamic_routing_algorithm: dynamic_routing_algorithm
                .or(source.dynamic_routing_algorithm),
            is_network_tokenization_enabled: is_network_tokenization_enabled
                .unwrap_or(source.is_network_tokenization_enabled),
            is_auto_retries_enabled: is_auto_retries_enabled.or(source.is_auto_retries_enabled),
            max_auto_retries_enabled: max_auto_retries_enabled.or(source.max_auto_retries_enabled),
            always_request_extended_authorization: always_request_extended_authorization
                .or(source.always_request_extended_authorization),
            is_click_to_pay_enabled: is_click_to_pay_enabled
                .unwrap_or(source.is_click_to_pay_enabled),
            authentication_product_ids: authentication_product_ids
                .or(source.authentication_product_ids),
            card_testing_guard_config: card_testing_guard_config
                .or(source.card_testing_guard_config),
            card_testing_secret_key,
<<<<<<< HEAD
            force_3ds_challenge: force_3ds_challenge.or(source.force_3ds_challenge),
=======
            is_clear_pan_retries_enabled: is_clear_pan_retries_enabled
                .unwrap_or(source.is_clear_pan_retries_enabled),
>>>>>>> 759474cd
        }
    }
}

/// Note: The order of fields in the struct is important.
/// This should be in the same order as the fields in the schema.rs file, otherwise the code will
/// not compile
/// If two adjacent columns have the same type, then the compiler will not throw any error, but the
/// fields read / written will be interchanged
#[cfg(feature = "v2")]
#[derive(Clone, Debug, Identifiable, Queryable, Selectable, router_derive::DebugAsDisplay)]
#[diesel(table_name = business_profile, primary_key(id), check_for_backend(diesel::pg::Pg))]
pub struct Profile {
    pub merchant_id: common_utils::id_type::MerchantId,
    pub profile_name: String,
    pub created_at: time::PrimitiveDateTime,
    pub modified_at: time::PrimitiveDateTime,
    pub return_url: Option<common_utils::types::Url>,
    pub enable_payment_response_hash: bool,
    pub payment_response_hash_key: Option<String>,
    pub redirect_to_merchant_with_http_post: bool,
    pub webhook_details: Option<WebhookDetails>,
    pub metadata: Option<pii::SecretSerdeValue>,
    pub is_recon_enabled: bool,
    #[diesel(deserialize_as = super::OptionalDieselArray<String>)]
    pub applepay_verified_domains: Option<Vec<String>>,
    pub payment_link_config: Option<BusinessPaymentLinkConfig>,
    pub session_expiry: Option<i64>,
    pub authentication_connector_details: Option<AuthenticationConnectorDetails>,
    pub payout_link_config: Option<BusinessPayoutLinkConfig>,
    pub is_extended_card_info_enabled: Option<bool>,
    pub extended_card_info_config: Option<pii::SecretSerdeValue>,
    pub is_connector_agnostic_mit_enabled: Option<bool>,
    pub use_billing_as_payment_method_billing: Option<bool>,
    pub collect_shipping_details_from_wallet_connector: Option<bool>,
    pub collect_billing_details_from_wallet_connector: Option<bool>,
    pub outgoing_webhook_custom_http_headers: Option<Encryption>,
    pub always_collect_billing_details_from_wallet_connector: Option<bool>,
    pub always_collect_shipping_details_from_wallet_connector: Option<bool>,
    pub tax_connector_id: Option<common_utils::id_type::MerchantConnectorAccountId>,
    pub is_tax_connector_enabled: Option<bool>,
    pub version: common_enums::ApiVersion,
    pub dynamic_routing_algorithm: Option<serde_json::Value>,
    pub is_network_tokenization_enabled: bool,
    pub is_auto_retries_enabled: Option<bool>,
    pub max_auto_retries_enabled: Option<i16>,
    pub always_request_extended_authorization: Option<AlwaysRequestExtendedAuthorization>,
    pub is_click_to_pay_enabled: bool,
    pub authentication_product_ids:
        Option<common_types::payments::AuthenticationConnectorAccountMap>,
    pub card_testing_guard_config: Option<CardTestingGuardConfig>,
    pub card_testing_secret_key: Option<Encryption>,
<<<<<<< HEAD
    pub force_3ds_challenge: Option<bool>,
=======
    pub is_clear_pan_retries_enabled: bool,
>>>>>>> 759474cd
    pub routing_algorithm_id: Option<common_utils::id_type::RoutingId>,
    pub order_fulfillment_time: Option<i64>,
    pub order_fulfillment_time_origin: Option<common_enums::OrderFulfillmentTimeOrigin>,
    pub frm_routing_algorithm_id: Option<String>,
    pub payout_routing_algorithm_id: Option<common_utils::id_type::RoutingId>,
    pub default_fallback_routing: Option<pii::SecretSerdeValue>,
    pub three_ds_decision_manager_config: Option<common_types::payments::DecisionManagerRecord>,
    pub should_collect_cvv_during_payment: bool,
    pub id: common_utils::id_type::ProfileId,
}

impl Profile {
    #[cfg(feature = "v1")]
    pub fn get_id(&self) -> &common_utils::id_type::ProfileId {
        &self.profile_id
    }

    #[cfg(feature = "v2")]
    pub fn get_id(&self) -> &common_utils::id_type::ProfileId {
        &self.id
    }
}

#[cfg(feature = "v2")]
#[derive(Clone, Debug, Insertable, router_derive::DebugAsDisplay)]
#[diesel(table_name = business_profile, primary_key(profile_id))]
pub struct ProfileNew {
    pub merchant_id: common_utils::id_type::MerchantId,
    pub profile_name: String,
    pub created_at: time::PrimitiveDateTime,
    pub modified_at: time::PrimitiveDateTime,
    pub return_url: Option<common_utils::types::Url>,
    pub enable_payment_response_hash: bool,
    pub payment_response_hash_key: Option<String>,
    pub redirect_to_merchant_with_http_post: bool,
    pub webhook_details: Option<WebhookDetails>,
    pub metadata: Option<pii::SecretSerdeValue>,
    pub is_recon_enabled: bool,
    #[diesel(deserialize_as = super::OptionalDieselArray<String>)]
    pub applepay_verified_domains: Option<Vec<String>>,
    pub payment_link_config: Option<BusinessPaymentLinkConfig>,
    pub session_expiry: Option<i64>,
    pub authentication_connector_details: Option<AuthenticationConnectorDetails>,
    pub payout_link_config: Option<BusinessPayoutLinkConfig>,
    pub is_extended_card_info_enabled: Option<bool>,
    pub extended_card_info_config: Option<pii::SecretSerdeValue>,
    pub is_connector_agnostic_mit_enabled: Option<bool>,
    pub use_billing_as_payment_method_billing: Option<bool>,
    pub collect_shipping_details_from_wallet_connector: Option<bool>,
    pub collect_billing_details_from_wallet_connector: Option<bool>,
    pub outgoing_webhook_custom_http_headers: Option<Encryption>,
    pub always_collect_billing_details_from_wallet_connector: Option<bool>,
    pub always_collect_shipping_details_from_wallet_connector: Option<bool>,
    pub tax_connector_id: Option<common_utils::id_type::MerchantConnectorAccountId>,
    pub is_tax_connector_enabled: Option<bool>,
    pub routing_algorithm_id: Option<common_utils::id_type::RoutingId>,
    pub order_fulfillment_time: Option<i64>,
    pub order_fulfillment_time_origin: Option<common_enums::OrderFulfillmentTimeOrigin>,
    pub frm_routing_algorithm_id: Option<String>,
    pub payout_routing_algorithm_id: Option<common_utils::id_type::RoutingId>,
    pub default_fallback_routing: Option<pii::SecretSerdeValue>,
    pub should_collect_cvv_during_payment: bool,
    pub id: common_utils::id_type::ProfileId,
    pub version: common_enums::ApiVersion,
    pub is_network_tokenization_enabled: bool,
    pub is_auto_retries_enabled: Option<bool>,
    pub max_auto_retries_enabled: Option<i16>,
    pub is_click_to_pay_enabled: bool,
    pub authentication_product_ids:
        Option<common_types::payments::AuthenticationConnectorAccountMap>,
    pub three_ds_decision_manager_config: Option<common_types::payments::DecisionManagerRecord>,
    pub card_testing_guard_config: Option<CardTestingGuardConfig>,
    pub card_testing_secret_key: Option<Encryption>,
    pub is_clear_pan_retries_enabled: Option<bool>,
}

#[cfg(feature = "v2")]
#[derive(Clone, Debug, AsChangeset, router_derive::DebugAsDisplay)]
#[diesel(table_name = business_profile)]
pub struct ProfileUpdateInternal {
    pub profile_name: Option<String>,
    pub modified_at: time::PrimitiveDateTime,
    pub return_url: Option<common_utils::types::Url>,
    pub enable_payment_response_hash: Option<bool>,
    pub payment_response_hash_key: Option<String>,
    pub redirect_to_merchant_with_http_post: Option<bool>,
    pub webhook_details: Option<WebhookDetails>,
    pub metadata: Option<pii::SecretSerdeValue>,
    pub is_recon_enabled: Option<bool>,
    #[diesel(deserialize_as = super::OptionalDieselArray<String>)]
    pub applepay_verified_domains: Option<Vec<String>>,
    pub payment_link_config: Option<BusinessPaymentLinkConfig>,
    pub session_expiry: Option<i64>,
    pub authentication_connector_details: Option<AuthenticationConnectorDetails>,
    pub payout_link_config: Option<BusinessPayoutLinkConfig>,
    pub is_extended_card_info_enabled: Option<bool>,
    pub extended_card_info_config: Option<pii::SecretSerdeValue>,
    pub is_connector_agnostic_mit_enabled: Option<bool>,
    pub use_billing_as_payment_method_billing: Option<bool>,
    pub collect_shipping_details_from_wallet_connector: Option<bool>,
    pub collect_billing_details_from_wallet_connector: Option<bool>,
    pub outgoing_webhook_custom_http_headers: Option<Encryption>,
    pub always_collect_billing_details_from_wallet_connector: Option<bool>,
    pub always_collect_shipping_details_from_wallet_connector: Option<bool>,
    pub tax_connector_id: Option<common_utils::id_type::MerchantConnectorAccountId>,
    pub is_tax_connector_enabled: Option<bool>,
    pub routing_algorithm_id: Option<common_utils::id_type::RoutingId>,
    pub order_fulfillment_time: Option<i64>,
    pub order_fulfillment_time_origin: Option<common_enums::OrderFulfillmentTimeOrigin>,
    pub frm_routing_algorithm_id: Option<String>,
    pub payout_routing_algorithm_id: Option<common_utils::id_type::RoutingId>,
    pub default_fallback_routing: Option<pii::SecretSerdeValue>,
    pub should_collect_cvv_during_payment: Option<bool>,
    pub is_network_tokenization_enabled: Option<bool>,
    pub is_auto_retries_enabled: Option<bool>,
    pub max_auto_retries_enabled: Option<i16>,
    pub is_click_to_pay_enabled: Option<bool>,
    pub authentication_product_ids:
        Option<common_types::payments::AuthenticationConnectorAccountMap>,
    pub three_ds_decision_manager_config: Option<common_types::payments::DecisionManagerRecord>,
    pub card_testing_guard_config: Option<CardTestingGuardConfig>,
    pub card_testing_secret_key: Option<Encryption>,
    pub is_clear_pan_retries_enabled: Option<bool>,
}

#[cfg(feature = "v2")]
impl ProfileUpdateInternal {
    pub fn apply_changeset(self, source: Profile) -> Profile {
        let Self {
            profile_name,
            modified_at,
            return_url,
            enable_payment_response_hash,
            payment_response_hash_key,
            redirect_to_merchant_with_http_post,
            webhook_details,
            metadata,
            is_recon_enabled,
            applepay_verified_domains,
            payment_link_config,
            session_expiry,
            authentication_connector_details,
            payout_link_config,
            is_extended_card_info_enabled,
            extended_card_info_config,
            is_connector_agnostic_mit_enabled,
            use_billing_as_payment_method_billing,
            collect_shipping_details_from_wallet_connector,
            collect_billing_details_from_wallet_connector,
            outgoing_webhook_custom_http_headers,
            always_collect_billing_details_from_wallet_connector,
            always_collect_shipping_details_from_wallet_connector,
            tax_connector_id,
            is_tax_connector_enabled,
            routing_algorithm_id,
            order_fulfillment_time,
            order_fulfillment_time_origin,
            frm_routing_algorithm_id,
            payout_routing_algorithm_id,
            default_fallback_routing,
            should_collect_cvv_during_payment,
            is_network_tokenization_enabled,
            is_auto_retries_enabled,
            max_auto_retries_enabled,
            is_click_to_pay_enabled,
            authentication_product_ids,
            three_ds_decision_manager_config,
            card_testing_guard_config,
            card_testing_secret_key,
            is_clear_pan_retries_enabled,
        } = self;
        Profile {
            id: source.id,
            merchant_id: source.merchant_id,
            profile_name: profile_name.unwrap_or(source.profile_name),
            created_at: source.created_at,
            modified_at,
            return_url: return_url.or(source.return_url),
            enable_payment_response_hash: enable_payment_response_hash
                .unwrap_or(source.enable_payment_response_hash),
            payment_response_hash_key: payment_response_hash_key
                .or(source.payment_response_hash_key),
            redirect_to_merchant_with_http_post: redirect_to_merchant_with_http_post
                .unwrap_or(source.redirect_to_merchant_with_http_post),
            webhook_details: webhook_details.or(source.webhook_details),
            metadata: metadata.or(source.metadata),
            is_recon_enabled: is_recon_enabled.unwrap_or(source.is_recon_enabled),
            applepay_verified_domains: applepay_verified_domains
                .or(source.applepay_verified_domains),
            payment_link_config: payment_link_config.or(source.payment_link_config),
            session_expiry: session_expiry.or(source.session_expiry),
            authentication_connector_details: authentication_connector_details
                .or(source.authentication_connector_details),
            payout_link_config: payout_link_config.or(source.payout_link_config),
            is_extended_card_info_enabled: is_extended_card_info_enabled
                .or(source.is_extended_card_info_enabled),
            is_connector_agnostic_mit_enabled: is_connector_agnostic_mit_enabled
                .or(source.is_connector_agnostic_mit_enabled),
            extended_card_info_config: extended_card_info_config
                .or(source.extended_card_info_config),
            use_billing_as_payment_method_billing: use_billing_as_payment_method_billing
                .or(source.use_billing_as_payment_method_billing),
            collect_shipping_details_from_wallet_connector:
                collect_shipping_details_from_wallet_connector
                    .or(source.collect_shipping_details_from_wallet_connector),
            collect_billing_details_from_wallet_connector:
                collect_billing_details_from_wallet_connector
                    .or(source.collect_billing_details_from_wallet_connector),
            outgoing_webhook_custom_http_headers: outgoing_webhook_custom_http_headers
                .or(source.outgoing_webhook_custom_http_headers),
            always_collect_billing_details_from_wallet_connector:
                always_collect_billing_details_from_wallet_connector
                    .or(always_collect_billing_details_from_wallet_connector),
            always_collect_shipping_details_from_wallet_connector:
                always_collect_shipping_details_from_wallet_connector
                    .or(always_collect_shipping_details_from_wallet_connector),
            tax_connector_id: tax_connector_id.or(source.tax_connector_id),
            is_tax_connector_enabled: is_tax_connector_enabled.or(source.is_tax_connector_enabled),
            routing_algorithm_id: routing_algorithm_id.or(source.routing_algorithm_id),
            order_fulfillment_time: order_fulfillment_time.or(source.order_fulfillment_time),
            order_fulfillment_time_origin: order_fulfillment_time_origin
                .or(source.order_fulfillment_time_origin),
            frm_routing_algorithm_id: frm_routing_algorithm_id.or(source.frm_routing_algorithm_id),
            payout_routing_algorithm_id: payout_routing_algorithm_id
                .or(source.payout_routing_algorithm_id),
            default_fallback_routing: default_fallback_routing.or(source.default_fallback_routing),
            should_collect_cvv_during_payment: should_collect_cvv_during_payment
                .unwrap_or(source.should_collect_cvv_during_payment),
            version: source.version,
            dynamic_routing_algorithm: None,
            is_network_tokenization_enabled: is_network_tokenization_enabled
                .unwrap_or(source.is_network_tokenization_enabled),
            is_auto_retries_enabled: is_auto_retries_enabled.or(source.is_auto_retries_enabled),
            max_auto_retries_enabled: max_auto_retries_enabled.or(source.max_auto_retries_enabled),
            always_request_extended_authorization: None,
            is_click_to_pay_enabled: is_click_to_pay_enabled
                .unwrap_or(source.is_click_to_pay_enabled),
            authentication_product_ids: authentication_product_ids
                .or(source.authentication_product_ids),
            three_ds_decision_manager_config: three_ds_decision_manager_config
                .or(source.three_ds_decision_manager_config),
            card_testing_guard_config: card_testing_guard_config
                .or(source.card_testing_guard_config),
            card_testing_secret_key: card_testing_secret_key.or(source.card_testing_secret_key),
<<<<<<< HEAD
            force_3ds_challenge: None,
=======
            is_clear_pan_retries_enabled: is_clear_pan_retries_enabled
                .unwrap_or(source.is_clear_pan_retries_enabled),
>>>>>>> 759474cd
        }
    }
}

#[derive(Clone, Debug, serde::Deserialize, serde::Serialize, diesel::AsExpression)]
#[diesel(sql_type = diesel::sql_types::Jsonb)]
pub struct AuthenticationConnectorDetails {
    pub authentication_connectors: Vec<AuthenticationConnectors>,
    pub three_ds_requestor_url: String,
}

common_utils::impl_to_sql_from_sql_json!(AuthenticationConnectorDetails);

#[derive(Clone, Debug, serde::Deserialize, serde::Serialize, diesel::AsExpression)]
#[diesel(sql_type = diesel::sql_types::Jsonb)]
pub struct CardTestingGuardConfig {
    pub is_card_ip_blocking_enabled: bool,
    pub card_ip_blocking_threshold: i32,
    pub is_guest_user_card_blocking_enabled: bool,
    pub guest_user_card_blocking_threshold: i32,
    pub is_customer_id_blocking_enabled: bool,
    pub customer_id_blocking_threshold: i32,
    pub card_testing_guard_expiry: i32,
}

common_utils::impl_to_sql_from_sql_json!(CardTestingGuardConfig);

#[derive(Clone, Debug, serde::Deserialize, serde::Serialize, diesel::AsExpression)]
#[diesel(sql_type = diesel::sql_types::Json)]
pub struct WebhookDetails {
    pub webhook_version: Option<String>,
    pub webhook_username: Option<String>,
    pub webhook_password: Option<Secret<String>>,
    pub webhook_url: Option<Secret<String>>,
    pub payment_created_enabled: Option<bool>,
    pub payment_succeeded_enabled: Option<bool>,
    pub payment_failed_enabled: Option<bool>,
}

common_utils::impl_to_sql_from_sql_json!(WebhookDetails);

#[derive(Clone, Debug, serde::Deserialize, serde::Serialize, diesel::AsExpression)]
#[diesel(sql_type = diesel::sql_types::Jsonb)]
pub struct BusinessPaymentLinkConfig {
    pub domain_name: Option<String>,
    #[serde(flatten)]
    pub default_config: Option<PaymentLinkConfigRequest>,
    pub business_specific_configs: Option<HashMap<String, PaymentLinkConfigRequest>>,
    pub allowed_domains: Option<HashSet<String>>,
    pub branding_visibility: Option<bool>,
}

#[derive(Clone, Debug, serde::Deserialize, serde::Serialize)]
pub struct PaymentLinkConfigRequest {
    pub theme: Option<String>,
    pub logo: Option<String>,
    pub seller_name: Option<String>,
    pub sdk_layout: Option<String>,
    pub display_sdk_only: Option<bool>,
    pub enabled_saved_payment_method: Option<bool>,
    pub hide_card_nickname_field: Option<bool>,
    pub show_card_form_by_default: Option<bool>,
    pub background_image: Option<PaymentLinkBackgroundImageConfig>,
    pub details_layout: Option<common_enums::PaymentLinkDetailsLayout>,
    pub payment_button_text: Option<String>,
    pub custom_message_for_card_terms: Option<String>,
    pub payment_button_colour: Option<String>,
    pub skip_status_screen: Option<bool>,
    pub payment_button_text_colour: Option<String>,
    pub background_colour: Option<String>,
}

#[derive(Clone, Debug, serde::Deserialize, serde::Serialize, PartialEq)]
pub struct PaymentLinkBackgroundImageConfig {
    pub url: common_utils::types::Url,
    pub position: Option<common_enums::ElementPosition>,
    pub size: Option<common_enums::ElementSize>,
}

common_utils::impl_to_sql_from_sql_json!(BusinessPaymentLinkConfig);

#[derive(Clone, Debug, serde::Deserialize, serde::Serialize, diesel::AsExpression)]
#[diesel(sql_type = diesel::sql_types::Jsonb)]
pub struct BusinessPayoutLinkConfig {
    #[serde(flatten)]
    pub config: BusinessGenericLinkConfig,
    pub form_layout: Option<UIWidgetFormLayout>,
    pub payout_test_mode: Option<bool>,
}

#[derive(Clone, Debug, serde::Deserialize, serde::Serialize)]
pub struct BusinessGenericLinkConfig {
    pub domain_name: Option<String>,
    pub allowed_domains: HashSet<String>,
    #[serde(flatten)]
    pub ui_config: common_utils::link_utils::GenericLinkUiConfig,
}

common_utils::impl_to_sql_from_sql_json!(BusinessPayoutLinkConfig);<|MERGE_RESOLUTION|>--- conflicted
+++ resolved
@@ -63,11 +63,8 @@
         Option<common_types::payments::AuthenticationConnectorAccountMap>,
     pub card_testing_guard_config: Option<CardTestingGuardConfig>,
     pub card_testing_secret_key: Option<Encryption>,
-<<<<<<< HEAD
+    pub is_clear_pan_retries_enabled: bool,
     pub force_3ds_challenge: Option<bool>,
-=======
-    pub is_clear_pan_retries_enabled: bool,
->>>>>>> 759474cd
 }
 
 #[cfg(feature = "v1")]
@@ -116,11 +113,8 @@
         Option<common_types::payments::AuthenticationConnectorAccountMap>,
     pub card_testing_guard_config: Option<CardTestingGuardConfig>,
     pub card_testing_secret_key: Option<Encryption>,
-<<<<<<< HEAD
+    pub is_clear_pan_retries_enabled: bool,
     pub force_3ds_challenge: Option<bool>,
-=======
-    pub is_clear_pan_retries_enabled: bool,
->>>>>>> 759474cd
 }
 
 #[cfg(feature = "v1")]
@@ -167,11 +161,8 @@
         Option<common_types::payments::AuthenticationConnectorAccountMap>,
     pub card_testing_guard_config: Option<CardTestingGuardConfig>,
     pub card_testing_secret_key: Option<Encryption>,
-<<<<<<< HEAD
+    pub is_clear_pan_retries_enabled: Option<bool>,
     pub force_3ds_challenge: Option<bool>,
-=======
-    pub is_clear_pan_retries_enabled: Option<bool>,
->>>>>>> 759474cd
 }
 
 #[cfg(feature = "v1")]
@@ -216,11 +207,8 @@
             authentication_product_ids,
             card_testing_guard_config,
             card_testing_secret_key,
-<<<<<<< HEAD
+            is_clear_pan_retries_enabled,
             force_3ds_challenge,
-=======
-            is_clear_pan_retries_enabled,
->>>>>>> 759474cd
         } = self;
         Profile {
             profile_id: source.profile_id,
@@ -289,12 +277,9 @@
             card_testing_guard_config: card_testing_guard_config
                 .or(source.card_testing_guard_config),
             card_testing_secret_key,
-<<<<<<< HEAD
-            force_3ds_challenge: force_3ds_challenge.or(source.force_3ds_challenge),
-=======
             is_clear_pan_retries_enabled: is_clear_pan_retries_enabled
                 .unwrap_or(source.is_clear_pan_retries_enabled),
->>>>>>> 759474cd
+            force_3ds_challenge: force_3ds_challenge.or(source.force_3ds_challenge),
         }
     }
 }
@@ -347,11 +332,8 @@
         Option<common_types::payments::AuthenticationConnectorAccountMap>,
     pub card_testing_guard_config: Option<CardTestingGuardConfig>,
     pub card_testing_secret_key: Option<Encryption>,
-<<<<<<< HEAD
+    pub is_clear_pan_retries_enabled: bool,
     pub force_3ds_challenge: Option<bool>,
-=======
-    pub is_clear_pan_retries_enabled: bool,
->>>>>>> 759474cd
     pub routing_algorithm_id: Option<common_utils::id_type::RoutingId>,
     pub order_fulfillment_time: Option<i64>,
     pub order_fulfillment_time_origin: Option<common_enums::OrderFulfillmentTimeOrigin>,
@@ -596,12 +578,9 @@
             card_testing_guard_config: card_testing_guard_config
                 .or(source.card_testing_guard_config),
             card_testing_secret_key: card_testing_secret_key.or(source.card_testing_secret_key),
-<<<<<<< HEAD
-            force_3ds_challenge: None,
-=======
             is_clear_pan_retries_enabled: is_clear_pan_retries_enabled
                 .unwrap_or(source.is_clear_pan_retries_enabled),
->>>>>>> 759474cd
+            force_3ds_challenge: None,
         }
     }
 }
