--- conflicted
+++ resolved
@@ -365,11 +365,7 @@
     pub should_collect_cvv_during_payment:
         Option<primitive_wrappers::ShouldCollectCvvDuringPayment>,
     pub is_external_vault_enabled: Option<bool>,
-<<<<<<< HEAD
-    pub vault_connector_details: Option<VaultConnectorDetails>,
-=======
     pub external_vault_connector_details: Option<ExternalVaultConnectorDetails>,
->>>>>>> 7fe67be1
     pub revenue_recovery_retry_algorithm_type: Option<common_enums::RevenueRecoveryAlgorithmType>,
     pub revenue_recovery_retry_algorithm_data: Option<RevenueRecoveryAlgorithmData>,
 }
@@ -443,11 +439,7 @@
     pub revenue_recovery_retry_algorithm_type: Option<common_enums::RevenueRecoveryAlgorithmType>,
     pub revenue_recovery_retry_algorithm_data: Option<RevenueRecoveryAlgorithmData>,
     pub is_external_vault_enabled: Option<bool>,
-<<<<<<< HEAD
-    pub vault_connector_details: Option<VaultConnectorDetails>,
-=======
     pub external_vault_connector_details: Option<ExternalVaultConnectorDetails>,
->>>>>>> 7fe67be1
 }
 
 #[cfg(feature = "v2")]
@@ -503,11 +495,7 @@
     pub revenue_recovery_retry_algorithm_type: Option<common_enums::RevenueRecoveryAlgorithmType>,
     pub revenue_recovery_retry_algorithm_data: Option<RevenueRecoveryAlgorithmData>,
     pub is_external_vault_enabled: Option<bool>,
-<<<<<<< HEAD
-    pub vault_connector_details: Option<VaultConnectorDetails>,
-=======
     pub external_vault_connector_details: Option<ExternalVaultConnectorDetails>,
->>>>>>> 7fe67be1
 }
 
 #[cfg(feature = "v2")]
@@ -560,11 +548,7 @@
             revenue_recovery_retry_algorithm_type,
             revenue_recovery_retry_algorithm_data,
             is_external_vault_enabled,
-<<<<<<< HEAD
-            vault_connector_details,
-=======
             external_vault_connector_details,
->>>>>>> 7fe67be1
         } = self;
         Profile {
             id: source.id,
@@ -651,12 +635,8 @@
                 .or(source.revenue_recovery_retry_algorithm_data),
             is_external_vault_enabled: is_external_vault_enabled
                 .or(source.is_external_vault_enabled),
-<<<<<<< HEAD
-            vault_connector_details: vault_connector_details.or(source.vault_connector_details),
-=======
             external_vault_connector_details: external_vault_connector_details
                 .or(source.external_vault_connector_details),
->>>>>>> 7fe67be1
         }
     }
 }
@@ -673,19 +653,11 @@
 
 #[derive(Clone, Debug, serde::Deserialize, serde::Serialize, diesel::AsExpression)]
 #[diesel(sql_type = diesel::sql_types::Jsonb)]
-<<<<<<< HEAD
-pub struct VaultConnectorDetails {
-    pub vault_connector_id: common_utils::id_type::MerchantConnectorAccountId,
-}
-
-common_utils::impl_to_sql_from_sql_json!(VaultConnectorDetails);
-=======
 pub struct ExternalVaultConnectorDetails {
     pub vault_connector_id: common_utils::id_type::MerchantConnectorAccountId,
 }
 
 common_utils::impl_to_sql_from_sql_json!(ExternalVaultConnectorDetails);
->>>>>>> 7fe67be1
 
 #[derive(Clone, Debug, serde::Deserialize, serde::Serialize, diesel::AsExpression)]
 #[diesel(sql_type = diesel::sql_types::Jsonb)]
