use std::collections::{HashMap, HashSet};

use common_enums::{AuthenticationConnectors, UIWidgetFormLayout};
use common_utils::{encryption::Encryption, pii};
use diesel::{AsChangeset, Identifiable, Insertable, Queryable, Selectable};
use masking::Secret;

#[cfg(feature = "v1")]
use crate::schema::business_profile;
#[cfg(feature = "v2")]
use crate::schema_v2::business_profile;

/// Note: The order of fields in the struct is important.
/// This should be in the same order as the fields in the schema.rs file, otherwise the code will
/// not compile
/// If two adjacent columns have the same type, then the compiler will not throw any error, but the
/// fields read / written will be interchanged
#[cfg(feature = "v1")]
#[derive(Clone, Debug, Identifiable, Queryable, Selectable, router_derive::DebugAsDisplay)]
#[diesel(table_name = business_profile, primary_key(profile_id), check_for_backend(diesel::pg::Pg))]
pub struct BusinessProfile {
    pub profile_id: common_utils::id_type::ProfileId,
    pub merchant_id: common_utils::id_type::MerchantId,
    pub profile_name: String,
    pub created_at: time::PrimitiveDateTime,
    pub modified_at: time::PrimitiveDateTime,
    pub return_url: Option<String>,
    pub enable_payment_response_hash: bool,
    pub payment_response_hash_key: Option<String>,
    pub redirect_to_merchant_with_http_post: bool,
    pub webhook_details: Option<WebhookDetails>,
    pub metadata: Option<pii::SecretSerdeValue>,
    pub routing_algorithm: Option<serde_json::Value>,
    pub intent_fulfillment_time: Option<i64>,
    pub frm_routing_algorithm: Option<serde_json::Value>,
    pub payout_routing_algorithm: Option<serde_json::Value>,
    pub is_recon_enabled: bool,
    #[diesel(deserialize_as = super::OptionalDieselArray<String>)]
    pub applepay_verified_domains: Option<Vec<String>>,
    pub payment_link_config: Option<BusinessPaymentLinkConfig>,
    pub session_expiry: Option<i64>,
    pub authentication_connector_details: Option<AuthenticationConnectorDetails>,
    pub payout_link_config: Option<BusinessPayoutLinkConfig>,
    pub is_extended_card_info_enabled: Option<bool>,
    pub extended_card_info_config: Option<pii::SecretSerdeValue>,
    pub is_connector_agnostic_mit_enabled: Option<bool>,
    pub use_billing_as_payment_method_billing: Option<bool>,
    pub collect_shipping_details_from_wallet_connector: Option<bool>,
    pub collect_billing_details_from_wallet_connector: Option<bool>,
    pub outgoing_webhook_custom_http_headers: Option<Encryption>,
    pub always_collect_billing_details_from_wallet_connector: Option<bool>,
    pub always_collect_shipping_details_from_wallet_connector: Option<bool>,
    pub tax_connector_id: Option<common_utils::id_type::MerchantConnectorAccountId>,
    pub is_tax_connector_enabled: Option<bool>,
    pub version: common_enums::ApiVersion,
<<<<<<< HEAD
    pub dynamic_routing_algorithm: Option<common_utils::id_type::RoutingId>,
=======
    pub dynamic_routing_algorithm: Option<serde_json::Value>,
>>>>>>> 90ebd54e
}

#[cfg(feature = "v1")]
#[derive(Clone, Debug, Insertable, router_derive::DebugAsDisplay)]
#[diesel(table_name = business_profile, primary_key(profile_id))]
pub struct BusinessProfileNew {
    pub profile_id: common_utils::id_type::ProfileId,
    pub merchant_id: common_utils::id_type::MerchantId,
    pub profile_name: String,
    pub created_at: time::PrimitiveDateTime,
    pub modified_at: time::PrimitiveDateTime,
    pub return_url: Option<String>,
    pub enable_payment_response_hash: bool,
    pub payment_response_hash_key: Option<String>,
    pub redirect_to_merchant_with_http_post: bool,
    pub webhook_details: Option<WebhookDetails>,
    pub metadata: Option<pii::SecretSerdeValue>,
    pub routing_algorithm: Option<serde_json::Value>,
    pub intent_fulfillment_time: Option<i64>,
    pub frm_routing_algorithm: Option<serde_json::Value>,
    pub payout_routing_algorithm: Option<serde_json::Value>,
    pub is_recon_enabled: bool,
    #[diesel(deserialize_as = super::OptionalDieselArray<String>)]
    pub applepay_verified_domains: Option<Vec<String>>,
    pub payment_link_config: Option<BusinessPaymentLinkConfig>,
    pub session_expiry: Option<i64>,
    pub authentication_connector_details: Option<AuthenticationConnectorDetails>,
    pub payout_link_config: Option<BusinessPayoutLinkConfig>,
    pub is_extended_card_info_enabled: Option<bool>,
    pub extended_card_info_config: Option<pii::SecretSerdeValue>,
    pub is_connector_agnostic_mit_enabled: Option<bool>,
    pub use_billing_as_payment_method_billing: Option<bool>,
    pub collect_shipping_details_from_wallet_connector: Option<bool>,
    pub collect_billing_details_from_wallet_connector: Option<bool>,
    pub outgoing_webhook_custom_http_headers: Option<Encryption>,
    pub always_collect_billing_details_from_wallet_connector: Option<bool>,
    pub always_collect_shipping_details_from_wallet_connector: Option<bool>,
    pub tax_connector_id: Option<common_utils::id_type::MerchantConnectorAccountId>,
    pub is_tax_connector_enabled: Option<bool>,
    pub version: common_enums::ApiVersion,
}

#[cfg(feature = "v1")]
#[derive(Clone, Debug, AsChangeset, router_derive::DebugAsDisplay)]
#[diesel(table_name = business_profile)]
pub struct BusinessProfileUpdateInternal {
    pub profile_name: Option<String>,
    pub modified_at: time::PrimitiveDateTime,
    pub return_url: Option<String>,
    pub enable_payment_response_hash: Option<bool>,
    pub payment_response_hash_key: Option<String>,
    pub redirect_to_merchant_with_http_post: Option<bool>,
    pub webhook_details: Option<WebhookDetails>,
    pub metadata: Option<pii::SecretSerdeValue>,
    pub routing_algorithm: Option<serde_json::Value>,
    pub intent_fulfillment_time: Option<i64>,
    pub frm_routing_algorithm: Option<serde_json::Value>,
    pub payout_routing_algorithm: Option<serde_json::Value>,
    pub is_recon_enabled: Option<bool>,
    #[diesel(deserialize_as = super::OptionalDieselArray<String>)]
    pub applepay_verified_domains: Option<Vec<String>>,
    pub payment_link_config: Option<BusinessPaymentLinkConfig>,
    pub session_expiry: Option<i64>,
    pub authentication_connector_details: Option<AuthenticationConnectorDetails>,
    pub payout_link_config: Option<BusinessPayoutLinkConfig>,
    pub is_extended_card_info_enabled: Option<bool>,
    pub extended_card_info_config: Option<pii::SecretSerdeValue>,
    pub is_connector_agnostic_mit_enabled: Option<bool>,
    pub use_billing_as_payment_method_billing: Option<bool>,
    pub collect_shipping_details_from_wallet_connector: Option<bool>,
    pub collect_billing_details_from_wallet_connector: Option<bool>,
    pub outgoing_webhook_custom_http_headers: Option<Encryption>,
    pub always_collect_billing_details_from_wallet_connector: Option<bool>,
    pub always_collect_shipping_details_from_wallet_connector: Option<bool>,
    pub tax_connector_id: Option<common_utils::id_type::MerchantConnectorAccountId>,
    pub is_tax_connector_enabled: Option<bool>,
<<<<<<< HEAD
    pub dynamic_routing_algorithm: Option<common_utils::id_type::RoutingId>,
=======
    pub dynamic_routing_algorithm: Option<serde_json::Value>,
>>>>>>> 90ebd54e
}

#[cfg(feature = "v1")]
impl BusinessProfileUpdateInternal {
    pub fn apply_changeset(self, source: BusinessProfile) -> BusinessProfile {
        let Self {
            profile_name,
            modified_at,
            return_url,
            enable_payment_response_hash,
            payment_response_hash_key,
            redirect_to_merchant_with_http_post,
            webhook_details,
            metadata,
            routing_algorithm,
            intent_fulfillment_time,
            frm_routing_algorithm,
            payout_routing_algorithm,
            is_recon_enabled,
            applepay_verified_domains,
            payment_link_config,
            session_expiry,
            authentication_connector_details,
            payout_link_config,
            is_extended_card_info_enabled,
            extended_card_info_config,
            is_connector_agnostic_mit_enabled,
            use_billing_as_payment_method_billing,
            collect_shipping_details_from_wallet_connector,
            collect_billing_details_from_wallet_connector,
            outgoing_webhook_custom_http_headers,
            always_collect_billing_details_from_wallet_connector,
            always_collect_shipping_details_from_wallet_connector,
            tax_connector_id,
            is_tax_connector_enabled,
            dynamic_routing_algorithm,
        } = self;
        BusinessProfile {
            profile_id: source.profile_id,
            merchant_id: source.merchant_id,
            profile_name: profile_name.unwrap_or(source.profile_name),
            created_at: source.created_at,
            modified_at,
            return_url: return_url.or(source.return_url),
            enable_payment_response_hash: enable_payment_response_hash
                .unwrap_or(source.enable_payment_response_hash),
            payment_response_hash_key: payment_response_hash_key
                .or(source.payment_response_hash_key),
            redirect_to_merchant_with_http_post: redirect_to_merchant_with_http_post
                .unwrap_or(source.redirect_to_merchant_with_http_post),
            webhook_details: webhook_details.or(source.webhook_details),
            metadata: metadata.or(source.metadata),
            routing_algorithm: routing_algorithm.or(source.routing_algorithm),
            intent_fulfillment_time: intent_fulfillment_time.or(source.intent_fulfillment_time),
            frm_routing_algorithm: frm_routing_algorithm.or(source.frm_routing_algorithm),
            payout_routing_algorithm: payout_routing_algorithm.or(source.payout_routing_algorithm),
            is_recon_enabled: is_recon_enabled.unwrap_or(source.is_recon_enabled),
            applepay_verified_domains: applepay_verified_domains
                .or(source.applepay_verified_domains),
            payment_link_config: payment_link_config.or(source.payment_link_config),
            session_expiry: session_expiry.or(source.session_expiry),
            authentication_connector_details: authentication_connector_details
                .or(source.authentication_connector_details),
            payout_link_config: payout_link_config.or(source.payout_link_config),
            is_extended_card_info_enabled: is_extended_card_info_enabled
                .or(source.is_extended_card_info_enabled),
            is_connector_agnostic_mit_enabled: is_connector_agnostic_mit_enabled
                .or(source.is_connector_agnostic_mit_enabled),
            extended_card_info_config: extended_card_info_config
                .or(source.extended_card_info_config),
            use_billing_as_payment_method_billing: use_billing_as_payment_method_billing
                .or(source.use_billing_as_payment_method_billing),
            collect_shipping_details_from_wallet_connector:
                collect_shipping_details_from_wallet_connector
                    .or(source.collect_shipping_details_from_wallet_connector),
            collect_billing_details_from_wallet_connector:
                collect_billing_details_from_wallet_connector
                    .or(source.collect_billing_details_from_wallet_connector),
            outgoing_webhook_custom_http_headers: outgoing_webhook_custom_http_headers
                .or(source.outgoing_webhook_custom_http_headers),
            always_collect_billing_details_from_wallet_connector:
                always_collect_billing_details_from_wallet_connector
                    .or(source.always_collect_billing_details_from_wallet_connector),
            always_collect_shipping_details_from_wallet_connector:
                always_collect_shipping_details_from_wallet_connector
                    .or(source.always_collect_shipping_details_from_wallet_connector),
            tax_connector_id: tax_connector_id.or(source.tax_connector_id),
            is_tax_connector_enabled: is_tax_connector_enabled.or(source.is_tax_connector_enabled),
            version: source.version,
            dynamic_routing_algorithm: dynamic_routing_algorithm
                .or(source.dynamic_routing_algorithm),
        }
    }
}

/// Note: The order of fields in the struct is important.
/// This should be in the same order as the fields in the schema.rs file, otherwise the code will
/// not compile
/// If two adjacent columns have the same type, then the compiler will not throw any error, but the
/// fields read / written will be interchanged
#[cfg(feature = "v2")]
#[derive(Clone, Debug, Identifiable, Queryable, Selectable, router_derive::DebugAsDisplay)]
#[diesel(table_name = business_profile, primary_key(id), check_for_backend(diesel::pg::Pg))]
pub struct BusinessProfile {
    pub merchant_id: common_utils::id_type::MerchantId,
    pub profile_name: String,
    pub created_at: time::PrimitiveDateTime,
    pub modified_at: time::PrimitiveDateTime,
    pub return_url: Option<String>,
    pub enable_payment_response_hash: bool,
    pub payment_response_hash_key: Option<String>,
    pub redirect_to_merchant_with_http_post: bool,
    pub webhook_details: Option<WebhookDetails>,
    pub metadata: Option<pii::SecretSerdeValue>,
    pub is_recon_enabled: bool,
    #[diesel(deserialize_as = super::OptionalDieselArray<String>)]
    pub applepay_verified_domains: Option<Vec<String>>,
    pub payment_link_config: Option<BusinessPaymentLinkConfig>,
    pub session_expiry: Option<i64>,
    pub authentication_connector_details: Option<AuthenticationConnectorDetails>,
    pub payout_link_config: Option<BusinessPayoutLinkConfig>,
    pub is_extended_card_info_enabled: Option<bool>,
    pub extended_card_info_config: Option<pii::SecretSerdeValue>,
    pub is_connector_agnostic_mit_enabled: Option<bool>,
    pub use_billing_as_payment_method_billing: Option<bool>,
    pub collect_shipping_details_from_wallet_connector: Option<bool>,
    pub collect_billing_details_from_wallet_connector: Option<bool>,
    pub outgoing_webhook_custom_http_headers: Option<Encryption>,
    pub always_collect_billing_details_from_wallet_connector: Option<bool>,
    pub always_collect_shipping_details_from_wallet_connector: Option<bool>,
    pub tax_connector_id: Option<common_utils::id_type::MerchantConnectorAccountId>,
    pub is_tax_connector_enabled: Option<bool>,
    pub routing_algorithm_id: Option<common_utils::id_type::RoutingId>,
    pub order_fulfillment_time: Option<i64>,
    pub order_fulfillment_time_origin: Option<common_enums::OrderFulfillmentTimeOrigin>,
    pub frm_routing_algorithm_id: Option<String>,
    pub payout_routing_algorithm_id: Option<common_utils::id_type::RoutingId>,
    pub default_fallback_routing: Option<pii::SecretSerdeValue>,
    pub id: common_utils::id_type::ProfileId,
    pub version: common_enums::ApiVersion,
<<<<<<< HEAD
    pub dynamic_routing_algorithm: Option<common_utils::id_type::RoutingId>,
=======
    pub dynamic_routing_algorithm: Option<serde_json::Value>,
>>>>>>> 90ebd54e
}

impl BusinessProfile {
    #[cfg(feature = "v1")]
    pub fn get_id(&self) -> &common_utils::id_type::ProfileId {
        &self.profile_id
    }

    #[cfg(feature = "v2")]
    pub fn get_id(&self) -> &common_utils::id_type::ProfileId {
        &self.id
    }
}

#[cfg(feature = "v2")]
#[derive(Clone, Debug, Insertable, router_derive::DebugAsDisplay)]
#[diesel(table_name = business_profile, primary_key(profile_id))]
pub struct BusinessProfileNew {
    pub merchant_id: common_utils::id_type::MerchantId,
    pub profile_name: String,
    pub created_at: time::PrimitiveDateTime,
    pub modified_at: time::PrimitiveDateTime,
    pub return_url: Option<String>,
    pub enable_payment_response_hash: bool,
    pub payment_response_hash_key: Option<String>,
    pub redirect_to_merchant_with_http_post: bool,
    pub webhook_details: Option<WebhookDetails>,
    pub metadata: Option<pii::SecretSerdeValue>,
    pub is_recon_enabled: bool,
    #[diesel(deserialize_as = super::OptionalDieselArray<String>)]
    pub applepay_verified_domains: Option<Vec<String>>,
    pub payment_link_config: Option<BusinessPaymentLinkConfig>,
    pub session_expiry: Option<i64>,
    pub authentication_connector_details: Option<AuthenticationConnectorDetails>,
    pub payout_link_config: Option<BusinessPayoutLinkConfig>,
    pub is_extended_card_info_enabled: Option<bool>,
    pub extended_card_info_config: Option<pii::SecretSerdeValue>,
    pub is_connector_agnostic_mit_enabled: Option<bool>,
    pub use_billing_as_payment_method_billing: Option<bool>,
    pub collect_shipping_details_from_wallet_connector: Option<bool>,
    pub collect_billing_details_from_wallet_connector: Option<bool>,
    pub outgoing_webhook_custom_http_headers: Option<Encryption>,
    pub always_collect_billing_details_from_wallet_connector: Option<bool>,
    pub always_collect_shipping_details_from_wallet_connector: Option<bool>,
    pub tax_connector_id: Option<common_utils::id_type::MerchantConnectorAccountId>,
    pub is_tax_connector_enabled: Option<bool>,
    pub routing_algorithm_id: Option<common_utils::id_type::RoutingId>,
    pub order_fulfillment_time: Option<i64>,
    pub order_fulfillment_time_origin: Option<common_enums::OrderFulfillmentTimeOrigin>,
    pub frm_routing_algorithm_id: Option<String>,
    pub payout_routing_algorithm_id: Option<common_utils::id_type::RoutingId>,
    pub default_fallback_routing: Option<pii::SecretSerdeValue>,
    pub id: common_utils::id_type::ProfileId,
    pub version: common_enums::ApiVersion,
}

#[cfg(feature = "v2")]
#[derive(Clone, Debug, AsChangeset, router_derive::DebugAsDisplay)]
#[diesel(table_name = business_profile)]
pub struct BusinessProfileUpdateInternal {
    pub profile_name: Option<String>,
    pub modified_at: time::PrimitiveDateTime,
    pub return_url: Option<String>,
    pub enable_payment_response_hash: Option<bool>,
    pub payment_response_hash_key: Option<String>,
    pub redirect_to_merchant_with_http_post: Option<bool>,
    pub webhook_details: Option<WebhookDetails>,
    pub metadata: Option<pii::SecretSerdeValue>,
    pub is_recon_enabled: Option<bool>,
    #[diesel(deserialize_as = super::OptionalDieselArray<String>)]
    pub applepay_verified_domains: Option<Vec<String>>,
    pub payment_link_config: Option<BusinessPaymentLinkConfig>,
    pub session_expiry: Option<i64>,
    pub authentication_connector_details: Option<AuthenticationConnectorDetails>,
    pub payout_link_config: Option<BusinessPayoutLinkConfig>,
    pub is_extended_card_info_enabled: Option<bool>,
    pub extended_card_info_config: Option<pii::SecretSerdeValue>,
    pub is_connector_agnostic_mit_enabled: Option<bool>,
    pub use_billing_as_payment_method_billing: Option<bool>,
    pub collect_shipping_details_from_wallet_connector: Option<bool>,
    pub collect_billing_details_from_wallet_connector: Option<bool>,
    pub outgoing_webhook_custom_http_headers: Option<Encryption>,
    pub always_collect_billing_details_from_wallet_connector: Option<bool>,
    pub always_collect_shipping_details_from_wallet_connector: Option<bool>,
    pub tax_connector_id: Option<common_utils::id_type::MerchantConnectorAccountId>,
    pub is_tax_connector_enabled: Option<bool>,
    pub routing_algorithm_id: Option<common_utils::id_type::RoutingId>,
    pub order_fulfillment_time: Option<i64>,
    pub order_fulfillment_time_origin: Option<common_enums::OrderFulfillmentTimeOrigin>,
    pub frm_routing_algorithm_id: Option<String>,
    pub payout_routing_algorithm_id: Option<common_utils::id_type::RoutingId>,
    pub default_fallback_routing: Option<pii::SecretSerdeValue>,
}

#[cfg(feature = "v2")]
impl BusinessProfileUpdateInternal {
    pub fn apply_changeset(self, source: BusinessProfile) -> BusinessProfile {
        let Self {
            profile_name,
            modified_at,
            return_url,
            enable_payment_response_hash,
            payment_response_hash_key,
            redirect_to_merchant_with_http_post,
            webhook_details,
            metadata,
            is_recon_enabled,
            applepay_verified_domains,
            payment_link_config,
            session_expiry,
            authentication_connector_details,
            payout_link_config,
            is_extended_card_info_enabled,
            extended_card_info_config,
            is_connector_agnostic_mit_enabled,
            use_billing_as_payment_method_billing,
            collect_shipping_details_from_wallet_connector,
            collect_billing_details_from_wallet_connector,
            outgoing_webhook_custom_http_headers,
            always_collect_billing_details_from_wallet_connector,
            always_collect_shipping_details_from_wallet_connector,
            tax_connector_id,
            is_tax_connector_enabled,
            routing_algorithm_id,
            order_fulfillment_time,
            order_fulfillment_time_origin,
            frm_routing_algorithm_id,
            payout_routing_algorithm_id,
            default_fallback_routing,
        } = self;
        BusinessProfile {
            id: source.id,
            merchant_id: source.merchant_id,
            profile_name: profile_name.unwrap_or(source.profile_name),
            created_at: source.created_at,
            modified_at,
            return_url: return_url.or(source.return_url),
            enable_payment_response_hash: enable_payment_response_hash
                .unwrap_or(source.enable_payment_response_hash),
            payment_response_hash_key: payment_response_hash_key
                .or(source.payment_response_hash_key),
            redirect_to_merchant_with_http_post: redirect_to_merchant_with_http_post
                .unwrap_or(source.redirect_to_merchant_with_http_post),
            webhook_details: webhook_details.or(source.webhook_details),
            metadata: metadata.or(source.metadata),
            is_recon_enabled: is_recon_enabled.unwrap_or(source.is_recon_enabled),
            applepay_verified_domains: applepay_verified_domains
                .or(source.applepay_verified_domains),
            payment_link_config: payment_link_config.or(source.payment_link_config),
            session_expiry: session_expiry.or(source.session_expiry),
            authentication_connector_details: authentication_connector_details
                .or(source.authentication_connector_details),
            payout_link_config: payout_link_config.or(source.payout_link_config),
            is_extended_card_info_enabled: is_extended_card_info_enabled
                .or(source.is_extended_card_info_enabled),
            is_connector_agnostic_mit_enabled: is_connector_agnostic_mit_enabled
                .or(source.is_connector_agnostic_mit_enabled),
            extended_card_info_config: extended_card_info_config
                .or(source.extended_card_info_config),
            use_billing_as_payment_method_billing: use_billing_as_payment_method_billing
                .or(source.use_billing_as_payment_method_billing),
            collect_shipping_details_from_wallet_connector:
                collect_shipping_details_from_wallet_connector
                    .or(source.collect_shipping_details_from_wallet_connector),
            collect_billing_details_from_wallet_connector:
                collect_billing_details_from_wallet_connector
                    .or(source.collect_billing_details_from_wallet_connector),
            outgoing_webhook_custom_http_headers: outgoing_webhook_custom_http_headers
                .or(source.outgoing_webhook_custom_http_headers),
            always_collect_billing_details_from_wallet_connector:
                always_collect_billing_details_from_wallet_connector
                    .or(always_collect_billing_details_from_wallet_connector),
            always_collect_shipping_details_from_wallet_connector:
                always_collect_shipping_details_from_wallet_connector
                    .or(always_collect_shipping_details_from_wallet_connector),
            tax_connector_id: tax_connector_id.or(source.tax_connector_id),
            is_tax_connector_enabled: is_tax_connector_enabled.or(source.is_tax_connector_enabled),
            routing_algorithm_id: routing_algorithm_id.or(source.routing_algorithm_id),
            order_fulfillment_time: order_fulfillment_time.or(source.order_fulfillment_time),
            order_fulfillment_time_origin: order_fulfillment_time_origin
                .or(source.order_fulfillment_time_origin),
            frm_routing_algorithm_id: frm_routing_algorithm_id.or(source.frm_routing_algorithm_id),
            payout_routing_algorithm_id: payout_routing_algorithm_id
                .or(source.payout_routing_algorithm_id),
            default_fallback_routing: default_fallback_routing.or(source.default_fallback_routing),
            version: source.version,
            dynamic_routing_algorithm: None,
        }
    }
}

// This is being used only in the `BusinessProfileInterface` implementation for `MockDb`.
// This can be removed once the `BusinessProfileInterface` trait has been updated to use the domain
// model instead.
#[cfg(feature = "v2")]
impl From<BusinessProfileNew> for BusinessProfile {
    fn from(new: BusinessProfileNew) -> Self {
        Self {
            id: new.id,
            merchant_id: new.merchant_id,
            profile_name: new.profile_name,
            created_at: new.created_at,
            modified_at: new.modified_at,
            return_url: new.return_url,
            enable_payment_response_hash: new.enable_payment_response_hash,
            payment_response_hash_key: new.payment_response_hash_key,
            redirect_to_merchant_with_http_post: new.redirect_to_merchant_with_http_post,
            webhook_details: new.webhook_details,
            metadata: new.metadata,
            is_recon_enabled: new.is_recon_enabled,
            applepay_verified_domains: new.applepay_verified_domains,
            payment_link_config: new.payment_link_config,
            session_expiry: new.session_expiry,
            authentication_connector_details: new.authentication_connector_details,
            payout_link_config: new.payout_link_config,
            is_connector_agnostic_mit_enabled: new.is_connector_agnostic_mit_enabled,
            is_extended_card_info_enabled: new.is_extended_card_info_enabled,
            extended_card_info_config: new.extended_card_info_config,
            use_billing_as_payment_method_billing: new.use_billing_as_payment_method_billing,
            collect_shipping_details_from_wallet_connector: new
                .collect_shipping_details_from_wallet_connector,
            collect_billing_details_from_wallet_connector: new
                .collect_billing_details_from_wallet_connector,
            outgoing_webhook_custom_http_headers: new.outgoing_webhook_custom_http_headers,
            tax_connector_id: new.tax_connector_id,
            is_tax_connector_enabled: new.is_tax_connector_enabled,
            routing_algorithm_id: new.routing_algorithm_id,
            always_collect_billing_details_from_wallet_connector: new
                .always_collect_billing_details_from_wallet_connector,
            always_collect_shipping_details_from_wallet_connector: new
                .always_collect_shipping_details_from_wallet_connector,
            order_fulfillment_time: new.order_fulfillment_time,
            order_fulfillment_time_origin: new.order_fulfillment_time_origin,
            frm_routing_algorithm_id: new.frm_routing_algorithm_id,
            payout_routing_algorithm_id: new.payout_routing_algorithm_id,
            default_fallback_routing: new.default_fallback_routing,
            version: new.version,
            dynamic_routing_algorithm: None,
        }
    }
}

#[derive(Clone, Debug, serde::Deserialize, serde::Serialize, diesel::AsExpression)]
#[diesel(sql_type = diesel::sql_types::Jsonb)]
pub struct AuthenticationConnectorDetails {
    pub authentication_connectors: Vec<AuthenticationConnectors>,
    pub three_ds_requestor_url: String,
}

common_utils::impl_to_sql_from_sql_json!(AuthenticationConnectorDetails);

#[derive(Clone, Debug, serde::Deserialize, serde::Serialize, diesel::AsExpression)]
#[diesel(sql_type = diesel::sql_types::Json)]
pub struct WebhookDetails {
    pub webhook_version: Option<String>,
    pub webhook_username: Option<String>,
    pub webhook_password: Option<Secret<String>>,
    pub webhook_url: Option<Secret<String>>,
    pub payment_created_enabled: Option<bool>,
    pub payment_succeeded_enabled: Option<bool>,
    pub payment_failed_enabled: Option<bool>,
}

common_utils::impl_to_sql_from_sql_json!(WebhookDetails);

#[derive(Clone, Debug, serde::Deserialize, serde::Serialize, diesel::AsExpression)]
#[diesel(sql_type = diesel::sql_types::Jsonb)]
pub struct BusinessPaymentLinkConfig {
    pub domain_name: Option<String>,
    #[serde(flatten)]
    pub default_config: Option<PaymentLinkConfigRequest>,
    pub business_specific_configs: Option<HashMap<String, PaymentLinkConfigRequest>>,
    pub allowed_domains: Option<HashSet<String>>,
}

#[derive(Clone, Debug, serde::Deserialize, serde::Serialize)]
pub struct PaymentLinkConfigRequest {
    pub theme: Option<String>,
    pub logo: Option<String>,
    pub seller_name: Option<String>,
    pub sdk_layout: Option<String>,
    pub display_sdk_only: Option<bool>,
    pub enabled_saved_payment_method: Option<bool>,
}

common_utils::impl_to_sql_from_sql_json!(BusinessPaymentLinkConfig);

#[derive(Clone, Debug, serde::Deserialize, serde::Serialize, diesel::AsExpression)]
#[diesel(sql_type = diesel::sql_types::Jsonb)]
pub struct BusinessPayoutLinkConfig {
    #[serde(flatten)]
    pub config: BusinessGenericLinkConfig,
    pub form_layout: Option<UIWidgetFormLayout>,
    pub payout_test_mode: Option<bool>,
}

#[derive(Clone, Debug, serde::Deserialize, serde::Serialize)]
pub struct BusinessGenericLinkConfig {
    pub domain_name: Option<String>,
    pub allowed_domains: HashSet<String>,
    #[serde(flatten)]
    pub ui_config: common_utils::link_utils::GenericLinkUiConfig,
}

common_utils::impl_to_sql_from_sql_json!(BusinessPayoutLinkConfig);<|MERGE_RESOLUTION|>--- conflicted
+++ resolved
@@ -53,11 +53,7 @@
     pub tax_connector_id: Option<common_utils::id_type::MerchantConnectorAccountId>,
     pub is_tax_connector_enabled: Option<bool>,
     pub version: common_enums::ApiVersion,
-<<<<<<< HEAD
-    pub dynamic_routing_algorithm: Option<common_utils::id_type::RoutingId>,
-=======
     pub dynamic_routing_algorithm: Option<serde_json::Value>,
->>>>>>> 90ebd54e
 }
 
 #[cfg(feature = "v1")]
@@ -134,11 +130,7 @@
     pub always_collect_shipping_details_from_wallet_connector: Option<bool>,
     pub tax_connector_id: Option<common_utils::id_type::MerchantConnectorAccountId>,
     pub is_tax_connector_enabled: Option<bool>,
-<<<<<<< HEAD
-    pub dynamic_routing_algorithm: Option<common_utils::id_type::RoutingId>,
-=======
     pub dynamic_routing_algorithm: Option<serde_json::Value>,
->>>>>>> 90ebd54e
 }
 
 #[cfg(feature = "v1")]
@@ -279,11 +271,7 @@
     pub default_fallback_routing: Option<pii::SecretSerdeValue>,
     pub id: common_utils::id_type::ProfileId,
     pub version: common_enums::ApiVersion,
-<<<<<<< HEAD
-    pub dynamic_routing_algorithm: Option<common_utils::id_type::RoutingId>,
-=======
     pub dynamic_routing_algorithm: Option<serde_json::Value>,
->>>>>>> 90ebd54e
 }
 
 impl BusinessProfile {
