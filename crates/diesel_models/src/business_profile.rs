use std::collections::{HashMap, HashSet};

use common_enums::AuthenticationConnectors;
// #[cfg(all(feature = "v2", feature = "business_profile_v2"))]
// use common_enums::OrderFulfillmentTimeOrigin;
use common_utils::{encryption::Encryption, pii};
use diesel::{AsChangeset, Identifiable, Insertable, Queryable, Selectable};
use masking::Secret;

#[cfg(all(
    any(feature = "v1", feature = "v2"),
    not(feature = "business_profile_v2")
))]
use crate::schema::business_profile;
#[cfg(all(feature = "v2", feature = "business_profile_v2"))]
use crate::schema_v2::business_profile;

/// Note: The order of fields in the struct is important.
/// This should be in the same order as the fields in the schema.rs file, otherwise the code will
/// not compile
/// If two adjacent columns have the same type, then the compiler will not throw any error, but the
/// fields read / written will be interchanged
#[cfg(all(
    any(feature = "v1", feature = "v2"),
    not(feature = "business_profile_v2")
))]
#[derive(Clone, Debug, Identifiable, Queryable, Selectable, router_derive::DebugAsDisplay)]
#[diesel(table_name = business_profile, primary_key(profile_id), check_for_backend(diesel::pg::Pg))]
pub struct BusinessProfile {
    pub profile_id: String,
    pub merchant_id: common_utils::id_type::MerchantId,
    pub profile_name: String,
    pub created_at: time::PrimitiveDateTime,
    pub modified_at: time::PrimitiveDateTime,
    pub return_url: Option<String>,
    pub enable_payment_response_hash: bool,
    pub payment_response_hash_key: Option<String>,
    pub redirect_to_merchant_with_http_post: bool,
    pub webhook_details: Option<WebhookDetails>,
    pub metadata: Option<pii::SecretSerdeValue>,
    pub routing_algorithm: Option<serde_json::Value>,
    pub intent_fulfillment_time: Option<i64>,
    pub frm_routing_algorithm: Option<serde_json::Value>,
    pub payout_routing_algorithm: Option<serde_json::Value>,
    pub is_recon_enabled: bool,
    #[diesel(deserialize_as = super::OptionalDieselArray<String>)]
    pub applepay_verified_domains: Option<Vec<String>>,
    pub payment_link_config: Option<BusinessPaymentLinkConfig>,
    pub session_expiry: Option<i64>,
    pub authentication_connector_details: Option<AuthenticationConnectorDetails>,
    pub payout_link_config: Option<BusinessPayoutLinkConfig>,
    pub is_extended_card_info_enabled: Option<bool>,
    pub extended_card_info_config: Option<pii::SecretSerdeValue>,
    pub is_connector_agnostic_mit_enabled: Option<bool>,
    pub use_billing_as_payment_method_billing: Option<bool>,
    pub collect_shipping_details_from_wallet_connector: Option<bool>,
    pub collect_billing_details_from_wallet_connector: Option<bool>,
    pub outgoing_webhook_custom_http_headers: Option<Encryption>,
    pub always_collect_billing_details_from_wallet_connector: Option<bool>,
    pub always_collect_shipping_details_from_wallet_connector: Option<bool>,
}

#[cfg(all(
    any(feature = "v1", feature = "v2"),
    not(feature = "business_profile_v2")
))]
#[derive(Clone, Debug, Insertable, router_derive::DebugAsDisplay)]
#[diesel(table_name = business_profile, primary_key(profile_id))]
pub struct BusinessProfileNew {
    pub profile_id: String,
    pub merchant_id: common_utils::id_type::MerchantId,
    pub profile_name: String,
    pub created_at: time::PrimitiveDateTime,
    pub modified_at: time::PrimitiveDateTime,
    pub return_url: Option<String>,
    pub enable_payment_response_hash: bool,
    pub payment_response_hash_key: Option<String>,
    pub redirect_to_merchant_with_http_post: bool,
    pub webhook_details: Option<WebhookDetails>,
    pub metadata: Option<pii::SecretSerdeValue>,
    pub routing_algorithm: Option<serde_json::Value>,
    pub intent_fulfillment_time: Option<i64>,
    pub frm_routing_algorithm: Option<serde_json::Value>,
    pub payout_routing_algorithm: Option<serde_json::Value>,
    pub is_recon_enabled: bool,
    #[diesel(deserialize_as = super::OptionalDieselArray<String>)]
    pub applepay_verified_domains: Option<Vec<String>>,
    pub payment_link_config: Option<BusinessPaymentLinkConfig>,
    pub session_expiry: Option<i64>,
    pub authentication_connector_details: Option<AuthenticationConnectorDetails>,
    pub payout_link_config: Option<BusinessPayoutLinkConfig>,
    pub is_extended_card_info_enabled: Option<bool>,
    pub extended_card_info_config: Option<pii::SecretSerdeValue>,
    pub is_connector_agnostic_mit_enabled: Option<bool>,
    pub use_billing_as_payment_method_billing: Option<bool>,
    pub collect_shipping_details_from_wallet_connector: Option<bool>,
    pub collect_billing_details_from_wallet_connector: Option<bool>,
    pub outgoing_webhook_custom_http_headers: Option<Encryption>,
    pub always_collect_billing_details_from_wallet_connector: Option<bool>,
    pub always_collect_shipping_details_from_wallet_connector: Option<bool>,
}

#[cfg(all(
    any(feature = "v1", feature = "v2"),
    not(feature = "business_profile_v2")
))]
#[derive(Clone, Debug, AsChangeset, router_derive::DebugAsDisplay)]
#[diesel(table_name = business_profile)]
pub struct BusinessProfileUpdateInternal {
    pub profile_name: Option<String>,
    pub modified_at: time::PrimitiveDateTime,
    pub return_url: Option<String>,
    pub enable_payment_response_hash: Option<bool>,
    pub payment_response_hash_key: Option<String>,
    pub redirect_to_merchant_with_http_post: Option<bool>,
    pub webhook_details: Option<WebhookDetails>,
    pub metadata: Option<pii::SecretSerdeValue>,
    pub routing_algorithm: Option<serde_json::Value>,
    pub intent_fulfillment_time: Option<i64>,
    pub frm_routing_algorithm: Option<serde_json::Value>,
    pub payout_routing_algorithm: Option<serde_json::Value>,
    pub is_recon_enabled: Option<bool>,
    #[diesel(deserialize_as = super::OptionalDieselArray<String>)]
    pub applepay_verified_domains: Option<Vec<String>>,
    pub payment_link_config: Option<BusinessPaymentLinkConfig>,
    pub session_expiry: Option<i64>,
    pub authentication_connector_details: Option<AuthenticationConnectorDetails>,
    pub payout_link_config: Option<BusinessPayoutLinkConfig>,
    pub is_extended_card_info_enabled: Option<bool>,
    pub extended_card_info_config: Option<pii::SecretSerdeValue>,
    pub is_connector_agnostic_mit_enabled: Option<bool>,
    pub use_billing_as_payment_method_billing: Option<bool>,
    pub collect_shipping_details_from_wallet_connector: Option<bool>,
    pub collect_billing_details_from_wallet_connector: Option<bool>,
    pub outgoing_webhook_custom_http_headers: Option<Encryption>,
    pub always_collect_billing_details_from_wallet_connector: Option<bool>,
    pub always_collect_shipping_details_from_wallet_connector: Option<bool>,
}

#[cfg(all(
    any(feature = "v1", feature = "v2"),
    not(feature = "business_profile_v2")
))]
impl BusinessProfileUpdateInternal {
    pub fn apply_changeset(self, source: BusinessProfile) -> BusinessProfile {
        let Self {
            profile_name,
            modified_at,
            return_url,
            enable_payment_response_hash,
            payment_response_hash_key,
            redirect_to_merchant_with_http_post,
            webhook_details,
            metadata,
            routing_algorithm,
            intent_fulfillment_time,
            frm_routing_algorithm,
            payout_routing_algorithm,
            is_recon_enabled,
            applepay_verified_domains,
            payment_link_config,
            session_expiry,
            authentication_connector_details,
            payout_link_config,
            is_extended_card_info_enabled,
            extended_card_info_config,
            is_connector_agnostic_mit_enabled,
            use_billing_as_payment_method_billing,
            collect_shipping_details_from_wallet_connector,
            collect_billing_details_from_wallet_connector,
            outgoing_webhook_custom_http_headers,
            always_collect_billing_details_from_wallet_connector,
            always_collect_shipping_details_from_wallet_connector,
        } = self;
        BusinessProfile {
            profile_id: source.profile_id,
            merchant_id: source.merchant_id,
            profile_name: profile_name.unwrap_or(source.profile_name),
            created_at: source.created_at,
            modified_at,
            return_url: return_url.or(source.return_url),
            enable_payment_response_hash: enable_payment_response_hash
                .unwrap_or(source.enable_payment_response_hash),
            payment_response_hash_key: payment_response_hash_key
                .or(source.payment_response_hash_key),
            redirect_to_merchant_with_http_post: redirect_to_merchant_with_http_post
                .unwrap_or(source.redirect_to_merchant_with_http_post),
            webhook_details: webhook_details.or(source.webhook_details),
            metadata: metadata.or(source.metadata),
            routing_algorithm: routing_algorithm.or(source.routing_algorithm),
            intent_fulfillment_time: intent_fulfillment_time.or(source.intent_fulfillment_time),
            frm_routing_algorithm: frm_routing_algorithm.or(source.frm_routing_algorithm),
            payout_routing_algorithm: payout_routing_algorithm.or(source.payout_routing_algorithm),
            is_recon_enabled: is_recon_enabled.unwrap_or(source.is_recon_enabled),
            applepay_verified_domains: applepay_verified_domains
                .or(source.applepay_verified_domains),
            payment_link_config: payment_link_config.or(source.payment_link_config),
            session_expiry: session_expiry.or(source.session_expiry),
            authentication_connector_details: authentication_connector_details
                .or(source.authentication_connector_details),
            payout_link_config: payout_link_config.or(source.payout_link_config),
            is_extended_card_info_enabled: is_extended_card_info_enabled
                .or(source.is_extended_card_info_enabled),
            is_connector_agnostic_mit_enabled: is_connector_agnostic_mit_enabled
                .or(source.is_connector_agnostic_mit_enabled),
            extended_card_info_config: extended_card_info_config
                .or(source.extended_card_info_config),
            use_billing_as_payment_method_billing: use_billing_as_payment_method_billing
                .or(source.use_billing_as_payment_method_billing),
            collect_shipping_details_from_wallet_connector:
                collect_shipping_details_from_wallet_connector
                    .or(source.collect_shipping_details_from_wallet_connector),
            collect_billing_details_from_wallet_connector:
                collect_billing_details_from_wallet_connector
                    .or(source.collect_billing_details_from_wallet_connector),
            outgoing_webhook_custom_http_headers: outgoing_webhook_custom_http_headers
                .or(source.outgoing_webhook_custom_http_headers),
            always_collect_billing_details_from_wallet_connector:
                always_collect_billing_details_from_wallet_connector
                    .or(source.always_collect_billing_details_from_wallet_connector),
            always_collect_shipping_details_from_wallet_connector:
                always_collect_shipping_details_from_wallet_connector
                    .or(source.always_collect_shipping_details_from_wallet_connector),
        }
    }
}

/// Note: The order of fields in the struct is important.
/// This should be in the same order as the fields in the schema.rs file, otherwise the code will
/// not compile
/// If two adjacent columns have the same type, then the compiler will not throw any error, but the
/// fields read / written will be interchanged
#[cfg(all(feature = "v2", feature = "business_profile_v2"))]
#[derive(Clone, Debug, Identifiable, Queryable, Selectable, router_derive::DebugAsDisplay)]
#[diesel(table_name = business_profile, primary_key(profile_id), check_for_backend(diesel::pg::Pg))]
pub struct BusinessProfile {
    pub profile_id: String,
    pub merchant_id: common_utils::id_type::MerchantId,
    pub profile_name: String,
    pub created_at: time::PrimitiveDateTime,
    pub modified_at: time::PrimitiveDateTime,
    pub return_url: Option<String>,
    pub enable_payment_response_hash: bool,
    pub payment_response_hash_key: Option<String>,
    pub redirect_to_merchant_with_http_post: bool,
    pub webhook_details: Option<WebhookDetails>,
    pub metadata: Option<pii::SecretSerdeValue>,
    pub intent_fulfillment_time: Option<i64>,
    pub is_recon_enabled: bool,
    #[diesel(deserialize_as = super::OptionalDieselArray<String>)]
    pub applepay_verified_domains: Option<Vec<String>>,
    pub payment_link_config: Option<BusinessPaymentLinkConfig>,
    pub session_expiry: Option<i64>,
    pub authentication_connector_details: Option<AuthenticationConnectorDetails>,
    pub payout_link_config: Option<BusinessPayoutLinkConfig>,
    pub is_extended_card_info_enabled: Option<bool>,
    pub extended_card_info_config: Option<pii::SecretSerdeValue>,
    pub is_connector_agnostic_mit_enabled: Option<bool>,
    pub use_billing_as_payment_method_billing: Option<bool>,
    pub collect_shipping_details_from_wallet_connector: Option<bool>,
    pub collect_billing_details_from_wallet_connector: Option<bool>,
    pub outgoing_webhook_custom_http_headers: Option<Encryption>,
    pub always_collect_billing_details_from_wallet_connector: Option<bool>,
    pub always_collect_shipping_details_from_wallet_connector: Option<bool>,
    pub routing_algorithm_id: Option<String>,
    // pub order_fulfillment_time: Option<i64>,
    // pub order_fulfillment_time_origin: Option<OrderFulfillmentTimeOrigin>,
    pub frm_routing_algorithm_id: Option<String>,
    pub payout_routing_algorithm_id: Option<String>,
    pub default_fallback_routing: Option<pii::SecretSerdeValue>,
}

#[cfg(all(feature = "v2", feature = "business_profile_v2"))]
#[derive(Clone, Debug, Insertable, router_derive::DebugAsDisplay)]
#[diesel(table_name = business_profile, primary_key(profile_id))]
pub struct BusinessProfileNew {
    pub profile_id: String,
    pub merchant_id: common_utils::id_type::MerchantId,
    pub profile_name: String,
    pub created_at: time::PrimitiveDateTime,
    pub modified_at: time::PrimitiveDateTime,
    pub return_url: Option<String>,
    pub enable_payment_response_hash: bool,
    pub payment_response_hash_key: Option<String>,
    pub redirect_to_merchant_with_http_post: bool,
    pub webhook_details: Option<WebhookDetails>,
    pub metadata: Option<pii::SecretSerdeValue>,
    pub intent_fulfillment_time: Option<i64>,
    pub is_recon_enabled: bool,
    #[diesel(deserialize_as = super::OptionalDieselArray<String>)]
    pub applepay_verified_domains: Option<Vec<String>>,
    pub payment_link_config: Option<BusinessPaymentLinkConfig>,
    pub session_expiry: Option<i64>,
    pub authentication_connector_details: Option<AuthenticationConnectorDetails>,
    pub payout_link_config: Option<BusinessPayoutLinkConfig>,
    pub is_extended_card_info_enabled: Option<bool>,
    pub extended_card_info_config: Option<pii::SecretSerdeValue>,
    pub is_connector_agnostic_mit_enabled: Option<bool>,
    pub use_billing_as_payment_method_billing: Option<bool>,
    pub collect_shipping_details_from_wallet_connector: Option<bool>,
    pub collect_billing_details_from_wallet_connector: Option<bool>,
    pub outgoing_webhook_custom_http_headers: Option<Encryption>,
    pub always_collect_billing_details_from_wallet_connector: Option<bool>,
    pub always_collect_shipping_details_from_wallet_connector: Option<bool>,
    pub routing_algorithm_id: Option<String>,
    // pub order_fulfillment_time: Option<i64>,
    // pub order_fulfillment_time_origin: Option<OrderFulfillmentTimeOrigin>,
    pub frm_routing_algorithm_id: Option<String>,
    pub payout_routing_algorithm_id: Option<String>,
    pub default_fallback_routing: Option<pii::SecretSerdeValue>,
}

#[cfg(all(feature = "v2", feature = "business_profile_v2"))]
#[derive(Clone, Debug, AsChangeset, router_derive::DebugAsDisplay)]
#[diesel(table_name = business_profile)]
pub struct BusinessProfileUpdateInternal {
    pub profile_name: Option<String>,
    pub modified_at: time::PrimitiveDateTime,
    pub return_url: Option<String>,
    pub enable_payment_response_hash: Option<bool>,
    pub payment_response_hash_key: Option<String>,
    pub redirect_to_merchant_with_http_post: Option<bool>,
    pub webhook_details: Option<WebhookDetails>,
    pub metadata: Option<pii::SecretSerdeValue>,
    pub intent_fulfillment_time: Option<i64>,
    pub is_recon_enabled: Option<bool>,
    #[diesel(deserialize_as = super::OptionalDieselArray<String>)]
    pub applepay_verified_domains: Option<Vec<String>>,
    pub payment_link_config: Option<BusinessPaymentLinkConfig>,
    pub session_expiry: Option<i64>,
    pub authentication_connector_details: Option<AuthenticationConnectorDetails>,
    pub payout_link_config: Option<BusinessPayoutLinkConfig>,
    pub is_extended_card_info_enabled: Option<bool>,
    pub extended_card_info_config: Option<pii::SecretSerdeValue>,
    pub is_connector_agnostic_mit_enabled: Option<bool>,
    pub use_billing_as_payment_method_billing: Option<bool>,
    pub collect_shipping_details_from_wallet_connector: Option<bool>,
    pub collect_billing_details_from_wallet_connector: Option<bool>,
    pub outgoing_webhook_custom_http_headers: Option<Encryption>,
    pub always_collect_billing_details_from_wallet_connector: Option<bool>,
    pub always_collect_shipping_details_from_wallet_connector: Option<bool>,
    pub routing_algorithm_id: Option<String>,
    // pub order_fulfillment_time: Option<i64>,
    // pub order_fulfillment_time_origin: Option<OrderFulfillmentTimeOrigin>,
    pub frm_routing_algorithm_id: Option<String>,
    pub payout_routing_algorithm_id: Option<String>,
    pub default_fallback_routing: Option<pii::SecretSerdeValue>,
}

#[cfg(all(feature = "v2", feature = "business_profile_v2"))]
impl BusinessProfileUpdateInternal {
    pub fn apply_changeset(self, source: BusinessProfile) -> BusinessProfile {
        let Self {
            profile_name,
            modified_at,
            return_url,
            enable_payment_response_hash,
            payment_response_hash_key,
            redirect_to_merchant_with_http_post,
            webhook_details,
            metadata,
            is_recon_enabled,
            applepay_verified_domains,
            payment_link_config,
            session_expiry,
            authentication_connector_details,
            payout_link_config,
            is_extended_card_info_enabled,
            extended_card_info_config,
            is_connector_agnostic_mit_enabled,
            use_billing_as_payment_method_billing,
            collect_shipping_details_from_wallet_connector,
            collect_billing_details_from_wallet_connector,
            outgoing_webhook_custom_http_headers,
            always_collect_billing_details_from_wallet_connector,
            always_collect_shipping_details_from_wallet_connector,
            routing_algorithm_id,
            intent_fulfillment_time,
            // order_fulfillment_time,
            // order_fulfillment_time_origin,
            frm_routing_algorithm_id,
            payout_routing_algorithm_id,
            default_fallback_routing,
        } = self;
        BusinessProfile {
            profile_id: source.profile_id,
            merchant_id: source.merchant_id,
            profile_name: profile_name.unwrap_or(source.profile_name),
            created_at: source.created_at,
            modified_at,
            return_url: return_url.or(source.return_url),
            enable_payment_response_hash: enable_payment_response_hash
                .unwrap_or(source.enable_payment_response_hash),
            payment_response_hash_key: payment_response_hash_key
                .or(source.payment_response_hash_key),
            redirect_to_merchant_with_http_post: redirect_to_merchant_with_http_post
                .unwrap_or(source.redirect_to_merchant_with_http_post),
            webhook_details: webhook_details.or(source.webhook_details),
            metadata: metadata.or(source.metadata),
            is_recon_enabled: is_recon_enabled.unwrap_or(source.is_recon_enabled),
            applepay_verified_domains: applepay_verified_domains
                .or(source.applepay_verified_domains),
            payment_link_config: payment_link_config.or(source.payment_link_config),
            session_expiry: session_expiry.or(source.session_expiry),
            authentication_connector_details: authentication_connector_details
                .or(source.authentication_connector_details),
            payout_link_config: payout_link_config.or(source.payout_link_config),
            is_extended_card_info_enabled: is_extended_card_info_enabled
                .or(source.is_extended_card_info_enabled),
            is_connector_agnostic_mit_enabled: is_connector_agnostic_mit_enabled
                .or(source.is_connector_agnostic_mit_enabled),
            extended_card_info_config: extended_card_info_config
                .or(source.extended_card_info_config),
            use_billing_as_payment_method_billing: use_billing_as_payment_method_billing
                .or(source.use_billing_as_payment_method_billing),
            collect_shipping_details_from_wallet_connector:
                collect_shipping_details_from_wallet_connector
                    .or(source.collect_shipping_details_from_wallet_connector),
            collect_billing_details_from_wallet_connector:
                collect_billing_details_from_wallet_connector
                    .or(source.collect_billing_details_from_wallet_connector),
            outgoing_webhook_custom_http_headers: outgoing_webhook_custom_http_headers
                .or(source.outgoing_webhook_custom_http_headers),
            always_collect_billing_details_from_wallet_connector:
                always_collect_billing_details_from_wallet_connector
                    .or(always_collect_billing_details_from_wallet_connector),
            always_collect_shipping_details_from_wallet_connector:
                always_collect_shipping_details_from_wallet_connector
                    .or(always_collect_shipping_details_from_wallet_connector),
            routing_algorithm_id: routing_algorithm_id.or(source.routing_algorithm_id),
            intent_fulfillment_time: intent_fulfillment_time.or(source.intent_fulfillment_time),
            // order_fulfillment_time: order_fulfillment_time.or(source.order_fulfillment_time),
            // order_fulfillment_time_origin: order_fulfillment_time_origin
            //     .or(source.order_fulfillment_time_origin),
            frm_routing_algorithm_id: frm_routing_algorithm_id.or(source.frm_routing_algorithm_id),
            payout_routing_algorithm_id: payout_routing_algorithm_id
                .or(source.payout_routing_algorithm_id),
            default_fallback_routing: default_fallback_routing.or(source.default_fallback_routing),
        }
    }
}

// This is being used only in the `BusinessProfileInterface` implementation for `MockDb`.
// This can be removed once the `BusinessProfileInterface` trait has been updated to use the domain
// model instead.
#[cfg(all(feature = "v2", feature = "business_profile_v2"))]
impl From<BusinessProfileNew> for BusinessProfile {
    fn from(new: BusinessProfileNew) -> Self {
        Self {
            profile_id: new.profile_id,
            merchant_id: new.merchant_id,
            profile_name: new.profile_name,
            created_at: new.created_at,
            modified_at: new.modified_at,
            return_url: new.return_url,
            enable_payment_response_hash: new.enable_payment_response_hash,
            payment_response_hash_key: new.payment_response_hash_key,
            redirect_to_merchant_with_http_post: new.redirect_to_merchant_with_http_post,
            webhook_details: new.webhook_details,
            metadata: new.metadata,
            is_recon_enabled: new.is_recon_enabled,
            applepay_verified_domains: new.applepay_verified_domains,
            payment_link_config: new.payment_link_config,
            session_expiry: new.session_expiry,
            authentication_connector_details: new.authentication_connector_details,
            payout_link_config: new.payout_link_config,
            is_connector_agnostic_mit_enabled: new.is_connector_agnostic_mit_enabled,
            is_extended_card_info_enabled: new.is_extended_card_info_enabled,
            extended_card_info_config: new.extended_card_info_config,
            use_billing_as_payment_method_billing: new.use_billing_as_payment_method_billing,
            collect_shipping_details_from_wallet_connector: new
                .collect_shipping_details_from_wallet_connector,
            collect_billing_details_from_wallet_connector: new
                .collect_billing_details_from_wallet_connector,
            outgoing_webhook_custom_http_headers: new.outgoing_webhook_custom_http_headers,
            routing_algorithm_id: new.routing_algorithm_id,
<<<<<<< HEAD
            always_collect_billing_details_from_wallet_connector: new
                .always_collect_billing_details_from_wallet_connector,
            always_collect_shipping_details_from_wallet_connector: new
                .always_collect_shipping_details_from_wallet_connector,
            order_fulfillment_time: new.order_fulfillment_time,
            order_fulfillment_time_origin: new.order_fulfillment_time_origin,
=======
            intent_fulfillment_time: new.intent_fulfillment_time,
            // order_fulfillment_time: new.order_fulfillment_time,
            // order_fulfillment_time_origin: new.order_fulfillment_time_origin,
>>>>>>> 72b61310
            frm_routing_algorithm_id: new.frm_routing_algorithm_id,
            payout_routing_algorithm_id: new.payout_routing_algorithm_id,
            default_fallback_routing: new.default_fallback_routing,
        }
    }
}

#[derive(Clone, Debug, serde::Deserialize, serde::Serialize, diesel::AsExpression)]
#[diesel(sql_type = diesel::sql_types::Jsonb)]
pub struct AuthenticationConnectorDetails {
    pub authentication_connectors: Vec<AuthenticationConnectors>,
    pub three_ds_requestor_url: String,
}

common_utils::impl_to_sql_from_sql_json!(AuthenticationConnectorDetails);

#[derive(Clone, Debug, serde::Deserialize, serde::Serialize, diesel::AsExpression)]
#[diesel(sql_type = diesel::sql_types::Json)]
pub struct WebhookDetails {
    pub webhook_version: Option<String>,
    pub webhook_username: Option<String>,
    pub webhook_password: Option<Secret<String>>,
    pub webhook_url: Option<Secret<String>>,
    pub payment_created_enabled: Option<bool>,
    pub payment_succeeded_enabled: Option<bool>,
    pub payment_failed_enabled: Option<bool>,
}

common_utils::impl_to_sql_from_sql_json!(WebhookDetails);

#[derive(Clone, Debug, serde::Deserialize, serde::Serialize, diesel::AsExpression)]
#[diesel(sql_type = diesel::sql_types::Jsonb)]
pub struct BusinessPaymentLinkConfig {
    pub domain_name: Option<String>,
    #[serde(flatten)]
    pub default_config: Option<PaymentLinkConfigRequest>,
    pub business_specific_configs: Option<HashMap<String, PaymentLinkConfigRequest>>,
    pub allowed_domains: Option<HashSet<String>>,
}

#[derive(Clone, Debug, serde::Deserialize, serde::Serialize)]
pub struct PaymentLinkConfigRequest {
    pub theme: Option<String>,
    pub logo: Option<String>,
    pub seller_name: Option<String>,
    pub sdk_layout: Option<String>,
    pub display_sdk_only: Option<bool>,
    pub enabled_saved_payment_method: Option<bool>,
}

common_utils::impl_to_sql_from_sql_json!(BusinessPaymentLinkConfig);

#[derive(Clone, Debug, serde::Deserialize, serde::Serialize, diesel::AsExpression)]
#[diesel(sql_type = diesel::sql_types::Jsonb)]
pub struct BusinessPayoutLinkConfig {
    #[serde(flatten)]
    pub config: BusinessGenericLinkConfig,
}

#[derive(Clone, Debug, serde::Deserialize, serde::Serialize)]
pub struct BusinessGenericLinkConfig {
    pub domain_name: Option<String>,
    pub allowed_domains: HashSet<String>,
    #[serde(flatten)]
    pub ui_config: common_utils::link_utils::GenericLinkUiConfig,
}

common_utils::impl_to_sql_from_sql_json!(BusinessPayoutLinkConfig);<|MERGE_RESOLUTION|>--- conflicted
+++ resolved
@@ -474,18 +474,13 @@
                 .collect_billing_details_from_wallet_connector,
             outgoing_webhook_custom_http_headers: new.outgoing_webhook_custom_http_headers,
             routing_algorithm_id: new.routing_algorithm_id,
-<<<<<<< HEAD
             always_collect_billing_details_from_wallet_connector: new
                 .always_collect_billing_details_from_wallet_connector,
             always_collect_shipping_details_from_wallet_connector: new
                 .always_collect_shipping_details_from_wallet_connector,
-            order_fulfillment_time: new.order_fulfillment_time,
-            order_fulfillment_time_origin: new.order_fulfillment_time_origin,
-=======
             intent_fulfillment_time: new.intent_fulfillment_time,
             // order_fulfillment_time: new.order_fulfillment_time,
             // order_fulfillment_time_origin: new.order_fulfillment_time_origin,
->>>>>>> 72b61310
             frm_routing_algorithm_id: new.frm_routing_algorithm_id,
             payout_routing_algorithm_id: new.payout_routing_algorithm_id,
             default_fallback_routing: new.default_fallback_routing,
