use std::collections::{HashMap, HashSet};

use common_enums::AuthenticationConnectors;
#[cfg(all(feature = "v2", feature = "business_profile_v2"))]
use common_enums::OrderFulfillmentTimeOrigin;
use common_utils::{encryption::Encryption, pii};
use diesel::{AsChangeset, Identifiable, Insertable, Queryable, Selectable};
use masking::Secret;

#[cfg(all(
    any(feature = "v1", feature = "v2"),
    not(feature = "business_profile_v2")
))]
use crate::schema::business_profile;
#[cfg(all(feature = "v2", feature = "business_profile_v2"))]
use crate::schema_v2::business_profile;

/// Note: The order of fields in the struct is important.
/// This should be in the same order as the fields in the schema.rs file, otherwise the code will
/// not compile
/// If two adjacent columns have the same type, then the compiler will not throw any error, but the
/// fields read / written will be interchanged
#[cfg(all(
    any(feature = "v1", feature = "v2"),
    not(feature = "business_profile_v2")
))]
#[derive(Clone, Debug, Identifiable, Queryable, Selectable, router_derive::DebugAsDisplay)]
#[diesel(table_name = business_profile, primary_key(profile_id), check_for_backend(diesel::pg::Pg))]
pub struct BusinessProfile {
    pub profile_id: String,
    pub merchant_id: common_utils::id_type::MerchantId,
    pub profile_name: String,
    pub created_at: time::PrimitiveDateTime,
    pub modified_at: time::PrimitiveDateTime,
    pub return_url: Option<String>,
    pub enable_payment_response_hash: bool,
    pub payment_response_hash_key: Option<String>,
    pub redirect_to_merchant_with_http_post: bool,
    pub webhook_details: Option<WebhookDetails>,
    pub metadata: Option<pii::SecretSerdeValue>,
    pub routing_algorithm: Option<serde_json::Value>,
    pub intent_fulfillment_time: Option<i64>,
    pub frm_routing_algorithm: Option<serde_json::Value>,
    pub payout_routing_algorithm: Option<serde_json::Value>,
    pub is_recon_enabled: bool,
    #[diesel(deserialize_as = super::OptionalDieselArray<String>)]
    pub applepay_verified_domains: Option<Vec<String>>,
    pub payment_link_config: Option<BusinessPaymentLinkConfig>,
    pub session_expiry: Option<i64>,
    pub authentication_connector_details: Option<AuthenticationConnectorDetails>,
    pub payout_link_config: Option<BusinessPayoutLinkConfig>,
    pub is_extended_card_info_enabled: Option<bool>,
    pub extended_card_info_config: Option<pii::SecretSerdeValue>,
    pub is_connector_agnostic_mit_enabled: Option<bool>,
    pub use_billing_as_payment_method_billing: Option<bool>,
    pub collect_shipping_details_from_wallet_connector: Option<bool>,
    pub collect_billing_details_from_wallet_connector: Option<bool>,
    pub outgoing_webhook_custom_http_headers: Option<Encryption>,
    pub always_collect_billing_details_from_wallet_connector: Option<bool>,
    pub always_collect_shipping_details_from_wallet_connector: Option<bool>,
}

#[cfg(all(
    any(feature = "v1", feature = "v2"),
    not(feature = "business_profile_v2")
))]
#[derive(Clone, Debug, Insertable, router_derive::DebugAsDisplay)]
#[diesel(table_name = business_profile, primary_key(profile_id))]
pub struct BusinessProfileNew {
    pub profile_id: String,
    pub merchant_id: common_utils::id_type::MerchantId,
    pub profile_name: String,
    pub created_at: time::PrimitiveDateTime,
    pub modified_at: time::PrimitiveDateTime,
    pub return_url: Option<String>,
    pub enable_payment_response_hash: bool,
    pub payment_response_hash_key: Option<String>,
    pub redirect_to_merchant_with_http_post: bool,
    pub webhook_details: Option<WebhookDetails>,
    pub metadata: Option<pii::SecretSerdeValue>,
    pub routing_algorithm: Option<serde_json::Value>,
    pub intent_fulfillment_time: Option<i64>,
    pub frm_routing_algorithm: Option<serde_json::Value>,
    pub payout_routing_algorithm: Option<serde_json::Value>,
    pub is_recon_enabled: bool,
    #[diesel(deserialize_as = super::OptionalDieselArray<String>)]
    pub applepay_verified_domains: Option<Vec<String>>,
    pub payment_link_config: Option<BusinessPaymentLinkConfig>,
    pub session_expiry: Option<i64>,
    pub authentication_connector_details: Option<AuthenticationConnectorDetails>,
    pub payout_link_config: Option<BusinessPayoutLinkConfig>,
    pub is_extended_card_info_enabled: Option<bool>,
    pub extended_card_info_config: Option<pii::SecretSerdeValue>,
    pub is_connector_agnostic_mit_enabled: Option<bool>,
    pub use_billing_as_payment_method_billing: Option<bool>,
    pub collect_shipping_details_from_wallet_connector: Option<bool>,
    pub collect_billing_details_from_wallet_connector: Option<bool>,
    pub outgoing_webhook_custom_http_headers: Option<Encryption>,
    pub always_collect_billing_details_from_wallet_connector: Option<bool>,
    pub always_collect_shipping_details_from_wallet_connector: Option<bool>,
}

#[cfg(all(
    any(feature = "v1", feature = "v2"),
    not(feature = "business_profile_v2")
))]
#[derive(Clone, Debug, AsChangeset, router_derive::DebugAsDisplay)]
#[diesel(table_name = business_profile)]
pub struct BusinessProfileUpdateInternal {
    pub profile_name: Option<String>,
    pub modified_at: time::PrimitiveDateTime,
    pub return_url: Option<String>,
    pub enable_payment_response_hash: Option<bool>,
    pub payment_response_hash_key: Option<String>,
    pub redirect_to_merchant_with_http_post: Option<bool>,
    pub webhook_details: Option<WebhookDetails>,
    pub metadata: Option<pii::SecretSerdeValue>,
    pub routing_algorithm: Option<serde_json::Value>,
    pub intent_fulfillment_time: Option<i64>,
    pub frm_routing_algorithm: Option<serde_json::Value>,
    pub payout_routing_algorithm: Option<serde_json::Value>,
    pub is_recon_enabled: Option<bool>,
    #[diesel(deserialize_as = super::OptionalDieselArray<String>)]
    pub applepay_verified_domains: Option<Vec<String>>,
    pub payment_link_config: Option<BusinessPaymentLinkConfig>,
    pub session_expiry: Option<i64>,
    pub authentication_connector_details: Option<AuthenticationConnectorDetails>,
    pub payout_link_config: Option<BusinessPayoutLinkConfig>,
    pub is_extended_card_info_enabled: Option<bool>,
    pub extended_card_info_config: Option<pii::SecretSerdeValue>,
    pub is_connector_agnostic_mit_enabled: Option<bool>,
    pub use_billing_as_payment_method_billing: Option<bool>,
    pub collect_shipping_details_from_wallet_connector: Option<bool>,
    pub collect_billing_details_from_wallet_connector: Option<bool>,
    pub outgoing_webhook_custom_http_headers: Option<Encryption>,
    pub always_collect_billing_details_from_wallet_connector: Option<bool>,
    pub always_collect_shipping_details_from_wallet_connector: Option<bool>,
}

<<<<<<< HEAD
#[derive(Debug, Clone, serde::Serialize, serde::Deserialize)]
pub enum BusinessProfileUpdate {
    Update {
        profile_name: Option<String>,
        modified_at: Option<time::PrimitiveDateTime>,
        return_url: Option<String>,
        enable_payment_response_hash: Option<bool>,
        payment_response_hash_key: Option<String>,
        redirect_to_merchant_with_http_post: Option<bool>,
        webhook_details: Option<serde_json::Value>,
        metadata: Option<pii::SecretSerdeValue>,
        routing_algorithm: Option<serde_json::Value>,
        intent_fulfillment_time: Option<i64>,
        frm_routing_algorithm: Option<serde_json::Value>,
        payout_routing_algorithm: Option<serde_json::Value>,
        is_recon_enabled: Option<bool>,
        applepay_verified_domains: Option<Vec<String>>,
        payment_link_config: Option<serde_json::Value>,
        session_expiry: Option<i64>,
        authentication_connector_details: Option<serde_json::Value>,
        payout_link_config: Option<serde_json::Value>,
        extended_card_info_config: Option<pii::SecretSerdeValue>,
        use_billing_as_payment_method_billing: Option<bool>,
        collect_shipping_details_from_wallet_connector: Option<bool>,
        collect_billing_details_from_wallet_connector: Option<bool>,
        is_connector_agnostic_mit_enabled: Option<bool>,
        outgoing_webhook_custom_http_headers: Option<Encryption>,
        always_collect_billing_details_from_wallet_connector: Option<bool>,
        always_collect_shipping_details_from_wallet_connector: Option<bool>,
    },
    ExtendedCardInfoUpdate {
        is_extended_card_info_enabled: Option<bool>,
    },
    ConnectorAgnosticMitUpdate {
        is_connector_agnostic_mit_enabled: Option<bool>,
    },
}

impl From<BusinessProfileUpdate> for BusinessProfileUpdateInternal {
    fn from(business_profile_update: BusinessProfileUpdate) -> Self {
        match business_profile_update {
            BusinessProfileUpdate::Update {
                profile_name,
                modified_at,
                return_url,
                enable_payment_response_hash,
                payment_response_hash_key,
                redirect_to_merchant_with_http_post,
                webhook_details,
                metadata,
                routing_algorithm,
                intent_fulfillment_time,
                frm_routing_algorithm,
                payout_routing_algorithm,
                is_recon_enabled,
                applepay_verified_domains,
                payment_link_config,
                session_expiry,
                authentication_connector_details,
                payout_link_config,
                extended_card_info_config,
                use_billing_as_payment_method_billing,
                collect_shipping_details_from_wallet_connector,
                collect_billing_details_from_wallet_connector,
                is_connector_agnostic_mit_enabled,
                outgoing_webhook_custom_http_headers,
                always_collect_billing_details_from_wallet_connector,
                always_collect_shipping_details_from_wallet_connector,
            } => Self {
                profile_name,
                modified_at,
                return_url,
                enable_payment_response_hash,
                payment_response_hash_key,
                redirect_to_merchant_with_http_post,
                webhook_details,
                metadata,
                routing_algorithm,
                intent_fulfillment_time,
                frm_routing_algorithm,
                payout_routing_algorithm,
                is_recon_enabled,
                applepay_verified_domains,
                payment_link_config,
                session_expiry,
                authentication_connector_details,
                payout_link_config,
                extended_card_info_config,
                use_billing_as_payment_method_billing,
                collect_shipping_details_from_wallet_connector,
                collect_billing_details_from_wallet_connector,
                always_collect_billing_details_from_wallet_connector,
                always_collect_shipping_details_from_wallet_connector,
                is_connector_agnostic_mit_enabled,
                outgoing_webhook_custom_http_headers,
                ..Default::default()
            },
            BusinessProfileUpdate::ExtendedCardInfoUpdate {
                is_extended_card_info_enabled,
            } => Self {
                is_extended_card_info_enabled,
                ..Default::default()
            },
            BusinessProfileUpdate::ConnectorAgnosticMitUpdate {
                is_connector_agnostic_mit_enabled,
            } => Self {
                is_connector_agnostic_mit_enabled,
                ..Default::default()
            },
        }
    }
}

impl From<BusinessProfileNew> for BusinessProfile {
    fn from(new: BusinessProfileNew) -> Self {
        Self {
            profile_id: new.profile_id,
            merchant_id: new.merchant_id,
            profile_name: new.profile_name,
            created_at: new.created_at,
            modified_at: new.modified_at,
            return_url: new.return_url,
            enable_payment_response_hash: new.enable_payment_response_hash,
            payment_response_hash_key: new.payment_response_hash_key,
            redirect_to_merchant_with_http_post: new.redirect_to_merchant_with_http_post,
            webhook_details: new.webhook_details,
            metadata: new.metadata,
            routing_algorithm: new.routing_algorithm,
            intent_fulfillment_time: new.intent_fulfillment_time,
            frm_routing_algorithm: new.frm_routing_algorithm,
            payout_routing_algorithm: new.payout_routing_algorithm,
            is_recon_enabled: new.is_recon_enabled,
            applepay_verified_domains: new.applepay_verified_domains,
            payment_link_config: new.payment_link_config,
            session_expiry: new.session_expiry,
            authentication_connector_details: new.authentication_connector_details,
            payout_link_config: new.payout_link_config,
            is_connector_agnostic_mit_enabled: new.is_connector_agnostic_mit_enabled,
            is_extended_card_info_enabled: new.is_extended_card_info_enabled,
            extended_card_info_config: new.extended_card_info_config,
            use_billing_as_payment_method_billing: new.use_billing_as_payment_method_billing,
            collect_shipping_details_from_wallet_connector: new
                .collect_shipping_details_from_wallet_connector,
            collect_billing_details_from_wallet_connector: new
                .collect_billing_details_from_wallet_connector,
            outgoing_webhook_custom_http_headers: new.outgoing_webhook_custom_http_headers,
            always_collect_billing_details_from_wallet_connector: new
                .always_collect_billing_details_from_wallet_connector,
            always_collect_shipping_details_from_wallet_connector: new
                .always_collect_shipping_details_from_wallet_connector,
        }
    }
}

impl BusinessProfileUpdate {
=======
#[cfg(all(
    any(feature = "v1", feature = "v2"),
    not(feature = "business_profile_v2")
))]
impl BusinessProfileUpdateInternal {
>>>>>>> f81416e4
    pub fn apply_changeset(self, source: BusinessProfile) -> BusinessProfile {
        let Self {
            profile_name,
            modified_at,
            return_url,
            enable_payment_response_hash,
            payment_response_hash_key,
            redirect_to_merchant_with_http_post,
            webhook_details,
            metadata,
            routing_algorithm,
            intent_fulfillment_time,
            frm_routing_algorithm,
            payout_routing_algorithm,
            is_recon_enabled,
            applepay_verified_domains,
            payment_link_config,
            session_expiry,
            authentication_connector_details,
            payout_link_config,
            is_extended_card_info_enabled,
            extended_card_info_config,
            is_connector_agnostic_mit_enabled,
            use_billing_as_payment_method_billing,
            collect_shipping_details_from_wallet_connector,
            collect_billing_details_from_wallet_connector,
            outgoing_webhook_custom_http_headers,
<<<<<<< HEAD
            always_collect_billing_details_from_wallet_connector,
            always_collect_shipping_details_from_wallet_connector,
        } = self.into();
=======
        } = self;
>>>>>>> f81416e4
        BusinessProfile {
            profile_id: source.profile_id,
            merchant_id: source.merchant_id,
            profile_name: profile_name.unwrap_or(source.profile_name),
            created_at: source.created_at,
            modified_at,
            return_url: return_url.or(source.return_url),
            enable_payment_response_hash: enable_payment_response_hash
                .unwrap_or(source.enable_payment_response_hash),
            payment_response_hash_key: payment_response_hash_key
                .or(source.payment_response_hash_key),
            redirect_to_merchant_with_http_post: redirect_to_merchant_with_http_post
                .unwrap_or(source.redirect_to_merchant_with_http_post),
            webhook_details: webhook_details.or(source.webhook_details),
            metadata: metadata.or(source.metadata),
            routing_algorithm: routing_algorithm.or(source.routing_algorithm),
            intent_fulfillment_time: intent_fulfillment_time.or(source.intent_fulfillment_time),
            frm_routing_algorithm: frm_routing_algorithm.or(source.frm_routing_algorithm),
            payout_routing_algorithm: payout_routing_algorithm.or(source.payout_routing_algorithm),
            is_recon_enabled: is_recon_enabled.unwrap_or(source.is_recon_enabled),
            applepay_verified_domains: applepay_verified_domains
                .or(source.applepay_verified_domains),
            payment_link_config: payment_link_config.or(source.payment_link_config),
            session_expiry: session_expiry.or(source.session_expiry),
            authentication_connector_details: authentication_connector_details
                .or(source.authentication_connector_details),
            payout_link_config: payout_link_config.or(source.payout_link_config),
            is_extended_card_info_enabled: is_extended_card_info_enabled
                .or(source.is_extended_card_info_enabled),
            is_connector_agnostic_mit_enabled: is_connector_agnostic_mit_enabled
                .or(source.is_connector_agnostic_mit_enabled),
            extended_card_info_config: extended_card_info_config
                .or(source.extended_card_info_config),
            use_billing_as_payment_method_billing: use_billing_as_payment_method_billing
                .or(source.use_billing_as_payment_method_billing),
            collect_shipping_details_from_wallet_connector:
                collect_shipping_details_from_wallet_connector
                    .or(source.collect_shipping_details_from_wallet_connector),
            collect_billing_details_from_wallet_connector:
                collect_billing_details_from_wallet_connector
                    .or(source.collect_billing_details_from_wallet_connector),
            outgoing_webhook_custom_http_headers: outgoing_webhook_custom_http_headers
                .or(source.outgoing_webhook_custom_http_headers),
        }
    }
}

/// Note: The order of fields in the struct is important.
/// This should be in the same order as the fields in the schema.rs file, otherwise the code will
/// not compile
/// If two adjacent columns have the same type, then the compiler will not throw any error, but the
/// fields read / written will be interchanged
#[cfg(all(feature = "v2", feature = "business_profile_v2"))]
#[derive(Clone, Debug, Identifiable, Queryable, Selectable, router_derive::DebugAsDisplay)]
#[diesel(table_name = business_profile, primary_key(profile_id), check_for_backend(diesel::pg::Pg))]
pub struct BusinessProfile {
    pub profile_id: String,
    pub merchant_id: common_utils::id_type::MerchantId,
    pub profile_name: String,
    pub created_at: time::PrimitiveDateTime,
    pub modified_at: time::PrimitiveDateTime,
    pub return_url: Option<String>,
    pub enable_payment_response_hash: bool,
    pub payment_response_hash_key: Option<String>,
    pub redirect_to_merchant_with_http_post: bool,
    pub webhook_details: Option<WebhookDetails>,
    pub metadata: Option<pii::SecretSerdeValue>,
    pub is_recon_enabled: bool,
    #[diesel(deserialize_as = super::OptionalDieselArray<String>)]
    pub applepay_verified_domains: Option<Vec<String>>,
    pub payment_link_config: Option<BusinessPaymentLinkConfig>,
    pub session_expiry: Option<i64>,
    pub authentication_connector_details: Option<AuthenticationConnectorDetails>,
    pub payout_link_config: Option<BusinessPayoutLinkConfig>,
    pub is_extended_card_info_enabled: Option<bool>,
    pub extended_card_info_config: Option<pii::SecretSerdeValue>,
    pub is_connector_agnostic_mit_enabled: Option<bool>,
    pub use_billing_as_payment_method_billing: Option<bool>,
    pub collect_shipping_details_from_wallet_connector: Option<bool>,
    pub collect_billing_details_from_wallet_connector: Option<bool>,
    pub outgoing_webhook_custom_http_headers: Option<Encryption>,
    pub routing_algorithm_id: Option<String>,
    pub order_fulfillment_time: Option<i64>,
    pub order_fulfillment_time_origin: Option<OrderFulfillmentTimeOrigin>,
    pub frm_routing_algorithm_id: Option<String>,
    pub payout_routing_algorithm_id: Option<String>,
    pub default_fallback_routing: Option<pii::SecretSerdeValue>,
}

#[cfg(all(feature = "v2", feature = "business_profile_v2"))]
#[derive(Clone, Debug, Insertable, router_derive::DebugAsDisplay)]
#[diesel(table_name = business_profile, primary_key(profile_id))]
pub struct BusinessProfileNew {
    pub profile_id: String,
    pub merchant_id: common_utils::id_type::MerchantId,
    pub profile_name: String,
    pub created_at: time::PrimitiveDateTime,
    pub modified_at: time::PrimitiveDateTime,
    pub return_url: Option<String>,
    pub enable_payment_response_hash: bool,
    pub payment_response_hash_key: Option<String>,
    pub redirect_to_merchant_with_http_post: bool,
    pub webhook_details: Option<WebhookDetails>,
    pub metadata: Option<pii::SecretSerdeValue>,
    pub is_recon_enabled: bool,
    #[diesel(deserialize_as = super::OptionalDieselArray<String>)]
    pub applepay_verified_domains: Option<Vec<String>>,
    pub payment_link_config: Option<BusinessPaymentLinkConfig>,
    pub session_expiry: Option<i64>,
    pub authentication_connector_details: Option<AuthenticationConnectorDetails>,
    pub payout_link_config: Option<BusinessPayoutLinkConfig>,
    pub is_extended_card_info_enabled: Option<bool>,
    pub extended_card_info_config: Option<pii::SecretSerdeValue>,
    pub is_connector_agnostic_mit_enabled: Option<bool>,
    pub use_billing_as_payment_method_billing: Option<bool>,
    pub collect_shipping_details_from_wallet_connector: Option<bool>,
    pub collect_billing_details_from_wallet_connector: Option<bool>,
    pub outgoing_webhook_custom_http_headers: Option<Encryption>,
    pub routing_algorithm_id: Option<String>,
    pub order_fulfillment_time: Option<i64>,
    pub order_fulfillment_time_origin: Option<OrderFulfillmentTimeOrigin>,
    pub frm_routing_algorithm_id: Option<String>,
    pub payout_routing_algorithm_id: Option<String>,
    pub default_fallback_routing: Option<pii::SecretSerdeValue>,
}

#[cfg(all(feature = "v2", feature = "business_profile_v2"))]
#[derive(Clone, Debug, AsChangeset, router_derive::DebugAsDisplay)]
#[diesel(table_name = business_profile)]
pub struct BusinessProfileUpdateInternal {
    pub profile_name: Option<String>,
    pub modified_at: time::PrimitiveDateTime,
    pub return_url: Option<String>,
    pub enable_payment_response_hash: Option<bool>,
    pub payment_response_hash_key: Option<String>,
    pub redirect_to_merchant_with_http_post: Option<bool>,
    pub webhook_details: Option<WebhookDetails>,
    pub metadata: Option<pii::SecretSerdeValue>,
    pub is_recon_enabled: Option<bool>,
    #[diesel(deserialize_as = super::OptionalDieselArray<String>)]
    pub applepay_verified_domains: Option<Vec<String>>,
    pub payment_link_config: Option<BusinessPaymentLinkConfig>,
    pub session_expiry: Option<i64>,
    pub authentication_connector_details: Option<AuthenticationConnectorDetails>,
    pub payout_link_config: Option<BusinessPayoutLinkConfig>,
    pub is_extended_card_info_enabled: Option<bool>,
    pub extended_card_info_config: Option<pii::SecretSerdeValue>,
    pub is_connector_agnostic_mit_enabled: Option<bool>,
    pub use_billing_as_payment_method_billing: Option<bool>,
    pub collect_shipping_details_from_wallet_connector: Option<bool>,
    pub collect_billing_details_from_wallet_connector: Option<bool>,
    pub outgoing_webhook_custom_http_headers: Option<Encryption>,
    pub routing_algorithm_id: Option<String>,
    pub order_fulfillment_time: Option<i64>,
    pub order_fulfillment_time_origin: Option<OrderFulfillmentTimeOrigin>,
    pub frm_routing_algorithm_id: Option<String>,
    pub payout_routing_algorithm_id: Option<String>,
    pub default_fallback_routing: Option<pii::SecretSerdeValue>,
}

#[cfg(all(feature = "v2", feature = "business_profile_v2"))]
impl BusinessProfileUpdateInternal {
    pub fn apply_changeset(self, source: BusinessProfile) -> BusinessProfile {
        let Self {
            profile_name,
            modified_at,
            return_url,
            enable_payment_response_hash,
            payment_response_hash_key,
            redirect_to_merchant_with_http_post,
            webhook_details,
            metadata,
            is_recon_enabled,
            applepay_verified_domains,
            payment_link_config,
            session_expiry,
            authentication_connector_details,
            payout_link_config,
            is_extended_card_info_enabled,
            extended_card_info_config,
            is_connector_agnostic_mit_enabled,
            use_billing_as_payment_method_billing,
            collect_shipping_details_from_wallet_connector,
            collect_billing_details_from_wallet_connector,
            outgoing_webhook_custom_http_headers,
<<<<<<< HEAD
            always_collect_billing_details_from_wallet_connector,
            always_collect_shipping_details_from_wallet_connector,
            ..source
=======
            routing_algorithm_id,
            order_fulfillment_time,
            order_fulfillment_time_origin,
            frm_routing_algorithm_id,
            payout_routing_algorithm_id,
            default_fallback_routing,
        } = self;
        BusinessProfile {
            profile_id: source.profile_id,
            merchant_id: source.merchant_id,
            profile_name: profile_name.unwrap_or(source.profile_name),
            created_at: source.created_at,
            modified_at,
            return_url: return_url.or(source.return_url),
            enable_payment_response_hash: enable_payment_response_hash
                .unwrap_or(source.enable_payment_response_hash),
            payment_response_hash_key: payment_response_hash_key
                .or(source.payment_response_hash_key),
            redirect_to_merchant_with_http_post: redirect_to_merchant_with_http_post
                .unwrap_or(source.redirect_to_merchant_with_http_post),
            webhook_details: webhook_details.or(source.webhook_details),
            metadata: metadata.or(source.metadata),
            is_recon_enabled: is_recon_enabled.unwrap_or(source.is_recon_enabled),
            applepay_verified_domains: applepay_verified_domains
                .or(source.applepay_verified_domains),
            payment_link_config: payment_link_config.or(source.payment_link_config),
            session_expiry: session_expiry.or(source.session_expiry),
            authentication_connector_details: authentication_connector_details
                .or(source.authentication_connector_details),
            payout_link_config: payout_link_config.or(source.payout_link_config),
            is_extended_card_info_enabled: is_extended_card_info_enabled
                .or(source.is_extended_card_info_enabled),
            is_connector_agnostic_mit_enabled: is_connector_agnostic_mit_enabled
                .or(source.is_connector_agnostic_mit_enabled),
            extended_card_info_config: extended_card_info_config
                .or(source.extended_card_info_config),
            use_billing_as_payment_method_billing: use_billing_as_payment_method_billing
                .or(source.use_billing_as_payment_method_billing),
            collect_shipping_details_from_wallet_connector:
                collect_shipping_details_from_wallet_connector
                    .or(source.collect_shipping_details_from_wallet_connector),
            collect_billing_details_from_wallet_connector:
                collect_billing_details_from_wallet_connector
                    .or(source.collect_billing_details_from_wallet_connector),
            outgoing_webhook_custom_http_headers: outgoing_webhook_custom_http_headers
                .or(source.outgoing_webhook_custom_http_headers),
            routing_algorithm_id: routing_algorithm_id.or(source.routing_algorithm_id),
            order_fulfillment_time: order_fulfillment_time.or(source.order_fulfillment_time),
            order_fulfillment_time_origin: order_fulfillment_time_origin
                .or(source.order_fulfillment_time_origin),
            frm_routing_algorithm_id: frm_routing_algorithm_id.or(source.frm_routing_algorithm_id),
            payout_routing_algorithm_id: payout_routing_algorithm_id
                .or(source.payout_routing_algorithm_id),
            default_fallback_routing: default_fallback_routing.or(source.default_fallback_routing),
        }
    }
}

// This is being used only in the `BusinessProfileInterface` implementation for `MockDb`.
// This can be removed once the `BusinessProfileInterface` trait has been updated to use the domain
// model instead.
#[cfg(all(feature = "v2", feature = "business_profile_v2"))]
impl From<BusinessProfileNew> for BusinessProfile {
    fn from(new: BusinessProfileNew) -> Self {
        Self {
            profile_id: new.profile_id,
            merchant_id: new.merchant_id,
            profile_name: new.profile_name,
            created_at: new.created_at,
            modified_at: new.modified_at,
            return_url: new.return_url,
            enable_payment_response_hash: new.enable_payment_response_hash,
            payment_response_hash_key: new.payment_response_hash_key,
            redirect_to_merchant_with_http_post: new.redirect_to_merchant_with_http_post,
            webhook_details: new.webhook_details,
            metadata: new.metadata,
            is_recon_enabled: new.is_recon_enabled,
            applepay_verified_domains: new.applepay_verified_domains,
            payment_link_config: new.payment_link_config,
            session_expiry: new.session_expiry,
            authentication_connector_details: new.authentication_connector_details,
            payout_link_config: new.payout_link_config,
            is_connector_agnostic_mit_enabled: new.is_connector_agnostic_mit_enabled,
            is_extended_card_info_enabled: new.is_extended_card_info_enabled,
            extended_card_info_config: new.extended_card_info_config,
            use_billing_as_payment_method_billing: new.use_billing_as_payment_method_billing,
            collect_shipping_details_from_wallet_connector: new
                .collect_shipping_details_from_wallet_connector,
            collect_billing_details_from_wallet_connector: new
                .collect_billing_details_from_wallet_connector,
            outgoing_webhook_custom_http_headers: new.outgoing_webhook_custom_http_headers,
            routing_algorithm_id: new.routing_algorithm_id,
            order_fulfillment_time: new.order_fulfillment_time,
            order_fulfillment_time_origin: new.order_fulfillment_time_origin,
            frm_routing_algorithm_id: new.frm_routing_algorithm_id,
            payout_routing_algorithm_id: new.payout_routing_algorithm_id,
            default_fallback_routing: new.default_fallback_routing,
>>>>>>> f81416e4
        }
    }
}

#[derive(Clone, Debug, serde::Deserialize, serde::Serialize, diesel::AsExpression)]
#[diesel(sql_type = diesel::sql_types::Jsonb)]
pub struct AuthenticationConnectorDetails {
    pub authentication_connectors: Vec<AuthenticationConnectors>,
    pub three_ds_requestor_url: String,
}

common_utils::impl_to_sql_from_sql_json!(AuthenticationConnectorDetails);

#[derive(Clone, Debug, serde::Deserialize, serde::Serialize, diesel::AsExpression)]
#[diesel(sql_type = diesel::sql_types::Json)]
pub struct WebhookDetails {
    pub webhook_version: Option<String>,
    pub webhook_username: Option<String>,
    pub webhook_password: Option<Secret<String>>,
    pub webhook_url: Option<Secret<String>>,
    pub payment_created_enabled: Option<bool>,
    pub payment_succeeded_enabled: Option<bool>,
    pub payment_failed_enabled: Option<bool>,
}

common_utils::impl_to_sql_from_sql_json!(WebhookDetails);

#[derive(Clone, Debug, serde::Deserialize, serde::Serialize, diesel::AsExpression)]
#[diesel(sql_type = diesel::sql_types::Jsonb)]
pub struct BusinessPaymentLinkConfig {
    pub domain_name: Option<String>,
    #[serde(flatten)]
    pub default_config: Option<PaymentLinkConfigRequest>,
    pub business_specific_configs: Option<HashMap<String, PaymentLinkConfigRequest>>,
    pub allowed_domains: Option<HashSet<String>>,
}

#[derive(Clone, Debug, serde::Deserialize, serde::Serialize)]
pub struct PaymentLinkConfigRequest {
    pub theme: Option<String>,
    pub logo: Option<String>,
    pub seller_name: Option<String>,
    pub sdk_layout: Option<String>,
    pub display_sdk_only: Option<bool>,
    pub enabled_saved_payment_method: Option<bool>,
}

common_utils::impl_to_sql_from_sql_json!(BusinessPaymentLinkConfig);

#[derive(Clone, Debug, serde::Deserialize, serde::Serialize, diesel::AsExpression)]
#[diesel(sql_type = diesel::sql_types::Jsonb)]
pub struct BusinessPayoutLinkConfig {
    #[serde(flatten)]
    pub config: BusinessGenericLinkConfig,
}

#[derive(Clone, Debug, serde::Deserialize, serde::Serialize)]
pub struct BusinessGenericLinkConfig {
    pub domain_name: Option<String>,
    pub allowed_domains: HashSet<String>,
    #[serde(flatten)]
    pub ui_config: common_utils::link_utils::GenericLinkUiConfig,
}

common_utils::impl_to_sql_from_sql_json!(BusinessPayoutLinkConfig);<|MERGE_RESOLUTION|>--- conflicted
+++ resolved
@@ -96,8 +96,6 @@
     pub collect_shipping_details_from_wallet_connector: Option<bool>,
     pub collect_billing_details_from_wallet_connector: Option<bool>,
     pub outgoing_webhook_custom_http_headers: Option<Encryption>,
-    pub always_collect_billing_details_from_wallet_connector: Option<bool>,
-    pub always_collect_shipping_details_from_wallet_connector: Option<bool>,
 }
 
 #[cfg(all(
@@ -137,169 +135,11 @@
     pub always_collect_shipping_details_from_wallet_connector: Option<bool>,
 }
 
-<<<<<<< HEAD
-#[derive(Debug, Clone, serde::Serialize, serde::Deserialize)]
-pub enum BusinessProfileUpdate {
-    Update {
-        profile_name: Option<String>,
-        modified_at: Option<time::PrimitiveDateTime>,
-        return_url: Option<String>,
-        enable_payment_response_hash: Option<bool>,
-        payment_response_hash_key: Option<String>,
-        redirect_to_merchant_with_http_post: Option<bool>,
-        webhook_details: Option<serde_json::Value>,
-        metadata: Option<pii::SecretSerdeValue>,
-        routing_algorithm: Option<serde_json::Value>,
-        intent_fulfillment_time: Option<i64>,
-        frm_routing_algorithm: Option<serde_json::Value>,
-        payout_routing_algorithm: Option<serde_json::Value>,
-        is_recon_enabled: Option<bool>,
-        applepay_verified_domains: Option<Vec<String>>,
-        payment_link_config: Option<serde_json::Value>,
-        session_expiry: Option<i64>,
-        authentication_connector_details: Option<serde_json::Value>,
-        payout_link_config: Option<serde_json::Value>,
-        extended_card_info_config: Option<pii::SecretSerdeValue>,
-        use_billing_as_payment_method_billing: Option<bool>,
-        collect_shipping_details_from_wallet_connector: Option<bool>,
-        collect_billing_details_from_wallet_connector: Option<bool>,
-        is_connector_agnostic_mit_enabled: Option<bool>,
-        outgoing_webhook_custom_http_headers: Option<Encryption>,
-        always_collect_billing_details_from_wallet_connector: Option<bool>,
-        always_collect_shipping_details_from_wallet_connector: Option<bool>,
-    },
-    ExtendedCardInfoUpdate {
-        is_extended_card_info_enabled: Option<bool>,
-    },
-    ConnectorAgnosticMitUpdate {
-        is_connector_agnostic_mit_enabled: Option<bool>,
-    },
-}
-
-impl From<BusinessProfileUpdate> for BusinessProfileUpdateInternal {
-    fn from(business_profile_update: BusinessProfileUpdate) -> Self {
-        match business_profile_update {
-            BusinessProfileUpdate::Update {
-                profile_name,
-                modified_at,
-                return_url,
-                enable_payment_response_hash,
-                payment_response_hash_key,
-                redirect_to_merchant_with_http_post,
-                webhook_details,
-                metadata,
-                routing_algorithm,
-                intent_fulfillment_time,
-                frm_routing_algorithm,
-                payout_routing_algorithm,
-                is_recon_enabled,
-                applepay_verified_domains,
-                payment_link_config,
-                session_expiry,
-                authentication_connector_details,
-                payout_link_config,
-                extended_card_info_config,
-                use_billing_as_payment_method_billing,
-                collect_shipping_details_from_wallet_connector,
-                collect_billing_details_from_wallet_connector,
-                is_connector_agnostic_mit_enabled,
-                outgoing_webhook_custom_http_headers,
-                always_collect_billing_details_from_wallet_connector,
-                always_collect_shipping_details_from_wallet_connector,
-            } => Self {
-                profile_name,
-                modified_at,
-                return_url,
-                enable_payment_response_hash,
-                payment_response_hash_key,
-                redirect_to_merchant_with_http_post,
-                webhook_details,
-                metadata,
-                routing_algorithm,
-                intent_fulfillment_time,
-                frm_routing_algorithm,
-                payout_routing_algorithm,
-                is_recon_enabled,
-                applepay_verified_domains,
-                payment_link_config,
-                session_expiry,
-                authentication_connector_details,
-                payout_link_config,
-                extended_card_info_config,
-                use_billing_as_payment_method_billing,
-                collect_shipping_details_from_wallet_connector,
-                collect_billing_details_from_wallet_connector,
-                always_collect_billing_details_from_wallet_connector,
-                always_collect_shipping_details_from_wallet_connector,
-                is_connector_agnostic_mit_enabled,
-                outgoing_webhook_custom_http_headers,
-                ..Default::default()
-            },
-            BusinessProfileUpdate::ExtendedCardInfoUpdate {
-                is_extended_card_info_enabled,
-            } => Self {
-                is_extended_card_info_enabled,
-                ..Default::default()
-            },
-            BusinessProfileUpdate::ConnectorAgnosticMitUpdate {
-                is_connector_agnostic_mit_enabled,
-            } => Self {
-                is_connector_agnostic_mit_enabled,
-                ..Default::default()
-            },
-        }
-    }
-}
-
-impl From<BusinessProfileNew> for BusinessProfile {
-    fn from(new: BusinessProfileNew) -> Self {
-        Self {
-            profile_id: new.profile_id,
-            merchant_id: new.merchant_id,
-            profile_name: new.profile_name,
-            created_at: new.created_at,
-            modified_at: new.modified_at,
-            return_url: new.return_url,
-            enable_payment_response_hash: new.enable_payment_response_hash,
-            payment_response_hash_key: new.payment_response_hash_key,
-            redirect_to_merchant_with_http_post: new.redirect_to_merchant_with_http_post,
-            webhook_details: new.webhook_details,
-            metadata: new.metadata,
-            routing_algorithm: new.routing_algorithm,
-            intent_fulfillment_time: new.intent_fulfillment_time,
-            frm_routing_algorithm: new.frm_routing_algorithm,
-            payout_routing_algorithm: new.payout_routing_algorithm,
-            is_recon_enabled: new.is_recon_enabled,
-            applepay_verified_domains: new.applepay_verified_domains,
-            payment_link_config: new.payment_link_config,
-            session_expiry: new.session_expiry,
-            authentication_connector_details: new.authentication_connector_details,
-            payout_link_config: new.payout_link_config,
-            is_connector_agnostic_mit_enabled: new.is_connector_agnostic_mit_enabled,
-            is_extended_card_info_enabled: new.is_extended_card_info_enabled,
-            extended_card_info_config: new.extended_card_info_config,
-            use_billing_as_payment_method_billing: new.use_billing_as_payment_method_billing,
-            collect_shipping_details_from_wallet_connector: new
-                .collect_shipping_details_from_wallet_connector,
-            collect_billing_details_from_wallet_connector: new
-                .collect_billing_details_from_wallet_connector,
-            outgoing_webhook_custom_http_headers: new.outgoing_webhook_custom_http_headers,
-            always_collect_billing_details_from_wallet_connector: new
-                .always_collect_billing_details_from_wallet_connector,
-            always_collect_shipping_details_from_wallet_connector: new
-                .always_collect_shipping_details_from_wallet_connector,
-        }
-    }
-}
-
-impl BusinessProfileUpdate {
-=======
 #[cfg(all(
     any(feature = "v1", feature = "v2"),
     not(feature = "business_profile_v2")
 ))]
 impl BusinessProfileUpdateInternal {
->>>>>>> f81416e4
     pub fn apply_changeset(self, source: BusinessProfile) -> BusinessProfile {
         let Self {
             profile_name,
@@ -327,13 +167,9 @@
             collect_shipping_details_from_wallet_connector,
             collect_billing_details_from_wallet_connector,
             outgoing_webhook_custom_http_headers,
-<<<<<<< HEAD
             always_collect_billing_details_from_wallet_connector,
             always_collect_shipping_details_from_wallet_connector,
-        } = self.into();
-=======
         } = self;
->>>>>>> f81416e4
         BusinessProfile {
             profile_id: source.profile_id,
             merchant_id: source.merchant_id,
@@ -377,6 +213,12 @@
                     .or(source.collect_billing_details_from_wallet_connector),
             outgoing_webhook_custom_http_headers: outgoing_webhook_custom_http_headers
                 .or(source.outgoing_webhook_custom_http_headers),
+            always_collect_billing_details_from_wallet_connector:
+                always_collect_billing_details_from_wallet_connector
+                    .or(source.always_collect_billing_details_from_wallet_connector),
+            always_collect_shipping_details_from_wallet_connector:
+                always_collect_shipping_details_from_wallet_connector
+                    .or(source.always_collect_shipping_details_from_wallet_connector),
         }
     }
 }
@@ -519,11 +361,6 @@
             collect_shipping_details_from_wallet_connector,
             collect_billing_details_from_wallet_connector,
             outgoing_webhook_custom_http_headers,
-<<<<<<< HEAD
-            always_collect_billing_details_from_wallet_connector,
-            always_collect_shipping_details_from_wallet_connector,
-            ..source
-=======
             routing_algorithm_id,
             order_fulfillment_time,
             order_fulfillment_time_origin,
@@ -621,7 +458,6 @@
             frm_routing_algorithm_id: new.frm_routing_algorithm_id,
             payout_routing_algorithm_id: new.payout_routing_algorithm_id,
             default_fallback_routing: new.default_fallback_routing,
->>>>>>> f81416e4
         }
     }
 }
