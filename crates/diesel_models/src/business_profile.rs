--- conflicted
+++ resolved
@@ -78,11 +78,8 @@
     pub merchant_category_code: Option<common_enums::MerchantCategoryCode>,
     pub merchant_country_code: Option<common_types::payments::MerchantCountryCode>,
     pub dispute_polling_interval: Option<primitive_wrappers::DisputePollingIntervalInHours>,
-<<<<<<< HEAD
+    pub is_manual_retry_enabled: Option<bool>,
     pub always_enable_overcapture: Option<primitive_wrappers::AlwaysEnableOvercaptureBool>,
-=======
-    pub is_manual_retry_enabled: Option<bool>,
->>>>>>> 831100c0
 }
 
 #[cfg(feature = "v1")]
@@ -200,11 +197,8 @@
     pub merchant_category_code: Option<common_enums::MerchantCategoryCode>,
     pub merchant_country_code: Option<common_types::payments::MerchantCountryCode>,
     pub dispute_polling_interval: Option<primitive_wrappers::DisputePollingIntervalInHours>,
-<<<<<<< HEAD
+    pub is_manual_retry_enabled: Option<bool>,
     pub always_enable_overcapture: Option<primitive_wrappers::AlwaysEnableOvercaptureBool>,
-=======
-    pub is_manual_retry_enabled: Option<bool>,
->>>>>>> 831100c0
 }
 
 #[cfg(feature = "v1")]
@@ -260,11 +254,8 @@
             merchant_category_code,
             merchant_country_code,
             dispute_polling_interval,
-<<<<<<< HEAD
+            is_manual_retry_enabled,
             always_enable_overcapture,
-=======
-            is_manual_retry_enabled,
->>>>>>> 831100c0
         } = self;
         Profile {
             profile_id: source.profile_id,
@@ -351,12 +342,9 @@
             merchant_category_code: merchant_category_code.or(source.merchant_category_code),
             merchant_country_code: merchant_country_code.or(source.merchant_country_code),
             dispute_polling_interval: dispute_polling_interval.or(source.dispute_polling_interval),
-<<<<<<< HEAD
+            is_manual_retry_enabled: is_manual_retry_enabled.or(source.is_manual_retry_enabled),
             always_enable_overcapture: always_enable_overcapture
                 .or(source.always_enable_overcapture),
-=======
-            is_manual_retry_enabled: is_manual_retry_enabled.or(source.is_manual_retry_enabled),
->>>>>>> 831100c0
         }
     }
 }
@@ -421,11 +409,8 @@
     pub merchant_category_code: Option<common_enums::MerchantCategoryCode>,
     pub merchant_country_code: Option<common_types::payments::MerchantCountryCode>,
     pub dispute_polling_interval: Option<primitive_wrappers::DisputePollingIntervalInHours>,
-<<<<<<< HEAD
+    pub is_manual_retry_enabled: Option<bool>,
     pub always_enable_overcapture: Option<primitive_wrappers::AlwaysEnableOvercaptureBool>,
-=======
-    pub is_manual_retry_enabled: Option<bool>,
->>>>>>> 831100c0
     pub routing_algorithm_id: Option<common_utils::id_type::RoutingId>,
     pub order_fulfillment_time: Option<i64>,
     pub order_fulfillment_time_origin: Option<common_enums::OrderFulfillmentTimeOrigin>,
@@ -730,11 +715,8 @@
             merchant_country_code: merchant_country_code.or(source.merchant_country_code),
             dispute_polling_interval: None,
             split_txns_enabled: split_txns_enabled.or(source.split_txns_enabled),
-<<<<<<< HEAD
+            is_manual_retry_enabled: None,
             always_enable_overcapture: None,
-=======
-            is_manual_retry_enabled: None,
->>>>>>> 831100c0
         }
     }
 }
