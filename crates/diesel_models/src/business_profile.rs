use std::collections::{HashMap, HashSet};

use common_enums::AuthenticationConnectors;
use common_utils::{encryption::Encryption, pii};
use diesel::{AsChangeset, Identifiable, Insertable, Queryable, Selectable};
use masking::Secret;

#[cfg(feature = "v1")]
use crate::schema::business_profile;
#[cfg(feature = "v2")]
use crate::schema_v2::business_profile;

/// Note: The order of fields in the struct is important.
/// This should be in the same order as the fields in the schema.rs file, otherwise the code will
/// not compile
/// If two adjacent columns have the same type, then the compiler will not throw any error, but the
/// fields read / written will be interchanged
#[cfg(feature = "v1")]
#[derive(Clone, Debug, Identifiable, Queryable, Selectable, router_derive::DebugAsDisplay)]
#[diesel(table_name = business_profile, primary_key(profile_id), check_for_backend(diesel::pg::Pg))]
pub struct BusinessProfile {
    pub profile_id: common_utils::id_type::ProfileId,
    pub merchant_id: common_utils::id_type::MerchantId,
    pub profile_name: String,
    pub created_at: time::PrimitiveDateTime,
    pub modified_at: time::PrimitiveDateTime,
    pub return_url: Option<String>,
    pub enable_payment_response_hash: bool,
    pub payment_response_hash_key: Option<String>,
    pub redirect_to_merchant_with_http_post: bool,
    pub webhook_details: Option<WebhookDetails>,
    pub metadata: Option<pii::SecretSerdeValue>,
    pub routing_algorithm: Option<serde_json::Value>,
    pub intent_fulfillment_time: Option<i64>,
    pub frm_routing_algorithm: Option<serde_json::Value>,
    pub payout_routing_algorithm: Option<serde_json::Value>,
    pub is_recon_enabled: bool,
    #[diesel(deserialize_as = super::OptionalDieselArray<String>)]
    pub applepay_verified_domains: Option<Vec<String>>,
    pub payment_link_config: Option<BusinessPaymentLinkConfig>,
    pub session_expiry: Option<i64>,
    pub authentication_connector_details: Option<AuthenticationConnectorDetails>,
    pub payout_link_config: Option<BusinessPayoutLinkConfig>,
    pub is_extended_card_info_enabled: Option<bool>,
    pub extended_card_info_config: Option<pii::SecretSerdeValue>,
    pub is_connector_agnostic_mit_enabled: Option<bool>,
    pub use_billing_as_payment_method_billing: Option<bool>,
    pub collect_shipping_details_from_wallet_connector: Option<bool>,
    pub collect_billing_details_from_wallet_connector: Option<bool>,
    pub outgoing_webhook_custom_http_headers: Option<Encryption>,
    pub always_collect_billing_details_from_wallet_connector: Option<bool>,
    pub always_collect_shipping_details_from_wallet_connector: Option<bool>,
    pub tax_connector_id: Option<String>,
    pub is_tax_connector_enabled: Option<bool>,
<<<<<<< HEAD
=======
    pub version: common_enums::ApiVersion,
>>>>>>> f8227309
}

#[cfg(feature = "v1")]
#[derive(Clone, Debug, Insertable, router_derive::DebugAsDisplay)]
#[diesel(table_name = business_profile, primary_key(profile_id))]
pub struct BusinessProfileNew {
    pub profile_id: common_utils::id_type::ProfileId,
    pub merchant_id: common_utils::id_type::MerchantId,
    pub profile_name: String,
    pub created_at: time::PrimitiveDateTime,
    pub modified_at: time::PrimitiveDateTime,
    pub return_url: Option<String>,
    pub enable_payment_response_hash: bool,
    pub payment_response_hash_key: Option<String>,
    pub redirect_to_merchant_with_http_post: bool,
    pub webhook_details: Option<WebhookDetails>,
    pub metadata: Option<pii::SecretSerdeValue>,
    pub routing_algorithm: Option<serde_json::Value>,
    pub intent_fulfillment_time: Option<i64>,
    pub frm_routing_algorithm: Option<serde_json::Value>,
    pub payout_routing_algorithm: Option<serde_json::Value>,
    pub is_recon_enabled: bool,
    #[diesel(deserialize_as = super::OptionalDieselArray<String>)]
    pub applepay_verified_domains: Option<Vec<String>>,
    pub payment_link_config: Option<BusinessPaymentLinkConfig>,
    pub session_expiry: Option<i64>,
    pub authentication_connector_details: Option<AuthenticationConnectorDetails>,
    pub payout_link_config: Option<BusinessPayoutLinkConfig>,
    pub is_extended_card_info_enabled: Option<bool>,
    pub extended_card_info_config: Option<pii::SecretSerdeValue>,
    pub is_connector_agnostic_mit_enabled: Option<bool>,
    pub use_billing_as_payment_method_billing: Option<bool>,
    pub collect_shipping_details_from_wallet_connector: Option<bool>,
    pub collect_billing_details_from_wallet_connector: Option<bool>,
    pub outgoing_webhook_custom_http_headers: Option<Encryption>,
    pub always_collect_billing_details_from_wallet_connector: Option<bool>,
    pub always_collect_shipping_details_from_wallet_connector: Option<bool>,
    pub tax_connector_id: Option<String>,
    pub is_tax_connector_enabled: Option<bool>,
<<<<<<< HEAD
=======
    pub version: common_enums::ApiVersion,
>>>>>>> f8227309
}

#[cfg(feature = "v1")]
#[derive(Clone, Debug, AsChangeset, router_derive::DebugAsDisplay)]
#[diesel(table_name = business_profile)]
pub struct BusinessProfileUpdateInternal {
    pub profile_name: Option<String>,
    pub modified_at: time::PrimitiveDateTime,
    pub return_url: Option<String>,
    pub enable_payment_response_hash: Option<bool>,
    pub payment_response_hash_key: Option<String>,
    pub redirect_to_merchant_with_http_post: Option<bool>,
    pub webhook_details: Option<WebhookDetails>,
    pub metadata: Option<pii::SecretSerdeValue>,
    pub routing_algorithm: Option<serde_json::Value>,
    pub intent_fulfillment_time: Option<i64>,
    pub frm_routing_algorithm: Option<serde_json::Value>,
    pub payout_routing_algorithm: Option<serde_json::Value>,
    pub is_recon_enabled: Option<bool>,
    #[diesel(deserialize_as = super::OptionalDieselArray<String>)]
    pub applepay_verified_domains: Option<Vec<String>>,
    pub payment_link_config: Option<BusinessPaymentLinkConfig>,
    pub session_expiry: Option<i64>,
    pub authentication_connector_details: Option<AuthenticationConnectorDetails>,
    pub payout_link_config: Option<BusinessPayoutLinkConfig>,
    pub is_extended_card_info_enabled: Option<bool>,
    pub extended_card_info_config: Option<pii::SecretSerdeValue>,
    pub is_connector_agnostic_mit_enabled: Option<bool>,
    pub use_billing_as_payment_method_billing: Option<bool>,
    pub collect_shipping_details_from_wallet_connector: Option<bool>,
    pub collect_billing_details_from_wallet_connector: Option<bool>,
    pub outgoing_webhook_custom_http_headers: Option<Encryption>,
    pub always_collect_billing_details_from_wallet_connector: Option<bool>,
    pub always_collect_shipping_details_from_wallet_connector: Option<bool>,
    pub tax_connector_id: Option<String>,
    pub is_tax_connector_enabled: Option<bool>,
}

#[cfg(feature = "v1")]
impl BusinessProfileUpdateInternal {
    pub fn apply_changeset(self, source: BusinessProfile) -> BusinessProfile {
        let Self {
            profile_name,
            modified_at,
            return_url,
            enable_payment_response_hash,
            payment_response_hash_key,
            redirect_to_merchant_with_http_post,
            webhook_details,
            metadata,
            routing_algorithm,
            intent_fulfillment_time,
            frm_routing_algorithm,
            payout_routing_algorithm,
            is_recon_enabled,
            applepay_verified_domains,
            payment_link_config,
            session_expiry,
            authentication_connector_details,
            payout_link_config,
            is_extended_card_info_enabled,
            extended_card_info_config,
            is_connector_agnostic_mit_enabled,
            use_billing_as_payment_method_billing,
            collect_shipping_details_from_wallet_connector,
            collect_billing_details_from_wallet_connector,
            outgoing_webhook_custom_http_headers,
            always_collect_billing_details_from_wallet_connector,
            always_collect_shipping_details_from_wallet_connector,
            tax_connector_id,
            is_tax_connector_enabled,
        } = self;
        BusinessProfile {
            profile_id: source.profile_id,
            merchant_id: source.merchant_id,
            profile_name: profile_name.unwrap_or(source.profile_name),
            created_at: source.created_at,
            modified_at,
            return_url: return_url.or(source.return_url),
            enable_payment_response_hash: enable_payment_response_hash
                .unwrap_or(source.enable_payment_response_hash),
            payment_response_hash_key: payment_response_hash_key
                .or(source.payment_response_hash_key),
            redirect_to_merchant_with_http_post: redirect_to_merchant_with_http_post
                .unwrap_or(source.redirect_to_merchant_with_http_post),
            webhook_details: webhook_details.or(source.webhook_details),
            metadata: metadata.or(source.metadata),
            routing_algorithm: routing_algorithm.or(source.routing_algorithm),
            intent_fulfillment_time: intent_fulfillment_time.or(source.intent_fulfillment_time),
            frm_routing_algorithm: frm_routing_algorithm.or(source.frm_routing_algorithm),
            payout_routing_algorithm: payout_routing_algorithm.or(source.payout_routing_algorithm),
            is_recon_enabled: is_recon_enabled.unwrap_or(source.is_recon_enabled),
            applepay_verified_domains: applepay_verified_domains
                .or(source.applepay_verified_domains),
            payment_link_config: payment_link_config.or(source.payment_link_config),
            session_expiry: session_expiry.or(source.session_expiry),
            authentication_connector_details: authentication_connector_details
                .or(source.authentication_connector_details),
            payout_link_config: payout_link_config.or(source.payout_link_config),
            is_extended_card_info_enabled: is_extended_card_info_enabled
                .or(source.is_extended_card_info_enabled),
            is_connector_agnostic_mit_enabled: is_connector_agnostic_mit_enabled
                .or(source.is_connector_agnostic_mit_enabled),
            extended_card_info_config: extended_card_info_config
                .or(source.extended_card_info_config),
            use_billing_as_payment_method_billing: use_billing_as_payment_method_billing
                .or(source.use_billing_as_payment_method_billing),
            collect_shipping_details_from_wallet_connector:
                collect_shipping_details_from_wallet_connector
                    .or(source.collect_shipping_details_from_wallet_connector),
            collect_billing_details_from_wallet_connector:
                collect_billing_details_from_wallet_connector
                    .or(source.collect_billing_details_from_wallet_connector),
            outgoing_webhook_custom_http_headers: outgoing_webhook_custom_http_headers
                .or(source.outgoing_webhook_custom_http_headers),
            always_collect_billing_details_from_wallet_connector:
                always_collect_billing_details_from_wallet_connector
                    .or(source.always_collect_billing_details_from_wallet_connector),
            always_collect_shipping_details_from_wallet_connector:
                always_collect_shipping_details_from_wallet_connector
                    .or(source.always_collect_shipping_details_from_wallet_connector),
            tax_connector_id: tax_connector_id.or(source.tax_connector_id),
            is_tax_connector_enabled: is_tax_connector_enabled.or(source.is_tax_connector_enabled),
<<<<<<< HEAD
=======
            version: source.version,
>>>>>>> f8227309
        }
    }
}

/// Note: The order of fields in the struct is important.
/// This should be in the same order as the fields in the schema.rs file, otherwise the code will
/// not compile
/// If two adjacent columns have the same type, then the compiler will not throw any error, but the
/// fields read / written will be interchanged
#[cfg(feature = "v2")]
#[derive(Clone, Debug, Identifiable, Queryable, Selectable, router_derive::DebugAsDisplay)]
#[diesel(table_name = business_profile, primary_key(id), check_for_backend(diesel::pg::Pg))]
pub struct BusinessProfile {
<<<<<<< HEAD
    pub profile_id: common_utils::id_type::ProfileId,
=======
>>>>>>> f8227309
    pub merchant_id: common_utils::id_type::MerchantId,
    pub profile_name: String,
    pub created_at: time::PrimitiveDateTime,
    pub modified_at: time::PrimitiveDateTime,
    pub return_url: Option<String>,
    pub enable_payment_response_hash: bool,
    pub payment_response_hash_key: Option<String>,
    pub redirect_to_merchant_with_http_post: bool,
    pub webhook_details: Option<WebhookDetails>,
    pub metadata: Option<pii::SecretSerdeValue>,
    pub is_recon_enabled: bool,
    #[diesel(deserialize_as = super::OptionalDieselArray<String>)]
    pub applepay_verified_domains: Option<Vec<String>>,
    pub payment_link_config: Option<BusinessPaymentLinkConfig>,
    pub session_expiry: Option<i64>,
    pub authentication_connector_details: Option<AuthenticationConnectorDetails>,
    pub payout_link_config: Option<BusinessPayoutLinkConfig>,
    pub is_extended_card_info_enabled: Option<bool>,
    pub extended_card_info_config: Option<pii::SecretSerdeValue>,
    pub is_connector_agnostic_mit_enabled: Option<bool>,
    pub use_billing_as_payment_method_billing: Option<bool>,
    pub collect_shipping_details_from_wallet_connector: Option<bool>,
    pub collect_billing_details_from_wallet_connector: Option<bool>,
    pub outgoing_webhook_custom_http_headers: Option<Encryption>,
    pub always_collect_billing_details_from_wallet_connector: Option<bool>,
    pub always_collect_shipping_details_from_wallet_connector: Option<bool>,
<<<<<<< HEAD
    pub routing_algorithm_id: Option<String>,
=======
    pub tax_connector_id: Option<String>,
    pub is_tax_connector_enabled: Option<bool>,
    pub routing_algorithm_id: Option<common_utils::id_type::RoutingId>,
>>>>>>> f8227309
    pub order_fulfillment_time: Option<i64>,
    pub order_fulfillment_time_origin: Option<common_enums::OrderFulfillmentTimeOrigin>,
    pub frm_routing_algorithm_id: Option<String>,
    pub payout_routing_algorithm_id: Option<common_utils::id_type::RoutingId>,
    pub default_fallback_routing: Option<pii::SecretSerdeValue>,
<<<<<<< HEAD
    pub tax_connector_id: Option<String>,
    pub is_tax_connector_enabled: Option<bool>,
=======
    pub id: common_utils::id_type::ProfileId,
    pub version: common_enums::ApiVersion,
}

impl BusinessProfile {
    #[cfg(all(
        any(feature = "v1", feature = "v2"),
        not(feature = "business_profile_v2")
    ))]
    pub fn get_id(&self) -> &common_utils::id_type::ProfileId {
        &self.profile_id
    }

    #[cfg(all(feature = "v2", feature = "business_profile_v2"))]
    pub fn get_id(&self) -> &common_utils::id_type::ProfileId {
        &self.id
    }
>>>>>>> f8227309
}

#[cfg(feature = "v2")]
#[derive(Clone, Debug, Insertable, router_derive::DebugAsDisplay)]
#[diesel(table_name = business_profile, primary_key(profile_id))]
pub struct BusinessProfileNew {
<<<<<<< HEAD
    pub profile_id: common_utils::id_type::ProfileId,
=======
>>>>>>> f8227309
    pub merchant_id: common_utils::id_type::MerchantId,
    pub profile_name: String,
    pub created_at: time::PrimitiveDateTime,
    pub modified_at: time::PrimitiveDateTime,
    pub return_url: Option<String>,
    pub enable_payment_response_hash: bool,
    pub payment_response_hash_key: Option<String>,
    pub redirect_to_merchant_with_http_post: bool,
    pub webhook_details: Option<WebhookDetails>,
    pub metadata: Option<pii::SecretSerdeValue>,
    pub is_recon_enabled: bool,
    #[diesel(deserialize_as = super::OptionalDieselArray<String>)]
    pub applepay_verified_domains: Option<Vec<String>>,
    pub payment_link_config: Option<BusinessPaymentLinkConfig>,
    pub session_expiry: Option<i64>,
    pub authentication_connector_details: Option<AuthenticationConnectorDetails>,
    pub payout_link_config: Option<BusinessPayoutLinkConfig>,
    pub is_extended_card_info_enabled: Option<bool>,
    pub extended_card_info_config: Option<pii::SecretSerdeValue>,
    pub is_connector_agnostic_mit_enabled: Option<bool>,
    pub use_billing_as_payment_method_billing: Option<bool>,
    pub collect_shipping_details_from_wallet_connector: Option<bool>,
    pub collect_billing_details_from_wallet_connector: Option<bool>,
    pub outgoing_webhook_custom_http_headers: Option<Encryption>,
    pub always_collect_billing_details_from_wallet_connector: Option<bool>,
    pub always_collect_shipping_details_from_wallet_connector: Option<bool>,
<<<<<<< HEAD
    pub routing_algorithm_id: Option<String>,
=======
    pub tax_connector_id: Option<String>,
    pub is_tax_connector_enabled: Option<bool>,
    pub routing_algorithm_id: Option<common_utils::id_type::RoutingId>,
>>>>>>> f8227309
    pub order_fulfillment_time: Option<i64>,
    pub order_fulfillment_time_origin: Option<common_enums::OrderFulfillmentTimeOrigin>,
    pub frm_routing_algorithm_id: Option<String>,
    pub payout_routing_algorithm_id: Option<common_utils::id_type::RoutingId>,
    pub default_fallback_routing: Option<pii::SecretSerdeValue>,
<<<<<<< HEAD
    pub tax_connector_id: Option<String>,
    pub is_tax_connector_enabled: Option<bool>,
=======
    pub id: common_utils::id_type::ProfileId,
    pub version: common_enums::ApiVersion,
>>>>>>> f8227309
}

#[cfg(feature = "v2")]
#[derive(Clone, Debug, AsChangeset, router_derive::DebugAsDisplay)]
#[diesel(table_name = business_profile)]
pub struct BusinessProfileUpdateInternal {
    pub profile_name: Option<String>,
    pub modified_at: time::PrimitiveDateTime,
    pub return_url: Option<String>,
    pub enable_payment_response_hash: Option<bool>,
    pub payment_response_hash_key: Option<String>,
    pub redirect_to_merchant_with_http_post: Option<bool>,
    pub webhook_details: Option<WebhookDetails>,
    pub metadata: Option<pii::SecretSerdeValue>,
    pub is_recon_enabled: Option<bool>,
    #[diesel(deserialize_as = super::OptionalDieselArray<String>)]
    pub applepay_verified_domains: Option<Vec<String>>,
    pub payment_link_config: Option<BusinessPaymentLinkConfig>,
    pub session_expiry: Option<i64>,
    pub authentication_connector_details: Option<AuthenticationConnectorDetails>,
    pub payout_link_config: Option<BusinessPayoutLinkConfig>,
    pub is_extended_card_info_enabled: Option<bool>,
    pub extended_card_info_config: Option<pii::SecretSerdeValue>,
    pub is_connector_agnostic_mit_enabled: Option<bool>,
    pub use_billing_as_payment_method_billing: Option<bool>,
    pub collect_shipping_details_from_wallet_connector: Option<bool>,
    pub collect_billing_details_from_wallet_connector: Option<bool>,
    pub outgoing_webhook_custom_http_headers: Option<Encryption>,
    pub always_collect_billing_details_from_wallet_connector: Option<bool>,
    pub always_collect_shipping_details_from_wallet_connector: Option<bool>,
<<<<<<< HEAD
    pub routing_algorithm_id: Option<String>,
=======
    pub tax_connector_id: Option<String>,
    pub is_tax_connector_enabled: Option<bool>,
    pub routing_algorithm_id: Option<common_utils::id_type::RoutingId>,
>>>>>>> f8227309
    pub order_fulfillment_time: Option<i64>,
    pub order_fulfillment_time_origin: Option<common_enums::OrderFulfillmentTimeOrigin>,
    pub frm_routing_algorithm_id: Option<String>,
    pub payout_routing_algorithm_id: Option<common_utils::id_type::RoutingId>,
    pub default_fallback_routing: Option<pii::SecretSerdeValue>,
    pub tax_connector_id: Option<String>,
    pub is_tax_connector_enabled: Option<bool>,
}

#[cfg(feature = "v2")]
impl BusinessProfileUpdateInternal {
    pub fn apply_changeset(self, source: BusinessProfile) -> BusinessProfile {
        let Self {
            profile_name,
            modified_at,
            return_url,
            enable_payment_response_hash,
            payment_response_hash_key,
            redirect_to_merchant_with_http_post,
            webhook_details,
            metadata,
            is_recon_enabled,
            applepay_verified_domains,
            payment_link_config,
            session_expiry,
            authentication_connector_details,
            payout_link_config,
            is_extended_card_info_enabled,
            extended_card_info_config,
            is_connector_agnostic_mit_enabled,
            use_billing_as_payment_method_billing,
            collect_shipping_details_from_wallet_connector,
            collect_billing_details_from_wallet_connector,
            outgoing_webhook_custom_http_headers,
            always_collect_billing_details_from_wallet_connector,
            always_collect_shipping_details_from_wallet_connector,
<<<<<<< HEAD
=======
            tax_connector_id,
            is_tax_connector_enabled,
>>>>>>> f8227309
            routing_algorithm_id,
            order_fulfillment_time,
            order_fulfillment_time_origin,
            frm_routing_algorithm_id,
            payout_routing_algorithm_id,
            default_fallback_routing,
            tax_connector_id,
            is_tax_connector_enabled,
        } = self;
        BusinessProfile {
            id: source.id,
            merchant_id: source.merchant_id,
            profile_name: profile_name.unwrap_or(source.profile_name),
            created_at: source.created_at,
            modified_at,
            return_url: return_url.or(source.return_url),
            enable_payment_response_hash: enable_payment_response_hash
                .unwrap_or(source.enable_payment_response_hash),
            payment_response_hash_key: payment_response_hash_key
                .or(source.payment_response_hash_key),
            redirect_to_merchant_with_http_post: redirect_to_merchant_with_http_post
                .unwrap_or(source.redirect_to_merchant_with_http_post),
            webhook_details: webhook_details.or(source.webhook_details),
            metadata: metadata.or(source.metadata),
            is_recon_enabled: is_recon_enabled.unwrap_or(source.is_recon_enabled),
            applepay_verified_domains: applepay_verified_domains
                .or(source.applepay_verified_domains),
            payment_link_config: payment_link_config.or(source.payment_link_config),
            session_expiry: session_expiry.or(source.session_expiry),
            authentication_connector_details: authentication_connector_details
                .or(source.authentication_connector_details),
            payout_link_config: payout_link_config.or(source.payout_link_config),
            is_extended_card_info_enabled: is_extended_card_info_enabled
                .or(source.is_extended_card_info_enabled),
            is_connector_agnostic_mit_enabled: is_connector_agnostic_mit_enabled
                .or(source.is_connector_agnostic_mit_enabled),
            extended_card_info_config: extended_card_info_config
                .or(source.extended_card_info_config),
            use_billing_as_payment_method_billing: use_billing_as_payment_method_billing
                .or(source.use_billing_as_payment_method_billing),
            collect_shipping_details_from_wallet_connector:
                collect_shipping_details_from_wallet_connector
                    .or(source.collect_shipping_details_from_wallet_connector),
            collect_billing_details_from_wallet_connector:
                collect_billing_details_from_wallet_connector
                    .or(source.collect_billing_details_from_wallet_connector),
            outgoing_webhook_custom_http_headers: outgoing_webhook_custom_http_headers
                .or(source.outgoing_webhook_custom_http_headers),
            always_collect_billing_details_from_wallet_connector:
                always_collect_billing_details_from_wallet_connector
                    .or(always_collect_billing_details_from_wallet_connector),
            always_collect_shipping_details_from_wallet_connector:
                always_collect_shipping_details_from_wallet_connector
                    .or(always_collect_shipping_details_from_wallet_connector),
<<<<<<< HEAD
=======
            tax_connector_id: tax_connector_id.or(source.tax_connector_id),
            is_tax_connector_enabled: is_tax_connector_enabled.or(source.is_tax_connector_enabled),
>>>>>>> f8227309
            routing_algorithm_id: routing_algorithm_id.or(source.routing_algorithm_id),
            order_fulfillment_time: order_fulfillment_time.or(source.order_fulfillment_time),
            order_fulfillment_time_origin: order_fulfillment_time_origin
                .or(source.order_fulfillment_time_origin),
            frm_routing_algorithm_id: frm_routing_algorithm_id.or(source.frm_routing_algorithm_id),
            payout_routing_algorithm_id: payout_routing_algorithm_id
                .or(source.payout_routing_algorithm_id),
            default_fallback_routing: default_fallback_routing.or(source.default_fallback_routing),
<<<<<<< HEAD
            tax_connector_id: tax_connector_id.or(source.tax_connector_id),
            is_tax_connector_enabled: is_tax_connector_enabled.or(source.is_tax_connector_enabled),
=======
            version: source.version,
>>>>>>> f8227309
        }
    }
}

// This is being used only in the `BusinessProfileInterface` implementation for `MockDb`.
// This can be removed once the `BusinessProfileInterface` trait has been updated to use the domain
// model instead.
#[cfg(feature = "v2")]
impl From<BusinessProfileNew> for BusinessProfile {
    fn from(new: BusinessProfileNew) -> Self {
        Self {
            id: new.id,
            merchant_id: new.merchant_id,
            profile_name: new.profile_name,
            created_at: new.created_at,
            modified_at: new.modified_at,
            return_url: new.return_url,
            enable_payment_response_hash: new.enable_payment_response_hash,
            payment_response_hash_key: new.payment_response_hash_key,
            redirect_to_merchant_with_http_post: new.redirect_to_merchant_with_http_post,
            webhook_details: new.webhook_details,
            metadata: new.metadata,
            is_recon_enabled: new.is_recon_enabled,
            applepay_verified_domains: new.applepay_verified_domains,
            payment_link_config: new.payment_link_config,
            session_expiry: new.session_expiry,
            authentication_connector_details: new.authentication_connector_details,
            payout_link_config: new.payout_link_config,
            is_connector_agnostic_mit_enabled: new.is_connector_agnostic_mit_enabled,
            is_extended_card_info_enabled: new.is_extended_card_info_enabled,
            extended_card_info_config: new.extended_card_info_config,
            use_billing_as_payment_method_billing: new.use_billing_as_payment_method_billing,
            collect_shipping_details_from_wallet_connector: new
                .collect_shipping_details_from_wallet_connector,
            collect_billing_details_from_wallet_connector: new
                .collect_billing_details_from_wallet_connector,
            outgoing_webhook_custom_http_headers: new.outgoing_webhook_custom_http_headers,
            tax_connector_id: new.tax_connector_id,
            is_tax_connector_enabled: new.is_tax_connector_enabled,
            routing_algorithm_id: new.routing_algorithm_id,
            always_collect_billing_details_from_wallet_connector: new
                .always_collect_billing_details_from_wallet_connector,
            always_collect_shipping_details_from_wallet_connector: new
                .always_collect_shipping_details_from_wallet_connector,
            order_fulfillment_time: new.order_fulfillment_time,
            order_fulfillment_time_origin: new.order_fulfillment_time_origin,
            frm_routing_algorithm_id: new.frm_routing_algorithm_id,
            payout_routing_algorithm_id: new.payout_routing_algorithm_id,
            default_fallback_routing: new.default_fallback_routing,
<<<<<<< HEAD
            tax_connector_id: new.tax_connector_id,
            is_tax_connector_enabled: new.is_tax_connector_enabled,
=======
            version: new.version,
>>>>>>> f8227309
        }
    }
}

#[derive(Clone, Debug, serde::Deserialize, serde::Serialize, diesel::AsExpression)]
#[diesel(sql_type = diesel::sql_types::Jsonb)]
pub struct AuthenticationConnectorDetails {
    pub authentication_connectors: Vec<AuthenticationConnectors>,
    pub three_ds_requestor_url: String,
}

common_utils::impl_to_sql_from_sql_json!(AuthenticationConnectorDetails);

#[derive(Clone, Debug, serde::Deserialize, serde::Serialize, diesel::AsExpression)]
#[diesel(sql_type = diesel::sql_types::Json)]
pub struct WebhookDetails {
    pub webhook_version: Option<String>,
    pub webhook_username: Option<String>,
    pub webhook_password: Option<Secret<String>>,
    pub webhook_url: Option<Secret<String>>,
    pub payment_created_enabled: Option<bool>,
    pub payment_succeeded_enabled: Option<bool>,
    pub payment_failed_enabled: Option<bool>,
}

common_utils::impl_to_sql_from_sql_json!(WebhookDetails);

#[derive(Clone, Debug, serde::Deserialize, serde::Serialize, diesel::AsExpression)]
#[diesel(sql_type = diesel::sql_types::Jsonb)]
pub struct BusinessPaymentLinkConfig {
    pub domain_name: Option<String>,
    #[serde(flatten)]
    pub default_config: Option<PaymentLinkConfigRequest>,
    pub business_specific_configs: Option<HashMap<String, PaymentLinkConfigRequest>>,
    pub allowed_domains: Option<HashSet<String>>,
}

#[derive(Clone, Debug, serde::Deserialize, serde::Serialize)]
pub struct PaymentLinkConfigRequest {
    pub theme: Option<String>,
    pub logo: Option<String>,
    pub seller_name: Option<String>,
    pub sdk_layout: Option<String>,
    pub display_sdk_only: Option<bool>,
    pub enabled_saved_payment_method: Option<bool>,
}

common_utils::impl_to_sql_from_sql_json!(BusinessPaymentLinkConfig);

#[derive(Clone, Debug, serde::Deserialize, serde::Serialize, diesel::AsExpression)]
#[diesel(sql_type = diesel::sql_types::Jsonb)]
pub struct BusinessPayoutLinkConfig {
    #[serde(flatten)]
    pub config: BusinessGenericLinkConfig,
    pub payout_test_mode: Option<bool>,
}

#[derive(Clone, Debug, serde::Deserialize, serde::Serialize)]
pub struct BusinessGenericLinkConfig {
    pub domain_name: Option<String>,
    pub allowed_domains: HashSet<String>,
    #[serde(flatten)]
    pub ui_config: common_utils::link_utils::GenericLinkUiConfig,
}

common_utils::impl_to_sql_from_sql_json!(BusinessPayoutLinkConfig);<|MERGE_RESOLUTION|>--- conflicted
+++ resolved
@@ -52,10 +52,7 @@
     pub always_collect_shipping_details_from_wallet_connector: Option<bool>,
     pub tax_connector_id: Option<String>,
     pub is_tax_connector_enabled: Option<bool>,
-<<<<<<< HEAD
-=======
     pub version: common_enums::ApiVersion,
->>>>>>> f8227309
 }
 
 #[cfg(feature = "v1")]
@@ -95,10 +92,7 @@
     pub always_collect_shipping_details_from_wallet_connector: Option<bool>,
     pub tax_connector_id: Option<String>,
     pub is_tax_connector_enabled: Option<bool>,
-<<<<<<< HEAD
-=======
     pub version: common_enums::ApiVersion,
->>>>>>> f8227309
 }
 
 #[cfg(feature = "v1")]
@@ -222,10 +216,7 @@
                     .or(source.always_collect_shipping_details_from_wallet_connector),
             tax_connector_id: tax_connector_id.or(source.tax_connector_id),
             is_tax_connector_enabled: is_tax_connector_enabled.or(source.is_tax_connector_enabled),
-<<<<<<< HEAD
-=======
             version: source.version,
->>>>>>> f8227309
         }
     }
 }
@@ -239,10 +230,6 @@
 #[derive(Clone, Debug, Identifiable, Queryable, Selectable, router_derive::DebugAsDisplay)]
 #[diesel(table_name = business_profile, primary_key(id), check_for_backend(diesel::pg::Pg))]
 pub struct BusinessProfile {
-<<<<<<< HEAD
-    pub profile_id: common_utils::id_type::ProfileId,
-=======
->>>>>>> f8227309
     pub merchant_id: common_utils::id_type::MerchantId,
     pub profile_name: String,
     pub created_at: time::PrimitiveDateTime,
@@ -269,50 +256,34 @@
     pub outgoing_webhook_custom_http_headers: Option<Encryption>,
     pub always_collect_billing_details_from_wallet_connector: Option<bool>,
     pub always_collect_shipping_details_from_wallet_connector: Option<bool>,
-<<<<<<< HEAD
-    pub routing_algorithm_id: Option<String>,
-=======
     pub tax_connector_id: Option<String>,
     pub is_tax_connector_enabled: Option<bool>,
     pub routing_algorithm_id: Option<common_utils::id_type::RoutingId>,
->>>>>>> f8227309
     pub order_fulfillment_time: Option<i64>,
     pub order_fulfillment_time_origin: Option<common_enums::OrderFulfillmentTimeOrigin>,
     pub frm_routing_algorithm_id: Option<String>,
     pub payout_routing_algorithm_id: Option<common_utils::id_type::RoutingId>,
     pub default_fallback_routing: Option<pii::SecretSerdeValue>,
-<<<<<<< HEAD
-    pub tax_connector_id: Option<String>,
-    pub is_tax_connector_enabled: Option<bool>,
-=======
     pub id: common_utils::id_type::ProfileId,
     pub version: common_enums::ApiVersion,
 }
 
 impl BusinessProfile {
-    #[cfg(all(
-        any(feature = "v1", feature = "v2"),
-        not(feature = "business_profile_v2")
-    ))]
+    #[cfg(feature = "v1")]
     pub fn get_id(&self) -> &common_utils::id_type::ProfileId {
         &self.profile_id
     }
 
-    #[cfg(all(feature = "v2", feature = "business_profile_v2"))]
+    #[cfg(feature = "v2")]
     pub fn get_id(&self) -> &common_utils::id_type::ProfileId {
         &self.id
     }
->>>>>>> f8227309
 }
 
 #[cfg(feature = "v2")]
 #[derive(Clone, Debug, Insertable, router_derive::DebugAsDisplay)]
 #[diesel(table_name = business_profile, primary_key(profile_id))]
 pub struct BusinessProfileNew {
-<<<<<<< HEAD
-    pub profile_id: common_utils::id_type::ProfileId,
-=======
->>>>>>> f8227309
     pub merchant_id: common_utils::id_type::MerchantId,
     pub profile_name: String,
     pub created_at: time::PrimitiveDateTime,
@@ -339,25 +310,16 @@
     pub outgoing_webhook_custom_http_headers: Option<Encryption>,
     pub always_collect_billing_details_from_wallet_connector: Option<bool>,
     pub always_collect_shipping_details_from_wallet_connector: Option<bool>,
-<<<<<<< HEAD
-    pub routing_algorithm_id: Option<String>,
-=======
     pub tax_connector_id: Option<String>,
     pub is_tax_connector_enabled: Option<bool>,
     pub routing_algorithm_id: Option<common_utils::id_type::RoutingId>,
->>>>>>> f8227309
     pub order_fulfillment_time: Option<i64>,
     pub order_fulfillment_time_origin: Option<common_enums::OrderFulfillmentTimeOrigin>,
     pub frm_routing_algorithm_id: Option<String>,
     pub payout_routing_algorithm_id: Option<common_utils::id_type::RoutingId>,
     pub default_fallback_routing: Option<pii::SecretSerdeValue>,
-<<<<<<< HEAD
-    pub tax_connector_id: Option<String>,
-    pub is_tax_connector_enabled: Option<bool>,
-=======
     pub id: common_utils::id_type::ProfileId,
     pub version: common_enums::ApiVersion,
->>>>>>> f8227309
 }
 
 #[cfg(feature = "v2")]
@@ -388,20 +350,14 @@
     pub outgoing_webhook_custom_http_headers: Option<Encryption>,
     pub always_collect_billing_details_from_wallet_connector: Option<bool>,
     pub always_collect_shipping_details_from_wallet_connector: Option<bool>,
-<<<<<<< HEAD
-    pub routing_algorithm_id: Option<String>,
-=======
     pub tax_connector_id: Option<String>,
     pub is_tax_connector_enabled: Option<bool>,
     pub routing_algorithm_id: Option<common_utils::id_type::RoutingId>,
->>>>>>> f8227309
     pub order_fulfillment_time: Option<i64>,
     pub order_fulfillment_time_origin: Option<common_enums::OrderFulfillmentTimeOrigin>,
     pub frm_routing_algorithm_id: Option<String>,
     pub payout_routing_algorithm_id: Option<common_utils::id_type::RoutingId>,
     pub default_fallback_routing: Option<pii::SecretSerdeValue>,
-    pub tax_connector_id: Option<String>,
-    pub is_tax_connector_enabled: Option<bool>,
 }
 
 #[cfg(feature = "v2")]
@@ -431,19 +387,14 @@
             outgoing_webhook_custom_http_headers,
             always_collect_billing_details_from_wallet_connector,
             always_collect_shipping_details_from_wallet_connector,
-<<<<<<< HEAD
-=======
             tax_connector_id,
             is_tax_connector_enabled,
->>>>>>> f8227309
             routing_algorithm_id,
             order_fulfillment_time,
             order_fulfillment_time_origin,
             frm_routing_algorithm_id,
             payout_routing_algorithm_id,
             default_fallback_routing,
-            tax_connector_id,
-            is_tax_connector_enabled,
         } = self;
         BusinessProfile {
             id: source.id,
@@ -490,11 +441,8 @@
             always_collect_shipping_details_from_wallet_connector:
                 always_collect_shipping_details_from_wallet_connector
                     .or(always_collect_shipping_details_from_wallet_connector),
-<<<<<<< HEAD
-=======
             tax_connector_id: tax_connector_id.or(source.tax_connector_id),
             is_tax_connector_enabled: is_tax_connector_enabled.or(source.is_tax_connector_enabled),
->>>>>>> f8227309
             routing_algorithm_id: routing_algorithm_id.or(source.routing_algorithm_id),
             order_fulfillment_time: order_fulfillment_time.or(source.order_fulfillment_time),
             order_fulfillment_time_origin: order_fulfillment_time_origin
@@ -503,12 +451,7 @@
             payout_routing_algorithm_id: payout_routing_algorithm_id
                 .or(source.payout_routing_algorithm_id),
             default_fallback_routing: default_fallback_routing.or(source.default_fallback_routing),
-<<<<<<< HEAD
-            tax_connector_id: tax_connector_id.or(source.tax_connector_id),
-            is_tax_connector_enabled: is_tax_connector_enabled.or(source.is_tax_connector_enabled),
-=======
             version: source.version,
->>>>>>> f8227309
         }
     }
 }
@@ -558,12 +501,7 @@
             frm_routing_algorithm_id: new.frm_routing_algorithm_id,
             payout_routing_algorithm_id: new.payout_routing_algorithm_id,
             default_fallback_routing: new.default_fallback_routing,
-<<<<<<< HEAD
-            tax_connector_id: new.tax_connector_id,
-            is_tax_connector_enabled: new.is_tax_connector_enabled,
-=======
             version: new.version,
->>>>>>> f8227309
         }
     }
 }
