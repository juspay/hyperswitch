use std::collections::{HashMap, HashSet};

use common_enums::{AuthenticationConnectors, UIWidgetFormLayout, VaultSdk};
use common_types::primitive_wrappers;
use common_utils::{encryption::Encryption, pii};
use diesel::{AsChangeset, Identifiable, Insertable, Queryable, Selectable};
use masking::Secret;
use time::Duration;

#[cfg(feature = "v1")]
use crate::schema::business_profile;
#[cfg(feature = "v2")]
use crate::schema_v2::business_profile;

/// Note: The order of fields in the struct is important.
/// This should be in the same order as the fields in the schema.rs file, otherwise the code will
/// not compile
/// If two adjacent columns have the same type, then the compiler will not throw any error, but the
/// fields read / written will be interchanged
#[cfg(feature = "v1")]
#[derive(Clone, Debug, Identifiable, Queryable, Selectable, router_derive::DebugAsDisplay)]
#[diesel(table_name = business_profile, primary_key(profile_id), check_for_backend(diesel::pg::Pg))]
pub struct Profile {
    pub profile_id: common_utils::id_type::ProfileId,
    pub merchant_id: common_utils::id_type::MerchantId,
    pub profile_name: String,
    pub created_at: time::PrimitiveDateTime,
    pub modified_at: time::PrimitiveDateTime,
    pub return_url: Option<String>,
    pub enable_payment_response_hash: bool,
    pub payment_response_hash_key: Option<String>,
    pub redirect_to_merchant_with_http_post: bool,
    pub webhook_details: Option<WebhookDetails>,
    pub metadata: Option<pii::SecretSerdeValue>,
    pub routing_algorithm: Option<serde_json::Value>,
    pub intent_fulfillment_time: Option<i64>,
    pub frm_routing_algorithm: Option<serde_json::Value>,
    pub payout_routing_algorithm: Option<serde_json::Value>,
    pub is_recon_enabled: bool,
    #[diesel(deserialize_as = super::OptionalDieselArray<String>)]
    pub applepay_verified_domains: Option<Vec<String>>,
    pub payment_link_config: Option<BusinessPaymentLinkConfig>,
    pub session_expiry: Option<i64>,
    pub authentication_connector_details: Option<AuthenticationConnectorDetails>,
    pub payout_link_config: Option<BusinessPayoutLinkConfig>,
    pub is_extended_card_info_enabled: Option<bool>,
    pub extended_card_info_config: Option<pii::SecretSerdeValue>,
    pub is_connector_agnostic_mit_enabled: Option<bool>,
    pub use_billing_as_payment_method_billing: Option<bool>,
    pub collect_shipping_details_from_wallet_connector: Option<bool>,
    pub collect_billing_details_from_wallet_connector: Option<bool>,
    pub outgoing_webhook_custom_http_headers: Option<Encryption>,
    pub always_collect_billing_details_from_wallet_connector: Option<bool>,
    pub always_collect_shipping_details_from_wallet_connector: Option<bool>,
    pub tax_connector_id: Option<common_utils::id_type::MerchantConnectorAccountId>,
    pub is_tax_connector_enabled: Option<bool>,
    pub version: common_enums::ApiVersion,
    pub dynamic_routing_algorithm: Option<serde_json::Value>,
    pub is_network_tokenization_enabled: bool,
    pub is_auto_retries_enabled: Option<bool>,
    pub max_auto_retries_enabled: Option<i16>,
    pub always_request_extended_authorization:
        Option<primitive_wrappers::AlwaysRequestExtendedAuthorization>,
    pub is_click_to_pay_enabled: bool,
    pub authentication_product_ids:
        Option<common_types::payments::AuthenticationConnectorAccountMap>,
    pub card_testing_guard_config: Option<CardTestingGuardConfig>,
    pub card_testing_secret_key: Option<Encryption>,
    pub is_clear_pan_retries_enabled: bool,
    pub force_3ds_challenge: Option<bool>,
    pub is_debit_routing_enabled: bool,
    pub merchant_business_country: Option<common_enums::CountryAlpha2>,
    pub id: Option<common_utils::id_type::ProfileId>,
    pub is_iframe_redirection_enabled: Option<bool>,
    pub is_pre_network_tokenization_enabled: Option<bool>,
    pub three_ds_decision_rule_algorithm: Option<serde_json::Value>,
<<<<<<< HEAD
    pub merchant_category_code: Option<common_enums::MerchantCategoryCode>,
=======
    pub acquirer_config_map: Option<common_types::domain::AcquirerConfigMap>,
>>>>>>> 713c85d2
}

#[cfg(feature = "v1")]
#[derive(Clone, Debug, Insertable, router_derive::DebugAsDisplay)]
#[diesel(table_name = business_profile, primary_key(profile_id))]
pub struct ProfileNew {
    pub profile_id: common_utils::id_type::ProfileId,
    pub merchant_id: common_utils::id_type::MerchantId,
    pub profile_name: String,
    pub created_at: time::PrimitiveDateTime,
    pub modified_at: time::PrimitiveDateTime,
    pub return_url: Option<String>,
    pub enable_payment_response_hash: bool,
    pub payment_response_hash_key: Option<String>,
    pub redirect_to_merchant_with_http_post: bool,
    pub webhook_details: Option<WebhookDetails>,
    pub metadata: Option<pii::SecretSerdeValue>,
    pub routing_algorithm: Option<serde_json::Value>,
    pub intent_fulfillment_time: Option<i64>,
    pub frm_routing_algorithm: Option<serde_json::Value>,
    pub payout_routing_algorithm: Option<serde_json::Value>,
    pub is_recon_enabled: bool,
    #[diesel(deserialize_as = super::OptionalDieselArray<String>)]
    pub applepay_verified_domains: Option<Vec<String>>,
    pub payment_link_config: Option<BusinessPaymentLinkConfig>,
    pub session_expiry: Option<i64>,
    pub authentication_connector_details: Option<AuthenticationConnectorDetails>,
    pub payout_link_config: Option<BusinessPayoutLinkConfig>,
    pub is_extended_card_info_enabled: Option<bool>,
    pub extended_card_info_config: Option<pii::SecretSerdeValue>,
    pub is_connector_agnostic_mit_enabled: Option<bool>,
    pub use_billing_as_payment_method_billing: Option<bool>,
    pub collect_shipping_details_from_wallet_connector: Option<bool>,
    pub collect_billing_details_from_wallet_connector: Option<bool>,
    pub outgoing_webhook_custom_http_headers: Option<Encryption>,
    pub always_collect_billing_details_from_wallet_connector: Option<bool>,
    pub always_collect_shipping_details_from_wallet_connector: Option<bool>,
    pub tax_connector_id: Option<common_utils::id_type::MerchantConnectorAccountId>,
    pub is_tax_connector_enabled: Option<bool>,
    pub version: common_enums::ApiVersion,
    pub is_network_tokenization_enabled: bool,
    pub is_auto_retries_enabled: Option<bool>,
    pub max_auto_retries_enabled: Option<i16>,
    pub is_click_to_pay_enabled: bool,
    pub authentication_product_ids:
        Option<common_types::payments::AuthenticationConnectorAccountMap>,
    pub card_testing_guard_config: Option<CardTestingGuardConfig>,
    pub card_testing_secret_key: Option<Encryption>,
    pub is_clear_pan_retries_enabled: bool,
    pub force_3ds_challenge: Option<bool>,
    pub is_debit_routing_enabled: bool,
    pub merchant_business_country: Option<common_enums::CountryAlpha2>,
    pub id: Option<common_utils::id_type::ProfileId>,
    pub is_iframe_redirection_enabled: Option<bool>,
    pub is_pre_network_tokenization_enabled: Option<bool>,
    pub merchant_category_code: Option<common_enums::MerchantCategoryCode>,
}

#[cfg(feature = "v1")]
#[derive(Clone, Debug, AsChangeset, router_derive::DebugAsDisplay)]
#[diesel(table_name = business_profile)]
pub struct ProfileUpdateInternal {
    pub profile_name: Option<String>,
    pub modified_at: time::PrimitiveDateTime,
    pub return_url: Option<String>,
    pub enable_payment_response_hash: Option<bool>,
    pub payment_response_hash_key: Option<String>,
    pub redirect_to_merchant_with_http_post: Option<bool>,
    pub webhook_details: Option<WebhookDetails>,
    pub metadata: Option<pii::SecretSerdeValue>,
    pub routing_algorithm: Option<serde_json::Value>,
    pub intent_fulfillment_time: Option<i64>,
    pub frm_routing_algorithm: Option<serde_json::Value>,
    pub payout_routing_algorithm: Option<serde_json::Value>,
    pub is_recon_enabled: Option<bool>,
    #[diesel(deserialize_as = super::OptionalDieselArray<String>)]
    pub applepay_verified_domains: Option<Vec<String>>,
    pub payment_link_config: Option<BusinessPaymentLinkConfig>,
    pub session_expiry: Option<i64>,
    pub authentication_connector_details: Option<AuthenticationConnectorDetails>,
    pub payout_link_config: Option<BusinessPayoutLinkConfig>,
    pub is_extended_card_info_enabled: Option<bool>,
    pub extended_card_info_config: Option<pii::SecretSerdeValue>,
    pub is_connector_agnostic_mit_enabled: Option<bool>,
    pub use_billing_as_payment_method_billing: Option<bool>,
    pub collect_shipping_details_from_wallet_connector: Option<bool>,
    pub collect_billing_details_from_wallet_connector: Option<bool>,
    pub outgoing_webhook_custom_http_headers: Option<Encryption>,
    pub always_collect_billing_details_from_wallet_connector: Option<bool>,
    pub always_collect_shipping_details_from_wallet_connector: Option<bool>,
    pub tax_connector_id: Option<common_utils::id_type::MerchantConnectorAccountId>,
    pub is_tax_connector_enabled: Option<bool>,
    pub dynamic_routing_algorithm: Option<serde_json::Value>,
    pub is_network_tokenization_enabled: Option<bool>,
    pub is_auto_retries_enabled: Option<bool>,
    pub max_auto_retries_enabled: Option<i16>,
    pub always_request_extended_authorization:
        Option<primitive_wrappers::AlwaysRequestExtendedAuthorization>,
    pub is_click_to_pay_enabled: Option<bool>,
    pub authentication_product_ids:
        Option<common_types::payments::AuthenticationConnectorAccountMap>,
    pub card_testing_guard_config: Option<CardTestingGuardConfig>,
    pub card_testing_secret_key: Option<Encryption>,
    pub is_clear_pan_retries_enabled: Option<bool>,
    pub force_3ds_challenge: Option<bool>,
    pub is_debit_routing_enabled: Option<bool>,
    pub merchant_business_country: Option<common_enums::CountryAlpha2>,
    pub is_iframe_redirection_enabled: Option<bool>,
    pub is_pre_network_tokenization_enabled: Option<bool>,
    pub three_ds_decision_rule_algorithm: Option<serde_json::Value>,
<<<<<<< HEAD
    pub merchant_category_code: Option<common_enums::MerchantCategoryCode>,
=======
    pub acquirer_config_map: Option<common_types::domain::AcquirerConfigMap>,
>>>>>>> 713c85d2
}

#[cfg(feature = "v1")]
impl ProfileUpdateInternal {
    pub fn apply_changeset(self, source: Profile) -> Profile {
        let Self {
            profile_name,
            modified_at,
            return_url,
            enable_payment_response_hash,
            payment_response_hash_key,
            redirect_to_merchant_with_http_post,
            webhook_details,
            metadata,
            routing_algorithm,
            intent_fulfillment_time,
            frm_routing_algorithm,
            payout_routing_algorithm,
            is_recon_enabled,
            applepay_verified_domains,
            payment_link_config,
            session_expiry,
            authentication_connector_details,
            payout_link_config,
            is_extended_card_info_enabled,
            extended_card_info_config,
            is_connector_agnostic_mit_enabled,
            use_billing_as_payment_method_billing,
            collect_shipping_details_from_wallet_connector,
            collect_billing_details_from_wallet_connector,
            outgoing_webhook_custom_http_headers,
            always_collect_billing_details_from_wallet_connector,
            always_collect_shipping_details_from_wallet_connector,
            tax_connector_id,
            is_tax_connector_enabled,
            dynamic_routing_algorithm,
            is_network_tokenization_enabled,
            is_auto_retries_enabled,
            max_auto_retries_enabled,
            always_request_extended_authorization,
            is_click_to_pay_enabled,
            authentication_product_ids,
            card_testing_guard_config,
            card_testing_secret_key,
            is_clear_pan_retries_enabled,
            force_3ds_challenge,
            is_debit_routing_enabled,
            merchant_business_country,
            is_iframe_redirection_enabled,
            is_pre_network_tokenization_enabled,
            three_ds_decision_rule_algorithm,
<<<<<<< HEAD
            merchant_category_code,
=======
            acquirer_config_map,
>>>>>>> 713c85d2
        } = self;
        Profile {
            profile_id: source.profile_id,
            merchant_id: source.merchant_id,
            profile_name: profile_name.unwrap_or(source.profile_name),
            created_at: source.created_at,
            modified_at,
            return_url: return_url.or(source.return_url),
            enable_payment_response_hash: enable_payment_response_hash
                .unwrap_or(source.enable_payment_response_hash),
            payment_response_hash_key: payment_response_hash_key
                .or(source.payment_response_hash_key),
            redirect_to_merchant_with_http_post: redirect_to_merchant_with_http_post
                .unwrap_or(source.redirect_to_merchant_with_http_post),
            webhook_details: webhook_details.or(source.webhook_details),
            metadata: metadata.or(source.metadata),
            routing_algorithm: routing_algorithm.or(source.routing_algorithm),
            intent_fulfillment_time: intent_fulfillment_time.or(source.intent_fulfillment_time),
            frm_routing_algorithm: frm_routing_algorithm.or(source.frm_routing_algorithm),
            payout_routing_algorithm: payout_routing_algorithm.or(source.payout_routing_algorithm),
            is_recon_enabled: is_recon_enabled.unwrap_or(source.is_recon_enabled),
            applepay_verified_domains: applepay_verified_domains
                .or(source.applepay_verified_domains),
            payment_link_config: payment_link_config.or(source.payment_link_config),
            session_expiry: session_expiry.or(source.session_expiry),
            authentication_connector_details: authentication_connector_details
                .or(source.authentication_connector_details),
            payout_link_config: payout_link_config.or(source.payout_link_config),
            is_extended_card_info_enabled: is_extended_card_info_enabled
                .or(source.is_extended_card_info_enabled),
            is_connector_agnostic_mit_enabled: is_connector_agnostic_mit_enabled
                .or(source.is_connector_agnostic_mit_enabled),
            extended_card_info_config: extended_card_info_config
                .or(source.extended_card_info_config),
            use_billing_as_payment_method_billing: use_billing_as_payment_method_billing
                .or(source.use_billing_as_payment_method_billing),
            collect_shipping_details_from_wallet_connector:
                collect_shipping_details_from_wallet_connector
                    .or(source.collect_shipping_details_from_wallet_connector),
            collect_billing_details_from_wallet_connector:
                collect_billing_details_from_wallet_connector
                    .or(source.collect_billing_details_from_wallet_connector),
            outgoing_webhook_custom_http_headers: outgoing_webhook_custom_http_headers
                .or(source.outgoing_webhook_custom_http_headers),
            always_collect_billing_details_from_wallet_connector:
                always_collect_billing_details_from_wallet_connector
                    .or(source.always_collect_billing_details_from_wallet_connector),
            always_collect_shipping_details_from_wallet_connector:
                always_collect_shipping_details_from_wallet_connector
                    .or(source.always_collect_shipping_details_from_wallet_connector),
            tax_connector_id: tax_connector_id.or(source.tax_connector_id),
            is_tax_connector_enabled: is_tax_connector_enabled.or(source.is_tax_connector_enabled),
            version: source.version,
            dynamic_routing_algorithm: dynamic_routing_algorithm
                .or(source.dynamic_routing_algorithm),
            is_network_tokenization_enabled: is_network_tokenization_enabled
                .unwrap_or(source.is_network_tokenization_enabled),
            is_auto_retries_enabled: is_auto_retries_enabled.or(source.is_auto_retries_enabled),
            max_auto_retries_enabled: max_auto_retries_enabled.or(source.max_auto_retries_enabled),
            always_request_extended_authorization: always_request_extended_authorization
                .or(source.always_request_extended_authorization),
            is_click_to_pay_enabled: is_click_to_pay_enabled
                .unwrap_or(source.is_click_to_pay_enabled),
            authentication_product_ids: authentication_product_ids
                .or(source.authentication_product_ids),
            card_testing_guard_config: card_testing_guard_config
                .or(source.card_testing_guard_config),
            card_testing_secret_key,
            is_clear_pan_retries_enabled: is_clear_pan_retries_enabled
                .unwrap_or(source.is_clear_pan_retries_enabled),
            force_3ds_challenge,
            id: source.id,
            is_debit_routing_enabled: is_debit_routing_enabled
                .unwrap_or(source.is_debit_routing_enabled),
            merchant_business_country: merchant_business_country
                .or(source.merchant_business_country),
            is_iframe_redirection_enabled: is_iframe_redirection_enabled
                .or(source.is_iframe_redirection_enabled),
            is_pre_network_tokenization_enabled: is_pre_network_tokenization_enabled
                .or(source.is_pre_network_tokenization_enabled),
            three_ds_decision_rule_algorithm: three_ds_decision_rule_algorithm
                .or(source.three_ds_decision_rule_algorithm),
<<<<<<< HEAD
            merchant_category_code: merchant_category_code.or(source.merchant_category_code),
=======
            acquirer_config_map: acquirer_config_map.or(source.acquirer_config_map),
>>>>>>> 713c85d2
        }
    }
}

/// Note: The order of fields in the struct is important.
/// This should be in the same order as the fields in the schema.rs file, otherwise the code will
/// not compile
/// If two adjacent columns have the same type, then the compiler will not throw any error, but the
/// fields read / written will be interchanged
#[cfg(feature = "v2")]
#[derive(Clone, Debug, Identifiable, Queryable, Selectable, router_derive::DebugAsDisplay)]
#[diesel(table_name = business_profile, primary_key(id), check_for_backend(diesel::pg::Pg))]
pub struct Profile {
    pub merchant_id: common_utils::id_type::MerchantId,
    pub profile_name: String,
    pub created_at: time::PrimitiveDateTime,
    pub modified_at: time::PrimitiveDateTime,
    pub return_url: Option<common_utils::types::Url>,
    pub enable_payment_response_hash: bool,
    pub payment_response_hash_key: Option<String>,
    pub redirect_to_merchant_with_http_post: bool,
    pub webhook_details: Option<WebhookDetails>,
    pub metadata: Option<pii::SecretSerdeValue>,
    pub is_recon_enabled: bool,
    #[diesel(deserialize_as = super::OptionalDieselArray<String>)]
    pub applepay_verified_domains: Option<Vec<String>>,
    pub payment_link_config: Option<BusinessPaymentLinkConfig>,
    pub session_expiry: Option<i64>,
    pub authentication_connector_details: Option<AuthenticationConnectorDetails>,
    pub payout_link_config: Option<BusinessPayoutLinkConfig>,
    pub is_extended_card_info_enabled: Option<bool>,
    pub extended_card_info_config: Option<pii::SecretSerdeValue>,
    pub is_connector_agnostic_mit_enabled: Option<bool>,
    pub use_billing_as_payment_method_billing: Option<bool>,
    pub collect_shipping_details_from_wallet_connector: Option<bool>,
    pub collect_billing_details_from_wallet_connector: Option<bool>,
    pub outgoing_webhook_custom_http_headers: Option<Encryption>,
    pub always_collect_billing_details_from_wallet_connector: Option<bool>,
    pub always_collect_shipping_details_from_wallet_connector: Option<bool>,
    pub tax_connector_id: Option<common_utils::id_type::MerchantConnectorAccountId>,
    pub is_tax_connector_enabled: Option<bool>,
    pub version: common_enums::ApiVersion,
    pub dynamic_routing_algorithm: Option<serde_json::Value>,
    pub is_network_tokenization_enabled: bool,
    pub is_auto_retries_enabled: Option<bool>,
    pub max_auto_retries_enabled: Option<i16>,
    pub always_request_extended_authorization:
        Option<primitive_wrappers::AlwaysRequestExtendedAuthorization>,
    pub is_click_to_pay_enabled: bool,
    pub authentication_product_ids:
        Option<common_types::payments::AuthenticationConnectorAccountMap>,
    pub card_testing_guard_config: Option<CardTestingGuardConfig>,
    pub card_testing_secret_key: Option<Encryption>,
    pub is_clear_pan_retries_enabled: bool,
    pub force_3ds_challenge: Option<bool>,
    pub is_debit_routing_enabled: bool,
    pub merchant_business_country: Option<common_enums::CountryAlpha2>,
    pub id: common_utils::id_type::ProfileId,
    pub is_iframe_redirection_enabled: Option<bool>,
    pub three_ds_decision_rule_algorithm: Option<serde_json::Value>,
<<<<<<< HEAD
    pub merchant_category_code: Option<common_enums::MerchantCategoryCode>,
=======
    pub acquirer_config_map: Option<common_types::domain::AcquirerConfigMap>,
>>>>>>> 713c85d2
    pub routing_algorithm_id: Option<common_utils::id_type::RoutingId>,
    pub order_fulfillment_time: Option<i64>,
    pub order_fulfillment_time_origin: Option<common_enums::OrderFulfillmentTimeOrigin>,
    pub frm_routing_algorithm_id: Option<String>,
    pub payout_routing_algorithm_id: Option<common_utils::id_type::RoutingId>,
    pub default_fallback_routing: Option<pii::SecretSerdeValue>,
    pub three_ds_decision_manager_config: Option<common_types::payments::DecisionManagerRecord>,
    pub should_collect_cvv_during_payment:
        Option<primitive_wrappers::ShouldCollectCvvDuringPayment>,
    pub is_external_vault_enabled: Option<bool>,
    pub external_vault_connector_details: Option<ExternalVaultConnectorDetails>,
    pub revenue_recovery_retry_algorithm_type: Option<common_enums::RevenueRecoveryAlgorithmType>,
    pub revenue_recovery_retry_algorithm_data: Option<RevenueRecoveryAlgorithmData>,
}

impl Profile {
    #[cfg(feature = "v1")]
    pub fn get_id(&self) -> &common_utils::id_type::ProfileId {
        &self.profile_id
    }

    #[cfg(feature = "v2")]
    pub fn get_id(&self) -> &common_utils::id_type::ProfileId {
        &self.id
    }
}

#[cfg(feature = "v2")]
#[derive(Clone, Debug, Insertable, router_derive::DebugAsDisplay)]
#[diesel(table_name = business_profile, primary_key(profile_id))]
pub struct ProfileNew {
    pub merchant_id: common_utils::id_type::MerchantId,
    pub profile_name: String,
    pub created_at: time::PrimitiveDateTime,
    pub modified_at: time::PrimitiveDateTime,
    pub return_url: Option<common_utils::types::Url>,
    pub enable_payment_response_hash: bool,
    pub payment_response_hash_key: Option<String>,
    pub redirect_to_merchant_with_http_post: bool,
    pub webhook_details: Option<WebhookDetails>,
    pub metadata: Option<pii::SecretSerdeValue>,
    pub is_recon_enabled: bool,
    #[diesel(deserialize_as = super::OptionalDieselArray<String>)]
    pub applepay_verified_domains: Option<Vec<String>>,
    pub payment_link_config: Option<BusinessPaymentLinkConfig>,
    pub session_expiry: Option<i64>,
    pub authentication_connector_details: Option<AuthenticationConnectorDetails>,
    pub payout_link_config: Option<BusinessPayoutLinkConfig>,
    pub is_extended_card_info_enabled: Option<bool>,
    pub extended_card_info_config: Option<pii::SecretSerdeValue>,
    pub is_connector_agnostic_mit_enabled: Option<bool>,
    pub use_billing_as_payment_method_billing: Option<bool>,
    pub collect_shipping_details_from_wallet_connector: Option<bool>,
    pub collect_billing_details_from_wallet_connector: Option<bool>,
    pub outgoing_webhook_custom_http_headers: Option<Encryption>,
    pub always_collect_billing_details_from_wallet_connector: Option<bool>,
    pub always_collect_shipping_details_from_wallet_connector: Option<bool>,
    pub tax_connector_id: Option<common_utils::id_type::MerchantConnectorAccountId>,
    pub is_tax_connector_enabled: Option<bool>,
    pub version: common_enums::ApiVersion,
    pub is_network_tokenization_enabled: bool,
    pub is_auto_retries_enabled: Option<bool>,
    pub max_auto_retries_enabled: Option<i16>,
    pub is_click_to_pay_enabled: bool,
    pub authentication_product_ids:
        Option<common_types::payments::AuthenticationConnectorAccountMap>,
    pub card_testing_guard_config: Option<CardTestingGuardConfig>,
    pub card_testing_secret_key: Option<Encryption>,
    pub is_clear_pan_retries_enabled: Option<bool>,
    pub is_debit_routing_enabled: bool,
    pub merchant_business_country: Option<common_enums::CountryAlpha2>,
    pub merchant_category_code: Option<common_enums::MerchantCategoryCode>,
    pub routing_algorithm_id: Option<common_utils::id_type::RoutingId>,
    pub order_fulfillment_time: Option<i64>,
    pub order_fulfillment_time_origin: Option<common_enums::OrderFulfillmentTimeOrigin>,
    pub frm_routing_algorithm_id: Option<String>,
    pub payout_routing_algorithm_id: Option<common_utils::id_type::RoutingId>,
    pub default_fallback_routing: Option<pii::SecretSerdeValue>,
    pub three_ds_decision_manager_config: Option<common_types::payments::DecisionManagerRecord>,
    pub should_collect_cvv_during_payment:
        Option<primitive_wrappers::ShouldCollectCvvDuringPayment>,
    pub id: common_utils::id_type::ProfileId,
    pub revenue_recovery_retry_algorithm_type: Option<common_enums::RevenueRecoveryAlgorithmType>,
    pub revenue_recovery_retry_algorithm_data: Option<RevenueRecoveryAlgorithmData>,
    pub is_iframe_redirection_enabled: Option<bool>,
    pub is_external_vault_enabled: Option<bool>,
    pub external_vault_connector_details: Option<ExternalVaultConnectorDetails>,
}

#[cfg(feature = "v2")]
#[derive(Clone, Debug, AsChangeset, router_derive::DebugAsDisplay)]
#[diesel(table_name = business_profile)]
pub struct ProfileUpdateInternal {
    pub profile_name: Option<String>,
    pub modified_at: time::PrimitiveDateTime,
    pub return_url: Option<common_utils::types::Url>,
    pub enable_payment_response_hash: Option<bool>,
    pub payment_response_hash_key: Option<String>,
    pub redirect_to_merchant_with_http_post: Option<bool>,
    pub webhook_details: Option<WebhookDetails>,
    pub metadata: Option<pii::SecretSerdeValue>,
    pub is_recon_enabled: Option<bool>,
    #[diesel(deserialize_as = super::OptionalDieselArray<String>)]
    pub applepay_verified_domains: Option<Vec<String>>,
    pub payment_link_config: Option<BusinessPaymentLinkConfig>,
    pub session_expiry: Option<i64>,
    pub authentication_connector_details: Option<AuthenticationConnectorDetails>,
    pub payout_link_config: Option<BusinessPayoutLinkConfig>,
    pub is_extended_card_info_enabled: Option<bool>,
    pub extended_card_info_config: Option<pii::SecretSerdeValue>,
    pub is_connector_agnostic_mit_enabled: Option<bool>,
    pub use_billing_as_payment_method_billing: Option<bool>,
    pub collect_shipping_details_from_wallet_connector: Option<bool>,
    pub collect_billing_details_from_wallet_connector: Option<bool>,
    pub outgoing_webhook_custom_http_headers: Option<Encryption>,
    pub always_collect_billing_details_from_wallet_connector: Option<bool>,
    pub always_collect_shipping_details_from_wallet_connector: Option<bool>,
    pub tax_connector_id: Option<common_utils::id_type::MerchantConnectorAccountId>,
    pub is_tax_connector_enabled: Option<bool>,
    pub is_network_tokenization_enabled: Option<bool>,
    pub is_auto_retries_enabled: Option<bool>,
    pub max_auto_retries_enabled: Option<i16>,
    pub is_click_to_pay_enabled: Option<bool>,
    pub authentication_product_ids:
        Option<common_types::payments::AuthenticationConnectorAccountMap>,
    pub card_testing_guard_config: Option<CardTestingGuardConfig>,
    pub card_testing_secret_key: Option<Encryption>,
    pub is_clear_pan_retries_enabled: Option<bool>,
    pub is_debit_routing_enabled: Option<bool>,
    pub merchant_business_country: Option<common_enums::CountryAlpha2>,
    pub merchant_category_code: Option<common_enums::MerchantCategoryCode>,
    pub routing_algorithm_id: Option<common_utils::id_type::RoutingId>,
    pub order_fulfillment_time: Option<i64>,
    pub order_fulfillment_time_origin: Option<common_enums::OrderFulfillmentTimeOrigin>,
    pub frm_routing_algorithm_id: Option<String>,
    pub payout_routing_algorithm_id: Option<common_utils::id_type::RoutingId>,
    pub default_fallback_routing: Option<pii::SecretSerdeValue>,
    pub three_ds_decision_manager_config: Option<common_types::payments::DecisionManagerRecord>,
    pub should_collect_cvv_during_payment:
        Option<primitive_wrappers::ShouldCollectCvvDuringPayment>,
    pub revenue_recovery_retry_algorithm_type: Option<common_enums::RevenueRecoveryAlgorithmType>,
    pub revenue_recovery_retry_algorithm_data: Option<RevenueRecoveryAlgorithmData>,
    pub is_iframe_redirection_enabled: Option<bool>,
    pub is_external_vault_enabled: Option<bool>,
    pub external_vault_connector_details: Option<ExternalVaultConnectorDetails>,
}

#[cfg(feature = "v2")]
impl ProfileUpdateInternal {
    pub fn apply_changeset(self, source: Profile) -> Profile {
        let Self {
            profile_name,
            modified_at,
            return_url,
            enable_payment_response_hash,
            payment_response_hash_key,
            redirect_to_merchant_with_http_post,
            webhook_details,
            metadata,
            is_recon_enabled,
            applepay_verified_domains,
            payment_link_config,
            session_expiry,
            authentication_connector_details,
            payout_link_config,
            is_extended_card_info_enabled,
            extended_card_info_config,
            is_connector_agnostic_mit_enabled,
            use_billing_as_payment_method_billing,
            collect_shipping_details_from_wallet_connector,
            collect_billing_details_from_wallet_connector,
            outgoing_webhook_custom_http_headers,
            always_collect_billing_details_from_wallet_connector,
            always_collect_shipping_details_from_wallet_connector,
            tax_connector_id,
            is_tax_connector_enabled,
            routing_algorithm_id,
            order_fulfillment_time,
            order_fulfillment_time_origin,
            frm_routing_algorithm_id,
            payout_routing_algorithm_id,
            default_fallback_routing,
            should_collect_cvv_during_payment,
            is_network_tokenization_enabled,
            is_auto_retries_enabled,
            max_auto_retries_enabled,
            is_click_to_pay_enabled,
            authentication_product_ids,
            three_ds_decision_manager_config,
            card_testing_guard_config,
            card_testing_secret_key,
            is_clear_pan_retries_enabled,
            is_debit_routing_enabled,
            merchant_business_country,
            revenue_recovery_retry_algorithm_type,
            revenue_recovery_retry_algorithm_data,
            is_iframe_redirection_enabled,
            is_external_vault_enabled,
            external_vault_connector_details,
            merchant_category_code,
        } = self;
        Profile {
            id: source.id,
            merchant_id: source.merchant_id,
            profile_name: profile_name.unwrap_or(source.profile_name),
            created_at: source.created_at,
            modified_at,
            return_url: return_url.or(source.return_url),
            enable_payment_response_hash: enable_payment_response_hash
                .unwrap_or(source.enable_payment_response_hash),
            payment_response_hash_key: payment_response_hash_key
                .or(source.payment_response_hash_key),
            redirect_to_merchant_with_http_post: redirect_to_merchant_with_http_post
                .unwrap_or(source.redirect_to_merchant_with_http_post),
            webhook_details: webhook_details.or(source.webhook_details),
            metadata: metadata.or(source.metadata),
            is_recon_enabled: is_recon_enabled.unwrap_or(source.is_recon_enabled),
            applepay_verified_domains: applepay_verified_domains
                .or(source.applepay_verified_domains),
            payment_link_config: payment_link_config.or(source.payment_link_config),
            session_expiry: session_expiry.or(source.session_expiry),
            authentication_connector_details: authentication_connector_details
                .or(source.authentication_connector_details),
            payout_link_config: payout_link_config.or(source.payout_link_config),
            is_extended_card_info_enabled: is_extended_card_info_enabled
                .or(source.is_extended_card_info_enabled),
            is_connector_agnostic_mit_enabled: is_connector_agnostic_mit_enabled
                .or(source.is_connector_agnostic_mit_enabled),
            extended_card_info_config: extended_card_info_config
                .or(source.extended_card_info_config),
            use_billing_as_payment_method_billing: use_billing_as_payment_method_billing
                .or(source.use_billing_as_payment_method_billing),
            collect_shipping_details_from_wallet_connector:
                collect_shipping_details_from_wallet_connector
                    .or(source.collect_shipping_details_from_wallet_connector),
            collect_billing_details_from_wallet_connector:
                collect_billing_details_from_wallet_connector
                    .or(source.collect_billing_details_from_wallet_connector),
            outgoing_webhook_custom_http_headers: outgoing_webhook_custom_http_headers
                .or(source.outgoing_webhook_custom_http_headers),
            always_collect_billing_details_from_wallet_connector:
                always_collect_billing_details_from_wallet_connector
                    .or(always_collect_billing_details_from_wallet_connector),
            always_collect_shipping_details_from_wallet_connector:
                always_collect_shipping_details_from_wallet_connector
                    .or(always_collect_shipping_details_from_wallet_connector),
            tax_connector_id: tax_connector_id.or(source.tax_connector_id),
            is_tax_connector_enabled: is_tax_connector_enabled.or(source.is_tax_connector_enabled),
            routing_algorithm_id: routing_algorithm_id.or(source.routing_algorithm_id),
            order_fulfillment_time: order_fulfillment_time.or(source.order_fulfillment_time),
            order_fulfillment_time_origin: order_fulfillment_time_origin
                .or(source.order_fulfillment_time_origin),
            frm_routing_algorithm_id: frm_routing_algorithm_id.or(source.frm_routing_algorithm_id),
            payout_routing_algorithm_id: payout_routing_algorithm_id
                .or(source.payout_routing_algorithm_id),
            default_fallback_routing: default_fallback_routing.or(source.default_fallback_routing),
            should_collect_cvv_during_payment: should_collect_cvv_during_payment
                .or(source.should_collect_cvv_during_payment),
            version: source.version,
            dynamic_routing_algorithm: None,
            is_network_tokenization_enabled: is_network_tokenization_enabled
                .unwrap_or(source.is_network_tokenization_enabled),
            is_auto_retries_enabled: is_auto_retries_enabled.or(source.is_auto_retries_enabled),
            max_auto_retries_enabled: max_auto_retries_enabled.or(source.max_auto_retries_enabled),
            always_request_extended_authorization: None,
            is_click_to_pay_enabled: is_click_to_pay_enabled
                .unwrap_or(source.is_click_to_pay_enabled),
            authentication_product_ids: authentication_product_ids
                .or(source.authentication_product_ids),
            three_ds_decision_manager_config: three_ds_decision_manager_config
                .or(source.three_ds_decision_manager_config),
            card_testing_guard_config: card_testing_guard_config
                .or(source.card_testing_guard_config),
            card_testing_secret_key: card_testing_secret_key.or(source.card_testing_secret_key),
            is_clear_pan_retries_enabled: is_clear_pan_retries_enabled
                .unwrap_or(source.is_clear_pan_retries_enabled),
            force_3ds_challenge: None,
            is_debit_routing_enabled: is_debit_routing_enabled
                .unwrap_or(source.is_debit_routing_enabled),
            merchant_business_country: merchant_business_country
                .or(source.merchant_business_country),
            revenue_recovery_retry_algorithm_type: revenue_recovery_retry_algorithm_type
                .or(source.revenue_recovery_retry_algorithm_type),
            revenue_recovery_retry_algorithm_data: revenue_recovery_retry_algorithm_data
                .or(source.revenue_recovery_retry_algorithm_data),
            is_iframe_redirection_enabled: is_iframe_redirection_enabled
                .or(source.is_iframe_redirection_enabled),
            is_external_vault_enabled: is_external_vault_enabled
                .or(source.is_external_vault_enabled),
            external_vault_connector_details: external_vault_connector_details
                .or(source.external_vault_connector_details),
            three_ds_decision_rule_algorithm: None,
<<<<<<< HEAD
            merchant_category_code: merchant_category_code.or(source.merchant_category_code),
=======
            acquirer_config_map: None,
>>>>>>> 713c85d2
        }
    }
}

#[derive(Clone, Debug, serde::Deserialize, serde::Serialize, diesel::AsExpression)]
#[diesel(sql_type = diesel::sql_types::Jsonb)]
pub struct AuthenticationConnectorDetails {
    pub authentication_connectors: Vec<AuthenticationConnectors>,
    pub three_ds_requestor_url: String,
    pub three_ds_requestor_app_url: Option<String>,
}

common_utils::impl_to_sql_from_sql_json!(AuthenticationConnectorDetails);

#[derive(Clone, Debug, serde::Deserialize, serde::Serialize, diesel::AsExpression)]
#[diesel(sql_type = diesel::sql_types::Jsonb)]
pub struct ExternalVaultConnectorDetails {
    pub vault_connector_id: common_utils::id_type::MerchantConnectorAccountId,
    pub vault_sdk: Option<VaultSdk>,
}

common_utils::impl_to_sql_from_sql_json!(ExternalVaultConnectorDetails);

#[derive(Clone, Debug, serde::Deserialize, serde::Serialize, diesel::AsExpression)]
#[diesel(sql_type = diesel::sql_types::Jsonb)]
pub struct CardTestingGuardConfig {
    pub is_card_ip_blocking_enabled: bool,
    pub card_ip_blocking_threshold: i32,
    pub is_guest_user_card_blocking_enabled: bool,
    pub guest_user_card_blocking_threshold: i32,
    pub is_customer_id_blocking_enabled: bool,
    pub customer_id_blocking_threshold: i32,
    pub card_testing_guard_expiry: i32,
}

common_utils::impl_to_sql_from_sql_json!(CardTestingGuardConfig);

impl Default for CardTestingGuardConfig {
    fn default() -> Self {
        Self {
            is_card_ip_blocking_enabled: common_utils::consts::DEFAULT_CARD_IP_BLOCKING_STATUS,
            card_ip_blocking_threshold: common_utils::consts::DEFAULT_CARD_IP_BLOCKING_THRESHOLD,
            is_guest_user_card_blocking_enabled:
                common_utils::consts::DEFAULT_GUEST_USER_CARD_BLOCKING_STATUS,
            guest_user_card_blocking_threshold:
                common_utils::consts::DEFAULT_GUEST_USER_CARD_BLOCKING_THRESHOLD,
            is_customer_id_blocking_enabled:
                common_utils::consts::DEFAULT_CUSTOMER_ID_BLOCKING_STATUS,
            customer_id_blocking_threshold:
                common_utils::consts::DEFAULT_CUSTOMER_ID_BLOCKING_THRESHOLD,
            card_testing_guard_expiry:
                common_utils::consts::DEFAULT_CARD_TESTING_GUARD_EXPIRY_IN_SECS,
        }
    }
}

#[derive(Clone, Debug, serde::Deserialize, serde::Serialize, diesel::AsExpression)]
#[diesel(sql_type = diesel::sql_types::Json)]
pub struct WebhookDetails {
    pub webhook_version: Option<String>,
    pub webhook_username: Option<String>,
    pub webhook_password: Option<Secret<String>>,
    pub webhook_url: Option<Secret<String>>,
    pub payment_created_enabled: Option<bool>,
    pub payment_succeeded_enabled: Option<bool>,
    pub payment_failed_enabled: Option<bool>,
}

common_utils::impl_to_sql_from_sql_json!(WebhookDetails);

#[derive(Clone, Debug, serde::Deserialize, serde::Serialize, diesel::AsExpression)]
#[diesel(sql_type = diesel::sql_types::Jsonb)]
pub struct BusinessPaymentLinkConfig {
    pub domain_name: Option<String>,
    #[serde(flatten)]
    pub default_config: Option<PaymentLinkConfigRequest>,
    pub business_specific_configs: Option<HashMap<String, PaymentLinkConfigRequest>>,
    pub allowed_domains: Option<HashSet<String>>,
    pub branding_visibility: Option<bool>,
}

#[derive(Clone, Debug, serde::Deserialize, serde::Serialize)]
pub struct PaymentLinkConfigRequest {
    pub theme: Option<String>,
    pub logo: Option<String>,
    pub seller_name: Option<String>,
    pub sdk_layout: Option<String>,
    pub display_sdk_only: Option<bool>,
    pub enabled_saved_payment_method: Option<bool>,
    pub hide_card_nickname_field: Option<bool>,
    pub show_card_form_by_default: Option<bool>,
    pub background_image: Option<PaymentLinkBackgroundImageConfig>,
    pub details_layout: Option<common_enums::PaymentLinkDetailsLayout>,
    pub payment_button_text: Option<String>,
    pub custom_message_for_card_terms: Option<String>,
    pub payment_button_colour: Option<String>,
    pub skip_status_screen: Option<bool>,
    pub payment_button_text_colour: Option<String>,
    pub background_colour: Option<String>,
    pub sdk_ui_rules: Option<HashMap<String, HashMap<String, String>>>,
    pub payment_link_ui_rules: Option<HashMap<String, HashMap<String, String>>>,
    pub enable_button_only_on_form_ready: Option<bool>,
    pub payment_form_header_text: Option<String>,
    pub payment_form_label_type: Option<common_enums::PaymentLinkSdkLabelType>,
    pub show_card_terms: Option<common_enums::PaymentLinkShowSdkTerms>,
    pub is_setup_mandate_flow: Option<bool>,
    pub color_icon_card_cvc_error: Option<String>,
}

#[derive(Clone, Debug, serde::Deserialize, serde::Serialize, PartialEq)]
pub struct PaymentLinkBackgroundImageConfig {
    pub url: common_utils::types::Url,
    pub position: Option<common_enums::ElementPosition>,
    pub size: Option<common_enums::ElementSize>,
}

common_utils::impl_to_sql_from_sql_json!(BusinessPaymentLinkConfig);

#[derive(Clone, Debug, serde::Deserialize, serde::Serialize, diesel::AsExpression)]
#[diesel(sql_type = diesel::sql_types::Jsonb)]
pub struct BusinessPayoutLinkConfig {
    #[serde(flatten)]
    pub config: BusinessGenericLinkConfig,
    pub form_layout: Option<UIWidgetFormLayout>,
    pub payout_test_mode: Option<bool>,
}

#[derive(Clone, Debug, serde::Deserialize, serde::Serialize)]
pub struct BusinessGenericLinkConfig {
    pub domain_name: Option<String>,
    pub allowed_domains: HashSet<String>,
    #[serde(flatten)]
    pub ui_config: common_utils::link_utils::GenericLinkUiConfig,
}

common_utils::impl_to_sql_from_sql_json!(BusinessPayoutLinkConfig);

#[derive(Clone, Debug, serde::Deserialize, serde::Serialize, diesel::AsExpression)]
#[diesel(sql_type = diesel::sql_types::Jsonb)]
pub struct RevenueRecoveryAlgorithmData {
    pub monitoring_configured_timestamp: time::PrimitiveDateTime,
}

impl RevenueRecoveryAlgorithmData {
    pub fn has_exceeded_monitoring_threshold(&self, monitoring_threshold_in_seconds: i64) -> bool {
        let total_threshold_time = self.monitoring_configured_timestamp
            + Duration::seconds(monitoring_threshold_in_seconds);
        common_utils::date_time::now() >= total_threshold_time
    }
}

common_utils::impl_to_sql_from_sql_json!(RevenueRecoveryAlgorithmData);<|MERGE_RESOLUTION|>--- conflicted
+++ resolved
@@ -74,11 +74,8 @@
     pub is_iframe_redirection_enabled: Option<bool>,
     pub is_pre_network_tokenization_enabled: Option<bool>,
     pub three_ds_decision_rule_algorithm: Option<serde_json::Value>,
-<<<<<<< HEAD
+    pub acquirer_config_map: Option<common_types::domain::AcquirerConfigMap>,
     pub merchant_category_code: Option<common_enums::MerchantCategoryCode>,
-=======
-    pub acquirer_config_map: Option<common_types::domain::AcquirerConfigMap>,
->>>>>>> 713c85d2
 }
 
 #[cfg(feature = "v1")]
@@ -189,11 +186,8 @@
     pub is_iframe_redirection_enabled: Option<bool>,
     pub is_pre_network_tokenization_enabled: Option<bool>,
     pub three_ds_decision_rule_algorithm: Option<serde_json::Value>,
-<<<<<<< HEAD
+    pub acquirer_config_map: Option<common_types::domain::AcquirerConfigMap>,
     pub merchant_category_code: Option<common_enums::MerchantCategoryCode>,
-=======
-    pub acquirer_config_map: Option<common_types::domain::AcquirerConfigMap>,
->>>>>>> 713c85d2
 }
 
 #[cfg(feature = "v1")]
@@ -245,11 +239,8 @@
             is_iframe_redirection_enabled,
             is_pre_network_tokenization_enabled,
             three_ds_decision_rule_algorithm,
-<<<<<<< HEAD
+            acquirer_config_map,
             merchant_category_code,
-=======
-            acquirer_config_map,
->>>>>>> 713c85d2
         } = self;
         Profile {
             profile_id: source.profile_id,
@@ -332,11 +323,8 @@
                 .or(source.is_pre_network_tokenization_enabled),
             three_ds_decision_rule_algorithm: three_ds_decision_rule_algorithm
                 .or(source.three_ds_decision_rule_algorithm),
-<<<<<<< HEAD
+            acquirer_config_map: acquirer_config_map.or(source.acquirer_config_map),
             merchant_category_code: merchant_category_code.or(source.merchant_category_code),
-=======
-            acquirer_config_map: acquirer_config_map.or(source.acquirer_config_map),
->>>>>>> 713c85d2
         }
     }
 }
@@ -397,11 +385,8 @@
     pub id: common_utils::id_type::ProfileId,
     pub is_iframe_redirection_enabled: Option<bool>,
     pub three_ds_decision_rule_algorithm: Option<serde_json::Value>,
-<<<<<<< HEAD
+    pub acquirer_config_map: Option<common_types::domain::AcquirerConfigMap>,
     pub merchant_category_code: Option<common_enums::MerchantCategoryCode>,
-=======
-    pub acquirer_config_map: Option<common_types::domain::AcquirerConfigMap>,
->>>>>>> 713c85d2
     pub routing_algorithm_id: Option<common_utils::id_type::RoutingId>,
     pub order_fulfillment_time: Option<i64>,
     pub order_fulfillment_time_origin: Option<common_enums::OrderFulfillmentTimeOrigin>,
@@ -694,11 +679,8 @@
             external_vault_connector_details: external_vault_connector_details
                 .or(source.external_vault_connector_details),
             three_ds_decision_rule_algorithm: None,
-<<<<<<< HEAD
+            acquirer_config_map: None,
             merchant_category_code: merchant_category_code.or(source.merchant_category_code),
-=======
-            acquirer_config_map: None,
->>>>>>> 713c85d2
         }
     }
 }
