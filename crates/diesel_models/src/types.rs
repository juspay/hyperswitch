#[cfg(feature = "v2")]
use common_enums::enums::PaymentConnectorTransmission;
#[cfg(feature = "v2")]
use common_utils::id_type;
use common_utils::{hashing::HashedString, pii, types::MinorUnit};
use diesel::{
    sql_types::{Json, Jsonb},
    AsExpression, FromSqlRow,
};
use masking::{Secret, WithType};
use serde::{self, Deserialize, Serialize};
#[derive(Clone, Debug, PartialEq, Serialize, Deserialize, FromSqlRow, AsExpression)]
#[diesel(sql_type = Jsonb)]
pub struct OrderDetailsWithAmount {
    /// Name of the product that is being purchased
    pub product_name: String,
    /// The quantity of the product to be purchased
    pub quantity: u16,
    /// the amount per quantity of product
    pub amount: MinorUnit,
    // Does the order includes shipping
    pub requires_shipping: Option<bool>,
    /// The image URL of the product
    pub product_img_link: Option<String>,
    /// ID of the product that is being purchased
    pub product_id: Option<String>,
    /// Category of the product that is being purchased
    pub category: Option<String>,
    /// Sub category of the product that is being purchased
    pub sub_category: Option<String>,
    /// Brand of the product that is being purchased
    pub brand: Option<String>,
    /// Type of the product that is being purchased
    pub product_type: Option<common_enums::ProductType>,
    /// The tax code for the product
    pub product_tax_code: Option<String>,
    /// tax rate applicable to the product
    pub tax_rate: Option<f64>,
    /// total tax amount applicable to the product
    pub total_tax_amount: Option<MinorUnit>,
}

impl masking::SerializableSecret for OrderDetailsWithAmount {}

common_utils::impl_to_sql_from_sql_json!(OrderDetailsWithAmount);

#[cfg(feature = "v2")]
#[derive(Debug, Default, Clone, PartialEq, Deserialize, Serialize, FromSqlRow, AsExpression)]
#[diesel(sql_type = Json)]
pub struct FeatureMetadata {
    /// Redirection response coming in request as metadata field only for redirection scenarios
    pub redirect_response: Option<RedirectResponse>,
    /// Additional tags to be used for global search
    pub search_tags: Option<Vec<HashedString<WithType>>>,
    /// Recurring payment details required for apple pay Merchant Token
    pub apple_pay_recurring_details: Option<ApplePayRecurringDetails>,
    /// revenue recovery data for payment intent
    pub payment_revenue_recovery_metadata: Option<PaymentRevenueRecoveryMetadata>,
}

#[cfg(feature = "v2")]
impl FeatureMetadata {
    pub fn get_payment_method_sub_type(&self) -> Option<common_enums::PaymentMethodType> {
        self.payment_revenue_recovery_metadata
            .as_ref()
<<<<<<< HEAD
            .map(|recovery_metadata| recovery_metadata.payment_method_subtype)
=======
            .and_then(|val| val.payment_method_subtype)
>>>>>>> 00e05680
    }

    pub fn get_payment_method_type(&self) -> Option<common_enums::PaymentMethod> {
        self.payment_revenue_recovery_metadata
            .as_ref()
            .map(|recovery_metadata| recovery_metadata.payment_method_type)
    }

    pub fn get_billing_merchant_connector_account_id(
        &self,
    ) -> Option<id_type::MerchantConnectorAccountId> {
        self.payment_revenue_recovery_metadata
            .as_ref()
            .map(|recovery_metadata| recovery_metadata.billing_connector_id.clone())
    }

    // TODO: Check search_tags for relevant payment method type
    // TODO: Check redirect_response metadata if applicable
    // TODO: Check apple_pay_recurring_details metadata if applicable
}

#[cfg(feature = "v1")]
#[derive(Debug, Clone, PartialEq, Deserialize, Serialize, FromSqlRow, AsExpression)]
#[diesel(sql_type = Json)]
pub struct FeatureMetadata {
    /// Redirection response coming in request as metadata field only for redirection scenarios
    pub redirect_response: Option<RedirectResponse>,
    /// Additional tags to be used for global search
    pub search_tags: Option<Vec<HashedString<WithType>>>,
    /// Recurring payment details required for apple pay Merchant Token
    pub apple_pay_recurring_details: Option<ApplePayRecurringDetails>,
}

#[derive(Debug, Clone, PartialEq, Deserialize, Serialize, FromSqlRow, AsExpression)]
#[diesel(sql_type = Json)]
pub struct ApplePayRecurringDetails {
    /// A description of the recurring payment that Apple Pay displays to the user in the payment sheet
    pub payment_description: String,
    /// The regular billing cycle for the recurring payment, including start and end dates, an interval, and an interval count
    pub regular_billing: ApplePayRegularBillingDetails,
    /// A localized billing agreement that the payment sheet displays to the user before the user authorizes the payment
    pub billing_agreement: Option<String>,
    /// A URL to a web page where the user can update or delete the payment method for the recurring payment
    pub management_url: common_utils::types::Url,
}

#[derive(Debug, Clone, PartialEq, Deserialize, Serialize, FromSqlRow, AsExpression)]
#[diesel(sql_type = Json)]
pub struct ApplePayRegularBillingDetails {
    /// The label that Apple Pay displays to the user in the payment sheet with the recurring details
    pub label: String,
    /// The date of the first payment
    #[serde(with = "common_utils::custom_serde::iso8601::option")]
    pub recurring_payment_start_date: Option<time::PrimitiveDateTime>,
    /// The date of the final payment
    #[serde(with = "common_utils::custom_serde::iso8601::option")]
    pub recurring_payment_end_date: Option<time::PrimitiveDateTime>,
    /// The amount of time — in calendar units, such as day, month, or year — that represents a fraction of the total payment interval
    pub recurring_payment_interval_unit: Option<RecurringPaymentIntervalUnit>,
    /// The number of interval units that make up the total payment interval
    pub recurring_payment_interval_count: Option<i32>,
}

#[derive(Debug, Clone, PartialEq, Deserialize, Serialize, FromSqlRow, AsExpression)]
#[diesel(sql_type = Json)]
#[serde(rename_all = "snake_case")]
pub enum RecurringPaymentIntervalUnit {
    Year,
    Month,
    Day,
    Hour,
    Minute,
}

common_utils::impl_to_sql_from_sql_json!(ApplePayRecurringDetails);
common_utils::impl_to_sql_from_sql_json!(ApplePayRegularBillingDetails);
common_utils::impl_to_sql_from_sql_json!(RecurringPaymentIntervalUnit);

common_utils::impl_to_sql_from_sql_json!(FeatureMetadata);

#[derive(Default, Debug, Eq, PartialEq, Deserialize, Serialize, Clone)]
pub struct RedirectResponse {
    pub param: Option<Secret<String>>,
    pub json_payload: Option<pii::SecretSerdeValue>,
}
impl masking::SerializableSecret for RedirectResponse {}
common_utils::impl_to_sql_from_sql_json!(RedirectResponse);

#[cfg(feature = "v2")]
#[derive(Debug, Clone, PartialEq, Deserialize, Serialize)]
pub struct PaymentRevenueRecoveryMetadata {
    /// Total number of billing connector + recovery retries for a payment intent.
    pub total_retry_count: u16,
    /// Flag for the payment connector's call
    pub payment_connector_transmission: PaymentConnectorTransmission,
    /// Billing Connector Id to update the invoices
    pub billing_connector_id: id_type::MerchantConnectorAccountId,
    /// Payment Connector Id to retry the payments
    pub active_attempt_payment_connector_id: id_type::MerchantConnectorAccountId,
    /// Billing Connector Payment Details
    pub billing_connector_payment_details: BillingConnectorPaymentDetails,
    ///Payment Method Type
    pub payment_method_type: common_enums::enums::PaymentMethod,
    /// PaymentMethod Subtype
    pub payment_method_subtype: Option<common_enums::enums::PaymentMethodType>,
    /// The name of the payment connector through which the payment attempt was made.
    pub connector: common_enums::connector_enums::Connector,
}

#[derive(Debug, Clone, PartialEq, Deserialize, Serialize)]
#[cfg(feature = "v2")]
pub struct BillingConnectorPaymentDetails {
    /// Payment Processor Token to process the Revenue Recovery Payment
    pub payment_processor_token: String,
    /// Billing Connector's Customer Id
    pub connector_customer_id: String,
}<|MERGE_RESOLUTION|>--- conflicted
+++ resolved
@@ -63,11 +63,7 @@
     pub fn get_payment_method_sub_type(&self) -> Option<common_enums::PaymentMethodType> {
         self.payment_revenue_recovery_metadata
             .as_ref()
-<<<<<<< HEAD
-            .map(|recovery_metadata| recovery_metadata.payment_method_subtype)
-=======
             .and_then(|val| val.payment_method_subtype)
->>>>>>> 00e05680
     }
 
     pub fn get_payment_method_type(&self) -> Option<common_enums::PaymentMethod> {
