#[cfg(feature = "v2")]
<<<<<<< HEAD
use common_enums::{PaymentMethod, PaymentMethodType};
=======
use common_enums::{enums::PaymentConnectorTransmission, PaymentMethod, PaymentMethodType};
>>>>>>> 0d5c6faa
use common_utils::{hashing::HashedString, pii, types::MinorUnit};
use diesel::{
    sql_types::{Json, Jsonb},
    AsExpression, FromSqlRow,
};
use masking::{Secret, WithType};
use serde::{self, Deserialize, Serialize};
#[derive(Clone, Debug, PartialEq, Serialize, Deserialize, FromSqlRow, AsExpression)]
#[diesel(sql_type = Jsonb)]
pub struct OrderDetailsWithAmount {
    /// Name of the product that is being purchased
    pub product_name: String,
    /// The quantity of the product to be purchased
    pub quantity: u16,
    /// the amount per quantity of product
    pub amount: MinorUnit,
    // Does the order includes shipping
    pub requires_shipping: Option<bool>,
    /// The image URL of the product
    pub product_img_link: Option<String>,
    /// ID of the product that is being purchased
    pub product_id: Option<String>,
    /// Category of the product that is being purchased
    pub category: Option<String>,
    /// Sub category of the product that is being purchased
    pub sub_category: Option<String>,
    /// Brand of the product that is being purchased
    pub brand: Option<String>,
    /// Type of the product that is being purchased
    pub product_type: Option<common_enums::ProductType>,
    /// The tax code for the product
    pub product_tax_code: Option<String>,
    /// tax rate applicable to the product
    pub tax_rate: Option<f64>,
    /// total tax amount applicable to the product
    pub total_tax_amount: Option<MinorUnit>,
}

impl masking::SerializableSecret for OrderDetailsWithAmount {}

common_utils::impl_to_sql_from_sql_json!(OrderDetailsWithAmount);

#[cfg(feature = "v2")]
#[derive(Debug, Clone, PartialEq, Deserialize, Serialize, FromSqlRow, AsExpression)]
#[diesel(sql_type = Json)]
pub struct FeatureMetadata {
    /// Redirection response coming in request as metadata field only for redirection scenarios
    pub redirect_response: Option<RedirectResponse>,
<<<<<<< HEAD
    // TODO: Convert this to hashedstrings to avoid PII sensitive data
=======
>>>>>>> 0d5c6faa
    /// Additional tags to be used for global search
    pub search_tags: Option<Vec<HashedString<WithType>>>,
    /// Recurring payment details required for apple pay Merchant Token
    pub apple_pay_recurring_details: Option<ApplePayRecurringDetails>,
    /// revenue recovery data for payment intent
<<<<<<< HEAD
    pub revenue_recovery_metadata: Option<RevenueRecoveryMetadata>,
=======
    pub payment_revenue_recovery_metadata: Option<PaymentRevenueRecoveryMetadata>,
>>>>>>> 0d5c6faa
}

#[cfg(feature = "v1")]
#[derive(Debug, Clone, PartialEq, Deserialize, Serialize, FromSqlRow, AsExpression)]
#[diesel(sql_type = Json)]
pub struct FeatureMetadata {
    /// Redirection response coming in request as metadata field only for redirection scenarios
    pub redirect_response: Option<RedirectResponse>,
    /// Additional tags to be used for global search
    pub search_tags: Option<Vec<HashedString<WithType>>>,
    /// Recurring payment details required for apple pay Merchant Token
    pub apple_pay_recurring_details: Option<ApplePayRecurringDetails>,
}

#[derive(Debug, Clone, PartialEq, Deserialize, Serialize, FromSqlRow, AsExpression)]
#[diesel(sql_type = Json)]
pub struct ApplePayRecurringDetails {
    /// A description of the recurring payment that Apple Pay displays to the user in the payment sheet
    pub payment_description: String,
    /// The regular billing cycle for the recurring payment, including start and end dates, an interval, and an interval count
    pub regular_billing: ApplePayRegularBillingDetails,
    /// A localized billing agreement that the payment sheet displays to the user before the user authorizes the payment
    pub billing_agreement: Option<String>,
    /// A URL to a web page where the user can update or delete the payment method for the recurring payment
    pub management_url: common_utils::types::Url,
}

#[derive(Debug, Clone, PartialEq, Deserialize, Serialize, FromSqlRow, AsExpression)]
#[diesel(sql_type = Json)]
pub struct ApplePayRegularBillingDetails {
    /// The label that Apple Pay displays to the user in the payment sheet with the recurring details
    pub label: String,
    /// The date of the first payment
    #[serde(with = "common_utils::custom_serde::iso8601::option")]
    pub recurring_payment_start_date: Option<time::PrimitiveDateTime>,
    /// The date of the final payment
    #[serde(with = "common_utils::custom_serde::iso8601::option")]
    pub recurring_payment_end_date: Option<time::PrimitiveDateTime>,
    /// The amount of time — in calendar units, such as day, month, or year — that represents a fraction of the total payment interval
    pub recurring_payment_interval_unit: Option<RecurringPaymentIntervalUnit>,
    /// The number of interval units that make up the total payment interval
    pub recurring_payment_interval_count: Option<i32>,
}

#[derive(Debug, Clone, PartialEq, Deserialize, Serialize, FromSqlRow, AsExpression)]
#[diesel(sql_type = Json)]
#[serde(rename_all = "snake_case")]
pub enum RecurringPaymentIntervalUnit {
    Year,
    Month,
    Day,
    Hour,
    Minute,
}

common_utils::impl_to_sql_from_sql_json!(ApplePayRecurringDetails);
common_utils::impl_to_sql_from_sql_json!(ApplePayRegularBillingDetails);
common_utils::impl_to_sql_from_sql_json!(RecurringPaymentIntervalUnit);

common_utils::impl_to_sql_from_sql_json!(FeatureMetadata);

#[derive(Default, Debug, Eq, PartialEq, Deserialize, Serialize, Clone)]
pub struct RedirectResponse {
    pub param: Option<Secret<String>>,
    pub json_payload: Option<pii::SecretSerdeValue>,
}
impl masking::SerializableSecret for RedirectResponse {}
common_utils::impl_to_sql_from_sql_json!(RedirectResponse);

#[cfg(feature = "v2")]
<<<<<<< HEAD
#[derive(Debug, Clone, PartialEq, Deserialize, Serialize, FromSqlRow, AsExpression)]
#[diesel(sql_type = Json)]
pub struct RevenueRecoveryMetadata {
    ///Total number of billing connector + recovery retries for a payment intent.
    pub retry_count: i32,
    //if the payment_connector has been called or not
    pub payment_connector_transmission: bool,
    // Billing Connector Id to update the invoices
    pub billing_connector_id: common_utils::id_type::MerchantConnectorAccountId,
    // Payment Connector Id to retry the payments
    pub active_attempt_payment_connector_id: common_utils::id_type::MerchantConnectorAccountId,
    // Billing Connector Mit Token Details
    pub billing_connector_mit_token_details: BillingConnectorMitTokenDetails,
    //Payment Method Type
    pub payment_method_type: PaymentMethod,
    //PaymentMethod Subtype
    pub payment_method_subtype: PaymentMethodType,
}

#[derive(Debug, Clone, PartialEq, Deserialize, Serialize, FromSqlRow, AsExpression)]
#[diesel(sql_type = Json)]
#[cfg(feature = "v2")]
pub struct BillingConnectorMitTokenDetails {
    //Payment Processor Token To process the retry payment
    pub payment_processor_token: String,
    //Connector Customer Id to process the retry payment
    pub connector_customer_id: String,
}

#[cfg(feature = "v2")]
common_utils::impl_to_sql_from_sql_json!(RevenueRecoveryMetadata);
#[cfg(feature = "v2")]
common_utils::impl_to_sql_from_sql_json!(BillingConnectorMitTokenDetails);
=======
#[derive(Debug, Clone, PartialEq, Deserialize, Serialize)]
pub struct PaymentRevenueRecoveryMetadata {
    /// Total number of billing connector + recovery retries for a payment intent.
    pub total_retry_count: u16,
    /// Flag for the payment connector's call
    pub payment_connector_transmission: PaymentConnectorTransmission,
    /// Billing Connector Id to update the invoices
    pub billing_connector_id: common_utils::id_type::MerchantConnectorAccountId,
    /// Payment Connector Id to retry the payments
    pub active_attempt_payment_connector_id: common_utils::id_type::MerchantConnectorAccountId,
    /// Billing Connector Payment Details
    pub billing_connector_payment_details: BillingConnectorPaymentDetails,
    ///Payment Method Type
    pub payment_method_type: PaymentMethod,
    /// PaymentMethod Subtype
    pub payment_method_subtype: PaymentMethodType,
}

#[derive(Debug, Clone, PartialEq, Deserialize, Serialize)]
#[cfg(feature = "v2")]
pub struct BillingConnectorPaymentDetails {
    /// Payment Processor Token to process the Revenue Recovery Payment
    pub payment_processor_token: String,
    /// Billing Connector's Customer Id
    pub connector_customer_id: String,
}
>>>>>>> 0d5c6faa
<|MERGE_RESOLUTION|>--- conflicted
+++ resolved
@@ -1,9 +1,5 @@
 #[cfg(feature = "v2")]
-<<<<<<< HEAD
-use common_enums::{PaymentMethod, PaymentMethodType};
-=======
 use common_enums::{enums::PaymentConnectorTransmission, PaymentMethod, PaymentMethodType};
->>>>>>> 0d5c6faa
 use common_utils::{hashing::HashedString, pii, types::MinorUnit};
 use diesel::{
     sql_types::{Json, Jsonb},
@@ -52,20 +48,12 @@
 pub struct FeatureMetadata {
     /// Redirection response coming in request as metadata field only for redirection scenarios
     pub redirect_response: Option<RedirectResponse>,
-<<<<<<< HEAD
-    // TODO: Convert this to hashedstrings to avoid PII sensitive data
-=======
->>>>>>> 0d5c6faa
     /// Additional tags to be used for global search
     pub search_tags: Option<Vec<HashedString<WithType>>>,
     /// Recurring payment details required for apple pay Merchant Token
     pub apple_pay_recurring_details: Option<ApplePayRecurringDetails>,
     /// revenue recovery data for payment intent
-<<<<<<< HEAD
-    pub revenue_recovery_metadata: Option<RevenueRecoveryMetadata>,
-=======
     pub payment_revenue_recovery_metadata: Option<PaymentRevenueRecoveryMetadata>,
->>>>>>> 0d5c6faa
 }
 
 #[cfg(feature = "v1")]
@@ -136,41 +124,6 @@
 common_utils::impl_to_sql_from_sql_json!(RedirectResponse);
 
 #[cfg(feature = "v2")]
-<<<<<<< HEAD
-#[derive(Debug, Clone, PartialEq, Deserialize, Serialize, FromSqlRow, AsExpression)]
-#[diesel(sql_type = Json)]
-pub struct RevenueRecoveryMetadata {
-    ///Total number of billing connector + recovery retries for a payment intent.
-    pub retry_count: i32,
-    //if the payment_connector has been called or not
-    pub payment_connector_transmission: bool,
-    // Billing Connector Id to update the invoices
-    pub billing_connector_id: common_utils::id_type::MerchantConnectorAccountId,
-    // Payment Connector Id to retry the payments
-    pub active_attempt_payment_connector_id: common_utils::id_type::MerchantConnectorAccountId,
-    // Billing Connector Mit Token Details
-    pub billing_connector_mit_token_details: BillingConnectorMitTokenDetails,
-    //Payment Method Type
-    pub payment_method_type: PaymentMethod,
-    //PaymentMethod Subtype
-    pub payment_method_subtype: PaymentMethodType,
-}
-
-#[derive(Debug, Clone, PartialEq, Deserialize, Serialize, FromSqlRow, AsExpression)]
-#[diesel(sql_type = Json)]
-#[cfg(feature = "v2")]
-pub struct BillingConnectorMitTokenDetails {
-    //Payment Processor Token To process the retry payment
-    pub payment_processor_token: String,
-    //Connector Customer Id to process the retry payment
-    pub connector_customer_id: String,
-}
-
-#[cfg(feature = "v2")]
-common_utils::impl_to_sql_from_sql_json!(RevenueRecoveryMetadata);
-#[cfg(feature = "v2")]
-common_utils::impl_to_sql_from_sql_json!(BillingConnectorMitTokenDetails);
-=======
 #[derive(Debug, Clone, PartialEq, Deserialize, Serialize)]
 pub struct PaymentRevenueRecoveryMetadata {
     /// Total number of billing connector + recovery retries for a payment intent.
@@ -196,5 +149,4 @@
     pub payment_processor_token: String,
     /// Billing Connector's Customer Id
     pub connector_customer_id: String,
-}
->>>>>>> 0d5c6faa
+}