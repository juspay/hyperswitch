--- conflicted
+++ resolved
@@ -223,12 +223,9 @@
         id -> Varchar,
         is_iframe_redirection_enabled -> Nullable<Bool>,
         three_ds_decision_rule_algorithm -> Nullable<Jsonb>,
-<<<<<<< HEAD
+        acquirer_config_map -> Nullable<Jsonb>,
         #[max_length = 16]
         merchant_category_code -> Nullable<Varchar>,
-=======
-        acquirer_config_map -> Nullable<Jsonb>,
->>>>>>> 713c85d2
         #[max_length = 64]
         routing_algorithm_id -> Nullable<Varchar>,
         order_fulfillment_time -> Nullable<Int8>,
