--- conflicted
+++ resolved
@@ -201,10 +201,6 @@
         collect_shipping_details_from_wallet_connector -> Nullable<Bool>,
         collect_billing_details_from_wallet_connector -> Nullable<Bool>,
         outgoing_webhook_custom_http_headers -> Nullable<Bytea>,
-<<<<<<< HEAD
-        always_collect_billing_details_from_wallet_connector -> Nullable<Bool>,
-        always_collect_shipping_details_from_wallet_connector -> Nullable<Bool>,
-=======
         #[max_length = 64]
         routing_algorithm_id -> Nullable<Varchar>,
         order_fulfillment_time -> Nullable<Int8>,
@@ -214,7 +210,8 @@
         #[max_length = 64]
         payout_routing_algorithm_id -> Nullable<Varchar>,
         default_fallback_routing -> Nullable<Jsonb>,
->>>>>>> f81416e4
+        always_collect_billing_details_from_wallet_connector -> Nullable<Bool>,
+        always_collect_shipping_details_from_wallet_connector -> Nullable<Bool>,
     }
 }
 
