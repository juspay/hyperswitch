--- conflicted
+++ resolved
@@ -213,15 +213,9 @@
         #[max_length = 64]
         payout_routing_algorithm_id -> Nullable<Varchar>,
         default_fallback_routing -> Nullable<Jsonb>,
-<<<<<<< HEAD
-=======
         #[max_length = 64]
         id -> Varchar,
-        #[max_length = 64]
-        tax_connector_id -> Nullable<Varchar>,
-        is_tax_connector_enabled -> Nullable<Bool>,
         api_version -> ApiVersion,
->>>>>>> 8e5c33e2
     }
 }
 
