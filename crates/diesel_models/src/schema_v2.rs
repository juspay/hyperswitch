--- conflicted
+++ resolved
@@ -216,11 +216,8 @@
         #[max_length = 64]
         id -> Varchar,
         version -> ApiVersion,
-<<<<<<< HEAD
+        dynamic_routing_algorithm -> Nullable<Json>,
         is_network_tokenization_enabled -> Bool,
-=======
-        dynamic_routing_algorithm -> Nullable<Json>,
->>>>>>> 90ebd54e
     }
 }
 
