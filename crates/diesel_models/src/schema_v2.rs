--- conflicted
+++ resolved
@@ -931,12 +931,9 @@
         #[max_length = 64]
         id -> Varchar,
         psd2_sca_exemption_type -> Nullable<ScaExemptionType>,
-<<<<<<< HEAD
         #[max_length = 64]
         platform_merchant_id -> Nullable<Varchar>,
-=======
         split_payments -> Nullable<Jsonb>,
->>>>>>> 986de77b
     }
 }
 
