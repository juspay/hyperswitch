--- conflicted
+++ resolved
@@ -881,13 +881,10 @@
         shipping_cost -> Nullable<Int8>,
         order_tax_amount -> Nullable<Int8>,
         card_discovery -> Nullable<CardDiscovery>,
-<<<<<<< HEAD
         request_extended_authorization -> Nullable<Bool>,
         extended_authorization_applied -> Nullable<Bool>,
         capture_before -> Nullable<Timestamp>,
-=======
         charges -> Nullable<Jsonb>,
->>>>>>> d0933170
     }
 }
 
