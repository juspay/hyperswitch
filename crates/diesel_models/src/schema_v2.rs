// @generated automatically by Diesel CLI.

diesel::table! {
    use diesel::sql_types::*;
    use crate::enums::diesel_exports::*;

    address (address_id) {
        #[max_length = 64]
        address_id -> Varchar,
        #[max_length = 128]
        city -> Nullable<Varchar>,
        country -> Nullable<CountryAlpha2>,
        line1 -> Nullable<Bytea>,
        line2 -> Nullable<Bytea>,
        line3 -> Nullable<Bytea>,
        state -> Nullable<Bytea>,
        zip -> Nullable<Bytea>,
        first_name -> Nullable<Bytea>,
        last_name -> Nullable<Bytea>,
        phone_number -> Nullable<Bytea>,
        #[max_length = 8]
        country_code -> Nullable<Varchar>,
        created_at -> Timestamp,
        modified_at -> Timestamp,
        #[max_length = 64]
        customer_id -> Nullable<Varchar>,
        #[max_length = 64]
        merchant_id -> Varchar,
        #[max_length = 64]
        payment_id -> Nullable<Varchar>,
        #[max_length = 32]
        updated_by -> Varchar,
        email -> Nullable<Bytea>,
    }
}

diesel::table! {
    use diesel::sql_types::*;
    use crate::enums::diesel_exports::*;

    api_keys (key_id) {
        #[max_length = 64]
        key_id -> Varchar,
        #[max_length = 64]
        merchant_id -> Varchar,
        #[max_length = 64]
        name -> Varchar,
        #[max_length = 256]
        description -> Nullable<Varchar>,
        #[max_length = 128]
        hashed_api_key -> Varchar,
        #[max_length = 16]
        prefix -> Varchar,
        created_at -> Timestamp,
        expires_at -> Nullable<Timestamp>,
        last_used -> Nullable<Timestamp>,
    }
}

diesel::table! {
    use diesel::sql_types::*;
    use crate::enums::diesel_exports::*;

    authentication (authentication_id) {
        #[max_length = 64]
        authentication_id -> Varchar,
        #[max_length = 64]
        merchant_id -> Varchar,
        #[max_length = 64]
        authentication_connector -> Varchar,
        #[max_length = 64]
        connector_authentication_id -> Nullable<Varchar>,
        authentication_data -> Nullable<Jsonb>,
        #[max_length = 64]
        payment_method_id -> Varchar,
        #[max_length = 64]
        authentication_type -> Nullable<Varchar>,
        #[max_length = 64]
        authentication_status -> Varchar,
        #[max_length = 64]
        authentication_lifecycle_status -> Varchar,
        created_at -> Timestamp,
        modified_at -> Timestamp,
        error_message -> Nullable<Text>,
        #[max_length = 64]
        error_code -> Nullable<Varchar>,
        connector_metadata -> Nullable<Jsonb>,
        maximum_supported_version -> Nullable<Jsonb>,
        #[max_length = 64]
        threeds_server_transaction_id -> Nullable<Varchar>,
        #[max_length = 64]
        cavv -> Nullable<Varchar>,
        #[max_length = 64]
        authentication_flow_type -> Nullable<Varchar>,
        message_version -> Nullable<Jsonb>,
        #[max_length = 64]
        eci -> Nullable<Varchar>,
        #[max_length = 64]
        trans_status -> Nullable<Varchar>,
        #[max_length = 64]
        acquirer_bin -> Nullable<Varchar>,
        #[max_length = 64]
        acquirer_merchant_id -> Nullable<Varchar>,
        three_ds_method_data -> Nullable<Varchar>,
        three_ds_method_url -> Nullable<Varchar>,
        acs_url -> Nullable<Varchar>,
        challenge_request -> Nullable<Varchar>,
        acs_reference_number -> Nullable<Varchar>,
        acs_trans_id -> Nullable<Varchar>,
        acs_signed_content -> Nullable<Varchar>,
        #[max_length = 64]
        profile_id -> Varchar,
        #[max_length = 255]
        payment_id -> Nullable<Varchar>,
        #[max_length = 128]
        merchant_connector_id -> Varchar,
        #[max_length = 64]
        ds_trans_id -> Nullable<Varchar>,
        #[max_length = 128]
        directory_server_id -> Nullable<Varchar>,
        #[max_length = 64]
        acquirer_country_code -> Nullable<Varchar>,
        service_details -> Nullable<Jsonb>,
        #[max_length = 32]
        organization_id -> Varchar,
    }
}

diesel::table! {
    use diesel::sql_types::*;
    use crate::enums::diesel_exports::*;

    blocklist (merchant_id, fingerprint_id) {
        #[max_length = 64]
        merchant_id -> Varchar,
        #[max_length = 64]
        fingerprint_id -> Varchar,
        data_kind -> BlocklistDataKind,
        metadata -> Nullable<Jsonb>,
        created_at -> Timestamp,
    }
}

diesel::table! {
    use diesel::sql_types::*;
    use crate::enums::diesel_exports::*;

    blocklist_fingerprint (id) {
        id -> Int4,
        #[max_length = 64]
        merchant_id -> Varchar,
        #[max_length = 64]
        fingerprint_id -> Varchar,
        data_kind -> BlocklistDataKind,
        encrypted_fingerprint -> Text,
        created_at -> Timestamp,
    }
}

diesel::table! {
    use diesel::sql_types::*;
    use crate::enums::diesel_exports::*;

    blocklist_lookup (id) {
        id -> Int4,
        #[max_length = 64]
        merchant_id -> Varchar,
        fingerprint -> Text,
    }
}

diesel::table! {
    use diesel::sql_types::*;
    use crate::enums::diesel_exports::*;

    business_profile (id) {
        #[max_length = 64]
        merchant_id -> Varchar,
        #[max_length = 64]
        profile_name -> Varchar,
        created_at -> Timestamp,
        modified_at -> Timestamp,
        return_url -> Nullable<Text>,
        enable_payment_response_hash -> Bool,
        #[max_length = 255]
        payment_response_hash_key -> Nullable<Varchar>,
        redirect_to_merchant_with_http_post -> Bool,
        webhook_details -> Nullable<Json>,
        metadata -> Nullable<Json>,
        is_recon_enabled -> Bool,
        applepay_verified_domains -> Nullable<Array<Nullable<Text>>>,
        payment_link_config -> Nullable<Jsonb>,
        session_expiry -> Nullable<Int8>,
        authentication_connector_details -> Nullable<Jsonb>,
        payout_link_config -> Nullable<Jsonb>,
        is_extended_card_info_enabled -> Nullable<Bool>,
        extended_card_info_config -> Nullable<Jsonb>,
        is_connector_agnostic_mit_enabled -> Nullable<Bool>,
        use_billing_as_payment_method_billing -> Nullable<Bool>,
        collect_shipping_details_from_wallet_connector -> Nullable<Bool>,
        collect_billing_details_from_wallet_connector -> Nullable<Bool>,
        outgoing_webhook_custom_http_headers -> Nullable<Bytea>,
        always_collect_billing_details_from_wallet_connector -> Nullable<Bool>,
        always_collect_shipping_details_from_wallet_connector -> Nullable<Bool>,
        #[max_length = 64]
        tax_connector_id -> Nullable<Varchar>,
        is_tax_connector_enabled -> Nullable<Bool>,
        version -> ApiVersion,
        dynamic_routing_algorithm -> Nullable<Json>,
        is_network_tokenization_enabled -> Bool,
        is_auto_retries_enabled -> Nullable<Bool>,
        max_auto_retries_enabled -> Nullable<Int2>,
        always_request_extended_authorization -> Nullable<Bool>,
        is_click_to_pay_enabled -> Bool,
        authentication_product_ids -> Nullable<Jsonb>,
        card_testing_guard_config -> Nullable<Jsonb>,
        card_testing_secret_key -> Nullable<Bytea>,
        is_clear_pan_retries_enabled -> Bool,
        force_3ds_challenge -> Nullable<Bool>,
        #[max_length = 64]
        active_surcharge_algorithm_id -> Nullable<Varchar>,
        is_debit_routing_enabled -> Bool,
        merchant_business_country -> Nullable<CountryAlpha2>,
        #[max_length = 64]
        id -> Varchar,
        #[max_length = 64]
        routing_algorithm_id -> Nullable<Varchar>,
        order_fulfillment_time -> Nullable<Int8>,
        order_fulfillment_time_origin -> Nullable<OrderFulfillmentTimeOrigin>,
        #[max_length = 64]
        frm_routing_algorithm_id -> Nullable<Varchar>,
        #[max_length = 64]
        payout_routing_algorithm_id -> Nullable<Varchar>,
        default_fallback_routing -> Nullable<Jsonb>,
        three_ds_decision_manager_config -> Nullable<Jsonb>,
        should_collect_cvv_during_payment -> Nullable<Bool>,
        is_external_vault_enabled -> Nullable<Bool>,
        external_vault_connector_details -> Nullable<Jsonb>,
        revenue_recovery_retry_algorithm_type -> Nullable<RevenueRecoveryAlgorithmType>,
        revenue_recovery_retry_algorithm_data -> Nullable<Jsonb>,
    }
}

diesel::table! {
    use diesel::sql_types::*;
    use crate::enums::diesel_exports::*;

    callback_mapper (id, type_) {
        #[max_length = 128]
        id -> Varchar,
        #[sql_name = "type"]
        #[max_length = 64]
        type_ -> Varchar,
        data -> Jsonb,
        created_at -> Timestamp,
        last_modified_at -> Timestamp,
    }
}

diesel::table! {
    use diesel::sql_types::*;
    use crate::enums::diesel_exports::*;

    captures (capture_id) {
        #[max_length = 64]
        capture_id -> Varchar,
        #[max_length = 64]
        payment_id -> Varchar,
        #[max_length = 64]
        merchant_id -> Varchar,
        status -> CaptureStatus,
        amount -> Int8,
        currency -> Nullable<Currency>,
        #[max_length = 255]
        connector -> Varchar,
        #[max_length = 255]
        error_message -> Nullable<Varchar>,
        #[max_length = 255]
        error_code -> Nullable<Varchar>,
        #[max_length = 255]
        error_reason -> Nullable<Varchar>,
        tax_amount -> Nullable<Int8>,
        created_at -> Timestamp,
        modified_at -> Timestamp,
        #[max_length = 64]
        authorized_attempt_id -> Varchar,
        #[max_length = 128]
        connector_capture_id -> Nullable<Varchar>,
        capture_sequence -> Int2,
        #[max_length = 128]
        connector_response_reference_id -> Nullable<Varchar>,
        processor_capture_data -> Nullable<Text>,
    }
}

diesel::table! {
    use diesel::sql_types::*;
    use crate::enums::diesel_exports::*;

    cards_info (card_iin) {
        #[max_length = 16]
        card_iin -> Varchar,
        card_issuer -> Nullable<Text>,
        card_network -> Nullable<Text>,
        card_type -> Nullable<Text>,
        card_subtype -> Nullable<Text>,
        card_issuing_country -> Nullable<Text>,
        #[max_length = 32]
        bank_code_id -> Nullable<Varchar>,
        #[max_length = 32]
        bank_code -> Nullable<Varchar>,
        #[max_length = 32]
        country_code -> Nullable<Varchar>,
        date_created -> Timestamp,
        last_updated -> Nullable<Timestamp>,
        last_updated_provider -> Nullable<Text>,
    }
}

diesel::table! {
    use diesel::sql_types::*;
    use crate::enums::diesel_exports::*;

    configs (key) {
        id -> Int4,
        #[max_length = 255]
        key -> Varchar,
        config -> Text,
    }
}

diesel::table! {
    use diesel::sql_types::*;
    use crate::enums::diesel_exports::*;

    customers (id) {
        #[max_length = 64]
        merchant_id -> Varchar,
        name -> Nullable<Bytea>,
        email -> Nullable<Bytea>,
        phone -> Nullable<Bytea>,
        #[max_length = 8]
        phone_country_code -> Nullable<Varchar>,
        #[max_length = 255]
        description -> Nullable<Varchar>,
        created_at -> Timestamp,
        metadata -> Nullable<Json>,
        connector_customer -> Nullable<Jsonb>,
        modified_at -> Timestamp,
        #[max_length = 64]
        default_payment_method_id -> Nullable<Varchar>,
        #[max_length = 64]
        updated_by -> Nullable<Varchar>,
        version -> ApiVersion,
        #[max_length = 64]
        merchant_reference_id -> Nullable<Varchar>,
        default_billing_address -> Nullable<Bytea>,
        default_shipping_address -> Nullable<Bytea>,
        status -> DeleteStatus,
        #[max_length = 64]
        id -> Varchar,
    }
}

diesel::table! {
    use diesel::sql_types::*;
    use crate::enums::diesel_exports::*;

    dashboard_metadata (id) {
        id -> Int4,
        #[max_length = 64]
        user_id -> Nullable<Varchar>,
        #[max_length = 64]
        merchant_id -> Varchar,
        #[max_length = 64]
        org_id -> Varchar,
        data_key -> DashboardMetadata,
        data_value -> Json,
        #[max_length = 64]
        created_by -> Varchar,
        created_at -> Timestamp,
        #[max_length = 64]
        last_modified_by -> Varchar,
        last_modified_at -> Timestamp,
    }
}

diesel::table! {
    use diesel::sql_types::*;
    use crate::enums::diesel_exports::*;

    dispute (dispute_id) {
        #[max_length = 64]
        dispute_id -> Varchar,
        #[max_length = 255]
        amount -> Varchar,
        #[max_length = 255]
        currency -> Varchar,
        dispute_stage -> DisputeStage,
        dispute_status -> DisputeStatus,
        #[max_length = 64]
        payment_id -> Varchar,
        #[max_length = 64]
        attempt_id -> Varchar,
        #[max_length = 255]
        merchant_id -> Varchar,
        #[max_length = 255]
        connector_status -> Varchar,
        #[max_length = 255]
        connector_dispute_id -> Varchar,
        #[max_length = 255]
        connector_reason -> Nullable<Varchar>,
        #[max_length = 255]
        connector_reason_code -> Nullable<Varchar>,
        challenge_required_by -> Nullable<Timestamp>,
        connector_created_at -> Nullable<Timestamp>,
        connector_updated_at -> Nullable<Timestamp>,
        created_at -> Timestamp,
        modified_at -> Timestamp,
        #[max_length = 255]
        connector -> Varchar,
        evidence -> Jsonb,
        #[max_length = 64]
        profile_id -> Nullable<Varchar>,
        #[max_length = 32]
        merchant_connector_id -> Nullable<Varchar>,
        dispute_amount -> Int8,
        #[max_length = 32]
        organization_id -> Varchar,
        dispute_currency -> Nullable<Currency>,
    }
}

diesel::table! {
    use diesel::sql_types::*;
    use crate::enums::diesel_exports::*;

    dynamic_routing_stats (attempt_id, merchant_id) {
        #[max_length = 64]
        payment_id -> Varchar,
        #[max_length = 64]
        attempt_id -> Varchar,
        #[max_length = 64]
        merchant_id -> Varchar,
        #[max_length = 64]
        profile_id -> Varchar,
        amount -> Int8,
        #[max_length = 64]
        success_based_routing_connector -> Varchar,
        #[max_length = 64]
        payment_connector -> Varchar,
        currency -> Nullable<Currency>,
        #[max_length = 64]
        payment_method -> Nullable<Varchar>,
        capture_method -> Nullable<CaptureMethod>,
        authentication_type -> Nullable<AuthenticationType>,
        payment_status -> AttemptStatus,
        conclusive_classification -> SuccessBasedRoutingConclusiveState,
        created_at -> Timestamp,
        #[max_length = 64]
        payment_method_type -> Nullable<Varchar>,
        #[max_length = 64]
        global_success_based_connector -> Nullable<Varchar>,
    }
}

diesel::table! {
    use diesel::sql_types::*;
    use crate::enums::diesel_exports::*;

    events (event_id) {
        #[max_length = 64]
        event_id -> Varchar,
        event_type -> EventType,
        event_class -> EventClass,
        is_webhook_notified -> Bool,
        #[max_length = 64]
        primary_object_id -> Varchar,
        primary_object_type -> EventObjectType,
        created_at -> Timestamp,
        #[max_length = 64]
        merchant_id -> Nullable<Varchar>,
        #[max_length = 64]
        business_profile_id -> Nullable<Varchar>,
        primary_object_created_at -> Nullable<Timestamp>,
        #[max_length = 64]
        idempotent_event_id -> Nullable<Varchar>,
        #[max_length = 64]
        initial_attempt_id -> Nullable<Varchar>,
        request -> Nullable<Bytea>,
        response -> Nullable<Bytea>,
        delivery_attempt -> Nullable<WebhookDeliveryAttempt>,
        metadata -> Nullable<Jsonb>,
        is_overall_delivery_successful -> Nullable<Bool>,
    }
}

diesel::table! {
    use diesel::sql_types::*;
    use crate::enums::diesel_exports::*;

    file_metadata (file_id, merchant_id) {
        #[max_length = 64]
        file_id -> Varchar,
        #[max_length = 255]
        merchant_id -> Varchar,
        #[max_length = 255]
        file_name -> Nullable<Varchar>,
        file_size -> Int4,
        #[max_length = 255]
        file_type -> Varchar,
        #[max_length = 255]
        provider_file_id -> Nullable<Varchar>,
        #[max_length = 255]
        file_upload_provider -> Nullable<Varchar>,
        available -> Bool,
        created_at -> Timestamp,
        #[max_length = 255]
        connector_label -> Nullable<Varchar>,
        #[max_length = 64]
        profile_id -> Nullable<Varchar>,
        #[max_length = 32]
        merchant_connector_id -> Nullable<Varchar>,
    }
}

diesel::table! {
    use diesel::sql_types::*;
    use crate::enums::diesel_exports::*;

    fraud_check (frm_id, attempt_id, payment_id, merchant_id) {
        #[max_length = 64]
        frm_id -> Varchar,
        #[max_length = 64]
        payment_id -> Varchar,
        #[max_length = 64]
        merchant_id -> Varchar,
        #[max_length = 64]
        attempt_id -> Varchar,
        created_at -> Timestamp,
        #[max_length = 255]
        frm_name -> Varchar,
        #[max_length = 255]
        frm_transaction_id -> Nullable<Varchar>,
        frm_transaction_type -> FraudCheckType,
        frm_status -> FraudCheckStatus,
        frm_score -> Nullable<Int4>,
        frm_reason -> Nullable<Jsonb>,
        #[max_length = 255]
        frm_error -> Nullable<Varchar>,
        payment_details -> Nullable<Jsonb>,
        metadata -> Nullable<Jsonb>,
        modified_at -> Timestamp,
        #[max_length = 64]
        last_step -> Varchar,
        payment_capture_method -> Nullable<CaptureMethod>,
    }
}

diesel::table! {
    use diesel::sql_types::*;
    use crate::enums::diesel_exports::*;

    gateway_status_map (connector, flow, sub_flow, code, message) {
        #[max_length = 64]
        connector -> Varchar,
        #[max_length = 64]
        flow -> Varchar,
        #[max_length = 64]
        sub_flow -> Varchar,
        #[max_length = 255]
        code -> Varchar,
        #[max_length = 1024]
        message -> Varchar,
        #[max_length = 64]
        status -> Varchar,
        #[max_length = 64]
        router_error -> Nullable<Varchar>,
        #[max_length = 64]
        decision -> Varchar,
        created_at -> Timestamp,
        last_modified -> Timestamp,
        step_up_possible -> Bool,
        #[max_length = 255]
        unified_code -> Nullable<Varchar>,
        #[max_length = 1024]
        unified_message -> Nullable<Varchar>,
        #[max_length = 64]
        error_category -> Nullable<Varchar>,
        clear_pan_possible -> Bool,
    }
}

diesel::table! {
    use diesel::sql_types::*;
    use crate::enums::diesel_exports::*;

    generic_link (link_id) {
        #[max_length = 64]
        link_id -> Varchar,
        #[max_length = 64]
        primary_reference -> Varchar,
        #[max_length = 64]
        merchant_id -> Varchar,
        created_at -> Timestamp,
        last_modified_at -> Timestamp,
        expiry -> Timestamp,
        link_data -> Jsonb,
        link_status -> Jsonb,
        link_type -> GenericLinkType,
        url -> Text,
        return_url -> Nullable<Text>,
    }
}

diesel::table! {
    use diesel::sql_types::*;
    use crate::enums::diesel_exports::*;

    incremental_authorization (authorization_id, merchant_id) {
        #[max_length = 64]
        authorization_id -> Varchar,
        #[max_length = 64]
        merchant_id -> Varchar,
        #[max_length = 64]
        payment_id -> Varchar,
        amount -> Int8,
        created_at -> Timestamp,
        modified_at -> Timestamp,
        #[max_length = 64]
        status -> Varchar,
        #[max_length = 255]
        error_code -> Nullable<Varchar>,
        error_message -> Nullable<Text>,
        #[max_length = 64]
        connector_authorization_id -> Nullable<Varchar>,
        previously_authorized_amount -> Int8,
    }
}

diesel::table! {
    use diesel::sql_types::*;
    use crate::enums::diesel_exports::*;

    locker_mock_up (id) {
        id -> Int4,
        #[max_length = 255]
        card_id -> Varchar,
        #[max_length = 255]
        external_id -> Varchar,
        #[max_length = 255]
        card_fingerprint -> Varchar,
        #[max_length = 255]
        card_global_fingerprint -> Varchar,
        #[max_length = 255]
        merchant_id -> Varchar,
        #[max_length = 255]
        card_number -> Varchar,
        #[max_length = 255]
        card_exp_year -> Varchar,
        #[max_length = 255]
        card_exp_month -> Varchar,
        #[max_length = 255]
        name_on_card -> Nullable<Varchar>,
        #[max_length = 255]
        nickname -> Nullable<Varchar>,
        #[max_length = 255]
        customer_id -> Nullable<Varchar>,
        duplicate -> Nullable<Bool>,
        #[max_length = 8]
        card_cvc -> Nullable<Varchar>,
        #[max_length = 64]
        payment_method_id -> Nullable<Varchar>,
        enc_card_data -> Nullable<Text>,
    }
}

diesel::table! {
    use diesel::sql_types::*;
    use crate::enums::diesel_exports::*;

    mandate (mandate_id) {
        #[max_length = 64]
        mandate_id -> Varchar,
        #[max_length = 64]
        customer_id -> Varchar,
        #[max_length = 64]
        merchant_id -> Varchar,
        #[max_length = 64]
        payment_method_id -> Varchar,
        mandate_status -> MandateStatus,
        mandate_type -> MandateType,
        customer_accepted_at -> Nullable<Timestamp>,
        #[max_length = 64]
        customer_ip_address -> Nullable<Varchar>,
        #[max_length = 255]
        customer_user_agent -> Nullable<Varchar>,
        #[max_length = 128]
        network_transaction_id -> Nullable<Varchar>,
        #[max_length = 64]
        previous_attempt_id -> Nullable<Varchar>,
        created_at -> Timestamp,
        mandate_amount -> Nullable<Int8>,
        mandate_currency -> Nullable<Currency>,
        amount_captured -> Nullable<Int8>,
        #[max_length = 64]
        connector -> Varchar,
        #[max_length = 128]
        connector_mandate_id -> Nullable<Varchar>,
        start_date -> Nullable<Timestamp>,
        end_date -> Nullable<Timestamp>,
        metadata -> Nullable<Jsonb>,
        connector_mandate_ids -> Nullable<Jsonb>,
        #[max_length = 64]
        original_payment_id -> Nullable<Varchar>,
        #[max_length = 32]
        merchant_connector_id -> Nullable<Varchar>,
        #[max_length = 64]
        updated_by -> Nullable<Varchar>,
    }
}

diesel::table! {
    use diesel::sql_types::*;
    use crate::enums::diesel_exports::*;

    merchant_account (id) {
        merchant_name -> Nullable<Bytea>,
        merchant_details -> Nullable<Bytea>,
        #[max_length = 128]
        publishable_key -> Nullable<Varchar>,
        storage_scheme -> MerchantStorageScheme,
        metadata -> Nullable<Jsonb>,
        created_at -> Timestamp,
        modified_at -> Timestamp,
        #[max_length = 32]
        organization_id -> Varchar,
        recon_status -> ReconStatus,
        version -> ApiVersion,
        is_platform_account -> Bool,
        #[max_length = 64]
        id -> Varchar,
        #[max_length = 64]
        product_type -> Nullable<Varchar>,
        #[max_length = 64]
        merchant_account_type -> Nullable<Varchar>,
    }
}

diesel::table! {
    use diesel::sql_types::*;
    use crate::enums::diesel_exports::*;

    merchant_connector_account (id) {
        #[max_length = 64]
        merchant_id -> Varchar,
        #[max_length = 64]
        connector_name -> Varchar,
        connector_account_details -> Bytea,
        disabled -> Nullable<Bool>,
        payment_methods_enabled -> Nullable<Array<Nullable<Json>>>,
        connector_type -> ConnectorType,
        metadata -> Nullable<Jsonb>,
        #[max_length = 255]
        connector_label -> Nullable<Varchar>,
        created_at -> Timestamp,
        modified_at -> Timestamp,
        connector_webhook_details -> Nullable<Jsonb>,
        frm_config -> Nullable<Array<Nullable<Jsonb>>>,
        #[max_length = 64]
        profile_id -> Varchar,
        applepay_verified_domains -> Nullable<Array<Nullable<Text>>>,
        pm_auth_config -> Nullable<Jsonb>,
        status -> ConnectorStatus,
        additional_merchant_data -> Nullable<Bytea>,
        connector_wallets_details -> Nullable<Bytea>,
        version -> ApiVersion,
        #[max_length = 64]
        id -> Varchar,
        feature_metadata -> Nullable<Jsonb>,
    }
}

diesel::table! {
    use diesel::sql_types::*;
    use crate::enums::diesel_exports::*;

    merchant_key_store (merchant_id) {
        #[max_length = 64]
        merchant_id -> Varchar,
        key -> Bytea,
        created_at -> Timestamp,
    }
}

diesel::table! {
    use diesel::sql_types::*;
    use crate::enums::diesel_exports::*;

    organization (id) {
        organization_details -> Nullable<Jsonb>,
        metadata -> Nullable<Jsonb>,
        created_at -> Timestamp,
        modified_at -> Timestamp,
        #[max_length = 32]
        id -> Varchar,
        organization_name -> Nullable<Text>,
        version -> ApiVersion,
        #[max_length = 64]
        organization_type -> Nullable<Varchar>,
        #[max_length = 64]
        platform_merchant_id -> Nullable<Varchar>,
    }
}

diesel::table! {
    use diesel::sql_types::*;
    use crate::enums::diesel_exports::*;

    payment_attempt (id) {
        #[max_length = 64]
        payment_id -> Varchar,
        #[max_length = 64]
        merchant_id -> Varchar,
        status -> AttemptStatus,
        #[max_length = 64]
        connector -> Nullable<Varchar>,
        error_message -> Nullable<Text>,
        surcharge_amount -> Nullable<Int8>,
        #[max_length = 64]
        payment_method_id -> Nullable<Varchar>,
        authentication_type -> AuthenticationType,
        created_at -> Timestamp,
        modified_at -> Timestamp,
        last_synced -> Nullable<Timestamp>,
        #[max_length = 255]
        cancellation_reason -> Nullable<Varchar>,
        amount_to_capture -> Nullable<Int8>,
        browser_info -> Nullable<Jsonb>,
        #[max_length = 255]
        error_code -> Nullable<Varchar>,
        #[max_length = 128]
        payment_token -> Nullable<Varchar>,
        connector_metadata -> Nullable<Jsonb>,
        #[max_length = 50]
        payment_experience -> Nullable<Varchar>,
        payment_method_data -> Nullable<Jsonb>,
        preprocessing_step_id -> Nullable<Varchar>,
        error_reason -> Nullable<Text>,
        multiple_capture_count -> Nullable<Int2>,
        #[max_length = 128]
        connector_response_reference_id -> Nullable<Varchar>,
        amount_capturable -> Int8,
        #[max_length = 32]
        updated_by -> Varchar,
        #[max_length = 32]
        merchant_connector_id -> Nullable<Varchar>,
        encoded_data -> Nullable<Text>,
        #[max_length = 255]
        unified_code -> Nullable<Varchar>,
        #[max_length = 1024]
        unified_message -> Nullable<Varchar>,
        net_amount -> Int8,
        external_three_ds_authentication_attempted -> Nullable<Bool>,
        #[max_length = 64]
        authentication_connector -> Nullable<Varchar>,
        #[max_length = 64]
        authentication_id -> Nullable<Varchar>,
        #[max_length = 64]
        fingerprint_id -> Nullable<Varchar>,
        #[max_length = 64]
        client_source -> Nullable<Varchar>,
        #[max_length = 64]
        client_version -> Nullable<Varchar>,
        customer_acceptance -> Nullable<Jsonb>,
        #[max_length = 64]
        profile_id -> Varchar,
        #[max_length = 32]
        organization_id -> Varchar,
        #[max_length = 32]
        card_network -> Nullable<Varchar>,
        shipping_cost -> Nullable<Int8>,
        order_tax_amount -> Nullable<Int8>,
        request_extended_authorization -> Nullable<Bool>,
        extended_authorization_applied -> Nullable<Bool>,
        capture_before -> Nullable<Timestamp>,
        card_discovery -> Nullable<CardDiscovery>,
        charges -> Nullable<Jsonb>,
        #[max_length = 64]
<<<<<<< HEAD
        surcharge_algorithm_id -> Nullable<Varchar>,
=======
        processor_merchant_id -> Nullable<Varchar>,
        #[max_length = 255]
        created_by -> Nullable<Varchar>,
>>>>>>> c6c57c1c
        payment_method_type_v2 -> Varchar,
        #[max_length = 128]
        connector_payment_id -> Nullable<Varchar>,
        #[max_length = 64]
        payment_method_subtype -> Varchar,
        routing_result -> Nullable<Jsonb>,
        authentication_applied -> Nullable<AuthenticationType>,
        #[max_length = 128]
        external_reference_id -> Nullable<Varchar>,
        tax_on_surcharge -> Nullable<Int8>,
        payment_method_billing_address -> Nullable<Bytea>,
        redirection_data -> Nullable<Jsonb>,
        connector_payment_data -> Nullable<Text>,
        connector_token_details -> Nullable<Jsonb>,
        #[max_length = 64]
        id -> Varchar,
        feature_metadata -> Nullable<Jsonb>,
        #[max_length = 32]
        network_advice_code -> Nullable<Varchar>,
        #[max_length = 32]
        network_decline_code -> Nullable<Varchar>,
        network_error_message -> Nullable<Text>,
    }
}

diesel::table! {
    use diesel::sql_types::*;
    use crate::enums::diesel_exports::*;

    payment_intent (id) {
        #[max_length = 64]
        merchant_id -> Varchar,
        status -> IntentStatus,
        amount -> Int8,
        currency -> Currency,
        amount_captured -> Nullable<Int8>,
        #[max_length = 64]
        customer_id -> Nullable<Varchar>,
        #[max_length = 255]
        description -> Nullable<Varchar>,
        #[max_length = 255]
        return_url -> Nullable<Varchar>,
        metadata -> Nullable<Jsonb>,
        created_at -> Timestamp,
        modified_at -> Timestamp,
        last_synced -> Nullable<Timestamp>,
        setup_future_usage -> Nullable<FutureUsage>,
        #[max_length = 64]
        active_attempt_id -> Nullable<Varchar>,
        order_details -> Nullable<Array<Nullable<Jsonb>>>,
        allowed_payment_method_types -> Nullable<Json>,
        connector_metadata -> Nullable<Json>,
        feature_metadata -> Nullable<Json>,
        attempt_count -> Int2,
        #[max_length = 64]
        profile_id -> Varchar,
        #[max_length = 255]
        payment_link_id -> Nullable<Varchar>,
        #[max_length = 32]
        updated_by -> Varchar,
        surcharge_applicable -> Nullable<Bool>,
        request_incremental_authorization -> Nullable<RequestIncrementalAuthorization>,
        authorization_count -> Nullable<Int4>,
        session_expiry -> Timestamp,
        request_external_three_ds_authentication -> Nullable<Bool>,
        frm_metadata -> Nullable<Jsonb>,
        customer_details -> Nullable<Bytea>,
        shipping_cost -> Nullable<Int8>,
        #[max_length = 32]
        organization_id -> Varchar,
        tax_details -> Nullable<Jsonb>,
        skip_external_tax_calculation -> Nullable<Bool>,
        request_extended_authorization -> Nullable<Bool>,
        psd2_sca_exemption_type -> Nullable<ScaExemptionType>,
        split_payments -> Nullable<Jsonb>,
        #[max_length = 64]
        platform_merchant_id -> Nullable<Varchar>,
        force_3ds_challenge -> Nullable<Bool>,
        force_3ds_challenge_trigger -> Nullable<Bool>,
        #[max_length = 64]
        processor_merchant_id -> Nullable<Varchar>,
        #[max_length = 255]
        created_by -> Nullable<Varchar>,
        #[max_length = 64]
        merchant_reference_id -> Nullable<Varchar>,
        billing_address -> Nullable<Bytea>,
        shipping_address -> Nullable<Bytea>,
        capture_method -> Nullable<CaptureMethod>,
        authentication_type -> Nullable<AuthenticationType>,
        prerouting_algorithm -> Nullable<Jsonb>,
        surcharge_amount -> Nullable<Int8>,
        tax_on_surcharge -> Nullable<Int8>,
        #[max_length = 64]
        frm_merchant_decision -> Nullable<Varchar>,
        #[max_length = 255]
        statement_descriptor -> Nullable<Varchar>,
        enable_payment_link -> Nullable<Bool>,
        apply_mit_exemption -> Nullable<Bool>,
        customer_present -> Nullable<Bool>,
        #[max_length = 64]
        routing_algorithm_id -> Nullable<Varchar>,
        payment_link_config -> Nullable<Jsonb>,
        #[max_length = 64]
        id -> Varchar,
    }
}

diesel::table! {
    use diesel::sql_types::*;
    use crate::enums::diesel_exports::*;

    payment_link (payment_link_id) {
        #[max_length = 255]
        payment_link_id -> Varchar,
        #[max_length = 64]
        payment_id -> Varchar,
        #[max_length = 255]
        link_to_pay -> Varchar,
        #[max_length = 64]
        merchant_id -> Varchar,
        amount -> Int8,
        currency -> Nullable<Currency>,
        created_at -> Timestamp,
        last_modified_at -> Timestamp,
        fulfilment_time -> Nullable<Timestamp>,
        #[max_length = 64]
        custom_merchant_name -> Nullable<Varchar>,
        payment_link_config -> Nullable<Jsonb>,
        #[max_length = 255]
        description -> Nullable<Varchar>,
        #[max_length = 64]
        profile_id -> Nullable<Varchar>,
        #[max_length = 255]
        secure_link -> Nullable<Varchar>,
    }
}

diesel::table! {
    use diesel::sql_types::*;
    use crate::enums::diesel_exports::*;

    payment_methods (id) {
        #[max_length = 64]
        customer_id -> Varchar,
        #[max_length = 64]
        merchant_id -> Varchar,
        created_at -> Timestamp,
        last_modified -> Timestamp,
        payment_method_data -> Nullable<Bytea>,
        #[max_length = 64]
        locker_id -> Nullable<Varchar>,
        last_used_at -> Timestamp,
        connector_mandate_details -> Nullable<Jsonb>,
        customer_acceptance -> Nullable<Jsonb>,
        #[max_length = 64]
        status -> Varchar,
        #[max_length = 255]
        network_transaction_id -> Nullable<Varchar>,
        #[max_length = 128]
        client_secret -> Nullable<Varchar>,
        payment_method_billing_address -> Nullable<Bytea>,
        #[max_length = 64]
        updated_by -> Nullable<Varchar>,
        version -> ApiVersion,
        #[max_length = 128]
        network_token_requestor_reference_id -> Nullable<Varchar>,
        #[max_length = 64]
        network_token_locker_id -> Nullable<Varchar>,
        network_token_payment_method_data -> Nullable<Bytea>,
        #[max_length = 64]
        locker_fingerprint_id -> Nullable<Varchar>,
        #[max_length = 64]
        payment_method_type_v2 -> Nullable<Varchar>,
        #[max_length = 64]
        payment_method_subtype -> Nullable<Varchar>,
        #[max_length = 64]
        id -> Varchar,
    }
}

diesel::table! {
    use diesel::sql_types::*;
    use crate::enums::diesel_exports::*;

    payout_attempt (payout_attempt_id) {
        #[max_length = 64]
        payout_attempt_id -> Varchar,
        #[max_length = 64]
        payout_id -> Varchar,
        #[max_length = 64]
        customer_id -> Nullable<Varchar>,
        #[max_length = 64]
        merchant_id -> Varchar,
        #[max_length = 64]
        address_id -> Nullable<Varchar>,
        #[max_length = 64]
        connector -> Nullable<Varchar>,
        #[max_length = 128]
        connector_payout_id -> Nullable<Varchar>,
        #[max_length = 64]
        payout_token -> Nullable<Varchar>,
        status -> PayoutStatus,
        is_eligible -> Nullable<Bool>,
        error_message -> Nullable<Text>,
        #[max_length = 64]
        error_code -> Nullable<Varchar>,
        business_country -> Nullable<CountryAlpha2>,
        #[max_length = 64]
        business_label -> Nullable<Varchar>,
        created_at -> Timestamp,
        last_modified_at -> Timestamp,
        #[max_length = 64]
        profile_id -> Varchar,
        #[max_length = 32]
        merchant_connector_id -> Nullable<Varchar>,
        routing_info -> Nullable<Jsonb>,
        #[max_length = 255]
        unified_code -> Nullable<Varchar>,
        #[max_length = 1024]
        unified_message -> Nullable<Varchar>,
        additional_payout_method_data -> Nullable<Jsonb>,
    }
}

diesel::table! {
    use diesel::sql_types::*;
    use crate::enums::diesel_exports::*;

    payouts (payout_id) {
        #[max_length = 64]
        payout_id -> Varchar,
        #[max_length = 64]
        merchant_id -> Varchar,
        #[max_length = 64]
        customer_id -> Nullable<Varchar>,
        #[max_length = 64]
        address_id -> Nullable<Varchar>,
        payout_type -> Nullable<PayoutType>,
        #[max_length = 64]
        payout_method_id -> Nullable<Varchar>,
        amount -> Int8,
        destination_currency -> Currency,
        source_currency -> Currency,
        #[max_length = 255]
        description -> Nullable<Varchar>,
        recurring -> Bool,
        auto_fulfill -> Bool,
        #[max_length = 255]
        return_url -> Nullable<Varchar>,
        #[max_length = 64]
        entity_type -> Varchar,
        metadata -> Nullable<Jsonb>,
        created_at -> Timestamp,
        last_modified_at -> Timestamp,
        attempt_count -> Int2,
        #[max_length = 64]
        profile_id -> Varchar,
        status -> PayoutStatus,
        confirm -> Nullable<Bool>,
        #[max_length = 255]
        payout_link_id -> Nullable<Varchar>,
        #[max_length = 128]
        client_secret -> Nullable<Varchar>,
        #[max_length = 32]
        priority -> Nullable<Varchar>,
    }
}

diesel::table! {
    use diesel::sql_types::*;
    use crate::enums::diesel_exports::*;

    process_tracker (id) {
        #[max_length = 127]
        id -> Varchar,
        #[max_length = 64]
        name -> Nullable<Varchar>,
        tag -> Array<Nullable<Text>>,
        #[max_length = 64]
        runner -> Nullable<Varchar>,
        retry_count -> Int4,
        schedule_time -> Nullable<Timestamp>,
        #[max_length = 255]
        rule -> Varchar,
        tracking_data -> Json,
        #[max_length = 255]
        business_status -> Varchar,
        status -> ProcessTrackerStatus,
        event -> Array<Nullable<Text>>,
        created_at -> Timestamp,
        updated_at -> Timestamp,
        version -> ApiVersion,
    }
}

diesel::table! {
    use diesel::sql_types::*;
    use crate::enums::diesel_exports::*;

    refund (id) {
        #[max_length = 64]
        payment_id -> Varchar,
        #[max_length = 64]
        merchant_id -> Varchar,
        #[max_length = 128]
        connector_transaction_id -> Varchar,
        #[max_length = 64]
        connector -> Varchar,
        #[max_length = 128]
        connector_refund_id -> Nullable<Varchar>,
        #[max_length = 64]
        external_reference_id -> Nullable<Varchar>,
        refund_type -> RefundType,
        total_amount -> Int8,
        currency -> Currency,
        refund_amount -> Int8,
        refund_status -> RefundStatus,
        sent_to_gateway -> Bool,
        refund_error_message -> Nullable<Text>,
        metadata -> Nullable<Json>,
        #[max_length = 128]
        refund_arn -> Nullable<Varchar>,
        created_at -> Timestamp,
        modified_at -> Timestamp,
        #[max_length = 255]
        description -> Nullable<Varchar>,
        #[max_length = 64]
        attempt_id -> Varchar,
        #[max_length = 255]
        refund_reason -> Nullable<Varchar>,
        refund_error_code -> Nullable<Text>,
        #[max_length = 64]
        profile_id -> Nullable<Varchar>,
        #[max_length = 32]
        updated_by -> Varchar,
        charges -> Nullable<Jsonb>,
        #[max_length = 32]
        organization_id -> Varchar,
        split_refunds -> Nullable<Jsonb>,
        #[max_length = 255]
        unified_code -> Nullable<Varchar>,
        #[max_length = 1024]
        unified_message -> Nullable<Varchar>,
        processor_refund_data -> Nullable<Text>,
        processor_transaction_data -> Nullable<Text>,
        #[max_length = 64]
        id -> Varchar,
        #[max_length = 64]
        merchant_reference_id -> Varchar,
        #[max_length = 64]
        connector_id -> Nullable<Varchar>,
    }
}

diesel::table! {
    use diesel::sql_types::*;
    use crate::enums::diesel_exports::*;

    relay (id) {
        #[max_length = 64]
        id -> Varchar,
        #[max_length = 128]
        connector_resource_id -> Varchar,
        #[max_length = 64]
        connector_id -> Varchar,
        #[max_length = 64]
        profile_id -> Varchar,
        #[max_length = 64]
        merchant_id -> Varchar,
        relay_type -> RelayType,
        request_data -> Nullable<Jsonb>,
        status -> RelayStatus,
        #[max_length = 128]
        connector_reference_id -> Nullable<Varchar>,
        #[max_length = 64]
        error_code -> Nullable<Varchar>,
        error_message -> Nullable<Text>,
        created_at -> Timestamp,
        modified_at -> Timestamp,
        response_data -> Nullable<Jsonb>,
    }
}

diesel::table! {
    use diesel::sql_types::*;
    use crate::enums::diesel_exports::*;

    reverse_lookup (lookup_id) {
        #[max_length = 128]
        lookup_id -> Varchar,
        #[max_length = 128]
        sk_id -> Varchar,
        #[max_length = 128]
        pk_id -> Varchar,
        #[max_length = 128]
        source -> Varchar,
        #[max_length = 32]
        updated_by -> Varchar,
    }
}

diesel::table! {
    use diesel::sql_types::*;
    use crate::enums::diesel_exports::*;

    roles (role_id) {
        #[max_length = 64]
        role_name -> Varchar,
        #[max_length = 64]
        role_id -> Varchar,
        #[max_length = 64]
        merchant_id -> Nullable<Varchar>,
        #[max_length = 64]
        org_id -> Varchar,
        groups -> Array<Nullable<Text>>,
        scope -> RoleScope,
        created_at -> Timestamp,
        #[max_length = 64]
        created_by -> Varchar,
        last_modified_at -> Timestamp,
        #[max_length = 64]
        last_modified_by -> Varchar,
        #[max_length = 64]
        entity_type -> Varchar,
        #[max_length = 64]
        profile_id -> Nullable<Varchar>,
        #[max_length = 64]
        tenant_id -> Varchar,
    }
}

diesel::table! {
    use diesel::sql_types::*;
    use crate::enums::diesel_exports::*;

    routing_algorithm (algorithm_id) {
        #[max_length = 64]
        algorithm_id -> Varchar,
        #[max_length = 64]
        profile_id -> Varchar,
        #[max_length = 64]
        merchant_id -> Varchar,
        #[max_length = 64]
        name -> Varchar,
        #[max_length = 256]
        description -> Nullable<Varchar>,
        kind -> RoutingAlgorithmKind,
        algorithm_data -> Jsonb,
        created_at -> Timestamp,
        modified_at -> Timestamp,
        algorithm_for -> TransactionType,
        #[max_length = 64]
        algorithm_type -> Varchar,
    }
}

diesel::table! {
    use diesel::sql_types::*;
    use crate::enums::diesel_exports::*;

    themes (theme_id) {
        #[max_length = 64]
        theme_id -> Varchar,
        #[max_length = 64]
        tenant_id -> Varchar,
        #[max_length = 64]
        org_id -> Nullable<Varchar>,
        #[max_length = 64]
        merchant_id -> Nullable<Varchar>,
        #[max_length = 64]
        profile_id -> Nullable<Varchar>,
        created_at -> Timestamp,
        last_modified_at -> Timestamp,
        #[max_length = 64]
        entity_type -> Varchar,
        #[max_length = 64]
        theme_name -> Varchar,
        #[max_length = 64]
        email_primary_color -> Varchar,
        #[max_length = 64]
        email_foreground_color -> Varchar,
        #[max_length = 64]
        email_background_color -> Varchar,
        #[max_length = 64]
        email_entity_name -> Varchar,
        email_entity_logo_url -> Text,
    }
}

diesel::table! {
    use diesel::sql_types::*;
    use crate::enums::diesel_exports::*;

    unified_translations (unified_code, unified_message, locale) {
        #[max_length = 255]
        unified_code -> Varchar,
        #[max_length = 1024]
        unified_message -> Varchar,
        #[max_length = 255]
        locale -> Varchar,
        #[max_length = 1024]
        translation -> Varchar,
        created_at -> Timestamp,
        last_modified_at -> Timestamp,
    }
}

diesel::table! {
    use diesel::sql_types::*;
    use crate::enums::diesel_exports::*;

    user_authentication_methods (id) {
        #[max_length = 64]
        id -> Varchar,
        #[max_length = 64]
        auth_id -> Varchar,
        #[max_length = 64]
        owner_id -> Varchar,
        #[max_length = 64]
        owner_type -> Varchar,
        #[max_length = 64]
        auth_type -> Varchar,
        private_config -> Nullable<Bytea>,
        public_config -> Nullable<Jsonb>,
        allow_signup -> Bool,
        created_at -> Timestamp,
        last_modified_at -> Timestamp,
        #[max_length = 64]
        email_domain -> Varchar,
    }
}

diesel::table! {
    use diesel::sql_types::*;
    use crate::enums::diesel_exports::*;

    user_key_store (user_id) {
        #[max_length = 64]
        user_id -> Varchar,
        key -> Bytea,
        created_at -> Timestamp,
    }
}

diesel::table! {
    use diesel::sql_types::*;
    use crate::enums::diesel_exports::*;

    user_roles (id) {
        id -> Int4,
        #[max_length = 64]
        user_id -> Varchar,
        #[max_length = 64]
        merchant_id -> Nullable<Varchar>,
        #[max_length = 64]
        role_id -> Varchar,
        #[max_length = 64]
        org_id -> Nullable<Varchar>,
        status -> UserStatus,
        #[max_length = 64]
        created_by -> Varchar,
        #[max_length = 64]
        last_modified_by -> Varchar,
        created_at -> Timestamp,
        last_modified -> Timestamp,
        #[max_length = 64]
        profile_id -> Nullable<Varchar>,
        #[max_length = 64]
        entity_id -> Nullable<Varchar>,
        #[max_length = 64]
        entity_type -> Nullable<Varchar>,
        version -> UserRoleVersion,
        #[max_length = 64]
        tenant_id -> Varchar,
    }
}

diesel::table! {
    use diesel::sql_types::*;
    use crate::enums::diesel_exports::*;

    users (user_id) {
        #[max_length = 64]
        user_id -> Varchar,
        #[max_length = 255]
        email -> Varchar,
        #[max_length = 255]
        name -> Varchar,
        #[max_length = 255]
        password -> Nullable<Varchar>,
        is_verified -> Bool,
        created_at -> Timestamp,
        last_modified_at -> Timestamp,
        totp_status -> TotpStatus,
        totp_secret -> Nullable<Bytea>,
        totp_recovery_codes -> Nullable<Array<Nullable<Text>>>,
        last_password_modified_at -> Nullable<Timestamp>,
    }
}

diesel::allow_tables_to_appear_in_same_query!(
    address,
    api_keys,
    authentication,
    blocklist,
    blocklist_fingerprint,
    blocklist_lookup,
    business_profile,
    callback_mapper,
    captures,
    cards_info,
    configs,
    customers,
    dashboard_metadata,
    dispute,
    dynamic_routing_stats,
    events,
    file_metadata,
    fraud_check,
    gateway_status_map,
    generic_link,
    incremental_authorization,
    locker_mock_up,
    mandate,
    merchant_account,
    merchant_connector_account,
    merchant_key_store,
    organization,
    payment_attempt,
    payment_intent,
    payment_link,
    payment_methods,
    payout_attempt,
    payouts,
    process_tracker,
    refund,
    relay,
    reverse_lookup,
    roles,
    routing_algorithm,
    themes,
    unified_translations,
    user_authentication_methods,
    user_key_store,
    user_roles,
    users,
);<|MERGE_RESOLUTION|>--- conflicted
+++ resolved
@@ -887,13 +887,11 @@
         card_discovery -> Nullable<CardDiscovery>,
         charges -> Nullable<Jsonb>,
         #[max_length = 64]
-<<<<<<< HEAD
         surcharge_algorithm_id -> Nullable<Varchar>,
-=======
+        #[max_length = 64]
         processor_merchant_id -> Nullable<Varchar>,
         #[max_length = 255]
         created_by -> Nullable<Varchar>,
->>>>>>> c6c57c1c
         payment_method_type_v2 -> Varchar,
         #[max_length = 128]
         connector_payment_id -> Nullable<Varchar>,
