--- conflicted
+++ resolved
@@ -233,11 +233,7 @@
         three_ds_decision_manager_config -> Nullable<Jsonb>,
         should_collect_cvv_during_payment -> Nullable<Bool>,
         is_external_vault_enabled -> Nullable<Bool>,
-<<<<<<< HEAD
-        vault_connector_details -> Nullable<Jsonb>,
-=======
         external_vault_connector_details -> Nullable<Jsonb>,
->>>>>>> 7fe67be1
         revenue_recovery_retry_algorithm_type -> Nullable<RevenueRecoveryAlgorithmType>,
         revenue_recovery_retry_algorithm_data -> Nullable<Jsonb>,
     }
