--- conflicted
+++ resolved
@@ -248,11 +248,8 @@
         #[max_length = 32]
         merchant_country_code -> Nullable<Varchar>,
         dispute_polling_interval -> Nullable<Int4>,
-<<<<<<< HEAD
+        is_manual_retry_enabled -> Nullable<Bool>,
         always_enable_overcapture -> Nullable<Bool>,
-=======
-        is_manual_retry_enabled -> Nullable<Bool>,
->>>>>>> 831100c0
         #[max_length = 64]
         routing_algorithm_id -> Nullable<Varchar>,
         order_fulfillment_time -> Nullable<Int8>,
