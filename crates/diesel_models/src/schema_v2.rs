--- conflicted
+++ resolved
@@ -1405,12 +1405,7 @@
     use diesel::sql_types::*;
     use crate::enums::diesel_exports::*;
 
-<<<<<<< HEAD
-    subscription (id) {
-        id -> Int4,
-=======
     subscription (subscription_id, merchant_id) {
->>>>>>> 9c11a6e6
         #[max_length = 128]
         subscription_id -> Varchar,
         #[max_length = 128]
@@ -1420,11 +1415,7 @@
         #[max_length = 128]
         payment_method_id -> Nullable<Varchar>,
         #[max_length = 128]
-<<<<<<< HEAD
-        mca_id -> Nullable<Varchar>,
-=======
         merchant_connector_id -> Nullable<Varchar>,
->>>>>>> 9c11a6e6
         #[max_length = 128]
         client_secret -> Nullable<Varchar>,
         #[max_length = 128]
@@ -1436,11 +1427,8 @@
         metadata -> Nullable<Jsonb>,
         created_at -> Timestamp,
         modified_at -> Timestamp,
-<<<<<<< HEAD
-=======
         #[max_length = 64]
         profile_id -> Varchar,
->>>>>>> 9c11a6e6
     }
 }
 
