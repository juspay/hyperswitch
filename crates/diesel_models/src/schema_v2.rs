--- conflicted
+++ resolved
@@ -127,13 +127,10 @@
         authentication_client_secret -> Nullable<Varchar>,
         force_3ds_challenge -> Nullable<Bool>,
         psd2_sca_exemption_type -> Nullable<ScaExemptionType>,
-<<<<<<< HEAD
-=======
         #[max_length = 2048]
         return_url -> Nullable<Varchar>,
         amount -> Nullable<Int8>,
         currency -> Nullable<Currency>,
->>>>>>> 75d579a7
     }
 }
 
