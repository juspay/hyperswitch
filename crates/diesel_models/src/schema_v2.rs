// @generated automatically by Diesel CLI.

diesel::table! {
    use diesel::sql_types::*;
    use crate::enums::diesel_exports::*;

    address (address_id) {
        id -> Nullable<Int4>,
        #[max_length = 64]
        address_id -> Varchar,
        #[max_length = 128]
        city -> Nullable<Varchar>,
        country -> Nullable<CountryAlpha2>,
        line1 -> Nullable<Bytea>,
        line2 -> Nullable<Bytea>,
        line3 -> Nullable<Bytea>,
        state -> Nullable<Bytea>,
        zip -> Nullable<Bytea>,
        first_name -> Nullable<Bytea>,
        last_name -> Nullable<Bytea>,
        phone_number -> Nullable<Bytea>,
        #[max_length = 8]
        country_code -> Nullable<Varchar>,
        created_at -> Timestamp,
        modified_at -> Timestamp,
        #[max_length = 64]
        customer_id -> Nullable<Varchar>,
        #[max_length = 64]
        merchant_id -> Varchar,
        #[max_length = 64]
        payment_id -> Nullable<Varchar>,
        #[max_length = 32]
        updated_by -> Varchar,
        email -> Nullable<Bytea>,
    }
}

diesel::table! {
    use diesel::sql_types::*;
    use crate::enums::diesel_exports::*;

    api_keys (key_id) {
        #[max_length = 64]
        key_id -> Varchar,
        #[max_length = 64]
        merchant_id -> Varchar,
        #[max_length = 64]
        name -> Varchar,
        #[max_length = 256]
        description -> Nullable<Varchar>,
        #[max_length = 128]
        hashed_api_key -> Varchar,
        #[max_length = 16]
        prefix -> Varchar,
        created_at -> Timestamp,
        expires_at -> Nullable<Timestamp>,
        last_used -> Nullable<Timestamp>,
    }
}

diesel::table! {
    use diesel::sql_types::*;
    use crate::enums::diesel_exports::*;

    authentication (authentication_id) {
        #[max_length = 64]
        authentication_id -> Varchar,
        #[max_length = 64]
        merchant_id -> Varchar,
        #[max_length = 64]
        authentication_connector -> Varchar,
        #[max_length = 64]
        connector_authentication_id -> Nullable<Varchar>,
        authentication_data -> Nullable<Jsonb>,
        #[max_length = 64]
        payment_method_id -> Varchar,
        #[max_length = 64]
        authentication_type -> Nullable<Varchar>,
        #[max_length = 64]
        authentication_status -> Varchar,
        #[max_length = 64]
        authentication_lifecycle_status -> Varchar,
        created_at -> Timestamp,
        modified_at -> Timestamp,
        error_message -> Nullable<Text>,
        #[max_length = 64]
        error_code -> Nullable<Varchar>,
        connector_metadata -> Nullable<Jsonb>,
        maximum_supported_version -> Nullable<Jsonb>,
        #[max_length = 64]
        threeds_server_transaction_id -> Nullable<Varchar>,
        #[max_length = 64]
        cavv -> Nullable<Varchar>,
        #[max_length = 64]
        authentication_flow_type -> Nullable<Varchar>,
        message_version -> Nullable<Jsonb>,
        #[max_length = 64]
        eci -> Nullable<Varchar>,
        #[max_length = 64]
        trans_status -> Nullable<Varchar>,
        #[max_length = 64]
        acquirer_bin -> Nullable<Varchar>,
        #[max_length = 64]
        acquirer_merchant_id -> Nullable<Varchar>,
        three_ds_method_data -> Nullable<Varchar>,
        three_ds_method_url -> Nullable<Varchar>,
        acs_url -> Nullable<Varchar>,
        challenge_request -> Nullable<Varchar>,
        acs_reference_number -> Nullable<Varchar>,
        acs_trans_id -> Nullable<Varchar>,
        acs_signed_content -> Nullable<Varchar>,
        #[max_length = 64]
        profile_id -> Varchar,
        #[max_length = 255]
        payment_id -> Nullable<Varchar>,
        #[max_length = 128]
        merchant_connector_id -> Varchar,
        #[max_length = 64]
        ds_trans_id -> Nullable<Varchar>,
        #[max_length = 128]
        directory_server_id -> Nullable<Varchar>,
        #[max_length = 64]
        acquirer_country_code -> Nullable<Varchar>,
    }
}

diesel::table! {
    use diesel::sql_types::*;
    use crate::enums::diesel_exports::*;

    blocklist (merchant_id, fingerprint_id) {
        id -> Int4,
        #[max_length = 64]
        merchant_id -> Varchar,
        #[max_length = 64]
        fingerprint_id -> Varchar,
        data_kind -> BlocklistDataKind,
        metadata -> Nullable<Jsonb>,
        created_at -> Timestamp,
    }
}

diesel::table! {
    use diesel::sql_types::*;
    use crate::enums::diesel_exports::*;

    blocklist_fingerprint (id) {
        id -> Int4,
        #[max_length = 64]
        merchant_id -> Varchar,
        #[max_length = 64]
        fingerprint_id -> Varchar,
        data_kind -> BlocklistDataKind,
        encrypted_fingerprint -> Text,
        created_at -> Timestamp,
    }
}

diesel::table! {
    use diesel::sql_types::*;
    use crate::enums::diesel_exports::*;

    blocklist_lookup (id) {
        id -> Int4,
        #[max_length = 64]
        merchant_id -> Varchar,
        fingerprint -> Text,
    }
}

diesel::table! {
    use diesel::sql_types::*;
    use crate::enums::diesel_exports::*;

    business_profile (id) {
        #[max_length = 64]
        merchant_id -> Varchar,
        #[max_length = 64]
        profile_name -> Varchar,
        created_at -> Timestamp,
        modified_at -> Timestamp,
        return_url -> Nullable<Text>,
        enable_payment_response_hash -> Bool,
        #[max_length = 255]
        payment_response_hash_key -> Nullable<Varchar>,
        redirect_to_merchant_with_http_post -> Bool,
        webhook_details -> Nullable<Json>,
        metadata -> Nullable<Json>,
        is_recon_enabled -> Bool,
        applepay_verified_domains -> Nullable<Array<Nullable<Text>>>,
        payment_link_config -> Nullable<Jsonb>,
        session_expiry -> Nullable<Int8>,
        authentication_connector_details -> Nullable<Jsonb>,
        payout_link_config -> Nullable<Jsonb>,
        is_extended_card_info_enabled -> Nullable<Bool>,
        extended_card_info_config -> Nullable<Jsonb>,
        is_connector_agnostic_mit_enabled -> Nullable<Bool>,
        use_billing_as_payment_method_billing -> Nullable<Bool>,
        collect_shipping_details_from_wallet_connector -> Nullable<Bool>,
        collect_billing_details_from_wallet_connector -> Nullable<Bool>,
        outgoing_webhook_custom_http_headers -> Nullable<Bytea>,
        always_collect_billing_details_from_wallet_connector -> Nullable<Bool>,
        always_collect_shipping_details_from_wallet_connector -> Nullable<Bool>,
        #[max_length = 64]
        tax_connector_id -> Nullable<Varchar>,
        is_tax_connector_enabled -> Nullable<Bool>,
        #[max_length = 64]
        routing_algorithm_id -> Nullable<Varchar>,
        order_fulfillment_time -> Nullable<Int8>,
        order_fulfillment_time_origin -> Nullable<OrderFulfillmentTimeOrigin>,
        #[max_length = 64]
        frm_routing_algorithm_id -> Nullable<Varchar>,
        #[max_length = 64]
        payout_routing_algorithm_id -> Nullable<Varchar>,
        default_fallback_routing -> Nullable<Jsonb>,
        #[max_length = 64]
        id -> Varchar,
        version -> ApiVersion,
    }
}

diesel::table! {
    use diesel::sql_types::*;
    use crate::enums::diesel_exports::*;

    captures (capture_id) {
        #[max_length = 64]
        capture_id -> Varchar,
        #[max_length = 64]
        payment_id -> Varchar,
        #[max_length = 64]
        merchant_id -> Varchar,
        status -> CaptureStatus,
        amount -> Int8,
        currency -> Nullable<Currency>,
        #[max_length = 255]
        connector -> Varchar,
        #[max_length = 255]
        error_message -> Nullable<Varchar>,
        #[max_length = 255]
        error_code -> Nullable<Varchar>,
        #[max_length = 255]
        error_reason -> Nullable<Varchar>,
        tax_amount -> Nullable<Int8>,
        created_at -> Timestamp,
        modified_at -> Timestamp,
        #[max_length = 64]
        authorized_attempt_id -> Varchar,
        #[max_length = 128]
        connector_capture_id -> Nullable<Varchar>,
        capture_sequence -> Int2,
        #[max_length = 128]
        connector_response_reference_id -> Nullable<Varchar>,
    }
}

diesel::table! {
    use diesel::sql_types::*;
    use crate::enums::diesel_exports::*;

    cards_info (card_iin) {
        #[max_length = 16]
        card_iin -> Varchar,
        card_issuer -> Nullable<Text>,
        card_network -> Nullable<Text>,
        card_type -> Nullable<Text>,
        card_subtype -> Nullable<Text>,
        card_issuing_country -> Nullable<Text>,
        #[max_length = 32]
        bank_code_id -> Nullable<Varchar>,
        #[max_length = 32]
        bank_code -> Nullable<Varchar>,
        #[max_length = 32]
        country_code -> Nullable<Varchar>,
        date_created -> Timestamp,
        last_updated -> Nullable<Timestamp>,
        last_updated_provider -> Nullable<Text>,
    }
}

diesel::table! {
    use diesel::sql_types::*;
    use crate::enums::diesel_exports::*;

    configs (key) {
        id -> Int4,
        #[max_length = 255]
        key -> Varchar,
        config -> Text,
    }
}

diesel::table! {
    use diesel::sql_types::*;
    use crate::enums::diesel_exports::*;

    customers (id) {
        #[max_length = 64]
        merchant_id -> Varchar,
        name -> Nullable<Bytea>,
        email -> Nullable<Bytea>,
        phone -> Nullable<Bytea>,
        #[max_length = 8]
        phone_country_code -> Nullable<Varchar>,
        #[max_length = 255]
        description -> Nullable<Varchar>,
        created_at -> Timestamp,
        metadata -> Nullable<Json>,
        connector_customer -> Nullable<Jsonb>,
        modified_at -> Timestamp,
        #[max_length = 64]
        default_payment_method_id -> Nullable<Varchar>,
        #[max_length = 64]
        updated_by -> Nullable<Varchar>,
        version -> ApiVersion,
        #[max_length = 64]
        merchant_reference_id -> Nullable<Varchar>,
        default_billing_address -> Nullable<Bytea>,
        default_shipping_address -> Nullable<Bytea>,
        status -> DeleteStatus,
        #[max_length = 64]
        id -> Varchar,
    }
}

diesel::table! {
    use diesel::sql_types::*;
    use crate::enums::diesel_exports::*;

    dashboard_metadata (id) {
        id -> Int4,
        #[max_length = 64]
        user_id -> Nullable<Varchar>,
        #[max_length = 64]
        merchant_id -> Varchar,
        #[max_length = 64]
        org_id -> Varchar,
        data_key -> DashboardMetadata,
        data_value -> Json,
        #[max_length = 64]
        created_by -> Varchar,
        created_at -> Timestamp,
        #[max_length = 64]
        last_modified_by -> Varchar,
        last_modified_at -> Timestamp,
    }
}

diesel::table! {
    use diesel::sql_types::*;
    use crate::enums::diesel_exports::*;

    dispute (dispute_id) {
        id -> Int4,
        #[max_length = 64]
        dispute_id -> Varchar,
        #[max_length = 255]
        amount -> Varchar,
        #[max_length = 255]
        currency -> Varchar,
        dispute_stage -> DisputeStage,
        dispute_status -> DisputeStatus,
        #[max_length = 64]
        payment_id -> Varchar,
        #[max_length = 64]
        attempt_id -> Varchar,
        #[max_length = 255]
        merchant_id -> Varchar,
        #[max_length = 255]
        connector_status -> Varchar,
        #[max_length = 255]
        connector_dispute_id -> Varchar,
        #[max_length = 255]
        connector_reason -> Nullable<Varchar>,
        #[max_length = 255]
        connector_reason_code -> Nullable<Varchar>,
        challenge_required_by -> Nullable<Timestamp>,
        connector_created_at -> Nullable<Timestamp>,
        connector_updated_at -> Nullable<Timestamp>,
        created_at -> Timestamp,
        modified_at -> Timestamp,
        #[max_length = 255]
        connector -> Varchar,
        evidence -> Jsonb,
        #[max_length = 64]
        profile_id -> Nullable<Varchar>,
        #[max_length = 32]
        merchant_connector_id -> Nullable<Varchar>,
        dispute_amount -> Int8,
        #[max_length = 32]
        organization_id -> Varchar,
    }
}

diesel::table! {
    use diesel::sql_types::*;
    use crate::enums::diesel_exports::*;

    events (event_id) {
        #[max_length = 64]
        event_id -> Varchar,
        event_type -> EventType,
        event_class -> EventClass,
        is_webhook_notified -> Bool,
        #[max_length = 64]
        primary_object_id -> Varchar,
        primary_object_type -> EventObjectType,
        created_at -> Timestamp,
        #[max_length = 64]
        merchant_id -> Nullable<Varchar>,
        #[max_length = 64]
        business_profile_id -> Nullable<Varchar>,
        primary_object_created_at -> Nullable<Timestamp>,
        #[max_length = 64]
        idempotent_event_id -> Nullable<Varchar>,
        #[max_length = 64]
        initial_attempt_id -> Nullable<Varchar>,
        request -> Nullable<Bytea>,
        response -> Nullable<Bytea>,
        delivery_attempt -> Nullable<WebhookDeliveryAttempt>,
        metadata -> Nullable<Jsonb>,
    }
}

diesel::table! {
    use diesel::sql_types::*;
    use crate::enums::diesel_exports::*;

    file_metadata (file_id, merchant_id) {
        #[max_length = 64]
        file_id -> Varchar,
        #[max_length = 255]
        merchant_id -> Varchar,
        #[max_length = 255]
        file_name -> Nullable<Varchar>,
        file_size -> Int4,
        #[max_length = 255]
        file_type -> Varchar,
        #[max_length = 255]
        provider_file_id -> Nullable<Varchar>,
        #[max_length = 255]
        file_upload_provider -> Nullable<Varchar>,
        available -> Bool,
        created_at -> Timestamp,
        #[max_length = 255]
        connector_label -> Nullable<Varchar>,
        #[max_length = 64]
        profile_id -> Nullable<Varchar>,
        #[max_length = 32]
        merchant_connector_id -> Nullable<Varchar>,
    }
}

diesel::table! {
    use diesel::sql_types::*;
    use crate::enums::diesel_exports::*;

    fraud_check (frm_id, attempt_id, payment_id, merchant_id) {
        #[max_length = 64]
        frm_id -> Varchar,
        #[max_length = 64]
        payment_id -> Varchar,
        #[max_length = 64]
        merchant_id -> Varchar,
        #[max_length = 64]
        attempt_id -> Varchar,
        created_at -> Timestamp,
        #[max_length = 255]
        frm_name -> Varchar,
        #[max_length = 255]
        frm_transaction_id -> Nullable<Varchar>,
        frm_transaction_type -> FraudCheckType,
        frm_status -> FraudCheckStatus,
        frm_score -> Nullable<Int4>,
        frm_reason -> Nullable<Jsonb>,
        #[max_length = 255]
        frm_error -> Nullable<Varchar>,
        payment_details -> Nullable<Jsonb>,
        metadata -> Nullable<Jsonb>,
        modified_at -> Timestamp,
        #[max_length = 64]
        last_step -> Varchar,
        payment_capture_method -> Nullable<CaptureMethod>,
    }
}

diesel::table! {
    use diesel::sql_types::*;
    use crate::enums::diesel_exports::*;

    gateway_status_map (connector, flow, sub_flow, code, message) {
        #[max_length = 64]
        connector -> Varchar,
        #[max_length = 64]
        flow -> Varchar,
        #[max_length = 64]
        sub_flow -> Varchar,
        #[max_length = 255]
        code -> Varchar,
        #[max_length = 1024]
        message -> Varchar,
        #[max_length = 64]
        status -> Varchar,
        #[max_length = 64]
        router_error -> Nullable<Varchar>,
        #[max_length = 64]
        decision -> Varchar,
        created_at -> Timestamp,
        last_modified -> Timestamp,
        step_up_possible -> Bool,
        #[max_length = 255]
        unified_code -> Nullable<Varchar>,
        #[max_length = 1024]
        unified_message -> Nullable<Varchar>,
    }
}

diesel::table! {
    use diesel::sql_types::*;
    use crate::enums::diesel_exports::*;

    generic_link (link_id) {
        #[max_length = 64]
        link_id -> Varchar,
        #[max_length = 64]
        primary_reference -> Varchar,
        #[max_length = 64]
        merchant_id -> Varchar,
        created_at -> Timestamp,
        last_modified_at -> Timestamp,
        expiry -> Timestamp,
        link_data -> Jsonb,
        link_status -> Jsonb,
        link_type -> GenericLinkType,
        url -> Text,
        return_url -> Nullable<Text>,
    }
}

diesel::table! {
    use diesel::sql_types::*;
    use crate::enums::diesel_exports::*;

    incremental_authorization (authorization_id, merchant_id) {
        #[max_length = 64]
        authorization_id -> Varchar,
        #[max_length = 64]
        merchant_id -> Varchar,
        #[max_length = 64]
        payment_id -> Varchar,
        amount -> Int8,
        created_at -> Timestamp,
        modified_at -> Timestamp,
        #[max_length = 64]
        status -> Varchar,
        #[max_length = 255]
        error_code -> Nullable<Varchar>,
        error_message -> Nullable<Text>,
        #[max_length = 64]
        connector_authorization_id -> Nullable<Varchar>,
        previously_authorized_amount -> Int8,
    }
}

diesel::table! {
    use diesel::sql_types::*;
    use crate::enums::diesel_exports::*;

    locker_mock_up (id) {
        id -> Int4,
        #[max_length = 255]
        card_id -> Varchar,
        #[max_length = 255]
        external_id -> Varchar,
        #[max_length = 255]
        card_fingerprint -> Varchar,
        #[max_length = 255]
        card_global_fingerprint -> Varchar,
        #[max_length = 255]
        merchant_id -> Varchar,
        #[max_length = 255]
        card_number -> Varchar,
        #[max_length = 255]
        card_exp_year -> Varchar,
        #[max_length = 255]
        card_exp_month -> Varchar,
        #[max_length = 255]
        name_on_card -> Nullable<Varchar>,
        #[max_length = 255]
        nickname -> Nullable<Varchar>,
        #[max_length = 255]
        customer_id -> Nullable<Varchar>,
        duplicate -> Nullable<Bool>,
        #[max_length = 8]
        card_cvc -> Nullable<Varchar>,
        #[max_length = 64]
        payment_method_id -> Nullable<Varchar>,
        enc_card_data -> Nullable<Text>,
    }
}

diesel::table! {
    use diesel::sql_types::*;
    use crate::enums::diesel_exports::*;

    mandate (mandate_id) {
        id -> Int4,
        #[max_length = 64]
        mandate_id -> Varchar,
        #[max_length = 64]
        customer_id -> Varchar,
        #[max_length = 64]
        merchant_id -> Varchar,
        #[max_length = 64]
        payment_method_id -> Varchar,
        mandate_status -> MandateStatus,
        mandate_type -> MandateType,
        customer_accepted_at -> Nullable<Timestamp>,
        #[max_length = 64]
        customer_ip_address -> Nullable<Varchar>,
        #[max_length = 255]
        customer_user_agent -> Nullable<Varchar>,
        #[max_length = 128]
        network_transaction_id -> Nullable<Varchar>,
        #[max_length = 64]
        previous_attempt_id -> Nullable<Varchar>,
        created_at -> Timestamp,
        mandate_amount -> Nullable<Int8>,
        mandate_currency -> Nullable<Currency>,
        amount_captured -> Nullable<Int8>,
        #[max_length = 64]
        connector -> Varchar,
        #[max_length = 128]
        connector_mandate_id -> Nullable<Varchar>,
        start_date -> Nullable<Timestamp>,
        end_date -> Nullable<Timestamp>,
        metadata -> Nullable<Jsonb>,
        connector_mandate_ids -> Nullable<Jsonb>,
        #[max_length = 64]
        original_payment_id -> Nullable<Varchar>,
        #[max_length = 32]
        merchant_connector_id -> Nullable<Varchar>,
        #[max_length = 64]
        updated_by -> Nullable<Varchar>,
    }
}

diesel::table! {
    use diesel::sql_types::*;
    use crate::enums::diesel_exports::*;

    merchant_account (id) {
        merchant_name -> Nullable<Bytea>,
        merchant_details -> Nullable<Bytea>,
        #[max_length = 128]
        publishable_key -> Nullable<Varchar>,
        storage_scheme -> MerchantStorageScheme,
        metadata -> Nullable<Jsonb>,
        created_at -> Timestamp,
        modified_at -> Timestamp,
        #[max_length = 32]
        organization_id -> Varchar,
        recon_status -> ReconStatus,
        version -> ApiVersion,
        #[max_length = 64]
        id -> Varchar,
    }
}

diesel::table! {
    use diesel::sql_types::*;
    use crate::enums::diesel_exports::*;

    merchant_connector_account (id) {
        #[max_length = 64]
        merchant_id -> Varchar,
        #[max_length = 64]
        connector_name -> Varchar,
        connector_account_details -> Bytea,
        disabled -> Nullable<Bool>,
        payment_methods_enabled -> Nullable<Array<Nullable<Json>>>,
        connector_type -> ConnectorType,
        metadata -> Nullable<Jsonb>,
        #[max_length = 255]
        connector_label -> Nullable<Varchar>,
        created_at -> Timestamp,
        modified_at -> Timestamp,
        connector_webhook_details -> Nullable<Jsonb>,
        frm_config -> Nullable<Array<Nullable<Jsonb>>>,
        #[max_length = 64]
        profile_id -> Varchar,
        applepay_verified_domains -> Nullable<Array<Nullable<Text>>>,
        pm_auth_config -> Nullable<Jsonb>,
        status -> ConnectorStatus,
        additional_merchant_data -> Nullable<Bytea>,
        connector_wallets_details -> Nullable<Bytea>,
        version -> ApiVersion,
        #[max_length = 64]
        id -> Varchar,
    }
}

diesel::table! {
    use diesel::sql_types::*;
    use crate::enums::diesel_exports::*;

    merchant_key_store (merchant_id) {
        #[max_length = 64]
        merchant_id -> Varchar,
        key -> Bytea,
        created_at -> Timestamp,
    }
}

diesel::table! {
    use diesel::sql_types::*;
    use crate::enums::diesel_exports::*;

    organization (id) {
        organization_details -> Nullable<Jsonb>,
        metadata -> Nullable<Jsonb>,
        created_at -> Timestamp,
        modified_at -> Timestamp,
        #[max_length = 32]
        id -> Varchar,
        organization_name -> Nullable<Text>,
    }
}

diesel::table! {
    use diesel::sql_types::*;
    use crate::enums::diesel_exports::*;

    payment_attempt (attempt_id, merchant_id) {
        #[max_length = 64]
        payment_id -> Varchar,
        #[max_length = 64]
        merchant_id -> Varchar,
        #[max_length = 64]
        attempt_id -> Varchar,
        status -> AttemptStatus,
        amount -> Int8,
        currency -> Nullable<Currency>,
        save_to_locker -> Nullable<Bool>,
        #[max_length = 64]
        connector -> Nullable<Varchar>,
        error_message -> Nullable<Text>,
        offer_amount -> Nullable<Int8>,
        surcharge_amount -> Nullable<Int8>,
        tax_amount -> Nullable<Int8>,
        #[max_length = 64]
        payment_method_id -> Nullable<Varchar>,
        payment_method -> Nullable<Varchar>,
        #[max_length = 128]
        connector_transaction_id -> Nullable<Varchar>,
        capture_method -> Nullable<CaptureMethod>,
        capture_on -> Nullable<Timestamp>,
        confirm -> Bool,
        authentication_type -> Nullable<AuthenticationType>,
        created_at -> Timestamp,
        modified_at -> Timestamp,
        last_synced -> Nullable<Timestamp>,
        #[max_length = 255]
        cancellation_reason -> Nullable<Varchar>,
        amount_to_capture -> Nullable<Int8>,
        #[max_length = 64]
        mandate_id -> Nullable<Varchar>,
        browser_info -> Nullable<Jsonb>,
        #[max_length = 255]
        error_code -> Nullable<Varchar>,
        #[max_length = 128]
        payment_token -> Nullable<Varchar>,
        connector_metadata -> Nullable<Jsonb>,
        #[max_length = 50]
        payment_experience -> Nullable<Varchar>,
        #[max_length = 64]
        payment_method_type -> Nullable<Varchar>,
        payment_method_data -> Nullable<Jsonb>,
        #[max_length = 64]
        business_sub_label -> Nullable<Varchar>,
        straight_through_algorithm -> Nullable<Jsonb>,
        preprocessing_step_id -> Nullable<Varchar>,
        mandate_details -> Nullable<Jsonb>,
        error_reason -> Nullable<Text>,
        multiple_capture_count -> Nullable<Int2>,
        #[max_length = 128]
        connector_response_reference_id -> Nullable<Varchar>,
        amount_capturable -> Int8,
        #[max_length = 32]
        updated_by -> Varchar,
        #[max_length = 32]
        merchant_connector_id -> Nullable<Varchar>,
        authentication_data -> Nullable<Json>,
        encoded_data -> Nullable<Text>,
        #[max_length = 255]
        unified_code -> Nullable<Varchar>,
        #[max_length = 1024]
        unified_message -> Nullable<Varchar>,
        net_amount -> Nullable<Int8>,
        external_three_ds_authentication_attempted -> Nullable<Bool>,
        #[max_length = 64]
        authentication_connector -> Nullable<Varchar>,
        #[max_length = 64]
        authentication_id -> Nullable<Varchar>,
        mandate_data -> Nullable<Jsonb>,
        #[max_length = 64]
        fingerprint_id -> Nullable<Varchar>,
        #[max_length = 64]
        payment_method_billing_address_id -> Nullable<Varchar>,
        #[max_length = 64]
        charge_id -> Nullable<Varchar>,
        #[max_length = 64]
        client_source -> Nullable<Varchar>,
        #[max_length = 64]
        client_version -> Nullable<Varchar>,
        customer_acceptance -> Nullable<Jsonb>,
        #[max_length = 64]
        profile_id -> Varchar,
        #[max_length = 32]
        organization_id -> Varchar,
        #[max_length = 32]
        card_network -> Nullable<Varchar>,
    }
}

diesel::table! {
    use diesel::sql_types::*;
    use crate::enums::diesel_exports::*;

    payment_intent (id) {
        #[max_length = 64]
        merchant_id -> Varchar,
        status -> IntentStatus,
        amount -> Int8,
        currency -> Nullable<Currency>,
        amount_captured -> Nullable<Int8>,
        #[max_length = 64]
        customer_id -> Nullable<Varchar>,
        #[max_length = 255]
        description -> Nullable<Varchar>,
        #[max_length = 255]
        return_url -> Nullable<Varchar>,
        metadata -> Nullable<Jsonb>,
        #[max_length = 255]
        statement_descriptor_name -> Nullable<Varchar>,
        created_at -> Timestamp,
        modified_at -> Timestamp,
        last_synced -> Nullable<Timestamp>,
        setup_future_usage -> Nullable<FutureUsage>,
        off_session -> Nullable<Bool>,
        #[max_length = 128]
        client_secret -> Nullable<Varchar>,
        #[max_length = 64]
        active_attempt_id -> Varchar,
        order_details -> Nullable<Array<Nullable<Jsonb>>>,
        allowed_payment_method_types -> Nullable<Json>,
        connector_metadata -> Nullable<Json>,
        feature_metadata -> Nullable<Json>,
        attempt_count -> Int2,
        #[max_length = 64]
        profile_id -> Nullable<Varchar>,
        #[max_length = 64]
        merchant_decision -> Nullable<Varchar>,
        #[max_length = 255]
        payment_link_id -> Nullable<Varchar>,
        payment_confirm_source -> Nullable<PaymentSource>,
        #[max_length = 32]
        updated_by -> Varchar,
        surcharge_applicable -> Nullable<Bool>,
        request_incremental_authorization -> Nullable<RequestIncrementalAuthorization>,
        authorization_count -> Nullable<Int4>,
        session_expiry -> Nullable<Timestamp>,
        request_external_three_ds_authentication -> Nullable<Bool>,
        charges -> Nullable<Jsonb>,
        frm_metadata -> Nullable<Jsonb>,
        customer_details -> Nullable<Bytea>,
        #[max_length = 255]
        merchant_order_reference_id -> Nullable<Varchar>,
        is_payment_processor_token_flow -> Nullable<Bool>,
        shipping_cost -> Nullable<Int8>,
        #[max_length = 32]
        organization_id -> Varchar,
        tax_details -> Nullable<Jsonb>,
<<<<<<< HEAD
        #[max_length = 64]
        merchant_reference_id -> Varchar,
        billing_address -> Nullable<Bytea>,
        shipping_address -> Nullable<Bytea>,
        capture_method -> Nullable<CaptureMethod>,
        authentication_type -> Nullable<AuthenticationType>,
        amount_to_capture -> Nullable<Int8>,
        prerouting_algorithm -> Nullable<Jsonb>,
        surcharge_amount -> Nullable<Int8>,
        tax_on_surcharge -> Nullable<Int8>,
        #[max_length = 64]
        id -> Varchar,
=======
        skip_external_tax_calculation -> Nullable<Bool>,
>>>>>>> 74ec3f3d
    }
}

diesel::table! {
    use diesel::sql_types::*;
    use crate::enums::diesel_exports::*;

    payment_link (payment_link_id) {
        #[max_length = 255]
        payment_link_id -> Varchar,
        #[max_length = 64]
        payment_id -> Varchar,
        #[max_length = 255]
        link_to_pay -> Varchar,
        #[max_length = 64]
        merchant_id -> Varchar,
        amount -> Int8,
        currency -> Nullable<Currency>,
        created_at -> Timestamp,
        last_modified_at -> Timestamp,
        fulfilment_time -> Nullable<Timestamp>,
        #[max_length = 64]
        custom_merchant_name -> Nullable<Varchar>,
        payment_link_config -> Nullable<Jsonb>,
        #[max_length = 255]
        description -> Nullable<Varchar>,
        #[max_length = 64]
        profile_id -> Nullable<Varchar>,
        #[max_length = 255]
        secure_link -> Nullable<Varchar>,
    }
}

diesel::table! {
    use diesel::sql_types::*;
    use crate::enums::diesel_exports::*;

    payment_methods (id) {
        #[max_length = 64]
        customer_id -> Varchar,
        #[max_length = 64]
        merchant_id -> Varchar,
        created_at -> Timestamp,
        last_modified -> Timestamp,
        payment_method -> Nullable<Varchar>,
        #[max_length = 64]
        payment_method_type -> Nullable<Varchar>,
        metadata -> Nullable<Json>,
        payment_method_data -> Nullable<Bytea>,
        #[max_length = 64]
        locker_id -> Nullable<Varchar>,
        last_used_at -> Timestamp,
        connector_mandate_details -> Nullable<Jsonb>,
        customer_acceptance -> Nullable<Jsonb>,
        #[max_length = 64]
        status -> Varchar,
        #[max_length = 255]
        network_transaction_id -> Nullable<Varchar>,
        #[max_length = 128]
        client_secret -> Nullable<Varchar>,
        payment_method_billing_address -> Nullable<Bytea>,
        #[max_length = 64]
        updated_by -> Nullable<Varchar>,
        #[max_length = 64]
        locker_fingerprint_id -> Nullable<Varchar>,
        #[max_length = 64]
        id -> Varchar,
        version -> ApiVersion,
    }
}

diesel::table! {
    use diesel::sql_types::*;
    use crate::enums::diesel_exports::*;

    payout_attempt (payout_attempt_id) {
        #[max_length = 64]
        payout_attempt_id -> Varchar,
        #[max_length = 64]
        payout_id -> Varchar,
        #[max_length = 64]
        customer_id -> Nullable<Varchar>,
        #[max_length = 64]
        merchant_id -> Varchar,
        #[max_length = 64]
        address_id -> Nullable<Varchar>,
        #[max_length = 64]
        connector -> Nullable<Varchar>,
        #[max_length = 128]
        connector_payout_id -> Nullable<Varchar>,
        #[max_length = 64]
        payout_token -> Nullable<Varchar>,
        status -> PayoutStatus,
        is_eligible -> Nullable<Bool>,
        error_message -> Nullable<Text>,
        #[max_length = 64]
        error_code -> Nullable<Varchar>,
        business_country -> Nullable<CountryAlpha2>,
        #[max_length = 64]
        business_label -> Nullable<Varchar>,
        created_at -> Timestamp,
        last_modified_at -> Timestamp,
        #[max_length = 64]
        profile_id -> Varchar,
        #[max_length = 32]
        merchant_connector_id -> Nullable<Varchar>,
        routing_info -> Nullable<Jsonb>,
    }
}

diesel::table! {
    use diesel::sql_types::*;
    use crate::enums::diesel_exports::*;

    payouts (payout_id) {
        #[max_length = 64]
        payout_id -> Varchar,
        #[max_length = 64]
        merchant_id -> Varchar,
        #[max_length = 64]
        customer_id -> Nullable<Varchar>,
        #[max_length = 64]
        address_id -> Nullable<Varchar>,
        payout_type -> Nullable<PayoutType>,
        #[max_length = 64]
        payout_method_id -> Nullable<Varchar>,
        amount -> Int8,
        destination_currency -> Currency,
        source_currency -> Currency,
        #[max_length = 255]
        description -> Nullable<Varchar>,
        recurring -> Bool,
        auto_fulfill -> Bool,
        #[max_length = 255]
        return_url -> Nullable<Varchar>,
        #[max_length = 64]
        entity_type -> Varchar,
        metadata -> Nullable<Jsonb>,
        created_at -> Timestamp,
        last_modified_at -> Timestamp,
        attempt_count -> Int2,
        #[max_length = 64]
        profile_id -> Varchar,
        status -> PayoutStatus,
        confirm -> Nullable<Bool>,
        #[max_length = 255]
        payout_link_id -> Nullable<Varchar>,
        #[max_length = 128]
        client_secret -> Nullable<Varchar>,
        #[max_length = 32]
        priority -> Nullable<Varchar>,
    }
}

diesel::table! {
    use diesel::sql_types::*;
    use crate::enums::diesel_exports::*;

    process_tracker (id) {
        #[max_length = 127]
        id -> Varchar,
        #[max_length = 64]
        name -> Nullable<Varchar>,
        tag -> Array<Nullable<Text>>,
        #[max_length = 64]
        runner -> Nullable<Varchar>,
        retry_count -> Int4,
        schedule_time -> Nullable<Timestamp>,
        #[max_length = 255]
        rule -> Varchar,
        tracking_data -> Json,
        #[max_length = 255]
        business_status -> Varchar,
        status -> ProcessTrackerStatus,
        event -> Array<Nullable<Text>>,
        created_at -> Timestamp,
        updated_at -> Timestamp,
    }
}

diesel::table! {
    use diesel::sql_types::*;
    use crate::enums::diesel_exports::*;

    refund (merchant_id, refund_id) {
        id -> Int4,
        #[max_length = 64]
        internal_reference_id -> Varchar,
        #[max_length = 64]
        refund_id -> Varchar,
        #[max_length = 64]
        payment_id -> Varchar,
        #[max_length = 64]
        merchant_id -> Varchar,
        #[max_length = 128]
        connector_transaction_id -> Varchar,
        #[max_length = 64]
        connector -> Varchar,
        #[max_length = 128]
        connector_refund_id -> Nullable<Varchar>,
        #[max_length = 64]
        external_reference_id -> Nullable<Varchar>,
        refund_type -> RefundType,
        total_amount -> Int8,
        currency -> Currency,
        refund_amount -> Int8,
        refund_status -> RefundStatus,
        sent_to_gateway -> Bool,
        refund_error_message -> Nullable<Text>,
        metadata -> Nullable<Json>,
        #[max_length = 128]
        refund_arn -> Nullable<Varchar>,
        created_at -> Timestamp,
        modified_at -> Timestamp,
        #[max_length = 255]
        description -> Nullable<Varchar>,
        #[max_length = 64]
        attempt_id -> Varchar,
        #[max_length = 255]
        refund_reason -> Nullable<Varchar>,
        refund_error_code -> Nullable<Text>,
        #[max_length = 64]
        profile_id -> Nullable<Varchar>,
        #[max_length = 32]
        updated_by -> Varchar,
        #[max_length = 32]
        merchant_connector_id -> Nullable<Varchar>,
        charges -> Nullable<Jsonb>,
        #[max_length = 32]
        organization_id -> Varchar,
    }
}

diesel::table! {
    use diesel::sql_types::*;
    use crate::enums::diesel_exports::*;

    reverse_lookup (lookup_id) {
        #[max_length = 128]
        lookup_id -> Varchar,
        #[max_length = 128]
        sk_id -> Varchar,
        #[max_length = 128]
        pk_id -> Varchar,
        #[max_length = 128]
        source -> Varchar,
        #[max_length = 32]
        updated_by -> Varchar,
    }
}

diesel::table! {
    use diesel::sql_types::*;
    use crate::enums::diesel_exports::*;

    roles (role_id) {
        id -> Int4,
        #[max_length = 64]
        role_name -> Varchar,
        #[max_length = 64]
        role_id -> Varchar,
        #[max_length = 64]
        merchant_id -> Varchar,
        #[max_length = 64]
        org_id -> Varchar,
        groups -> Array<Nullable<Text>>,
        scope -> RoleScope,
        created_at -> Timestamp,
        #[max_length = 64]
        created_by -> Varchar,
        last_modified_at -> Timestamp,
        #[max_length = 64]
        last_modified_by -> Varchar,
        #[max_length = 64]
        entity_type -> Nullable<Varchar>,
    }
}

diesel::table! {
    use diesel::sql_types::*;
    use crate::enums::diesel_exports::*;

    routing_algorithm (algorithm_id) {
        #[max_length = 64]
        algorithm_id -> Varchar,
        #[max_length = 64]
        profile_id -> Varchar,
        #[max_length = 64]
        merchant_id -> Varchar,
        #[max_length = 64]
        name -> Varchar,
        #[max_length = 256]
        description -> Nullable<Varchar>,
        kind -> RoutingAlgorithmKind,
        algorithm_data -> Jsonb,
        created_at -> Timestamp,
        modified_at -> Timestamp,
        algorithm_for -> TransactionType,
    }
}

diesel::table! {
    use diesel::sql_types::*;
    use crate::enums::diesel_exports::*;

    unified_translations (unified_code, unified_message, locale) {
        #[max_length = 255]
        unified_code -> Varchar,
        #[max_length = 1024]
        unified_message -> Varchar,
        #[max_length = 255]
        locale -> Varchar,
        #[max_length = 1024]
        translation -> Varchar,
        created_at -> Timestamp,
        last_modified_at -> Timestamp,
    }
}

diesel::table! {
    use diesel::sql_types::*;
    use crate::enums::diesel_exports::*;

    user_authentication_methods (id) {
        #[max_length = 64]
        id -> Varchar,
        #[max_length = 64]
        auth_id -> Varchar,
        #[max_length = 64]
        owner_id -> Varchar,
        #[max_length = 64]
        owner_type -> Varchar,
        #[max_length = 64]
        auth_type -> Varchar,
        private_config -> Nullable<Bytea>,
        public_config -> Nullable<Jsonb>,
        allow_signup -> Bool,
        created_at -> Timestamp,
        last_modified_at -> Timestamp,
    }
}

diesel::table! {
    use diesel::sql_types::*;
    use crate::enums::diesel_exports::*;

    user_key_store (user_id) {
        #[max_length = 64]
        user_id -> Varchar,
        key -> Bytea,
        created_at -> Timestamp,
    }
}

diesel::table! {
    use diesel::sql_types::*;
    use crate::enums::diesel_exports::*;

    user_roles (id) {
        id -> Int4,
        #[max_length = 64]
        user_id -> Varchar,
        #[max_length = 64]
        merchant_id -> Nullable<Varchar>,
        #[max_length = 64]
        role_id -> Varchar,
        #[max_length = 64]
        org_id -> Nullable<Varchar>,
        status -> UserStatus,
        #[max_length = 64]
        created_by -> Varchar,
        #[max_length = 64]
        last_modified_by -> Varchar,
        created_at -> Timestamp,
        last_modified -> Timestamp,
        #[max_length = 64]
        profile_id -> Nullable<Varchar>,
        #[max_length = 64]
        entity_id -> Nullable<Varchar>,
        #[max_length = 64]
        entity_type -> Nullable<Varchar>,
        version -> UserRoleVersion,
    }
}

diesel::table! {
    use diesel::sql_types::*;
    use crate::enums::diesel_exports::*;

    users (user_id) {
        id -> Int4,
        #[max_length = 64]
        user_id -> Varchar,
        #[max_length = 255]
        email -> Varchar,
        #[max_length = 255]
        name -> Varchar,
        #[max_length = 255]
        password -> Nullable<Varchar>,
        is_verified -> Bool,
        created_at -> Timestamp,
        last_modified_at -> Timestamp,
        totp_status -> TotpStatus,
        totp_secret -> Nullable<Bytea>,
        totp_recovery_codes -> Nullable<Array<Nullable<Text>>>,
        last_password_modified_at -> Nullable<Timestamp>,
    }
}

diesel::allow_tables_to_appear_in_same_query!(
    address,
    api_keys,
    authentication,
    blocklist,
    blocklist_fingerprint,
    blocklist_lookup,
    business_profile,
    captures,
    cards_info,
    configs,
    customers,
    dashboard_metadata,
    dispute,
    events,
    file_metadata,
    fraud_check,
    gateway_status_map,
    generic_link,
    incremental_authorization,
    locker_mock_up,
    mandate,
    merchant_account,
    merchant_connector_account,
    merchant_key_store,
    organization,
    payment_attempt,
    payment_intent,
    payment_link,
    payment_methods,
    payout_attempt,
    payouts,
    process_tracker,
    refund,
    reverse_lookup,
    roles,
    routing_algorithm,
    unified_translations,
    user_authentication_methods,
    user_key_store,
    user_roles,
    users,
);<|MERGE_RESOLUTION|>--- conflicted
+++ resolved
@@ -881,7 +881,6 @@
         #[max_length = 32]
         organization_id -> Varchar,
         tax_details -> Nullable<Jsonb>,
-<<<<<<< HEAD
         #[max_length = 64]
         merchant_reference_id -> Varchar,
         billing_address -> Nullable<Bytea>,
@@ -894,9 +893,7 @@
         tax_on_surcharge -> Nullable<Int8>,
         #[max_length = 64]
         id -> Varchar,
-=======
         skip_external_tax_calculation -> Nullable<Bool>,
->>>>>>> 74ec3f3d
     }
 }
 
