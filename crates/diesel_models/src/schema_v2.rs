--- conflicted
+++ resolved
@@ -879,14 +879,10 @@
         id -> Varchar,
         shipping_cost -> Nullable<Int8>,
         order_tax_amount -> Nullable<Int8>,
-<<<<<<< HEAD
-        connector_mandate_detail -> Nullable<Jsonb>,
+        card_discovery -> Nullable<CardDiscovery>,
         request_extended_authorization -> Nullable<Bool>,
         extended_authorization_applied -> Nullable<Bool>,
         capture_before -> Nullable<Timestamp>,
-=======
-        card_discovery -> Nullable<CardDiscovery>,
->>>>>>> 3da637e6
     }
 }
 
