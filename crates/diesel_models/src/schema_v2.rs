// @generated automatically by Diesel CLI.

diesel::table! {
    use diesel::sql_types::*;
    use crate::enums::diesel_exports::*;

    address (address_id) {
        id -> Nullable<Int4>,
        #[max_length = 64]
        address_id -> Varchar,
        #[max_length = 128]
        city -> Nullable<Varchar>,
        country -> Nullable<CountryAlpha2>,
        line1 -> Nullable<Bytea>,
        line2 -> Nullable<Bytea>,
        line3 -> Nullable<Bytea>,
        state -> Nullable<Bytea>,
        zip -> Nullable<Bytea>,
        first_name -> Nullable<Bytea>,
        last_name -> Nullable<Bytea>,
        phone_number -> Nullable<Bytea>,
        #[max_length = 8]
        country_code -> Nullable<Varchar>,
        created_at -> Timestamp,
        modified_at -> Timestamp,
        #[max_length = 64]
        customer_id -> Nullable<Varchar>,
        #[max_length = 64]
        merchant_id -> Varchar,
        #[max_length = 64]
        payment_id -> Nullable<Varchar>,
        #[max_length = 32]
        updated_by -> Varchar,
        email -> Nullable<Bytea>,
    }
}

diesel::table! {
    use diesel::sql_types::*;
    use crate::enums::diesel_exports::*;

    api_keys (key_id) {
        #[max_length = 64]
        key_id -> Varchar,
        #[max_length = 64]
        merchant_id -> Varchar,
        #[max_length = 64]
        name -> Varchar,
        #[max_length = 256]
        description -> Nullable<Varchar>,
        #[max_length = 128]
        hashed_api_key -> Varchar,
        #[max_length = 16]
        prefix -> Varchar,
        created_at -> Timestamp,
        expires_at -> Nullable<Timestamp>,
        last_used -> Nullable<Timestamp>,
    }
}

diesel::table! {
    use diesel::sql_types::*;
    use crate::enums::diesel_exports::*;

    authentication (authentication_id) {
        #[max_length = 64]
        authentication_id -> Varchar,
        #[max_length = 64]
        merchant_id -> Varchar,
        #[max_length = 64]
        authentication_connector -> Varchar,
        #[max_length = 64]
        connector_authentication_id -> Nullable<Varchar>,
        authentication_data -> Nullable<Jsonb>,
        #[max_length = 64]
        payment_method_id -> Varchar,
        #[max_length = 64]
        authentication_type -> Nullable<Varchar>,
        #[max_length = 64]
        authentication_status -> Varchar,
        #[max_length = 64]
        authentication_lifecycle_status -> Varchar,
        created_at -> Timestamp,
        modified_at -> Timestamp,
        error_message -> Nullable<Text>,
        #[max_length = 64]
        error_code -> Nullable<Varchar>,
        connector_metadata -> Nullable<Jsonb>,
        maximum_supported_version -> Nullable<Jsonb>,
        #[max_length = 64]
        threeds_server_transaction_id -> Nullable<Varchar>,
        #[max_length = 64]
        cavv -> Nullable<Varchar>,
        #[max_length = 64]
        authentication_flow_type -> Nullable<Varchar>,
        message_version -> Nullable<Jsonb>,
        #[max_length = 64]
        eci -> Nullable<Varchar>,
        #[max_length = 64]
        trans_status -> Nullable<Varchar>,
        #[max_length = 64]
        acquirer_bin -> Nullable<Varchar>,
        #[max_length = 64]
        acquirer_merchant_id -> Nullable<Varchar>,
        three_ds_method_data -> Nullable<Varchar>,
        three_ds_method_url -> Nullable<Varchar>,
        acs_url -> Nullable<Varchar>,
        challenge_request -> Nullable<Varchar>,
        acs_reference_number -> Nullable<Varchar>,
        acs_trans_id -> Nullable<Varchar>,
        acs_signed_content -> Nullable<Varchar>,
        #[max_length = 64]
        profile_id -> Varchar,
        #[max_length = 255]
        payment_id -> Nullable<Varchar>,
        #[max_length = 128]
        merchant_connector_id -> Varchar,
        #[max_length = 64]
        ds_trans_id -> Nullable<Varchar>,
        #[max_length = 128]
        directory_server_id -> Nullable<Varchar>,
        #[max_length = 64]
        acquirer_country_code -> Nullable<Varchar>,
    }
}

diesel::table! {
    use diesel::sql_types::*;
    use crate::enums::diesel_exports::*;

    blocklist (merchant_id, fingerprint_id) {
        id -> Int4,
        #[max_length = 64]
        merchant_id -> Varchar,
        #[max_length = 64]
        fingerprint_id -> Varchar,
        data_kind -> BlocklistDataKind,
        metadata -> Nullable<Jsonb>,
        created_at -> Timestamp,
    }
}

diesel::table! {
    use diesel::sql_types::*;
    use crate::enums::diesel_exports::*;

    blocklist_fingerprint (id) {
        id -> Int4,
        #[max_length = 64]
        merchant_id -> Varchar,
        #[max_length = 64]
        fingerprint_id -> Varchar,
        data_kind -> BlocklistDataKind,
        encrypted_fingerprint -> Text,
        created_at -> Timestamp,
    }
}

diesel::table! {
    use diesel::sql_types::*;
    use crate::enums::diesel_exports::*;

    blocklist_lookup (id) {
        id -> Int4,
        #[max_length = 64]
        merchant_id -> Varchar,
        fingerprint -> Text,
    }
}

diesel::table! {
    use diesel::sql_types::*;
    use crate::enums::diesel_exports::*;

    business_profile (id) {
        #[max_length = 64]
        merchant_id -> Varchar,
        #[max_length = 64]
        profile_name -> Varchar,
        created_at -> Timestamp,
        modified_at -> Timestamp,
        return_url -> Nullable<Text>,
        enable_payment_response_hash -> Bool,
        #[max_length = 255]
        payment_response_hash_key -> Nullable<Varchar>,
        redirect_to_merchant_with_http_post -> Bool,
        webhook_details -> Nullable<Json>,
        metadata -> Nullable<Json>,
        is_recon_enabled -> Bool,
        applepay_verified_domains -> Nullable<Array<Nullable<Text>>>,
        payment_link_config -> Nullable<Jsonb>,
        session_expiry -> Nullable<Int8>,
        authentication_connector_details -> Nullable<Jsonb>,
        payout_link_config -> Nullable<Jsonb>,
        is_extended_card_info_enabled -> Nullable<Bool>,
        extended_card_info_config -> Nullable<Jsonb>,
        is_connector_agnostic_mit_enabled -> Nullable<Bool>,
        use_billing_as_payment_method_billing -> Nullable<Bool>,
        collect_shipping_details_from_wallet_connector -> Nullable<Bool>,
        collect_billing_details_from_wallet_connector -> Nullable<Bool>,
        outgoing_webhook_custom_http_headers -> Nullable<Bytea>,
        always_collect_billing_details_from_wallet_connector -> Nullable<Bool>,
        always_collect_shipping_details_from_wallet_connector -> Nullable<Bool>,
        #[max_length = 64]
        tax_connector_id -> Nullable<Varchar>,
        is_tax_connector_enabled -> Nullable<Bool>,
        #[max_length = 64]
        routing_algorithm_id -> Nullable<Varchar>,
        order_fulfillment_time -> Nullable<Int8>,
        order_fulfillment_time_origin -> Nullable<OrderFulfillmentTimeOrigin>,
        #[max_length = 64]
        frm_routing_algorithm_id -> Nullable<Varchar>,
        #[max_length = 64]
        payout_routing_algorithm_id -> Nullable<Varchar>,
        default_fallback_routing -> Nullable<Jsonb>,
        #[max_length = 64]
        id -> Varchar,
        version -> ApiVersion,
        dynamic_routing_algorithm -> Nullable<Json>,
        is_network_tokenization_enabled -> Bool,
        is_auto_retries_enabled -> Nullable<Bool>,
        max_auto_retries_enabled -> Nullable<Int2>,
    }
}

diesel::table! {
    use diesel::sql_types::*;
    use crate::enums::diesel_exports::*;

    captures (capture_id) {
        #[max_length = 64]
        capture_id -> Varchar,
        #[max_length = 64]
        payment_id -> Varchar,
        #[max_length = 64]
        merchant_id -> Varchar,
        status -> CaptureStatus,
        amount -> Int8,
        currency -> Nullable<Currency>,
        #[max_length = 255]
        connector -> Varchar,
        #[max_length = 255]
        error_message -> Nullable<Varchar>,
        #[max_length = 255]
        error_code -> Nullable<Varchar>,
        #[max_length = 255]
        error_reason -> Nullable<Varchar>,
        tax_amount -> Nullable<Int8>,
        created_at -> Timestamp,
        modified_at -> Timestamp,
        #[max_length = 64]
        authorized_attempt_id -> Varchar,
        #[max_length = 128]
        connector_capture_id -> Nullable<Varchar>,
        capture_sequence -> Int2,
        #[max_length = 128]
        connector_response_reference_id -> Nullable<Varchar>,
    }
}

diesel::table! {
    use diesel::sql_types::*;
    use crate::enums::diesel_exports::*;

    cards_info (card_iin) {
        #[max_length = 16]
        card_iin -> Varchar,
        card_issuer -> Nullable<Text>,
        card_network -> Nullable<Text>,
        card_type -> Nullable<Text>,
        card_subtype -> Nullable<Text>,
        card_issuing_country -> Nullable<Text>,
        #[max_length = 32]
        bank_code_id -> Nullable<Varchar>,
        #[max_length = 32]
        bank_code -> Nullable<Varchar>,
        #[max_length = 32]
        country_code -> Nullable<Varchar>,
        date_created -> Timestamp,
        last_updated -> Nullable<Timestamp>,
        last_updated_provider -> Nullable<Text>,
    }
}

diesel::table! {
    use diesel::sql_types::*;
    use crate::enums::diesel_exports::*;

    configs (key) {
        id -> Int4,
        #[max_length = 255]
        key -> Varchar,
        config -> Text,
    }
}

diesel::table! {
    use diesel::sql_types::*;
    use crate::enums::diesel_exports::*;

    customers (id) {
        #[max_length = 64]
        merchant_id -> Varchar,
        name -> Nullable<Bytea>,
        email -> Nullable<Bytea>,
        phone -> Nullable<Bytea>,
        #[max_length = 8]
        phone_country_code -> Nullable<Varchar>,
        #[max_length = 255]
        description -> Nullable<Varchar>,
        created_at -> Timestamp,
        metadata -> Nullable<Json>,
        connector_customer -> Nullable<Jsonb>,
        modified_at -> Timestamp,
        #[max_length = 64]
        default_payment_method_id -> Nullable<Varchar>,
        #[max_length = 64]
        updated_by -> Nullable<Varchar>,
        version -> ApiVersion,
        #[max_length = 64]
        merchant_reference_id -> Nullable<Varchar>,
        default_billing_address -> Nullable<Bytea>,
        default_shipping_address -> Nullable<Bytea>,
        status -> DeleteStatus,
        #[max_length = 64]
        id -> Varchar,
    }
}

diesel::table! {
    use diesel::sql_types::*;
    use crate::enums::diesel_exports::*;

    dashboard_metadata (id) {
        id -> Int4,
        #[max_length = 64]
        user_id -> Nullable<Varchar>,
        #[max_length = 64]
        merchant_id -> Varchar,
        #[max_length = 64]
        org_id -> Varchar,
        data_key -> DashboardMetadata,
        data_value -> Json,
        #[max_length = 64]
        created_by -> Varchar,
        created_at -> Timestamp,
        #[max_length = 64]
        last_modified_by -> Varchar,
        last_modified_at -> Timestamp,
    }
}

diesel::table! {
    use diesel::sql_types::*;
    use crate::enums::diesel_exports::*;

    dispute (dispute_id) {
        id -> Int4,
        #[max_length = 64]
        dispute_id -> Varchar,
        #[max_length = 255]
        amount -> Varchar,
        #[max_length = 255]
        currency -> Varchar,
        dispute_stage -> DisputeStage,
        dispute_status -> DisputeStatus,
        #[max_length = 64]
        payment_id -> Varchar,
        #[max_length = 64]
        attempt_id -> Varchar,
        #[max_length = 255]
        merchant_id -> Varchar,
        #[max_length = 255]
        connector_status -> Varchar,
        #[max_length = 255]
        connector_dispute_id -> Varchar,
        #[max_length = 255]
        connector_reason -> Nullable<Varchar>,
        #[max_length = 255]
        connector_reason_code -> Nullable<Varchar>,
        challenge_required_by -> Nullable<Timestamp>,
        connector_created_at -> Nullable<Timestamp>,
        connector_updated_at -> Nullable<Timestamp>,
        created_at -> Timestamp,
        modified_at -> Timestamp,
        #[max_length = 255]
        connector -> Varchar,
        evidence -> Jsonb,
        #[max_length = 64]
        profile_id -> Nullable<Varchar>,
        #[max_length = 32]
        merchant_connector_id -> Nullable<Varchar>,
        dispute_amount -> Int8,
        #[max_length = 32]
        organization_id -> Varchar,
    }
}

diesel::table! {
    use diesel::sql_types::*;
    use crate::enums::diesel_exports::*;

    events (event_id) {
        #[max_length = 64]
        event_id -> Varchar,
        event_type -> EventType,
        event_class -> EventClass,
        is_webhook_notified -> Bool,
        #[max_length = 64]
        primary_object_id -> Varchar,
        primary_object_type -> EventObjectType,
        created_at -> Timestamp,
        #[max_length = 64]
        merchant_id -> Nullable<Varchar>,
        #[max_length = 64]
        business_profile_id -> Nullable<Varchar>,
        primary_object_created_at -> Nullable<Timestamp>,
        #[max_length = 64]
        idempotent_event_id -> Nullable<Varchar>,
        #[max_length = 64]
        initial_attempt_id -> Nullable<Varchar>,
        request -> Nullable<Bytea>,
        response -> Nullable<Bytea>,
        delivery_attempt -> Nullable<WebhookDeliveryAttempt>,
        metadata -> Nullable<Jsonb>,
    }
}

diesel::table! {
    use diesel::sql_types::*;
    use crate::enums::diesel_exports::*;

    file_metadata (file_id, merchant_id) {
        #[max_length = 64]
        file_id -> Varchar,
        #[max_length = 255]
        merchant_id -> Varchar,
        #[max_length = 255]
        file_name -> Nullable<Varchar>,
        file_size -> Int4,
        #[max_length = 255]
        file_type -> Varchar,
        #[max_length = 255]
        provider_file_id -> Nullable<Varchar>,
        #[max_length = 255]
        file_upload_provider -> Nullable<Varchar>,
        available -> Bool,
        created_at -> Timestamp,
        #[max_length = 255]
        connector_label -> Nullable<Varchar>,
        #[max_length = 64]
        profile_id -> Nullable<Varchar>,
        #[max_length = 32]
        merchant_connector_id -> Nullable<Varchar>,
    }
}

diesel::table! {
    use diesel::sql_types::*;
    use crate::enums::diesel_exports::*;

    fraud_check (frm_id, attempt_id, payment_id, merchant_id) {
        #[max_length = 64]
        frm_id -> Varchar,
        #[max_length = 64]
        payment_id -> Varchar,
        #[max_length = 64]
        merchant_id -> Varchar,
        #[max_length = 64]
        attempt_id -> Varchar,
        created_at -> Timestamp,
        #[max_length = 255]
        frm_name -> Varchar,
        #[max_length = 255]
        frm_transaction_id -> Nullable<Varchar>,
        frm_transaction_type -> FraudCheckType,
        frm_status -> FraudCheckStatus,
        frm_score -> Nullable<Int4>,
        frm_reason -> Nullable<Jsonb>,
        #[max_length = 255]
        frm_error -> Nullable<Varchar>,
        payment_details -> Nullable<Jsonb>,
        metadata -> Nullable<Jsonb>,
        modified_at -> Timestamp,
        #[max_length = 64]
        last_step -> Varchar,
        payment_capture_method -> Nullable<CaptureMethod>,
    }
}

diesel::table! {
    use diesel::sql_types::*;
    use crate::enums::diesel_exports::*;

    gateway_status_map (connector, flow, sub_flow, code, message) {
        #[max_length = 64]
        connector -> Varchar,
        #[max_length = 64]
        flow -> Varchar,
        #[max_length = 64]
        sub_flow -> Varchar,
        #[max_length = 255]
        code -> Varchar,
        #[max_length = 1024]
        message -> Varchar,
        #[max_length = 64]
        status -> Varchar,
        #[max_length = 64]
        router_error -> Nullable<Varchar>,
        #[max_length = 64]
        decision -> Varchar,
        created_at -> Timestamp,
        last_modified -> Timestamp,
        step_up_possible -> Bool,
        #[max_length = 255]
        unified_code -> Nullable<Varchar>,
        #[max_length = 1024]
        unified_message -> Nullable<Varchar>,
    }
}

diesel::table! {
    use diesel::sql_types::*;
    use crate::enums::diesel_exports::*;

    generic_link (link_id) {
        #[max_length = 64]
        link_id -> Varchar,
        #[max_length = 64]
        primary_reference -> Varchar,
        #[max_length = 64]
        merchant_id -> Varchar,
        created_at -> Timestamp,
        last_modified_at -> Timestamp,
        expiry -> Timestamp,
        link_data -> Jsonb,
        link_status -> Jsonb,
        link_type -> GenericLinkType,
        url -> Text,
        return_url -> Nullable<Text>,
    }
}

diesel::table! {
    use diesel::sql_types::*;
    use crate::enums::diesel_exports::*;

    incremental_authorization (authorization_id, merchant_id) {
        #[max_length = 64]
        authorization_id -> Varchar,
        #[max_length = 64]
        merchant_id -> Varchar,
        #[max_length = 64]
        payment_id -> Varchar,
        amount -> Int8,
        created_at -> Timestamp,
        modified_at -> Timestamp,
        #[max_length = 64]
        status -> Varchar,
        #[max_length = 255]
        error_code -> Nullable<Varchar>,
        error_message -> Nullable<Text>,
        #[max_length = 64]
        connector_authorization_id -> Nullable<Varchar>,
        previously_authorized_amount -> Int8,
    }
}

diesel::table! {
    use diesel::sql_types::*;
    use crate::enums::diesel_exports::*;

    locker_mock_up (id) {
        id -> Int4,
        #[max_length = 255]
        card_id -> Varchar,
        #[max_length = 255]
        external_id -> Varchar,
        #[max_length = 255]
        card_fingerprint -> Varchar,
        #[max_length = 255]
        card_global_fingerprint -> Varchar,
        #[max_length = 255]
        merchant_id -> Varchar,
        #[max_length = 255]
        card_number -> Varchar,
        #[max_length = 255]
        card_exp_year -> Varchar,
        #[max_length = 255]
        card_exp_month -> Varchar,
        #[max_length = 255]
        name_on_card -> Nullable<Varchar>,
        #[max_length = 255]
        nickname -> Nullable<Varchar>,
        #[max_length = 255]
        customer_id -> Nullable<Varchar>,
        duplicate -> Nullable<Bool>,
        #[max_length = 8]
        card_cvc -> Nullable<Varchar>,
        #[max_length = 64]
        payment_method_id -> Nullable<Varchar>,
        enc_card_data -> Nullable<Text>,
    }
}

diesel::table! {
    use diesel::sql_types::*;
    use crate::enums::diesel_exports::*;

    mandate (mandate_id) {
        id -> Int4,
        #[max_length = 64]
        mandate_id -> Varchar,
        #[max_length = 64]
        customer_id -> Varchar,
        #[max_length = 64]
        merchant_id -> Varchar,
        #[max_length = 64]
        payment_method_id -> Varchar,
        mandate_status -> MandateStatus,
        mandate_type -> MandateType,
        customer_accepted_at -> Nullable<Timestamp>,
        #[max_length = 64]
        customer_ip_address -> Nullable<Varchar>,
        #[max_length = 255]
        customer_user_agent -> Nullable<Varchar>,
        #[max_length = 128]
        network_transaction_id -> Nullable<Varchar>,
        #[max_length = 64]
        previous_attempt_id -> Nullable<Varchar>,
        created_at -> Timestamp,
        mandate_amount -> Nullable<Int8>,
        mandate_currency -> Nullable<Currency>,
        amount_captured -> Nullable<Int8>,
        #[max_length = 64]
        connector -> Varchar,
        #[max_length = 128]
        connector_mandate_id -> Nullable<Varchar>,
        start_date -> Nullable<Timestamp>,
        end_date -> Nullable<Timestamp>,
        metadata -> Nullable<Jsonb>,
        connector_mandate_ids -> Nullable<Jsonb>,
        #[max_length = 64]
        original_payment_id -> Nullable<Varchar>,
        #[max_length = 32]
        merchant_connector_id -> Nullable<Varchar>,
        #[max_length = 64]
        updated_by -> Nullable<Varchar>,
    }
}

diesel::table! {
    use diesel::sql_types::*;
    use crate::enums::diesel_exports::*;

    merchant_account (id) {
        merchant_name -> Nullable<Bytea>,
        merchant_details -> Nullable<Bytea>,
        #[max_length = 128]
        publishable_key -> Nullable<Varchar>,
        storage_scheme -> MerchantStorageScheme,
        metadata -> Nullable<Jsonb>,
        created_at -> Timestamp,
        modified_at -> Timestamp,
        #[max_length = 32]
        organization_id -> Varchar,
        recon_status -> ReconStatus,
        version -> ApiVersion,
        #[max_length = 64]
        id -> Varchar,
    }
}

diesel::table! {
    use diesel::sql_types::*;
    use crate::enums::diesel_exports::*;

    merchant_connector_account (id) {
        #[max_length = 64]
        merchant_id -> Varchar,
        #[max_length = 64]
        connector_name -> Varchar,
        connector_account_details -> Bytea,
        disabled -> Nullable<Bool>,
        payment_methods_enabled -> Nullable<Array<Nullable<Json>>>,
        connector_type -> ConnectorType,
        metadata -> Nullable<Jsonb>,
        #[max_length = 255]
        connector_label -> Nullable<Varchar>,
        created_at -> Timestamp,
        modified_at -> Timestamp,
        connector_webhook_details -> Nullable<Jsonb>,
        frm_config -> Nullable<Array<Nullable<Jsonb>>>,
        #[max_length = 64]
        profile_id -> Varchar,
        applepay_verified_domains -> Nullable<Array<Nullable<Text>>>,
        pm_auth_config -> Nullable<Jsonb>,
        status -> ConnectorStatus,
        additional_merchant_data -> Nullable<Bytea>,
        connector_wallets_details -> Nullable<Bytea>,
        version -> ApiVersion,
        #[max_length = 64]
        id -> Varchar,
    }
}

diesel::table! {
    use diesel::sql_types::*;
    use crate::enums::diesel_exports::*;

    merchant_key_store (merchant_id) {
        #[max_length = 64]
        merchant_id -> Varchar,
        key -> Bytea,
        created_at -> Timestamp,
    }
}

diesel::table! {
    use diesel::sql_types::*;
    use crate::enums::diesel_exports::*;

    organization (id) {
        organization_details -> Nullable<Jsonb>,
        metadata -> Nullable<Jsonb>,
        created_at -> Timestamp,
        modified_at -> Timestamp,
        #[max_length = 32]
        id -> Varchar,
        organization_name -> Nullable<Text>,
    }
}

diesel::table! {
    use diesel::sql_types::*;
    use crate::enums::diesel_exports::*;

    payment_attempt (id) {
        #[max_length = 64]
        payment_id -> Varchar,
        #[max_length = 64]
        merchant_id -> Varchar,
        status -> AttemptStatus,
        #[max_length = 64]
        connector -> Nullable<Varchar>,
        error_message -> Nullable<Text>,
        surcharge_amount -> Nullable<Int8>,
        #[max_length = 64]
        payment_method_id -> Nullable<Varchar>,
<<<<<<< HEAD
        payment_method -> Nullable<Varchar>,
        #[max_length = 512]
        connector_transaction_id -> Nullable<Varchar>,
        capture_method -> Nullable<CaptureMethod>,
        capture_on -> Nullable<Timestamp>,
=======
>>>>>>> da6c0ff6
        confirm -> Bool,
        authentication_type -> Nullable<AuthenticationType>,
        created_at -> Timestamp,
        modified_at -> Timestamp,
        last_synced -> Nullable<Timestamp>,
        #[max_length = 255]
        cancellation_reason -> Nullable<Varchar>,
        amount_to_capture -> Nullable<Int8>,
        browser_info -> Nullable<Jsonb>,
        #[max_length = 255]
        error_code -> Nullable<Varchar>,
        #[max_length = 128]
        payment_token -> Nullable<Varchar>,
        connector_metadata -> Nullable<Jsonb>,
        #[max_length = 50]
        payment_experience -> Nullable<Varchar>,
        payment_method_data -> Nullable<Jsonb>,
        preprocessing_step_id -> Nullable<Varchar>,
        error_reason -> Nullable<Text>,
        multiple_capture_count -> Nullable<Int2>,
        #[max_length = 128]
        connector_response_reference_id -> Nullable<Varchar>,
        amount_capturable -> Int8,
        #[max_length = 32]
        updated_by -> Varchar,
        #[max_length = 32]
        merchant_connector_id -> Nullable<Varchar>,
        authentication_data -> Nullable<Json>,
        encoded_data -> Nullable<Text>,
        #[max_length = 255]
        unified_code -> Nullable<Varchar>,
        #[max_length = 1024]
        unified_message -> Nullable<Varchar>,
        net_amount -> Nullable<Int8>,
        external_three_ds_authentication_attempted -> Nullable<Bool>,
        #[max_length = 64]
        authentication_connector -> Nullable<Varchar>,
        #[max_length = 64]
        authentication_id -> Nullable<Varchar>,
        #[max_length = 64]
        fingerprint_id -> Nullable<Varchar>,
        #[max_length = 64]
        payment_method_billing_address_id -> Nullable<Varchar>,
        #[max_length = 64]
        charge_id -> Nullable<Varchar>,
        #[max_length = 64]
        client_source -> Nullable<Varchar>,
        #[max_length = 64]
        client_version -> Nullable<Varchar>,
        customer_acceptance -> Nullable<Jsonb>,
        #[max_length = 64]
        profile_id -> Varchar,
        #[max_length = 32]
        organization_id -> Varchar,
        #[max_length = 32]
        card_network -> Nullable<Varchar>,
        payment_method_type_v2 -> Nullable<Varchar>,
        #[max_length = 128]
        connector_payment_id -> Nullable<Varchar>,
        #[max_length = 64]
        payment_method_subtype -> Nullable<Varchar>,
        routing_result -> Nullable<Jsonb>,
        authentication_applied -> Nullable<AuthenticationType>,
        #[max_length = 128]
        external_reference_id -> Nullable<Varchar>,
        tax_on_surcharge -> Nullable<Int8>,
        #[max_length = 64]
        id -> Varchar,
        shipping_cost -> Nullable<Int8>,
        order_tax_amount -> Nullable<Int8>,
    }
}

diesel::table! {
    use diesel::sql_types::*;
    use crate::enums::diesel_exports::*;

    payment_intent (id) {
        #[max_length = 64]
        merchant_id -> Varchar,
        status -> IntentStatus,
        amount -> Int8,
        currency -> Currency,
        amount_captured -> Nullable<Int8>,
        #[max_length = 64]
        customer_id -> Nullable<Varchar>,
        #[max_length = 255]
        description -> Nullable<Varchar>,
        #[max_length = 255]
        return_url -> Nullable<Varchar>,
        metadata -> Nullable<Jsonb>,
        created_at -> Timestamp,
        modified_at -> Timestamp,
        last_synced -> Nullable<Timestamp>,
        setup_future_usage -> Nullable<FutureUsage>,
        #[max_length = 128]
        client_secret -> Varchar,
        #[max_length = 64]
        active_attempt_id -> Varchar,
        order_details -> Nullable<Array<Nullable<Jsonb>>>,
        allowed_payment_method_types -> Nullable<Json>,
        connector_metadata -> Nullable<Json>,
        feature_metadata -> Nullable<Json>,
        attempt_count -> Int2,
        #[max_length = 64]
        profile_id -> Varchar,
        #[max_length = 255]
        payment_link_id -> Nullable<Varchar>,
        #[max_length = 32]
        updated_by -> Varchar,
        surcharge_applicable -> Nullable<Bool>,
        request_incremental_authorization -> Nullable<RequestIncrementalAuthorization>,
        authorization_count -> Nullable<Int4>,
        session_expiry -> Nullable<Timestamp>,
        request_external_three_ds_authentication -> Nullable<Bool>,
        frm_metadata -> Nullable<Jsonb>,
        customer_details -> Nullable<Bytea>,
        shipping_cost -> Nullable<Int8>,
        #[max_length = 32]
        organization_id -> Varchar,
        tax_details -> Nullable<Jsonb>,
        skip_external_tax_calculation -> Nullable<Bool>,
        #[max_length = 64]
        merchant_reference_id -> Nullable<Varchar>,
        billing_address -> Nullable<Bytea>,
        shipping_address -> Nullable<Bytea>,
        capture_method -> Nullable<CaptureMethod>,
        authentication_type -> Nullable<AuthenticationType>,
        prerouting_algorithm -> Nullable<Jsonb>,
        surcharge_amount -> Nullable<Int8>,
        tax_on_surcharge -> Nullable<Int8>,
        #[max_length = 64]
        frm_merchant_decision -> Nullable<Varchar>,
        #[max_length = 255]
        statement_descriptor -> Nullable<Varchar>,
        enable_payment_link -> Nullable<Bool>,
        apply_mit_exemption -> Nullable<Bool>,
        customer_present -> Nullable<Bool>,
        #[max_length = 64]
        routing_algorithm_id -> Nullable<Varchar>,
        payment_link_config -> Nullable<Jsonb>,
        #[max_length = 64]
        id -> Varchar,
    }
}

diesel::table! {
    use diesel::sql_types::*;
    use crate::enums::diesel_exports::*;

    payment_link (payment_link_id) {
        #[max_length = 255]
        payment_link_id -> Varchar,
        #[max_length = 64]
        payment_id -> Varchar,
        #[max_length = 255]
        link_to_pay -> Varchar,
        #[max_length = 64]
        merchant_id -> Varchar,
        amount -> Int8,
        currency -> Nullable<Currency>,
        created_at -> Timestamp,
        last_modified_at -> Timestamp,
        fulfilment_time -> Nullable<Timestamp>,
        #[max_length = 64]
        custom_merchant_name -> Nullable<Varchar>,
        payment_link_config -> Nullable<Jsonb>,
        #[max_length = 255]
        description -> Nullable<Varchar>,
        #[max_length = 64]
        profile_id -> Nullable<Varchar>,
        #[max_length = 255]
        secure_link -> Nullable<Varchar>,
    }
}

diesel::table! {
    use diesel::sql_types::*;
    use crate::enums::diesel_exports::*;

    payment_methods (id) {
        #[max_length = 64]
        customer_id -> Varchar,
        #[max_length = 64]
        merchant_id -> Varchar,
        created_at -> Timestamp,
        last_modified -> Timestamp,
        payment_method -> Nullable<Varchar>,
        #[max_length = 64]
        payment_method_type -> Nullable<Varchar>,
        metadata -> Nullable<Json>,
        payment_method_data -> Nullable<Bytea>,
        #[max_length = 64]
        locker_id -> Nullable<Varchar>,
        last_used_at -> Timestamp,
        connector_mandate_details -> Nullable<Jsonb>,
        customer_acceptance -> Nullable<Jsonb>,
        #[max_length = 64]
        status -> Varchar,
        #[max_length = 255]
        network_transaction_id -> Nullable<Varchar>,
        #[max_length = 128]
        client_secret -> Nullable<Varchar>,
        payment_method_billing_address -> Nullable<Bytea>,
        #[max_length = 64]
        updated_by -> Nullable<Varchar>,
        #[max_length = 64]
        locker_fingerprint_id -> Nullable<Varchar>,
        #[max_length = 64]
        id -> Varchar,
        version -> ApiVersion,
        #[max_length = 128]
        network_token_requestor_reference_id -> Nullable<Varchar>,
        #[max_length = 64]
        network_token_locker_id -> Nullable<Varchar>,
        network_token_payment_method_data -> Nullable<Bytea>,
    }
}

diesel::table! {
    use diesel::sql_types::*;
    use crate::enums::diesel_exports::*;

    payout_attempt (payout_attempt_id) {
        #[max_length = 64]
        payout_attempt_id -> Varchar,
        #[max_length = 64]
        payout_id -> Varchar,
        #[max_length = 64]
        customer_id -> Nullable<Varchar>,
        #[max_length = 64]
        merchant_id -> Varchar,
        #[max_length = 64]
        address_id -> Nullable<Varchar>,
        #[max_length = 64]
        connector -> Nullable<Varchar>,
        #[max_length = 128]
        connector_payout_id -> Nullable<Varchar>,
        #[max_length = 64]
        payout_token -> Nullable<Varchar>,
        status -> PayoutStatus,
        is_eligible -> Nullable<Bool>,
        error_message -> Nullable<Text>,
        #[max_length = 64]
        error_code -> Nullable<Varchar>,
        business_country -> Nullable<CountryAlpha2>,
        #[max_length = 64]
        business_label -> Nullable<Varchar>,
        created_at -> Timestamp,
        last_modified_at -> Timestamp,
        #[max_length = 64]
        profile_id -> Varchar,
        #[max_length = 32]
        merchant_connector_id -> Nullable<Varchar>,
        routing_info -> Nullable<Jsonb>,
        #[max_length = 255]
        unified_code -> Nullable<Varchar>,
        #[max_length = 1024]
        unified_message -> Nullable<Varchar>,
        additional_payout_method_data -> Nullable<Jsonb>,
    }
}

diesel::table! {
    use diesel::sql_types::*;
    use crate::enums::diesel_exports::*;

    payouts (payout_id) {
        #[max_length = 64]
        payout_id -> Varchar,
        #[max_length = 64]
        merchant_id -> Varchar,
        #[max_length = 64]
        customer_id -> Nullable<Varchar>,
        #[max_length = 64]
        address_id -> Nullable<Varchar>,
        payout_type -> Nullable<PayoutType>,
        #[max_length = 64]
        payout_method_id -> Nullable<Varchar>,
        amount -> Int8,
        destination_currency -> Currency,
        source_currency -> Currency,
        #[max_length = 255]
        description -> Nullable<Varchar>,
        recurring -> Bool,
        auto_fulfill -> Bool,
        #[max_length = 255]
        return_url -> Nullable<Varchar>,
        #[max_length = 64]
        entity_type -> Varchar,
        metadata -> Nullable<Jsonb>,
        created_at -> Timestamp,
        last_modified_at -> Timestamp,
        attempt_count -> Int2,
        #[max_length = 64]
        profile_id -> Varchar,
        status -> PayoutStatus,
        confirm -> Nullable<Bool>,
        #[max_length = 255]
        payout_link_id -> Nullable<Varchar>,
        #[max_length = 128]
        client_secret -> Nullable<Varchar>,
        #[max_length = 32]
        priority -> Nullable<Varchar>,
    }
}

diesel::table! {
    use diesel::sql_types::*;
    use crate::enums::diesel_exports::*;

    process_tracker (id) {
        #[max_length = 127]
        id -> Varchar,
        #[max_length = 64]
        name -> Nullable<Varchar>,
        tag -> Array<Nullable<Text>>,
        #[max_length = 64]
        runner -> Nullable<Varchar>,
        retry_count -> Int4,
        schedule_time -> Nullable<Timestamp>,
        #[max_length = 255]
        rule -> Varchar,
        tracking_data -> Json,
        #[max_length = 255]
        business_status -> Varchar,
        status -> ProcessTrackerStatus,
        event -> Array<Nullable<Text>>,
        created_at -> Timestamp,
        updated_at -> Timestamp,
    }
}

diesel::table! {
    use diesel::sql_types::*;
    use crate::enums::diesel_exports::*;

    refund (merchant_id, refund_id) {
        id -> Int4,
        #[max_length = 64]
        internal_reference_id -> Varchar,
        #[max_length = 64]
        refund_id -> Varchar,
        #[max_length = 64]
        payment_id -> Varchar,
        #[max_length = 64]
        merchant_id -> Varchar,
        #[max_length = 512]
        connector_transaction_id -> Varchar,
        #[max_length = 64]
        connector -> Varchar,
        #[max_length = 512]
        connector_refund_id -> Nullable<Varchar>,
        #[max_length = 64]
        external_reference_id -> Nullable<Varchar>,
        refund_type -> RefundType,
        total_amount -> Int8,
        currency -> Currency,
        refund_amount -> Int8,
        refund_status -> RefundStatus,
        sent_to_gateway -> Bool,
        refund_error_message -> Nullable<Text>,
        metadata -> Nullable<Json>,
        #[max_length = 128]
        refund_arn -> Nullable<Varchar>,
        created_at -> Timestamp,
        modified_at -> Timestamp,
        #[max_length = 255]
        description -> Nullable<Varchar>,
        #[max_length = 64]
        attempt_id -> Varchar,
        #[max_length = 255]
        refund_reason -> Nullable<Varchar>,
        refund_error_code -> Nullable<Text>,
        #[max_length = 64]
        profile_id -> Nullable<Varchar>,
        #[max_length = 32]
        updated_by -> Varchar,
        #[max_length = 32]
        merchant_connector_id -> Nullable<Varchar>,
        charges -> Nullable<Jsonb>,
        #[max_length = 32]
        organization_id -> Varchar,
    }
}

diesel::table! {
    use diesel::sql_types::*;
    use crate::enums::diesel_exports::*;

    reverse_lookup (lookup_id) {
        #[max_length = 128]
        lookup_id -> Varchar,
        #[max_length = 128]
        sk_id -> Varchar,
        #[max_length = 128]
        pk_id -> Varchar,
        #[max_length = 128]
        source -> Varchar,
        #[max_length = 32]
        updated_by -> Varchar,
    }
}

diesel::table! {
    use diesel::sql_types::*;
    use crate::enums::diesel_exports::*;

    roles (role_id) {
        id -> Int4,
        #[max_length = 64]
        role_name -> Varchar,
        #[max_length = 64]
        role_id -> Varchar,
        #[max_length = 64]
        merchant_id -> Varchar,
        #[max_length = 64]
        org_id -> Varchar,
        groups -> Array<Nullable<Text>>,
        scope -> RoleScope,
        created_at -> Timestamp,
        #[max_length = 64]
        created_by -> Varchar,
        last_modified_at -> Timestamp,
        #[max_length = 64]
        last_modified_by -> Varchar,
        #[max_length = 64]
        entity_type -> Nullable<Varchar>,
    }
}

diesel::table! {
    use diesel::sql_types::*;
    use crate::enums::diesel_exports::*;

    routing_algorithm (algorithm_id) {
        #[max_length = 64]
        algorithm_id -> Varchar,
        #[max_length = 64]
        profile_id -> Varchar,
        #[max_length = 64]
        merchant_id -> Varchar,
        #[max_length = 64]
        name -> Varchar,
        #[max_length = 256]
        description -> Nullable<Varchar>,
        kind -> RoutingAlgorithmKind,
        algorithm_data -> Jsonb,
        created_at -> Timestamp,
        modified_at -> Timestamp,
        algorithm_for -> TransactionType,
    }
}

diesel::table! {
    use diesel::sql_types::*;
    use crate::enums::diesel_exports::*;

    unified_translations (unified_code, unified_message, locale) {
        #[max_length = 255]
        unified_code -> Varchar,
        #[max_length = 1024]
        unified_message -> Varchar,
        #[max_length = 255]
        locale -> Varchar,
        #[max_length = 1024]
        translation -> Varchar,
        created_at -> Timestamp,
        last_modified_at -> Timestamp,
    }
}

diesel::table! {
    use diesel::sql_types::*;
    use crate::enums::diesel_exports::*;

    user_authentication_methods (id) {
        #[max_length = 64]
        id -> Varchar,
        #[max_length = 64]
        auth_id -> Varchar,
        #[max_length = 64]
        owner_id -> Varchar,
        #[max_length = 64]
        owner_type -> Varchar,
        #[max_length = 64]
        auth_type -> Varchar,
        private_config -> Nullable<Bytea>,
        public_config -> Nullable<Jsonb>,
        allow_signup -> Bool,
        created_at -> Timestamp,
        last_modified_at -> Timestamp,
    }
}

diesel::table! {
    use diesel::sql_types::*;
    use crate::enums::diesel_exports::*;

    user_key_store (user_id) {
        #[max_length = 64]
        user_id -> Varchar,
        key -> Bytea,
        created_at -> Timestamp,
    }
}

diesel::table! {
    use diesel::sql_types::*;
    use crate::enums::diesel_exports::*;

    user_roles (id) {
        id -> Int4,
        #[max_length = 64]
        user_id -> Varchar,
        #[max_length = 64]
        merchant_id -> Nullable<Varchar>,
        #[max_length = 64]
        role_id -> Varchar,
        #[max_length = 64]
        org_id -> Nullable<Varchar>,
        status -> UserStatus,
        #[max_length = 64]
        created_by -> Varchar,
        #[max_length = 64]
        last_modified_by -> Varchar,
        created_at -> Timestamp,
        last_modified -> Timestamp,
        #[max_length = 64]
        profile_id -> Nullable<Varchar>,
        #[max_length = 64]
        entity_id -> Nullable<Varchar>,
        #[max_length = 64]
        entity_type -> Nullable<Varchar>,
        version -> UserRoleVersion,
    }
}

diesel::table! {
    use diesel::sql_types::*;
    use crate::enums::diesel_exports::*;

    users (user_id) {
        id -> Int4,
        #[max_length = 64]
        user_id -> Varchar,
        #[max_length = 255]
        email -> Varchar,
        #[max_length = 255]
        name -> Varchar,
        #[max_length = 255]
        password -> Nullable<Varchar>,
        is_verified -> Bool,
        created_at -> Timestamp,
        last_modified_at -> Timestamp,
        totp_status -> TotpStatus,
        totp_secret -> Nullable<Bytea>,
        totp_recovery_codes -> Nullable<Array<Nullable<Text>>>,
        last_password_modified_at -> Nullable<Timestamp>,
    }
}

diesel::allow_tables_to_appear_in_same_query!(
    address,
    api_keys,
    authentication,
    blocklist,
    blocklist_fingerprint,
    blocklist_lookup,
    business_profile,
    captures,
    cards_info,
    configs,
    customers,
    dashboard_metadata,
    dispute,
    events,
    file_metadata,
    fraud_check,
    gateway_status_map,
    generic_link,
    incremental_authorization,
    locker_mock_up,
    mandate,
    merchant_account,
    merchant_connector_account,
    merchant_key_store,
    organization,
    payment_attempt,
    payment_intent,
    payment_link,
    payment_methods,
    payout_attempt,
    payouts,
    process_tracker,
    refund,
    reverse_lookup,
    roles,
    routing_algorithm,
    unified_translations,
    user_authentication_methods,
    user_key_store,
    user_roles,
    users,
);<|MERGE_RESOLUTION|>--- conflicted
+++ resolved
@@ -747,14 +747,6 @@
         surcharge_amount -> Nullable<Int8>,
         #[max_length = 64]
         payment_method_id -> Nullable<Varchar>,
-<<<<<<< HEAD
-        payment_method -> Nullable<Varchar>,
-        #[max_length = 512]
-        connector_transaction_id -> Nullable<Varchar>,
-        capture_method -> Nullable<CaptureMethod>,
-        capture_on -> Nullable<Timestamp>,
-=======
->>>>>>> da6c0ff6
         confirm -> Bool,
         authentication_type -> Nullable<AuthenticationType>,
         created_at -> Timestamp,
