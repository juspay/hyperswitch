--- conflicted
+++ resolved
@@ -875,15 +875,12 @@
         capture_before -> Nullable<Timestamp>,
         card_discovery -> Nullable<CardDiscovery>,
         charges -> Nullable<Jsonb>,
-<<<<<<< HEAD
+        #[max_length = 64]
+        processor_merchant_id -> Nullable<Varchar>,
+        #[max_length = 255]
+        created_by -> Nullable<Varchar>,
         #[max_length = 32]
         overcapture_status -> Nullable<Varchar>,
-=======
-        #[max_length = 64]
-        processor_merchant_id -> Nullable<Varchar>,
-        #[max_length = 255]
-        created_by -> Nullable<Varchar>,
->>>>>>> 6281ae06
         payment_method_type_v2 -> Varchar,
         #[max_length = 128]
         connector_payment_id -> Nullable<Varchar>,
@@ -963,12 +960,12 @@
         platform_merchant_id -> Nullable<Varchar>,
         force_3ds_challenge -> Nullable<Bool>,
         force_3ds_challenge_trigger -> Nullable<Bool>,
+        #[max_length = 64]
+        processor_merchant_id -> Nullable<Varchar>,
+        #[max_length = 255]
+        created_by -> Nullable<Varchar>,
         #[max_length = 32]
         request_overcapture -> Nullable<Varchar>,
-        #[max_length = 64]
-        processor_merchant_id -> Nullable<Varchar>,
-        #[max_length = 255]
-        created_by -> Nullable<Varchar>,
         #[max_length = 64]
         merchant_reference_id -> Nullable<Varchar>,
         billing_address -> Nullable<Bytea>,
