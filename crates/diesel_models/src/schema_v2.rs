--- conflicted
+++ resolved
@@ -924,12 +924,9 @@
         created_by -> Nullable<Varchar>,
         #[max_length = 255]
         connector_request_reference_id -> Nullable<Varchar>,
-<<<<<<< HEAD
+        #[max_length = 255]
+        network_transaction_id -> Nullable<Varchar>,
         is_overcapture_enabled -> Nullable<Bool>,
-=======
-        #[max_length = 255]
-        network_transaction_id -> Nullable<Varchar>,
->>>>>>> f5db0035
         payment_method_type_v2 -> Nullable<Varchar>,
         #[max_length = 128]
         connector_payment_id -> Nullable<Varchar>,
