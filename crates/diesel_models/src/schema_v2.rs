--- conflicted
+++ resolved
@@ -870,13 +870,8 @@
         tax_on_surcharge -> Nullable<Int8>,
         payment_method_billing_address -> Nullable<Bytea>,
         redirection_data -> Nullable<Jsonb>,
-<<<<<<< HEAD
         connector_payment_data -> Nullable<Text>,
-=======
-        #[max_length = 512]
-        connector_payment_data -> Nullable<Varchar>,
         connector_token_details -> Nullable<Jsonb>,
->>>>>>> 22072fd7
         #[max_length = 64]
         id -> Varchar,
         shipping_cost -> Nullable<Int8>,
