--- conflicted
+++ resolved
@@ -222,8 +222,6 @@
         should_collect_cvv_during_payment -> Bool,
         #[max_length = 64]
         id -> Varchar,
-<<<<<<< HEAD
-=======
         version -> ApiVersion,
         dynamic_routing_algorithm -> Nullable<Json>,
         is_network_tokenization_enabled -> Bool,
@@ -232,7 +230,6 @@
         always_request_extended_authorization -> Nullable<Bool>,
         is_click_to_pay_enabled -> Bool,
         authentication_product_ids -> Nullable<Jsonb>,
->>>>>>> d6e13dd0
         three_ds_decision_manager_config -> Nullable<Jsonb>,
     }
 }
@@ -884,8 +881,6 @@
         connector_token_details -> Nullable<Jsonb>,
         #[max_length = 64]
         id -> Varchar,
-<<<<<<< HEAD
-=======
         shipping_cost -> Nullable<Int8>,
         order_tax_amount -> Nullable<Int8>,
         request_extended_authorization -> Nullable<Bool>,
@@ -893,7 +888,6 @@
         capture_before -> Nullable<Timestamp>,
         card_discovery -> Nullable<CardDiscovery>,
         charges -> Nullable<Jsonb>,
->>>>>>> d6e13dd0
     }
 }
 
@@ -971,14 +965,11 @@
         payment_link_config -> Nullable<Jsonb>,
         #[max_length = 64]
         id -> Varchar,
-<<<<<<< HEAD
-=======
         request_extended_authorization -> Nullable<Bool>,
         psd2_sca_exemption_type -> Nullable<ScaExemptionType>,
         split_payments -> Nullable<Jsonb>,
         #[max_length = 64]
         platform_merchant_id -> Nullable<Varchar>,
->>>>>>> d6e13dd0
     }
 }
 
