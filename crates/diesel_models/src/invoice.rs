--- conflicted
+++ resolved
@@ -56,13 +56,9 @@
 #[derive(Clone, Debug, Eq, PartialEq, AsChangeset, Deserialize)]
 #[diesel(table_name = invoice)]
 pub struct InvoiceUpdate {
-<<<<<<< HEAD
     pub amount: Option<MinorUnit>,
     pub currency: Option<String>,
-    pub status: Option<String>,
-=======
     pub status: Option<InvoiceStatus>,
->>>>>>> c2a9ce78
     pub payment_method_id: Option<String>,
     pub connector_invoice_id: Option<common_utils::id_type::InvoiceId>,
     pub modified_at: time::PrimitiveDateTime,
