use common_enums::connector_enums::{Connector, InvoiceStatus};
use common_utils::{id_type::GenerateId, pii::SecretSerdeValue, types::MinorUnit};
use diesel::{AsChangeset, Identifiable, Insertable, Queryable, Selectable};
use serde::{Deserialize, Serialize};

use crate::schema::invoice;

#[derive(Clone, Debug, Eq, Insertable, PartialEq, Serialize, Deserialize)]
#[diesel(table_name = invoice, check_for_backend(diesel::pg::Pg))]
pub struct InvoiceNew {
    pub id: common_utils::id_type::InvoiceId,
    pub subscription_id: common_utils::id_type::SubscriptionId,
    pub merchant_id: common_utils::id_type::MerchantId,
    pub profile_id: common_utils::id_type::ProfileId,
    pub merchant_connector_id: common_utils::id_type::MerchantConnectorAccountId,
    pub payment_intent_id: Option<common_utils::id_type::PaymentId>,
    pub payment_method_id: Option<String>,
    pub customer_id: common_utils::id_type::CustomerId,
    pub amount: MinorUnit,
    pub currency: String,
    pub status: String,
    pub provider_name: Connector,
    pub metadata: Option<SecretSerdeValue>,
    pub created_at: time::PrimitiveDateTime,
    pub modified_at: time::PrimitiveDateTime,
}

#[derive(
    Clone, Debug, Eq, PartialEq, Identifiable, Queryable, Selectable, Deserialize, Serialize,
)]
#[diesel(
    table_name = invoice,
    primary_key(id),
    check_for_backend(diesel::pg::Pg)
)]
pub struct Invoice {
<<<<<<< HEAD
    pub id: common_utils::id_type::InvoiceId,
    pub subscription_id: common_utils::id_type::SubscriptionId,
    pub merchant_id: common_utils::id_type::MerchantId,
    pub profile_id: common_utils::id_type::ProfileId,
    pub payment_intent_id: Option<common_utils::id_type::PaymentId>,
=======
    id: common_utils::id_type::InvoiceId,
    subscription_id: common_utils::id_type::SubscriptionId,
    merchant_id: common_utils::id_type::MerchantId,
    profile_id: common_utils::id_type::ProfileId,
    merchant_connector_id: common_utils::id_type::MerchantConnectorAccountId,
    payment_intent_id: Option<common_utils::id_type::PaymentId>,
    payment_method_id: Option<String>,
    customer_id: common_utils::id_type::CustomerId,
    amount: MinorUnit,
    currency: String,
    status: String,
    provider_name: Connector,
    metadata: Option<SecretSerdeValue>,
    created_at: time::PrimitiveDateTime,
    modified_at: time::PrimitiveDateTime,
}

#[derive(Clone, Debug, Eq, PartialEq, AsChangeset, Deserialize)]
#[diesel(table_name = invoice)]
pub struct InvoiceUpdate {
    pub status: Option<String>,
>>>>>>> acf816d0
    pub payment_method_id: Option<String>,
    pub customer_id: common_utils::id_type::CustomerId,
    pub amount: MinorUnit,
    pub currency: String,
    pub status: String,
    pub provider_name: Connector,
    pub metadata: Option<SecretSerdeValue>,
    pub created_at: time::PrimitiveDateTime,
    pub modified_at: time::PrimitiveDateTime,
}

impl InvoiceNew {
    #[allow(clippy::too_many_arguments)]
    pub fn new(
        subscription_id: common_utils::id_type::SubscriptionId,
        merchant_id: common_utils::id_type::MerchantId,
        profile_id: common_utils::id_type::ProfileId,
        merchant_connector_id: common_utils::id_type::MerchantConnectorAccountId,
        payment_intent_id: Option<common_utils::id_type::PaymentId>,
        payment_method_id: Option<String>,
        customer_id: common_utils::id_type::CustomerId,
        amount: MinorUnit,
        currency: String,
        status: InvoiceStatus,
        provider_name: Connector,
        metadata: Option<SecretSerdeValue>,
    ) -> Self {
        let id = common_utils::id_type::InvoiceId::generate();
        let now = common_utils::date_time::now();
        Self {
            id,
            subscription_id,
            merchant_id,
            profile_id,
            merchant_connector_id,
            payment_intent_id,
            payment_method_id,
            customer_id,
            amount,
            currency,
            status: status.to_string(),
            provider_name,
            metadata,
            created_at: now,
            modified_at: now,
        }
    }
}

impl InvoiceUpdate {
    pub fn new(payment_method_id: Option<String>, status: Option<InvoiceStatus>) -> Self {
        Self {
            payment_method_id,
            status: status.map(|status| status.to_string()),
            modified_at: common_utils::date_time::now(),
        }
    }
}<|MERGE_RESOLUTION|>--- conflicted
+++ resolved
@@ -34,19 +34,12 @@
     check_for_backend(diesel::pg::Pg)
 )]
 pub struct Invoice {
-<<<<<<< HEAD
     pub id: common_utils::id_type::InvoiceId,
     pub subscription_id: common_utils::id_type::SubscriptionId,
     pub merchant_id: common_utils::id_type::MerchantId,
     pub profile_id: common_utils::id_type::ProfileId,
+    pub merchant_connector_id: common_utils::id_type::MerchantConnectorAccountId,
     pub payment_intent_id: Option<common_utils::id_type::PaymentId>,
-=======
-    id: common_utils::id_type::InvoiceId,
-    subscription_id: common_utils::id_type::SubscriptionId,
-    merchant_id: common_utils::id_type::MerchantId,
-    profile_id: common_utils::id_type::ProfileId,
-    merchant_connector_id: common_utils::id_type::MerchantConnectorAccountId,
-    payment_intent_id: Option<common_utils::id_type::PaymentId>,
     payment_method_id: Option<String>,
     customer_id: common_utils::id_type::CustomerId,
     amount: MinorUnit,
@@ -62,15 +55,7 @@
 #[diesel(table_name = invoice)]
 pub struct InvoiceUpdate {
     pub status: Option<String>,
->>>>>>> acf816d0
     pub payment_method_id: Option<String>,
-    pub customer_id: common_utils::id_type::CustomerId,
-    pub amount: MinorUnit,
-    pub currency: String,
-    pub status: String,
-    pub provider_name: Connector,
-    pub metadata: Option<SecretSerdeValue>,
-    pub created_at: time::PrimitiveDateTime,
     pub modified_at: time::PrimitiveDateTime,
 }
 
