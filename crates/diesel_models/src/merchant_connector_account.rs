use std::fmt::Debug;

use common_utils::{encryption::Encryption, id_type, pii};
use diesel::{AsChangeset, Identifiable, Insertable, Queryable, Selectable};
use masking::Secret;

use crate::enums as storage_enums;
#[cfg(all(
    any(feature = "v1", feature = "v2"),
    not(feature = "merchant_connector_account_v2")
))]
use crate::schema::merchant_connector_account;
#[cfg(all(feature = "v2", feature = "merchant_connector_account_v2"))]
use crate::schema_v2::merchant_connector_account;

#[cfg(all(
    any(feature = "v1", feature = "v2"),
    not(feature = "merchant_connector_account_v2")
))]
#[derive(
    Clone,
    Debug,
    serde::Serialize,
    serde::Deserialize,
    Identifiable,
    Queryable,
    Selectable,
    router_derive::DebugAsDisplay,
)]
#[diesel(table_name = merchant_connector_account, primary_key(merchant_connector_id), check_for_backend(diesel::pg::Pg))]
pub struct MerchantConnectorAccount {
    pub merchant_id: id_type::MerchantId,
    pub connector_name: String,
    pub connector_account_details: Encryption,
    pub test_mode: Option<bool>,
    pub disabled: Option<bool>,
    pub merchant_connector_id: String,
    #[diesel(deserialize_as = super::OptionalDieselArray<serde_json::Value>)]
    pub payment_methods_enabled: Option<Vec<serde_json::Value>>,
    pub connector_type: storage_enums::ConnectorType,
    pub metadata: Option<pii::SecretSerdeValue>,
    pub connector_label: Option<String>,
    pub business_country: Option<storage_enums::CountryAlpha2>,
    pub business_label: Option<String>,
    pub business_sub_label: Option<String>,
    pub frm_configs: Option<Secret<serde_json::Value>>,
    pub created_at: time::PrimitiveDateTime,
    pub modified_at: time::PrimitiveDateTime,
    pub connector_webhook_details: Option<pii::SecretSerdeValue>,
    #[diesel(deserialize_as = super::OptionalDieselArray<pii::SecretSerdeValue>)]
    pub frm_config: Option<Vec<Secret<serde_json::Value>>>,
    pub profile_id: Option<String>,
    #[diesel(deserialize_as = super::OptionalDieselArray<String>)]
    pub applepay_verified_domains: Option<Vec<String>>,
    pub pm_auth_config: Option<pii::SecretSerdeValue>,
    pub status: storage_enums::ConnectorStatus,
    pub additional_merchant_data: Option<Encryption>,
    pub connector_wallets_details: Option<Encryption>,
}

#[cfg(all(
    any(feature = "v1", feature = "v2"),
    not(feature = "merchant_connector_account_v2")
))]
impl MerchantConnectorAccount {
    pub fn get_id(&self) -> String {
        self.merchant_connector_id.clone()
    }
}

#[cfg(all(feature = "v2", feature = "merchant_connector_account_v2"))]
#[derive(
    Clone,
    Debug,
    serde::Serialize,
    serde::Deserialize,
    Identifiable,
    Queryable,
    Selectable,
    router_derive::DebugAsDisplay,
)]
#[diesel(table_name = merchant_connector_account, check_for_backend(diesel::pg::Pg))]
pub struct MerchantConnectorAccount {
    pub merchant_id: String,
    pub connector_name: String,
    pub connector_account_details: Encryption,
    pub disabled: Option<bool>,
    #[diesel(deserialize_as = super::OptionalDieselArray<serde_json::Value>)]
    pub payment_methods_enabled: Option<Vec<serde_json::Value>>,
    pub connector_type: storage_enums::ConnectorType,
    pub metadata: Option<pii::SecretSerdeValue>,
    pub connector_label: Option<String>,
    pub frm_configs: Option<Secret<serde_json::Value>>,
    pub created_at: time::PrimitiveDateTime,
    pub modified_at: time::PrimitiveDateTime,
    pub connector_webhook_details: Option<pii::SecretSerdeValue>,
    #[diesel(deserialize_as = super::OptionalDieselArray<pii::SecretSerdeValue>)]
    pub frm_config: Option<Vec<Secret<serde_json::Value>>>,
    pub profile_id: Option<String>,
    #[diesel(deserialize_as = super::OptionalDieselArray<String>)]
    pub applepay_verified_domains: Option<Vec<String>>,
    pub pm_auth_config: Option<serde_json::Value>,
    pub status: storage_enums::ConnectorStatus,
    pub additional_merchant_data: Option<Encryption>,
    pub connector_wallets_details: Option<Encryption>,
    pub id: String,
}

#[cfg(all(feature = "v2", feature = "merchant_connector_account_v2"))]
impl MerchantConnectorAccount {
    pub fn get_id(&self) -> String {
        self.id.clone()
    }
}

#[cfg(all(
    any(feature = "v1", feature = "v2"),
    not(feature = "merchant_connector_account_v2")
))]
#[derive(Clone, Debug, Insertable, router_derive::DebugAsDisplay)]
#[diesel(table_name = merchant_connector_account)]
pub struct MerchantConnectorAccountNew {
    pub merchant_id: Option<id_type::MerchantId>,
    pub connector_type: Option<storage_enums::ConnectorType>,
    pub connector_name: Option<String>,
    pub connector_account_details: Option<Encryption>,
    pub test_mode: Option<bool>,
    pub disabled: Option<bool>,
    pub merchant_connector_id: String,
    pub payment_methods_enabled: Option<Vec<serde_json::Value>>,
    pub metadata: Option<pii::SecretSerdeValue>,
    pub connector_label: Option<String>,
    pub business_country: Option<storage_enums::CountryAlpha2>,
    pub business_label: Option<String>,
    pub business_sub_label: Option<String>,
    pub frm_configs: Option<Secret<serde_json::Value>>,
    pub created_at: time::PrimitiveDateTime,
    pub modified_at: time::PrimitiveDateTime,
    pub connector_webhook_details: Option<pii::SecretSerdeValue>,
    #[diesel(deserialize_as = super::OptionalDieselArray<pii::SecretSerdeValue>)]
    pub frm_config: Option<Vec<Secret<serde_json::Value>>>,
    pub profile_id: Option<String>,
    #[diesel(deserialize_as = super::OptionalDieselArray<String>)]
    pub applepay_verified_domains: Option<Vec<String>>,
    pub pm_auth_config: Option<pii::SecretSerdeValue>,
    pub status: storage_enums::ConnectorStatus,
    pub additional_merchant_data: Option<Encryption>,
    pub connector_wallets_details: Option<Encryption>,
}

#[cfg(all(feature = "v2", feature = "merchant_connector_account_v2"))]
#[derive(Clone, Debug, Insertable, router_derive::DebugAsDisplay)]
#[diesel(table_name = merchant_connector_account)]
pub struct MerchantConnectorAccountNew {
    pub merchant_id: Option<String>,
    pub connector_type: Option<storage_enums::ConnectorType>,
    pub connector_name: Option<String>,
    pub connector_account_details: Option<Encryption>,
    pub disabled: Option<bool>,
    pub payment_methods_enabled: Option<Vec<serde_json::Value>>,
    pub metadata: Option<pii::SecretSerdeValue>,
    pub connector_label: Option<String>,
    pub frm_configs: Option<Secret<serde_json::Value>>,
    pub created_at: time::PrimitiveDateTime,
    pub modified_at: time::PrimitiveDateTime,
    pub connector_webhook_details: Option<pii::SecretSerdeValue>,
    #[diesel(deserialize_as = super::OptionalDieselArray<pii::SecretSerdeValue>)]
    pub frm_config: Option<Vec<Secret<serde_json::Value>>>,
    pub profile_id: Option<String>,
    #[diesel(deserialize_as = super::OptionalDieselArray<String>)]
    pub applepay_verified_domains: Option<Vec<String>>,
    pub pm_auth_config: Option<serde_json::Value>,
    pub status: storage_enums::ConnectorStatus,
    pub additional_merchant_data: Option<Encryption>,
    pub connector_wallets_details: Option<Encryption>,
    pub id: String,
}

#[cfg(all(
    any(feature = "v1", feature = "v2"),
    not(feature = "merchant_connector_account_v2")
))]
#[derive(Clone, Debug, AsChangeset, router_derive::DebugAsDisplay)]
#[diesel(table_name = merchant_connector_account)]
pub struct MerchantConnectorAccountUpdateInternal {
    pub connector_type: Option<storage_enums::ConnectorType>,
    pub connector_name: Option<String>,
    pub connector_account_details: Option<Encryption>,
    pub connector_label: Option<String>,
    pub test_mode: Option<bool>,
    pub disabled: Option<bool>,
    pub merchant_connector_id: Option<String>,
    pub payment_methods_enabled: Option<Vec<serde_json::Value>>,
    pub frm_configs: Option<Secret<serde_json::Value>>,
    pub metadata: Option<pii::SecretSerdeValue>,
    pub modified_at: Option<time::PrimitiveDateTime>,
    pub connector_webhook_details: Option<pii::SecretSerdeValue>,
    #[diesel(deserialize_as = super::OptionalDieselArray<pii::SecretSerdeValue>)]
    pub frm_config: Option<Vec<Secret<serde_json::Value>>>,
    #[diesel(deserialize_as = super::OptionalDieselArray<String>)]
    pub applepay_verified_domains: Option<Vec<String>>,
    pub pm_auth_config: Option<pii::SecretSerdeValue>,
    pub status: Option<storage_enums::ConnectorStatus>,
    pub connector_wallets_details: Option<Encryption>,
}

#[cfg(all(feature = "v2", feature = "merchant_connector_account_v2"))]
#[derive(Clone, Debug, AsChangeset, router_derive::DebugAsDisplay)]
#[diesel(table_name = merchant_connector_account)]
pub struct MerchantConnectorAccountUpdateInternal {
    pub merchant_id: Option<String>,
    pub connector_type: Option<storage_enums::ConnectorType>,
    pub connector_name: Option<String>,
    pub connector_account_details: Option<Encryption>,
    pub connector_label: Option<String>,
    pub disabled: Option<bool>,
    pub payment_methods_enabled: Option<Vec<serde_json::Value>>,
    pub frm_configs: Option<Secret<serde_json::Value>>,
    pub metadata: Option<pii::SecretSerdeValue>,
    pub modified_at: Option<time::PrimitiveDateTime>,
    pub connector_webhook_details: Option<pii::SecretSerdeValue>,
    #[diesel(deserialize_as = super::OptionalDieselArray<pii::SecretSerdeValue>)]
    pub frm_config: Option<Vec<Secret<serde_json::Value>>>,
    #[diesel(deserialize_as = super::OptionalDieselArray<String>)]
    pub applepay_verified_domains: Option<Vec<String>>,
    pub pm_auth_config: Option<serde_json::Value>,
    pub status: Option<storage_enums::ConnectorStatus>,
    pub connector_wallets_details: Option<Encryption>,
}

#[cfg(all(
    any(feature = "v1", feature = "v2"),
    not(feature = "merchant_connector_account_v2")
))]
impl MerchantConnectorAccountUpdateInternal {
    pub fn create_merchant_connector_account(
        self,
        source: MerchantConnectorAccount,
    ) -> MerchantConnectorAccount {
        MerchantConnectorAccount {
<<<<<<< HEAD
=======
            merchant_id: source.merchant_id,
>>>>>>> 043ea6d8
            connector_type: self.connector_type.unwrap_or(source.connector_type),
            connector_account_details: self
                .connector_account_details
                .unwrap_or(source.connector_account_details),
            test_mode: self.test_mode,
            disabled: self.disabled,
            merchant_connector_id: self
                .merchant_connector_id
                .unwrap_or(source.merchant_connector_id),
            payment_methods_enabled: self.payment_methods_enabled,
            frm_config: self.frm_config,
            modified_at: self.modified_at.unwrap_or(source.modified_at),
            pm_auth_config: self.pm_auth_config,
            status: self.status.unwrap_or(source.status),

            ..source
        }
    }
}

#[cfg(all(feature = "v2", feature = "merchant_connector_account_v2"))]
impl MerchantConnectorAccountUpdateInternal {
    pub fn create_merchant_connector_account(
        self,
        source: MerchantConnectorAccount,
    ) -> MerchantConnectorAccount {
        MerchantConnectorAccount {
            merchant_id: self.merchant_id.unwrap_or(source.merchant_id),
            connector_type: self.connector_type.unwrap_or(source.connector_type),
            connector_account_details: self
                .connector_account_details
                .unwrap_or(source.connector_account_details),
            disabled: self.disabled,
            payment_methods_enabled: self.payment_methods_enabled,
            frm_config: self.frm_config,
            modified_at: self.modified_at.unwrap_or(source.modified_at),
            pm_auth_config: self.pm_auth_config,
            status: self.status.unwrap_or(source.status),

            ..source
        }
    }
}<|MERGE_RESOLUTION|>--- conflicted
+++ resolved
@@ -238,10 +238,7 @@
         source: MerchantConnectorAccount,
     ) -> MerchantConnectorAccount {
         MerchantConnectorAccount {
-<<<<<<< HEAD
-=======
             merchant_id: source.merchant_id,
->>>>>>> 043ea6d8
             connector_type: self.connector_type.unwrap_or(source.connector_type),
             connector_account_details: self
                 .connector_account_details
