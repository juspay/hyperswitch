use std::fmt::Debug;

use common_utils::{encryption::Encryption, id_type, pii};
use diesel::{AsChangeset, Identifiable, Insertable, Queryable, Selectable};

use crate::enums as storage_enums;
#[cfg(feature = "v1")]
use crate::schema::merchant_connector_account;
#[cfg(feature = "v2")]
use crate::schema_v2::merchant_connector_account;

#[cfg(feature = "v1")]
#[derive(
    Clone,
    Debug,
    serde::Serialize,
    serde::Deserialize,
    Identifiable,
    Queryable,
    Selectable,
    router_derive::DebugAsDisplay,
)]
#[diesel(table_name = merchant_connector_account, primary_key(merchant_connector_id), check_for_backend(diesel::pg::Pg))]
pub struct MerchantConnectorAccount {
    pub merchant_id: id_type::MerchantId,
    pub connector_name: String,
    pub connector_account_details: Encryption,
    pub test_mode: Option<bool>,
    pub disabled: Option<bool>,
    pub merchant_connector_id: id_type::MerchantConnectorAccountId,
    #[diesel(deserialize_as = super::OptionalDieselArray<pii::SecretSerdeValue>)]
    pub payment_methods_enabled: Option<Vec<pii::SecretSerdeValue>>,
    pub connector_type: storage_enums::ConnectorType,
    pub metadata: Option<pii::SecretSerdeValue>,
    pub connector_label: Option<String>,
    pub business_country: Option<storage_enums::CountryAlpha2>,
    pub business_label: Option<String>,
    pub business_sub_label: Option<String>,
    pub frm_configs: Option<pii::SecretSerdeValue>,
    pub created_at: time::PrimitiveDateTime,
    pub modified_at: time::PrimitiveDateTime,
    pub connector_webhook_details: Option<pii::SecretSerdeValue>,
    #[diesel(deserialize_as = super::OptionalDieselArray<pii::SecretSerdeValue>)]
    pub frm_config: Option<Vec<pii::SecretSerdeValue>>,
    pub profile_id: Option<id_type::ProfileId>,
    #[diesel(deserialize_as = super::OptionalDieselArray<String>)]
    pub applepay_verified_domains: Option<Vec<String>>,
    pub pm_auth_config: Option<pii::SecretSerdeValue>,
    pub status: storage_enums::ConnectorStatus,
    pub additional_merchant_data: Option<Encryption>,
    pub connector_wallets_details: Option<Encryption>,
    pub version: common_enums::ApiVersion,
}

#[cfg(feature = "v1")]
impl MerchantConnectorAccount {
    pub fn get_id(&self) -> id_type::MerchantConnectorAccountId {
        self.merchant_connector_id.clone()
    }
}

#[cfg(feature = "v2")]
#[derive(
    Clone,
    Debug,
    serde::Serialize,
    serde::Deserialize,
    Identifiable,
    Queryable,
    Selectable,
    router_derive::DebugAsDisplay,
)]
#[diesel(table_name = merchant_connector_account, check_for_backend(diesel::pg::Pg))]
pub struct MerchantConnectorAccount {
    pub merchant_id: id_type::MerchantId,
    pub connector_name: String,
    pub connector_account_details: Encryption,
    pub disabled: Option<bool>,
    #[diesel(deserialize_as = super::OptionalDieselArray<pii::SecretSerdeValue>)]
    pub payment_methods_enabled: Option<Vec<pii::SecretSerdeValue>>,
    pub connector_type: storage_enums::ConnectorType,
    pub metadata: Option<pii::SecretSerdeValue>,
    pub connector_label: Option<String>,
    pub created_at: time::PrimitiveDateTime,
    pub modified_at: time::PrimitiveDateTime,
    pub connector_webhook_details: Option<pii::SecretSerdeValue>,
    #[diesel(deserialize_as = super::OptionalDieselArray<pii::SecretSerdeValue>)]
    pub frm_config: Option<Vec<pii::SecretSerdeValue>>,
    pub profile_id: id_type::ProfileId,
    #[diesel(deserialize_as = super::OptionalDieselArray<String>)]
    pub applepay_verified_domains: Option<Vec<String>>,
    pub pm_auth_config: Option<pii::SecretSerdeValue>,
    pub status: storage_enums::ConnectorStatus,
    pub additional_merchant_data: Option<Encryption>,
    pub connector_wallets_details: Option<Encryption>,
<<<<<<< HEAD
    pub id: id_type::MerchantConnectorAccountId,
    pub version: common_enums::ApiVersion,
=======
    pub version: common_enums::ApiVersion,
    pub id: id_type::MerchantConnectorAccountId,
>>>>>>> f8227309
}

#[cfg(feature = "v2")]
impl MerchantConnectorAccount {
    pub fn get_id(&self) -> id_type::MerchantConnectorAccountId {
        self.id.clone()
    }
}

#[cfg(feature = "v1")]
#[derive(Clone, Debug, Insertable, router_derive::DebugAsDisplay)]
#[diesel(table_name = merchant_connector_account)]
pub struct MerchantConnectorAccountNew {
    pub merchant_id: Option<id_type::MerchantId>,
    pub connector_type: Option<storage_enums::ConnectorType>,
    pub connector_name: Option<String>,
    pub connector_account_details: Option<Encryption>,
    pub test_mode: Option<bool>,
    pub disabled: Option<bool>,
    pub merchant_connector_id: id_type::MerchantConnectorAccountId,
    pub payment_methods_enabled: Option<Vec<pii::SecretSerdeValue>>,
    pub metadata: Option<pii::SecretSerdeValue>,
    pub connector_label: Option<String>,
    pub business_country: Option<storage_enums::CountryAlpha2>,
    pub business_label: Option<String>,
    pub business_sub_label: Option<String>,
    pub frm_configs: Option<pii::SecretSerdeValue>,
    pub created_at: time::PrimitiveDateTime,
    pub modified_at: time::PrimitiveDateTime,
    pub connector_webhook_details: Option<pii::SecretSerdeValue>,
    #[diesel(deserialize_as = super::OptionalDieselArray<pii::SecretSerdeValue>)]
    pub frm_config: Option<Vec<pii::SecretSerdeValue>>,
    pub profile_id: Option<id_type::ProfileId>,
    #[diesel(deserialize_as = super::OptionalDieselArray<String>)]
    pub applepay_verified_domains: Option<Vec<String>>,
    pub pm_auth_config: Option<pii::SecretSerdeValue>,
    pub status: storage_enums::ConnectorStatus,
    pub additional_merchant_data: Option<Encryption>,
    pub connector_wallets_details: Option<Encryption>,
    pub version: common_enums::ApiVersion,
}

#[cfg(feature = "v2")]
#[derive(Clone, Debug, Insertable, router_derive::DebugAsDisplay)]
#[diesel(table_name = merchant_connector_account)]
pub struct MerchantConnectorAccountNew {
    pub merchant_id: Option<id_type::MerchantId>,
    pub connector_type: Option<storage_enums::ConnectorType>,
    pub connector_name: Option<String>,
    pub connector_account_details: Option<Encryption>,
    pub disabled: Option<bool>,
    pub payment_methods_enabled: Option<Vec<pii::SecretSerdeValue>>,
    pub metadata: Option<pii::SecretSerdeValue>,
    pub connector_label: Option<String>,
    pub created_at: time::PrimitiveDateTime,
    pub modified_at: time::PrimitiveDateTime,
    pub connector_webhook_details: Option<pii::SecretSerdeValue>,
    #[diesel(deserialize_as = super::OptionalDieselArray<pii::SecretSerdeValue>)]
    pub frm_config: Option<Vec<pii::SecretSerdeValue>>,
    pub profile_id: id_type::ProfileId,
    #[diesel(deserialize_as = super::OptionalDieselArray<String>)]
    pub applepay_verified_domains: Option<Vec<String>>,
    pub pm_auth_config: Option<pii::SecretSerdeValue>,
    pub status: storage_enums::ConnectorStatus,
    pub additional_merchant_data: Option<Encryption>,
    pub connector_wallets_details: Option<Encryption>,
    pub id: id_type::MerchantConnectorAccountId,
    pub version: common_enums::ApiVersion,
}

#[cfg(feature = "v1")]
#[derive(Clone, Debug, AsChangeset, router_derive::DebugAsDisplay)]
#[diesel(table_name = merchant_connector_account)]
pub struct MerchantConnectorAccountUpdateInternal {
    pub connector_type: Option<storage_enums::ConnectorType>,
    pub connector_name: Option<String>,
    pub connector_account_details: Option<Encryption>,
    pub connector_label: Option<String>,
    pub test_mode: Option<bool>,
    pub disabled: Option<bool>,
    pub merchant_connector_id: Option<id_type::MerchantConnectorAccountId>,
    pub payment_methods_enabled: Option<Vec<pii::SecretSerdeValue>>,
    pub frm_configs: Option<pii::SecretSerdeValue>,
    pub metadata: Option<pii::SecretSerdeValue>,
    pub modified_at: Option<time::PrimitiveDateTime>,
    pub connector_webhook_details: Option<pii::SecretSerdeValue>,
    #[diesel(deserialize_as = super::OptionalDieselArray<pii::SecretSerdeValue>)]
    pub frm_config: Option<Vec<pii::SecretSerdeValue>>,
    #[diesel(deserialize_as = super::OptionalDieselArray<String>)]
    pub applepay_verified_domains: Option<Vec<String>>,
    pub pm_auth_config: Option<pii::SecretSerdeValue>,
    pub status: Option<storage_enums::ConnectorStatus>,
    pub connector_wallets_details: Option<Encryption>,
    pub additional_merchant_data: Option<Encryption>,
}

#[cfg(feature = "v2")]
#[derive(Clone, Debug, AsChangeset, router_derive::DebugAsDisplay)]
#[diesel(table_name = merchant_connector_account)]
pub struct MerchantConnectorAccountUpdateInternal {
    pub connector_type: Option<storage_enums::ConnectorType>,
    pub connector_account_details: Option<Encryption>,
    pub connector_label: Option<String>,
    pub disabled: Option<bool>,
    pub payment_methods_enabled: Option<Vec<pii::SecretSerdeValue>>,
    pub metadata: Option<pii::SecretSerdeValue>,
    pub modified_at: Option<time::PrimitiveDateTime>,
    pub connector_webhook_details: Option<pii::SecretSerdeValue>,
    #[diesel(deserialize_as = super::OptionalDieselArray<pii::SecretSerdeValue>)]
    pub frm_config: Option<Vec<pii::SecretSerdeValue>>,
    #[diesel(deserialize_as = super::OptionalDieselArray<String>)]
    pub applepay_verified_domains: Option<Vec<String>>,
    pub pm_auth_config: Option<pii::SecretSerdeValue>,
    pub status: Option<storage_enums::ConnectorStatus>,
    pub connector_wallets_details: Option<Encryption>,
    pub additional_merchant_data: Option<Encryption>,
}

#[cfg(feature = "v1")]
impl MerchantConnectorAccountUpdateInternal {
    pub fn create_merchant_connector_account(
        self,
        source: MerchantConnectorAccount,
    ) -> MerchantConnectorAccount {
        MerchantConnectorAccount {
            merchant_id: source.merchant_id,
            connector_type: self.connector_type.unwrap_or(source.connector_type),
            connector_account_details: self
                .connector_account_details
                .unwrap_or(source.connector_account_details),
            test_mode: self.test_mode,
            disabled: self.disabled,
            merchant_connector_id: self
                .merchant_connector_id
                .unwrap_or(source.merchant_connector_id),
            payment_methods_enabled: self.payment_methods_enabled,
            frm_config: self.frm_config,
            modified_at: self.modified_at.unwrap_or(source.modified_at),
            pm_auth_config: self.pm_auth_config,
            status: self.status.unwrap_or(source.status),

            ..source
        }
    }
}

#[cfg(feature = "v2")]
impl MerchantConnectorAccountUpdateInternal {
    pub fn create_merchant_connector_account(
        self,
        source: MerchantConnectorAccount,
    ) -> MerchantConnectorAccount {
        MerchantConnectorAccount {
            connector_type: self.connector_type.unwrap_or(source.connector_type),
            connector_account_details: self
                .connector_account_details
                .unwrap_or(source.connector_account_details),
            disabled: self.disabled,
            payment_methods_enabled: self.payment_methods_enabled,
            frm_config: self.frm_config,
            modified_at: self.modified_at.unwrap_or(source.modified_at),
            pm_auth_config: self.pm_auth_config,
            status: self.status.unwrap_or(source.status),

            ..source
        }
    }
}<|MERGE_RESOLUTION|>--- conflicted
+++ resolved
@@ -93,13 +93,8 @@
     pub status: storage_enums::ConnectorStatus,
     pub additional_merchant_data: Option<Encryption>,
     pub connector_wallets_details: Option<Encryption>,
-<<<<<<< HEAD
+    pub version: common_enums::ApiVersion,
     pub id: id_type::MerchantConnectorAccountId,
-    pub version: common_enums::ApiVersion,
-=======
-    pub version: common_enums::ApiVersion,
-    pub id: id_type::MerchantConnectorAccountId,
->>>>>>> f8227309
 }
 
 #[cfg(feature = "v2")]
