use std::fmt::Debug;

use common_utils::{encryption::Encryption, id_type, pii};
use diesel::{AsChangeset, Identifiable, Insertable, Queryable, Selectable};
use masking::Secret;

use crate::{enums as storage_enums, schema::merchant_connector_account};

#[derive(
    Clone,
    Debug,
    serde::Serialize,
    serde::Deserialize,
    Identifiable,
    Queryable,
    Selectable,
    router_derive::DebugAsDisplay,
)]
#[diesel(table_name = merchant_connector_account, primary_key(merchant_connector_id), check_for_backend(diesel::pg::Pg))]
pub struct MerchantConnectorAccount {
<<<<<<< HEAD
    pub merchant_id: String,
=======
    pub id: i32,
    pub merchant_id: id_type::MerchantId,
>>>>>>> 7068fbfb
    pub connector_name: String,
    pub connector_account_details: Encryption,
    pub test_mode: Option<bool>,
    pub disabled: Option<bool>,
    pub merchant_connector_id: String,
    #[diesel(deserialize_as = super::OptionalDieselArray<serde_json::Value>)]
    pub payment_methods_enabled: Option<Vec<serde_json::Value>>,
    pub connector_type: storage_enums::ConnectorType,
    pub metadata: Option<pii::SecretSerdeValue>,
    pub connector_label: Option<String>,
    pub business_country: Option<storage_enums::CountryAlpha2>,
    pub business_label: Option<String>,
    pub business_sub_label: Option<String>,
    pub frm_configs: Option<Secret<serde_json::Value>>,
    pub created_at: time::PrimitiveDateTime,
    pub modified_at: time::PrimitiveDateTime,
    pub connector_webhook_details: Option<pii::SecretSerdeValue>,
    #[diesel(deserialize_as = super::OptionalDieselArray<pii::SecretSerdeValue>)]
    pub frm_config: Option<Vec<Secret<serde_json::Value>>>,
    pub profile_id: Option<String>,
    #[diesel(deserialize_as = super::OptionalDieselArray<String>)]
    pub applepay_verified_domains: Option<Vec<String>>,
    pub pm_auth_config: Option<serde_json::Value>,
    pub status: storage_enums::ConnectorStatus,
    pub additional_merchant_data: Option<Encryption>,
    pub connector_wallets_details: Option<Encryption>,
}

#[derive(Clone, Debug, Insertable, router_derive::DebugAsDisplay)]
#[diesel(table_name = merchant_connector_account)]
pub struct MerchantConnectorAccountNew {
    pub merchant_id: Option<id_type::MerchantId>,
    pub connector_type: Option<storage_enums::ConnectorType>,
    pub connector_name: Option<String>,
    pub connector_account_details: Option<Encryption>,
    pub test_mode: Option<bool>,
    pub disabled: Option<bool>,
    pub merchant_connector_id: String,
    pub payment_methods_enabled: Option<Vec<serde_json::Value>>,
    pub metadata: Option<pii::SecretSerdeValue>,
    pub connector_label: Option<String>,
    pub business_country: Option<storage_enums::CountryAlpha2>,
    pub business_label: Option<String>,
    pub business_sub_label: Option<String>,
    pub frm_configs: Option<Secret<serde_json::Value>>,
    pub created_at: time::PrimitiveDateTime,
    pub modified_at: time::PrimitiveDateTime,
    pub connector_webhook_details: Option<pii::SecretSerdeValue>,
    #[diesel(deserialize_as = super::OptionalDieselArray<pii::SecretSerdeValue>)]
    pub frm_config: Option<Vec<Secret<serde_json::Value>>>,
    pub profile_id: Option<String>,
    #[diesel(deserialize_as = super::OptionalDieselArray<String>)]
    pub applepay_verified_domains: Option<Vec<String>>,
    pub pm_auth_config: Option<serde_json::Value>,
    pub status: storage_enums::ConnectorStatus,
    pub additional_merchant_data: Option<Encryption>,
    pub connector_wallets_details: Option<Encryption>,
}

#[derive(Clone, Debug, AsChangeset, router_derive::DebugAsDisplay)]
#[diesel(table_name = merchant_connector_account)]
pub struct MerchantConnectorAccountUpdateInternal {
    pub connector_type: Option<storage_enums::ConnectorType>,
    pub connector_name: Option<String>,
    pub connector_account_details: Option<Encryption>,
    pub connector_label: Option<String>,
    pub test_mode: Option<bool>,
    pub disabled: Option<bool>,
    pub merchant_connector_id: Option<String>,
    pub payment_methods_enabled: Option<Vec<serde_json::Value>>,
    pub frm_configs: Option<Secret<serde_json::Value>>,
    pub metadata: Option<pii::SecretSerdeValue>,
    pub modified_at: Option<time::PrimitiveDateTime>,
    pub connector_webhook_details: Option<pii::SecretSerdeValue>,
    #[diesel(deserialize_as = super::OptionalDieselArray<pii::SecretSerdeValue>)]
    pub frm_config: Option<Vec<Secret<serde_json::Value>>>,
    #[diesel(deserialize_as = super::OptionalDieselArray<String>)]
    pub applepay_verified_domains: Option<Vec<String>>,
    pub pm_auth_config: Option<serde_json::Value>,
    pub status: Option<storage_enums::ConnectorStatus>,
    pub connector_wallets_details: Option<Encryption>,
}

impl MerchantConnectorAccountUpdateInternal {
    pub fn create_merchant_connector_account(
        self,
        source: MerchantConnectorAccount,
    ) -> MerchantConnectorAccount {
        MerchantConnectorAccount {
            merchant_id: source.merchant_id,
            connector_type: self.connector_type.unwrap_or(source.connector_type),
            connector_account_details: self
                .connector_account_details
                .unwrap_or(source.connector_account_details),
            test_mode: self.test_mode,
            disabled: self.disabled,
            merchant_connector_id: self
                .merchant_connector_id
                .unwrap_or(source.merchant_connector_id),
            payment_methods_enabled: self.payment_methods_enabled,
            frm_config: self.frm_config,
            modified_at: self.modified_at.unwrap_or(source.modified_at),
            pm_auth_config: self.pm_auth_config,
            status: self.status.unwrap_or(source.status),

            ..source
        }
    }
}<|MERGE_RESOLUTION|>--- conflicted
+++ resolved
@@ -18,12 +18,7 @@
 )]
 #[diesel(table_name = merchant_connector_account, primary_key(merchant_connector_id), check_for_backend(diesel::pg::Pg))]
 pub struct MerchantConnectorAccount {
-<<<<<<< HEAD
-    pub merchant_id: String,
-=======
-    pub id: i32,
     pub merchant_id: id_type::MerchantId,
->>>>>>> 7068fbfb
     pub connector_name: String,
     pub connector_account_details: Encryption,
     pub test_mode: Option<bool>,
