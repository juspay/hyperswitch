--- conflicted
+++ resolved
@@ -194,11 +194,8 @@
         authentication_connector_details -> Nullable<Jsonb>,
         is_extended_card_info_enabled -> Nullable<Bool>,
         extended_card_info_config -> Nullable<Jsonb>,
-<<<<<<< HEAD
+        is_connector_agnostic_mit_enabled -> Nullable<Bool>,
         use_billing_as_payment_method_billing -> Nullable<Bool>,
-=======
-        is_connector_agnostic_mit_enabled -> Nullable<Bool>,
->>>>>>> 1b5b5663
     }
 }
 
