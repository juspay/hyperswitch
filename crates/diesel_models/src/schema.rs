--- conflicted
+++ resolved
@@ -215,7 +215,7 @@
         is_auto_retries_enabled -> Nullable<Bool>,
         max_auto_retries_enabled -> Nullable<Int2>,
         is_click_to_pay_enabled -> Bool,
-<<<<<<< HEAD
+        authentication_product_ids -> Nullable<Jsonb>,
         is_clear_pan_retries_enabled -> Nullable<Bool>,
     }
 }
@@ -233,9 +233,6 @@
         data -> Jsonb,
         created_at -> Timestamp,
         last_modified_at -> Timestamp,
-=======
-        authentication_product_ids -> Nullable<Jsonb>,
->>>>>>> db51ec43
     }
 }
 
