// @generated automatically by Diesel CLI.

diesel::table! {
    use diesel::sql_types::*;
    use crate::enums::diesel_exports::*;

    address (address_id) {
        #[max_length = 64]
        address_id -> Varchar,
        #[max_length = 128]
        city -> Nullable<Varchar>,
        country -> Nullable<CountryAlpha2>,
        line1 -> Nullable<Bytea>,
        line2 -> Nullable<Bytea>,
        line3 -> Nullable<Bytea>,
        state -> Nullable<Bytea>,
        zip -> Nullable<Bytea>,
        first_name -> Nullable<Bytea>,
        last_name -> Nullable<Bytea>,
        phone_number -> Nullable<Bytea>,
        #[max_length = 8]
        country_code -> Nullable<Varchar>,
        created_at -> Timestamp,
        modified_at -> Timestamp,
        #[max_length = 64]
        customer_id -> Nullable<Varchar>,
        #[max_length = 64]
        merchant_id -> Varchar,
        #[max_length = 64]
        payment_id -> Nullable<Varchar>,
        #[max_length = 32]
        updated_by -> Varchar,
        email -> Nullable<Bytea>,
    }
}

diesel::table! {
    use diesel::sql_types::*;
    use crate::enums::diesel_exports::*;

    api_keys (key_id) {
        #[max_length = 64]
        key_id -> Varchar,
        #[max_length = 64]
        merchant_id -> Varchar,
        #[max_length = 64]
        name -> Varchar,
        #[max_length = 256]
        description -> Nullable<Varchar>,
        #[max_length = 128]
        hashed_api_key -> Varchar,
        #[max_length = 16]
        prefix -> Varchar,
        created_at -> Timestamp,
        expires_at -> Nullable<Timestamp>,
        last_used -> Nullable<Timestamp>,
    }
}

diesel::table! {
    use diesel::sql_types::*;
    use crate::enums::diesel_exports::*;

    authentication (authentication_id) {
        #[max_length = 64]
        authentication_id -> Varchar,
        #[max_length = 64]
        merchant_id -> Varchar,
        #[max_length = 64]
        authentication_connector -> Varchar,
        #[max_length = 64]
        connector_authentication_id -> Nullable<Varchar>,
        authentication_data -> Nullable<Jsonb>,
        #[max_length = 64]
        payment_method_id -> Varchar,
        #[max_length = 64]
        authentication_type -> Nullable<Varchar>,
        #[max_length = 64]
        authentication_status -> Varchar,
        #[max_length = 64]
        authentication_lifecycle_status -> Varchar,
        created_at -> Timestamp,
        modified_at -> Timestamp,
        error_message -> Nullable<Text>,
        #[max_length = 64]
        error_code -> Nullable<Varchar>,
        connector_metadata -> Nullable<Jsonb>,
        maximum_supported_version -> Nullable<Jsonb>,
        #[max_length = 64]
        threeds_server_transaction_id -> Nullable<Varchar>,
        #[max_length = 64]
        cavv -> Nullable<Varchar>,
        #[max_length = 64]
        authentication_flow_type -> Nullable<Varchar>,
        message_version -> Nullable<Jsonb>,
        #[max_length = 64]
        eci -> Nullable<Varchar>,
        #[max_length = 64]
        trans_status -> Nullable<Varchar>,
        #[max_length = 64]
        acquirer_bin -> Nullable<Varchar>,
        #[max_length = 64]
        acquirer_merchant_id -> Nullable<Varchar>,
        three_ds_method_data -> Nullable<Varchar>,
        three_ds_method_url -> Nullable<Varchar>,
        acs_url -> Nullable<Varchar>,
        challenge_request -> Nullable<Varchar>,
        acs_reference_number -> Nullable<Varchar>,
        acs_trans_id -> Nullable<Varchar>,
        acs_signed_content -> Nullable<Varchar>,
        #[max_length = 64]
        profile_id -> Varchar,
        #[max_length = 255]
        payment_id -> Nullable<Varchar>,
        #[max_length = 128]
        merchant_connector_id -> Varchar,
        #[max_length = 64]
        ds_trans_id -> Nullable<Varchar>,
        #[max_length = 128]
        directory_server_id -> Nullable<Varchar>,
        #[max_length = 64]
        acquirer_country_code -> Nullable<Varchar>,
    }
}

diesel::table! {
    use diesel::sql_types::*;
    use crate::enums::diesel_exports::*;

    blocklist (merchant_id, fingerprint_id) {
        #[max_length = 64]
        merchant_id -> Varchar,
        #[max_length = 64]
        fingerprint_id -> Varchar,
        data_kind -> BlocklistDataKind,
        metadata -> Nullable<Jsonb>,
        created_at -> Timestamp,
    }
}

diesel::table! {
    use diesel::sql_types::*;
    use crate::enums::diesel_exports::*;

    blocklist_fingerprint (id) {
        id -> Int4,
        #[max_length = 64]
        merchant_id -> Varchar,
        #[max_length = 64]
        fingerprint_id -> Varchar,
        data_kind -> BlocklistDataKind,
        encrypted_fingerprint -> Text,
        created_at -> Timestamp,
    }
}

diesel::table! {
    use diesel::sql_types::*;
    use crate::enums::diesel_exports::*;

    blocklist_lookup (id) {
        id -> Int4,
        #[max_length = 64]
        merchant_id -> Varchar,
        fingerprint -> Text,
    }
}

diesel::table! {
    use diesel::sql_types::*;
    use crate::enums::diesel_exports::*;

    business_profile (profile_id) {
        #[max_length = 64]
        profile_id -> Varchar,
        #[max_length = 64]
        merchant_id -> Varchar,
        #[max_length = 64]
        profile_name -> Varchar,
        created_at -> Timestamp,
        modified_at -> Timestamp,
        return_url -> Nullable<Text>,
        enable_payment_response_hash -> Bool,
        #[max_length = 255]
        payment_response_hash_key -> Nullable<Varchar>,
        redirect_to_merchant_with_http_post -> Bool,
        webhook_details -> Nullable<Json>,
        metadata -> Nullable<Json>,
        routing_algorithm -> Nullable<Json>,
        intent_fulfillment_time -> Nullable<Int8>,
        frm_routing_algorithm -> Nullable<Jsonb>,
        payout_routing_algorithm -> Nullable<Jsonb>,
        is_recon_enabled -> Bool,
        applepay_verified_domains -> Nullable<Array<Nullable<Text>>>,
        payment_link_config -> Nullable<Jsonb>,
        session_expiry -> Nullable<Int8>,
        authentication_connector_details -> Nullable<Jsonb>,
        payout_link_config -> Nullable<Jsonb>,
        is_extended_card_info_enabled -> Nullable<Bool>,
        extended_card_info_config -> Nullable<Jsonb>,
        is_connector_agnostic_mit_enabled -> Nullable<Bool>,
        use_billing_as_payment_method_billing -> Nullable<Bool>,
        collect_shipping_details_from_wallet_connector -> Nullable<Bool>,
        collect_billing_details_from_wallet_connector -> Nullable<Bool>,
        outgoing_webhook_custom_http_headers -> Nullable<Bytea>,
<<<<<<< HEAD
        #[max_length = 64]
        tax_connector_id -> Nullable<Varchar>,
        is_tax_connector_enabled -> Nullable<Bool>,
=======
        always_collect_billing_details_from_wallet_connector -> Nullable<Bool>,
        always_collect_shipping_details_from_wallet_connector -> Nullable<Bool>,
        #[max_length = 64]
        tax_connector_id -> Nullable<Varchar>,
        is_tax_connector_enabled -> Bool,
>>>>>>> 41a73ae2
    }
}

diesel::table! {
    use diesel::sql_types::*;
    use crate::enums::diesel_exports::*;

    captures (capture_id) {
        #[max_length = 64]
        capture_id -> Varchar,
        #[max_length = 64]
        payment_id -> Varchar,
        #[max_length = 64]
        merchant_id -> Varchar,
        status -> CaptureStatus,
        amount -> Int8,
        currency -> Nullable<Currency>,
        #[max_length = 255]
        connector -> Varchar,
        #[max_length = 255]
        error_message -> Nullable<Varchar>,
        #[max_length = 255]
        error_code -> Nullable<Varchar>,
        #[max_length = 255]
        error_reason -> Nullable<Varchar>,
        tax_amount -> Nullable<Int8>,
        created_at -> Timestamp,
        modified_at -> Timestamp,
        #[max_length = 64]
        authorized_attempt_id -> Varchar,
        #[max_length = 128]
        connector_capture_id -> Nullable<Varchar>,
        capture_sequence -> Int2,
        #[max_length = 128]
        connector_response_reference_id -> Nullable<Varchar>,
    }
}

diesel::table! {
    use diesel::sql_types::*;
    use crate::enums::diesel_exports::*;

    cards_info (card_iin) {
        #[max_length = 16]
        card_iin -> Varchar,
        card_issuer -> Nullable<Text>,
        card_network -> Nullable<Text>,
        card_type -> Nullable<Text>,
        card_subtype -> Nullable<Text>,
        card_issuing_country -> Nullable<Text>,
        #[max_length = 32]
        bank_code_id -> Nullable<Varchar>,
        #[max_length = 32]
        bank_code -> Nullable<Varchar>,
        #[max_length = 32]
        country_code -> Nullable<Varchar>,
        date_created -> Timestamp,
        last_updated -> Nullable<Timestamp>,
        last_updated_provider -> Nullable<Text>,
    }
}

diesel::table! {
    use diesel::sql_types::*;
    use crate::enums::diesel_exports::*;

    configs (key) {
        id -> Int4,
        #[max_length = 255]
        key -> Varchar,
        config -> Text,
    }
}

diesel::table! {
    use diesel::sql_types::*;
    use crate::enums::diesel_exports::*;

    customers (customer_id, merchant_id) {
        #[max_length = 64]
        customer_id -> Varchar,
        #[max_length = 64]
        merchant_id -> Varchar,
        name -> Nullable<Bytea>,
        email -> Nullable<Bytea>,
        phone -> Nullable<Bytea>,
        #[max_length = 8]
        phone_country_code -> Nullable<Varchar>,
        #[max_length = 255]
        description -> Nullable<Varchar>,
        created_at -> Timestamp,
        metadata -> Nullable<Json>,
        connector_customer -> Nullable<Jsonb>,
        modified_at -> Timestamp,
        #[max_length = 64]
        address_id -> Nullable<Varchar>,
        #[max_length = 64]
        default_payment_method_id -> Nullable<Varchar>,
        #[max_length = 64]
        updated_by -> Nullable<Varchar>,
        version -> ApiVersion,
    }
}

diesel::table! {
    use diesel::sql_types::*;
    use crate::enums::diesel_exports::*;

    dashboard_metadata (id) {
        id -> Int4,
        #[max_length = 64]
        user_id -> Nullable<Varchar>,
        #[max_length = 64]
        merchant_id -> Varchar,
        #[max_length = 64]
        org_id -> Varchar,
        data_key -> DashboardMetadata,
        data_value -> Json,
        #[max_length = 64]
        created_by -> Varchar,
        created_at -> Timestamp,
        #[max_length = 64]
        last_modified_by -> Varchar,
        last_modified_at -> Timestamp,
    }
}

diesel::table! {
    use diesel::sql_types::*;
    use crate::enums::diesel_exports::*;

    dispute (dispute_id) {
        #[max_length = 64]
        dispute_id -> Varchar,
        #[max_length = 255]
        amount -> Varchar,
        #[max_length = 255]
        currency -> Varchar,
        dispute_stage -> DisputeStage,
        dispute_status -> DisputeStatus,
        #[max_length = 64]
        payment_id -> Varchar,
        #[max_length = 64]
        attempt_id -> Varchar,
        #[max_length = 255]
        merchant_id -> Varchar,
        #[max_length = 255]
        connector_status -> Varchar,
        #[max_length = 255]
        connector_dispute_id -> Varchar,
        #[max_length = 255]
        connector_reason -> Nullable<Varchar>,
        #[max_length = 255]
        connector_reason_code -> Nullable<Varchar>,
        challenge_required_by -> Nullable<Timestamp>,
        connector_created_at -> Nullable<Timestamp>,
        connector_updated_at -> Nullable<Timestamp>,
        created_at -> Timestamp,
        modified_at -> Timestamp,
        #[max_length = 255]
        connector -> Varchar,
        evidence -> Jsonb,
        #[max_length = 64]
        profile_id -> Nullable<Varchar>,
        #[max_length = 32]
        merchant_connector_id -> Nullable<Varchar>,
        dispute_amount -> Int8,
    }
}

diesel::table! {
    use diesel::sql_types::*;
    use crate::enums::diesel_exports::*;

    events (event_id) {
        #[max_length = 64]
        event_id -> Varchar,
        event_type -> EventType,
        event_class -> EventClass,
        is_webhook_notified -> Bool,
        #[max_length = 64]
        primary_object_id -> Varchar,
        primary_object_type -> EventObjectType,
        created_at -> Timestamp,
        #[max_length = 64]
        merchant_id -> Nullable<Varchar>,
        #[max_length = 64]
        business_profile_id -> Nullable<Varchar>,
        primary_object_created_at -> Nullable<Timestamp>,
        #[max_length = 64]
        idempotent_event_id -> Nullable<Varchar>,
        #[max_length = 64]
        initial_attempt_id -> Nullable<Varchar>,
        request -> Nullable<Bytea>,
        response -> Nullable<Bytea>,
        delivery_attempt -> Nullable<WebhookDeliveryAttempt>,
        metadata -> Nullable<Jsonb>,
    }
}

diesel::table! {
    use diesel::sql_types::*;
    use crate::enums::diesel_exports::*;

    file_metadata (file_id, merchant_id) {
        #[max_length = 64]
        file_id -> Varchar,
        #[max_length = 255]
        merchant_id -> Varchar,
        #[max_length = 255]
        file_name -> Nullable<Varchar>,
        file_size -> Int4,
        #[max_length = 255]
        file_type -> Varchar,
        #[max_length = 255]
        provider_file_id -> Nullable<Varchar>,
        #[max_length = 255]
        file_upload_provider -> Nullable<Varchar>,
        available -> Bool,
        created_at -> Timestamp,
        #[max_length = 255]
        connector_label -> Nullable<Varchar>,
        #[max_length = 64]
        profile_id -> Nullable<Varchar>,
        #[max_length = 32]
        merchant_connector_id -> Nullable<Varchar>,
    }
}

diesel::table! {
    use diesel::sql_types::*;
    use crate::enums::diesel_exports::*;

    fraud_check (frm_id, attempt_id, payment_id, merchant_id) {
        #[max_length = 64]
        frm_id -> Varchar,
        #[max_length = 64]
        payment_id -> Varchar,
        #[max_length = 64]
        merchant_id -> Varchar,
        #[max_length = 64]
        attempt_id -> Varchar,
        created_at -> Timestamp,
        #[max_length = 255]
        frm_name -> Varchar,
        #[max_length = 255]
        frm_transaction_id -> Nullable<Varchar>,
        frm_transaction_type -> FraudCheckType,
        frm_status -> FraudCheckStatus,
        frm_score -> Nullable<Int4>,
        frm_reason -> Nullable<Jsonb>,
        #[max_length = 255]
        frm_error -> Nullable<Varchar>,
        payment_details -> Nullable<Jsonb>,
        metadata -> Nullable<Jsonb>,
        modified_at -> Timestamp,
        #[max_length = 64]
        last_step -> Varchar,
        payment_capture_method -> Nullable<CaptureMethod>,
    }
}

diesel::table! {
    use diesel::sql_types::*;
    use crate::enums::diesel_exports::*;

    gateway_status_map (connector, flow, sub_flow, code, message) {
        #[max_length = 64]
        connector -> Varchar,
        #[max_length = 64]
        flow -> Varchar,
        #[max_length = 64]
        sub_flow -> Varchar,
        #[max_length = 255]
        code -> Varchar,
        #[max_length = 1024]
        message -> Varchar,
        #[max_length = 64]
        status -> Varchar,
        #[max_length = 64]
        router_error -> Nullable<Varchar>,
        #[max_length = 64]
        decision -> Varchar,
        created_at -> Timestamp,
        last_modified -> Timestamp,
        step_up_possible -> Bool,
        #[max_length = 255]
        unified_code -> Nullable<Varchar>,
        #[max_length = 1024]
        unified_message -> Nullable<Varchar>,
    }
}

diesel::table! {
    use diesel::sql_types::*;
    use crate::enums::diesel_exports::*;

    generic_link (link_id) {
        #[max_length = 64]
        link_id -> Varchar,
        #[max_length = 64]
        primary_reference -> Varchar,
        #[max_length = 64]
        merchant_id -> Varchar,
        created_at -> Timestamp,
        last_modified_at -> Timestamp,
        expiry -> Timestamp,
        link_data -> Jsonb,
        link_status -> Jsonb,
        link_type -> GenericLinkType,
        url -> Text,
        return_url -> Nullable<Text>,
    }
}

diesel::table! {
    use diesel::sql_types::*;
    use crate::enums::diesel_exports::*;

    incremental_authorization (authorization_id, merchant_id) {
        #[max_length = 64]
        authorization_id -> Varchar,
        #[max_length = 64]
        merchant_id -> Varchar,
        #[max_length = 64]
        payment_id -> Varchar,
        amount -> Int8,
        created_at -> Timestamp,
        modified_at -> Timestamp,
        #[max_length = 64]
        status -> Varchar,
        #[max_length = 255]
        error_code -> Nullable<Varchar>,
        error_message -> Nullable<Text>,
        #[max_length = 64]
        connector_authorization_id -> Nullable<Varchar>,
        previously_authorized_amount -> Int8,
    }
}

diesel::table! {
    use diesel::sql_types::*;
    use crate::enums::diesel_exports::*;

    locker_mock_up (id) {
        id -> Int4,
        #[max_length = 255]
        card_id -> Varchar,
        #[max_length = 255]
        external_id -> Varchar,
        #[max_length = 255]
        card_fingerprint -> Varchar,
        #[max_length = 255]
        card_global_fingerprint -> Varchar,
        #[max_length = 255]
        merchant_id -> Varchar,
        #[max_length = 255]
        card_number -> Varchar,
        #[max_length = 255]
        card_exp_year -> Varchar,
        #[max_length = 255]
        card_exp_month -> Varchar,
        #[max_length = 255]
        name_on_card -> Nullable<Varchar>,
        #[max_length = 255]
        nickname -> Nullable<Varchar>,
        #[max_length = 255]
        customer_id -> Nullable<Varchar>,
        duplicate -> Nullable<Bool>,
        #[max_length = 8]
        card_cvc -> Nullable<Varchar>,
        #[max_length = 64]
        payment_method_id -> Nullable<Varchar>,
        enc_card_data -> Nullable<Text>,
    }
}

diesel::table! {
    use diesel::sql_types::*;
    use crate::enums::diesel_exports::*;

    mandate (mandate_id) {
        #[max_length = 64]
        mandate_id -> Varchar,
        #[max_length = 64]
        customer_id -> Varchar,
        #[max_length = 64]
        merchant_id -> Varchar,
        #[max_length = 64]
        payment_method_id -> Varchar,
        mandate_status -> MandateStatus,
        mandate_type -> MandateType,
        customer_accepted_at -> Nullable<Timestamp>,
        #[max_length = 64]
        customer_ip_address -> Nullable<Varchar>,
        #[max_length = 255]
        customer_user_agent -> Nullable<Varchar>,
        #[max_length = 128]
        network_transaction_id -> Nullable<Varchar>,
        #[max_length = 64]
        previous_attempt_id -> Nullable<Varchar>,
        created_at -> Timestamp,
        mandate_amount -> Nullable<Int8>,
        mandate_currency -> Nullable<Currency>,
        amount_captured -> Nullable<Int8>,
        #[max_length = 64]
        connector -> Varchar,
        #[max_length = 128]
        connector_mandate_id -> Nullable<Varchar>,
        start_date -> Nullable<Timestamp>,
        end_date -> Nullable<Timestamp>,
        metadata -> Nullable<Jsonb>,
        connector_mandate_ids -> Nullable<Jsonb>,
        #[max_length = 64]
        original_payment_id -> Nullable<Varchar>,
        #[max_length = 32]
        merchant_connector_id -> Nullable<Varchar>,
        #[max_length = 64]
        updated_by -> Nullable<Varchar>,
    }
}

diesel::table! {
    use diesel::sql_types::*;
    use crate::enums::diesel_exports::*;

    merchant_account (merchant_id) {
        #[max_length = 64]
        merchant_id -> Varchar,
        #[max_length = 255]
        return_url -> Nullable<Varchar>,
        enable_payment_response_hash -> Bool,
        #[max_length = 255]
        payment_response_hash_key -> Nullable<Varchar>,
        redirect_to_merchant_with_http_post -> Bool,
        merchant_name -> Nullable<Bytea>,
        merchant_details -> Nullable<Bytea>,
        webhook_details -> Nullable<Json>,
        sub_merchants_enabled -> Nullable<Bool>,
        #[max_length = 64]
        parent_merchant_id -> Nullable<Varchar>,
        #[max_length = 128]
        publishable_key -> Nullable<Varchar>,
        storage_scheme -> MerchantStorageScheme,
        #[max_length = 64]
        locker_id -> Nullable<Varchar>,
        metadata -> Nullable<Jsonb>,
        routing_algorithm -> Nullable<Json>,
        primary_business_details -> Json,
        intent_fulfillment_time -> Nullable<Int8>,
        created_at -> Timestamp,
        modified_at -> Timestamp,
        frm_routing_algorithm -> Nullable<Jsonb>,
        payout_routing_algorithm -> Nullable<Jsonb>,
        #[max_length = 32]
        organization_id -> Varchar,
        is_recon_enabled -> Bool,
        #[max_length = 64]
        default_profile -> Nullable<Varchar>,
        recon_status -> ReconStatus,
        payment_link_config -> Nullable<Jsonb>,
        pm_collect_link_config -> Nullable<Jsonb>,
        version -> ApiVersion,
    }
}

diesel::table! {
    use diesel::sql_types::*;
    use crate::enums::diesel_exports::*;

    merchant_connector_account (merchant_connector_id) {
        #[max_length = 64]
        merchant_id -> Varchar,
        #[max_length = 64]
        connector_name -> Varchar,
        connector_account_details -> Bytea,
        test_mode -> Nullable<Bool>,
        disabled -> Nullable<Bool>,
        #[max_length = 128]
        merchant_connector_id -> Varchar,
        payment_methods_enabled -> Nullable<Array<Nullable<Json>>>,
        connector_type -> ConnectorType,
        metadata -> Nullable<Jsonb>,
        #[max_length = 255]
        connector_label -> Nullable<Varchar>,
        business_country -> Nullable<CountryAlpha2>,
        #[max_length = 255]
        business_label -> Nullable<Varchar>,
        #[max_length = 64]
        business_sub_label -> Nullable<Varchar>,
        frm_configs -> Nullable<Jsonb>,
        created_at -> Timestamp,
        modified_at -> Timestamp,
        connector_webhook_details -> Nullable<Jsonb>,
        frm_config -> Nullable<Array<Nullable<Jsonb>>>,
        #[max_length = 64]
        profile_id -> Nullable<Varchar>,
        applepay_verified_domains -> Nullable<Array<Nullable<Text>>>,
        pm_auth_config -> Nullable<Jsonb>,
        status -> ConnectorStatus,
        additional_merchant_data -> Nullable<Bytea>,
        connector_wallets_details -> Nullable<Bytea>,
        version -> ApiVersion,
    }
}

diesel::table! {
    use diesel::sql_types::*;
    use crate::enums::diesel_exports::*;

    merchant_key_store (merchant_id) {
        #[max_length = 64]
        merchant_id -> Varchar,
        key -> Bytea,
        created_at -> Timestamp,
    }
}

diesel::table! {
    use diesel::sql_types::*;
    use crate::enums::diesel_exports::*;

    organization (org_id) {
        #[max_length = 32]
        org_id -> Varchar,
        org_name -> Nullable<Text>,
        organization_details -> Nullable<Jsonb>,
        metadata -> Nullable<Jsonb>,
        created_at -> Timestamp,
        modified_at -> Timestamp,
        #[max_length = 32]
        id -> Nullable<Varchar>,
        organization_name -> Nullable<Text>,
    }
}

diesel::table! {
    use diesel::sql_types::*;
    use crate::enums::diesel_exports::*;

    payment_attempt (attempt_id, merchant_id) {
        #[max_length = 64]
        payment_id -> Varchar,
        #[max_length = 64]
        merchant_id -> Varchar,
        #[max_length = 64]
        attempt_id -> Varchar,
        status -> AttemptStatus,
        amount -> Int8,
        currency -> Nullable<Currency>,
        save_to_locker -> Nullable<Bool>,
        #[max_length = 64]
        connector -> Nullable<Varchar>,
        error_message -> Nullable<Text>,
        offer_amount -> Nullable<Int8>,
        surcharge_amount -> Nullable<Int8>,
        tax_amount -> Nullable<Int8>,
        #[max_length = 64]
        payment_method_id -> Nullable<Varchar>,
        payment_method -> Nullable<Varchar>,
        #[max_length = 128]
        connector_transaction_id -> Nullable<Varchar>,
        capture_method -> Nullable<CaptureMethod>,
        capture_on -> Nullable<Timestamp>,
        confirm -> Bool,
        authentication_type -> Nullable<AuthenticationType>,
        created_at -> Timestamp,
        modified_at -> Timestamp,
        last_synced -> Nullable<Timestamp>,
        #[max_length = 255]
        cancellation_reason -> Nullable<Varchar>,
        amount_to_capture -> Nullable<Int8>,
        #[max_length = 64]
        mandate_id -> Nullable<Varchar>,
        browser_info -> Nullable<Jsonb>,
        #[max_length = 255]
        error_code -> Nullable<Varchar>,
        #[max_length = 128]
        payment_token -> Nullable<Varchar>,
        connector_metadata -> Nullable<Jsonb>,
        #[max_length = 50]
        payment_experience -> Nullable<Varchar>,
        #[max_length = 64]
        payment_method_type -> Nullable<Varchar>,
        payment_method_data -> Nullable<Jsonb>,
        #[max_length = 64]
        business_sub_label -> Nullable<Varchar>,
        straight_through_algorithm -> Nullable<Jsonb>,
        preprocessing_step_id -> Nullable<Varchar>,
        mandate_details -> Nullable<Jsonb>,
        error_reason -> Nullable<Text>,
        multiple_capture_count -> Nullable<Int2>,
        #[max_length = 128]
        connector_response_reference_id -> Nullable<Varchar>,
        amount_capturable -> Int8,
        #[max_length = 32]
        updated_by -> Varchar,
        #[max_length = 32]
        merchant_connector_id -> Nullable<Varchar>,
        authentication_data -> Nullable<Json>,
        encoded_data -> Nullable<Text>,
        #[max_length = 255]
        unified_code -> Nullable<Varchar>,
        #[max_length = 1024]
        unified_message -> Nullable<Varchar>,
        net_amount -> Nullable<Int8>,
        external_three_ds_authentication_attempted -> Nullable<Bool>,
        #[max_length = 64]
        authentication_connector -> Nullable<Varchar>,
        #[max_length = 64]
        authentication_id -> Nullable<Varchar>,
        mandate_data -> Nullable<Jsonb>,
        #[max_length = 64]
        fingerprint_id -> Nullable<Varchar>,
        #[max_length = 64]
        payment_method_billing_address_id -> Nullable<Varchar>,
        #[max_length = 64]
        charge_id -> Nullable<Varchar>,
        #[max_length = 64]
        client_source -> Nullable<Varchar>,
        #[max_length = 64]
        client_version -> Nullable<Varchar>,
        customer_acceptance -> Nullable<Jsonb>,
    }
}

diesel::table! {
    use diesel::sql_types::*;
    use crate::enums::diesel_exports::*;

    payment_intent (payment_id, merchant_id) {
        #[max_length = 64]
        payment_id -> Varchar,
        #[max_length = 64]
        merchant_id -> Varchar,
        status -> IntentStatus,
        amount -> Int8,
        currency -> Nullable<Currency>,
        amount_captured -> Nullable<Int8>,
        #[max_length = 64]
        customer_id -> Nullable<Varchar>,
        #[max_length = 255]
        description -> Nullable<Varchar>,
        #[max_length = 255]
        return_url -> Nullable<Varchar>,
        metadata -> Nullable<Jsonb>,
        #[max_length = 64]
        connector_id -> Nullable<Varchar>,
        #[max_length = 64]
        shipping_address_id -> Nullable<Varchar>,
        #[max_length = 64]
        billing_address_id -> Nullable<Varchar>,
        #[max_length = 255]
        statement_descriptor_name -> Nullable<Varchar>,
        #[max_length = 255]
        statement_descriptor_suffix -> Nullable<Varchar>,
        created_at -> Timestamp,
        modified_at -> Timestamp,
        last_synced -> Nullable<Timestamp>,
        setup_future_usage -> Nullable<FutureUsage>,
        off_session -> Nullable<Bool>,
        #[max_length = 128]
        client_secret -> Nullable<Varchar>,
        #[max_length = 64]
        active_attempt_id -> Varchar,
        business_country -> Nullable<CountryAlpha2>,
        #[max_length = 64]
        business_label -> Nullable<Varchar>,
        order_details -> Nullable<Array<Nullable<Jsonb>>>,
        allowed_payment_method_types -> Nullable<Json>,
        connector_metadata -> Nullable<Json>,
        feature_metadata -> Nullable<Json>,
        attempt_count -> Int2,
        #[max_length = 64]
        profile_id -> Nullable<Varchar>,
        #[max_length = 64]
        merchant_decision -> Nullable<Varchar>,
        #[max_length = 255]
        payment_link_id -> Nullable<Varchar>,
        payment_confirm_source -> Nullable<PaymentSource>,
        #[max_length = 32]
        updated_by -> Varchar,
        surcharge_applicable -> Nullable<Bool>,
        request_incremental_authorization -> Nullable<RequestIncrementalAuthorization>,
        incremental_authorization_allowed -> Nullable<Bool>,
        authorization_count -> Nullable<Int4>,
        session_expiry -> Nullable<Timestamp>,
        #[max_length = 64]
        fingerprint_id -> Nullable<Varchar>,
        request_external_three_ds_authentication -> Nullable<Bool>,
        charges -> Nullable<Jsonb>,
        frm_metadata -> Nullable<Jsonb>,
        customer_details -> Nullable<Bytea>,
        billing_details -> Nullable<Bytea>,
        #[max_length = 255]
        merchant_order_reference_id -> Nullable<Varchar>,
        shipping_details -> Nullable<Bytea>,
        is_payment_processor_token_flow -> Nullable<Bool>,
    }
}

diesel::table! {
    use diesel::sql_types::*;
    use crate::enums::diesel_exports::*;

    payment_link (payment_link_id) {
        #[max_length = 255]
        payment_link_id -> Varchar,
        #[max_length = 64]
        payment_id -> Varchar,
        #[max_length = 255]
        link_to_pay -> Varchar,
        #[max_length = 64]
        merchant_id -> Varchar,
        amount -> Int8,
        currency -> Nullable<Currency>,
        created_at -> Timestamp,
        last_modified_at -> Timestamp,
        fulfilment_time -> Nullable<Timestamp>,
        #[max_length = 64]
        custom_merchant_name -> Nullable<Varchar>,
        payment_link_config -> Nullable<Jsonb>,
        #[max_length = 255]
        description -> Nullable<Varchar>,
        #[max_length = 64]
        profile_id -> Nullable<Varchar>,
        #[max_length = 255]
        secure_link -> Nullable<Varchar>,
    }
}

diesel::table! {
    use diesel::sql_types::*;
    use crate::enums::diesel_exports::*;

    payment_methods (payment_method_id) {
        #[max_length = 64]
        customer_id -> Varchar,
        #[max_length = 64]
        merchant_id -> Varchar,
        #[max_length = 64]
        payment_method_id -> Varchar,
        accepted_currency -> Nullable<Array<Nullable<Currency>>>,
        #[max_length = 32]
        scheme -> Nullable<Varchar>,
        #[max_length = 128]
        token -> Nullable<Varchar>,
        #[max_length = 255]
        cardholder_name -> Nullable<Varchar>,
        #[max_length = 64]
        issuer_name -> Nullable<Varchar>,
        #[max_length = 64]
        issuer_country -> Nullable<Varchar>,
        payer_country -> Nullable<Array<Nullable<Text>>>,
        is_stored -> Nullable<Bool>,
        #[max_length = 32]
        swift_code -> Nullable<Varchar>,
        #[max_length = 128]
        direct_debit_token -> Nullable<Varchar>,
        created_at -> Timestamp,
        last_modified -> Timestamp,
        payment_method -> Nullable<Varchar>,
        #[max_length = 64]
        payment_method_type -> Nullable<Varchar>,
        #[max_length = 128]
        payment_method_issuer -> Nullable<Varchar>,
        payment_method_issuer_code -> Nullable<PaymentMethodIssuerCode>,
        metadata -> Nullable<Json>,
        payment_method_data -> Nullable<Bytea>,
        #[max_length = 64]
        locker_id -> Nullable<Varchar>,
        last_used_at -> Timestamp,
        connector_mandate_details -> Nullable<Jsonb>,
        customer_acceptance -> Nullable<Jsonb>,
        #[max_length = 64]
        status -> Varchar,
        #[max_length = 255]
        network_transaction_id -> Nullable<Varchar>,
        #[max_length = 128]
        client_secret -> Nullable<Varchar>,
        payment_method_billing_address -> Nullable<Bytea>,
        #[max_length = 64]
        updated_by -> Nullable<Varchar>,
    }
}

diesel::table! {
    use diesel::sql_types::*;
    use crate::enums::diesel_exports::*;

    payout_attempt (payout_attempt_id) {
        #[max_length = 64]
        payout_attempt_id -> Varchar,
        #[max_length = 64]
        payout_id -> Varchar,
        #[max_length = 64]
        customer_id -> Nullable<Varchar>,
        #[max_length = 64]
        merchant_id -> Varchar,
        #[max_length = 64]
        address_id -> Nullable<Varchar>,
        #[max_length = 64]
        connector -> Nullable<Varchar>,
        #[max_length = 128]
        connector_payout_id -> Nullable<Varchar>,
        #[max_length = 64]
        payout_token -> Nullable<Varchar>,
        status -> PayoutStatus,
        is_eligible -> Nullable<Bool>,
        error_message -> Nullable<Text>,
        #[max_length = 64]
        error_code -> Nullable<Varchar>,
        business_country -> Nullable<CountryAlpha2>,
        #[max_length = 64]
        business_label -> Nullable<Varchar>,
        created_at -> Timestamp,
        last_modified_at -> Timestamp,
        #[max_length = 64]
        profile_id -> Varchar,
        #[max_length = 32]
        merchant_connector_id -> Nullable<Varchar>,
        routing_info -> Nullable<Jsonb>,
    }
}

diesel::table! {
    use diesel::sql_types::*;
    use crate::enums::diesel_exports::*;

    payouts (payout_id) {
        #[max_length = 64]
        payout_id -> Varchar,
        #[max_length = 64]
        merchant_id -> Varchar,
        #[max_length = 64]
        customer_id -> Nullable<Varchar>,
        #[max_length = 64]
        address_id -> Nullable<Varchar>,
        payout_type -> Nullable<PayoutType>,
        #[max_length = 64]
        payout_method_id -> Nullable<Varchar>,
        amount -> Int8,
        destination_currency -> Currency,
        source_currency -> Currency,
        #[max_length = 255]
        description -> Nullable<Varchar>,
        recurring -> Bool,
        auto_fulfill -> Bool,
        #[max_length = 255]
        return_url -> Nullable<Varchar>,
        #[max_length = 64]
        entity_type -> Varchar,
        metadata -> Nullable<Jsonb>,
        created_at -> Timestamp,
        last_modified_at -> Timestamp,
        attempt_count -> Int2,
        #[max_length = 64]
        profile_id -> Varchar,
        status -> PayoutStatus,
        confirm -> Nullable<Bool>,
        #[max_length = 255]
        payout_link_id -> Nullable<Varchar>,
        #[max_length = 128]
        client_secret -> Nullable<Varchar>,
        #[max_length = 32]
        priority -> Nullable<Varchar>,
    }
}

diesel::table! {
    use diesel::sql_types::*;
    use crate::enums::diesel_exports::*;

    process_tracker (id) {
        #[max_length = 127]
        id -> Varchar,
        #[max_length = 64]
        name -> Nullable<Varchar>,
        tag -> Array<Nullable<Text>>,
        #[max_length = 64]
        runner -> Nullable<Varchar>,
        retry_count -> Int4,
        schedule_time -> Nullable<Timestamp>,
        #[max_length = 255]
        rule -> Varchar,
        tracking_data -> Json,
        #[max_length = 255]
        business_status -> Varchar,
        status -> ProcessTrackerStatus,
        event -> Array<Nullable<Text>>,
        created_at -> Timestamp,
        updated_at -> Timestamp,
    }
}

diesel::table! {
    use diesel::sql_types::*;
    use crate::enums::diesel_exports::*;

    refund (merchant_id, refund_id) {
        #[max_length = 64]
        internal_reference_id -> Varchar,
        #[max_length = 64]
        refund_id -> Varchar,
        #[max_length = 64]
        payment_id -> Varchar,
        #[max_length = 64]
        merchant_id -> Varchar,
        #[max_length = 128]
        connector_transaction_id -> Varchar,
        #[max_length = 64]
        connector -> Varchar,
        #[max_length = 128]
        connector_refund_id -> Nullable<Varchar>,
        #[max_length = 64]
        external_reference_id -> Nullable<Varchar>,
        refund_type -> RefundType,
        total_amount -> Int8,
        currency -> Currency,
        refund_amount -> Int8,
        refund_status -> RefundStatus,
        sent_to_gateway -> Bool,
        refund_error_message -> Nullable<Text>,
        metadata -> Nullable<Json>,
        #[max_length = 128]
        refund_arn -> Nullable<Varchar>,
        created_at -> Timestamp,
        modified_at -> Timestamp,
        #[max_length = 255]
        description -> Nullable<Varchar>,
        #[max_length = 64]
        attempt_id -> Varchar,
        #[max_length = 255]
        refund_reason -> Nullable<Varchar>,
        refund_error_code -> Nullable<Text>,
        #[max_length = 64]
        profile_id -> Nullable<Varchar>,
        #[max_length = 32]
        updated_by -> Varchar,
        #[max_length = 32]
        merchant_connector_id -> Nullable<Varchar>,
        charges -> Nullable<Jsonb>,
    }
}

diesel::table! {
    use diesel::sql_types::*;
    use crate::enums::diesel_exports::*;

    reverse_lookup (lookup_id) {
        #[max_length = 128]
        lookup_id -> Varchar,
        #[max_length = 128]
        sk_id -> Varchar,
        #[max_length = 128]
        pk_id -> Varchar,
        #[max_length = 128]
        source -> Varchar,
        #[max_length = 32]
        updated_by -> Varchar,
    }
}

diesel::table! {
    use diesel::sql_types::*;
    use crate::enums::diesel_exports::*;

    roles (role_id) {
        #[max_length = 64]
        role_name -> Varchar,
        #[max_length = 64]
        role_id -> Varchar,
        #[max_length = 64]
        merchant_id -> Varchar,
        #[max_length = 64]
        org_id -> Varchar,
        groups -> Array<Nullable<Text>>,
        scope -> RoleScope,
        created_at -> Timestamp,
        #[max_length = 64]
        created_by -> Varchar,
        last_modified_at -> Timestamp,
        #[max_length = 64]
        last_modified_by -> Varchar,
        #[max_length = 64]
        entity_type -> Nullable<Varchar>,
    }
}

diesel::table! {
    use diesel::sql_types::*;
    use crate::enums::diesel_exports::*;

    routing_algorithm (algorithm_id) {
        #[max_length = 64]
        algorithm_id -> Varchar,
        #[max_length = 64]
        profile_id -> Varchar,
        #[max_length = 64]
        merchant_id -> Varchar,
        #[max_length = 64]
        name -> Varchar,
        #[max_length = 256]
        description -> Nullable<Varchar>,
        kind -> RoutingAlgorithmKind,
        algorithm_data -> Jsonb,
        created_at -> Timestamp,
        modified_at -> Timestamp,
        algorithm_for -> TransactionType,
    }
}

diesel::table! {
    use diesel::sql_types::*;
    use crate::enums::diesel_exports::*;

    unified_translations (unified_code, unified_message, locale) {
        #[max_length = 255]
        unified_code -> Varchar,
        #[max_length = 1024]
        unified_message -> Varchar,
        #[max_length = 255]
        locale -> Varchar,
        #[max_length = 1024]
        translation -> Varchar,
        created_at -> Timestamp,
        last_modified_at -> Timestamp,
    }
}

diesel::table! {
    use diesel::sql_types::*;
    use crate::enums::diesel_exports::*;

    user_authentication_methods (id) {
        #[max_length = 64]
        id -> Varchar,
        #[max_length = 64]
        auth_id -> Varchar,
        #[max_length = 64]
        owner_id -> Varchar,
        #[max_length = 64]
        owner_type -> Varchar,
        #[max_length = 64]
        auth_type -> Varchar,
        private_config -> Nullable<Bytea>,
        public_config -> Nullable<Jsonb>,
        allow_signup -> Bool,
        created_at -> Timestamp,
        last_modified_at -> Timestamp,
    }
}

diesel::table! {
    use diesel::sql_types::*;
    use crate::enums::diesel_exports::*;

    user_key_store (user_id) {
        #[max_length = 64]
        user_id -> Varchar,
        key -> Bytea,
        created_at -> Timestamp,
    }
}

diesel::table! {
    use diesel::sql_types::*;
    use crate::enums::diesel_exports::*;

    user_roles (id) {
        id -> Int4,
        #[max_length = 64]
        user_id -> Varchar,
        #[max_length = 64]
        merchant_id -> Nullable<Varchar>,
        #[max_length = 64]
        role_id -> Varchar,
        #[max_length = 64]
        org_id -> Nullable<Varchar>,
        status -> UserStatus,
        #[max_length = 64]
        created_by -> Varchar,
        #[max_length = 64]
        last_modified_by -> Varchar,
        created_at -> Timestamp,
        last_modified -> Timestamp,
        #[max_length = 64]
        profile_id -> Nullable<Varchar>,
        #[max_length = 64]
        entity_id -> Nullable<Varchar>,
        #[max_length = 64]
        entity_type -> Nullable<Varchar>,
        version -> UserRoleVersion,
    }
}

diesel::table! {
    use diesel::sql_types::*;
    use crate::enums::diesel_exports::*;

    users (user_id) {
        #[max_length = 64]
        user_id -> Varchar,
        #[max_length = 255]
        email -> Varchar,
        #[max_length = 255]
        name -> Varchar,
        #[max_length = 255]
        password -> Nullable<Varchar>,
        is_verified -> Bool,
        created_at -> Timestamp,
        last_modified_at -> Timestamp,
        #[max_length = 64]
        preferred_merchant_id -> Nullable<Varchar>,
        totp_status -> TotpStatus,
        totp_secret -> Nullable<Bytea>,
        totp_recovery_codes -> Nullable<Array<Nullable<Text>>>,
        last_password_modified_at -> Nullable<Timestamp>,
    }
}

diesel::allow_tables_to_appear_in_same_query!(
    address,
    api_keys,
    authentication,
    blocklist,
    blocklist_fingerprint,
    blocklist_lookup,
    business_profile,
    captures,
    cards_info,
    configs,
    customers,
    dashboard_metadata,
    dispute,
    events,
    file_metadata,
    fraud_check,
    gateway_status_map,
    generic_link,
    incremental_authorization,
    locker_mock_up,
    mandate,
    merchant_account,
    merchant_connector_account,
    merchant_key_store,
    organization,
    payment_attempt,
    payment_intent,
    payment_link,
    payment_methods,
    payout_attempt,
    payouts,
    process_tracker,
    refund,
    reverse_lookup,
    roles,
    routing_algorithm,
    unified_translations,
    user_authentication_methods,
    user_key_store,
    user_roles,
    users,
);<|MERGE_RESOLUTION|>--- conflicted
+++ resolved
@@ -203,17 +203,11 @@
         collect_shipping_details_from_wallet_connector -> Nullable<Bool>,
         collect_billing_details_from_wallet_connector -> Nullable<Bool>,
         outgoing_webhook_custom_http_headers -> Nullable<Bytea>,
-<<<<<<< HEAD
+        always_collect_billing_details_from_wallet_connector -> Nullable<Bool>,
+        always_collect_shipping_details_from_wallet_connector -> Nullable<Bool>,
         #[max_length = 64]
         tax_connector_id -> Nullable<Varchar>,
         is_tax_connector_enabled -> Nullable<Bool>,
-=======
-        always_collect_billing_details_from_wallet_connector -> Nullable<Bool>,
-        always_collect_shipping_details_from_wallet_connector -> Nullable<Bool>,
-        #[max_length = 64]
-        tax_connector_id -> Nullable<Varchar>,
-        is_tax_connector_enabled -> Bool,
->>>>>>> 41a73ae2
     }
 }
 
