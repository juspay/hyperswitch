// @generated automatically by Diesel CLI.

diesel::table! {
    use diesel::sql_types::*;
    use crate::enums::diesel_exports::*;

    address (address_id) {
        id -> Nullable<Int4>,
        #[max_length = 64]
        address_id -> Varchar,
        #[max_length = 128]
        city -> Nullable<Varchar>,
        country -> Nullable<CountryAlpha2>,
        line1 -> Nullable<Bytea>,
        line2 -> Nullable<Bytea>,
        line3 -> Nullable<Bytea>,
        state -> Nullable<Bytea>,
        zip -> Nullable<Bytea>,
        first_name -> Nullable<Bytea>,
        last_name -> Nullable<Bytea>,
        phone_number -> Nullable<Bytea>,
        #[max_length = 8]
        country_code -> Nullable<Varchar>,
        created_at -> Timestamp,
        modified_at -> Timestamp,
        #[max_length = 64]
        customer_id -> Nullable<Varchar>,
        #[max_length = 64]
        merchant_id -> Varchar,
        #[max_length = 64]
        payment_id -> Nullable<Varchar>,
        #[max_length = 32]
        updated_by -> Varchar,
        email -> Nullable<Bytea>,
    }
}

diesel::table! {
    use diesel::sql_types::*;
    use crate::enums::diesel_exports::*;

    api_keys (key_id) {
        #[max_length = 64]
        key_id -> Varchar,
        #[max_length = 64]
        merchant_id -> Varchar,
        #[max_length = 64]
        name -> Varchar,
        #[max_length = 256]
        description -> Nullable<Varchar>,
        #[max_length = 128]
        hashed_api_key -> Varchar,
        #[max_length = 16]
        prefix -> Varchar,
        created_at -> Timestamp,
        expires_at -> Nullable<Timestamp>,
        last_used -> Nullable<Timestamp>,
    }
}

diesel::table! {
    use diesel::sql_types::*;
    use crate::enums::diesel_exports::*;

    authentication (authentication_id) {
        #[max_length = 64]
        authentication_id -> Varchar,
        #[max_length = 64]
        merchant_id -> Varchar,
        #[max_length = 64]
        authentication_connector -> Varchar,
        #[max_length = 64]
        connector_authentication_id -> Nullable<Varchar>,
        authentication_data -> Nullable<Jsonb>,
        #[max_length = 64]
        payment_method_id -> Varchar,
        #[max_length = 64]
        authentication_type -> Nullable<Varchar>,
        #[max_length = 64]
        authentication_status -> Varchar,
        #[max_length = 64]
        authentication_lifecycle_status -> Varchar,
        created_at -> Timestamp,
        modified_at -> Timestamp,
        error_message -> Nullable<Text>,
        #[max_length = 64]
        error_code -> Nullable<Varchar>,
        connector_metadata -> Nullable<Jsonb>,
        maximum_supported_version -> Nullable<Jsonb>,
        #[max_length = 64]
        threeds_server_transaction_id -> Nullable<Varchar>,
        #[max_length = 64]
        cavv -> Nullable<Varchar>,
        #[max_length = 64]
        authentication_flow_type -> Nullable<Varchar>,
        message_version -> Nullable<Jsonb>,
        #[max_length = 64]
        eci -> Nullable<Varchar>,
        #[max_length = 64]
        trans_status -> Nullable<Varchar>,
        #[max_length = 64]
        acquirer_bin -> Nullable<Varchar>,
        #[max_length = 64]
        acquirer_merchant_id -> Nullable<Varchar>,
        three_ds_method_data -> Nullable<Varchar>,
        three_ds_method_url -> Nullable<Varchar>,
        acs_url -> Nullable<Varchar>,
        challenge_request -> Nullable<Varchar>,
        acs_reference_number -> Nullable<Varchar>,
        acs_trans_id -> Nullable<Varchar>,
        acs_signed_content -> Nullable<Varchar>,
        #[max_length = 64]
        profile_id -> Varchar,
        #[max_length = 255]
        payment_id -> Nullable<Varchar>,
        #[max_length = 128]
        merchant_connector_id -> Varchar,
        #[max_length = 64]
        ds_trans_id -> Nullable<Varchar>,
        #[max_length = 128]
        directory_server_id -> Nullable<Varchar>,
        #[max_length = 64]
        acquirer_country_code -> Nullable<Varchar>,
    }
}

diesel::table! {
    use diesel::sql_types::*;
    use crate::enums::diesel_exports::*;

    blocklist (id) {
        id -> Int4,
        #[max_length = 64]
        merchant_id -> Varchar,
        #[max_length = 64]
        fingerprint_id -> Varchar,
        data_kind -> BlocklistDataKind,
        metadata -> Nullable<Jsonb>,
        created_at -> Timestamp,
    }
}

diesel::table! {
    use diesel::sql_types::*;
    use crate::enums::diesel_exports::*;

    blocklist_fingerprint (id) {
        id -> Int4,
        #[max_length = 64]
        merchant_id -> Varchar,
        #[max_length = 64]
        fingerprint_id -> Varchar,
        data_kind -> BlocklistDataKind,
        encrypted_fingerprint -> Text,
        created_at -> Timestamp,
    }
}

diesel::table! {
    use diesel::sql_types::*;
    use crate::enums::diesel_exports::*;

    blocklist_lookup (id) {
        id -> Int4,
        #[max_length = 64]
        merchant_id -> Varchar,
        fingerprint -> Text,
    }
}

diesel::table! {
    use diesel::sql_types::*;
    use crate::enums::diesel_exports::*;

    business_profile (profile_id) {
        #[max_length = 64]
        profile_id -> Varchar,
        #[max_length = 64]
        merchant_id -> Varchar,
        #[max_length = 64]
        profile_name -> Varchar,
        created_at -> Timestamp,
        modified_at -> Timestamp,
        return_url -> Nullable<Text>,
        enable_payment_response_hash -> Bool,
        #[max_length = 255]
        payment_response_hash_key -> Nullable<Varchar>,
        redirect_to_merchant_with_http_post -> Bool,
        webhook_details -> Nullable<Json>,
        metadata -> Nullable<Json>,
        routing_algorithm -> Nullable<Json>,
        intent_fulfillment_time -> Nullable<Int8>,
        frm_routing_algorithm -> Nullable<Jsonb>,
        payout_routing_algorithm -> Nullable<Jsonb>,
        is_recon_enabled -> Bool,
        applepay_verified_domains -> Nullable<Array<Nullable<Text>>>,
        payment_link_config -> Nullable<Jsonb>,
        session_expiry -> Nullable<Int8>,
        authentication_connector_details -> Nullable<Jsonb>,
        payout_link_config -> Nullable<Jsonb>,
        is_extended_card_info_enabled -> Nullable<Bool>,
        extended_card_info_config -> Nullable<Jsonb>,
        is_connector_agnostic_mit_enabled -> Nullable<Bool>,
        use_billing_as_payment_method_billing -> Nullable<Bool>,
        collect_shipping_details_from_wallet_connector -> Nullable<Bool>,
        collect_billing_details_from_wallet_connector -> Nullable<Bool>,
    }
}

diesel::table! {
    use diesel::sql_types::*;
    use crate::enums::diesel_exports::*;

    captures (capture_id) {
        #[max_length = 64]
        capture_id -> Varchar,
        #[max_length = 64]
        payment_id -> Varchar,
        #[max_length = 64]
        merchant_id -> Varchar,
        status -> CaptureStatus,
        amount -> Int8,
        currency -> Nullable<Currency>,
        #[max_length = 255]
        connector -> Varchar,
        #[max_length = 255]
        error_message -> Nullable<Varchar>,
        #[max_length = 255]
        error_code -> Nullable<Varchar>,
        #[max_length = 255]
        error_reason -> Nullable<Varchar>,
        tax_amount -> Nullable<Int8>,
        created_at -> Timestamp,
        modified_at -> Timestamp,
        #[max_length = 64]
        authorized_attempt_id -> Varchar,
        #[max_length = 128]
        connector_capture_id -> Nullable<Varchar>,
        capture_sequence -> Int2,
        #[max_length = 128]
        connector_response_reference_id -> Nullable<Varchar>,
    }
}

diesel::table! {
    use diesel::sql_types::*;
    use crate::enums::diesel_exports::*;

    cards_info (card_iin) {
        #[max_length = 16]
        card_iin -> Varchar,
        card_issuer -> Nullable<Text>,
        card_network -> Nullable<Text>,
        card_type -> Nullable<Text>,
        card_subtype -> Nullable<Text>,
        card_issuing_country -> Nullable<Text>,
        #[max_length = 32]
        bank_code_id -> Nullable<Varchar>,
        #[max_length = 32]
        bank_code -> Nullable<Varchar>,
        #[max_length = 32]
        country_code -> Nullable<Varchar>,
        date_created -> Timestamp,
        last_updated -> Nullable<Timestamp>,
        last_updated_provider -> Nullable<Text>,
    }
}

diesel::table! {
    use diesel::sql_types::*;
    use crate::enums::diesel_exports::*;

    configs (key) {
        id -> Int4,
        #[max_length = 255]
        key -> Varchar,
        config -> Text,
    }
}

diesel::table! {
    use diesel::sql_types::*;
    use crate::enums::diesel_exports::*;

    customers (customer_id, merchant_id) {
        id -> Int4,
        #[max_length = 64]
        customer_id -> Varchar,
        #[max_length = 64]
        merchant_id -> Varchar,
        name -> Nullable<Bytea>,
        email -> Nullable<Bytea>,
        phone -> Nullable<Bytea>,
        #[max_length = 8]
        phone_country_code -> Nullable<Varchar>,
        #[max_length = 255]
        description -> Nullable<Varchar>,
        created_at -> Timestamp,
        metadata -> Nullable<Json>,
        connector_customer -> Nullable<Jsonb>,
        modified_at -> Timestamp,
        #[max_length = 64]
        address_id -> Nullable<Varchar>,
        #[max_length = 64]
        default_payment_method_id -> Nullable<Varchar>,
        #[max_length = 64]
        updated_by -> Nullable<Varchar>,
    }
}

diesel::table! {
    use diesel::sql_types::*;
    use crate::enums::diesel_exports::*;

    dashboard_metadata (id) {
        id -> Int4,
        #[max_length = 64]
        user_id -> Nullable<Varchar>,
        #[max_length = 64]
        merchant_id -> Varchar,
        #[max_length = 64]
        org_id -> Varchar,
        data_key -> DashboardMetadata,
        data_value -> Json,
        #[max_length = 64]
        created_by -> Varchar,
        created_at -> Timestamp,
        #[max_length = 64]
        last_modified_by -> Varchar,
        last_modified_at -> Timestamp,
    }
}

diesel::table! {
    use diesel::sql_types::*;
    use crate::enums::diesel_exports::*;

    dispute (id) {
        id -> Int4,
        #[max_length = 64]
        dispute_id -> Varchar,
        #[max_length = 255]
        amount -> Varchar,
        #[max_length = 255]
        currency -> Varchar,
        dispute_stage -> DisputeStage,
        dispute_status -> DisputeStatus,
        #[max_length = 64]
        payment_id -> Varchar,
        #[max_length = 64]
        attempt_id -> Varchar,
        #[max_length = 255]
        merchant_id -> Varchar,
        #[max_length = 255]
        connector_status -> Varchar,
        #[max_length = 255]
        connector_dispute_id -> Varchar,
        #[max_length = 255]
        connector_reason -> Nullable<Varchar>,
        #[max_length = 255]
        connector_reason_code -> Nullable<Varchar>,
        challenge_required_by -> Nullable<Timestamp>,
        connector_created_at -> Nullable<Timestamp>,
        connector_updated_at -> Nullable<Timestamp>,
        created_at -> Timestamp,
        modified_at -> Timestamp,
        #[max_length = 255]
        connector -> Varchar,
        evidence -> Jsonb,
        #[max_length = 64]
        profile_id -> Nullable<Varchar>,
        #[max_length = 32]
        merchant_connector_id -> Nullable<Varchar>,
        dispute_amount -> Int8,
    }
}

diesel::table! {
    use diesel::sql_types::*;
    use crate::enums::diesel_exports::*;

    events (event_id) {
        #[max_length = 64]
        event_id -> Varchar,
        event_type -> EventType,
        event_class -> EventClass,
        is_webhook_notified -> Bool,
        #[max_length = 64]
        primary_object_id -> Varchar,
        primary_object_type -> EventObjectType,
        created_at -> Timestamp,
        #[max_length = 64]
        merchant_id -> Nullable<Varchar>,
        #[max_length = 64]
        business_profile_id -> Nullable<Varchar>,
        primary_object_created_at -> Nullable<Timestamp>,
        #[max_length = 64]
        idempotent_event_id -> Nullable<Varchar>,
        #[max_length = 64]
        initial_attempt_id -> Nullable<Varchar>,
        request -> Nullable<Bytea>,
        response -> Nullable<Bytea>,
        delivery_attempt -> Nullable<WebhookDeliveryAttempt>,
        metadata -> Nullable<Jsonb>,
    }
}

diesel::table! {
    use diesel::sql_types::*;
    use crate::enums::diesel_exports::*;

    file_metadata (file_id, merchant_id) {
        #[max_length = 64]
        file_id -> Varchar,
        #[max_length = 255]
        merchant_id -> Varchar,
        #[max_length = 255]
        file_name -> Nullable<Varchar>,
        file_size -> Int4,
        #[max_length = 255]
        file_type -> Varchar,
        #[max_length = 255]
        provider_file_id -> Nullable<Varchar>,
        #[max_length = 255]
        file_upload_provider -> Nullable<Varchar>,
        available -> Bool,
        created_at -> Timestamp,
        #[max_length = 255]
        connector_label -> Nullable<Varchar>,
        #[max_length = 64]
        profile_id -> Nullable<Varchar>,
        #[max_length = 32]
        merchant_connector_id -> Nullable<Varchar>,
    }
}

diesel::table! {
    use diesel::sql_types::*;
    use crate::enums::diesel_exports::*;

    fraud_check (frm_id, attempt_id, payment_id, merchant_id) {
        #[max_length = 64]
        frm_id -> Varchar,
        #[max_length = 64]
        payment_id -> Varchar,
        #[max_length = 64]
        merchant_id -> Varchar,
        #[max_length = 64]
        attempt_id -> Varchar,
        created_at -> Timestamp,
        #[max_length = 255]
        frm_name -> Varchar,
        #[max_length = 255]
        frm_transaction_id -> Nullable<Varchar>,
        frm_transaction_type -> FraudCheckType,
        frm_status -> FraudCheckStatus,
        frm_score -> Nullable<Int4>,
        frm_reason -> Nullable<Jsonb>,
        #[max_length = 255]
        frm_error -> Nullable<Varchar>,
        payment_details -> Nullable<Jsonb>,
        metadata -> Nullable<Jsonb>,
        modified_at -> Timestamp,
        #[max_length = 64]
        last_step -> Varchar,
        payment_capture_method -> Nullable<CaptureMethod>,
    }
}

diesel::table! {
    use diesel::sql_types::*;
    use crate::enums::diesel_exports::*;

    gateway_status_map (connector, flow, sub_flow, code, message) {
        #[max_length = 64]
        connector -> Varchar,
        #[max_length = 64]
        flow -> Varchar,
        #[max_length = 64]
        sub_flow -> Varchar,
        #[max_length = 255]
        code -> Varchar,
        #[max_length = 1024]
        message -> Varchar,
        #[max_length = 64]
        status -> Varchar,
        #[max_length = 64]
        router_error -> Nullable<Varchar>,
        #[max_length = 64]
        decision -> Varchar,
        created_at -> Timestamp,
        last_modified -> Timestamp,
        step_up_possible -> Bool,
        #[max_length = 255]
        unified_code -> Nullable<Varchar>,
        #[max_length = 1024]
        unified_message -> Nullable<Varchar>,
    }
}

diesel::table! {
    use diesel::sql_types::*;
    use crate::enums::diesel_exports::*;

    generic_link (link_id) {
        #[max_length = 64]
        link_id -> Varchar,
        #[max_length = 64]
        primary_reference -> Varchar,
        #[max_length = 64]
        merchant_id -> Varchar,
        created_at -> Timestamp,
        last_modified_at -> Timestamp,
        expiry -> Timestamp,
        link_data -> Jsonb,
        link_status -> Jsonb,
        link_type -> GenericLinkType,
        url -> Text,
        return_url -> Nullable<Text>,
    }
}

diesel::table! {
    use diesel::sql_types::*;
    use crate::enums::diesel_exports::*;

    incremental_authorization (authorization_id, merchant_id) {
        #[max_length = 64]
        authorization_id -> Varchar,
        #[max_length = 64]
        merchant_id -> Varchar,
        #[max_length = 64]
        payment_id -> Varchar,
        amount -> Int8,
        created_at -> Timestamp,
        modified_at -> Timestamp,
        #[max_length = 64]
        status -> Varchar,
        #[max_length = 255]
        error_code -> Nullable<Varchar>,
        error_message -> Nullable<Text>,
        #[max_length = 64]
        connector_authorization_id -> Nullable<Varchar>,
        previously_authorized_amount -> Int8,
    }
}

diesel::table! {
    use diesel::sql_types::*;
    use crate::enums::diesel_exports::*;

    locker_mock_up (id) {
        id -> Int4,
        #[max_length = 255]
        card_id -> Varchar,
        #[max_length = 255]
        external_id -> Varchar,
        #[max_length = 255]
        card_fingerprint -> Varchar,
        #[max_length = 255]
        card_global_fingerprint -> Varchar,
        #[max_length = 255]
        merchant_id -> Varchar,
        #[max_length = 255]
        card_number -> Varchar,
        #[max_length = 255]
        card_exp_year -> Varchar,
        #[max_length = 255]
        card_exp_month -> Varchar,
        #[max_length = 255]
        name_on_card -> Nullable<Varchar>,
        #[max_length = 255]
        nickname -> Nullable<Varchar>,
        #[max_length = 255]
        customer_id -> Nullable<Varchar>,
        duplicate -> Nullable<Bool>,
        #[max_length = 8]
        card_cvc -> Nullable<Varchar>,
        #[max_length = 64]
        payment_method_id -> Nullable<Varchar>,
        enc_card_data -> Nullable<Text>,
    }
}

diesel::table! {
    use diesel::sql_types::*;
    use crate::enums::diesel_exports::*;

    mandate (id) {
        id -> Int4,
        #[max_length = 64]
        mandate_id -> Varchar,
        #[max_length = 64]
        customer_id -> Varchar,
        #[max_length = 64]
        merchant_id -> Varchar,
        #[max_length = 64]
        payment_method_id -> Varchar,
        mandate_status -> MandateStatus,
        mandate_type -> MandateType,
        customer_accepted_at -> Nullable<Timestamp>,
        #[max_length = 64]
        customer_ip_address -> Nullable<Varchar>,
        #[max_length = 255]
        customer_user_agent -> Nullable<Varchar>,
        #[max_length = 128]
        network_transaction_id -> Nullable<Varchar>,
        #[max_length = 64]
        previous_attempt_id -> Nullable<Varchar>,
        created_at -> Timestamp,
        mandate_amount -> Nullable<Int8>,
        mandate_currency -> Nullable<Currency>,
        amount_captured -> Nullable<Int8>,
        #[max_length = 64]
        connector -> Varchar,
        #[max_length = 128]
        connector_mandate_id -> Nullable<Varchar>,
        start_date -> Nullable<Timestamp>,
        end_date -> Nullable<Timestamp>,
        metadata -> Nullable<Jsonb>,
        connector_mandate_ids -> Nullable<Jsonb>,
        #[max_length = 64]
        original_payment_id -> Nullable<Varchar>,
        #[max_length = 32]
        merchant_connector_id -> Nullable<Varchar>,
        #[max_length = 64]
        updated_by -> Nullable<Varchar>,
    }
}

diesel::table! {
    use diesel::sql_types::*;
    use crate::enums::diesel_exports::*;

    merchant_account (id) {
        id -> Int4,
        #[max_length = 64]
        merchant_id -> Varchar,
        #[max_length = 255]
        return_url -> Nullable<Varchar>,
        enable_payment_response_hash -> Bool,
        #[max_length = 255]
        payment_response_hash_key -> Nullable<Varchar>,
        redirect_to_merchant_with_http_post -> Bool,
        merchant_name -> Nullable<Bytea>,
        merchant_details -> Nullable<Bytea>,
        webhook_details -> Nullable<Json>,
        sub_merchants_enabled -> Nullable<Bool>,
        #[max_length = 64]
        parent_merchant_id -> Nullable<Varchar>,
        #[max_length = 128]
        publishable_key -> Nullable<Varchar>,
        storage_scheme -> MerchantStorageScheme,
        #[max_length = 64]
        locker_id -> Nullable<Varchar>,
        metadata -> Nullable<Jsonb>,
        routing_algorithm -> Nullable<Json>,
        primary_business_details -> Json,
        intent_fulfillment_time -> Nullable<Int8>,
        created_at -> Timestamp,
        modified_at -> Timestamp,
        frm_routing_algorithm -> Nullable<Jsonb>,
        payout_routing_algorithm -> Nullable<Jsonb>,
        #[max_length = 32]
        organization_id -> Varchar,
        is_recon_enabled -> Bool,
        #[max_length = 64]
        default_profile -> Nullable<Varchar>,
        recon_status -> ReconStatus,
        payment_link_config -> Nullable<Jsonb>,
        pm_collect_link_config -> Nullable<Jsonb>,
    }
}

diesel::table! {
    use diesel::sql_types::*;
    use crate::enums::diesel_exports::*;

    merchant_connector_account (id) {
        id -> Int4,
        #[max_length = 64]
        merchant_id -> Varchar,
        #[max_length = 64]
        connector_name -> Varchar,
        connector_account_details -> Bytea,
        test_mode -> Nullable<Bool>,
        disabled -> Nullable<Bool>,
        #[max_length = 128]
        merchant_connector_id -> Varchar,
        payment_methods_enabled -> Nullable<Array<Nullable<Json>>>,
        connector_type -> ConnectorType,
        metadata -> Nullable<Jsonb>,
        #[max_length = 255]
        connector_label -> Nullable<Varchar>,
        business_country -> Nullable<CountryAlpha2>,
        #[max_length = 255]
        business_label -> Nullable<Varchar>,
        #[max_length = 64]
        business_sub_label -> Nullable<Varchar>,
        frm_configs -> Nullable<Jsonb>,
        created_at -> Timestamp,
        modified_at -> Timestamp,
        connector_webhook_details -> Nullable<Jsonb>,
        frm_config -> Nullable<Array<Nullable<Jsonb>>>,
        #[max_length = 64]
        profile_id -> Nullable<Varchar>,
        applepay_verified_domains -> Nullable<Array<Nullable<Text>>>,
        pm_auth_config -> Nullable<Jsonb>,
        status -> ConnectorStatus,
        connector_wallets_details -> Nullable<Bytea>,
    }
}

diesel::table! {
    use diesel::sql_types::*;
    use crate::enums::diesel_exports::*;

    merchant_key_store (merchant_id) {
        #[max_length = 64]
        merchant_id -> Varchar,
        key -> Bytea,
        created_at -> Timestamp,
    }
}

diesel::table! {
    use diesel::sql_types::*;
    use crate::enums::diesel_exports::*;

    organization (org_id) {
        #[max_length = 32]
        org_id -> Varchar,
        org_name -> Nullable<Text>,
    }
}

diesel::table! {
    use diesel::sql_types::*;
    use crate::enums::diesel_exports::*;

    payment_attempt (attempt_id, merchant_id) {
        #[max_length = 64]
        payment_id -> Varchar,
        #[max_length = 64]
        merchant_id -> Varchar,
        #[max_length = 64]
        attempt_id -> Varchar,
        status -> AttemptStatus,
        amount -> Int8,
        currency -> Nullable<Currency>,
        save_to_locker -> Nullable<Bool>,
        #[max_length = 64]
        connector -> Nullable<Varchar>,
        error_message -> Nullable<Text>,
        offer_amount -> Nullable<Int8>,
        surcharge_amount -> Nullable<Int8>,
        tax_amount -> Nullable<Int8>,
        #[max_length = 64]
        payment_method_id -> Nullable<Varchar>,
        payment_method -> Nullable<Varchar>,
        #[max_length = 128]
        connector_transaction_id -> Nullable<Varchar>,
        capture_method -> Nullable<CaptureMethod>,
        capture_on -> Nullable<Timestamp>,
        confirm -> Bool,
        authentication_type -> Nullable<AuthenticationType>,
        created_at -> Timestamp,
        modified_at -> Timestamp,
        last_synced -> Nullable<Timestamp>,
        #[max_length = 255]
        cancellation_reason -> Nullable<Varchar>,
        amount_to_capture -> Nullable<Int8>,
        #[max_length = 64]
        mandate_id -> Nullable<Varchar>,
        browser_info -> Nullable<Jsonb>,
        #[max_length = 255]
        error_code -> Nullable<Varchar>,
        #[max_length = 128]
        payment_token -> Nullable<Varchar>,
        connector_metadata -> Nullable<Jsonb>,
        #[max_length = 50]
        payment_experience -> Nullable<Varchar>,
        #[max_length = 64]
        payment_method_type -> Nullable<Varchar>,
        payment_method_data -> Nullable<Jsonb>,
        #[max_length = 64]
        business_sub_label -> Nullable<Varchar>,
        straight_through_algorithm -> Nullable<Jsonb>,
        preprocessing_step_id -> Nullable<Varchar>,
        mandate_details -> Nullable<Jsonb>,
        error_reason -> Nullable<Text>,
        multiple_capture_count -> Nullable<Int2>,
        #[max_length = 128]
        connector_response_reference_id -> Nullable<Varchar>,
        amount_capturable -> Int8,
        #[max_length = 32]
        updated_by -> Varchar,
        #[max_length = 32]
        merchant_connector_id -> Nullable<Varchar>,
        authentication_data -> Nullable<Json>,
        encoded_data -> Nullable<Text>,
        #[max_length = 255]
        unified_code -> Nullable<Varchar>,
        #[max_length = 1024]
        unified_message -> Nullable<Varchar>,
        net_amount -> Nullable<Int8>,
        external_three_ds_authentication_attempted -> Nullable<Bool>,
        #[max_length = 64]
        authentication_connector -> Nullable<Varchar>,
        #[max_length = 64]
        authentication_id -> Nullable<Varchar>,
        mandate_data -> Nullable<Jsonb>,
        #[max_length = 64]
        fingerprint_id -> Nullable<Varchar>,
        #[max_length = 64]
        payment_method_billing_address_id -> Nullable<Varchar>,
        #[max_length = 64]
        charge_id -> Nullable<Varchar>,
        #[max_length = 64]
        client_source -> Nullable<Varchar>,
        #[max_length = 64]
        client_version -> Nullable<Varchar>,
    }
}

diesel::table! {
    use diesel::sql_types::*;
    use crate::enums::diesel_exports::*;

    payment_intent (payment_id, merchant_id) {
        #[max_length = 64]
        payment_id -> Varchar,
        #[max_length = 64]
        merchant_id -> Varchar,
        status -> IntentStatus,
        amount -> Int8,
        currency -> Nullable<Currency>,
        amount_captured -> Nullable<Int8>,
        #[max_length = 64]
        customer_id -> Nullable<Varchar>,
        #[max_length = 255]
        description -> Nullable<Varchar>,
        #[max_length = 255]
        return_url -> Nullable<Varchar>,
        metadata -> Nullable<Jsonb>,
        #[max_length = 64]
        connector_id -> Nullable<Varchar>,
        #[max_length = 64]
        shipping_address_id -> Nullable<Varchar>,
        #[max_length = 64]
        billing_address_id -> Nullable<Varchar>,
        #[max_length = 255]
        statement_descriptor_name -> Nullable<Varchar>,
        #[max_length = 255]
        statement_descriptor_suffix -> Nullable<Varchar>,
        created_at -> Timestamp,
        modified_at -> Timestamp,
        last_synced -> Nullable<Timestamp>,
        setup_future_usage -> Nullable<FutureUsage>,
        off_session -> Nullable<Bool>,
        #[max_length = 128]
        client_secret -> Nullable<Varchar>,
        #[max_length = 64]
        active_attempt_id -> Varchar,
        business_country -> Nullable<CountryAlpha2>,
        #[max_length = 64]
        business_label -> Nullable<Varchar>,
        order_details -> Nullable<Array<Nullable<Jsonb>>>,
        allowed_payment_method_types -> Nullable<Json>,
        connector_metadata -> Nullable<Json>,
        feature_metadata -> Nullable<Json>,
        attempt_count -> Int2,
        #[max_length = 64]
        profile_id -> Nullable<Varchar>,
        #[max_length = 64]
        merchant_decision -> Nullable<Varchar>,
        #[max_length = 255]
        payment_link_id -> Nullable<Varchar>,
        payment_confirm_source -> Nullable<PaymentSource>,
        #[max_length = 32]
        updated_by -> Varchar,
        surcharge_applicable -> Nullable<Bool>,
        request_incremental_authorization -> Nullable<RequestIncrementalAuthorization>,
        incremental_authorization_allowed -> Nullable<Bool>,
        authorization_count -> Nullable<Int4>,
        session_expiry -> Nullable<Timestamp>,
        #[max_length = 64]
        fingerprint_id -> Nullable<Varchar>,
        request_external_three_ds_authentication -> Nullable<Bool>,
        charges -> Nullable<Jsonb>,
        frm_metadata -> Nullable<Jsonb>,
        customer_details -> Nullable<Bytea>,
<<<<<<< HEAD
        billing_address_details -> Nullable<Bytea>,
=======
        #[max_length = 255]
        merchant_order_reference_id -> Nullable<Varchar>,
>>>>>>> 957efac0
    }
}

diesel::table! {
    use diesel::sql_types::*;
    use crate::enums::diesel_exports::*;

    payment_link (payment_link_id) {
        #[max_length = 255]
        payment_link_id -> Varchar,
        #[max_length = 64]
        payment_id -> Varchar,
        #[max_length = 255]
        link_to_pay -> Varchar,
        #[max_length = 64]
        merchant_id -> Varchar,
        amount -> Int8,
        currency -> Nullable<Currency>,
        created_at -> Timestamp,
        last_modified_at -> Timestamp,
        fulfilment_time -> Nullable<Timestamp>,
        #[max_length = 64]
        custom_merchant_name -> Nullable<Varchar>,
        payment_link_config -> Nullable<Jsonb>,
        #[max_length = 255]
        description -> Nullable<Varchar>,
        #[max_length = 64]
        profile_id -> Nullable<Varchar>,
    }
}

diesel::table! {
    use diesel::sql_types::*;
    use crate::enums::diesel_exports::*;

    payment_methods (id) {
        id -> Int4,
        #[max_length = 64]
        customer_id -> Varchar,
        #[max_length = 64]
        merchant_id -> Varchar,
        #[max_length = 64]
        payment_method_id -> Varchar,
        accepted_currency -> Nullable<Array<Nullable<Currency>>>,
        #[max_length = 32]
        scheme -> Nullable<Varchar>,
        #[max_length = 128]
        token -> Nullable<Varchar>,
        #[max_length = 255]
        cardholder_name -> Nullable<Varchar>,
        #[max_length = 64]
        issuer_name -> Nullable<Varchar>,
        #[max_length = 64]
        issuer_country -> Nullable<Varchar>,
        payer_country -> Nullable<Array<Nullable<Text>>>,
        is_stored -> Nullable<Bool>,
        #[max_length = 32]
        swift_code -> Nullable<Varchar>,
        #[max_length = 128]
        direct_debit_token -> Nullable<Varchar>,
        created_at -> Timestamp,
        last_modified -> Timestamp,
        payment_method -> Nullable<Varchar>,
        #[max_length = 64]
        payment_method_type -> Nullable<Varchar>,
        #[max_length = 128]
        payment_method_issuer -> Nullable<Varchar>,
        payment_method_issuer_code -> Nullable<PaymentMethodIssuerCode>,
        metadata -> Nullable<Json>,
        payment_method_data -> Nullable<Bytea>,
        #[max_length = 64]
        locker_id -> Nullable<Varchar>,
        last_used_at -> Timestamp,
        connector_mandate_details -> Nullable<Jsonb>,
        customer_acceptance -> Nullable<Jsonb>,
        #[max_length = 64]
        status -> Varchar,
        #[max_length = 255]
        network_transaction_id -> Nullable<Varchar>,
        #[max_length = 128]
        client_secret -> Nullable<Varchar>,
        payment_method_billing_address -> Nullable<Bytea>,
        #[max_length = 64]
        updated_by -> Nullable<Varchar>,
    }
}

diesel::table! {
    use diesel::sql_types::*;
    use crate::enums::diesel_exports::*;

    payout_attempt (payout_attempt_id) {
        #[max_length = 64]
        payout_attempt_id -> Varchar,
        #[max_length = 64]
        payout_id -> Varchar,
        #[max_length = 64]
        customer_id -> Varchar,
        #[max_length = 64]
        merchant_id -> Varchar,
        #[max_length = 64]
        address_id -> Varchar,
        #[max_length = 64]
        connector -> Nullable<Varchar>,
        #[max_length = 128]
        connector_payout_id -> Nullable<Varchar>,
        #[max_length = 64]
        payout_token -> Nullable<Varchar>,
        status -> PayoutStatus,
        is_eligible -> Nullable<Bool>,
        error_message -> Nullable<Text>,
        #[max_length = 64]
        error_code -> Nullable<Varchar>,
        business_country -> Nullable<CountryAlpha2>,
        #[max_length = 64]
        business_label -> Nullable<Varchar>,
        created_at -> Timestamp,
        last_modified_at -> Timestamp,
        #[max_length = 64]
        profile_id -> Varchar,
        #[max_length = 32]
        merchant_connector_id -> Nullable<Varchar>,
        routing_info -> Nullable<Jsonb>,
    }
}

diesel::table! {
    use diesel::sql_types::*;
    use crate::enums::diesel_exports::*;

    payouts (payout_id) {
        #[max_length = 64]
        payout_id -> Varchar,
        #[max_length = 64]
        merchant_id -> Varchar,
        #[max_length = 64]
        customer_id -> Varchar,
        #[max_length = 64]
        address_id -> Varchar,
        payout_type -> Nullable<PayoutType>,
        #[max_length = 64]
        payout_method_id -> Nullable<Varchar>,
        amount -> Int8,
        destination_currency -> Currency,
        source_currency -> Currency,
        #[max_length = 255]
        description -> Nullable<Varchar>,
        recurring -> Bool,
        auto_fulfill -> Bool,
        #[max_length = 255]
        return_url -> Nullable<Varchar>,
        #[max_length = 64]
        entity_type -> Varchar,
        metadata -> Nullable<Jsonb>,
        created_at -> Timestamp,
        last_modified_at -> Timestamp,
        attempt_count -> Int2,
        #[max_length = 64]
        profile_id -> Varchar,
        status -> PayoutStatus,
        confirm -> Nullable<Bool>,
        #[max_length = 255]
        payout_link_id -> Nullable<Varchar>,
        #[max_length = 128]
        client_secret -> Nullable<Varchar>,
        #[max_length = 32]
        priority -> Nullable<Varchar>,
    }
}

diesel::table! {
    use diesel::sql_types::*;
    use crate::enums::diesel_exports::*;

    process_tracker (id) {
        #[max_length = 127]
        id -> Varchar,
        #[max_length = 64]
        name -> Nullable<Varchar>,
        tag -> Array<Nullable<Text>>,
        #[max_length = 64]
        runner -> Nullable<Varchar>,
        retry_count -> Int4,
        schedule_time -> Nullable<Timestamp>,
        #[max_length = 255]
        rule -> Varchar,
        tracking_data -> Json,
        #[max_length = 255]
        business_status -> Varchar,
        status -> ProcessTrackerStatus,
        event -> Array<Nullable<Text>>,
        created_at -> Timestamp,
        updated_at -> Timestamp,
    }
}

diesel::table! {
    use diesel::sql_types::*;
    use crate::enums::diesel_exports::*;

    refund (id) {
        id -> Int4,
        #[max_length = 64]
        internal_reference_id -> Varchar,
        #[max_length = 64]
        refund_id -> Varchar,
        #[max_length = 64]
        payment_id -> Varchar,
        #[max_length = 64]
        merchant_id -> Varchar,
        #[max_length = 128]
        connector_transaction_id -> Varchar,
        #[max_length = 64]
        connector -> Varchar,
        #[max_length = 128]
        connector_refund_id -> Nullable<Varchar>,
        #[max_length = 64]
        external_reference_id -> Nullable<Varchar>,
        refund_type -> RefundType,
        total_amount -> Int8,
        currency -> Currency,
        refund_amount -> Int8,
        refund_status -> RefundStatus,
        sent_to_gateway -> Bool,
        refund_error_message -> Nullable<Text>,
        metadata -> Nullable<Json>,
        #[max_length = 128]
        refund_arn -> Nullable<Varchar>,
        created_at -> Timestamp,
        modified_at -> Timestamp,
        #[max_length = 255]
        description -> Nullable<Varchar>,
        #[max_length = 64]
        attempt_id -> Varchar,
        #[max_length = 255]
        refund_reason -> Nullable<Varchar>,
        refund_error_code -> Nullable<Text>,
        #[max_length = 64]
        profile_id -> Nullable<Varchar>,
        #[max_length = 32]
        updated_by -> Varchar,
        #[max_length = 32]
        merchant_connector_id -> Nullable<Varchar>,
        charges -> Nullable<Jsonb>,
    }
}

diesel::table! {
    use diesel::sql_types::*;
    use crate::enums::diesel_exports::*;

    reverse_lookup (lookup_id) {
        #[max_length = 128]
        lookup_id -> Varchar,
        #[max_length = 128]
        sk_id -> Varchar,
        #[max_length = 128]
        pk_id -> Varchar,
        #[max_length = 128]
        source -> Varchar,
        #[max_length = 32]
        updated_by -> Varchar,
    }
}

diesel::table! {
    use diesel::sql_types::*;
    use crate::enums::diesel_exports::*;

    roles (id) {
        id -> Int4,
        #[max_length = 64]
        role_name -> Varchar,
        #[max_length = 64]
        role_id -> Varchar,
        #[max_length = 64]
        merchant_id -> Varchar,
        #[max_length = 64]
        org_id -> Varchar,
        groups -> Array<Nullable<Text>>,
        scope -> RoleScope,
        created_at -> Timestamp,
        #[max_length = 64]
        created_by -> Varchar,
        last_modified_at -> Timestamp,
        #[max_length = 64]
        last_modified_by -> Varchar,
    }
}

diesel::table! {
    use diesel::sql_types::*;
    use crate::enums::diesel_exports::*;

    routing_algorithm (algorithm_id) {
        #[max_length = 64]
        algorithm_id -> Varchar,
        #[max_length = 64]
        profile_id -> Varchar,
        #[max_length = 64]
        merchant_id -> Varchar,
        #[max_length = 64]
        name -> Varchar,
        #[max_length = 256]
        description -> Nullable<Varchar>,
        kind -> RoutingAlgorithmKind,
        algorithm_data -> Jsonb,
        created_at -> Timestamp,
        modified_at -> Timestamp,
        algorithm_for -> TransactionType,
    }
}

diesel::table! {
    use diesel::sql_types::*;
    use crate::enums::diesel_exports::*;

    user_authentication_methods (id) {
        #[max_length = 64]
        id -> Varchar,
        #[max_length = 64]
        auth_id -> Varchar,
        #[max_length = 64]
        owner_id -> Varchar,
        #[max_length = 64]
        owner_type -> Varchar,
        #[max_length = 64]
        auth_type -> Varchar,
        private_config -> Nullable<Bytea>,
        public_config -> Nullable<Jsonb>,
        allow_signup -> Bool,
        created_at -> Timestamp,
        last_modified_at -> Timestamp,
    }
}

diesel::table! {
    use diesel::sql_types::*;
    use crate::enums::diesel_exports::*;

    user_key_store (user_id) {
        #[max_length = 64]
        user_id -> Varchar,
        key -> Bytea,
        created_at -> Timestamp,
    }
}

diesel::table! {
    use diesel::sql_types::*;
    use crate::enums::diesel_exports::*;

    user_roles (id) {
        id -> Int4,
        #[max_length = 64]
        user_id -> Varchar,
        #[max_length = 64]
        merchant_id -> Varchar,
        #[max_length = 64]
        role_id -> Varchar,
        #[max_length = 64]
        org_id -> Varchar,
        status -> UserStatus,
        #[max_length = 64]
        created_by -> Varchar,
        #[max_length = 64]
        last_modified_by -> Varchar,
        created_at -> Timestamp,
        last_modified -> Timestamp,
    }
}

diesel::table! {
    use diesel::sql_types::*;
    use crate::enums::diesel_exports::*;

    users (id) {
        id -> Int4,
        #[max_length = 64]
        user_id -> Varchar,
        #[max_length = 255]
        email -> Varchar,
        #[max_length = 255]
        name -> Varchar,
        #[max_length = 255]
        password -> Nullable<Varchar>,
        is_verified -> Bool,
        created_at -> Timestamp,
        last_modified_at -> Timestamp,
        #[max_length = 64]
        preferred_merchant_id -> Nullable<Varchar>,
        totp_status -> TotpStatus,
        totp_secret -> Nullable<Bytea>,
        totp_recovery_codes -> Nullable<Array<Nullable<Text>>>,
        last_password_modified_at -> Nullable<Timestamp>,
    }
}

diesel::allow_tables_to_appear_in_same_query!(
    address,
    api_keys,
    authentication,
    blocklist,
    blocklist_fingerprint,
    blocklist_lookup,
    business_profile,
    captures,
    cards_info,
    configs,
    customers,
    dashboard_metadata,
    dispute,
    events,
    file_metadata,
    fraud_check,
    gateway_status_map,
    generic_link,
    incremental_authorization,
    locker_mock_up,
    mandate,
    merchant_account,
    merchant_connector_account,
    merchant_key_store,
    organization,
    payment_attempt,
    payment_intent,
    payment_link,
    payment_methods,
    payout_attempt,
    payouts,
    process_tracker,
    refund,
    reverse_lookup,
    roles,
    routing_algorithm,
    user_authentication_methods,
    user_key_store,
    user_roles,
    users,
);<|MERGE_RESOLUTION|>--- conflicted
+++ resolved
@@ -890,12 +890,9 @@
         charges -> Nullable<Jsonb>,
         frm_metadata -> Nullable<Jsonb>,
         customer_details -> Nullable<Bytea>,
-<<<<<<< HEAD
+        #[max_length = 255]
+        merchant_order_reference_id -> Nullable<Varchar>,
         billing_address_details -> Nullable<Bytea>,
-=======
-        #[max_length = 255]
-        merchant_order_reference_id -> Nullable<Varchar>,
->>>>>>> 957efac0
     }
 }
 
