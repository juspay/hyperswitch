// @generated automatically by Diesel CLI.

diesel::table! {
    use diesel::sql_types::*;
    use crate::enums::diesel_exports::*;

    address (address_id) {
        #[max_length = 64]
        address_id -> Varchar,
        #[max_length = 128]
        city -> Nullable<Varchar>,
        country -> Nullable<CountryAlpha2>,
        line1 -> Nullable<Bytea>,
        line2 -> Nullable<Bytea>,
        line3 -> Nullable<Bytea>,
        state -> Nullable<Bytea>,
        zip -> Nullable<Bytea>,
        first_name -> Nullable<Bytea>,
        last_name -> Nullable<Bytea>,
        phone_number -> Nullable<Bytea>,
        #[max_length = 8]
        country_code -> Nullable<Varchar>,
        created_at -> Timestamp,
        modified_at -> Timestamp,
        #[max_length = 64]
        customer_id -> Nullable<Varchar>,
        #[max_length = 64]
        merchant_id -> Varchar,
        #[max_length = 64]
        payment_id -> Nullable<Varchar>,
        #[max_length = 32]
        updated_by -> Varchar,
        email -> Nullable<Bytea>,
    }
}

diesel::table! {
    use diesel::sql_types::*;
    use crate::enums::diesel_exports::*;

    api_keys (key_id) {
        #[max_length = 64]
        key_id -> Varchar,
        #[max_length = 64]
        merchant_id -> Varchar,
        #[max_length = 64]
        name -> Varchar,
        #[max_length = 256]
        description -> Nullable<Varchar>,
        #[max_length = 128]
        hashed_api_key -> Varchar,
        #[max_length = 16]
        prefix -> Varchar,
        created_at -> Timestamp,
        expires_at -> Nullable<Timestamp>,
        last_used -> Nullable<Timestamp>,
    }
}

diesel::table! {
    use diesel::sql_types::*;
    use crate::enums::diesel_exports::*;

    authentication (authentication_id) {
        #[max_length = 64]
        authentication_id -> Varchar,
        #[max_length = 64]
        merchant_id -> Varchar,
        #[max_length = 64]
        authentication_connector -> Varchar,
        #[max_length = 64]
        connector_authentication_id -> Nullable<Varchar>,
        authentication_data -> Nullable<Jsonb>,
        #[max_length = 64]
        payment_method_id -> Varchar,
        #[max_length = 64]
        authentication_type -> Nullable<Varchar>,
        #[max_length = 64]
        authentication_status -> Varchar,
        #[max_length = 64]
        authentication_lifecycle_status -> Varchar,
        created_at -> Timestamp,
        modified_at -> Timestamp,
        error_message -> Nullable<Text>,
        #[max_length = 64]
        error_code -> Nullable<Varchar>,
        connector_metadata -> Nullable<Jsonb>,
        maximum_supported_version -> Nullable<Jsonb>,
        #[max_length = 64]
        threeds_server_transaction_id -> Nullable<Varchar>,
        #[max_length = 64]
        cavv -> Nullable<Varchar>,
        #[max_length = 64]
        authentication_flow_type -> Nullable<Varchar>,
        message_version -> Nullable<Jsonb>,
        #[max_length = 64]
        eci -> Nullable<Varchar>,
        #[max_length = 64]
        trans_status -> Nullable<Varchar>,
        #[max_length = 64]
        acquirer_bin -> Nullable<Varchar>,
        #[max_length = 64]
        acquirer_merchant_id -> Nullable<Varchar>,
        three_ds_method_data -> Nullable<Varchar>,
        three_ds_method_url -> Nullable<Varchar>,
        acs_url -> Nullable<Varchar>,
        challenge_request -> Nullable<Varchar>,
        acs_reference_number -> Nullable<Varchar>,
        acs_trans_id -> Nullable<Varchar>,
        acs_signed_content -> Nullable<Varchar>,
        #[max_length = 64]
        profile_id -> Varchar,
        #[max_length = 255]
        payment_id -> Nullable<Varchar>,
        #[max_length = 128]
        merchant_connector_id -> Varchar,
        #[max_length = 64]
        ds_trans_id -> Nullable<Varchar>,
        #[max_length = 128]
        directory_server_id -> Nullable<Varchar>,
        #[max_length = 64]
        acquirer_country_code -> Nullable<Varchar>,
        service_details -> Nullable<Jsonb>,
    }
}

diesel::table! {
    use diesel::sql_types::*;
    use crate::enums::diesel_exports::*;

    blocklist (merchant_id, fingerprint_id) {
        #[max_length = 64]
        merchant_id -> Varchar,
        #[max_length = 64]
        fingerprint_id -> Varchar,
        data_kind -> BlocklistDataKind,
        metadata -> Nullable<Jsonb>,
        created_at -> Timestamp,
    }
}

diesel::table! {
    use diesel::sql_types::*;
    use crate::enums::diesel_exports::*;

    blocklist_fingerprint (id) {
        id -> Int4,
        #[max_length = 64]
        merchant_id -> Varchar,
        #[max_length = 64]
        fingerprint_id -> Varchar,
        data_kind -> BlocklistDataKind,
        encrypted_fingerprint -> Text,
        created_at -> Timestamp,
    }
}

diesel::table! {
    use diesel::sql_types::*;
    use crate::enums::diesel_exports::*;

    blocklist_lookup (id) {
        id -> Int4,
        #[max_length = 64]
        merchant_id -> Varchar,
        fingerprint -> Text,
    }
}

diesel::table! {
    use diesel::sql_types::*;
    use crate::enums::diesel_exports::*;

    business_profile (profile_id) {
        #[max_length = 64]
        profile_id -> Varchar,
        #[max_length = 64]
        merchant_id -> Varchar,
        #[max_length = 64]
        profile_name -> Varchar,
        created_at -> Timestamp,
        modified_at -> Timestamp,
        return_url -> Nullable<Text>,
        enable_payment_response_hash -> Bool,
        #[max_length = 255]
        payment_response_hash_key -> Nullable<Varchar>,
        redirect_to_merchant_with_http_post -> Bool,
        webhook_details -> Nullable<Json>,
        metadata -> Nullable<Json>,
        routing_algorithm -> Nullable<Json>,
        intent_fulfillment_time -> Nullable<Int8>,
        frm_routing_algorithm -> Nullable<Jsonb>,
        payout_routing_algorithm -> Nullable<Jsonb>,
        is_recon_enabled -> Bool,
        applepay_verified_domains -> Nullable<Array<Nullable<Text>>>,
        payment_link_config -> Nullable<Jsonb>,
        session_expiry -> Nullable<Int8>,
        authentication_connector_details -> Nullable<Jsonb>,
        payout_link_config -> Nullable<Jsonb>,
        is_extended_card_info_enabled -> Nullable<Bool>,
        extended_card_info_config -> Nullable<Jsonb>,
        is_connector_agnostic_mit_enabled -> Nullable<Bool>,
        use_billing_as_payment_method_billing -> Nullable<Bool>,
        collect_shipping_details_from_wallet_connector -> Nullable<Bool>,
        collect_billing_details_from_wallet_connector -> Nullable<Bool>,
        outgoing_webhook_custom_http_headers -> Nullable<Bytea>,
        always_collect_billing_details_from_wallet_connector -> Nullable<Bool>,
        always_collect_shipping_details_from_wallet_connector -> Nullable<Bool>,
        #[max_length = 64]
        tax_connector_id -> Nullable<Varchar>,
        is_tax_connector_enabled -> Nullable<Bool>,
        version -> ApiVersion,
        dynamic_routing_algorithm -> Nullable<Json>,
        is_network_tokenization_enabled -> Bool,
        is_auto_retries_enabled -> Nullable<Bool>,
        max_auto_retries_enabled -> Nullable<Int2>,
        is_click_to_pay_enabled -> Bool,
        authentication_product_ids -> Nullable<Jsonb>,
    }
}

diesel::table! {
    use diesel::sql_types::*;
    use crate::enums::diesel_exports::*;

    captures (capture_id) {
        #[max_length = 64]
        capture_id -> Varchar,
        #[max_length = 64]
        payment_id -> Varchar,
        #[max_length = 64]
        merchant_id -> Varchar,
        status -> CaptureStatus,
        amount -> Int8,
        currency -> Nullable<Currency>,
        #[max_length = 255]
        connector -> Varchar,
        #[max_length = 255]
        error_message -> Nullable<Varchar>,
        #[max_length = 255]
        error_code -> Nullable<Varchar>,
        #[max_length = 255]
        error_reason -> Nullable<Varchar>,
        tax_amount -> Nullable<Int8>,
        created_at -> Timestamp,
        modified_at -> Timestamp,
        #[max_length = 64]
        authorized_attempt_id -> Varchar,
        #[max_length = 128]
        connector_capture_id -> Nullable<Varchar>,
        capture_sequence -> Int2,
        #[max_length = 128]
        connector_response_reference_id -> Nullable<Varchar>,
        #[max_length = 512]
        connector_capture_data -> Nullable<Varchar>,
    }
}

diesel::table! {
    use diesel::sql_types::*;
    use crate::enums::diesel_exports::*;

    cards_info (card_iin) {
        #[max_length = 16]
        card_iin -> Varchar,
        card_issuer -> Nullable<Text>,
        card_network -> Nullable<Text>,
        card_type -> Nullable<Text>,
        card_subtype -> Nullable<Text>,
        card_issuing_country -> Nullable<Text>,
        #[max_length = 32]
        bank_code_id -> Nullable<Varchar>,
        #[max_length = 32]
        bank_code -> Nullable<Varchar>,
        #[max_length = 32]
        country_code -> Nullable<Varchar>,
        date_created -> Timestamp,
        last_updated -> Nullable<Timestamp>,
        last_updated_provider -> Nullable<Text>,
    }
}

diesel::table! {
    use diesel::sql_types::*;
    use crate::enums::diesel_exports::*;

    configs (key) {
        id -> Int4,
        #[max_length = 255]
        key -> Varchar,
        config -> Text,
    }
}

diesel::table! {
    use diesel::sql_types::*;
    use crate::enums::diesel_exports::*;

    customers (customer_id, merchant_id) {
        #[max_length = 64]
        customer_id -> Varchar,
        #[max_length = 64]
        merchant_id -> Varchar,
        name -> Nullable<Bytea>,
        email -> Nullable<Bytea>,
        phone -> Nullable<Bytea>,
        #[max_length = 8]
        phone_country_code -> Nullable<Varchar>,
        #[max_length = 255]
        description -> Nullable<Varchar>,
        created_at -> Timestamp,
        metadata -> Nullable<Json>,
        connector_customer -> Nullable<Jsonb>,
        modified_at -> Timestamp,
        #[max_length = 64]
        address_id -> Nullable<Varchar>,
        #[max_length = 64]
        default_payment_method_id -> Nullable<Varchar>,
        #[max_length = 64]
        updated_by -> Nullable<Varchar>,
        version -> ApiVersion,
    }
}

diesel::table! {
    use diesel::sql_types::*;
    use crate::enums::diesel_exports::*;

    dashboard_metadata (id) {
        id -> Int4,
        #[max_length = 64]
        user_id -> Nullable<Varchar>,
        #[max_length = 64]
        merchant_id -> Varchar,
        #[max_length = 64]
        org_id -> Varchar,
        data_key -> DashboardMetadata,
        data_value -> Json,
        #[max_length = 64]
        created_by -> Varchar,
        created_at -> Timestamp,
        #[max_length = 64]
        last_modified_by -> Varchar,
        last_modified_at -> Timestamp,
    }
}

diesel::table! {
    use diesel::sql_types::*;
    use crate::enums::diesel_exports::*;

    dispute (dispute_id) {
        #[max_length = 64]
        dispute_id -> Varchar,
        #[max_length = 255]
        amount -> Varchar,
        #[max_length = 255]
        currency -> Varchar,
        dispute_stage -> DisputeStage,
        dispute_status -> DisputeStatus,
        #[max_length = 64]
        payment_id -> Varchar,
        #[max_length = 64]
        attempt_id -> Varchar,
        #[max_length = 255]
        merchant_id -> Varchar,
        #[max_length = 255]
        connector_status -> Varchar,
        #[max_length = 255]
        connector_dispute_id -> Varchar,
        #[max_length = 255]
        connector_reason -> Nullable<Varchar>,
        #[max_length = 255]
        connector_reason_code -> Nullable<Varchar>,
        challenge_required_by -> Nullable<Timestamp>,
        connector_created_at -> Nullable<Timestamp>,
        connector_updated_at -> Nullable<Timestamp>,
        created_at -> Timestamp,
        modified_at -> Timestamp,
        #[max_length = 255]
        connector -> Varchar,
        evidence -> Jsonb,
        #[max_length = 64]
        profile_id -> Nullable<Varchar>,
        #[max_length = 32]
        merchant_connector_id -> Nullable<Varchar>,
        dispute_amount -> Int8,
        #[max_length = 32]
        organization_id -> Varchar,
        dispute_currency -> Nullable<Currency>,
    }
}

diesel::table! {
    use diesel::sql_types::*;
    use crate::enums::diesel_exports::*;

    dynamic_routing_stats (attempt_id, merchant_id) {
        #[max_length = 64]
        payment_id -> Varchar,
        #[max_length = 64]
        attempt_id -> Varchar,
        #[max_length = 64]
        merchant_id -> Varchar,
        #[max_length = 64]
        profile_id -> Varchar,
        amount -> Int8,
        #[max_length = 64]
        success_based_routing_connector -> Varchar,
        #[max_length = 64]
        payment_connector -> Varchar,
        currency -> Nullable<Currency>,
        #[max_length = 64]
        payment_method -> Nullable<Varchar>,
        capture_method -> Nullable<CaptureMethod>,
        authentication_type -> Nullable<AuthenticationType>,
        payment_status -> AttemptStatus,
        conclusive_classification -> SuccessBasedRoutingConclusiveState,
        created_at -> Timestamp,
    }
}

diesel::table! {
    use diesel::sql_types::*;
    use crate::enums::diesel_exports::*;

    events (event_id) {
        #[max_length = 64]
        event_id -> Varchar,
        event_type -> EventType,
        event_class -> EventClass,
        is_webhook_notified -> Bool,
        #[max_length = 64]
        primary_object_id -> Varchar,
        primary_object_type -> EventObjectType,
        created_at -> Timestamp,
        #[max_length = 64]
        merchant_id -> Nullable<Varchar>,
        #[max_length = 64]
        business_profile_id -> Nullable<Varchar>,
        primary_object_created_at -> Nullable<Timestamp>,
        #[max_length = 64]
        idempotent_event_id -> Nullable<Varchar>,
        #[max_length = 64]
        initial_attempt_id -> Nullable<Varchar>,
        request -> Nullable<Bytea>,
        response -> Nullable<Bytea>,
        delivery_attempt -> Nullable<WebhookDeliveryAttempt>,
        metadata -> Nullable<Jsonb>,
    }
}

diesel::table! {
    use diesel::sql_types::*;
    use crate::enums::diesel_exports::*;

    file_metadata (file_id, merchant_id) {
        #[max_length = 64]
        file_id -> Varchar,
        #[max_length = 255]
        merchant_id -> Varchar,
        #[max_length = 255]
        file_name -> Nullable<Varchar>,
        file_size -> Int4,
        #[max_length = 255]
        file_type -> Varchar,
        #[max_length = 255]
        provider_file_id -> Nullable<Varchar>,
        #[max_length = 255]
        file_upload_provider -> Nullable<Varchar>,
        available -> Bool,
        created_at -> Timestamp,
        #[max_length = 255]
        connector_label -> Nullable<Varchar>,
        #[max_length = 64]
        profile_id -> Nullable<Varchar>,
        #[max_length = 32]
        merchant_connector_id -> Nullable<Varchar>,
    }
}

diesel::table! {
    use diesel::sql_types::*;
    use crate::enums::diesel_exports::*;

    fraud_check (frm_id, attempt_id, payment_id, merchant_id) {
        #[max_length = 64]
        frm_id -> Varchar,
        #[max_length = 64]
        payment_id -> Varchar,
        #[max_length = 64]
        merchant_id -> Varchar,
        #[max_length = 64]
        attempt_id -> Varchar,
        created_at -> Timestamp,
        #[max_length = 255]
        frm_name -> Varchar,
        #[max_length = 255]
        frm_transaction_id -> Nullable<Varchar>,
        frm_transaction_type -> FraudCheckType,
        frm_status -> FraudCheckStatus,
        frm_score -> Nullable<Int4>,
        frm_reason -> Nullable<Jsonb>,
        #[max_length = 255]
        frm_error -> Nullable<Varchar>,
        payment_details -> Nullable<Jsonb>,
        metadata -> Nullable<Jsonb>,
        modified_at -> Timestamp,
        #[max_length = 64]
        last_step -> Varchar,
        payment_capture_method -> Nullable<CaptureMethod>,
    }
}

diesel::table! {
    use diesel::sql_types::*;
    use crate::enums::diesel_exports::*;

    gateway_status_map (connector, flow, sub_flow, code, message) {
        #[max_length = 64]
        connector -> Varchar,
        #[max_length = 64]
        flow -> Varchar,
        #[max_length = 64]
        sub_flow -> Varchar,
        #[max_length = 255]
        code -> Varchar,
        #[max_length = 1024]
        message -> Varchar,
        #[max_length = 64]
        status -> Varchar,
        #[max_length = 64]
        router_error -> Nullable<Varchar>,
        #[max_length = 64]
        decision -> Varchar,
        created_at -> Timestamp,
        last_modified -> Timestamp,
        step_up_possible -> Bool,
        #[max_length = 255]
        unified_code -> Nullable<Varchar>,
        #[max_length = 1024]
        unified_message -> Nullable<Varchar>,
        #[max_length = 64]
        error_category -> Nullable<Varchar>,
    }
}

diesel::table! {
    use diesel::sql_types::*;
    use crate::enums::diesel_exports::*;

    generic_link (link_id) {
        #[max_length = 64]
        link_id -> Varchar,
        #[max_length = 64]
        primary_reference -> Varchar,
        #[max_length = 64]
        merchant_id -> Varchar,
        created_at -> Timestamp,
        last_modified_at -> Timestamp,
        expiry -> Timestamp,
        link_data -> Jsonb,
        link_status -> Jsonb,
        link_type -> GenericLinkType,
        url -> Text,
        return_url -> Nullable<Text>,
    }
}

diesel::table! {
    use diesel::sql_types::*;
    use crate::enums::diesel_exports::*;

    incremental_authorization (authorization_id, merchant_id) {
        #[max_length = 64]
        authorization_id -> Varchar,
        #[max_length = 64]
        merchant_id -> Varchar,
        #[max_length = 64]
        payment_id -> Varchar,
        amount -> Int8,
        created_at -> Timestamp,
        modified_at -> Timestamp,
        #[max_length = 64]
        status -> Varchar,
        #[max_length = 255]
        error_code -> Nullable<Varchar>,
        error_message -> Nullable<Text>,
        #[max_length = 64]
        connector_authorization_id -> Nullable<Varchar>,
        previously_authorized_amount -> Int8,
    }
}

diesel::table! {
    use diesel::sql_types::*;
    use crate::enums::diesel_exports::*;

    locker_mock_up (id) {
        id -> Int4,
        #[max_length = 255]
        card_id -> Varchar,
        #[max_length = 255]
        external_id -> Varchar,
        #[max_length = 255]
        card_fingerprint -> Varchar,
        #[max_length = 255]
        card_global_fingerprint -> Varchar,
        #[max_length = 255]
        merchant_id -> Varchar,
        #[max_length = 255]
        card_number -> Varchar,
        #[max_length = 255]
        card_exp_year -> Varchar,
        #[max_length = 255]
        card_exp_month -> Varchar,
        #[max_length = 255]
        name_on_card -> Nullable<Varchar>,
        #[max_length = 255]
        nickname -> Nullable<Varchar>,
        #[max_length = 255]
        customer_id -> Nullable<Varchar>,
        duplicate -> Nullable<Bool>,
        #[max_length = 8]
        card_cvc -> Nullable<Varchar>,
        #[max_length = 64]
        payment_method_id -> Nullable<Varchar>,
        enc_card_data -> Nullable<Text>,
    }
}

diesel::table! {
    use diesel::sql_types::*;
    use crate::enums::diesel_exports::*;

    mandate (mandate_id) {
        #[max_length = 64]
        mandate_id -> Varchar,
        #[max_length = 64]
        customer_id -> Varchar,
        #[max_length = 64]
        merchant_id -> Varchar,
        #[max_length = 64]
        payment_method_id -> Varchar,
        mandate_status -> MandateStatus,
        mandate_type -> MandateType,
        customer_accepted_at -> Nullable<Timestamp>,
        #[max_length = 64]
        customer_ip_address -> Nullable<Varchar>,
        #[max_length = 255]
        customer_user_agent -> Nullable<Varchar>,
        #[max_length = 128]
        network_transaction_id -> Nullable<Varchar>,
        #[max_length = 64]
        previous_attempt_id -> Nullable<Varchar>,
        created_at -> Timestamp,
        mandate_amount -> Nullable<Int8>,
        mandate_currency -> Nullable<Currency>,
        amount_captured -> Nullable<Int8>,
        #[max_length = 64]
        connector -> Varchar,
        #[max_length = 128]
        connector_mandate_id -> Nullable<Varchar>,
        start_date -> Nullable<Timestamp>,
        end_date -> Nullable<Timestamp>,
        metadata -> Nullable<Jsonb>,
        connector_mandate_ids -> Nullable<Jsonb>,
        #[max_length = 64]
        original_payment_id -> Nullable<Varchar>,
        #[max_length = 32]
        merchant_connector_id -> Nullable<Varchar>,
        #[max_length = 64]
        updated_by -> Nullable<Varchar>,
    }
}

diesel::table! {
    use diesel::sql_types::*;
    use crate::enums::diesel_exports::*;

    merchant_account (merchant_id) {
        #[max_length = 64]
        merchant_id -> Varchar,
        #[max_length = 255]
        return_url -> Nullable<Varchar>,
        enable_payment_response_hash -> Bool,
        #[max_length = 255]
        payment_response_hash_key -> Nullable<Varchar>,
        redirect_to_merchant_with_http_post -> Bool,
        merchant_name -> Nullable<Bytea>,
        merchant_details -> Nullable<Bytea>,
        webhook_details -> Nullable<Json>,
        sub_merchants_enabled -> Nullable<Bool>,
        #[max_length = 64]
        parent_merchant_id -> Nullable<Varchar>,
        #[max_length = 128]
        publishable_key -> Nullable<Varchar>,
        storage_scheme -> MerchantStorageScheme,
        #[max_length = 64]
        locker_id -> Nullable<Varchar>,
        metadata -> Nullable<Jsonb>,
        routing_algorithm -> Nullable<Json>,
        primary_business_details -> Json,
        intent_fulfillment_time -> Nullable<Int8>,
        created_at -> Timestamp,
        modified_at -> Timestamp,
        frm_routing_algorithm -> Nullable<Jsonb>,
        payout_routing_algorithm -> Nullable<Jsonb>,
        #[max_length = 32]
        organization_id -> Varchar,
        is_recon_enabled -> Bool,
        #[max_length = 64]
        default_profile -> Nullable<Varchar>,
        recon_status -> ReconStatus,
        payment_link_config -> Nullable<Jsonb>,
        pm_collect_link_config -> Nullable<Jsonb>,
        version -> ApiVersion,
        is_platform_account -> Bool,
    }
}

diesel::table! {
    use diesel::sql_types::*;
    use crate::enums::diesel_exports::*;

    merchant_connector_account (merchant_connector_id) {
        #[max_length = 64]
        merchant_id -> Varchar,
        #[max_length = 64]
        connector_name -> Varchar,
        connector_account_details -> Bytea,
        test_mode -> Nullable<Bool>,
        disabled -> Nullable<Bool>,
        #[max_length = 128]
        merchant_connector_id -> Varchar,
        payment_methods_enabled -> Nullable<Array<Nullable<Json>>>,
        connector_type -> ConnectorType,
        metadata -> Nullable<Jsonb>,
        #[max_length = 255]
        connector_label -> Nullable<Varchar>,
        business_country -> Nullable<CountryAlpha2>,
        #[max_length = 255]
        business_label -> Nullable<Varchar>,
        #[max_length = 64]
        business_sub_label -> Nullable<Varchar>,
        frm_configs -> Nullable<Jsonb>,
        created_at -> Timestamp,
        modified_at -> Timestamp,
        connector_webhook_details -> Nullable<Jsonb>,
        frm_config -> Nullable<Array<Nullable<Jsonb>>>,
        #[max_length = 64]
        profile_id -> Nullable<Varchar>,
        applepay_verified_domains -> Nullable<Array<Nullable<Text>>>,
        pm_auth_config -> Nullable<Jsonb>,
        status -> ConnectorStatus,
        additional_merchant_data -> Nullable<Bytea>,
        connector_wallets_details -> Nullable<Bytea>,
        version -> ApiVersion,
    }
}

diesel::table! {
    use diesel::sql_types::*;
    use crate::enums::diesel_exports::*;

    merchant_key_store (merchant_id) {
        #[max_length = 64]
        merchant_id -> Varchar,
        key -> Bytea,
        created_at -> Timestamp,
    }
}

diesel::table! {
    use diesel::sql_types::*;
    use crate::enums::diesel_exports::*;

    organization (org_id) {
        #[max_length = 32]
        org_id -> Varchar,
        org_name -> Nullable<Text>,
        organization_details -> Nullable<Jsonb>,
        metadata -> Nullable<Jsonb>,
        created_at -> Timestamp,
        modified_at -> Timestamp,
        #[max_length = 32]
        id -> Nullable<Varchar>,
        organization_name -> Nullable<Text>,
    }
}

diesel::table! {
    use diesel::sql_types::*;
    use crate::enums::diesel_exports::*;

    payment_attempt (attempt_id, merchant_id) {
        #[max_length = 64]
        payment_id -> Varchar,
        #[max_length = 64]
        merchant_id -> Varchar,
        #[max_length = 64]
        attempt_id -> Varchar,
        status -> AttemptStatus,
        amount -> Int8,
        currency -> Nullable<Currency>,
        save_to_locker -> Nullable<Bool>,
        #[max_length = 64]
        connector -> Nullable<Varchar>,
        error_message -> Nullable<Text>,
        offer_amount -> Nullable<Int8>,
        surcharge_amount -> Nullable<Int8>,
        tax_amount -> Nullable<Int8>,
        #[max_length = 64]
        payment_method_id -> Nullable<Varchar>,
        payment_method -> Nullable<Varchar>,
        #[max_length = 128]
        connector_transaction_id -> Nullable<Varchar>,
        capture_method -> Nullable<CaptureMethod>,
        capture_on -> Nullable<Timestamp>,
        confirm -> Bool,
        authentication_type -> Nullable<AuthenticationType>,
        created_at -> Timestamp,
        modified_at -> Timestamp,
        last_synced -> Nullable<Timestamp>,
        #[max_length = 255]
        cancellation_reason -> Nullable<Varchar>,
        amount_to_capture -> Nullable<Int8>,
        #[max_length = 64]
        mandate_id -> Nullable<Varchar>,
        browser_info -> Nullable<Jsonb>,
        #[max_length = 255]
        error_code -> Nullable<Varchar>,
        #[max_length = 128]
        payment_token -> Nullable<Varchar>,
        connector_metadata -> Nullable<Jsonb>,
        #[max_length = 50]
        payment_experience -> Nullable<Varchar>,
        #[max_length = 64]
        payment_method_type -> Nullable<Varchar>,
        payment_method_data -> Nullable<Jsonb>,
        #[max_length = 64]
        business_sub_label -> Nullable<Varchar>,
        straight_through_algorithm -> Nullable<Jsonb>,
        preprocessing_step_id -> Nullable<Varchar>,
        mandate_details -> Nullable<Jsonb>,
        error_reason -> Nullable<Text>,
        multiple_capture_count -> Nullable<Int2>,
        #[max_length = 128]
        connector_response_reference_id -> Nullable<Varchar>,
        amount_capturable -> Int8,
        #[max_length = 32]
        updated_by -> Varchar,
        #[max_length = 32]
        merchant_connector_id -> Nullable<Varchar>,
        authentication_data -> Nullable<Json>,
        encoded_data -> Nullable<Text>,
        #[max_length = 255]
        unified_code -> Nullable<Varchar>,
        #[max_length = 1024]
        unified_message -> Nullable<Varchar>,
        net_amount -> Nullable<Int8>,
        external_three_ds_authentication_attempted -> Nullable<Bool>,
        #[max_length = 64]
        authentication_connector -> Nullable<Varchar>,
        #[max_length = 64]
        authentication_id -> Nullable<Varchar>,
        mandate_data -> Nullable<Jsonb>,
        #[max_length = 64]
        fingerprint_id -> Nullable<Varchar>,
        #[max_length = 64]
        payment_method_billing_address_id -> Nullable<Varchar>,
        #[max_length = 64]
        charge_id -> Nullable<Varchar>,
        #[max_length = 64]
        client_source -> Nullable<Varchar>,
        #[max_length = 64]
        client_version -> Nullable<Varchar>,
        customer_acceptance -> Nullable<Jsonb>,
        #[max_length = 64]
        profile_id -> Varchar,
        #[max_length = 32]
        organization_id -> Varchar,
        #[max_length = 32]
        card_network -> Nullable<Varchar>,
        shipping_cost -> Nullable<Int8>,
        order_tax_amount -> Nullable<Int8>,
        #[max_length = 512]
        connector_transaction_data -> Nullable<Varchar>,
        connector_mandate_detail -> Nullable<Jsonb>,
    }
}

diesel::table! {
    use diesel::sql_types::*;
    use crate::enums::diesel_exports::*;

    payment_intent (payment_id, merchant_id) {
        #[max_length = 64]
        payment_id -> Varchar,
        #[max_length = 64]
        merchant_id -> Varchar,
        status -> IntentStatus,
        amount -> Int8,
        currency -> Nullable<Currency>,
        amount_captured -> Nullable<Int8>,
        #[max_length = 64]
        customer_id -> Nullable<Varchar>,
        #[max_length = 255]
        description -> Nullable<Varchar>,
        #[max_length = 255]
        return_url -> Nullable<Varchar>,
        metadata -> Nullable<Jsonb>,
        #[max_length = 64]
        connector_id -> Nullable<Varchar>,
        #[max_length = 64]
        shipping_address_id -> Nullable<Varchar>,
        #[max_length = 64]
        billing_address_id -> Nullable<Varchar>,
        #[max_length = 255]
        statement_descriptor_name -> Nullable<Varchar>,
        #[max_length = 255]
        statement_descriptor_suffix -> Nullable<Varchar>,
        created_at -> Timestamp,
        modified_at -> Timestamp,
        last_synced -> Nullable<Timestamp>,
        setup_future_usage -> Nullable<FutureUsage>,
        off_session -> Nullable<Bool>,
        #[max_length = 128]
        client_secret -> Nullable<Varchar>,
        #[max_length = 64]
        active_attempt_id -> Varchar,
        business_country -> Nullable<CountryAlpha2>,
        #[max_length = 64]
        business_label -> Nullable<Varchar>,
        order_details -> Nullable<Array<Nullable<Jsonb>>>,
        allowed_payment_method_types -> Nullable<Json>,
        connector_metadata -> Nullable<Json>,
        feature_metadata -> Nullable<Json>,
        attempt_count -> Int2,
        #[max_length = 64]
        profile_id -> Nullable<Varchar>,
        #[max_length = 64]
        merchant_decision -> Nullable<Varchar>,
        #[max_length = 255]
        payment_link_id -> Nullable<Varchar>,
        payment_confirm_source -> Nullable<PaymentSource>,
        #[max_length = 32]
        updated_by -> Varchar,
        surcharge_applicable -> Nullable<Bool>,
        request_incremental_authorization -> Nullable<RequestIncrementalAuthorization>,
        incremental_authorization_allowed -> Nullable<Bool>,
        authorization_count -> Nullable<Int4>,
        session_expiry -> Nullable<Timestamp>,
        #[max_length = 64]
        fingerprint_id -> Nullable<Varchar>,
        request_external_three_ds_authentication -> Nullable<Bool>,
        charges -> Nullable<Jsonb>,
        frm_metadata -> Nullable<Jsonb>,
        customer_details -> Nullable<Bytea>,
        billing_details -> Nullable<Bytea>,
        #[max_length = 255]
        merchant_order_reference_id -> Nullable<Varchar>,
        shipping_details -> Nullable<Bytea>,
        is_payment_processor_token_flow -> Nullable<Bool>,
        shipping_cost -> Nullable<Int8>,
        #[max_length = 32]
        organization_id -> Varchar,
        tax_details -> Nullable<Jsonb>,
        skip_external_tax_calculation -> Nullable<Bool>,
        psd2_sca_exemption_type -> Nullable<ScaExemptionType>,
<<<<<<< HEAD
        #[max_length = 64]
        platform_merchant_id -> Nullable<Varchar>,
=======
        split_payments -> Nullable<Jsonb>,
>>>>>>> 986de77b
    }
}

diesel::table! {
    use diesel::sql_types::*;
    use crate::enums::diesel_exports::*;

    payment_link (payment_link_id) {
        #[max_length = 255]
        payment_link_id -> Varchar,
        #[max_length = 64]
        payment_id -> Varchar,
        #[max_length = 255]
        link_to_pay -> Varchar,
        #[max_length = 64]
        merchant_id -> Varchar,
        amount -> Int8,
        currency -> Nullable<Currency>,
        created_at -> Timestamp,
        last_modified_at -> Timestamp,
        fulfilment_time -> Nullable<Timestamp>,
        #[max_length = 64]
        custom_merchant_name -> Nullable<Varchar>,
        payment_link_config -> Nullable<Jsonb>,
        #[max_length = 255]
        description -> Nullable<Varchar>,
        #[max_length = 64]
        profile_id -> Nullable<Varchar>,
        #[max_length = 255]
        secure_link -> Nullable<Varchar>,
    }
}

diesel::table! {
    use diesel::sql_types::*;
    use crate::enums::diesel_exports::*;

    payment_methods (payment_method_id) {
        #[max_length = 64]
        customer_id -> Varchar,
        #[max_length = 64]
        merchant_id -> Varchar,
        #[max_length = 64]
        payment_method_id -> Varchar,
        accepted_currency -> Nullable<Array<Nullable<Currency>>>,
        #[max_length = 32]
        scheme -> Nullable<Varchar>,
        #[max_length = 128]
        token -> Nullable<Varchar>,
        #[max_length = 255]
        cardholder_name -> Nullable<Varchar>,
        #[max_length = 64]
        issuer_name -> Nullable<Varchar>,
        #[max_length = 64]
        issuer_country -> Nullable<Varchar>,
        payer_country -> Nullable<Array<Nullable<Text>>>,
        is_stored -> Nullable<Bool>,
        #[max_length = 32]
        swift_code -> Nullable<Varchar>,
        #[max_length = 128]
        direct_debit_token -> Nullable<Varchar>,
        created_at -> Timestamp,
        last_modified -> Timestamp,
        payment_method -> Nullable<Varchar>,
        #[max_length = 64]
        payment_method_type -> Nullable<Varchar>,
        #[max_length = 128]
        payment_method_issuer -> Nullable<Varchar>,
        payment_method_issuer_code -> Nullable<PaymentMethodIssuerCode>,
        metadata -> Nullable<Json>,
        payment_method_data -> Nullable<Bytea>,
        #[max_length = 64]
        locker_id -> Nullable<Varchar>,
        last_used_at -> Timestamp,
        connector_mandate_details -> Nullable<Jsonb>,
        customer_acceptance -> Nullable<Jsonb>,
        #[max_length = 64]
        status -> Varchar,
        #[max_length = 255]
        network_transaction_id -> Nullable<Varchar>,
        #[max_length = 128]
        client_secret -> Nullable<Varchar>,
        payment_method_billing_address -> Nullable<Bytea>,
        #[max_length = 64]
        updated_by -> Nullable<Varchar>,
        version -> ApiVersion,
        #[max_length = 128]
        network_token_requestor_reference_id -> Nullable<Varchar>,
        #[max_length = 64]
        network_token_locker_id -> Nullable<Varchar>,
        network_token_payment_method_data -> Nullable<Bytea>,
    }
}

diesel::table! {
    use diesel::sql_types::*;
    use crate::enums::diesel_exports::*;

    payout_attempt (payout_attempt_id) {
        #[max_length = 64]
        payout_attempt_id -> Varchar,
        #[max_length = 64]
        payout_id -> Varchar,
        #[max_length = 64]
        customer_id -> Nullable<Varchar>,
        #[max_length = 64]
        merchant_id -> Varchar,
        #[max_length = 64]
        address_id -> Nullable<Varchar>,
        #[max_length = 64]
        connector -> Nullable<Varchar>,
        #[max_length = 128]
        connector_payout_id -> Nullable<Varchar>,
        #[max_length = 64]
        payout_token -> Nullable<Varchar>,
        status -> PayoutStatus,
        is_eligible -> Nullable<Bool>,
        error_message -> Nullable<Text>,
        #[max_length = 64]
        error_code -> Nullable<Varchar>,
        business_country -> Nullable<CountryAlpha2>,
        #[max_length = 64]
        business_label -> Nullable<Varchar>,
        created_at -> Timestamp,
        last_modified_at -> Timestamp,
        #[max_length = 64]
        profile_id -> Varchar,
        #[max_length = 32]
        merchant_connector_id -> Nullable<Varchar>,
        routing_info -> Nullable<Jsonb>,
        #[max_length = 255]
        unified_code -> Nullable<Varchar>,
        #[max_length = 1024]
        unified_message -> Nullable<Varchar>,
        additional_payout_method_data -> Nullable<Jsonb>,
    }
}

diesel::table! {
    use diesel::sql_types::*;
    use crate::enums::diesel_exports::*;

    payouts (payout_id) {
        #[max_length = 64]
        payout_id -> Varchar,
        #[max_length = 64]
        merchant_id -> Varchar,
        #[max_length = 64]
        customer_id -> Nullable<Varchar>,
        #[max_length = 64]
        address_id -> Nullable<Varchar>,
        payout_type -> Nullable<PayoutType>,
        #[max_length = 64]
        payout_method_id -> Nullable<Varchar>,
        amount -> Int8,
        destination_currency -> Currency,
        source_currency -> Currency,
        #[max_length = 255]
        description -> Nullable<Varchar>,
        recurring -> Bool,
        auto_fulfill -> Bool,
        #[max_length = 255]
        return_url -> Nullable<Varchar>,
        #[max_length = 64]
        entity_type -> Varchar,
        metadata -> Nullable<Jsonb>,
        created_at -> Timestamp,
        last_modified_at -> Timestamp,
        attempt_count -> Int2,
        #[max_length = 64]
        profile_id -> Varchar,
        status -> PayoutStatus,
        confirm -> Nullable<Bool>,
        #[max_length = 255]
        payout_link_id -> Nullable<Varchar>,
        #[max_length = 128]
        client_secret -> Nullable<Varchar>,
        #[max_length = 32]
        priority -> Nullable<Varchar>,
    }
}

diesel::table! {
    use diesel::sql_types::*;
    use crate::enums::diesel_exports::*;

    process_tracker (id) {
        #[max_length = 127]
        id -> Varchar,
        #[max_length = 64]
        name -> Nullable<Varchar>,
        tag -> Array<Nullable<Text>>,
        #[max_length = 64]
        runner -> Nullable<Varchar>,
        retry_count -> Int4,
        schedule_time -> Nullable<Timestamp>,
        #[max_length = 255]
        rule -> Varchar,
        tracking_data -> Json,
        #[max_length = 255]
        business_status -> Varchar,
        status -> ProcessTrackerStatus,
        event -> Array<Nullable<Text>>,
        created_at -> Timestamp,
        updated_at -> Timestamp,
    }
}

diesel::table! {
    use diesel::sql_types::*;
    use crate::enums::diesel_exports::*;

    refund (merchant_id, refund_id) {
        #[max_length = 64]
        internal_reference_id -> Varchar,
        #[max_length = 64]
        refund_id -> Varchar,
        #[max_length = 64]
        payment_id -> Varchar,
        #[max_length = 64]
        merchant_id -> Varchar,
        #[max_length = 128]
        connector_transaction_id -> Varchar,
        #[max_length = 64]
        connector -> Varchar,
        #[max_length = 128]
        connector_refund_id -> Nullable<Varchar>,
        #[max_length = 64]
        external_reference_id -> Nullable<Varchar>,
        refund_type -> RefundType,
        total_amount -> Int8,
        currency -> Currency,
        refund_amount -> Int8,
        refund_status -> RefundStatus,
        sent_to_gateway -> Bool,
        refund_error_message -> Nullable<Text>,
        metadata -> Nullable<Json>,
        #[max_length = 128]
        refund_arn -> Nullable<Varchar>,
        created_at -> Timestamp,
        modified_at -> Timestamp,
        #[max_length = 255]
        description -> Nullable<Varchar>,
        #[max_length = 64]
        attempt_id -> Varchar,
        #[max_length = 255]
        refund_reason -> Nullable<Varchar>,
        refund_error_code -> Nullable<Text>,
        #[max_length = 64]
        profile_id -> Nullable<Varchar>,
        #[max_length = 32]
        updated_by -> Varchar,
        #[max_length = 32]
        merchant_connector_id -> Nullable<Varchar>,
        charges -> Nullable<Jsonb>,
        #[max_length = 32]
        organization_id -> Varchar,
        #[max_length = 512]
        connector_refund_data -> Nullable<Varchar>,
        #[max_length = 512]
        connector_transaction_data -> Nullable<Varchar>,
        split_refunds -> Nullable<Jsonb>,
    }
}

diesel::table! {
    use diesel::sql_types::*;
    use crate::enums::diesel_exports::*;

    reverse_lookup (lookup_id) {
        #[max_length = 128]
        lookup_id -> Varchar,
        #[max_length = 128]
        sk_id -> Varchar,
        #[max_length = 128]
        pk_id -> Varchar,
        #[max_length = 128]
        source -> Varchar,
        #[max_length = 32]
        updated_by -> Varchar,
    }
}

diesel::table! {
    use diesel::sql_types::*;
    use crate::enums::diesel_exports::*;

    roles (role_id) {
        #[max_length = 64]
        role_name -> Varchar,
        #[max_length = 64]
        role_id -> Varchar,
        #[max_length = 64]
        merchant_id -> Varchar,
        #[max_length = 64]
        org_id -> Varchar,
        groups -> Array<Nullable<Text>>,
        scope -> RoleScope,
        created_at -> Timestamp,
        #[max_length = 64]
        created_by -> Varchar,
        last_modified_at -> Timestamp,
        #[max_length = 64]
        last_modified_by -> Varchar,
        #[max_length = 64]
        entity_type -> Varchar,
    }
}

diesel::table! {
    use diesel::sql_types::*;
    use crate::enums::diesel_exports::*;

    routing_algorithm (algorithm_id) {
        #[max_length = 64]
        algorithm_id -> Varchar,
        #[max_length = 64]
        profile_id -> Varchar,
        #[max_length = 64]
        merchant_id -> Varchar,
        #[max_length = 64]
        name -> Varchar,
        #[max_length = 256]
        description -> Nullable<Varchar>,
        kind -> RoutingAlgorithmKind,
        algorithm_data -> Jsonb,
        created_at -> Timestamp,
        modified_at -> Timestamp,
        algorithm_for -> TransactionType,
    }
}

diesel::table! {
    use diesel::sql_types::*;
    use crate::enums::diesel_exports::*;

    themes (theme_id) {
        #[max_length = 64]
        theme_id -> Varchar,
        #[max_length = 64]
        tenant_id -> Varchar,
        #[max_length = 64]
        org_id -> Nullable<Varchar>,
        #[max_length = 64]
        merchant_id -> Nullable<Varchar>,
        #[max_length = 64]
        profile_id -> Nullable<Varchar>,
        created_at -> Timestamp,
        last_modified_at -> Timestamp,
        #[max_length = 64]
        entity_type -> Varchar,
        #[max_length = 64]
        theme_name -> Varchar,
        #[max_length = 64]
        email_primary_color -> Varchar,
        #[max_length = 64]
        email_foreground_color -> Varchar,
        #[max_length = 64]
        email_background_color -> Varchar,
        #[max_length = 64]
        email_entity_name -> Varchar,
        email_entity_logo_url -> Text,
    }
}

diesel::table! {
    use diesel::sql_types::*;
    use crate::enums::diesel_exports::*;

    unified_translations (unified_code, unified_message, locale) {
        #[max_length = 255]
        unified_code -> Varchar,
        #[max_length = 1024]
        unified_message -> Varchar,
        #[max_length = 255]
        locale -> Varchar,
        #[max_length = 1024]
        translation -> Varchar,
        created_at -> Timestamp,
        last_modified_at -> Timestamp,
    }
}

diesel::table! {
    use diesel::sql_types::*;
    use crate::enums::diesel_exports::*;

    user_authentication_methods (id) {
        #[max_length = 64]
        id -> Varchar,
        #[max_length = 64]
        auth_id -> Varchar,
        #[max_length = 64]
        owner_id -> Varchar,
        #[max_length = 64]
        owner_type -> Varchar,
        #[max_length = 64]
        auth_type -> Varchar,
        private_config -> Nullable<Bytea>,
        public_config -> Nullable<Jsonb>,
        allow_signup -> Bool,
        created_at -> Timestamp,
        last_modified_at -> Timestamp,
    }
}

diesel::table! {
    use diesel::sql_types::*;
    use crate::enums::diesel_exports::*;

    user_key_store (user_id) {
        #[max_length = 64]
        user_id -> Varchar,
        key -> Bytea,
        created_at -> Timestamp,
    }
}

diesel::table! {
    use diesel::sql_types::*;
    use crate::enums::diesel_exports::*;

    user_roles (id) {
        id -> Int4,
        #[max_length = 64]
        user_id -> Varchar,
        #[max_length = 64]
        merchant_id -> Nullable<Varchar>,
        #[max_length = 64]
        role_id -> Varchar,
        #[max_length = 64]
        org_id -> Nullable<Varchar>,
        status -> UserStatus,
        #[max_length = 64]
        created_by -> Varchar,
        #[max_length = 64]
        last_modified_by -> Varchar,
        created_at -> Timestamp,
        last_modified -> Timestamp,
        #[max_length = 64]
        profile_id -> Nullable<Varchar>,
        #[max_length = 64]
        entity_id -> Nullable<Varchar>,
        #[max_length = 64]
        entity_type -> Nullable<Varchar>,
        version -> UserRoleVersion,
        #[max_length = 64]
        tenant_id -> Varchar,
    }
}

diesel::table! {
    use diesel::sql_types::*;
    use crate::enums::diesel_exports::*;

    users (user_id) {
        #[max_length = 64]
        user_id -> Varchar,
        #[max_length = 255]
        email -> Varchar,
        #[max_length = 255]
        name -> Varchar,
        #[max_length = 255]
        password -> Nullable<Varchar>,
        is_verified -> Bool,
        created_at -> Timestamp,
        last_modified_at -> Timestamp,
        totp_status -> TotpStatus,
        totp_secret -> Nullable<Bytea>,
        totp_recovery_codes -> Nullable<Array<Nullable<Text>>>,
        last_password_modified_at -> Nullable<Timestamp>,
    }
}

diesel::allow_tables_to_appear_in_same_query!(
    address,
    api_keys,
    authentication,
    blocklist,
    blocklist_fingerprint,
    blocklist_lookup,
    business_profile,
    captures,
    cards_info,
    configs,
    customers,
    dashboard_metadata,
    dispute,
    dynamic_routing_stats,
    events,
    file_metadata,
    fraud_check,
    gateway_status_map,
    generic_link,
    incremental_authorization,
    locker_mock_up,
    mandate,
    merchant_account,
    merchant_connector_account,
    merchant_key_store,
    organization,
    payment_attempt,
    payment_intent,
    payment_link,
    payment_methods,
    payout_attempt,
    payouts,
    process_tracker,
    refund,
    reverse_lookup,
    roles,
    routing_algorithm,
    themes,
    unified_translations,
    user_authentication_methods,
    user_key_store,
    user_roles,
    users,
);<|MERGE_RESOLUTION|>--- conflicted
+++ resolved
@@ -968,12 +968,9 @@
         tax_details -> Nullable<Jsonb>,
         skip_external_tax_calculation -> Nullable<Bool>,
         psd2_sca_exemption_type -> Nullable<ScaExemptionType>,
-<<<<<<< HEAD
         #[max_length = 64]
         platform_merchant_id -> Nullable<Varchar>,
-=======
         split_payments -> Nullable<Jsonb>,
->>>>>>> 986de77b
     }
 }
 
