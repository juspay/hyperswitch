// @generated automatically by Diesel CLI.

diesel::table! {
    use diesel::sql_types::*;
    use crate::enums::diesel_exports::*;

    address (address_id) {
        #[max_length = 64]
        address_id -> Varchar,
        #[max_length = 128]
        city -> Nullable<Varchar>,
        country -> Nullable<CountryAlpha2>,
        line1 -> Nullable<Bytea>,
        line2 -> Nullable<Bytea>,
        line3 -> Nullable<Bytea>,
        state -> Nullable<Bytea>,
        zip -> Nullable<Bytea>,
        first_name -> Nullable<Bytea>,
        last_name -> Nullable<Bytea>,
        phone_number -> Nullable<Bytea>,
        #[max_length = 8]
        country_code -> Nullable<Varchar>,
        created_at -> Timestamp,
        modified_at -> Timestamp,
        #[max_length = 64]
        customer_id -> Nullable<Varchar>,
        #[max_length = 64]
        merchant_id -> Varchar,
        #[max_length = 64]
        payment_id -> Nullable<Varchar>,
        #[max_length = 32]
        updated_by -> Varchar,
        email -> Nullable<Bytea>,
    }
}

diesel::table! {
    use diesel::sql_types::*;
    use crate::enums::diesel_exports::*;

    api_keys (key_id) {
        #[max_length = 64]
        key_id -> Varchar,
        #[max_length = 64]
        merchant_id -> Varchar,
        #[max_length = 64]
        name -> Varchar,
        #[max_length = 256]
        description -> Nullable<Varchar>,
        #[max_length = 128]
        hashed_api_key -> Varchar,
        #[max_length = 16]
        prefix -> Varchar,
        created_at -> Timestamp,
        expires_at -> Nullable<Timestamp>,
        last_used -> Nullable<Timestamp>,
    }
}

diesel::table! {
    use diesel::sql_types::*;
    use crate::enums::diesel_exports::*;

    authentication (authentication_id) {
        #[max_length = 64]
        authentication_id -> Varchar,
        #[max_length = 64]
        merchant_id -> Varchar,
        #[max_length = 64]
        authentication_connector -> Varchar,
        #[max_length = 64]
        connector_authentication_id -> Nullable<Varchar>,
        authentication_data -> Nullable<Jsonb>,
        #[max_length = 64]
        payment_method_id -> Varchar,
        #[max_length = 64]
        authentication_type -> Nullable<Varchar>,
        #[max_length = 64]
        authentication_status -> Varchar,
        #[max_length = 64]
        authentication_lifecycle_status -> Varchar,
        created_at -> Timestamp,
        modified_at -> Timestamp,
        error_message -> Nullable<Text>,
        #[max_length = 64]
        error_code -> Nullable<Varchar>,
        connector_metadata -> Nullable<Jsonb>,
        maximum_supported_version -> Nullable<Jsonb>,
        #[max_length = 64]
        threeds_server_transaction_id -> Nullable<Varchar>,
        #[max_length = 64]
        cavv -> Nullable<Varchar>,
        #[max_length = 64]
        authentication_flow_type -> Nullable<Varchar>,
        message_version -> Nullable<Jsonb>,
        #[max_length = 64]
        eci -> Nullable<Varchar>,
        #[max_length = 64]
        trans_status -> Nullable<Varchar>,
        #[max_length = 64]
        acquirer_bin -> Nullable<Varchar>,
        #[max_length = 64]
        acquirer_merchant_id -> Nullable<Varchar>,
        three_ds_method_data -> Nullable<Varchar>,
        three_ds_method_url -> Nullable<Varchar>,
        acs_url -> Nullable<Varchar>,
        challenge_request -> Nullable<Varchar>,
        acs_reference_number -> Nullable<Varchar>,
        acs_trans_id -> Nullable<Varchar>,
        acs_signed_content -> Nullable<Varchar>,
        #[max_length = 64]
        profile_id -> Varchar,
        #[max_length = 255]
        payment_id -> Nullable<Varchar>,
        #[max_length = 128]
        merchant_connector_id -> Varchar,
        #[max_length = 64]
        ds_trans_id -> Nullable<Varchar>,
        #[max_length = 128]
        directory_server_id -> Nullable<Varchar>,
        #[max_length = 64]
        acquirer_country_code -> Nullable<Varchar>,
        service_details -> Nullable<Jsonb>,
        #[max_length = 32]
        organization_id -> Varchar,
    }
}

diesel::table! {
    use diesel::sql_types::*;
    use crate::enums::diesel_exports::*;

    blocklist (merchant_id, fingerprint_id) {
        #[max_length = 64]
        merchant_id -> Varchar,
        #[max_length = 64]
        fingerprint_id -> Varchar,
        data_kind -> BlocklistDataKind,
        metadata -> Nullable<Jsonb>,
        created_at -> Timestamp,
    }
}

diesel::table! {
    use diesel::sql_types::*;
    use crate::enums::diesel_exports::*;

    blocklist_fingerprint (merchant_id, fingerprint_id) {
        #[max_length = 64]
        merchant_id -> Varchar,
        #[max_length = 64]
        fingerprint_id -> Varchar,
        data_kind -> BlocklistDataKind,
        encrypted_fingerprint -> Text,
        created_at -> Timestamp,
    }
}

diesel::table! {
    use diesel::sql_types::*;
    use crate::enums::diesel_exports::*;

    blocklist_lookup (merchant_id, fingerprint) {
        #[max_length = 64]
        merchant_id -> Varchar,
        fingerprint -> Text,
    }
}

diesel::table! {
    use diesel::sql_types::*;
    use crate::enums::diesel_exports::*;

    business_profile (profile_id) {
        #[max_length = 64]
        profile_id -> Varchar,
        #[max_length = 64]
        merchant_id -> Varchar,
        #[max_length = 64]
        profile_name -> Varchar,
        created_at -> Timestamp,
        modified_at -> Timestamp,
        return_url -> Nullable<Text>,
        enable_payment_response_hash -> Bool,
        #[max_length = 255]
        payment_response_hash_key -> Nullable<Varchar>,
        redirect_to_merchant_with_http_post -> Bool,
        webhook_details -> Nullable<Json>,
        metadata -> Nullable<Json>,
        routing_algorithm -> Nullable<Json>,
        intent_fulfillment_time -> Nullable<Int8>,
        frm_routing_algorithm -> Nullable<Jsonb>,
        payout_routing_algorithm -> Nullable<Jsonb>,
        is_recon_enabled -> Bool,
        applepay_verified_domains -> Nullable<Array<Nullable<Text>>>,
        payment_link_config -> Nullable<Jsonb>,
        session_expiry -> Nullable<Int8>,
        authentication_connector_details -> Nullable<Jsonb>,
        payout_link_config -> Nullable<Jsonb>,
        is_extended_card_info_enabled -> Nullable<Bool>,
        extended_card_info_config -> Nullable<Jsonb>,
        is_connector_agnostic_mit_enabled -> Nullable<Bool>,
        use_billing_as_payment_method_billing -> Nullable<Bool>,
        collect_shipping_details_from_wallet_connector -> Nullable<Bool>,
        collect_billing_details_from_wallet_connector -> Nullable<Bool>,
        outgoing_webhook_custom_http_headers -> Nullable<Bytea>,
        always_collect_billing_details_from_wallet_connector -> Nullable<Bool>,
        always_collect_shipping_details_from_wallet_connector -> Nullable<Bool>,
        #[max_length = 64]
        tax_connector_id -> Nullable<Varchar>,
        is_tax_connector_enabled -> Nullable<Bool>,
        version -> ApiVersion,
        dynamic_routing_algorithm -> Nullable<Json>,
        is_network_tokenization_enabled -> Bool,
        is_auto_retries_enabled -> Nullable<Bool>,
        max_auto_retries_enabled -> Nullable<Int2>,
        always_request_extended_authorization -> Nullable<Bool>,
        is_click_to_pay_enabled -> Bool,
        authentication_product_ids -> Nullable<Jsonb>,
        card_testing_guard_config -> Nullable<Jsonb>,
        card_testing_secret_key -> Nullable<Bytea>,
        is_clear_pan_retries_enabled -> Bool,
        force_3ds_challenge -> Nullable<Bool>,
        is_debit_routing_enabled -> Bool,
        merchant_business_country -> Nullable<CountryAlpha2>,
        #[max_length = 64]
        id -> Nullable<Varchar>,
        is_iframe_redirection_enabled -> Nullable<Bool>,
        is_pre_network_tokenization_enabled -> Nullable<Bool>,
        three_ds_decision_rule_algorithm -> Nullable<Jsonb>,
<<<<<<< HEAD
        #[max_length = 16]
        merchant_category_code -> Nullable<Varchar>,
=======
        acquirer_config_map -> Nullable<Jsonb>,
>>>>>>> 713c85d2
    }
}

diesel::table! {
    use diesel::sql_types::*;
    use crate::enums::diesel_exports::*;

    callback_mapper (id, type_) {
        #[max_length = 128]
        id -> Varchar,
        #[sql_name = "type"]
        #[max_length = 64]
        type_ -> Varchar,
        data -> Jsonb,
        created_at -> Timestamp,
        last_modified_at -> Timestamp,
    }
}

diesel::table! {
    use diesel::sql_types::*;
    use crate::enums::diesel_exports::*;

    captures (capture_id) {
        #[max_length = 64]
        capture_id -> Varchar,
        #[max_length = 64]
        payment_id -> Varchar,
        #[max_length = 64]
        merchant_id -> Varchar,
        status -> CaptureStatus,
        amount -> Int8,
        currency -> Nullable<Currency>,
        #[max_length = 255]
        connector -> Varchar,
        #[max_length = 255]
        error_message -> Nullable<Varchar>,
        #[max_length = 255]
        error_code -> Nullable<Varchar>,
        #[max_length = 255]
        error_reason -> Nullable<Varchar>,
        tax_amount -> Nullable<Int8>,
        created_at -> Timestamp,
        modified_at -> Timestamp,
        #[max_length = 64]
        authorized_attempt_id -> Varchar,
        #[max_length = 128]
        connector_capture_id -> Nullable<Varchar>,
        capture_sequence -> Int2,
        #[max_length = 128]
        connector_response_reference_id -> Nullable<Varchar>,
        #[max_length = 512]
        connector_capture_data -> Nullable<Varchar>,
        processor_capture_data -> Nullable<Text>,
    }
}

diesel::table! {
    use diesel::sql_types::*;
    use crate::enums::diesel_exports::*;

    cards_info (card_iin) {
        #[max_length = 16]
        card_iin -> Varchar,
        card_issuer -> Nullable<Text>,
        card_network -> Nullable<Text>,
        card_type -> Nullable<Text>,
        card_subtype -> Nullable<Text>,
        card_issuing_country -> Nullable<Text>,
        #[max_length = 32]
        bank_code_id -> Nullable<Varchar>,
        #[max_length = 32]
        bank_code -> Nullable<Varchar>,
        #[max_length = 32]
        country_code -> Nullable<Varchar>,
        date_created -> Timestamp,
        last_updated -> Nullable<Timestamp>,
        last_updated_provider -> Nullable<Text>,
    }
}

diesel::table! {
    use diesel::sql_types::*;
    use crate::enums::diesel_exports::*;

    configs (key) {
        #[max_length = 255]
        key -> Varchar,
        config -> Text,
    }
}

diesel::table! {
    use diesel::sql_types::*;
    use crate::enums::diesel_exports::*;

    customers (customer_id, merchant_id) {
        #[max_length = 64]
        customer_id -> Varchar,
        #[max_length = 64]
        merchant_id -> Varchar,
        name -> Nullable<Bytea>,
        email -> Nullable<Bytea>,
        phone -> Nullable<Bytea>,
        #[max_length = 8]
        phone_country_code -> Nullable<Varchar>,
        #[max_length = 255]
        description -> Nullable<Varchar>,
        created_at -> Timestamp,
        metadata -> Nullable<Json>,
        connector_customer -> Nullable<Jsonb>,
        modified_at -> Timestamp,
        #[max_length = 64]
        address_id -> Nullable<Varchar>,
        #[max_length = 64]
        default_payment_method_id -> Nullable<Varchar>,
        #[max_length = 64]
        updated_by -> Nullable<Varchar>,
        version -> ApiVersion,
    }
}

diesel::table! {
    use diesel::sql_types::*;
    use crate::enums::diesel_exports::*;

    dashboard_metadata (id) {
        id -> Int4,
        #[max_length = 64]
        user_id -> Nullable<Varchar>,
        #[max_length = 64]
        merchant_id -> Varchar,
        #[max_length = 64]
        org_id -> Varchar,
        data_key -> DashboardMetadata,
        data_value -> Json,
        #[max_length = 64]
        created_by -> Varchar,
        created_at -> Timestamp,
        #[max_length = 64]
        last_modified_by -> Varchar,
        last_modified_at -> Timestamp,
    }
}

diesel::table! {
    use diesel::sql_types::*;
    use crate::enums::diesel_exports::*;

    dispute (dispute_id) {
        #[max_length = 64]
        dispute_id -> Varchar,
        #[max_length = 255]
        amount -> Varchar,
        #[max_length = 255]
        currency -> Varchar,
        dispute_stage -> DisputeStage,
        dispute_status -> DisputeStatus,
        #[max_length = 64]
        payment_id -> Varchar,
        #[max_length = 64]
        attempt_id -> Varchar,
        #[max_length = 255]
        merchant_id -> Varchar,
        #[max_length = 255]
        connector_status -> Varchar,
        #[max_length = 255]
        connector_dispute_id -> Varchar,
        #[max_length = 255]
        connector_reason -> Nullable<Varchar>,
        #[max_length = 255]
        connector_reason_code -> Nullable<Varchar>,
        challenge_required_by -> Nullable<Timestamp>,
        connector_created_at -> Nullable<Timestamp>,
        connector_updated_at -> Nullable<Timestamp>,
        created_at -> Timestamp,
        modified_at -> Timestamp,
        #[max_length = 255]
        connector -> Varchar,
        evidence -> Jsonb,
        #[max_length = 64]
        profile_id -> Nullable<Varchar>,
        #[max_length = 32]
        merchant_connector_id -> Nullable<Varchar>,
        dispute_amount -> Int8,
        #[max_length = 32]
        organization_id -> Varchar,
        dispute_currency -> Nullable<Currency>,
    }
}

diesel::table! {
    use diesel::sql_types::*;
    use crate::enums::diesel_exports::*;

    dynamic_routing_stats (attempt_id, merchant_id) {
        #[max_length = 64]
        payment_id -> Varchar,
        #[max_length = 64]
        attempt_id -> Varchar,
        #[max_length = 64]
        merchant_id -> Varchar,
        #[max_length = 64]
        profile_id -> Varchar,
        amount -> Int8,
        #[max_length = 64]
        success_based_routing_connector -> Varchar,
        #[max_length = 64]
        payment_connector -> Varchar,
        currency -> Nullable<Currency>,
        #[max_length = 64]
        payment_method -> Nullable<Varchar>,
        capture_method -> Nullable<CaptureMethod>,
        authentication_type -> Nullable<AuthenticationType>,
        payment_status -> AttemptStatus,
        conclusive_classification -> SuccessBasedRoutingConclusiveState,
        created_at -> Timestamp,
        #[max_length = 64]
        payment_method_type -> Nullable<Varchar>,
        #[max_length = 64]
        global_success_based_connector -> Nullable<Varchar>,
    }
}

diesel::table! {
    use diesel::sql_types::*;
    use crate::enums::diesel_exports::*;

    events (event_id) {
        #[max_length = 64]
        event_id -> Varchar,
        event_type -> EventType,
        event_class -> EventClass,
        is_webhook_notified -> Bool,
        #[max_length = 64]
        primary_object_id -> Varchar,
        primary_object_type -> EventObjectType,
        created_at -> Timestamp,
        #[max_length = 64]
        merchant_id -> Nullable<Varchar>,
        #[max_length = 64]
        business_profile_id -> Nullable<Varchar>,
        primary_object_created_at -> Nullable<Timestamp>,
        #[max_length = 64]
        idempotent_event_id -> Nullable<Varchar>,
        #[max_length = 64]
        initial_attempt_id -> Nullable<Varchar>,
        request -> Nullable<Bytea>,
        response -> Nullable<Bytea>,
        delivery_attempt -> Nullable<WebhookDeliveryAttempt>,
        metadata -> Nullable<Jsonb>,
        is_overall_delivery_successful -> Nullable<Bool>,
    }
}

diesel::table! {
    use diesel::sql_types::*;
    use crate::enums::diesel_exports::*;

    file_metadata (file_id, merchant_id) {
        #[max_length = 64]
        file_id -> Varchar,
        #[max_length = 255]
        merchant_id -> Varchar,
        #[max_length = 255]
        file_name -> Nullable<Varchar>,
        file_size -> Int4,
        #[max_length = 255]
        file_type -> Varchar,
        #[max_length = 255]
        provider_file_id -> Nullable<Varchar>,
        #[max_length = 255]
        file_upload_provider -> Nullable<Varchar>,
        available -> Bool,
        created_at -> Timestamp,
        #[max_length = 255]
        connector_label -> Nullable<Varchar>,
        #[max_length = 64]
        profile_id -> Nullable<Varchar>,
        #[max_length = 32]
        merchant_connector_id -> Nullable<Varchar>,
    }
}

diesel::table! {
    use diesel::sql_types::*;
    use crate::enums::diesel_exports::*;

    fraud_check (frm_id, attempt_id, payment_id, merchant_id) {
        #[max_length = 64]
        frm_id -> Varchar,
        #[max_length = 64]
        payment_id -> Varchar,
        #[max_length = 64]
        merchant_id -> Varchar,
        #[max_length = 64]
        attempt_id -> Varchar,
        created_at -> Timestamp,
        #[max_length = 255]
        frm_name -> Varchar,
        #[max_length = 255]
        frm_transaction_id -> Nullable<Varchar>,
        frm_transaction_type -> FraudCheckType,
        frm_status -> FraudCheckStatus,
        frm_score -> Nullable<Int4>,
        frm_reason -> Nullable<Jsonb>,
        #[max_length = 255]
        frm_error -> Nullable<Varchar>,
        payment_details -> Nullable<Jsonb>,
        metadata -> Nullable<Jsonb>,
        modified_at -> Timestamp,
        #[max_length = 64]
        last_step -> Varchar,
        payment_capture_method -> Nullable<CaptureMethod>,
    }
}

diesel::table! {
    use diesel::sql_types::*;
    use crate::enums::diesel_exports::*;

    gateway_status_map (connector, flow, sub_flow, code, message) {
        #[max_length = 64]
        connector -> Varchar,
        #[max_length = 64]
        flow -> Varchar,
        #[max_length = 64]
        sub_flow -> Varchar,
        #[max_length = 255]
        code -> Varchar,
        #[max_length = 1024]
        message -> Varchar,
        #[max_length = 64]
        status -> Varchar,
        #[max_length = 64]
        router_error -> Nullable<Varchar>,
        #[max_length = 64]
        decision -> Varchar,
        created_at -> Timestamp,
        last_modified -> Timestamp,
        step_up_possible -> Bool,
        #[max_length = 255]
        unified_code -> Nullable<Varchar>,
        #[max_length = 1024]
        unified_message -> Nullable<Varchar>,
        #[max_length = 64]
        error_category -> Nullable<Varchar>,
        clear_pan_possible -> Bool,
    }
}

diesel::table! {
    use diesel::sql_types::*;
    use crate::enums::diesel_exports::*;

    generic_link (link_id) {
        #[max_length = 64]
        link_id -> Varchar,
        #[max_length = 64]
        primary_reference -> Varchar,
        #[max_length = 64]
        merchant_id -> Varchar,
        created_at -> Timestamp,
        last_modified_at -> Timestamp,
        expiry -> Timestamp,
        link_data -> Jsonb,
        link_status -> Jsonb,
        link_type -> GenericLinkType,
        url -> Text,
        return_url -> Nullable<Text>,
    }
}

diesel::table! {
    use diesel::sql_types::*;
    use crate::enums::diesel_exports::*;

    incremental_authorization (authorization_id, merchant_id) {
        #[max_length = 64]
        authorization_id -> Varchar,
        #[max_length = 64]
        merchant_id -> Varchar,
        #[max_length = 64]
        payment_id -> Varchar,
        amount -> Int8,
        created_at -> Timestamp,
        modified_at -> Timestamp,
        #[max_length = 64]
        status -> Varchar,
        #[max_length = 255]
        error_code -> Nullable<Varchar>,
        error_message -> Nullable<Text>,
        #[max_length = 64]
        connector_authorization_id -> Nullable<Varchar>,
        previously_authorized_amount -> Int8,
    }
}

diesel::table! {
    use diesel::sql_types::*;
    use crate::enums::diesel_exports::*;

    locker_mock_up (card_id) {
        #[max_length = 255]
        card_id -> Varchar,
        #[max_length = 255]
        external_id -> Varchar,
        #[max_length = 255]
        card_fingerprint -> Varchar,
        #[max_length = 255]
        card_global_fingerprint -> Varchar,
        #[max_length = 255]
        merchant_id -> Varchar,
        #[max_length = 255]
        card_number -> Varchar,
        #[max_length = 255]
        card_exp_year -> Varchar,
        #[max_length = 255]
        card_exp_month -> Varchar,
        #[max_length = 255]
        name_on_card -> Nullable<Varchar>,
        #[max_length = 255]
        nickname -> Nullable<Varchar>,
        #[max_length = 255]
        customer_id -> Nullable<Varchar>,
        duplicate -> Nullable<Bool>,
        #[max_length = 8]
        card_cvc -> Nullable<Varchar>,
        #[max_length = 64]
        payment_method_id -> Nullable<Varchar>,
        enc_card_data -> Nullable<Text>,
    }
}

diesel::table! {
    use diesel::sql_types::*;
    use crate::enums::diesel_exports::*;

    mandate (mandate_id) {
        #[max_length = 64]
        mandate_id -> Varchar,
        #[max_length = 64]
        customer_id -> Varchar,
        #[max_length = 64]
        merchant_id -> Varchar,
        #[max_length = 64]
        payment_method_id -> Varchar,
        mandate_status -> MandateStatus,
        mandate_type -> MandateType,
        customer_accepted_at -> Nullable<Timestamp>,
        #[max_length = 64]
        customer_ip_address -> Nullable<Varchar>,
        #[max_length = 255]
        customer_user_agent -> Nullable<Varchar>,
        #[max_length = 128]
        network_transaction_id -> Nullable<Varchar>,
        #[max_length = 64]
        previous_attempt_id -> Nullable<Varchar>,
        created_at -> Timestamp,
        mandate_amount -> Nullable<Int8>,
        mandate_currency -> Nullable<Currency>,
        amount_captured -> Nullable<Int8>,
        #[max_length = 64]
        connector -> Varchar,
        #[max_length = 128]
        connector_mandate_id -> Nullable<Varchar>,
        start_date -> Nullable<Timestamp>,
        end_date -> Nullable<Timestamp>,
        metadata -> Nullable<Jsonb>,
        connector_mandate_ids -> Nullable<Jsonb>,
        #[max_length = 64]
        original_payment_id -> Nullable<Varchar>,
        #[max_length = 32]
        merchant_connector_id -> Nullable<Varchar>,
        #[max_length = 64]
        updated_by -> Nullable<Varchar>,
    }
}

diesel::table! {
    use diesel::sql_types::*;
    use crate::enums::diesel_exports::*;

    merchant_account (merchant_id) {
        #[max_length = 64]
        merchant_id -> Varchar,
        #[max_length = 255]
        return_url -> Nullable<Varchar>,
        enable_payment_response_hash -> Bool,
        #[max_length = 255]
        payment_response_hash_key -> Nullable<Varchar>,
        redirect_to_merchant_with_http_post -> Bool,
        merchant_name -> Nullable<Bytea>,
        merchant_details -> Nullable<Bytea>,
        webhook_details -> Nullable<Json>,
        sub_merchants_enabled -> Nullable<Bool>,
        #[max_length = 64]
        parent_merchant_id -> Nullable<Varchar>,
        #[max_length = 128]
        publishable_key -> Nullable<Varchar>,
        storage_scheme -> MerchantStorageScheme,
        #[max_length = 64]
        locker_id -> Nullable<Varchar>,
        metadata -> Nullable<Jsonb>,
        routing_algorithm -> Nullable<Json>,
        primary_business_details -> Json,
        intent_fulfillment_time -> Nullable<Int8>,
        created_at -> Timestamp,
        modified_at -> Timestamp,
        frm_routing_algorithm -> Nullable<Jsonb>,
        payout_routing_algorithm -> Nullable<Jsonb>,
        #[max_length = 32]
        organization_id -> Varchar,
        is_recon_enabled -> Bool,
        #[max_length = 64]
        default_profile -> Nullable<Varchar>,
        recon_status -> ReconStatus,
        payment_link_config -> Nullable<Jsonb>,
        pm_collect_link_config -> Nullable<Jsonb>,
        version -> ApiVersion,
        is_platform_account -> Bool,
        #[max_length = 64]
        id -> Nullable<Varchar>,
        #[max_length = 64]
        product_type -> Nullable<Varchar>,
        #[max_length = 64]
        merchant_account_type -> Nullable<Varchar>,
    }
}

diesel::table! {
    use diesel::sql_types::*;
    use crate::enums::diesel_exports::*;

    merchant_connector_account (merchant_connector_id) {
        #[max_length = 64]
        merchant_id -> Varchar,
        #[max_length = 64]
        connector_name -> Varchar,
        connector_account_details -> Bytea,
        test_mode -> Nullable<Bool>,
        disabled -> Nullable<Bool>,
        #[max_length = 128]
        merchant_connector_id -> Varchar,
        payment_methods_enabled -> Nullable<Array<Nullable<Json>>>,
        connector_type -> ConnectorType,
        metadata -> Nullable<Jsonb>,
        #[max_length = 255]
        connector_label -> Nullable<Varchar>,
        business_country -> Nullable<CountryAlpha2>,
        #[max_length = 255]
        business_label -> Nullable<Varchar>,
        #[max_length = 64]
        business_sub_label -> Nullable<Varchar>,
        frm_configs -> Nullable<Jsonb>,
        created_at -> Timestamp,
        modified_at -> Timestamp,
        connector_webhook_details -> Nullable<Jsonb>,
        frm_config -> Nullable<Array<Nullable<Jsonb>>>,
        #[max_length = 64]
        profile_id -> Nullable<Varchar>,
        applepay_verified_domains -> Nullable<Array<Nullable<Text>>>,
        pm_auth_config -> Nullable<Jsonb>,
        status -> ConnectorStatus,
        additional_merchant_data -> Nullable<Bytea>,
        connector_wallets_details -> Nullable<Bytea>,
        version -> ApiVersion,
        #[max_length = 64]
        id -> Nullable<Varchar>,
    }
}

diesel::table! {
    use diesel::sql_types::*;
    use crate::enums::diesel_exports::*;

    merchant_key_store (merchant_id) {
        #[max_length = 64]
        merchant_id -> Varchar,
        key -> Bytea,
        created_at -> Timestamp,
    }
}

diesel::table! {
    use diesel::sql_types::*;
    use crate::enums::diesel_exports::*;

    organization (org_id) {
        #[max_length = 32]
        org_id -> Varchar,
        org_name -> Nullable<Text>,
        organization_details -> Nullable<Jsonb>,
        metadata -> Nullable<Jsonb>,
        created_at -> Timestamp,
        modified_at -> Timestamp,
        #[max_length = 32]
        id -> Nullable<Varchar>,
        organization_name -> Nullable<Text>,
        version -> ApiVersion,
        #[max_length = 64]
        organization_type -> Nullable<Varchar>,
        #[max_length = 64]
        platform_merchant_id -> Nullable<Varchar>,
    }
}

diesel::table! {
    use diesel::sql_types::*;
    use crate::enums::diesel_exports::*;

    payment_attempt (attempt_id, merchant_id) {
        #[max_length = 64]
        payment_id -> Varchar,
        #[max_length = 64]
        merchant_id -> Varchar,
        #[max_length = 64]
        attempt_id -> Varchar,
        status -> AttemptStatus,
        amount -> Int8,
        currency -> Nullable<Currency>,
        save_to_locker -> Nullable<Bool>,
        #[max_length = 64]
        connector -> Nullable<Varchar>,
        error_message -> Nullable<Text>,
        offer_amount -> Nullable<Int8>,
        surcharge_amount -> Nullable<Int8>,
        tax_amount -> Nullable<Int8>,
        #[max_length = 64]
        payment_method_id -> Nullable<Varchar>,
        payment_method -> Nullable<Varchar>,
        #[max_length = 128]
        connector_transaction_id -> Nullable<Varchar>,
        capture_method -> Nullable<CaptureMethod>,
        capture_on -> Nullable<Timestamp>,
        confirm -> Bool,
        authentication_type -> Nullable<AuthenticationType>,
        created_at -> Timestamp,
        modified_at -> Timestamp,
        last_synced -> Nullable<Timestamp>,
        #[max_length = 255]
        cancellation_reason -> Nullable<Varchar>,
        amount_to_capture -> Nullable<Int8>,
        #[max_length = 64]
        mandate_id -> Nullable<Varchar>,
        browser_info -> Nullable<Jsonb>,
        #[max_length = 255]
        error_code -> Nullable<Varchar>,
        #[max_length = 128]
        payment_token -> Nullable<Varchar>,
        connector_metadata -> Nullable<Jsonb>,
        #[max_length = 50]
        payment_experience -> Nullable<Varchar>,
        #[max_length = 64]
        payment_method_type -> Nullable<Varchar>,
        payment_method_data -> Nullable<Jsonb>,
        #[max_length = 64]
        business_sub_label -> Nullable<Varchar>,
        straight_through_algorithm -> Nullable<Jsonb>,
        preprocessing_step_id -> Nullable<Varchar>,
        mandate_details -> Nullable<Jsonb>,
        error_reason -> Nullable<Text>,
        multiple_capture_count -> Nullable<Int2>,
        #[max_length = 128]
        connector_response_reference_id -> Nullable<Varchar>,
        amount_capturable -> Int8,
        #[max_length = 32]
        updated_by -> Varchar,
        #[max_length = 32]
        merchant_connector_id -> Nullable<Varchar>,
        authentication_data -> Nullable<Json>,
        encoded_data -> Nullable<Text>,
        #[max_length = 255]
        unified_code -> Nullable<Varchar>,
        #[max_length = 1024]
        unified_message -> Nullable<Varchar>,
        net_amount -> Nullable<Int8>,
        external_three_ds_authentication_attempted -> Nullable<Bool>,
        #[max_length = 64]
        authentication_connector -> Nullable<Varchar>,
        #[max_length = 64]
        authentication_id -> Nullable<Varchar>,
        mandate_data -> Nullable<Jsonb>,
        #[max_length = 64]
        fingerprint_id -> Nullable<Varchar>,
        #[max_length = 64]
        payment_method_billing_address_id -> Nullable<Varchar>,
        #[max_length = 64]
        charge_id -> Nullable<Varchar>,
        #[max_length = 64]
        client_source -> Nullable<Varchar>,
        #[max_length = 64]
        client_version -> Nullable<Varchar>,
        customer_acceptance -> Nullable<Jsonb>,
        #[max_length = 64]
        profile_id -> Varchar,
        #[max_length = 32]
        organization_id -> Varchar,
        #[max_length = 32]
        card_network -> Nullable<Varchar>,
        shipping_cost -> Nullable<Int8>,
        order_tax_amount -> Nullable<Int8>,
        #[max_length = 512]
        connector_transaction_data -> Nullable<Varchar>,
        connector_mandate_detail -> Nullable<Jsonb>,
        request_extended_authorization -> Nullable<Bool>,
        extended_authorization_applied -> Nullable<Bool>,
        capture_before -> Nullable<Timestamp>,
        processor_transaction_data -> Nullable<Text>,
        card_discovery -> Nullable<CardDiscovery>,
        charges -> Nullable<Jsonb>,
        #[max_length = 64]
        issuer_error_code -> Nullable<Varchar>,
        issuer_error_message -> Nullable<Text>,
        #[max_length = 64]
        processor_merchant_id -> Nullable<Varchar>,
        #[max_length = 255]
        created_by -> Nullable<Varchar>,
        setup_future_usage_applied -> Nullable<FutureUsage>,
    }
}

diesel::table! {
    use diesel::sql_types::*;
    use crate::enums::diesel_exports::*;

    payment_intent (payment_id, merchant_id) {
        #[max_length = 64]
        payment_id -> Varchar,
        #[max_length = 64]
        merchant_id -> Varchar,
        status -> IntentStatus,
        amount -> Int8,
        currency -> Nullable<Currency>,
        amount_captured -> Nullable<Int8>,
        #[max_length = 64]
        customer_id -> Nullable<Varchar>,
        #[max_length = 255]
        description -> Nullable<Varchar>,
        #[max_length = 255]
        return_url -> Nullable<Varchar>,
        metadata -> Nullable<Jsonb>,
        #[max_length = 64]
        connector_id -> Nullable<Varchar>,
        #[max_length = 64]
        shipping_address_id -> Nullable<Varchar>,
        #[max_length = 64]
        billing_address_id -> Nullable<Varchar>,
        #[max_length = 255]
        statement_descriptor_name -> Nullable<Varchar>,
        #[max_length = 255]
        statement_descriptor_suffix -> Nullable<Varchar>,
        created_at -> Timestamp,
        modified_at -> Timestamp,
        last_synced -> Nullable<Timestamp>,
        setup_future_usage -> Nullable<FutureUsage>,
        off_session -> Nullable<Bool>,
        #[max_length = 128]
        client_secret -> Nullable<Varchar>,
        #[max_length = 64]
        active_attempt_id -> Varchar,
        business_country -> Nullable<CountryAlpha2>,
        #[max_length = 64]
        business_label -> Nullable<Varchar>,
        order_details -> Nullable<Array<Nullable<Jsonb>>>,
        allowed_payment_method_types -> Nullable<Json>,
        connector_metadata -> Nullable<Json>,
        feature_metadata -> Nullable<Json>,
        attempt_count -> Int2,
        #[max_length = 64]
        profile_id -> Nullable<Varchar>,
        #[max_length = 64]
        merchant_decision -> Nullable<Varchar>,
        #[max_length = 255]
        payment_link_id -> Nullable<Varchar>,
        payment_confirm_source -> Nullable<PaymentSource>,
        #[max_length = 32]
        updated_by -> Varchar,
        surcharge_applicable -> Nullable<Bool>,
        request_incremental_authorization -> Nullable<RequestIncrementalAuthorization>,
        incremental_authorization_allowed -> Nullable<Bool>,
        authorization_count -> Nullable<Int4>,
        session_expiry -> Nullable<Timestamp>,
        #[max_length = 64]
        fingerprint_id -> Nullable<Varchar>,
        request_external_three_ds_authentication -> Nullable<Bool>,
        charges -> Nullable<Jsonb>,
        frm_metadata -> Nullable<Jsonb>,
        customer_details -> Nullable<Bytea>,
        billing_details -> Nullable<Bytea>,
        #[max_length = 255]
        merchant_order_reference_id -> Nullable<Varchar>,
        shipping_details -> Nullable<Bytea>,
        is_payment_processor_token_flow -> Nullable<Bool>,
        shipping_cost -> Nullable<Int8>,
        #[max_length = 32]
        organization_id -> Varchar,
        tax_details -> Nullable<Jsonb>,
        skip_external_tax_calculation -> Nullable<Bool>,
        request_extended_authorization -> Nullable<Bool>,
        psd2_sca_exemption_type -> Nullable<ScaExemptionType>,
        split_payments -> Nullable<Jsonb>,
        #[max_length = 64]
        platform_merchant_id -> Nullable<Varchar>,
        force_3ds_challenge -> Nullable<Bool>,
        force_3ds_challenge_trigger -> Nullable<Bool>,
        #[max_length = 64]
        processor_merchant_id -> Nullable<Varchar>,
        #[max_length = 255]
        created_by -> Nullable<Varchar>,
        is_iframe_redirection_enabled -> Nullable<Bool>,
        #[max_length = 2048]
        extended_return_url -> Nullable<Varchar>,
    }
}

diesel::table! {
    use diesel::sql_types::*;
    use crate::enums::diesel_exports::*;

    payment_link (payment_link_id) {
        #[max_length = 255]
        payment_link_id -> Varchar,
        #[max_length = 64]
        payment_id -> Varchar,
        #[max_length = 255]
        link_to_pay -> Varchar,
        #[max_length = 64]
        merchant_id -> Varchar,
        amount -> Int8,
        currency -> Nullable<Currency>,
        created_at -> Timestamp,
        last_modified_at -> Timestamp,
        fulfilment_time -> Nullable<Timestamp>,
        #[max_length = 64]
        custom_merchant_name -> Nullable<Varchar>,
        payment_link_config -> Nullable<Jsonb>,
        #[max_length = 255]
        description -> Nullable<Varchar>,
        #[max_length = 64]
        profile_id -> Nullable<Varchar>,
        #[max_length = 255]
        secure_link -> Nullable<Varchar>,
    }
}

diesel::table! {
    use diesel::sql_types::*;
    use crate::enums::diesel_exports::*;

    payment_methods (payment_method_id) {
        #[max_length = 64]
        customer_id -> Varchar,
        #[max_length = 64]
        merchant_id -> Varchar,
        #[max_length = 64]
        payment_method_id -> Varchar,
        accepted_currency -> Nullable<Array<Nullable<Currency>>>,
        #[max_length = 32]
        scheme -> Nullable<Varchar>,
        #[max_length = 128]
        token -> Nullable<Varchar>,
        #[max_length = 255]
        cardholder_name -> Nullable<Varchar>,
        #[max_length = 64]
        issuer_name -> Nullable<Varchar>,
        #[max_length = 64]
        issuer_country -> Nullable<Varchar>,
        payer_country -> Nullable<Array<Nullable<Text>>>,
        is_stored -> Nullable<Bool>,
        #[max_length = 32]
        swift_code -> Nullable<Varchar>,
        #[max_length = 128]
        direct_debit_token -> Nullable<Varchar>,
        created_at -> Timestamp,
        last_modified -> Timestamp,
        payment_method -> Nullable<Varchar>,
        #[max_length = 64]
        payment_method_type -> Nullable<Varchar>,
        #[max_length = 128]
        payment_method_issuer -> Nullable<Varchar>,
        payment_method_issuer_code -> Nullable<PaymentMethodIssuerCode>,
        metadata -> Nullable<Json>,
        payment_method_data -> Nullable<Bytea>,
        #[max_length = 64]
        locker_id -> Nullable<Varchar>,
        last_used_at -> Timestamp,
        connector_mandate_details -> Nullable<Jsonb>,
        customer_acceptance -> Nullable<Jsonb>,
        #[max_length = 64]
        status -> Varchar,
        #[max_length = 255]
        network_transaction_id -> Nullable<Varchar>,
        #[max_length = 128]
        client_secret -> Nullable<Varchar>,
        payment_method_billing_address -> Nullable<Bytea>,
        #[max_length = 64]
        updated_by -> Nullable<Varchar>,
        version -> ApiVersion,
        #[max_length = 128]
        network_token_requestor_reference_id -> Nullable<Varchar>,
        #[max_length = 64]
        network_token_locker_id -> Nullable<Varchar>,
        network_token_payment_method_data -> Nullable<Bytea>,
    }
}

diesel::table! {
    use diesel::sql_types::*;
    use crate::enums::diesel_exports::*;

    payout_attempt (payout_attempt_id) {
        #[max_length = 64]
        payout_attempt_id -> Varchar,
        #[max_length = 64]
        payout_id -> Varchar,
        #[max_length = 64]
        customer_id -> Nullable<Varchar>,
        #[max_length = 64]
        merchant_id -> Varchar,
        #[max_length = 64]
        address_id -> Nullable<Varchar>,
        #[max_length = 64]
        connector -> Nullable<Varchar>,
        #[max_length = 128]
        connector_payout_id -> Nullable<Varchar>,
        #[max_length = 64]
        payout_token -> Nullable<Varchar>,
        status -> PayoutStatus,
        is_eligible -> Nullable<Bool>,
        error_message -> Nullable<Text>,
        #[max_length = 64]
        error_code -> Nullable<Varchar>,
        business_country -> Nullable<CountryAlpha2>,
        #[max_length = 64]
        business_label -> Nullable<Varchar>,
        created_at -> Timestamp,
        last_modified_at -> Timestamp,
        #[max_length = 64]
        profile_id -> Varchar,
        #[max_length = 32]
        merchant_connector_id -> Nullable<Varchar>,
        routing_info -> Nullable<Jsonb>,
        #[max_length = 255]
        unified_code -> Nullable<Varchar>,
        #[max_length = 1024]
        unified_message -> Nullable<Varchar>,
        additional_payout_method_data -> Nullable<Jsonb>,
    }
}

diesel::table! {
    use diesel::sql_types::*;
    use crate::enums::diesel_exports::*;

    payouts (payout_id) {
        #[max_length = 64]
        payout_id -> Varchar,
        #[max_length = 64]
        merchant_id -> Varchar,
        #[max_length = 64]
        customer_id -> Nullable<Varchar>,
        #[max_length = 64]
        address_id -> Nullable<Varchar>,
        payout_type -> Nullable<PayoutType>,
        #[max_length = 64]
        payout_method_id -> Nullable<Varchar>,
        amount -> Int8,
        destination_currency -> Currency,
        source_currency -> Currency,
        #[max_length = 255]
        description -> Nullable<Varchar>,
        recurring -> Bool,
        auto_fulfill -> Bool,
        #[max_length = 255]
        return_url -> Nullable<Varchar>,
        #[max_length = 64]
        entity_type -> Varchar,
        metadata -> Nullable<Jsonb>,
        created_at -> Timestamp,
        last_modified_at -> Timestamp,
        attempt_count -> Int2,
        #[max_length = 64]
        profile_id -> Varchar,
        status -> PayoutStatus,
        confirm -> Nullable<Bool>,
        #[max_length = 255]
        payout_link_id -> Nullable<Varchar>,
        #[max_length = 128]
        client_secret -> Nullable<Varchar>,
        #[max_length = 32]
        priority -> Nullable<Varchar>,
    }
}

diesel::table! {
    use diesel::sql_types::*;
    use crate::enums::diesel_exports::*;

    process_tracker (id) {
        #[max_length = 127]
        id -> Varchar,
        #[max_length = 64]
        name -> Nullable<Varchar>,
        tag -> Array<Nullable<Text>>,
        #[max_length = 64]
        runner -> Nullable<Varchar>,
        retry_count -> Int4,
        schedule_time -> Nullable<Timestamp>,
        #[max_length = 255]
        rule -> Varchar,
        tracking_data -> Json,
        #[max_length = 255]
        business_status -> Varchar,
        status -> ProcessTrackerStatus,
        event -> Array<Nullable<Text>>,
        created_at -> Timestamp,
        updated_at -> Timestamp,
        version -> ApiVersion,
    }
}

diesel::table! {
    use diesel::sql_types::*;
    use crate::enums::diesel_exports::*;

    refund (merchant_id, refund_id) {
        #[max_length = 64]
        internal_reference_id -> Varchar,
        #[max_length = 64]
        refund_id -> Varchar,
        #[max_length = 64]
        payment_id -> Varchar,
        #[max_length = 64]
        merchant_id -> Varchar,
        #[max_length = 128]
        connector_transaction_id -> Varchar,
        #[max_length = 64]
        connector -> Varchar,
        #[max_length = 128]
        connector_refund_id -> Nullable<Varchar>,
        #[max_length = 64]
        external_reference_id -> Nullable<Varchar>,
        refund_type -> RefundType,
        total_amount -> Int8,
        currency -> Currency,
        refund_amount -> Int8,
        refund_status -> RefundStatus,
        sent_to_gateway -> Bool,
        refund_error_message -> Nullable<Text>,
        metadata -> Nullable<Json>,
        #[max_length = 128]
        refund_arn -> Nullable<Varchar>,
        created_at -> Timestamp,
        modified_at -> Timestamp,
        #[max_length = 255]
        description -> Nullable<Varchar>,
        #[max_length = 64]
        attempt_id -> Varchar,
        #[max_length = 255]
        refund_reason -> Nullable<Varchar>,
        refund_error_code -> Nullable<Text>,
        #[max_length = 64]
        profile_id -> Nullable<Varchar>,
        #[max_length = 32]
        updated_by -> Varchar,
        #[max_length = 32]
        merchant_connector_id -> Nullable<Varchar>,
        charges -> Nullable<Jsonb>,
        #[max_length = 32]
        organization_id -> Varchar,
        #[max_length = 512]
        connector_refund_data -> Nullable<Varchar>,
        #[max_length = 512]
        connector_transaction_data -> Nullable<Varchar>,
        split_refunds -> Nullable<Jsonb>,
        #[max_length = 255]
        unified_code -> Nullable<Varchar>,
        #[max_length = 1024]
        unified_message -> Nullable<Varchar>,
        processor_refund_data -> Nullable<Text>,
        processor_transaction_data -> Nullable<Text>,
        #[max_length = 64]
        issuer_error_code -> Nullable<Varchar>,
        issuer_error_message -> Nullable<Text>,
    }
}

diesel::table! {
    use diesel::sql_types::*;
    use crate::enums::diesel_exports::*;

    relay (id) {
        #[max_length = 64]
        id -> Varchar,
        #[max_length = 128]
        connector_resource_id -> Varchar,
        #[max_length = 64]
        connector_id -> Varchar,
        #[max_length = 64]
        profile_id -> Varchar,
        #[max_length = 64]
        merchant_id -> Varchar,
        relay_type -> RelayType,
        request_data -> Nullable<Jsonb>,
        status -> RelayStatus,
        #[max_length = 128]
        connector_reference_id -> Nullable<Varchar>,
        #[max_length = 64]
        error_code -> Nullable<Varchar>,
        error_message -> Nullable<Text>,
        created_at -> Timestamp,
        modified_at -> Timestamp,
        response_data -> Nullable<Jsonb>,
    }
}

diesel::table! {
    use diesel::sql_types::*;
    use crate::enums::diesel_exports::*;

    reverse_lookup (lookup_id) {
        #[max_length = 128]
        lookup_id -> Varchar,
        #[max_length = 128]
        sk_id -> Varchar,
        #[max_length = 128]
        pk_id -> Varchar,
        #[max_length = 128]
        source -> Varchar,
        #[max_length = 32]
        updated_by -> Varchar,
    }
}

diesel::table! {
    use diesel::sql_types::*;
    use crate::enums::diesel_exports::*;

    roles (role_id) {
        #[max_length = 64]
        role_name -> Varchar,
        #[max_length = 64]
        role_id -> Varchar,
        #[max_length = 64]
        merchant_id -> Nullable<Varchar>,
        #[max_length = 64]
        org_id -> Varchar,
        groups -> Array<Nullable<Text>>,
        scope -> RoleScope,
        created_at -> Timestamp,
        #[max_length = 64]
        created_by -> Varchar,
        last_modified_at -> Timestamp,
        #[max_length = 64]
        last_modified_by -> Varchar,
        #[max_length = 64]
        entity_type -> Varchar,
        #[max_length = 64]
        profile_id -> Nullable<Varchar>,
        #[max_length = 64]
        tenant_id -> Varchar,
    }
}

diesel::table! {
    use diesel::sql_types::*;
    use crate::enums::diesel_exports::*;

    routing_algorithm (algorithm_id) {
        #[max_length = 64]
        algorithm_id -> Varchar,
        #[max_length = 64]
        profile_id -> Varchar,
        #[max_length = 64]
        merchant_id -> Varchar,
        #[max_length = 64]
        name -> Varchar,
        #[max_length = 256]
        description -> Nullable<Varchar>,
        kind -> RoutingAlgorithmKind,
        algorithm_data -> Jsonb,
        created_at -> Timestamp,
        modified_at -> Timestamp,
        algorithm_for -> TransactionType,
        #[max_length = 64]
        decision_engine_routing_id -> Nullable<Varchar>,
    }
}

diesel::table! {
    use diesel::sql_types::*;
    use crate::enums::diesel_exports::*;

    themes (theme_id) {
        #[max_length = 64]
        theme_id -> Varchar,
        #[max_length = 64]
        tenant_id -> Varchar,
        #[max_length = 64]
        org_id -> Nullable<Varchar>,
        #[max_length = 64]
        merchant_id -> Nullable<Varchar>,
        #[max_length = 64]
        profile_id -> Nullable<Varchar>,
        created_at -> Timestamp,
        last_modified_at -> Timestamp,
        #[max_length = 64]
        entity_type -> Varchar,
        #[max_length = 64]
        theme_name -> Varchar,
        #[max_length = 64]
        email_primary_color -> Varchar,
        #[max_length = 64]
        email_foreground_color -> Varchar,
        #[max_length = 64]
        email_background_color -> Varchar,
        #[max_length = 64]
        email_entity_name -> Varchar,
        email_entity_logo_url -> Text,
    }
}

diesel::table! {
    use diesel::sql_types::*;
    use crate::enums::diesel_exports::*;

    unified_translations (unified_code, unified_message, locale) {
        #[max_length = 255]
        unified_code -> Varchar,
        #[max_length = 1024]
        unified_message -> Varchar,
        #[max_length = 255]
        locale -> Varchar,
        #[max_length = 1024]
        translation -> Varchar,
        created_at -> Timestamp,
        last_modified_at -> Timestamp,
    }
}

diesel::table! {
    use diesel::sql_types::*;
    use crate::enums::diesel_exports::*;

    user_authentication_methods (id) {
        #[max_length = 64]
        id -> Varchar,
        #[max_length = 64]
        auth_id -> Varchar,
        #[max_length = 64]
        owner_id -> Varchar,
        #[max_length = 64]
        owner_type -> Varchar,
        #[max_length = 64]
        auth_type -> Varchar,
        private_config -> Nullable<Bytea>,
        public_config -> Nullable<Jsonb>,
        allow_signup -> Bool,
        created_at -> Timestamp,
        last_modified_at -> Timestamp,
        #[max_length = 64]
        email_domain -> Varchar,
    }
}

diesel::table! {
    use diesel::sql_types::*;
    use crate::enums::diesel_exports::*;

    user_key_store (user_id) {
        #[max_length = 64]
        user_id -> Varchar,
        key -> Bytea,
        created_at -> Timestamp,
    }
}

diesel::table! {
    use diesel::sql_types::*;
    use crate::enums::diesel_exports::*;

    user_roles (id) {
        id -> Int4,
        #[max_length = 64]
        user_id -> Varchar,
        #[max_length = 64]
        merchant_id -> Nullable<Varchar>,
        #[max_length = 64]
        role_id -> Varchar,
        #[max_length = 64]
        org_id -> Nullable<Varchar>,
        status -> UserStatus,
        #[max_length = 64]
        created_by -> Varchar,
        #[max_length = 64]
        last_modified_by -> Varchar,
        created_at -> Timestamp,
        last_modified -> Timestamp,
        #[max_length = 64]
        profile_id -> Nullable<Varchar>,
        #[max_length = 64]
        entity_id -> Nullable<Varchar>,
        #[max_length = 64]
        entity_type -> Nullable<Varchar>,
        version -> UserRoleVersion,
        #[max_length = 64]
        tenant_id -> Varchar,
    }
}

diesel::table! {
    use diesel::sql_types::*;
    use crate::enums::diesel_exports::*;

    users (user_id) {
        #[max_length = 64]
        user_id -> Varchar,
        #[max_length = 255]
        email -> Varchar,
        #[max_length = 255]
        name -> Varchar,
        #[max_length = 255]
        password -> Nullable<Varchar>,
        is_verified -> Bool,
        created_at -> Timestamp,
        last_modified_at -> Timestamp,
        totp_status -> TotpStatus,
        totp_secret -> Nullable<Bytea>,
        totp_recovery_codes -> Nullable<Array<Nullable<Text>>>,
        last_password_modified_at -> Nullable<Timestamp>,
        lineage_context -> Nullable<Jsonb>,
    }
}

diesel::allow_tables_to_appear_in_same_query!(
    address,
    api_keys,
    authentication,
    blocklist,
    blocklist_fingerprint,
    blocklist_lookup,
    business_profile,
    callback_mapper,
    captures,
    cards_info,
    configs,
    customers,
    dashboard_metadata,
    dispute,
    dynamic_routing_stats,
    events,
    file_metadata,
    fraud_check,
    gateway_status_map,
    generic_link,
    incremental_authorization,
    locker_mock_up,
    mandate,
    merchant_account,
    merchant_connector_account,
    merchant_key_store,
    organization,
    payment_attempt,
    payment_intent,
    payment_link,
    payment_methods,
    payout_attempt,
    payouts,
    process_tracker,
    refund,
    relay,
    reverse_lookup,
    roles,
    routing_algorithm,
    themes,
    unified_translations,
    user_authentication_methods,
    user_key_store,
    user_roles,
    users,
);<|MERGE_RESOLUTION|>--- conflicted
+++ resolved
@@ -228,12 +228,9 @@
         is_iframe_redirection_enabled -> Nullable<Bool>,
         is_pre_network_tokenization_enabled -> Nullable<Bool>,
         three_ds_decision_rule_algorithm -> Nullable<Jsonb>,
-<<<<<<< HEAD
+        acquirer_config_map -> Nullable<Jsonb>,
         #[max_length = 16]
         merchant_category_code -> Nullable<Varchar>,
-=======
-        acquirer_config_map -> Nullable<Jsonb>,
->>>>>>> 713c85d2
     }
 }
 
