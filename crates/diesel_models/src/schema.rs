// @generated automatically by Diesel CLI.

diesel::table! {
    use diesel::sql_types::*;
    use crate::enums::diesel_exports::*;

    address (address_id) {
        id -> Nullable<Int4>,
        #[max_length = 64]
        address_id -> Varchar,
        #[max_length = 128]
        city -> Nullable<Varchar>,
        country -> Nullable<CountryAlpha2>,
        line1 -> Nullable<Bytea>,
        line2 -> Nullable<Bytea>,
        line3 -> Nullable<Bytea>,
        state -> Nullable<Bytea>,
        zip -> Nullable<Bytea>,
        first_name -> Nullable<Bytea>,
        last_name -> Nullable<Bytea>,
        phone_number -> Nullable<Bytea>,
        #[max_length = 8]
        country_code -> Nullable<Varchar>,
        created_at -> Timestamp,
        modified_at -> Timestamp,
        #[max_length = 64]
        customer_id -> Nullable<Varchar>,
        #[max_length = 64]
        merchant_id -> Varchar,
        #[max_length = 64]
        payment_id -> Nullable<Varchar>,
        #[max_length = 32]
        updated_by -> Varchar,
        email -> Nullable<Bytea>,
    }
}

diesel::table! {
    use diesel::sql_types::*;
    use crate::enums::diesel_exports::*;

    api_keys (key_id) {
        #[max_length = 64]
        key_id -> Varchar,
        #[max_length = 64]
        merchant_id -> Varchar,
        #[max_length = 64]
        name -> Varchar,
        #[max_length = 256]
        description -> Nullable<Varchar>,
        #[max_length = 128]
        hashed_api_key -> Varchar,
        #[max_length = 16]
        prefix -> Varchar,
        created_at -> Timestamp,
        expires_at -> Nullable<Timestamp>,
        last_used -> Nullable<Timestamp>,
    }
}

diesel::table! {
    use diesel::sql_types::*;
    use crate::enums::diesel_exports::*;

    authentication (authentication_id) {
        #[max_length = 64]
        authentication_id -> Varchar,
        #[max_length = 64]
        merchant_id -> Varchar,
        #[max_length = 64]
        authentication_connector -> Varchar,
        #[max_length = 64]
        connector_authentication_id -> Nullable<Varchar>,
        authentication_data -> Nullable<Jsonb>,
        #[max_length = 64]
        payment_method_id -> Varchar,
        #[max_length = 64]
        authentication_type -> Nullable<Varchar>,
        #[max_length = 64]
        authentication_status -> Varchar,
        #[max_length = 64]
        authentication_lifecycle_status -> Varchar,
        created_at -> Timestamp,
        modified_at -> Timestamp,
        error_message -> Nullable<Text>,
        #[max_length = 64]
        error_code -> Nullable<Varchar>,
        connector_metadata -> Nullable<Jsonb>,
        maximum_supported_version -> Nullable<Jsonb>,
        #[max_length = 64]
        threeds_server_transaction_id -> Nullable<Varchar>,
        #[max_length = 64]
        cavv -> Nullable<Varchar>,
        #[max_length = 64]
        authentication_flow_type -> Nullable<Varchar>,
        message_version -> Nullable<Jsonb>,
        #[max_length = 64]
        eci -> Nullable<Varchar>,
        #[max_length = 64]
        trans_status -> Nullable<Varchar>,
        #[max_length = 64]
        acquirer_bin -> Nullable<Varchar>,
        #[max_length = 64]
        acquirer_merchant_id -> Nullable<Varchar>,
        three_ds_method_data -> Nullable<Varchar>,
        three_ds_method_url -> Nullable<Varchar>,
        acs_url -> Nullable<Varchar>,
        challenge_request -> Nullable<Varchar>,
        acs_reference_number -> Nullable<Varchar>,
        acs_trans_id -> Nullable<Varchar>,
        acs_signed_content -> Nullable<Varchar>,
        #[max_length = 64]
        profile_id -> Varchar,
        #[max_length = 255]
        payment_id -> Nullable<Varchar>,
        #[max_length = 128]
        merchant_connector_id -> Varchar,
<<<<<<< HEAD
        #[max_length = 64]
        three_ds_requestor_trans_id -> Nullable<Varchar>,
        authentication_url -> Nullable<Varchar>,
=======
        #[max_length = 128]
        directory_server_id -> Nullable<Varchar>,
>>>>>>> ba624d04
    }
}

diesel::table! {
    use diesel::sql_types::*;
    use crate::enums::diesel_exports::*;

    blocklist (id) {
        id -> Int4,
        #[max_length = 64]
        merchant_id -> Varchar,
        #[max_length = 64]
        fingerprint_id -> Varchar,
        data_kind -> BlocklistDataKind,
        metadata -> Nullable<Jsonb>,
        created_at -> Timestamp,
    }
}

diesel::table! {
    use diesel::sql_types::*;
    use crate::enums::diesel_exports::*;

    blocklist_fingerprint (id) {
        id -> Int4,
        #[max_length = 64]
        merchant_id -> Varchar,
        #[max_length = 64]
        fingerprint_id -> Varchar,
        data_kind -> BlocklistDataKind,
        encrypted_fingerprint -> Text,
        created_at -> Timestamp,
    }
}

diesel::table! {
    use diesel::sql_types::*;
    use crate::enums::diesel_exports::*;

    blocklist_lookup (id) {
        id -> Int4,
        #[max_length = 64]
        merchant_id -> Varchar,
        fingerprint -> Text,
    }
}

diesel::table! {
    use diesel::sql_types::*;
    use crate::enums::diesel_exports::*;

    business_profile (profile_id) {
        #[max_length = 64]
        profile_id -> Varchar,
        #[max_length = 64]
        merchant_id -> Varchar,
        #[max_length = 64]
        profile_name -> Varchar,
        created_at -> Timestamp,
        modified_at -> Timestamp,
        return_url -> Nullable<Text>,
        enable_payment_response_hash -> Bool,
        #[max_length = 255]
        payment_response_hash_key -> Nullable<Varchar>,
        redirect_to_merchant_with_http_post -> Bool,
        webhook_details -> Nullable<Json>,
        metadata -> Nullable<Json>,
        routing_algorithm -> Nullable<Json>,
        intent_fulfillment_time -> Nullable<Int8>,
        frm_routing_algorithm -> Nullable<Jsonb>,
        payout_routing_algorithm -> Nullable<Jsonb>,
        is_recon_enabled -> Bool,
        applepay_verified_domains -> Nullable<Array<Nullable<Text>>>,
        payment_link_config -> Nullable<Jsonb>,
        session_expiry -> Nullable<Int8>,
        authentication_connector_details -> Nullable<Jsonb>,
        is_extended_card_info_enabled -> Nullable<Bool>,
        extended_card_info_config -> Nullable<Jsonb>,
        is_connector_agnostic_mit_enabled -> Nullable<Bool>,
        use_billing_as_payment_method_billing -> Nullable<Bool>,
        collect_shipping_details_from_wallet_connector -> Nullable<Bool>,
    }
}

diesel::table! {
    use diesel::sql_types::*;
    use crate::enums::diesel_exports::*;

    captures (capture_id) {
        #[max_length = 64]
        capture_id -> Varchar,
        #[max_length = 64]
        payment_id -> Varchar,
        #[max_length = 64]
        merchant_id -> Varchar,
        status -> CaptureStatus,
        amount -> Int8,
        currency -> Nullable<Currency>,
        #[max_length = 255]
        connector -> Varchar,
        #[max_length = 255]
        error_message -> Nullable<Varchar>,
        #[max_length = 255]
        error_code -> Nullable<Varchar>,
        #[max_length = 255]
        error_reason -> Nullable<Varchar>,
        tax_amount -> Nullable<Int8>,
        created_at -> Timestamp,
        modified_at -> Timestamp,
        #[max_length = 64]
        authorized_attempt_id -> Varchar,
        #[max_length = 128]
        connector_capture_id -> Nullable<Varchar>,
        capture_sequence -> Int2,
        #[max_length = 128]
        connector_response_reference_id -> Nullable<Varchar>,
    }
}

diesel::table! {
    use diesel::sql_types::*;
    use crate::enums::diesel_exports::*;

    cards_info (card_iin) {
        #[max_length = 16]
        card_iin -> Varchar,
        card_issuer -> Nullable<Text>,
        card_network -> Nullable<Text>,
        card_type -> Nullable<Text>,
        card_subtype -> Nullable<Text>,
        card_issuing_country -> Nullable<Text>,
        #[max_length = 32]
        bank_code_id -> Nullable<Varchar>,
        #[max_length = 32]
        bank_code -> Nullable<Varchar>,
        #[max_length = 32]
        country_code -> Nullable<Varchar>,
        date_created -> Timestamp,
        last_updated -> Nullable<Timestamp>,
        last_updated_provider -> Nullable<Text>,
    }
}

diesel::table! {
    use diesel::sql_types::*;
    use crate::enums::diesel_exports::*;

    configs (key) {
        id -> Int4,
        #[max_length = 255]
        key -> Varchar,
        config -> Text,
    }
}

diesel::table! {
    use diesel::sql_types::*;
    use crate::enums::diesel_exports::*;

    customers (customer_id, merchant_id) {
        id -> Int4,
        #[max_length = 64]
        customer_id -> Varchar,
        #[max_length = 64]
        merchant_id -> Varchar,
        name -> Nullable<Bytea>,
        email -> Nullable<Bytea>,
        phone -> Nullable<Bytea>,
        #[max_length = 8]
        phone_country_code -> Nullable<Varchar>,
        #[max_length = 255]
        description -> Nullable<Varchar>,
        created_at -> Timestamp,
        metadata -> Nullable<Json>,
        connector_customer -> Nullable<Jsonb>,
        modified_at -> Timestamp,
        #[max_length = 64]
        address_id -> Nullable<Varchar>,
        #[max_length = 64]
        default_payment_method_id -> Nullable<Varchar>,
        #[max_length = 64]
        updated_by -> Nullable<Varchar>,
    }
}

diesel::table! {
    use diesel::sql_types::*;
    use crate::enums::diesel_exports::*;

    dashboard_metadata (id) {
        id -> Int4,
        #[max_length = 64]
        user_id -> Nullable<Varchar>,
        #[max_length = 64]
        merchant_id -> Varchar,
        #[max_length = 64]
        org_id -> Varchar,
        data_key -> DashboardMetadata,
        data_value -> Json,
        #[max_length = 64]
        created_by -> Varchar,
        created_at -> Timestamp,
        #[max_length = 64]
        last_modified_by -> Varchar,
        last_modified_at -> Timestamp,
    }
}

diesel::table! {
    use diesel::sql_types::*;
    use crate::enums::diesel_exports::*;

    dispute (id) {
        id -> Int4,
        #[max_length = 64]
        dispute_id -> Varchar,
        #[max_length = 255]
        amount -> Varchar,
        #[max_length = 255]
        currency -> Varchar,
        dispute_stage -> DisputeStage,
        dispute_status -> DisputeStatus,
        #[max_length = 64]
        payment_id -> Varchar,
        #[max_length = 64]
        attempt_id -> Varchar,
        #[max_length = 255]
        merchant_id -> Varchar,
        #[max_length = 255]
        connector_status -> Varchar,
        #[max_length = 255]
        connector_dispute_id -> Varchar,
        #[max_length = 255]
        connector_reason -> Nullable<Varchar>,
        #[max_length = 255]
        connector_reason_code -> Nullable<Varchar>,
        challenge_required_by -> Nullable<Timestamp>,
        connector_created_at -> Nullable<Timestamp>,
        connector_updated_at -> Nullable<Timestamp>,
        created_at -> Timestamp,
        modified_at -> Timestamp,
        #[max_length = 255]
        connector -> Varchar,
        evidence -> Jsonb,
        #[max_length = 64]
        profile_id -> Nullable<Varchar>,
        #[max_length = 32]
        merchant_connector_id -> Nullable<Varchar>,
        dispute_amount -> Int8,
    }
}

diesel::table! {
    use diesel::sql_types::*;
    use crate::enums::diesel_exports::*;

    events (event_id) {
        #[max_length = 64]
        event_id -> Varchar,
        event_type -> EventType,
        event_class -> EventClass,
        is_webhook_notified -> Bool,
        #[max_length = 64]
        primary_object_id -> Varchar,
        primary_object_type -> EventObjectType,
        created_at -> Timestamp,
        #[max_length = 64]
        merchant_id -> Nullable<Varchar>,
        #[max_length = 64]
        business_profile_id -> Nullable<Varchar>,
        primary_object_created_at -> Nullable<Timestamp>,
        #[max_length = 64]
        idempotent_event_id -> Nullable<Varchar>,
        #[max_length = 64]
        initial_attempt_id -> Nullable<Varchar>,
        request -> Nullable<Bytea>,
        response -> Nullable<Bytea>,
        delivery_attempt -> Nullable<WebhookDeliveryAttempt>,
    }
}

diesel::table! {
    use diesel::sql_types::*;
    use crate::enums::diesel_exports::*;

    file_metadata (file_id, merchant_id) {
        #[max_length = 64]
        file_id -> Varchar,
        #[max_length = 255]
        merchant_id -> Varchar,
        #[max_length = 255]
        file_name -> Nullable<Varchar>,
        file_size -> Int4,
        #[max_length = 255]
        file_type -> Varchar,
        #[max_length = 255]
        provider_file_id -> Nullable<Varchar>,
        #[max_length = 255]
        file_upload_provider -> Nullable<Varchar>,
        available -> Bool,
        created_at -> Timestamp,
        #[max_length = 255]
        connector_label -> Nullable<Varchar>,
        #[max_length = 64]
        profile_id -> Nullable<Varchar>,
        #[max_length = 32]
        merchant_connector_id -> Nullable<Varchar>,
    }
}

diesel::table! {
    use diesel::sql_types::*;
    use crate::enums::diesel_exports::*;

    fraud_check (frm_id, attempt_id, payment_id, merchant_id) {
        #[max_length = 64]
        frm_id -> Varchar,
        #[max_length = 64]
        payment_id -> Varchar,
        #[max_length = 64]
        merchant_id -> Varchar,
        #[max_length = 64]
        attempt_id -> Varchar,
        created_at -> Timestamp,
        #[max_length = 255]
        frm_name -> Varchar,
        #[max_length = 255]
        frm_transaction_id -> Nullable<Varchar>,
        frm_transaction_type -> FraudCheckType,
        frm_status -> FraudCheckStatus,
        frm_score -> Nullable<Int4>,
        frm_reason -> Nullable<Jsonb>,
        #[max_length = 255]
        frm_error -> Nullable<Varchar>,
        payment_details -> Nullable<Jsonb>,
        metadata -> Nullable<Jsonb>,
        modified_at -> Timestamp,
        #[max_length = 64]
        last_step -> Varchar,
        payment_capture_method -> Nullable<CaptureMethod>,
    }
}

diesel::table! {
    use diesel::sql_types::*;
    use crate::enums::diesel_exports::*;

    gateway_status_map (connector, flow, sub_flow, code, message) {
        #[max_length = 64]
        connector -> Varchar,
        #[max_length = 64]
        flow -> Varchar,
        #[max_length = 64]
        sub_flow -> Varchar,
        #[max_length = 255]
        code -> Varchar,
        #[max_length = 1024]
        message -> Varchar,
        #[max_length = 64]
        status -> Varchar,
        #[max_length = 64]
        router_error -> Nullable<Varchar>,
        #[max_length = 64]
        decision -> Varchar,
        created_at -> Timestamp,
        last_modified -> Timestamp,
        step_up_possible -> Bool,
        #[max_length = 255]
        unified_code -> Nullable<Varchar>,
        #[max_length = 1024]
        unified_message -> Nullable<Varchar>,
    }
}

diesel::table! {
    use diesel::sql_types::*;
    use crate::enums::diesel_exports::*;

    incremental_authorization (authorization_id, merchant_id) {
        #[max_length = 64]
        authorization_id -> Varchar,
        #[max_length = 64]
        merchant_id -> Varchar,
        #[max_length = 64]
        payment_id -> Varchar,
        amount -> Int8,
        created_at -> Timestamp,
        modified_at -> Timestamp,
        #[max_length = 64]
        status -> Varchar,
        #[max_length = 255]
        error_code -> Nullable<Varchar>,
        error_message -> Nullable<Text>,
        #[max_length = 64]
        connector_authorization_id -> Nullable<Varchar>,
        previously_authorized_amount -> Int8,
    }
}

diesel::table! {
    use diesel::sql_types::*;
    use crate::enums::diesel_exports::*;

    locker_mock_up (id) {
        id -> Int4,
        #[max_length = 255]
        card_id -> Varchar,
        #[max_length = 255]
        external_id -> Varchar,
        #[max_length = 255]
        card_fingerprint -> Varchar,
        #[max_length = 255]
        card_global_fingerprint -> Varchar,
        #[max_length = 255]
        merchant_id -> Varchar,
        #[max_length = 255]
        card_number -> Varchar,
        #[max_length = 255]
        card_exp_year -> Varchar,
        #[max_length = 255]
        card_exp_month -> Varchar,
        #[max_length = 255]
        name_on_card -> Nullable<Varchar>,
        #[max_length = 255]
        nickname -> Nullable<Varchar>,
        #[max_length = 255]
        customer_id -> Nullable<Varchar>,
        duplicate -> Nullable<Bool>,
        #[max_length = 8]
        card_cvc -> Nullable<Varchar>,
        #[max_length = 64]
        payment_method_id -> Nullable<Varchar>,
        enc_card_data -> Nullable<Text>,
    }
}

diesel::table! {
    use diesel::sql_types::*;
    use crate::enums::diesel_exports::*;

    mandate (id) {
        id -> Int4,
        #[max_length = 64]
        mandate_id -> Varchar,
        #[max_length = 64]
        customer_id -> Varchar,
        #[max_length = 64]
        merchant_id -> Varchar,
        #[max_length = 64]
        payment_method_id -> Varchar,
        mandate_status -> MandateStatus,
        mandate_type -> MandateType,
        customer_accepted_at -> Nullable<Timestamp>,
        #[max_length = 64]
        customer_ip_address -> Nullable<Varchar>,
        #[max_length = 255]
        customer_user_agent -> Nullable<Varchar>,
        #[max_length = 128]
        network_transaction_id -> Nullable<Varchar>,
        #[max_length = 64]
        previous_attempt_id -> Nullable<Varchar>,
        created_at -> Timestamp,
        mandate_amount -> Nullable<Int8>,
        mandate_currency -> Nullable<Currency>,
        amount_captured -> Nullable<Int8>,
        #[max_length = 64]
        connector -> Varchar,
        #[max_length = 128]
        connector_mandate_id -> Nullable<Varchar>,
        start_date -> Nullable<Timestamp>,
        end_date -> Nullable<Timestamp>,
        metadata -> Nullable<Jsonb>,
        connector_mandate_ids -> Nullable<Jsonb>,
        #[max_length = 64]
        original_payment_id -> Nullable<Varchar>,
        #[max_length = 32]
        merchant_connector_id -> Nullable<Varchar>,
        #[max_length = 64]
        updated_by -> Nullable<Varchar>,
    }
}

diesel::table! {
    use diesel::sql_types::*;
    use crate::enums::diesel_exports::*;

    merchant_account (id) {
        id -> Int4,
        #[max_length = 64]
        merchant_id -> Varchar,
        #[max_length = 255]
        return_url -> Nullable<Varchar>,
        enable_payment_response_hash -> Bool,
        #[max_length = 255]
        payment_response_hash_key -> Nullable<Varchar>,
        redirect_to_merchant_with_http_post -> Bool,
        merchant_name -> Nullable<Bytea>,
        merchant_details -> Nullable<Bytea>,
        webhook_details -> Nullable<Json>,
        sub_merchants_enabled -> Nullable<Bool>,
        #[max_length = 64]
        parent_merchant_id -> Nullable<Varchar>,
        #[max_length = 128]
        publishable_key -> Nullable<Varchar>,
        storage_scheme -> MerchantStorageScheme,
        #[max_length = 64]
        locker_id -> Nullable<Varchar>,
        metadata -> Nullable<Jsonb>,
        routing_algorithm -> Nullable<Json>,
        primary_business_details -> Json,
        intent_fulfillment_time -> Nullable<Int8>,
        created_at -> Timestamp,
        modified_at -> Timestamp,
        frm_routing_algorithm -> Nullable<Jsonb>,
        payout_routing_algorithm -> Nullable<Jsonb>,
        #[max_length = 32]
        organization_id -> Varchar,
        is_recon_enabled -> Bool,
        #[max_length = 64]
        default_profile -> Nullable<Varchar>,
        recon_status -> ReconStatus,
        payment_link_config -> Nullable<Jsonb>,
    }
}

diesel::table! {
    use diesel::sql_types::*;
    use crate::enums::diesel_exports::*;

    merchant_connector_account (id) {
        id -> Int4,
        #[max_length = 64]
        merchant_id -> Varchar,
        #[max_length = 64]
        connector_name -> Varchar,
        connector_account_details -> Bytea,
        test_mode -> Nullable<Bool>,
        disabled -> Nullable<Bool>,
        #[max_length = 128]
        merchant_connector_id -> Varchar,
        payment_methods_enabled -> Nullable<Array<Nullable<Json>>>,
        connector_type -> ConnectorType,
        metadata -> Nullable<Jsonb>,
        #[max_length = 255]
        connector_label -> Nullable<Varchar>,
        business_country -> Nullable<CountryAlpha2>,
        #[max_length = 255]
        business_label -> Nullable<Varchar>,
        #[max_length = 64]
        business_sub_label -> Nullable<Varchar>,
        frm_configs -> Nullable<Jsonb>,
        created_at -> Timestamp,
        modified_at -> Timestamp,
        connector_webhook_details -> Nullable<Jsonb>,
        frm_config -> Nullable<Array<Nullable<Jsonb>>>,
        #[max_length = 64]
        profile_id -> Nullable<Varchar>,
        applepay_verified_domains -> Nullable<Array<Nullable<Text>>>,
        pm_auth_config -> Nullable<Jsonb>,
        status -> ConnectorStatus,
    }
}

diesel::table! {
    use diesel::sql_types::*;
    use crate::enums::diesel_exports::*;

    merchant_key_store (merchant_id) {
        #[max_length = 64]
        merchant_id -> Varchar,
        key -> Bytea,
        created_at -> Timestamp,
    }
}

diesel::table! {
    use diesel::sql_types::*;
    use crate::enums::diesel_exports::*;

    organization (org_id) {
        #[max_length = 32]
        org_id -> Varchar,
        org_name -> Nullable<Text>,
    }
}

diesel::table! {
    use diesel::sql_types::*;
    use crate::enums::diesel_exports::*;

    payment_attempt (id) {
        id -> Int4,
        #[max_length = 64]
        payment_id -> Varchar,
        #[max_length = 64]
        merchant_id -> Varchar,
        #[max_length = 64]
        attempt_id -> Varchar,
        status -> AttemptStatus,
        amount -> Int8,
        currency -> Nullable<Currency>,
        save_to_locker -> Nullable<Bool>,
        #[max_length = 64]
        connector -> Nullable<Varchar>,
        error_message -> Nullable<Text>,
        offer_amount -> Nullable<Int8>,
        surcharge_amount -> Nullable<Int8>,
        tax_amount -> Nullable<Int8>,
        #[max_length = 64]
        payment_method_id -> Nullable<Varchar>,
        payment_method -> Nullable<Varchar>,
        #[max_length = 128]
        connector_transaction_id -> Nullable<Varchar>,
        capture_method -> Nullable<CaptureMethod>,
        capture_on -> Nullable<Timestamp>,
        confirm -> Bool,
        authentication_type -> Nullable<AuthenticationType>,
        created_at -> Timestamp,
        modified_at -> Timestamp,
        last_synced -> Nullable<Timestamp>,
        #[max_length = 255]
        cancellation_reason -> Nullable<Varchar>,
        amount_to_capture -> Nullable<Int8>,
        #[max_length = 64]
        mandate_id -> Nullable<Varchar>,
        browser_info -> Nullable<Jsonb>,
        #[max_length = 255]
        error_code -> Nullable<Varchar>,
        #[max_length = 128]
        payment_token -> Nullable<Varchar>,
        connector_metadata -> Nullable<Jsonb>,
        #[max_length = 50]
        payment_experience -> Nullable<Varchar>,
        #[max_length = 64]
        payment_method_type -> Nullable<Varchar>,
        payment_method_data -> Nullable<Jsonb>,
        #[max_length = 64]
        business_sub_label -> Nullable<Varchar>,
        straight_through_algorithm -> Nullable<Jsonb>,
        preprocessing_step_id -> Nullable<Varchar>,
        mandate_details -> Nullable<Jsonb>,
        error_reason -> Nullable<Text>,
        multiple_capture_count -> Nullable<Int2>,
        #[max_length = 128]
        connector_response_reference_id -> Nullable<Varchar>,
        amount_capturable -> Int8,
        #[max_length = 32]
        updated_by -> Varchar,
        #[max_length = 32]
        merchant_connector_id -> Nullable<Varchar>,
        authentication_data -> Nullable<Json>,
        encoded_data -> Nullable<Text>,
        #[max_length = 255]
        unified_code -> Nullable<Varchar>,
        #[max_length = 1024]
        unified_message -> Nullable<Varchar>,
        net_amount -> Nullable<Int8>,
        external_three_ds_authentication_attempted -> Nullable<Bool>,
        #[max_length = 64]
        authentication_connector -> Nullable<Varchar>,
        #[max_length = 64]
        authentication_id -> Nullable<Varchar>,
        mandate_data -> Nullable<Jsonb>,
        #[max_length = 64]
        fingerprint_id -> Nullable<Varchar>,
        #[max_length = 64]
        payment_method_billing_address_id -> Nullable<Varchar>,
        #[max_length = 64]
        client_source -> Nullable<Varchar>,
        #[max_length = 64]
        client_version -> Nullable<Varchar>,
    }
}

diesel::table! {
    use diesel::sql_types::*;
    use crate::enums::diesel_exports::*;

    payment_intent (id) {
        id -> Int4,
        #[max_length = 64]
        payment_id -> Varchar,
        #[max_length = 64]
        merchant_id -> Varchar,
        status -> IntentStatus,
        amount -> Int8,
        currency -> Nullable<Currency>,
        amount_captured -> Nullable<Int8>,
        #[max_length = 64]
        customer_id -> Nullable<Varchar>,
        #[max_length = 255]
        description -> Nullable<Varchar>,
        #[max_length = 255]
        return_url -> Nullable<Varchar>,
        metadata -> Nullable<Jsonb>,
        #[max_length = 64]
        connector_id -> Nullable<Varchar>,
        #[max_length = 64]
        shipping_address_id -> Nullable<Varchar>,
        #[max_length = 64]
        billing_address_id -> Nullable<Varchar>,
        #[max_length = 255]
        statement_descriptor_name -> Nullable<Varchar>,
        #[max_length = 255]
        statement_descriptor_suffix -> Nullable<Varchar>,
        created_at -> Timestamp,
        modified_at -> Timestamp,
        last_synced -> Nullable<Timestamp>,
        setup_future_usage -> Nullable<FutureUsage>,
        off_session -> Nullable<Bool>,
        #[max_length = 128]
        client_secret -> Nullable<Varchar>,
        #[max_length = 64]
        active_attempt_id -> Varchar,
        business_country -> Nullable<CountryAlpha2>,
        #[max_length = 64]
        business_label -> Nullable<Varchar>,
        order_details -> Nullable<Array<Nullable<Jsonb>>>,
        allowed_payment_method_types -> Nullable<Json>,
        connector_metadata -> Nullable<Json>,
        feature_metadata -> Nullable<Json>,
        attempt_count -> Int2,
        #[max_length = 64]
        profile_id -> Nullable<Varchar>,
        #[max_length = 64]
        merchant_decision -> Nullable<Varchar>,
        #[max_length = 255]
        payment_link_id -> Nullable<Varchar>,
        payment_confirm_source -> Nullable<PaymentSource>,
        #[max_length = 32]
        updated_by -> Varchar,
        surcharge_applicable -> Nullable<Bool>,
        request_incremental_authorization -> Nullable<RequestIncrementalAuthorization>,
        incremental_authorization_allowed -> Nullable<Bool>,
        authorization_count -> Nullable<Int4>,
        session_expiry -> Nullable<Timestamp>,
        #[max_length = 64]
        fingerprint_id -> Nullable<Varchar>,
        request_external_three_ds_authentication -> Nullable<Bool>,
        frm_metadata -> Nullable<Jsonb>,
    }
}

diesel::table! {
    use diesel::sql_types::*;
    use crate::enums::diesel_exports::*;

    payment_link (payment_link_id) {
        #[max_length = 255]
        payment_link_id -> Varchar,
        #[max_length = 64]
        payment_id -> Varchar,
        #[max_length = 255]
        link_to_pay -> Varchar,
        #[max_length = 64]
        merchant_id -> Varchar,
        amount -> Int8,
        currency -> Nullable<Currency>,
        created_at -> Timestamp,
        last_modified_at -> Timestamp,
        fulfilment_time -> Nullable<Timestamp>,
        #[max_length = 64]
        custom_merchant_name -> Nullable<Varchar>,
        payment_link_config -> Nullable<Jsonb>,
        #[max_length = 255]
        description -> Nullable<Varchar>,
        #[max_length = 64]
        profile_id -> Nullable<Varchar>,
    }
}

diesel::table! {
    use diesel::sql_types::*;
    use crate::enums::diesel_exports::*;

    payment_methods (id) {
        id -> Int4,
        #[max_length = 64]
        customer_id -> Varchar,
        #[max_length = 64]
        merchant_id -> Varchar,
        #[max_length = 64]
        payment_method_id -> Varchar,
        accepted_currency -> Nullable<Array<Nullable<Currency>>>,
        #[max_length = 32]
        scheme -> Nullable<Varchar>,
        #[max_length = 128]
        token -> Nullable<Varchar>,
        #[max_length = 255]
        cardholder_name -> Nullable<Varchar>,
        #[max_length = 64]
        issuer_name -> Nullable<Varchar>,
        #[max_length = 64]
        issuer_country -> Nullable<Varchar>,
        payer_country -> Nullable<Array<Nullable<Text>>>,
        is_stored -> Nullable<Bool>,
        #[max_length = 32]
        swift_code -> Nullable<Varchar>,
        #[max_length = 128]
        direct_debit_token -> Nullable<Varchar>,
        created_at -> Timestamp,
        last_modified -> Timestamp,
        payment_method -> Nullable<Varchar>,
        #[max_length = 64]
        payment_method_type -> Nullable<Varchar>,
        #[max_length = 128]
        payment_method_issuer -> Nullable<Varchar>,
        payment_method_issuer_code -> Nullable<PaymentMethodIssuerCode>,
        metadata -> Nullable<Json>,
        payment_method_data -> Nullable<Bytea>,
        #[max_length = 64]
        locker_id -> Nullable<Varchar>,
        last_used_at -> Timestamp,
        connector_mandate_details -> Nullable<Jsonb>,
        customer_acceptance -> Nullable<Jsonb>,
        #[max_length = 64]
        status -> Varchar,
        #[max_length = 255]
        network_transaction_id -> Nullable<Varchar>,
        #[max_length = 128]
        client_secret -> Nullable<Varchar>,
        payment_method_billing_address -> Nullable<Bytea>,
        #[max_length = 64]
        updated_by -> Nullable<Varchar>,
    }
}

diesel::table! {
    use diesel::sql_types::*;
    use crate::enums::diesel_exports::*;

    payout_attempt (payout_attempt_id) {
        #[max_length = 64]
        payout_attempt_id -> Varchar,
        #[max_length = 64]
        payout_id -> Varchar,
        #[max_length = 64]
        customer_id -> Varchar,
        #[max_length = 64]
        merchant_id -> Varchar,
        #[max_length = 64]
        address_id -> Varchar,
        #[max_length = 64]
        connector -> Nullable<Varchar>,
        #[max_length = 128]
        connector_payout_id -> Varchar,
        #[max_length = 64]
        payout_token -> Nullable<Varchar>,
        status -> PayoutStatus,
        is_eligible -> Nullable<Bool>,
        error_message -> Nullable<Text>,
        #[max_length = 64]
        error_code -> Nullable<Varchar>,
        business_country -> Nullable<CountryAlpha2>,
        #[max_length = 64]
        business_label -> Nullable<Varchar>,
        created_at -> Timestamp,
        last_modified_at -> Timestamp,
        #[max_length = 64]
        profile_id -> Varchar,
        #[max_length = 32]
        merchant_connector_id -> Nullable<Varchar>,
        routing_info -> Nullable<Jsonb>,
    }
}

diesel::table! {
    use diesel::sql_types::*;
    use crate::enums::diesel_exports::*;

    payouts (payout_id) {
        #[max_length = 64]
        payout_id -> Varchar,
        #[max_length = 64]
        merchant_id -> Varchar,
        #[max_length = 64]
        customer_id -> Varchar,
        #[max_length = 64]
        address_id -> Varchar,
        payout_type -> PayoutType,
        #[max_length = 64]
        payout_method_id -> Nullable<Varchar>,
        amount -> Int8,
        destination_currency -> Currency,
        source_currency -> Currency,
        #[max_length = 255]
        description -> Nullable<Varchar>,
        recurring -> Bool,
        auto_fulfill -> Bool,
        #[max_length = 255]
        return_url -> Nullable<Varchar>,
        #[max_length = 64]
        entity_type -> Varchar,
        metadata -> Nullable<Jsonb>,
        created_at -> Timestamp,
        last_modified_at -> Timestamp,
        attempt_count -> Int2,
        #[max_length = 64]
        profile_id -> Varchar,
        status -> PayoutStatus,
        confirm -> Nullable<Bool>,
    }
}

diesel::table! {
    use diesel::sql_types::*;
    use crate::enums::diesel_exports::*;

    process_tracker (id) {
        #[max_length = 127]
        id -> Varchar,
        #[max_length = 64]
        name -> Nullable<Varchar>,
        tag -> Array<Nullable<Text>>,
        #[max_length = 64]
        runner -> Nullable<Varchar>,
        retry_count -> Int4,
        schedule_time -> Nullable<Timestamp>,
        #[max_length = 255]
        rule -> Varchar,
        tracking_data -> Json,
        #[max_length = 255]
        business_status -> Varchar,
        status -> ProcessTrackerStatus,
        event -> Array<Nullable<Text>>,
        created_at -> Timestamp,
        updated_at -> Timestamp,
    }
}

diesel::table! {
    use diesel::sql_types::*;
    use crate::enums::diesel_exports::*;

    refund (id) {
        id -> Int4,
        #[max_length = 64]
        internal_reference_id -> Varchar,
        #[max_length = 64]
        refund_id -> Varchar,
        #[max_length = 64]
        payment_id -> Varchar,
        #[max_length = 64]
        merchant_id -> Varchar,
        #[max_length = 128]
        connector_transaction_id -> Varchar,
        #[max_length = 64]
        connector -> Varchar,
        #[max_length = 128]
        connector_refund_id -> Nullable<Varchar>,
        #[max_length = 64]
        external_reference_id -> Nullable<Varchar>,
        refund_type -> RefundType,
        total_amount -> Int8,
        currency -> Currency,
        refund_amount -> Int8,
        refund_status -> RefundStatus,
        sent_to_gateway -> Bool,
        refund_error_message -> Nullable<Text>,
        metadata -> Nullable<Json>,
        #[max_length = 128]
        refund_arn -> Nullable<Varchar>,
        created_at -> Timestamp,
        modified_at -> Timestamp,
        #[max_length = 255]
        description -> Nullable<Varchar>,
        #[max_length = 64]
        attempt_id -> Varchar,
        #[max_length = 255]
        refund_reason -> Nullable<Varchar>,
        refund_error_code -> Nullable<Text>,
        #[max_length = 64]
        profile_id -> Nullable<Varchar>,
        #[max_length = 32]
        updated_by -> Varchar,
        #[max_length = 32]
        merchant_connector_id -> Nullable<Varchar>,
    }
}

diesel::table! {
    use diesel::sql_types::*;
    use crate::enums::diesel_exports::*;

    reverse_lookup (lookup_id) {
        #[max_length = 128]
        lookup_id -> Varchar,
        #[max_length = 128]
        sk_id -> Varchar,
        #[max_length = 128]
        pk_id -> Varchar,
        #[max_length = 128]
        source -> Varchar,
        #[max_length = 32]
        updated_by -> Varchar,
    }
}

diesel::table! {
    use diesel::sql_types::*;
    use crate::enums::diesel_exports::*;

    roles (id) {
        id -> Int4,
        #[max_length = 64]
        role_name -> Varchar,
        #[max_length = 64]
        role_id -> Varchar,
        #[max_length = 64]
        merchant_id -> Varchar,
        #[max_length = 64]
        org_id -> Varchar,
        groups -> Array<Nullable<Text>>,
        scope -> RoleScope,
        created_at -> Timestamp,
        #[max_length = 64]
        created_by -> Varchar,
        last_modified_at -> Timestamp,
        #[max_length = 64]
        last_modified_by -> Varchar,
    }
}

diesel::table! {
    use diesel::sql_types::*;
    use crate::enums::diesel_exports::*;

    routing_algorithm (algorithm_id) {
        #[max_length = 64]
        algorithm_id -> Varchar,
        #[max_length = 64]
        profile_id -> Varchar,
        #[max_length = 64]
        merchant_id -> Varchar,
        #[max_length = 64]
        name -> Varchar,
        #[max_length = 256]
        description -> Nullable<Varchar>,
        kind -> RoutingAlgorithmKind,
        algorithm_data -> Jsonb,
        created_at -> Timestamp,
        modified_at -> Timestamp,
        algorithm_for -> TransactionType,
    }
}

diesel::table! {
    use diesel::sql_types::*;
    use crate::enums::diesel_exports::*;

    user_key_store (user_id) {
        #[max_length = 64]
        user_id -> Varchar,
        key -> Bytea,
        created_at -> Timestamp,
    }
}

diesel::table! {
    use diesel::sql_types::*;
    use crate::enums::diesel_exports::*;

    user_roles (id) {
        id -> Int4,
        #[max_length = 64]
        user_id -> Varchar,
        #[max_length = 64]
        merchant_id -> Varchar,
        #[max_length = 64]
        role_id -> Varchar,
        #[max_length = 64]
        org_id -> Varchar,
        status -> UserStatus,
        #[max_length = 64]
        created_by -> Varchar,
        #[max_length = 64]
        last_modified_by -> Varchar,
        created_at -> Timestamp,
        last_modified -> Timestamp,
    }
}

diesel::table! {
    use diesel::sql_types::*;
    use crate::enums::diesel_exports::*;

    users (id) {
        id -> Int4,
        #[max_length = 64]
        user_id -> Varchar,
        #[max_length = 255]
        email -> Varchar,
        #[max_length = 255]
        name -> Varchar,
        #[max_length = 255]
        password -> Varchar,
        is_verified -> Bool,
        created_at -> Timestamp,
        last_modified_at -> Timestamp,
        #[max_length = 64]
        preferred_merchant_id -> Nullable<Varchar>,
        totp_status -> TotpStatus,
        totp_secret -> Nullable<Bytea>,
        totp_recovery_codes -> Nullable<Array<Nullable<Text>>>,
        last_password_modified_at -> Nullable<Timestamp>,
    }
}

diesel::allow_tables_to_appear_in_same_query!(
    address,
    api_keys,
    authentication,
    blocklist,
    blocklist_fingerprint,
    blocklist_lookup,
    business_profile,
    captures,
    cards_info,
    configs,
    customers,
    dashboard_metadata,
    dispute,
    events,
    file_metadata,
    fraud_check,
    gateway_status_map,
    incremental_authorization,
    locker_mock_up,
    mandate,
    merchant_account,
    merchant_connector_account,
    merchant_key_store,
    organization,
    payment_attempt,
    payment_intent,
    payment_link,
    payment_methods,
    payout_attempt,
    payouts,
    process_tracker,
    refund,
    reverse_lookup,
    roles,
    routing_algorithm,
    user_key_store,
    user_roles,
    users,
);<|MERGE_RESOLUTION|>--- conflicted
+++ resolved
@@ -115,14 +115,11 @@
         payment_id -> Nullable<Varchar>,
         #[max_length = 128]
         merchant_connector_id -> Varchar,
-<<<<<<< HEAD
         #[max_length = 64]
         three_ds_requestor_trans_id -> Nullable<Varchar>,
         authentication_url -> Nullable<Varchar>,
-=======
         #[max_length = 128]
         directory_server_id -> Nullable<Varchar>,
->>>>>>> ba624d04
     }
 }
 
