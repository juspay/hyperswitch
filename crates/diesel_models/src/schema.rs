// @generated automatically by Diesel CLI.

diesel::table! {
    use diesel::sql_types::*;
    use crate::enums::diesel_exports::*;

    address (address_id) {
        #[max_length = 64]
        address_id -> Varchar,
        #[max_length = 128]
        city -> Nullable<Varchar>,
        country -> Nullable<CountryAlpha2>,
        line1 -> Nullable<Bytea>,
        line2 -> Nullable<Bytea>,
        line3 -> Nullable<Bytea>,
        state -> Nullable<Bytea>,
        zip -> Nullable<Bytea>,
        first_name -> Nullable<Bytea>,
        last_name -> Nullable<Bytea>,
        phone_number -> Nullable<Bytea>,
        #[max_length = 8]
        country_code -> Nullable<Varchar>,
        created_at -> Timestamp,
        modified_at -> Timestamp,
        #[max_length = 64]
        customer_id -> Nullable<Varchar>,
        #[max_length = 64]
        merchant_id -> Varchar,
        #[max_length = 64]
        payment_id -> Nullable<Varchar>,
        #[max_length = 32]
        updated_by -> Varchar,
        email -> Nullable<Bytea>,
        origin_zip -> Nullable<Bytea>,
    }
}

diesel::table! {
    use diesel::sql_types::*;
    use crate::enums::diesel_exports::*;

    api_keys (key_id) {
        #[max_length = 64]
        key_id -> Varchar,
        #[max_length = 64]
        merchant_id -> Varchar,
        #[max_length = 64]
        name -> Varchar,
        #[max_length = 256]
        description -> Nullable<Varchar>,
        #[max_length = 128]
        hashed_api_key -> Varchar,
        #[max_length = 16]
        prefix -> Varchar,
        created_at -> Timestamp,
        expires_at -> Nullable<Timestamp>,
        last_used -> Nullable<Timestamp>,
    }
}

diesel::table! {
    use diesel::sql_types::*;
    use crate::enums::diesel_exports::*;

    authentication (authentication_id) {
        #[max_length = 64]
        authentication_id -> Varchar,
        #[max_length = 64]
        merchant_id -> Varchar,
        #[max_length = 64]
        authentication_connector -> Nullable<Varchar>,
        #[max_length = 64]
        connector_authentication_id -> Nullable<Varchar>,
        authentication_data -> Nullable<Jsonb>,
        #[max_length = 64]
        payment_method_id -> Varchar,
        #[max_length = 64]
        authentication_type -> Nullable<Varchar>,
        #[max_length = 64]
        authentication_status -> Varchar,
        #[max_length = 64]
        authentication_lifecycle_status -> Varchar,
        created_at -> Timestamp,
        modified_at -> Timestamp,
        error_message -> Nullable<Text>,
        #[max_length = 64]
        error_code -> Nullable<Varchar>,
        connector_metadata -> Nullable<Jsonb>,
        maximum_supported_version -> Nullable<Jsonb>,
        #[max_length = 64]
        threeds_server_transaction_id -> Nullable<Varchar>,
        #[max_length = 64]
        cavv -> Nullable<Varchar>,
        #[max_length = 64]
        authentication_flow_type -> Nullable<Varchar>,
        message_version -> Nullable<Jsonb>,
        #[max_length = 64]
        eci -> Nullable<Varchar>,
        #[max_length = 64]
        trans_status -> Nullable<Varchar>,
        #[max_length = 64]
        acquirer_bin -> Nullable<Varchar>,
        #[max_length = 64]
        acquirer_merchant_id -> Nullable<Varchar>,
        three_ds_method_data -> Nullable<Varchar>,
        three_ds_method_url -> Nullable<Varchar>,
        acs_url -> Nullable<Varchar>,
        challenge_request -> Nullable<Varchar>,
        acs_reference_number -> Nullable<Varchar>,
        acs_trans_id -> Nullable<Varchar>,
        acs_signed_content -> Nullable<Varchar>,
        #[max_length = 64]
        profile_id -> Varchar,
        #[max_length = 255]
        payment_id -> Nullable<Varchar>,
        #[max_length = 128]
        merchant_connector_id -> Nullable<Varchar>,
        #[max_length = 64]
        ds_trans_id -> Nullable<Varchar>,
        #[max_length = 128]
        directory_server_id -> Nullable<Varchar>,
        #[max_length = 64]
        acquirer_country_code -> Nullable<Varchar>,
        service_details -> Nullable<Jsonb>,
        #[max_length = 32]
        organization_id -> Varchar,
        #[max_length = 128]
        authentication_client_secret -> Nullable<Varchar>,
        force_3ds_challenge -> Nullable<Bool>,
        psd2_sca_exemption_type -> Nullable<ScaExemptionType>,
        #[max_length = 2048]
        return_url -> Nullable<Varchar>,
        amount -> Nullable<Int8>,
        currency -> Nullable<Currency>,
        billing_address -> Nullable<Bytea>,
        shipping_address -> Nullable<Bytea>,
        browser_info -> Nullable<Jsonb>,
        email -> Nullable<Bytea>,
        #[max_length = 128]
        profile_acquirer_id -> Nullable<Varchar>,
        challenge_code -> Nullable<Varchar>,
        challenge_cancel -> Nullable<Varchar>,
        challenge_code_reason -> Nullable<Varchar>,
        message_extension -> Nullable<Jsonb>,
    }
}

diesel::table! {
    use diesel::sql_types::*;
    use crate::enums::diesel_exports::*;

    blocklist (merchant_id, fingerprint_id) {
        #[max_length = 64]
        merchant_id -> Varchar,
        #[max_length = 64]
        fingerprint_id -> Varchar,
        data_kind -> BlocklistDataKind,
        metadata -> Nullable<Jsonb>,
        created_at -> Timestamp,
    }
}

diesel::table! {
    use diesel::sql_types::*;
    use crate::enums::diesel_exports::*;

    blocklist_fingerprint (merchant_id, fingerprint_id) {
        #[max_length = 64]
        merchant_id -> Varchar,
        #[max_length = 64]
        fingerprint_id -> Varchar,
        data_kind -> BlocklistDataKind,
        encrypted_fingerprint -> Text,
        created_at -> Timestamp,
    }
}

diesel::table! {
    use diesel::sql_types::*;
    use crate::enums::diesel_exports::*;

    blocklist_lookup (merchant_id, fingerprint) {
        #[max_length = 64]
        merchant_id -> Varchar,
        fingerprint -> Text,
    }
}

diesel::table! {
    use diesel::sql_types::*;
    use crate::enums::diesel_exports::*;

    business_profile (profile_id) {
        #[max_length = 64]
        profile_id -> Varchar,
        #[max_length = 64]
        merchant_id -> Varchar,
        #[max_length = 64]
        profile_name -> Varchar,
        created_at -> Timestamp,
        modified_at -> Timestamp,
        return_url -> Nullable<Text>,
        enable_payment_response_hash -> Bool,
        #[max_length = 255]
        payment_response_hash_key -> Nullable<Varchar>,
        redirect_to_merchant_with_http_post -> Bool,
        webhook_details -> Nullable<Json>,
        metadata -> Nullable<Json>,
        routing_algorithm -> Nullable<Json>,
        intent_fulfillment_time -> Nullable<Int8>,
        frm_routing_algorithm -> Nullable<Jsonb>,
        payout_routing_algorithm -> Nullable<Jsonb>,
        is_recon_enabled -> Bool,
        applepay_verified_domains -> Nullable<Array<Nullable<Text>>>,
        payment_link_config -> Nullable<Jsonb>,
        session_expiry -> Nullable<Int8>,
        authentication_connector_details -> Nullable<Jsonb>,
        payout_link_config -> Nullable<Jsonb>,
        is_extended_card_info_enabled -> Nullable<Bool>,
        extended_card_info_config -> Nullable<Jsonb>,
        is_connector_agnostic_mit_enabled -> Nullable<Bool>,
        use_billing_as_payment_method_billing -> Nullable<Bool>,
        collect_shipping_details_from_wallet_connector -> Nullable<Bool>,
        collect_billing_details_from_wallet_connector -> Nullable<Bool>,
        outgoing_webhook_custom_http_headers -> Nullable<Bytea>,
        always_collect_billing_details_from_wallet_connector -> Nullable<Bool>,
        always_collect_shipping_details_from_wallet_connector -> Nullable<Bool>,
        #[max_length = 64]
        tax_connector_id -> Nullable<Varchar>,
        is_tax_connector_enabled -> Nullable<Bool>,
        version -> ApiVersion,
        dynamic_routing_algorithm -> Nullable<Json>,
        is_network_tokenization_enabled -> Bool,
        is_auto_retries_enabled -> Nullable<Bool>,
        max_auto_retries_enabled -> Nullable<Int2>,
        always_request_extended_authorization -> Nullable<Bool>,
        is_click_to_pay_enabled -> Bool,
        authentication_product_ids -> Nullable<Jsonb>,
        card_testing_guard_config -> Nullable<Jsonb>,
        card_testing_secret_key -> Nullable<Bytea>,
        is_clear_pan_retries_enabled -> Bool,
        force_3ds_challenge -> Nullable<Bool>,
        is_debit_routing_enabled -> Bool,
        merchant_business_country -> Nullable<CountryAlpha2>,
        #[max_length = 64]
        id -> Nullable<Varchar>,
        is_iframe_redirection_enabled -> Nullable<Bool>,
        is_pre_network_tokenization_enabled -> Nullable<Bool>,
        three_ds_decision_rule_algorithm -> Nullable<Jsonb>,
        acquirer_config_map -> Nullable<Jsonb>,
        #[max_length = 16]
        merchant_category_code -> Nullable<Varchar>,
        #[max_length = 32]
        merchant_country_code -> Nullable<Varchar>,
        dispute_polling_interval -> Nullable<Int4>,
    }
}

diesel::table! {
    use diesel::sql_types::*;
    use crate::enums::diesel_exports::*;

    callback_mapper (id, type_) {
        #[max_length = 128]
        id -> Varchar,
        #[sql_name = "type"]
        #[max_length = 64]
        type_ -> Varchar,
        data -> Jsonb,
        created_at -> Timestamp,
        last_modified_at -> Timestamp,
    }
}

diesel::table! {
    use diesel::sql_types::*;
    use crate::enums::diesel_exports::*;

    captures (capture_id) {
        #[max_length = 64]
        capture_id -> Varchar,
        #[max_length = 64]
        payment_id -> Varchar,
        #[max_length = 64]
        merchant_id -> Varchar,
        status -> CaptureStatus,
        amount -> Int8,
        currency -> Nullable<Currency>,
        #[max_length = 255]
        connector -> Varchar,
        #[max_length = 255]
        error_message -> Nullable<Varchar>,
        #[max_length = 255]
        error_code -> Nullable<Varchar>,
        #[max_length = 255]
        error_reason -> Nullable<Varchar>,
        tax_amount -> Nullable<Int8>,
        created_at -> Timestamp,
        modified_at -> Timestamp,
        #[max_length = 64]
        authorized_attempt_id -> Varchar,
        #[max_length = 128]
        connector_capture_id -> Nullable<Varchar>,
        capture_sequence -> Int2,
        #[max_length = 128]
        connector_response_reference_id -> Nullable<Varchar>,
        #[max_length = 512]
        connector_capture_data -> Nullable<Varchar>,
        processor_capture_data -> Nullable<Text>,
    }
}

diesel::table! {
    use diesel::sql_types::*;
    use crate::enums::diesel_exports::*;

    cards_info (card_iin) {
        #[max_length = 16]
        card_iin -> Varchar,
        card_issuer -> Nullable<Text>,
        card_network -> Nullable<Text>,
        card_type -> Nullable<Text>,
        card_subtype -> Nullable<Text>,
        card_issuing_country -> Nullable<Text>,
        #[max_length = 32]
        bank_code_id -> Nullable<Varchar>,
        #[max_length = 32]
        bank_code -> Nullable<Varchar>,
        #[max_length = 32]
        country_code -> Nullable<Varchar>,
        date_created -> Timestamp,
        last_updated -> Nullable<Timestamp>,
        last_updated_provider -> Nullable<Text>,
    }
}

diesel::table! {
    use diesel::sql_types::*;
    use crate::enums::diesel_exports::*;

    configs (key) {
        #[max_length = 255]
        key -> Varchar,
        config -> Text,
    }
}

diesel::table! {
    use diesel::sql_types::*;
    use crate::enums::diesel_exports::*;

    customers (customer_id, merchant_id) {
        #[max_length = 64]
        customer_id -> Varchar,
        #[max_length = 64]
        merchant_id -> Varchar,
        name -> Nullable<Bytea>,
        email -> Nullable<Bytea>,
        phone -> Nullable<Bytea>,
        #[max_length = 8]
        phone_country_code -> Nullable<Varchar>,
        #[max_length = 255]
        description -> Nullable<Varchar>,
        created_at -> Timestamp,
        metadata -> Nullable<Json>,
        connector_customer -> Nullable<Jsonb>,
        modified_at -> Timestamp,
        #[max_length = 64]
        address_id -> Nullable<Varchar>,
        #[max_length = 64]
        default_payment_method_id -> Nullable<Varchar>,
        #[max_length = 64]
        updated_by -> Nullable<Varchar>,
        version -> ApiVersion,
        tax_registration_id -> Nullable<Bytea>,
    }
}

diesel::table! {
    use diesel::sql_types::*;
    use crate::enums::diesel_exports::*;

    dashboard_metadata (id) {
        id -> Int4,
        #[max_length = 64]
        user_id -> Nullable<Varchar>,
        #[max_length = 64]
        merchant_id -> Varchar,
        #[max_length = 64]
        org_id -> Varchar,
        data_key -> DashboardMetadata,
        data_value -> Json,
        #[max_length = 64]
        created_by -> Varchar,
        created_at -> Timestamp,
        #[max_length = 64]
        last_modified_by -> Varchar,
        last_modified_at -> Timestamp,
    }
}

diesel::table! {
    use diesel::sql_types::*;
    use crate::enums::diesel_exports::*;

    dispute (dispute_id) {
        #[max_length = 64]
        dispute_id -> Varchar,
        #[max_length = 255]
        amount -> Varchar,
        #[max_length = 255]
        currency -> Varchar,
        dispute_stage -> DisputeStage,
        dispute_status -> DisputeStatus,
        #[max_length = 64]
        payment_id -> Varchar,
        #[max_length = 64]
        attempt_id -> Varchar,
        #[max_length = 255]
        merchant_id -> Varchar,
        #[max_length = 255]
        connector_status -> Varchar,
        #[max_length = 255]
        connector_dispute_id -> Varchar,
        #[max_length = 255]
        connector_reason -> Nullable<Varchar>,
        #[max_length = 255]
        connector_reason_code -> Nullable<Varchar>,
        challenge_required_by -> Nullable<Timestamp>,
        connector_created_at -> Nullable<Timestamp>,
        connector_updated_at -> Nullable<Timestamp>,
        created_at -> Timestamp,
        modified_at -> Timestamp,
        #[max_length = 255]
        connector -> Varchar,
        evidence -> Jsonb,
        #[max_length = 64]
        profile_id -> Nullable<Varchar>,
        #[max_length = 32]
        merchant_connector_id -> Nullable<Varchar>,
        dispute_amount -> Int8,
        #[max_length = 32]
        organization_id -> Varchar,
        dispute_currency -> Nullable<Currency>,
    }
}

diesel::table! {
    use diesel::sql_types::*;
    use crate::enums::diesel_exports::*;

    dynamic_routing_stats (attempt_id, merchant_id) {
        #[max_length = 64]
        payment_id -> Varchar,
        #[max_length = 64]
        attempt_id -> Varchar,
        #[max_length = 64]
        merchant_id -> Varchar,
        #[max_length = 64]
        profile_id -> Varchar,
        amount -> Int8,
        #[max_length = 64]
        success_based_routing_connector -> Varchar,
        #[max_length = 64]
        payment_connector -> Varchar,
        currency -> Nullable<Currency>,
        #[max_length = 64]
        payment_method -> Nullable<Varchar>,
        capture_method -> Nullable<CaptureMethod>,
        authentication_type -> Nullable<AuthenticationType>,
        payment_status -> AttemptStatus,
        conclusive_classification -> SuccessBasedRoutingConclusiveState,
        created_at -> Timestamp,
        #[max_length = 64]
        payment_method_type -> Nullable<Varchar>,
        #[max_length = 64]
        global_success_based_connector -> Nullable<Varchar>,
    }
}

diesel::table! {
    use diesel::sql_types::*;
    use crate::enums::diesel_exports::*;

    events (event_id) {
        #[max_length = 64]
        event_id -> Varchar,
        event_type -> EventType,
        event_class -> EventClass,
        is_webhook_notified -> Bool,
        #[max_length = 64]
        primary_object_id -> Varchar,
        primary_object_type -> EventObjectType,
        created_at -> Timestamp,
        #[max_length = 64]
        merchant_id -> Nullable<Varchar>,
        #[max_length = 64]
        business_profile_id -> Nullable<Varchar>,
        primary_object_created_at -> Nullable<Timestamp>,
        #[max_length = 64]
        idempotent_event_id -> Nullable<Varchar>,
        #[max_length = 64]
        initial_attempt_id -> Nullable<Varchar>,
        request -> Nullable<Bytea>,
        response -> Nullable<Bytea>,
        delivery_attempt -> Nullable<WebhookDeliveryAttempt>,
        metadata -> Nullable<Jsonb>,
        is_overall_delivery_successful -> Nullable<Bool>,
    }
}

diesel::table! {
    use diesel::sql_types::*;
    use crate::enums::diesel_exports::*;

    file_metadata (file_id, merchant_id) {
        #[max_length = 64]
        file_id -> Varchar,
        #[max_length = 255]
        merchant_id -> Varchar,
        #[max_length = 255]
        file_name -> Nullable<Varchar>,
        file_size -> Int4,
        #[max_length = 255]
        file_type -> Varchar,
        #[max_length = 255]
        provider_file_id -> Nullable<Varchar>,
        #[max_length = 255]
        file_upload_provider -> Nullable<Varchar>,
        available -> Bool,
        created_at -> Timestamp,
        #[max_length = 255]
        connector_label -> Nullable<Varchar>,
        #[max_length = 64]
        profile_id -> Nullable<Varchar>,
        #[max_length = 32]
        merchant_connector_id -> Nullable<Varchar>,
    }
}

diesel::table! {
    use diesel::sql_types::*;
    use crate::enums::diesel_exports::*;

    fraud_check (frm_id, attempt_id, payment_id, merchant_id) {
        #[max_length = 64]
        frm_id -> Varchar,
        #[max_length = 64]
        payment_id -> Varchar,
        #[max_length = 64]
        merchant_id -> Varchar,
        #[max_length = 64]
        attempt_id -> Varchar,
        created_at -> Timestamp,
        #[max_length = 255]
        frm_name -> Varchar,
        #[max_length = 255]
        frm_transaction_id -> Nullable<Varchar>,
        frm_transaction_type -> FraudCheckType,
        frm_status -> FraudCheckStatus,
        frm_score -> Nullable<Int4>,
        frm_reason -> Nullable<Jsonb>,
        #[max_length = 255]
        frm_error -> Nullable<Varchar>,
        payment_details -> Nullable<Jsonb>,
        metadata -> Nullable<Jsonb>,
        modified_at -> Timestamp,
        #[max_length = 64]
        last_step -> Varchar,
        payment_capture_method -> Nullable<CaptureMethod>,
    }
}

diesel::table! {
    use diesel::sql_types::*;
    use crate::enums::diesel_exports::*;

    gateway_status_map (connector, flow, sub_flow, code, message) {
        #[max_length = 64]
        connector -> Varchar,
        #[max_length = 64]
        flow -> Varchar,
        #[max_length = 64]
        sub_flow -> Varchar,
        #[max_length = 255]
        code -> Varchar,
        #[max_length = 1024]
        message -> Varchar,
        #[max_length = 64]
        status -> Varchar,
        #[max_length = 64]
        router_error -> Nullable<Varchar>,
        #[max_length = 64]
        decision -> Varchar,
        created_at -> Timestamp,
        last_modified -> Timestamp,
        step_up_possible -> Bool,
        #[max_length = 255]
        unified_code -> Nullable<Varchar>,
        #[max_length = 1024]
        unified_message -> Nullable<Varchar>,
        #[max_length = 64]
        error_category -> Nullable<Varchar>,
        clear_pan_possible -> Bool,
        feature_data -> Nullable<Jsonb>,
        #[max_length = 64]
        feature -> Nullable<Varchar>,
    }
}

diesel::table! {
    use diesel::sql_types::*;
    use crate::enums::diesel_exports::*;

    generic_link (link_id) {
        #[max_length = 64]
        link_id -> Varchar,
        #[max_length = 64]
        primary_reference -> Varchar,
        #[max_length = 64]
        merchant_id -> Varchar,
        created_at -> Timestamp,
        last_modified_at -> Timestamp,
        expiry -> Timestamp,
        link_data -> Jsonb,
        link_status -> Jsonb,
        link_type -> GenericLinkType,
        url -> Text,
        return_url -> Nullable<Text>,
    }
}

diesel::table! {
    use diesel::sql_types::*;
    use crate::enums::diesel_exports::*;

    incremental_authorization (authorization_id, merchant_id) {
        #[max_length = 64]
        authorization_id -> Varchar,
        #[max_length = 64]
        merchant_id -> Varchar,
        #[max_length = 64]
        payment_id -> Varchar,
        amount -> Int8,
        created_at -> Timestamp,
        modified_at -> Timestamp,
        #[max_length = 64]
        status -> Varchar,
        #[max_length = 255]
        error_code -> Nullable<Varchar>,
        error_message -> Nullable<Text>,
        #[max_length = 64]
        connector_authorization_id -> Nullable<Varchar>,
        previously_authorized_amount -> Int8,
    }
}

diesel::table! {
    use diesel::sql_types::*;
    use crate::enums::diesel_exports::*;

    locker_mock_up (card_id) {
        #[max_length = 255]
        card_id -> Varchar,
        #[max_length = 255]
        external_id -> Varchar,
        #[max_length = 255]
        card_fingerprint -> Varchar,
        #[max_length = 255]
        card_global_fingerprint -> Varchar,
        #[max_length = 255]
        merchant_id -> Varchar,
        #[max_length = 255]
        card_number -> Varchar,
        #[max_length = 255]
        card_exp_year -> Varchar,
        #[max_length = 255]
        card_exp_month -> Varchar,
        #[max_length = 255]
        name_on_card -> Nullable<Varchar>,
        #[max_length = 255]
        nickname -> Nullable<Varchar>,
        #[max_length = 255]
        customer_id -> Nullable<Varchar>,
        duplicate -> Nullable<Bool>,
        #[max_length = 8]
        card_cvc -> Nullable<Varchar>,
        #[max_length = 64]
        payment_method_id -> Nullable<Varchar>,
        enc_card_data -> Nullable<Text>,
    }
}

diesel::table! {
    use diesel::sql_types::*;
    use crate::enums::diesel_exports::*;

    mandate (mandate_id) {
        #[max_length = 64]
        mandate_id -> Varchar,
        #[max_length = 64]
        customer_id -> Varchar,
        #[max_length = 64]
        merchant_id -> Varchar,
        #[max_length = 64]
        payment_method_id -> Varchar,
        mandate_status -> MandateStatus,
        mandate_type -> MandateType,
        customer_accepted_at -> Nullable<Timestamp>,
        #[max_length = 64]
        customer_ip_address -> Nullable<Varchar>,
        #[max_length = 255]
        customer_user_agent -> Nullable<Varchar>,
        #[max_length = 128]
        network_transaction_id -> Nullable<Varchar>,
        #[max_length = 64]
        previous_attempt_id -> Nullable<Varchar>,
        created_at -> Timestamp,
        mandate_amount -> Nullable<Int8>,
        mandate_currency -> Nullable<Currency>,
        amount_captured -> Nullable<Int8>,
        #[max_length = 64]
        connector -> Varchar,
        #[max_length = 128]
        connector_mandate_id -> Nullable<Varchar>,
        start_date -> Nullable<Timestamp>,
        end_date -> Nullable<Timestamp>,
        metadata -> Nullable<Jsonb>,
        connector_mandate_ids -> Nullable<Jsonb>,
        #[max_length = 64]
        original_payment_id -> Nullable<Varchar>,
        #[max_length = 32]
        merchant_connector_id -> Nullable<Varchar>,
        #[max_length = 64]
        updated_by -> Nullable<Varchar>,
        #[max_length = 2048]
        customer_user_agent_extended -> Nullable<Varchar>,
    }
}

diesel::table! {
    use diesel::sql_types::*;
    use crate::enums::diesel_exports::*;

    merchant_account (merchant_id) {
        #[max_length = 64]
        merchant_id -> Varchar,
        #[max_length = 255]
        return_url -> Nullable<Varchar>,
        enable_payment_response_hash -> Bool,
        #[max_length = 255]
        payment_response_hash_key -> Nullable<Varchar>,
        redirect_to_merchant_with_http_post -> Bool,
        merchant_name -> Nullable<Bytea>,
        merchant_details -> Nullable<Bytea>,
        webhook_details -> Nullable<Json>,
        sub_merchants_enabled -> Nullable<Bool>,
        #[max_length = 64]
        parent_merchant_id -> Nullable<Varchar>,
        #[max_length = 128]
        publishable_key -> Nullable<Varchar>,
        storage_scheme -> MerchantStorageScheme,
        #[max_length = 64]
        locker_id -> Nullable<Varchar>,
        metadata -> Nullable<Jsonb>,
        routing_algorithm -> Nullable<Json>,
        primary_business_details -> Json,
        intent_fulfillment_time -> Nullable<Int8>,
        created_at -> Timestamp,
        modified_at -> Timestamp,
        frm_routing_algorithm -> Nullable<Jsonb>,
        payout_routing_algorithm -> Nullable<Jsonb>,
        #[max_length = 32]
        organization_id -> Varchar,
        is_recon_enabled -> Bool,
        #[max_length = 64]
        default_profile -> Nullable<Varchar>,
        recon_status -> ReconStatus,
        payment_link_config -> Nullable<Jsonb>,
        pm_collect_link_config -> Nullable<Jsonb>,
        version -> ApiVersion,
        is_platform_account -> Bool,
        #[max_length = 64]
        id -> Nullable<Varchar>,
        #[max_length = 64]
        product_type -> Nullable<Varchar>,
        #[max_length = 64]
        merchant_account_type -> Nullable<Varchar>,
    }
}

diesel::table! {
    use diesel::sql_types::*;
    use crate::enums::diesel_exports::*;

    merchant_connector_account (merchant_connector_id) {
        #[max_length = 64]
        merchant_id -> Varchar,
        #[max_length = 64]
        connector_name -> Varchar,
        connector_account_details -> Bytea,
        test_mode -> Nullable<Bool>,
        disabled -> Nullable<Bool>,
        #[max_length = 128]
        merchant_connector_id -> Varchar,
        payment_methods_enabled -> Nullable<Array<Nullable<Json>>>,
        connector_type -> ConnectorType,
        metadata -> Nullable<Jsonb>,
        #[max_length = 255]
        connector_label -> Nullable<Varchar>,
        business_country -> Nullable<CountryAlpha2>,
        #[max_length = 255]
        business_label -> Nullable<Varchar>,
        #[max_length = 64]
        business_sub_label -> Nullable<Varchar>,
        frm_configs -> Nullable<Jsonb>,
        created_at -> Timestamp,
        modified_at -> Timestamp,
        connector_webhook_details -> Nullable<Jsonb>,
        frm_config -> Nullable<Array<Nullable<Jsonb>>>,
        #[max_length = 64]
        profile_id -> Nullable<Varchar>,
        applepay_verified_domains -> Nullable<Array<Nullable<Text>>>,
        pm_auth_config -> Nullable<Jsonb>,
        status -> ConnectorStatus,
        additional_merchant_data -> Nullable<Bytea>,
        connector_wallets_details -> Nullable<Bytea>,
        version -> ApiVersion,
        #[max_length = 64]
        id -> Nullable<Varchar>,
    }
}

diesel::table! {
    use diesel::sql_types::*;
    use crate::enums::diesel_exports::*;

    merchant_key_store (merchant_id) {
        #[max_length = 64]
        merchant_id -> Varchar,
        key -> Bytea,
        created_at -> Timestamp,
    }
}

diesel::table! {
    use diesel::sql_types::*;
    use crate::enums::diesel_exports::*;

    organization (org_id) {
        #[max_length = 32]
        org_id -> Varchar,
        org_name -> Nullable<Text>,
        organization_details -> Nullable<Jsonb>,
        metadata -> Nullable<Jsonb>,
        created_at -> Timestamp,
        modified_at -> Timestamp,
        #[max_length = 32]
        id -> Nullable<Varchar>,
        organization_name -> Nullable<Text>,
        version -> ApiVersion,
        #[max_length = 64]
        organization_type -> Nullable<Varchar>,
        #[max_length = 64]
        platform_merchant_id -> Nullable<Varchar>,
    }
}

diesel::table! {
    use diesel::sql_types::*;
    use crate::enums::diesel_exports::*;

    payment_attempt (attempt_id, merchant_id) {
        #[max_length = 64]
        payment_id -> Varchar,
        #[max_length = 64]
        merchant_id -> Varchar,
        #[max_length = 64]
        attempt_id -> Varchar,
        status -> AttemptStatus,
        amount -> Int8,
        currency -> Nullable<Currency>,
        save_to_locker -> Nullable<Bool>,
        #[max_length = 64]
        connector -> Nullable<Varchar>,
        error_message -> Nullable<Text>,
        offer_amount -> Nullable<Int8>,
        surcharge_amount -> Nullable<Int8>,
        tax_amount -> Nullable<Int8>,
        #[max_length = 64]
        payment_method_id -> Nullable<Varchar>,
        payment_method -> Nullable<Varchar>,
        #[max_length = 128]
        connector_transaction_id -> Nullable<Varchar>,
        capture_method -> Nullable<CaptureMethod>,
        capture_on -> Nullable<Timestamp>,
        confirm -> Bool,
        authentication_type -> Nullable<AuthenticationType>,
        created_at -> Timestamp,
        modified_at -> Timestamp,
        last_synced -> Nullable<Timestamp>,
        #[max_length = 255]
        cancellation_reason -> Nullable<Varchar>,
        amount_to_capture -> Nullable<Int8>,
        #[max_length = 64]
        mandate_id -> Nullable<Varchar>,
        browser_info -> Nullable<Jsonb>,
        #[max_length = 255]
        error_code -> Nullable<Varchar>,
        #[max_length = 128]
        payment_token -> Nullable<Varchar>,
        connector_metadata -> Nullable<Jsonb>,
        #[max_length = 50]
        payment_experience -> Nullable<Varchar>,
        #[max_length = 64]
        payment_method_type -> Nullable<Varchar>,
        payment_method_data -> Nullable<Jsonb>,
        #[max_length = 64]
        business_sub_label -> Nullable<Varchar>,
        straight_through_algorithm -> Nullable<Jsonb>,
        preprocessing_step_id -> Nullable<Varchar>,
        mandate_details -> Nullable<Jsonb>,
        error_reason -> Nullable<Text>,
        multiple_capture_count -> Nullable<Int2>,
        #[max_length = 128]
        connector_response_reference_id -> Nullable<Varchar>,
        amount_capturable -> Int8,
        #[max_length = 32]
        updated_by -> Varchar,
        #[max_length = 32]
        merchant_connector_id -> Nullable<Varchar>,
        authentication_data -> Nullable<Json>,
        encoded_data -> Nullable<Text>,
        #[max_length = 255]
        unified_code -> Nullable<Varchar>,
        #[max_length = 1024]
        unified_message -> Nullable<Varchar>,
        net_amount -> Nullable<Int8>,
        external_three_ds_authentication_attempted -> Nullable<Bool>,
        #[max_length = 64]
        authentication_connector -> Nullable<Varchar>,
        #[max_length = 64]
        authentication_id -> Nullable<Varchar>,
        mandate_data -> Nullable<Jsonb>,
        #[max_length = 64]
        fingerprint_id -> Nullable<Varchar>,
        #[max_length = 64]
        payment_method_billing_address_id -> Nullable<Varchar>,
        #[max_length = 64]
        charge_id -> Nullable<Varchar>,
        #[max_length = 64]
        client_source -> Nullable<Varchar>,
        #[max_length = 64]
        client_version -> Nullable<Varchar>,
        customer_acceptance -> Nullable<Jsonb>,
        #[max_length = 64]
        profile_id -> Varchar,
        #[max_length = 32]
        organization_id -> Varchar,
        #[max_length = 32]
        card_network -> Nullable<Varchar>,
        shipping_cost -> Nullable<Int8>,
        order_tax_amount -> Nullable<Int8>,
        #[max_length = 512]
        connector_transaction_data -> Nullable<Varchar>,
        connector_mandate_detail -> Nullable<Jsonb>,
        request_extended_authorization -> Nullable<Bool>,
        extended_authorization_applied -> Nullable<Bool>,
        capture_before -> Nullable<Timestamp>,
        processor_transaction_data -> Nullable<Text>,
        card_discovery -> Nullable<CardDiscovery>,
        charges -> Nullable<Jsonb>,
        #[max_length = 64]
        issuer_error_code -> Nullable<Varchar>,
        issuer_error_message -> Nullable<Text>,
        #[max_length = 64]
        processor_merchant_id -> Nullable<Varchar>,
        #[max_length = 255]
        created_by -> Nullable<Varchar>,
        setup_future_usage_applied -> Nullable<FutureUsage>,
        routing_approach -> Nullable<RoutingApproach>,
        #[max_length = 255]
        connector_request_reference_id -> Nullable<Varchar>,
    }
}

diesel::table! {
    use diesel::sql_types::*;
    use crate::enums::diesel_exports::*;

    payment_intent (payment_id, merchant_id) {
        #[max_length = 64]
        payment_id -> Varchar,
        #[max_length = 64]
        merchant_id -> Varchar,
        status -> IntentStatus,
        amount -> Int8,
        currency -> Nullable<Currency>,
        amount_captured -> Nullable<Int8>,
        #[max_length = 64]
        customer_id -> Nullable<Varchar>,
        #[max_length = 255]
        description -> Nullable<Varchar>,
        #[max_length = 255]
        return_url -> Nullable<Varchar>,
        metadata -> Nullable<Jsonb>,
        #[max_length = 64]
        connector_id -> Nullable<Varchar>,
        #[max_length = 64]
        shipping_address_id -> Nullable<Varchar>,
        #[max_length = 64]
        billing_address_id -> Nullable<Varchar>,
        #[max_length = 255]
        statement_descriptor_name -> Nullable<Varchar>,
        #[max_length = 255]
        statement_descriptor_suffix -> Nullable<Varchar>,
        created_at -> Timestamp,
        modified_at -> Timestamp,
        last_synced -> Nullable<Timestamp>,
        setup_future_usage -> Nullable<FutureUsage>,
        off_session -> Nullable<Bool>,
        #[max_length = 128]
        client_secret -> Nullable<Varchar>,
        #[max_length = 64]
        active_attempt_id -> Varchar,
        business_country -> Nullable<CountryAlpha2>,
        #[max_length = 64]
        business_label -> Nullable<Varchar>,
        order_details -> Nullable<Array<Nullable<Jsonb>>>,
        allowed_payment_method_types -> Nullable<Json>,
        connector_metadata -> Nullable<Json>,
        feature_metadata -> Nullable<Json>,
        attempt_count -> Int2,
        #[max_length = 64]
        profile_id -> Nullable<Varchar>,
        #[max_length = 64]
        merchant_decision -> Nullable<Varchar>,
        #[max_length = 255]
        payment_link_id -> Nullable<Varchar>,
        payment_confirm_source -> Nullable<PaymentSource>,
        #[max_length = 32]
        updated_by -> Varchar,
        surcharge_applicable -> Nullable<Bool>,
        request_incremental_authorization -> Nullable<RequestIncrementalAuthorization>,
        incremental_authorization_allowed -> Nullable<Bool>,
        authorization_count -> Nullable<Int4>,
        session_expiry -> Nullable<Timestamp>,
        #[max_length = 64]
        fingerprint_id -> Nullable<Varchar>,
        request_external_three_ds_authentication -> Nullable<Bool>,
        charges -> Nullable<Jsonb>,
        frm_metadata -> Nullable<Jsonb>,
        customer_details -> Nullable<Bytea>,
        billing_details -> Nullable<Bytea>,
        #[max_length = 255]
        merchant_order_reference_id -> Nullable<Varchar>,
        shipping_details -> Nullable<Bytea>,
        is_payment_processor_token_flow -> Nullable<Bool>,
        shipping_cost -> Nullable<Int8>,
        #[max_length = 32]
        organization_id -> Varchar,
        tax_details -> Nullable<Jsonb>,
        skip_external_tax_calculation -> Nullable<Bool>,
        request_extended_authorization -> Nullable<Bool>,
        psd2_sca_exemption_type -> Nullable<ScaExemptionType>,
        split_payments -> Nullable<Jsonb>,
        #[max_length = 64]
        platform_merchant_id -> Nullable<Varchar>,
        force_3ds_challenge -> Nullable<Bool>,
        force_3ds_challenge_trigger -> Nullable<Bool>,
        #[max_length = 64]
        processor_merchant_id -> Nullable<Varchar>,
        #[max_length = 255]
        created_by -> Nullable<Varchar>,
        is_iframe_redirection_enabled -> Nullable<Bool>,
        #[max_length = 2048]
        extended_return_url -> Nullable<Varchar>,
        is_payment_id_from_merchant -> Nullable<Bool>,
        #[max_length = 64]
        payment_channel -> Nullable<Varchar>,
<<<<<<< HEAD
        enable_partial_authorization -> Nullable<Bool>,
=======
        tax_status -> Nullable<Varchar>,
        discount_amount -> Nullable<Int8>,
        shipping_amount_tax -> Nullable<Int8>,
        duty_amount -> Nullable<Int8>,
        order_date -> Nullable<Timestamp>,
>>>>>>> 640d0552
    }
}

diesel::table! {
    use diesel::sql_types::*;
    use crate::enums::diesel_exports::*;

    payment_link (payment_link_id) {
        #[max_length = 255]
        payment_link_id -> Varchar,
        #[max_length = 64]
        payment_id -> Varchar,
        #[max_length = 255]
        link_to_pay -> Varchar,
        #[max_length = 64]
        merchant_id -> Varchar,
        amount -> Int8,
        currency -> Nullable<Currency>,
        created_at -> Timestamp,
        last_modified_at -> Timestamp,
        fulfilment_time -> Nullable<Timestamp>,
        #[max_length = 64]
        custom_merchant_name -> Nullable<Varchar>,
        payment_link_config -> Nullable<Jsonb>,
        #[max_length = 255]
        description -> Nullable<Varchar>,
        #[max_length = 64]
        profile_id -> Nullable<Varchar>,
        #[max_length = 255]
        secure_link -> Nullable<Varchar>,
    }
}

diesel::table! {
    use diesel::sql_types::*;
    use crate::enums::diesel_exports::*;

    payment_methods (payment_method_id) {
        #[max_length = 64]
        customer_id -> Varchar,
        #[max_length = 64]
        merchant_id -> Varchar,
        #[max_length = 64]
        payment_method_id -> Varchar,
        accepted_currency -> Nullable<Array<Nullable<Currency>>>,
        #[max_length = 32]
        scheme -> Nullable<Varchar>,
        #[max_length = 128]
        token -> Nullable<Varchar>,
        #[max_length = 255]
        cardholder_name -> Nullable<Varchar>,
        #[max_length = 64]
        issuer_name -> Nullable<Varchar>,
        #[max_length = 64]
        issuer_country -> Nullable<Varchar>,
        payer_country -> Nullable<Array<Nullable<Text>>>,
        is_stored -> Nullable<Bool>,
        #[max_length = 32]
        swift_code -> Nullable<Varchar>,
        #[max_length = 128]
        direct_debit_token -> Nullable<Varchar>,
        created_at -> Timestamp,
        last_modified -> Timestamp,
        payment_method -> Nullable<Varchar>,
        #[max_length = 64]
        payment_method_type -> Nullable<Varchar>,
        #[max_length = 128]
        payment_method_issuer -> Nullable<Varchar>,
        payment_method_issuer_code -> Nullable<PaymentMethodIssuerCode>,
        metadata -> Nullable<Json>,
        payment_method_data -> Nullable<Bytea>,
        #[max_length = 64]
        locker_id -> Nullable<Varchar>,
        last_used_at -> Timestamp,
        connector_mandate_details -> Nullable<Jsonb>,
        customer_acceptance -> Nullable<Jsonb>,
        #[max_length = 64]
        status -> Varchar,
        #[max_length = 255]
        network_transaction_id -> Nullable<Varchar>,
        #[max_length = 128]
        client_secret -> Nullable<Varchar>,
        payment_method_billing_address -> Nullable<Bytea>,
        #[max_length = 64]
        updated_by -> Nullable<Varchar>,
        version -> ApiVersion,
        #[max_length = 128]
        network_token_requestor_reference_id -> Nullable<Varchar>,
        #[max_length = 64]
        network_token_locker_id -> Nullable<Varchar>,
        network_token_payment_method_data -> Nullable<Bytea>,
    }
}

diesel::table! {
    use diesel::sql_types::*;
    use crate::enums::diesel_exports::*;

    payout_attempt (merchant_id, payout_attempt_id) {
        #[max_length = 64]
        payout_attempt_id -> Varchar,
        #[max_length = 64]
        payout_id -> Varchar,
        #[max_length = 64]
        customer_id -> Nullable<Varchar>,
        #[max_length = 64]
        merchant_id -> Varchar,
        #[max_length = 64]
        address_id -> Nullable<Varchar>,
        #[max_length = 64]
        connector -> Nullable<Varchar>,
        #[max_length = 128]
        connector_payout_id -> Nullable<Varchar>,
        #[max_length = 64]
        payout_token -> Nullable<Varchar>,
        status -> PayoutStatus,
        is_eligible -> Nullable<Bool>,
        error_message -> Nullable<Text>,
        #[max_length = 64]
        error_code -> Nullable<Varchar>,
        business_country -> Nullable<CountryAlpha2>,
        #[max_length = 64]
        business_label -> Nullable<Varchar>,
        created_at -> Timestamp,
        last_modified_at -> Timestamp,
        #[max_length = 64]
        profile_id -> Varchar,
        #[max_length = 32]
        merchant_connector_id -> Nullable<Varchar>,
        routing_info -> Nullable<Jsonb>,
        #[max_length = 255]
        unified_code -> Nullable<Varchar>,
        #[max_length = 1024]
        unified_message -> Nullable<Varchar>,
        additional_payout_method_data -> Nullable<Jsonb>,
        #[max_length = 255]
        merchant_order_reference_id -> Nullable<Varchar>,
    }
}

diesel::table! {
    use diesel::sql_types::*;
    use crate::enums::diesel_exports::*;

    payouts (merchant_id, payout_id) {
        #[max_length = 64]
        payout_id -> Varchar,
        #[max_length = 64]
        merchant_id -> Varchar,
        #[max_length = 64]
        customer_id -> Nullable<Varchar>,
        #[max_length = 64]
        address_id -> Nullable<Varchar>,
        payout_type -> Nullable<PayoutType>,
        #[max_length = 64]
        payout_method_id -> Nullable<Varchar>,
        amount -> Int8,
        destination_currency -> Currency,
        source_currency -> Currency,
        #[max_length = 255]
        description -> Nullable<Varchar>,
        recurring -> Bool,
        auto_fulfill -> Bool,
        #[max_length = 255]
        return_url -> Nullable<Varchar>,
        #[max_length = 64]
        entity_type -> Varchar,
        metadata -> Nullable<Jsonb>,
        created_at -> Timestamp,
        last_modified_at -> Timestamp,
        attempt_count -> Int2,
        #[max_length = 64]
        profile_id -> Varchar,
        status -> PayoutStatus,
        confirm -> Nullable<Bool>,
        #[max_length = 255]
        payout_link_id -> Nullable<Varchar>,
        #[max_length = 128]
        client_secret -> Nullable<Varchar>,
        #[max_length = 32]
        priority -> Nullable<Varchar>,
    }
}

diesel::table! {
    use diesel::sql_types::*;
    use crate::enums::diesel_exports::*;

    process_tracker (id) {
        #[max_length = 127]
        id -> Varchar,
        #[max_length = 64]
        name -> Nullable<Varchar>,
        tag -> Array<Nullable<Text>>,
        #[max_length = 64]
        runner -> Nullable<Varchar>,
        retry_count -> Int4,
        schedule_time -> Nullable<Timestamp>,
        #[max_length = 255]
        rule -> Varchar,
        tracking_data -> Json,
        #[max_length = 255]
        business_status -> Varchar,
        status -> ProcessTrackerStatus,
        event -> Array<Nullable<Text>>,
        created_at -> Timestamp,
        updated_at -> Timestamp,
        version -> ApiVersion,
    }
}

diesel::table! {
    use diesel::sql_types::*;
    use crate::enums::diesel_exports::*;

    refund (merchant_id, refund_id) {
        #[max_length = 64]
        internal_reference_id -> Varchar,
        #[max_length = 64]
        refund_id -> Varchar,
        #[max_length = 64]
        payment_id -> Varchar,
        #[max_length = 64]
        merchant_id -> Varchar,
        #[max_length = 128]
        connector_transaction_id -> Varchar,
        #[max_length = 64]
        connector -> Varchar,
        #[max_length = 128]
        connector_refund_id -> Nullable<Varchar>,
        #[max_length = 64]
        external_reference_id -> Nullable<Varchar>,
        refund_type -> RefundType,
        total_amount -> Int8,
        currency -> Currency,
        refund_amount -> Int8,
        refund_status -> RefundStatus,
        sent_to_gateway -> Bool,
        refund_error_message -> Nullable<Text>,
        metadata -> Nullable<Json>,
        #[max_length = 128]
        refund_arn -> Nullable<Varchar>,
        created_at -> Timestamp,
        modified_at -> Timestamp,
        #[max_length = 255]
        description -> Nullable<Varchar>,
        #[max_length = 64]
        attempt_id -> Varchar,
        #[max_length = 255]
        refund_reason -> Nullable<Varchar>,
        refund_error_code -> Nullable<Text>,
        #[max_length = 64]
        profile_id -> Nullable<Varchar>,
        #[max_length = 32]
        updated_by -> Varchar,
        #[max_length = 32]
        merchant_connector_id -> Nullable<Varchar>,
        charges -> Nullable<Jsonb>,
        #[max_length = 32]
        organization_id -> Varchar,
        #[max_length = 512]
        connector_refund_data -> Nullable<Varchar>,
        #[max_length = 512]
        connector_transaction_data -> Nullable<Varchar>,
        split_refunds -> Nullable<Jsonb>,
        #[max_length = 255]
        unified_code -> Nullable<Varchar>,
        #[max_length = 1024]
        unified_message -> Nullable<Varchar>,
        processor_refund_data -> Nullable<Text>,
        processor_transaction_data -> Nullable<Text>,
        #[max_length = 64]
        issuer_error_code -> Nullable<Varchar>,
        issuer_error_message -> Nullable<Text>,
    }
}

diesel::table! {
    use diesel::sql_types::*;
    use crate::enums::diesel_exports::*;

    relay (id) {
        #[max_length = 64]
        id -> Varchar,
        #[max_length = 128]
        connector_resource_id -> Varchar,
        #[max_length = 64]
        connector_id -> Varchar,
        #[max_length = 64]
        profile_id -> Varchar,
        #[max_length = 64]
        merchant_id -> Varchar,
        relay_type -> RelayType,
        request_data -> Nullable<Jsonb>,
        status -> RelayStatus,
        #[max_length = 128]
        connector_reference_id -> Nullable<Varchar>,
        #[max_length = 64]
        error_code -> Nullable<Varchar>,
        error_message -> Nullable<Text>,
        created_at -> Timestamp,
        modified_at -> Timestamp,
        response_data -> Nullable<Jsonb>,
    }
}

diesel::table! {
    use diesel::sql_types::*;
    use crate::enums::diesel_exports::*;

    reverse_lookup (lookup_id) {
        #[max_length = 128]
        lookup_id -> Varchar,
        #[max_length = 128]
        sk_id -> Varchar,
        #[max_length = 128]
        pk_id -> Varchar,
        #[max_length = 128]
        source -> Varchar,
        #[max_length = 32]
        updated_by -> Varchar,
    }
}

diesel::table! {
    use diesel::sql_types::*;
    use crate::enums::diesel_exports::*;

    roles (role_id) {
        #[max_length = 64]
        role_name -> Varchar,
        #[max_length = 64]
        role_id -> Varchar,
        #[max_length = 64]
        merchant_id -> Nullable<Varchar>,
        #[max_length = 64]
        org_id -> Varchar,
        groups -> Array<Nullable<Text>>,
        scope -> RoleScope,
        created_at -> Timestamp,
        #[max_length = 64]
        created_by -> Varchar,
        last_modified_at -> Timestamp,
        #[max_length = 64]
        last_modified_by -> Varchar,
        #[max_length = 64]
        entity_type -> Varchar,
        #[max_length = 64]
        profile_id -> Nullable<Varchar>,
        #[max_length = 64]
        tenant_id -> Varchar,
    }
}

diesel::table! {
    use diesel::sql_types::*;
    use crate::enums::diesel_exports::*;

    routing_algorithm (algorithm_id) {
        #[max_length = 64]
        algorithm_id -> Varchar,
        #[max_length = 64]
        profile_id -> Varchar,
        #[max_length = 64]
        merchant_id -> Varchar,
        #[max_length = 64]
        name -> Varchar,
        #[max_length = 256]
        description -> Nullable<Varchar>,
        kind -> RoutingAlgorithmKind,
        algorithm_data -> Jsonb,
        created_at -> Timestamp,
        modified_at -> Timestamp,
        algorithm_for -> TransactionType,
        #[max_length = 64]
        decision_engine_routing_id -> Nullable<Varchar>,
    }
}

diesel::table! {
    use diesel::sql_types::*;
    use crate::enums::diesel_exports::*;

    themes (theme_id) {
        #[max_length = 64]
        theme_id -> Varchar,
        #[max_length = 64]
        tenant_id -> Varchar,
        #[max_length = 64]
        org_id -> Nullable<Varchar>,
        #[max_length = 64]
        merchant_id -> Nullable<Varchar>,
        #[max_length = 64]
        profile_id -> Nullable<Varchar>,
        created_at -> Timestamp,
        last_modified_at -> Timestamp,
        #[max_length = 64]
        entity_type -> Varchar,
        #[max_length = 64]
        theme_name -> Varchar,
        #[max_length = 64]
        email_primary_color -> Varchar,
        #[max_length = 64]
        email_foreground_color -> Varchar,
        #[max_length = 64]
        email_background_color -> Varchar,
        #[max_length = 64]
        email_entity_name -> Varchar,
        email_entity_logo_url -> Text,
    }
}

diesel::table! {
    use diesel::sql_types::*;
    use crate::enums::diesel_exports::*;

    unified_translations (unified_code, unified_message, locale) {
        #[max_length = 255]
        unified_code -> Varchar,
        #[max_length = 1024]
        unified_message -> Varchar,
        #[max_length = 255]
        locale -> Varchar,
        #[max_length = 1024]
        translation -> Varchar,
        created_at -> Timestamp,
        last_modified_at -> Timestamp,
    }
}

diesel::table! {
    use diesel::sql_types::*;
    use crate::enums::diesel_exports::*;

    user_authentication_methods (id) {
        #[max_length = 64]
        id -> Varchar,
        #[max_length = 64]
        auth_id -> Varchar,
        #[max_length = 64]
        owner_id -> Varchar,
        #[max_length = 64]
        owner_type -> Varchar,
        #[max_length = 64]
        auth_type -> Varchar,
        private_config -> Nullable<Bytea>,
        public_config -> Nullable<Jsonb>,
        allow_signup -> Bool,
        created_at -> Timestamp,
        last_modified_at -> Timestamp,
        #[max_length = 64]
        email_domain -> Varchar,
    }
}

diesel::table! {
    use diesel::sql_types::*;
    use crate::enums::diesel_exports::*;

    user_key_store (user_id) {
        #[max_length = 64]
        user_id -> Varchar,
        key -> Bytea,
        created_at -> Timestamp,
    }
}

diesel::table! {
    use diesel::sql_types::*;
    use crate::enums::diesel_exports::*;

    user_roles (id) {
        id -> Int4,
        #[max_length = 64]
        user_id -> Varchar,
        #[max_length = 64]
        merchant_id -> Nullable<Varchar>,
        #[max_length = 64]
        role_id -> Varchar,
        #[max_length = 64]
        org_id -> Nullable<Varchar>,
        status -> UserStatus,
        #[max_length = 64]
        created_by -> Varchar,
        #[max_length = 64]
        last_modified_by -> Varchar,
        created_at -> Timestamp,
        last_modified -> Timestamp,
        #[max_length = 64]
        profile_id -> Nullable<Varchar>,
        #[max_length = 64]
        entity_id -> Nullable<Varchar>,
        #[max_length = 64]
        entity_type -> Nullable<Varchar>,
        version -> UserRoleVersion,
        #[max_length = 64]
        tenant_id -> Varchar,
    }
}

diesel::table! {
    use diesel::sql_types::*;
    use crate::enums::diesel_exports::*;

    users (user_id) {
        #[max_length = 64]
        user_id -> Varchar,
        #[max_length = 255]
        email -> Varchar,
        #[max_length = 255]
        name -> Varchar,
        #[max_length = 255]
        password -> Nullable<Varchar>,
        is_verified -> Bool,
        created_at -> Timestamp,
        last_modified_at -> Timestamp,
        totp_status -> TotpStatus,
        totp_secret -> Nullable<Bytea>,
        totp_recovery_codes -> Nullable<Array<Nullable<Text>>>,
        last_password_modified_at -> Nullable<Timestamp>,
        lineage_context -> Nullable<Jsonb>,
    }
}

diesel::allow_tables_to_appear_in_same_query!(
    address,
    api_keys,
    authentication,
    blocklist,
    blocklist_fingerprint,
    blocklist_lookup,
    business_profile,
    callback_mapper,
    captures,
    cards_info,
    configs,
    customers,
    dashboard_metadata,
    dispute,
    dynamic_routing_stats,
    events,
    file_metadata,
    fraud_check,
    gateway_status_map,
    generic_link,
    incremental_authorization,
    locker_mock_up,
    mandate,
    merchant_account,
    merchant_connector_account,
    merchant_key_store,
    organization,
    payment_attempt,
    payment_intent,
    payment_link,
    payment_methods,
    payout_attempt,
    payouts,
    process_tracker,
    refund,
    relay,
    reverse_lookup,
    roles,
    routing_algorithm,
    themes,
    unified_translations,
    user_authentication_methods,
    user_key_store,
    user_roles,
    users,
);<|MERGE_RESOLUTION|>--- conflicted
+++ resolved
@@ -1078,15 +1078,12 @@
         is_payment_id_from_merchant -> Nullable<Bool>,
         #[max_length = 64]
         payment_channel -> Nullable<Varchar>,
-<<<<<<< HEAD
-        enable_partial_authorization -> Nullable<Bool>,
-=======
         tax_status -> Nullable<Varchar>,
         discount_amount -> Nullable<Int8>,
         shipping_amount_tax -> Nullable<Int8>,
         duty_amount -> Nullable<Int8>,
         order_date -> Nullable<Timestamp>,
->>>>>>> 640d0552
+        enable_partial_authorization -> Nullable<Bool>,
     }
 }
 
