// @generated automatically by Diesel CLI.

diesel::table! {
    use diesel::sql_types::*;
    use crate::enums::diesel_exports::*;

    address (address_id) {
        #[max_length = 64]
        address_id -> Varchar,
        #[max_length = 128]
        city -> Nullable<Varchar>,
        country -> Nullable<CountryAlpha2>,
        line1 -> Nullable<Bytea>,
        line2 -> Nullable<Bytea>,
        line3 -> Nullable<Bytea>,
        state -> Nullable<Bytea>,
        zip -> Nullable<Bytea>,
        first_name -> Nullable<Bytea>,
        last_name -> Nullable<Bytea>,
        phone_number -> Nullable<Bytea>,
        #[max_length = 8]
        country_code -> Nullable<Varchar>,
        created_at -> Timestamp,
        modified_at -> Timestamp,
        #[max_length = 64]
        customer_id -> Nullable<Varchar>,
        #[max_length = 64]
        merchant_id -> Varchar,
        #[max_length = 64]
        payment_id -> Nullable<Varchar>,
        #[max_length = 32]
        updated_by -> Varchar,
        email -> Nullable<Bytea>,
    }
}

diesel::table! {
    use diesel::sql_types::*;
    use crate::enums::diesel_exports::*;

    api_keys (key_id) {
        #[max_length = 64]
        key_id -> Varchar,
        #[max_length = 64]
        merchant_id -> Varchar,
        #[max_length = 64]
        name -> Varchar,
        #[max_length = 256]
        description -> Nullable<Varchar>,
        #[max_length = 128]
        hashed_api_key -> Varchar,
        #[max_length = 16]
        prefix -> Varchar,
        created_at -> Timestamp,
        expires_at -> Nullable<Timestamp>,
        last_used -> Nullable<Timestamp>,
    }
}

diesel::table! {
    use diesel::sql_types::*;
    use crate::enums::diesel_exports::*;

    authentication (authentication_id) {
        #[max_length = 64]
        authentication_id -> Varchar,
        #[max_length = 64]
        merchant_id -> Varchar,
        #[max_length = 64]
        authentication_connector -> Varchar,
        #[max_length = 64]
        connector_authentication_id -> Nullable<Varchar>,
        authentication_data -> Nullable<Jsonb>,
        #[max_length = 64]
        payment_method_id -> Varchar,
        #[max_length = 64]
        authentication_type -> Nullable<Varchar>,
        #[max_length = 64]
        authentication_status -> Varchar,
        #[max_length = 64]
        authentication_lifecycle_status -> Varchar,
        created_at -> Timestamp,
        modified_at -> Timestamp,
        error_message -> Nullable<Text>,
        #[max_length = 64]
        error_code -> Nullable<Varchar>,
        connector_metadata -> Nullable<Jsonb>,
        maximum_supported_version -> Nullable<Jsonb>,
        #[max_length = 64]
        threeds_server_transaction_id -> Nullable<Varchar>,
        #[max_length = 64]
        cavv -> Nullable<Varchar>,
        #[max_length = 64]
        authentication_flow_type -> Nullable<Varchar>,
        message_version -> Nullable<Jsonb>,
        #[max_length = 64]
        eci -> Nullable<Varchar>,
        #[max_length = 64]
        trans_status -> Nullable<Varchar>,
        #[max_length = 64]
        acquirer_bin -> Nullable<Varchar>,
        #[max_length = 64]
        acquirer_merchant_id -> Nullable<Varchar>,
        three_ds_method_data -> Nullable<Varchar>,
        three_ds_method_url -> Nullable<Varchar>,
        acs_url -> Nullable<Varchar>,
        challenge_request -> Nullable<Varchar>,
        acs_reference_number -> Nullable<Varchar>,
        acs_trans_id -> Nullable<Varchar>,
        acs_signed_content -> Nullable<Varchar>,
        #[max_length = 64]
        profile_id -> Varchar,
        #[max_length = 255]
        payment_id -> Nullable<Varchar>,
        #[max_length = 128]
        merchant_connector_id -> Varchar,
        #[max_length = 64]
        ds_trans_id -> Nullable<Varchar>,
        #[max_length = 128]
        directory_server_id -> Nullable<Varchar>,
        #[max_length = 64]
        acquirer_country_code -> Nullable<Varchar>,
        service_details -> Nullable<Jsonb>,
        #[max_length = 32]
        organization_id -> Varchar,
    }
}

diesel::table! {
    use diesel::sql_types::*;
    use crate::enums::diesel_exports::*;

    blocklist (merchant_id, fingerprint_id) {
        #[max_length = 64]
        merchant_id -> Varchar,
        #[max_length = 64]
        fingerprint_id -> Varchar,
        data_kind -> BlocklistDataKind,
        metadata -> Nullable<Jsonb>,
        created_at -> Timestamp,
    }
}

diesel::table! {
    use diesel::sql_types::*;
    use crate::enums::diesel_exports::*;

    blocklist_fingerprint (id) {
        id -> Int4,
        #[max_length = 64]
        merchant_id -> Varchar,
        #[max_length = 64]
        fingerprint_id -> Varchar,
        data_kind -> BlocklistDataKind,
        encrypted_fingerprint -> Text,
        created_at -> Timestamp,
    }
}

diesel::table! {
    use diesel::sql_types::*;
    use crate::enums::diesel_exports::*;

    blocklist_lookup (id) {
        id -> Int4,
        #[max_length = 64]
        merchant_id -> Varchar,
        fingerprint -> Text,
    }
}

diesel::table! {
    use diesel::sql_types::*;
    use crate::enums::diesel_exports::*;

    business_profile (profile_id) {
        #[max_length = 64]
        profile_id -> Varchar,
        #[max_length = 64]
        merchant_id -> Varchar,
        #[max_length = 64]
        profile_name -> Varchar,
        created_at -> Timestamp,
        modified_at -> Timestamp,
        return_url -> Nullable<Text>,
        enable_payment_response_hash -> Bool,
        #[max_length = 255]
        payment_response_hash_key -> Nullable<Varchar>,
        redirect_to_merchant_with_http_post -> Bool,
        webhook_details -> Nullable<Json>,
        metadata -> Nullable<Json>,
        routing_algorithm -> Nullable<Json>,
        intent_fulfillment_time -> Nullable<Int8>,
        frm_routing_algorithm -> Nullable<Jsonb>,
        payout_routing_algorithm -> Nullable<Jsonb>,
        is_recon_enabled -> Bool,
        applepay_verified_domains -> Nullable<Array<Nullable<Text>>>,
        payment_link_config -> Nullable<Jsonb>,
        session_expiry -> Nullable<Int8>,
        authentication_connector_details -> Nullable<Jsonb>,
        payout_link_config -> Nullable<Jsonb>,
        is_extended_card_info_enabled -> Nullable<Bool>,
        extended_card_info_config -> Nullable<Jsonb>,
        is_connector_agnostic_mit_enabled -> Nullable<Bool>,
        use_billing_as_payment_method_billing -> Nullable<Bool>,
        collect_shipping_details_from_wallet_connector -> Nullable<Bool>,
        collect_billing_details_from_wallet_connector -> Nullable<Bool>,
        outgoing_webhook_custom_http_headers -> Nullable<Bytea>,
        always_collect_billing_details_from_wallet_connector -> Nullable<Bool>,
        always_collect_shipping_details_from_wallet_connector -> Nullable<Bool>,
        #[max_length = 64]
        tax_connector_id -> Nullable<Varchar>,
        is_tax_connector_enabled -> Nullable<Bool>,
        version -> ApiVersion,
        dynamic_routing_algorithm -> Nullable<Json>,
        is_network_tokenization_enabled -> Bool,
        is_auto_retries_enabled -> Nullable<Bool>,
        max_auto_retries_enabled -> Nullable<Int2>,
        always_request_extended_authorization -> Nullable<Bool>,
        is_click_to_pay_enabled -> Bool,
        authentication_product_ids -> Nullable<Jsonb>,
    }
}

diesel::table! {
    use diesel::sql_types::*;
    use crate::enums::diesel_exports::*;

    callback_mapper (id, type_) {
        #[max_length = 128]
        id -> Varchar,
        #[sql_name = "type"]
        #[max_length = 64]
        type_ -> Varchar,
        data -> Jsonb,
        created_at -> Timestamp,
        last_modified_at -> Timestamp,
    }
}

diesel::table! {
    use diesel::sql_types::*;
    use crate::enums::diesel_exports::*;

    captures (capture_id) {
        #[max_length = 64]
        capture_id -> Varchar,
        #[max_length = 64]
        payment_id -> Varchar,
        #[max_length = 64]
        merchant_id -> Varchar,
        status -> CaptureStatus,
        amount -> Int8,
        currency -> Nullable<Currency>,
        #[max_length = 255]
        connector -> Varchar,
        #[max_length = 255]
        error_message -> Nullable<Varchar>,
        #[max_length = 255]
        error_code -> Nullable<Varchar>,
        #[max_length = 255]
        error_reason -> Nullable<Varchar>,
        tax_amount -> Nullable<Int8>,
        created_at -> Timestamp,
        modified_at -> Timestamp,
        #[max_length = 64]
        authorized_attempt_id -> Varchar,
        #[max_length = 128]
        connector_capture_id -> Nullable<Varchar>,
        capture_sequence -> Int2,
        #[max_length = 128]
        connector_response_reference_id -> Nullable<Varchar>,
        #[max_length = 512]
        connector_capture_data -> Nullable<Varchar>,
        processor_capture_data -> Nullable<Text>,
    }
}

diesel::table! {
    use diesel::sql_types::*;
    use crate::enums::diesel_exports::*;

    cards_info (card_iin) {
        #[max_length = 16]
        card_iin -> Varchar,
        card_issuer -> Nullable<Text>,
        card_network -> Nullable<Text>,
        card_type -> Nullable<Text>,
        card_subtype -> Nullable<Text>,
        card_issuing_country -> Nullable<Text>,
        #[max_length = 32]
        bank_code_id -> Nullable<Varchar>,
        #[max_length = 32]
        bank_code -> Nullable<Varchar>,
        #[max_length = 32]
        country_code -> Nullable<Varchar>,
        date_created -> Timestamp,
        last_updated -> Nullable<Timestamp>,
        last_updated_provider -> Nullable<Text>,
    }
}

diesel::table! {
    use diesel::sql_types::*;
    use crate::enums::diesel_exports::*;

    configs (key) {
        id -> Int4,
        #[max_length = 255]
        key -> Varchar,
        config -> Text,
    }
}

diesel::table! {
    use diesel::sql_types::*;
    use crate::enums::diesel_exports::*;

    customers (customer_id, merchant_id) {
        #[max_length = 64]
        customer_id -> Varchar,
        #[max_length = 64]
        merchant_id -> Varchar,
        name -> Nullable<Bytea>,
        email -> Nullable<Bytea>,
        phone -> Nullable<Bytea>,
        #[max_length = 8]
        phone_country_code -> Nullable<Varchar>,
        #[max_length = 255]
        description -> Nullable<Varchar>,
        created_at -> Timestamp,
        metadata -> Nullable<Json>,
        connector_customer -> Nullable<Jsonb>,
        modified_at -> Timestamp,
        #[max_length = 64]
        address_id -> Nullable<Varchar>,
        #[max_length = 64]
        default_payment_method_id -> Nullable<Varchar>,
        #[max_length = 64]
        updated_by -> Nullable<Varchar>,
        version -> ApiVersion,
    }
}

diesel::table! {
    use diesel::sql_types::*;
    use crate::enums::diesel_exports::*;

    dashboard_metadata (id) {
        id -> Int4,
        #[max_length = 64]
        user_id -> Nullable<Varchar>,
        #[max_length = 64]
        merchant_id -> Varchar,
        #[max_length = 64]
        org_id -> Varchar,
        data_key -> DashboardMetadata,
        data_value -> Json,
        #[max_length = 64]
        created_by -> Varchar,
        created_at -> Timestamp,
        #[max_length = 64]
        last_modified_by -> Varchar,
        last_modified_at -> Timestamp,
    }
}

diesel::table! {
    use diesel::sql_types::*;
    use crate::enums::diesel_exports::*;

    dispute (dispute_id) {
        #[max_length = 64]
        dispute_id -> Varchar,
        #[max_length = 255]
        amount -> Varchar,
        #[max_length = 255]
        currency -> Varchar,
        dispute_stage -> DisputeStage,
        dispute_status -> DisputeStatus,
        #[max_length = 64]
        payment_id -> Varchar,
        #[max_length = 64]
        attempt_id -> Varchar,
        #[max_length = 255]
        merchant_id -> Varchar,
        #[max_length = 255]
        connector_status -> Varchar,
        #[max_length = 255]
        connector_dispute_id -> Varchar,
        #[max_length = 255]
        connector_reason -> Nullable<Varchar>,
        #[max_length = 255]
        connector_reason_code -> Nullable<Varchar>,
        challenge_required_by -> Nullable<Timestamp>,
        connector_created_at -> Nullable<Timestamp>,
        connector_updated_at -> Nullable<Timestamp>,
        created_at -> Timestamp,
        modified_at -> Timestamp,
        #[max_length = 255]
        connector -> Varchar,
        evidence -> Jsonb,
        #[max_length = 64]
        profile_id -> Nullable<Varchar>,
        #[max_length = 32]
        merchant_connector_id -> Nullable<Varchar>,
        dispute_amount -> Int8,
        #[max_length = 32]
        organization_id -> Varchar,
        dispute_currency -> Nullable<Currency>,
    }
}

diesel::table! {
    use diesel::sql_types::*;
    use crate::enums::diesel_exports::*;

    dynamic_routing_stats (attempt_id, merchant_id) {
        #[max_length = 64]
        payment_id -> Varchar,
        #[max_length = 64]
        attempt_id -> Varchar,
        #[max_length = 64]
        merchant_id -> Varchar,
        #[max_length = 64]
        profile_id -> Varchar,
        amount -> Int8,
        #[max_length = 64]
        success_based_routing_connector -> Varchar,
        #[max_length = 64]
        payment_connector -> Varchar,
        currency -> Nullable<Currency>,
        #[max_length = 64]
        payment_method -> Nullable<Varchar>,
        capture_method -> Nullable<CaptureMethod>,
        authentication_type -> Nullable<AuthenticationType>,
        payment_status -> AttemptStatus,
        conclusive_classification -> SuccessBasedRoutingConclusiveState,
        created_at -> Timestamp,
        #[max_length = 64]
        payment_method_type -> Nullable<Varchar>,
        #[max_length = 64]
        global_success_based_connector -> Nullable<Varchar>,
    }
}

diesel::table! {
    use diesel::sql_types::*;
    use crate::enums::diesel_exports::*;

    events (event_id) {
        #[max_length = 64]
        event_id -> Varchar,
        event_type -> EventType,
        event_class -> EventClass,
        is_webhook_notified -> Bool,
        #[max_length = 64]
        primary_object_id -> Varchar,
        primary_object_type -> EventObjectType,
        created_at -> Timestamp,
        #[max_length = 64]
        merchant_id -> Nullable<Varchar>,
        #[max_length = 64]
        business_profile_id -> Nullable<Varchar>,
        primary_object_created_at -> Nullable<Timestamp>,
        #[max_length = 64]
        idempotent_event_id -> Nullable<Varchar>,
        #[max_length = 64]
        initial_attempt_id -> Nullable<Varchar>,
        request -> Nullable<Bytea>,
        response -> Nullable<Bytea>,
        delivery_attempt -> Nullable<WebhookDeliveryAttempt>,
        metadata -> Nullable<Jsonb>,
    }
}

diesel::table! {
    use diesel::sql_types::*;
    use crate::enums::diesel_exports::*;

    file_metadata (file_id, merchant_id) {
        #[max_length = 64]
        file_id -> Varchar,
        #[max_length = 255]
        merchant_id -> Varchar,
        #[max_length = 255]
        file_name -> Nullable<Varchar>,
        file_size -> Int4,
        #[max_length = 255]
        file_type -> Varchar,
        #[max_length = 255]
        provider_file_id -> Nullable<Varchar>,
        #[max_length = 255]
        file_upload_provider -> Nullable<Varchar>,
        available -> Bool,
        created_at -> Timestamp,
        #[max_length = 255]
        connector_label -> Nullable<Varchar>,
        #[max_length = 64]
        profile_id -> Nullable<Varchar>,
        #[max_length = 32]
        merchant_connector_id -> Nullable<Varchar>,
    }
}

diesel::table! {
    use diesel::sql_types::*;
    use crate::enums::diesel_exports::*;

    fraud_check (frm_id, attempt_id, payment_id, merchant_id) {
        #[max_length = 64]
        frm_id -> Varchar,
        #[max_length = 64]
        payment_id -> Varchar,
        #[max_length = 64]
        merchant_id -> Varchar,
        #[max_length = 64]
        attempt_id -> Varchar,
        created_at -> Timestamp,
        #[max_length = 255]
        frm_name -> Varchar,
        #[max_length = 255]
        frm_transaction_id -> Nullable<Varchar>,
        frm_transaction_type -> FraudCheckType,
        frm_status -> FraudCheckStatus,
        frm_score -> Nullable<Int4>,
        frm_reason -> Nullable<Jsonb>,
        #[max_length = 255]
        frm_error -> Nullable<Varchar>,
        payment_details -> Nullable<Jsonb>,
        metadata -> Nullable<Jsonb>,
        modified_at -> Timestamp,
        #[max_length = 64]
        last_step -> Varchar,
        payment_capture_method -> Nullable<CaptureMethod>,
    }
}

diesel::table! {
    use diesel::sql_types::*;
    use crate::enums::diesel_exports::*;

    gateway_status_map (connector, flow, sub_flow, code, message) {
        #[max_length = 64]
        connector -> Varchar,
        #[max_length = 64]
        flow -> Varchar,
        #[max_length = 64]
        sub_flow -> Varchar,
        #[max_length = 255]
        code -> Varchar,
        #[max_length = 1024]
        message -> Varchar,
        #[max_length = 64]
        status -> Varchar,
        #[max_length = 64]
        router_error -> Nullable<Varchar>,
        #[max_length = 64]
        decision -> Varchar,
        created_at -> Timestamp,
        last_modified -> Timestamp,
        step_up_possible -> Bool,
        #[max_length = 255]
        unified_code -> Nullable<Varchar>,
        #[max_length = 1024]
        unified_message -> Nullable<Varchar>,
        #[max_length = 64]
        error_category -> Nullable<Varchar>,
    }
}

diesel::table! {
    use diesel::sql_types::*;
    use crate::enums::diesel_exports::*;

    generic_link (link_id) {
        #[max_length = 64]
        link_id -> Varchar,
        #[max_length = 64]
        primary_reference -> Varchar,
        #[max_length = 64]
        merchant_id -> Varchar,
        created_at -> Timestamp,
        last_modified_at -> Timestamp,
        expiry -> Timestamp,
        link_data -> Jsonb,
        link_status -> Jsonb,
        link_type -> GenericLinkType,
        url -> Text,
        return_url -> Nullable<Text>,
    }
}

diesel::table! {
    use diesel::sql_types::*;
    use crate::enums::diesel_exports::*;

    incremental_authorization (authorization_id, merchant_id) {
        #[max_length = 64]
        authorization_id -> Varchar,
        #[max_length = 64]
        merchant_id -> Varchar,
        #[max_length = 64]
        payment_id -> Varchar,
        amount -> Int8,
        created_at -> Timestamp,
        modified_at -> Timestamp,
        #[max_length = 64]
        status -> Varchar,
        #[max_length = 255]
        error_code -> Nullable<Varchar>,
        error_message -> Nullable<Text>,
        #[max_length = 64]
        connector_authorization_id -> Nullable<Varchar>,
        previously_authorized_amount -> Int8,
    }
}

diesel::table! {
    use diesel::sql_types::*;
    use crate::enums::diesel_exports::*;

    locker_mock_up (id) {
        id -> Int4,
        #[max_length = 255]
        card_id -> Varchar,
        #[max_length = 255]
        external_id -> Varchar,
        #[max_length = 255]
        card_fingerprint -> Varchar,
        #[max_length = 255]
        card_global_fingerprint -> Varchar,
        #[max_length = 255]
        merchant_id -> Varchar,
        #[max_length = 255]
        card_number -> Varchar,
        #[max_length = 255]
        card_exp_year -> Varchar,
        #[max_length = 255]
        card_exp_month -> Varchar,
        #[max_length = 255]
        name_on_card -> Nullable<Varchar>,
        #[max_length = 255]
        nickname -> Nullable<Varchar>,
        #[max_length = 255]
        customer_id -> Nullable<Varchar>,
        duplicate -> Nullable<Bool>,
        #[max_length = 8]
        card_cvc -> Nullable<Varchar>,
        #[max_length = 64]
        payment_method_id -> Nullable<Varchar>,
        enc_card_data -> Nullable<Text>,
    }
}

diesel::table! {
    use diesel::sql_types::*;
    use crate::enums::diesel_exports::*;

    mandate (mandate_id) {
        #[max_length = 64]
        mandate_id -> Varchar,
        #[max_length = 64]
        customer_id -> Varchar,
        #[max_length = 64]
        merchant_id -> Varchar,
        #[max_length = 64]
        payment_method_id -> Varchar,
        mandate_status -> MandateStatus,
        mandate_type -> MandateType,
        customer_accepted_at -> Nullable<Timestamp>,
        #[max_length = 64]
        customer_ip_address -> Nullable<Varchar>,
        #[max_length = 255]
        customer_user_agent -> Nullable<Varchar>,
        #[max_length = 128]
        network_transaction_id -> Nullable<Varchar>,
        #[max_length = 64]
        previous_attempt_id -> Nullable<Varchar>,
        created_at -> Timestamp,
        mandate_amount -> Nullable<Int8>,
        mandate_currency -> Nullable<Currency>,
        amount_captured -> Nullable<Int8>,
        #[max_length = 64]
        connector -> Varchar,
        #[max_length = 128]
        connector_mandate_id -> Nullable<Varchar>,
        start_date -> Nullable<Timestamp>,
        end_date -> Nullable<Timestamp>,
        metadata -> Nullable<Jsonb>,
        connector_mandate_ids -> Nullable<Jsonb>,
        #[max_length = 64]
        original_payment_id -> Nullable<Varchar>,
        #[max_length = 32]
        merchant_connector_id -> Nullable<Varchar>,
        #[max_length = 64]
        updated_by -> Nullable<Varchar>,
    }
}

diesel::table! {
    use diesel::sql_types::*;
    use crate::enums::diesel_exports::*;

    merchant_account (merchant_id) {
        #[max_length = 64]
        merchant_id -> Varchar,
        #[max_length = 255]
        return_url -> Nullable<Varchar>,
        enable_payment_response_hash -> Bool,
        #[max_length = 255]
        payment_response_hash_key -> Nullable<Varchar>,
        redirect_to_merchant_with_http_post -> Bool,
        merchant_name -> Nullable<Bytea>,
        merchant_details -> Nullable<Bytea>,
        webhook_details -> Nullable<Json>,
        sub_merchants_enabled -> Nullable<Bool>,
        #[max_length = 64]
        parent_merchant_id -> Nullable<Varchar>,
        #[max_length = 128]
        publishable_key -> Nullable<Varchar>,
        storage_scheme -> MerchantStorageScheme,
        #[max_length = 64]
        locker_id -> Nullable<Varchar>,
        metadata -> Nullable<Jsonb>,
        routing_algorithm -> Nullable<Json>,
        primary_business_details -> Json,
        intent_fulfillment_time -> Nullable<Int8>,
        created_at -> Timestamp,
        modified_at -> Timestamp,
        frm_routing_algorithm -> Nullable<Jsonb>,
        payout_routing_algorithm -> Nullable<Jsonb>,
        #[max_length = 32]
        organization_id -> Varchar,
        is_recon_enabled -> Bool,
        #[max_length = 64]
        default_profile -> Nullable<Varchar>,
        recon_status -> ReconStatus,
        payment_link_config -> Nullable<Jsonb>,
        pm_collect_link_config -> Nullable<Jsonb>,
        version -> ApiVersion,
        is_platform_account -> Bool,
    }
}

diesel::table! {
    use diesel::sql_types::*;
    use crate::enums::diesel_exports::*;

    merchant_connector_account (merchant_connector_id) {
        #[max_length = 64]
        merchant_id -> Varchar,
        #[max_length = 64]
        connector_name -> Varchar,
        connector_account_details -> Bytea,
        test_mode -> Nullable<Bool>,
        disabled -> Nullable<Bool>,
        #[max_length = 128]
        merchant_connector_id -> Varchar,
        payment_methods_enabled -> Nullable<Array<Nullable<Json>>>,
        connector_type -> ConnectorType,
        metadata -> Nullable<Jsonb>,
        #[max_length = 255]
        connector_label -> Nullable<Varchar>,
        business_country -> Nullable<CountryAlpha2>,
        #[max_length = 255]
        business_label -> Nullable<Varchar>,
        #[max_length = 64]
        business_sub_label -> Nullable<Varchar>,
        frm_configs -> Nullable<Jsonb>,
        created_at -> Timestamp,
        modified_at -> Timestamp,
        connector_webhook_details -> Nullable<Jsonb>,
        frm_config -> Nullable<Array<Nullable<Jsonb>>>,
        #[max_length = 64]
        profile_id -> Nullable<Varchar>,
        applepay_verified_domains -> Nullable<Array<Nullable<Text>>>,
        pm_auth_config -> Nullable<Jsonb>,
        status -> ConnectorStatus,
        additional_merchant_data -> Nullable<Bytea>,
        connector_wallets_details -> Nullable<Bytea>,
        version -> ApiVersion,
    }
}

diesel::table! {
    use diesel::sql_types::*;
    use crate::enums::diesel_exports::*;

    merchant_key_store (merchant_id) {
        #[max_length = 64]
        merchant_id -> Varchar,
        key -> Bytea,
        created_at -> Timestamp,
    }
}

diesel::table! {
    use diesel::sql_types::*;
    use crate::enums::diesel_exports::*;

    organization (org_id) {
        #[max_length = 32]
        org_id -> Varchar,
        org_name -> Nullable<Text>,
        organization_details -> Nullable<Jsonb>,
        metadata -> Nullable<Jsonb>,
        created_at -> Timestamp,
        modified_at -> Timestamp,
        #[max_length = 32]
        id -> Nullable<Varchar>,
        organization_name -> Nullable<Text>,
    }
}

diesel::table! {
    use diesel::sql_types::*;
    use crate::enums::diesel_exports::*;

    payment_attempt (attempt_id, merchant_id) {
        #[max_length = 64]
        payment_id -> Varchar,
        #[max_length = 64]
        merchant_id -> Varchar,
        #[max_length = 64]
        attempt_id -> Varchar,
        status -> AttemptStatus,
        amount -> Int8,
        currency -> Nullable<Currency>,
        save_to_locker -> Nullable<Bool>,
        #[max_length = 64]
        connector -> Nullable<Varchar>,
        error_message -> Nullable<Text>,
        offer_amount -> Nullable<Int8>,
        surcharge_amount -> Nullable<Int8>,
        tax_amount -> Nullable<Int8>,
        #[max_length = 64]
        payment_method_id -> Nullable<Varchar>,
        payment_method -> Nullable<Varchar>,
        #[max_length = 128]
        connector_transaction_id -> Nullable<Varchar>,
        capture_method -> Nullable<CaptureMethod>,
        capture_on -> Nullable<Timestamp>,
        confirm -> Bool,
        authentication_type -> Nullable<AuthenticationType>,
        created_at -> Timestamp,
        modified_at -> Timestamp,
        last_synced -> Nullable<Timestamp>,
        #[max_length = 255]
        cancellation_reason -> Nullable<Varchar>,
        amount_to_capture -> Nullable<Int8>,
        #[max_length = 64]
        mandate_id -> Nullable<Varchar>,
        browser_info -> Nullable<Jsonb>,
        #[max_length = 255]
        error_code -> Nullable<Varchar>,
        #[max_length = 128]
        payment_token -> Nullable<Varchar>,
        connector_metadata -> Nullable<Jsonb>,
        #[max_length = 50]
        payment_experience -> Nullable<Varchar>,
        #[max_length = 64]
        payment_method_type -> Nullable<Varchar>,
        payment_method_data -> Nullable<Jsonb>,
        #[max_length = 64]
        business_sub_label -> Nullable<Varchar>,
        straight_through_algorithm -> Nullable<Jsonb>,
        preprocessing_step_id -> Nullable<Varchar>,
        mandate_details -> Nullable<Jsonb>,
        error_reason -> Nullable<Text>,
        multiple_capture_count -> Nullable<Int2>,
        #[max_length = 128]
        connector_response_reference_id -> Nullable<Varchar>,
        amount_capturable -> Int8,
        #[max_length = 32]
        updated_by -> Varchar,
        #[max_length = 32]
        merchant_connector_id -> Nullable<Varchar>,
        authentication_data -> Nullable<Json>,
        encoded_data -> Nullable<Text>,
        #[max_length = 255]
        unified_code -> Nullable<Varchar>,
        #[max_length = 1024]
        unified_message -> Nullable<Varchar>,
        net_amount -> Nullable<Int8>,
        external_three_ds_authentication_attempted -> Nullable<Bool>,
        #[max_length = 64]
        authentication_connector -> Nullable<Varchar>,
        #[max_length = 64]
        authentication_id -> Nullable<Varchar>,
        mandate_data -> Nullable<Jsonb>,
        #[max_length = 64]
        fingerprint_id -> Nullable<Varchar>,
        #[max_length = 64]
        payment_method_billing_address_id -> Nullable<Varchar>,
        #[max_length = 64]
        charge_id -> Nullable<Varchar>,
        #[max_length = 64]
        client_source -> Nullable<Varchar>,
        #[max_length = 64]
        client_version -> Nullable<Varchar>,
        customer_acceptance -> Nullable<Jsonb>,
        #[max_length = 64]
        profile_id -> Varchar,
        #[max_length = 32]
        organization_id -> Varchar,
        #[max_length = 32]
        card_network -> Nullable<Varchar>,
        shipping_cost -> Nullable<Int8>,
        order_tax_amount -> Nullable<Int8>,
        #[max_length = 512]
        connector_transaction_data -> Nullable<Varchar>,
        connector_mandate_detail -> Nullable<Jsonb>,
        request_extended_authorization -> Nullable<Bool>,
        extended_authorization_applied -> Nullable<Bool>,
        capture_before -> Nullable<Timestamp>,
<<<<<<< HEAD
=======
        processor_transaction_data -> Nullable<Text>,
        card_discovery -> Nullable<CardDiscovery>,
        charges -> Nullable<Jsonb>,
>>>>>>> 9f334c1e
    }
}

diesel::table! {
    use diesel::sql_types::*;
    use crate::enums::diesel_exports::*;

    payment_intent (payment_id, merchant_id) {
        #[max_length = 64]
        payment_id -> Varchar,
        #[max_length = 64]
        merchant_id -> Varchar,
        status -> IntentStatus,
        amount -> Int8,
        currency -> Nullable<Currency>,
        amount_captured -> Nullable<Int8>,
        #[max_length = 64]
        customer_id -> Nullable<Varchar>,
        #[max_length = 255]
        description -> Nullable<Varchar>,
        #[max_length = 255]
        return_url -> Nullable<Varchar>,
        metadata -> Nullable<Jsonb>,
        #[max_length = 64]
        connector_id -> Nullable<Varchar>,
        #[max_length = 64]
        shipping_address_id -> Nullable<Varchar>,
        #[max_length = 64]
        billing_address_id -> Nullable<Varchar>,
        #[max_length = 255]
        statement_descriptor_name -> Nullable<Varchar>,
        #[max_length = 255]
        statement_descriptor_suffix -> Nullable<Varchar>,
        created_at -> Timestamp,
        modified_at -> Timestamp,
        last_synced -> Nullable<Timestamp>,
        setup_future_usage -> Nullable<FutureUsage>,
        off_session -> Nullable<Bool>,
        #[max_length = 128]
        client_secret -> Nullable<Varchar>,
        #[max_length = 64]
        active_attempt_id -> Varchar,
        business_country -> Nullable<CountryAlpha2>,
        #[max_length = 64]
        business_label -> Nullable<Varchar>,
        order_details -> Nullable<Array<Nullable<Jsonb>>>,
        allowed_payment_method_types -> Nullable<Json>,
        connector_metadata -> Nullable<Json>,
        feature_metadata -> Nullable<Json>,
        attempt_count -> Int2,
        #[max_length = 64]
        profile_id -> Nullable<Varchar>,
        #[max_length = 64]
        merchant_decision -> Nullable<Varchar>,
        #[max_length = 255]
        payment_link_id -> Nullable<Varchar>,
        payment_confirm_source -> Nullable<PaymentSource>,
        #[max_length = 32]
        updated_by -> Varchar,
        surcharge_applicable -> Nullable<Bool>,
        request_incremental_authorization -> Nullable<RequestIncrementalAuthorization>,
        incremental_authorization_allowed -> Nullable<Bool>,
        authorization_count -> Nullable<Int4>,
        session_expiry -> Nullable<Timestamp>,
        #[max_length = 64]
        fingerprint_id -> Nullable<Varchar>,
        request_external_three_ds_authentication -> Nullable<Bool>,
        charges -> Nullable<Jsonb>,
        frm_metadata -> Nullable<Jsonb>,
        customer_details -> Nullable<Bytea>,
        billing_details -> Nullable<Bytea>,
        #[max_length = 255]
        merchant_order_reference_id -> Nullable<Varchar>,
        shipping_details -> Nullable<Bytea>,
        is_payment_processor_token_flow -> Nullable<Bool>,
        shipping_cost -> Nullable<Int8>,
        #[max_length = 32]
        organization_id -> Varchar,
        tax_details -> Nullable<Jsonb>,
        skip_external_tax_calculation -> Nullable<Bool>,
        request_extended_authorization -> Nullable<Bool>,
        psd2_sca_exemption_type -> Nullable<ScaExemptionType>,
        split_payments -> Nullable<Jsonb>,
        #[max_length = 64]
        platform_merchant_id -> Nullable<Varchar>,
    }
}

diesel::table! {
    use diesel::sql_types::*;
    use crate::enums::diesel_exports::*;

    payment_link (payment_link_id) {
        #[max_length = 255]
        payment_link_id -> Varchar,
        #[max_length = 64]
        payment_id -> Varchar,
        #[max_length = 255]
        link_to_pay -> Varchar,
        #[max_length = 64]
        merchant_id -> Varchar,
        amount -> Int8,
        currency -> Nullable<Currency>,
        created_at -> Timestamp,
        last_modified_at -> Timestamp,
        fulfilment_time -> Nullable<Timestamp>,
        #[max_length = 64]
        custom_merchant_name -> Nullable<Varchar>,
        payment_link_config -> Nullable<Jsonb>,
        #[max_length = 255]
        description -> Nullable<Varchar>,
        #[max_length = 64]
        profile_id -> Nullable<Varchar>,
        #[max_length = 255]
        secure_link -> Nullable<Varchar>,
    }
}

diesel::table! {
    use diesel::sql_types::*;
    use crate::enums::diesel_exports::*;

    payment_methods (payment_method_id) {
        #[max_length = 64]
        customer_id -> Varchar,
        #[max_length = 64]
        merchant_id -> Varchar,
        #[max_length = 64]
        payment_method_id -> Varchar,
        accepted_currency -> Nullable<Array<Nullable<Currency>>>,
        #[max_length = 32]
        scheme -> Nullable<Varchar>,
        #[max_length = 128]
        token -> Nullable<Varchar>,
        #[max_length = 255]
        cardholder_name -> Nullable<Varchar>,
        #[max_length = 64]
        issuer_name -> Nullable<Varchar>,
        #[max_length = 64]
        issuer_country -> Nullable<Varchar>,
        payer_country -> Nullable<Array<Nullable<Text>>>,
        is_stored -> Nullable<Bool>,
        #[max_length = 32]
        swift_code -> Nullable<Varchar>,
        #[max_length = 128]
        direct_debit_token -> Nullable<Varchar>,
        created_at -> Timestamp,
        last_modified -> Timestamp,
        payment_method -> Nullable<Varchar>,
        #[max_length = 64]
        payment_method_type -> Nullable<Varchar>,
        #[max_length = 128]
        payment_method_issuer -> Nullable<Varchar>,
        payment_method_issuer_code -> Nullable<PaymentMethodIssuerCode>,
        metadata -> Nullable<Json>,
        payment_method_data -> Nullable<Bytea>,
        #[max_length = 64]
        locker_id -> Nullable<Varchar>,
        last_used_at -> Timestamp,
        connector_mandate_details -> Nullable<Jsonb>,
        customer_acceptance -> Nullable<Jsonb>,
        #[max_length = 64]
        status -> Varchar,
        #[max_length = 255]
        network_transaction_id -> Nullable<Varchar>,
        #[max_length = 128]
        client_secret -> Nullable<Varchar>,
        payment_method_billing_address -> Nullable<Bytea>,
        #[max_length = 64]
        updated_by -> Nullable<Varchar>,
        version -> ApiVersion,
        #[max_length = 128]
        network_token_requestor_reference_id -> Nullable<Varchar>,
        #[max_length = 64]
        network_token_locker_id -> Nullable<Varchar>,
        network_token_payment_method_data -> Nullable<Bytea>,
    }
}

diesel::table! {
    use diesel::sql_types::*;
    use crate::enums::diesel_exports::*;

    payout_attempt (payout_attempt_id) {
        #[max_length = 64]
        payout_attempt_id -> Varchar,
        #[max_length = 64]
        payout_id -> Varchar,
        #[max_length = 64]
        customer_id -> Nullable<Varchar>,
        #[max_length = 64]
        merchant_id -> Varchar,
        #[max_length = 64]
        address_id -> Nullable<Varchar>,
        #[max_length = 64]
        connector -> Nullable<Varchar>,
        #[max_length = 128]
        connector_payout_id -> Nullable<Varchar>,
        #[max_length = 64]
        payout_token -> Nullable<Varchar>,
        status -> PayoutStatus,
        is_eligible -> Nullable<Bool>,
        error_message -> Nullable<Text>,
        #[max_length = 64]
        error_code -> Nullable<Varchar>,
        business_country -> Nullable<CountryAlpha2>,
        #[max_length = 64]
        business_label -> Nullable<Varchar>,
        created_at -> Timestamp,
        last_modified_at -> Timestamp,
        #[max_length = 64]
        profile_id -> Varchar,
        #[max_length = 32]
        merchant_connector_id -> Nullable<Varchar>,
        routing_info -> Nullable<Jsonb>,
        #[max_length = 255]
        unified_code -> Nullable<Varchar>,
        #[max_length = 1024]
        unified_message -> Nullable<Varchar>,
        additional_payout_method_data -> Nullable<Jsonb>,
    }
}

diesel::table! {
    use diesel::sql_types::*;
    use crate::enums::diesel_exports::*;

    payouts (payout_id) {
        #[max_length = 64]
        payout_id -> Varchar,
        #[max_length = 64]
        merchant_id -> Varchar,
        #[max_length = 64]
        customer_id -> Nullable<Varchar>,
        #[max_length = 64]
        address_id -> Nullable<Varchar>,
        payout_type -> Nullable<PayoutType>,
        #[max_length = 64]
        payout_method_id -> Nullable<Varchar>,
        amount -> Int8,
        destination_currency -> Currency,
        source_currency -> Currency,
        #[max_length = 255]
        description -> Nullable<Varchar>,
        recurring -> Bool,
        auto_fulfill -> Bool,
        #[max_length = 255]
        return_url -> Nullable<Varchar>,
        #[max_length = 64]
        entity_type -> Varchar,
        metadata -> Nullable<Jsonb>,
        created_at -> Timestamp,
        last_modified_at -> Timestamp,
        attempt_count -> Int2,
        #[max_length = 64]
        profile_id -> Varchar,
        status -> PayoutStatus,
        confirm -> Nullable<Bool>,
        #[max_length = 255]
        payout_link_id -> Nullable<Varchar>,
        #[max_length = 128]
        client_secret -> Nullable<Varchar>,
        #[max_length = 32]
        priority -> Nullable<Varchar>,
    }
}

diesel::table! {
    use diesel::sql_types::*;
    use crate::enums::diesel_exports::*;

    process_tracker (id) {
        #[max_length = 127]
        id -> Varchar,
        #[max_length = 64]
        name -> Nullable<Varchar>,
        tag -> Array<Nullable<Text>>,
        #[max_length = 64]
        runner -> Nullable<Varchar>,
        retry_count -> Int4,
        schedule_time -> Nullable<Timestamp>,
        #[max_length = 255]
        rule -> Varchar,
        tracking_data -> Json,
        #[max_length = 255]
        business_status -> Varchar,
        status -> ProcessTrackerStatus,
        event -> Array<Nullable<Text>>,
        created_at -> Timestamp,
        updated_at -> Timestamp,
    }
}

diesel::table! {
    use diesel::sql_types::*;
    use crate::enums::diesel_exports::*;

    refund (merchant_id, refund_id) {
        #[max_length = 64]
        internal_reference_id -> Varchar,
        #[max_length = 64]
        refund_id -> Varchar,
        #[max_length = 64]
        payment_id -> Varchar,
        #[max_length = 64]
        merchant_id -> Varchar,
        #[max_length = 128]
        connector_transaction_id -> Varchar,
        #[max_length = 64]
        connector -> Varchar,
        #[max_length = 128]
        connector_refund_id -> Nullable<Varchar>,
        #[max_length = 64]
        external_reference_id -> Nullable<Varchar>,
        refund_type -> RefundType,
        total_amount -> Int8,
        currency -> Currency,
        refund_amount -> Int8,
        refund_status -> RefundStatus,
        sent_to_gateway -> Bool,
        refund_error_message -> Nullable<Text>,
        metadata -> Nullable<Json>,
        #[max_length = 128]
        refund_arn -> Nullable<Varchar>,
        created_at -> Timestamp,
        modified_at -> Timestamp,
        #[max_length = 255]
        description -> Nullable<Varchar>,
        #[max_length = 64]
        attempt_id -> Varchar,
        #[max_length = 255]
        refund_reason -> Nullable<Varchar>,
        refund_error_code -> Nullable<Text>,
        #[max_length = 64]
        profile_id -> Nullable<Varchar>,
        #[max_length = 32]
        updated_by -> Varchar,
        #[max_length = 32]
        merchant_connector_id -> Nullable<Varchar>,
        charges -> Nullable<Jsonb>,
        #[max_length = 32]
        organization_id -> Varchar,
        #[max_length = 512]
        connector_refund_data -> Nullable<Varchar>,
        #[max_length = 512]
        connector_transaction_data -> Nullable<Varchar>,
        split_refunds -> Nullable<Jsonb>,
        #[max_length = 255]
        unified_code -> Nullable<Varchar>,
        #[max_length = 1024]
        unified_message -> Nullable<Varchar>,
        processor_refund_data -> Nullable<Text>,
        processor_transaction_data -> Nullable<Text>,
    }
}

diesel::table! {
    use diesel::sql_types::*;
    use crate::enums::diesel_exports::*;

    relay (id) {
        #[max_length = 64]
        id -> Varchar,
        #[max_length = 128]
        connector_resource_id -> Varchar,
        #[max_length = 64]
        connector_id -> Varchar,
        #[max_length = 64]
        profile_id -> Varchar,
        #[max_length = 64]
        merchant_id -> Varchar,
        relay_type -> RelayType,
        request_data -> Nullable<Jsonb>,
        status -> RelayStatus,
        #[max_length = 128]
        connector_reference_id -> Nullable<Varchar>,
        #[max_length = 64]
        error_code -> Nullable<Varchar>,
        error_message -> Nullable<Text>,
        created_at -> Timestamp,
        modified_at -> Timestamp,
        response_data -> Nullable<Jsonb>,
    }
}

diesel::table! {
    use diesel::sql_types::*;
    use crate::enums::diesel_exports::*;

    reverse_lookup (lookup_id) {
        #[max_length = 128]
        lookup_id -> Varchar,
        #[max_length = 128]
        sk_id -> Varchar,
        #[max_length = 128]
        pk_id -> Varchar,
        #[max_length = 128]
        source -> Varchar,
        #[max_length = 32]
        updated_by -> Varchar,
    }
}

diesel::table! {
    use diesel::sql_types::*;
    use crate::enums::diesel_exports::*;

    roles (role_id) {
        #[max_length = 64]
        role_name -> Varchar,
        #[max_length = 64]
        role_id -> Varchar,
        #[max_length = 64]
        merchant_id -> Varchar,
        #[max_length = 64]
        org_id -> Varchar,
        groups -> Array<Nullable<Text>>,
        scope -> RoleScope,
        created_at -> Timestamp,
        #[max_length = 64]
        created_by -> Varchar,
        last_modified_at -> Timestamp,
        #[max_length = 64]
        last_modified_by -> Varchar,
        #[max_length = 64]
        entity_type -> Varchar,
        #[max_length = 64]
        profile_id -> Nullable<Varchar>,
        #[max_length = 64]
        tenant_id -> Varchar,
    }
}

diesel::table! {
    use diesel::sql_types::*;
    use crate::enums::diesel_exports::*;

    routing_algorithm (algorithm_id) {
        #[max_length = 64]
        algorithm_id -> Varchar,
        #[max_length = 64]
        profile_id -> Varchar,
        #[max_length = 64]
        merchant_id -> Varchar,
        #[max_length = 64]
        name -> Varchar,
        #[max_length = 256]
        description -> Nullable<Varchar>,
        kind -> RoutingAlgorithmKind,
        algorithm_data -> Jsonb,
        created_at -> Timestamp,
        modified_at -> Timestamp,
        algorithm_for -> TransactionType,
    }
}

diesel::table! {
    use diesel::sql_types::*;
    use crate::enums::diesel_exports::*;

    themes (theme_id) {
        #[max_length = 64]
        theme_id -> Varchar,
        #[max_length = 64]
        tenant_id -> Varchar,
        #[max_length = 64]
        org_id -> Nullable<Varchar>,
        #[max_length = 64]
        merchant_id -> Nullable<Varchar>,
        #[max_length = 64]
        profile_id -> Nullable<Varchar>,
        created_at -> Timestamp,
        last_modified_at -> Timestamp,
        #[max_length = 64]
        entity_type -> Varchar,
        #[max_length = 64]
        theme_name -> Varchar,
        #[max_length = 64]
        email_primary_color -> Varchar,
        #[max_length = 64]
        email_foreground_color -> Varchar,
        #[max_length = 64]
        email_background_color -> Varchar,
        #[max_length = 64]
        email_entity_name -> Varchar,
        email_entity_logo_url -> Text,
    }
}

diesel::table! {
    use diesel::sql_types::*;
    use crate::enums::diesel_exports::*;

    unified_translations (unified_code, unified_message, locale) {
        #[max_length = 255]
        unified_code -> Varchar,
        #[max_length = 1024]
        unified_message -> Varchar,
        #[max_length = 255]
        locale -> Varchar,
        #[max_length = 1024]
        translation -> Varchar,
        created_at -> Timestamp,
        last_modified_at -> Timestamp,
    }
}

diesel::table! {
    use diesel::sql_types::*;
    use crate::enums::diesel_exports::*;

    user_authentication_methods (id) {
        #[max_length = 64]
        id -> Varchar,
        #[max_length = 64]
        auth_id -> Varchar,
        #[max_length = 64]
        owner_id -> Varchar,
        #[max_length = 64]
        owner_type -> Varchar,
        #[max_length = 64]
        auth_type -> Varchar,
        private_config -> Nullable<Bytea>,
        public_config -> Nullable<Jsonb>,
        allow_signup -> Bool,
        created_at -> Timestamp,
        last_modified_at -> Timestamp,
        #[max_length = 64]
        email_domain -> Varchar,
    }
}

diesel::table! {
    use diesel::sql_types::*;
    use crate::enums::diesel_exports::*;

    user_key_store (user_id) {
        #[max_length = 64]
        user_id -> Varchar,
        key -> Bytea,
        created_at -> Timestamp,
    }
}

diesel::table! {
    use diesel::sql_types::*;
    use crate::enums::diesel_exports::*;

    user_roles (id) {
        id -> Int4,
        #[max_length = 64]
        user_id -> Varchar,
        #[max_length = 64]
        merchant_id -> Nullable<Varchar>,
        #[max_length = 64]
        role_id -> Varchar,
        #[max_length = 64]
        org_id -> Nullable<Varchar>,
        status -> UserStatus,
        #[max_length = 64]
        created_by -> Varchar,
        #[max_length = 64]
        last_modified_by -> Varchar,
        created_at -> Timestamp,
        last_modified -> Timestamp,
        #[max_length = 64]
        profile_id -> Nullable<Varchar>,
        #[max_length = 64]
        entity_id -> Nullable<Varchar>,
        #[max_length = 64]
        entity_type -> Nullable<Varchar>,
        version -> UserRoleVersion,
        #[max_length = 64]
        tenant_id -> Varchar,
    }
}

diesel::table! {
    use diesel::sql_types::*;
    use crate::enums::diesel_exports::*;

    users (user_id) {
        #[max_length = 64]
        user_id -> Varchar,
        #[max_length = 255]
        email -> Varchar,
        #[max_length = 255]
        name -> Varchar,
        #[max_length = 255]
        password -> Nullable<Varchar>,
        is_verified -> Bool,
        created_at -> Timestamp,
        last_modified_at -> Timestamp,
        totp_status -> TotpStatus,
        totp_secret -> Nullable<Bytea>,
        totp_recovery_codes -> Nullable<Array<Nullable<Text>>>,
        last_password_modified_at -> Nullable<Timestamp>,
    }
}

diesel::allow_tables_to_appear_in_same_query!(
    address,
    api_keys,
    authentication,
    blocklist,
    blocklist_fingerprint,
    blocklist_lookup,
    business_profile,
    callback_mapper,
    captures,
    cards_info,
    configs,
    customers,
    dashboard_metadata,
    dispute,
    dynamic_routing_stats,
    events,
    file_metadata,
    fraud_check,
    gateway_status_map,
    generic_link,
    incremental_authorization,
    locker_mock_up,
    mandate,
    merchant_account,
    merchant_connector_account,
    merchant_key_store,
    organization,
    payment_attempt,
    payment_intent,
    payment_link,
    payment_methods,
    payout_attempt,
    payouts,
    process_tracker,
    refund,
    relay,
    reverse_lookup,
    roles,
    routing_algorithm,
    themes,
    unified_translations,
    user_authentication_methods,
    user_key_store,
    user_roles,
    users,
);<|MERGE_RESOLUTION|>--- conflicted
+++ resolved
@@ -914,12 +914,9 @@
         request_extended_authorization -> Nullable<Bool>,
         extended_authorization_applied -> Nullable<Bool>,
         capture_before -> Nullable<Timestamp>,
-<<<<<<< HEAD
-=======
         processor_transaction_data -> Nullable<Text>,
         card_discovery -> Nullable<CardDiscovery>,
         charges -> Nullable<Jsonb>,
->>>>>>> 9f334c1e
     }
 }
 
