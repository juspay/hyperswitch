--- conflicted
+++ resolved
@@ -911,13 +911,10 @@
         #[max_length = 512]
         connector_transaction_data -> Nullable<Varchar>,
         connector_mandate_detail -> Nullable<Jsonb>,
-<<<<<<< HEAD
         request_extended_authorization -> Nullable<Bool>,
         extended_authorization_applied -> Nullable<Bool>,
         capture_before -> Nullable<Timestamp>,
-=======
         processor_transaction_data -> Nullable<Text>,
->>>>>>> fa09db15
         card_discovery -> Nullable<CardDiscovery>,
         charges -> Nullable<Jsonb>,
     }
