// @generated automatically by Diesel CLI.

diesel::table! {
    use diesel::sql_types::*;
    use crate::enums::diesel_exports::*;

    address (address_id) {
        id -> Nullable<Int4>,
        #[max_length = 64]
        address_id -> Varchar,
        #[max_length = 128]
        city -> Nullable<Varchar>,
        country -> Nullable<CountryAlpha2>,
        line1 -> Nullable<Bytea>,
        line2 -> Nullable<Bytea>,
        line3 -> Nullable<Bytea>,
        state -> Nullable<Bytea>,
        zip -> Nullable<Bytea>,
        first_name -> Nullable<Bytea>,
        last_name -> Nullable<Bytea>,
        phone_number -> Nullable<Bytea>,
        #[max_length = 8]
        country_code -> Nullable<Varchar>,
        created_at -> Timestamp,
        modified_at -> Timestamp,
        #[max_length = 64]
        customer_id -> Nullable<Varchar>,
        #[max_length = 64]
        merchant_id -> Varchar,
        #[max_length = 64]
        payment_id -> Nullable<Varchar>,
        #[max_length = 32]
        updated_by -> Varchar,
    }
}

diesel::table! {
    use diesel::sql_types::*;
    use crate::enums::diesel_exports::*;

    api_keys (key_id) {
        #[max_length = 64]
        key_id -> Varchar,
        #[max_length = 64]
        merchant_id -> Varchar,
        #[max_length = 64]
        name -> Varchar,
        #[max_length = 256]
        description -> Nullable<Varchar>,
        #[max_length = 128]
        hashed_api_key -> Varchar,
        #[max_length = 16]
        prefix -> Varchar,
        created_at -> Timestamp,
        expires_at -> Nullable<Timestamp>,
        last_used -> Nullable<Timestamp>,
    }
}

diesel::table! {
    use diesel::sql_types::*;
    use crate::enums::diesel_exports::*;

    blocklist (id) {
        id -> Int4,
        #[max_length = 64]
        merchant_id -> Varchar,
        #[max_length = 64]
        fingerprint_id -> Varchar,
        data_kind -> BlocklistDataKind,
        metadata -> Nullable<Jsonb>,
        created_at -> Timestamp,
    }
}

diesel::table! {
    use diesel::sql_types::*;
    use crate::enums::diesel_exports::*;

    blocklist_fingerprint (id) {
        id -> Int4,
        #[max_length = 64]
        merchant_id -> Varchar,
        #[max_length = 64]
        fingerprint_id -> Varchar,
        data_kind -> BlocklistDataKind,
        encrypted_fingerprint -> Text,
        created_at -> Timestamp,
    }
}

diesel::table! {
    use diesel::sql_types::*;
    use crate::enums::diesel_exports::*;

    blocklist_lookup (id) {
        id -> Int4,
        #[max_length = 64]
        merchant_id -> Varchar,
        fingerprint -> Text,
    }
}

diesel::table! {
    use diesel::sql_types::*;
    use crate::enums::diesel_exports::*;

    business_profile (profile_id) {
        #[max_length = 64]
        profile_id -> Varchar,
        #[max_length = 64]
        merchant_id -> Varchar,
        #[max_length = 64]
        profile_name -> Varchar,
        created_at -> Timestamp,
        modified_at -> Timestamp,
        return_url -> Nullable<Text>,
        enable_payment_response_hash -> Bool,
        #[max_length = 255]
        payment_response_hash_key -> Nullable<Varchar>,
        redirect_to_merchant_with_http_post -> Bool,
        webhook_details -> Nullable<Json>,
        metadata -> Nullable<Json>,
        routing_algorithm -> Nullable<Json>,
        intent_fulfillment_time -> Nullable<Int8>,
        frm_routing_algorithm -> Nullable<Jsonb>,
        payout_routing_algorithm -> Nullable<Jsonb>,
        is_recon_enabled -> Bool,
        applepay_verified_domains -> Nullable<Array<Nullable<Text>>>,
        payment_link_config -> Nullable<Jsonb>,
        session_expiry -> Nullable<Int8>,
    }
}

diesel::table! {
    use diesel::sql_types::*;
    use crate::enums::diesel_exports::*;

    captures (capture_id) {
        #[max_length = 64]
        capture_id -> Varchar,
        #[max_length = 64]
        payment_id -> Varchar,
        #[max_length = 64]
        merchant_id -> Varchar,
        status -> CaptureStatus,
        amount -> Int8,
        currency -> Nullable<Currency>,
        #[max_length = 255]
        connector -> Varchar,
        #[max_length = 255]
        error_message -> Nullable<Varchar>,
        #[max_length = 255]
        error_code -> Nullable<Varchar>,
        #[max_length = 255]
        error_reason -> Nullable<Varchar>,
        tax_amount -> Nullable<Int8>,
        created_at -> Timestamp,
        modified_at -> Timestamp,
        #[max_length = 64]
        authorized_attempt_id -> Varchar,
        #[max_length = 128]
        connector_capture_id -> Nullable<Varchar>,
        capture_sequence -> Int2,
        #[max_length = 128]
        connector_response_reference_id -> Nullable<Varchar>,
    }
}

diesel::table! {
    use diesel::sql_types::*;
    use crate::enums::diesel_exports::*;

    cards_info (card_iin) {
        #[max_length = 16]
        card_iin -> Varchar,
        card_issuer -> Nullable<Text>,
        card_network -> Nullable<Text>,
        card_type -> Nullable<Text>,
        card_subtype -> Nullable<Text>,
        card_issuing_country -> Nullable<Text>,
        #[max_length = 32]
        bank_code_id -> Nullable<Varchar>,
        #[max_length = 32]
        bank_code -> Nullable<Varchar>,
        #[max_length = 32]
        country_code -> Nullable<Varchar>,
        date_created -> Timestamp,
        last_updated -> Nullable<Timestamp>,
        last_updated_provider -> Nullable<Text>,
    }
}

diesel::table! {
    use diesel::sql_types::*;
    use crate::enums::diesel_exports::*;

    configs (key) {
        id -> Int4,
        #[max_length = 255]
        key -> Varchar,
        config -> Text,
    }
}

diesel::table! {
    use diesel::sql_types::*;
    use crate::enums::diesel_exports::*;

    customers (customer_id, merchant_id) {
        id -> Int4,
        #[max_length = 64]
        customer_id -> Varchar,
        #[max_length = 64]
        merchant_id -> Varchar,
        name -> Nullable<Bytea>,
        email -> Nullable<Bytea>,
        phone -> Nullable<Bytea>,
        #[max_length = 8]
        phone_country_code -> Nullable<Varchar>,
        #[max_length = 255]
        description -> Nullable<Varchar>,
        created_at -> Timestamp,
        metadata -> Nullable<Json>,
        connector_customer -> Nullable<Jsonb>,
        modified_at -> Timestamp,
        #[max_length = 64]
        address_id -> Nullable<Varchar>,
    }
}

diesel::table! {
    use diesel::sql_types::*;
    use crate::enums::diesel_exports::*;

    dashboard_metadata (id) {
        id -> Int4,
        #[max_length = 64]
        user_id -> Nullable<Varchar>,
        #[max_length = 64]
        merchant_id -> Varchar,
        #[max_length = 64]
        org_id -> Varchar,
        data_key -> DashboardMetadata,
        data_value -> Json,
        #[max_length = 64]
        created_by -> Varchar,
        created_at -> Timestamp,
        #[max_length = 64]
        last_modified_by -> Varchar,
        last_modified_at -> Timestamp,
    }
}

diesel::table! {
    use diesel::sql_types::*;
    use crate::enums::diesel_exports::*;

    dispute (id) {
        id -> Int4,
        #[max_length = 64]
        dispute_id -> Varchar,
        #[max_length = 255]
        amount -> Varchar,
        #[max_length = 255]
        currency -> Varchar,
        dispute_stage -> DisputeStage,
        dispute_status -> DisputeStatus,
        #[max_length = 64]
        payment_id -> Varchar,
        #[max_length = 64]
        attempt_id -> Varchar,
        #[max_length = 255]
        merchant_id -> Varchar,
        #[max_length = 255]
        connector_status -> Varchar,
        #[max_length = 255]
        connector_dispute_id -> Varchar,
        #[max_length = 255]
        connector_reason -> Nullable<Varchar>,
        #[max_length = 255]
        connector_reason_code -> Nullable<Varchar>,
        challenge_required_by -> Nullable<Timestamp>,
        connector_created_at -> Nullable<Timestamp>,
        connector_updated_at -> Nullable<Timestamp>,
        created_at -> Timestamp,
        modified_at -> Timestamp,
        #[max_length = 255]
        connector -> Varchar,
        evidence -> Jsonb,
        #[max_length = 64]
        profile_id -> Nullable<Varchar>,
        #[max_length = 32]
        merchant_connector_id -> Nullable<Varchar>,
    }
}

diesel::table! {
    use diesel::sql_types::*;
    use crate::enums::diesel_exports::*;

    events (id) {
        id -> Int4,
        #[max_length = 64]
        event_id -> Varchar,
        event_type -> EventType,
        event_class -> EventClass,
        is_webhook_notified -> Bool,
        #[max_length = 64]
        intent_reference_id -> Nullable<Varchar>,
        #[max_length = 64]
        primary_object_id -> Varchar,
        primary_object_type -> EventObjectType,
        created_at -> Timestamp,
    }
}

diesel::table! {
    use diesel::sql_types::*;
    use crate::enums::diesel_exports::*;

    file_metadata (file_id, merchant_id) {
        #[max_length = 64]
        file_id -> Varchar,
        #[max_length = 255]
        merchant_id -> Varchar,
        #[max_length = 255]
        file_name -> Nullable<Varchar>,
        file_size -> Int4,
        #[max_length = 255]
        file_type -> Varchar,
        #[max_length = 255]
        provider_file_id -> Nullable<Varchar>,
        #[max_length = 255]
        file_upload_provider -> Nullable<Varchar>,
        available -> Bool,
        created_at -> Timestamp,
        #[max_length = 255]
        connector_label -> Nullable<Varchar>,
        #[max_length = 64]
        profile_id -> Nullable<Varchar>,
        #[max_length = 32]
        merchant_connector_id -> Nullable<Varchar>,
    }
}

diesel::table! {
    use diesel::sql_types::*;
    use crate::enums::diesel_exports::*;

    fraud_check (frm_id, attempt_id, payment_id, merchant_id) {
        #[max_length = 64]
        frm_id -> Varchar,
        #[max_length = 64]
        payment_id -> Varchar,
        #[max_length = 64]
        merchant_id -> Varchar,
        #[max_length = 64]
        attempt_id -> Varchar,
        created_at -> Timestamp,
        #[max_length = 255]
        frm_name -> Varchar,
        #[max_length = 255]
        frm_transaction_id -> Nullable<Varchar>,
        frm_transaction_type -> FraudCheckType,
        frm_status -> FraudCheckStatus,
        frm_score -> Nullable<Int4>,
        frm_reason -> Nullable<Jsonb>,
        #[max_length = 255]
        frm_error -> Nullable<Varchar>,
        payment_details -> Nullable<Jsonb>,
        metadata -> Nullable<Jsonb>,
        modified_at -> Timestamp,
        #[max_length = 64]
        last_step -> Varchar,
    }
}

diesel::table! {
    use diesel::sql_types::*;
    use crate::enums::diesel_exports::*;

    gateway_status_map (connector, flow, sub_flow, code, message) {
        #[max_length = 64]
        connector -> Varchar,
        #[max_length = 64]
        flow -> Varchar,
        #[max_length = 64]
        sub_flow -> Varchar,
        #[max_length = 255]
        code -> Varchar,
        #[max_length = 1024]
        message -> Varchar,
        #[max_length = 64]
        status -> Varchar,
        #[max_length = 64]
        router_error -> Nullable<Varchar>,
        #[max_length = 64]
        decision -> Varchar,
        created_at -> Timestamp,
        last_modified -> Timestamp,
        step_up_possible -> Bool,
        #[max_length = 255]
        unified_code -> Nullable<Varchar>,
        #[max_length = 1024]
        unified_message -> Nullable<Varchar>,
    }
}

diesel::table! {
    use diesel::sql_types::*;
    use crate::enums::diesel_exports::*;

    incremental_authorization (authorization_id, merchant_id) {
        #[max_length = 64]
        authorization_id -> Varchar,
        #[max_length = 64]
        merchant_id -> Varchar,
        #[max_length = 64]
        payment_id -> Varchar,
        amount -> Int8,
        created_at -> Timestamp,
        modified_at -> Timestamp,
        #[max_length = 64]
        status -> Varchar,
        #[max_length = 255]
        error_code -> Nullable<Varchar>,
        error_message -> Nullable<Text>,
        #[max_length = 64]
        connector_authorization_id -> Nullable<Varchar>,
        previously_authorized_amount -> Int8,
    }
}

diesel::table! {
    use diesel::sql_types::*;
    use crate::enums::diesel_exports::*;

    locker_mock_up (id) {
        id -> Int4,
        #[max_length = 255]
        card_id -> Varchar,
        #[max_length = 255]
        external_id -> Varchar,
        #[max_length = 255]
        card_fingerprint -> Varchar,
        #[max_length = 255]
        card_global_fingerprint -> Varchar,
        #[max_length = 255]
        merchant_id -> Varchar,
        #[max_length = 255]
        card_number -> Varchar,
        #[max_length = 255]
        card_exp_year -> Varchar,
        #[max_length = 255]
        card_exp_month -> Varchar,
        #[max_length = 255]
        name_on_card -> Nullable<Varchar>,
        #[max_length = 255]
        nickname -> Nullable<Varchar>,
        #[max_length = 255]
        customer_id -> Nullable<Varchar>,
        duplicate -> Nullable<Bool>,
        #[max_length = 8]
        card_cvc -> Nullable<Varchar>,
        #[max_length = 64]
        payment_method_id -> Nullable<Varchar>,
        enc_card_data -> Nullable<Text>,
    }
}

diesel::table! {
    use diesel::sql_types::*;
    use crate::enums::diesel_exports::*;

    mandate (id) {
        id -> Int4,
        #[max_length = 64]
        mandate_id -> Varchar,
        #[max_length = 64]
        customer_id -> Varchar,
        #[max_length = 64]
        merchant_id -> Varchar,
        #[max_length = 64]
        payment_method_id -> Varchar,
        mandate_status -> MandateStatus,
        mandate_type -> MandateType,
        customer_accepted_at -> Nullable<Timestamp>,
        #[max_length = 64]
        customer_ip_address -> Nullable<Varchar>,
        #[max_length = 255]
        customer_user_agent -> Nullable<Varchar>,
        #[max_length = 128]
        network_transaction_id -> Nullable<Varchar>,
        #[max_length = 64]
        previous_attempt_id -> Nullable<Varchar>,
        created_at -> Timestamp,
        mandate_amount -> Nullable<Int8>,
        mandate_currency -> Nullable<Currency>,
        amount_captured -> Nullable<Int8>,
        #[max_length = 64]
        connector -> Varchar,
        #[max_length = 128]
        connector_mandate_id -> Nullable<Varchar>,
        start_date -> Nullable<Timestamp>,
        end_date -> Nullable<Timestamp>,
        metadata -> Nullable<Jsonb>,
        connector_mandate_ids -> Nullable<Jsonb>,
        #[max_length = 64]
        original_payment_id -> Nullable<Varchar>,
        #[max_length = 32]
        merchant_connector_id -> Nullable<Varchar>,
    }
}

diesel::table! {
    use diesel::sql_types::*;
    use crate::enums::diesel_exports::*;

    merchant_account (id) {
        id -> Int4,
        #[max_length = 64]
        merchant_id -> Varchar,
        #[max_length = 255]
        return_url -> Nullable<Varchar>,
        enable_payment_response_hash -> Bool,
        #[max_length = 255]
        payment_response_hash_key -> Nullable<Varchar>,
        redirect_to_merchant_with_http_post -> Bool,
        merchant_name -> Nullable<Bytea>,
        merchant_details -> Nullable<Bytea>,
        webhook_details -> Nullable<Json>,
        sub_merchants_enabled -> Nullable<Bool>,
        #[max_length = 64]
        parent_merchant_id -> Nullable<Varchar>,
        #[max_length = 128]
        publishable_key -> Nullable<Varchar>,
        storage_scheme -> MerchantStorageScheme,
        #[max_length = 64]
        locker_id -> Nullable<Varchar>,
        metadata -> Nullable<Jsonb>,
        routing_algorithm -> Nullable<Json>,
        primary_business_details -> Json,
        intent_fulfillment_time -> Nullable<Int8>,
        created_at -> Timestamp,
        modified_at -> Timestamp,
        frm_routing_algorithm -> Nullable<Jsonb>,
        payout_routing_algorithm -> Nullable<Jsonb>,
        #[max_length = 32]
        organization_id -> Varchar,
        is_recon_enabled -> Bool,
        #[max_length = 64]
        default_profile -> Nullable<Varchar>,
        recon_status -> ReconStatus,
        payment_link_config -> Nullable<Jsonb>,
    }
}

diesel::table! {
    use diesel::sql_types::*;
    use crate::enums::diesel_exports::*;

    merchant_connector_account (id) {
        id -> Int4,
        #[max_length = 64]
        merchant_id -> Varchar,
        #[max_length = 64]
        connector_name -> Varchar,
        connector_account_details -> Bytea,
        test_mode -> Nullable<Bool>,
        disabled -> Nullable<Bool>,
        #[max_length = 128]
        merchant_connector_id -> Varchar,
        payment_methods_enabled -> Nullable<Array<Nullable<Json>>>,
        connector_type -> ConnectorType,
        metadata -> Nullable<Jsonb>,
        #[max_length = 255]
        connector_label -> Nullable<Varchar>,
        business_country -> Nullable<CountryAlpha2>,
        #[max_length = 255]
        business_label -> Nullable<Varchar>,
        #[max_length = 64]
        business_sub_label -> Nullable<Varchar>,
        frm_configs -> Nullable<Jsonb>,
        created_at -> Timestamp,
        modified_at -> Timestamp,
        connector_webhook_details -> Nullable<Jsonb>,
        frm_config -> Nullable<Array<Nullable<Jsonb>>>,
        #[max_length = 64]
        profile_id -> Nullable<Varchar>,
        applepay_verified_domains -> Nullable<Array<Nullable<Text>>>,
        pm_auth_config -> Nullable<Jsonb>,
        status -> ConnectorStatus,
    }
}

diesel::table! {
    use diesel::sql_types::*;
    use crate::enums::diesel_exports::*;

    merchant_key_store (merchant_id) {
        #[max_length = 64]
        merchant_id -> Varchar,
        key -> Bytea,
        created_at -> Timestamp,
    }
}

diesel::table! {
    use diesel::sql_types::*;
    use crate::enums::diesel_exports::*;

    organization (org_id) {
        #[max_length = 32]
        org_id -> Varchar,
        org_name -> Nullable<Text>,
    }
}

diesel::table! {
    use diesel::sql_types::*;
    use crate::enums::diesel_exports::*;

    payment_attempt (id) {
        id -> Int4,
        #[max_length = 64]
        payment_id -> Varchar,
        #[max_length = 64]
        merchant_id -> Varchar,
        #[max_length = 64]
        attempt_id -> Varchar,
        status -> AttemptStatus,
        amount -> Int8,
        currency -> Nullable<Currency>,
        save_to_locker -> Nullable<Bool>,
        #[max_length = 64]
        connector -> Nullable<Varchar>,
        error_message -> Nullable<Text>,
        offer_amount -> Nullable<Int8>,
        surcharge_amount -> Nullable<Int8>,
        tax_amount -> Nullable<Int8>,
        #[max_length = 64]
        payment_method_id -> Nullable<Varchar>,
        payment_method -> Nullable<Varchar>,
        #[max_length = 128]
        connector_transaction_id -> Nullable<Varchar>,
        capture_method -> Nullable<CaptureMethod>,
        capture_on -> Nullable<Timestamp>,
        confirm -> Bool,
        authentication_type -> Nullable<AuthenticationType>,
        created_at -> Timestamp,
        modified_at -> Timestamp,
        last_synced -> Nullable<Timestamp>,
        #[max_length = 255]
        cancellation_reason -> Nullable<Varchar>,
        amount_to_capture -> Nullable<Int8>,
        #[max_length = 64]
        mandate_id -> Nullable<Varchar>,
        browser_info -> Nullable<Jsonb>,
        #[max_length = 255]
        error_code -> Nullable<Varchar>,
        #[max_length = 128]
        payment_token -> Nullable<Varchar>,
        connector_metadata -> Nullable<Jsonb>,
        #[max_length = 50]
        payment_experience -> Nullable<Varchar>,
        #[max_length = 64]
        payment_method_type -> Nullable<Varchar>,
        payment_method_data -> Nullable<Jsonb>,
        #[max_length = 64]
        business_sub_label -> Nullable<Varchar>,
        straight_through_algorithm -> Nullable<Jsonb>,
        preprocessing_step_id -> Nullable<Varchar>,
        mandate_details -> Nullable<Jsonb>,
        error_reason -> Nullable<Text>,
        multiple_capture_count -> Nullable<Int2>,
        #[max_length = 128]
        connector_response_reference_id -> Nullable<Varchar>,
        amount_capturable -> Int8,
        #[max_length = 32]
        updated_by -> Varchar,
        #[max_length = 32]
        merchant_connector_id -> Nullable<Varchar>,
        authentication_data -> Nullable<Json>,
        encoded_data -> Nullable<Text>,
        #[max_length = 255]
        unified_code -> Nullable<Varchar>,
        #[max_length = 1024]
        unified_message -> Nullable<Varchar>,
        net_amount -> Nullable<Int8>,
        mandate_data -> Nullable<Jsonb>,
    }
}

diesel::table! {
    use diesel::sql_types::*;
    use crate::enums::diesel_exports::*;

    payment_intent (id) {
        id -> Int4,
        #[max_length = 64]
        payment_id -> Varchar,
        #[max_length = 64]
        merchant_id -> Varchar,
        status -> IntentStatus,
        amount -> Int8,
        currency -> Nullable<Currency>,
        amount_captured -> Nullable<Int8>,
        #[max_length = 64]
        customer_id -> Nullable<Varchar>,
        #[max_length = 255]
        description -> Nullable<Varchar>,
        #[max_length = 255]
        return_url -> Nullable<Varchar>,
        metadata -> Nullable<Jsonb>,
        #[max_length = 64]
        connector_id -> Nullable<Varchar>,
        #[max_length = 64]
        shipping_address_id -> Nullable<Varchar>,
        #[max_length = 64]
        billing_address_id -> Nullable<Varchar>,
        #[max_length = 255]
        statement_descriptor_name -> Nullable<Varchar>,
        #[max_length = 255]
        statement_descriptor_suffix -> Nullable<Varchar>,
        created_at -> Timestamp,
        modified_at -> Timestamp,
        last_synced -> Nullable<Timestamp>,
        setup_future_usage -> Nullable<FutureUsage>,
        off_session -> Nullable<Bool>,
        #[max_length = 128]
        client_secret -> Nullable<Varchar>,
        #[max_length = 64]
        active_attempt_id -> Varchar,
        business_country -> Nullable<CountryAlpha2>,
        #[max_length = 64]
        business_label -> Nullable<Varchar>,
        order_details -> Nullable<Array<Nullable<Jsonb>>>,
        allowed_payment_method_types -> Nullable<Json>,
        connector_metadata -> Nullable<Json>,
        feature_metadata -> Nullable<Json>,
        attempt_count -> Int2,
        #[max_length = 64]
        profile_id -> Nullable<Varchar>,
        #[max_length = 64]
        merchant_decision -> Nullable<Varchar>,
        #[max_length = 255]
        payment_link_id -> Nullable<Varchar>,
        payment_confirm_source -> Nullable<PaymentSource>,
        #[max_length = 32]
        updated_by -> Varchar,
        surcharge_applicable -> Nullable<Bool>,
        request_incremental_authorization -> Nullable<RequestIncrementalAuthorization>,
        incremental_authorization_allowed -> Nullable<Bool>,
        authorization_count -> Nullable<Int4>,
        session_expiry -> Nullable<Timestamp>,
        #[max_length = 64]
        fingerprint_id -> Nullable<Varchar>,
    }
}

diesel::table! {
    use diesel::sql_types::*;
    use crate::enums::diesel_exports::*;

    payment_link (payment_link_id) {
        #[max_length = 255]
        payment_link_id -> Varchar,
        #[max_length = 64]
        payment_id -> Varchar,
        #[max_length = 255]
        link_to_pay -> Varchar,
        #[max_length = 64]
        merchant_id -> Varchar,
        amount -> Int8,
        currency -> Nullable<Currency>,
        created_at -> Timestamp,
        last_modified_at -> Timestamp,
        fulfilment_time -> Nullable<Timestamp>,
        #[max_length = 64]
        custom_merchant_name -> Nullable<Varchar>,
        payment_link_config -> Nullable<Jsonb>,
        #[max_length = 255]
        description -> Nullable<Varchar>,
        #[max_length = 64]
        profile_id -> Nullable<Varchar>,
    }
}

diesel::table! {
    use diesel::sql_types::*;
    use crate::enums::diesel_exports::*;

    payment_methods (id) {
        id -> Int4,
        #[max_length = 64]
        customer_id -> Varchar,
        #[max_length = 64]
        merchant_id -> Varchar,
        #[max_length = 64]
        payment_method_id -> Varchar,
        accepted_currency -> Nullable<Array<Nullable<Currency>>>,
        #[max_length = 32]
        scheme -> Nullable<Varchar>,
        #[max_length = 128]
        token -> Nullable<Varchar>,
        #[max_length = 255]
        cardholder_name -> Nullable<Varchar>,
        #[max_length = 64]
        issuer_name -> Nullable<Varchar>,
        #[max_length = 64]
        issuer_country -> Nullable<Varchar>,
        payer_country -> Nullable<Array<Nullable<Text>>>,
        is_stored -> Nullable<Bool>,
        #[max_length = 32]
        swift_code -> Nullable<Varchar>,
        #[max_length = 128]
        direct_debit_token -> Nullable<Varchar>,
        created_at -> Timestamp,
        last_modified -> Timestamp,
        payment_method -> Varchar,
        #[max_length = 64]
        payment_method_type -> Nullable<Varchar>,
        #[max_length = 128]
        payment_method_issuer -> Nullable<Varchar>,
        payment_method_issuer_code -> Nullable<PaymentMethodIssuerCode>,
        metadata -> Nullable<Json>,
        payment_method_data -> Nullable<Bytea>,
    }
}

diesel::table! {
    use diesel::sql_types::*;
    use crate::enums::diesel_exports::*;

    payout_attempt (payout_attempt_id) {
        #[max_length = 64]
        payout_attempt_id -> Varchar,
        #[max_length = 64]
        payout_id -> Varchar,
        #[max_length = 64]
        customer_id -> Varchar,
        #[max_length = 64]
        merchant_id -> Varchar,
        #[max_length = 64]
        address_id -> Varchar,
        #[max_length = 64]
        connector -> Nullable<Varchar>,
        #[max_length = 128]
        connector_payout_id -> Varchar,
        #[max_length = 64]
        payout_token -> Nullable<Varchar>,
        status -> PayoutStatus,
        is_eligible -> Nullable<Bool>,
        error_message -> Nullable<Text>,
        #[max_length = 64]
        error_code -> Nullable<Varchar>,
        business_country -> Nullable<CountryAlpha2>,
        #[max_length = 64]
        business_label -> Nullable<Varchar>,
        created_at -> Timestamp,
        last_modified_at -> Timestamp,
        #[max_length = 64]
        profile_id -> Varchar,
        #[max_length = 32]
        merchant_connector_id -> Nullable<Varchar>,
<<<<<<< HEAD
        straight_through_algorithm -> Nullable<Jsonb>,
=======
        routing_info -> Nullable<Jsonb>,
>>>>>>> f26df3de
    }
}

diesel::table! {
    use diesel::sql_types::*;
    use crate::enums::diesel_exports::*;

    payouts (payout_id) {
        #[max_length = 64]
        payout_id -> Varchar,
        #[max_length = 64]
        merchant_id -> Varchar,
        #[max_length = 64]
        customer_id -> Varchar,
        #[max_length = 64]
        address_id -> Varchar,
        payout_type -> PayoutType,
        #[max_length = 64]
        payout_method_id -> Nullable<Varchar>,
        amount -> Int8,
        destination_currency -> Currency,
        source_currency -> Currency,
        #[max_length = 255]
        description -> Nullable<Varchar>,
        recurring -> Bool,
        auto_fulfill -> Bool,
        #[max_length = 255]
        return_url -> Nullable<Varchar>,
        #[max_length = 64]
        entity_type -> Varchar,
        metadata -> Nullable<Jsonb>,
        created_at -> Timestamp,
        last_modified_at -> Timestamp,
        attempt_count -> Int2,
    }
}

diesel::table! {
    use diesel::sql_types::*;
    use crate::enums::diesel_exports::*;

    process_tracker (id) {
        #[max_length = 127]
        id -> Varchar,
        #[max_length = 64]
        name -> Nullable<Varchar>,
        tag -> Array<Nullable<Text>>,
        #[max_length = 64]
        runner -> Nullable<Varchar>,
        retry_count -> Int4,
        schedule_time -> Nullable<Timestamp>,
        #[max_length = 255]
        rule -> Varchar,
        tracking_data -> Json,
        #[max_length = 255]
        business_status -> Varchar,
        status -> ProcessTrackerStatus,
        event -> Array<Nullable<Text>>,
        created_at -> Timestamp,
        updated_at -> Timestamp,
    }
}

diesel::table! {
    use diesel::sql_types::*;
    use crate::enums::diesel_exports::*;

    refund (id) {
        id -> Int4,
        #[max_length = 64]
        internal_reference_id -> Varchar,
        #[max_length = 64]
        refund_id -> Varchar,
        #[max_length = 64]
        payment_id -> Varchar,
        #[max_length = 64]
        merchant_id -> Varchar,
        #[max_length = 128]
        connector_transaction_id -> Varchar,
        #[max_length = 64]
        connector -> Varchar,
        #[max_length = 128]
        connector_refund_id -> Nullable<Varchar>,
        #[max_length = 64]
        external_reference_id -> Nullable<Varchar>,
        refund_type -> RefundType,
        total_amount -> Int8,
        currency -> Currency,
        refund_amount -> Int8,
        refund_status -> RefundStatus,
        sent_to_gateway -> Bool,
        refund_error_message -> Nullable<Text>,
        metadata -> Nullable<Json>,
        #[max_length = 128]
        refund_arn -> Nullable<Varchar>,
        created_at -> Timestamp,
        modified_at -> Timestamp,
        #[max_length = 255]
        description -> Nullable<Varchar>,
        #[max_length = 64]
        attempt_id -> Varchar,
        #[max_length = 255]
        refund_reason -> Nullable<Varchar>,
        refund_error_code -> Nullable<Text>,
        #[max_length = 64]
        profile_id -> Nullable<Varchar>,
        #[max_length = 32]
        updated_by -> Varchar,
        #[max_length = 32]
        merchant_connector_id -> Nullable<Varchar>,
    }
}

diesel::table! {
    use diesel::sql_types::*;
    use crate::enums::diesel_exports::*;

    reverse_lookup (lookup_id) {
        #[max_length = 128]
        lookup_id -> Varchar,
        #[max_length = 128]
        sk_id -> Varchar,
        #[max_length = 128]
        pk_id -> Varchar,
        #[max_length = 128]
        source -> Varchar,
        #[max_length = 32]
        updated_by -> Varchar,
    }
}

diesel::table! {
    use diesel::sql_types::*;
    use crate::enums::diesel_exports::*;

    roles (id) {
        id -> Int4,
        #[max_length = 64]
        role_name -> Varchar,
        #[max_length = 64]
        role_id -> Varchar,
        #[max_length = 64]
        merchant_id -> Varchar,
        #[max_length = 64]
        org_id -> Varchar,
        groups -> Array<Nullable<Text>>,
        scope -> RoleScope,
        created_at -> Timestamp,
        #[max_length = 64]
        created_by -> Varchar,
        last_modified_at -> Timestamp,
        #[max_length = 64]
        last_modified_by -> Varchar,
    }
}

diesel::table! {
    use diesel::sql_types::*;
    use crate::enums::diesel_exports::*;

    routing_algorithm (algorithm_id) {
        #[max_length = 64]
        algorithm_id -> Varchar,
        #[max_length = 64]
        profile_id -> Varchar,
        #[max_length = 64]
        merchant_id -> Varchar,
        #[max_length = 64]
        name -> Varchar,
        #[max_length = 256]
        description -> Nullable<Varchar>,
        kind -> RoutingAlgorithmKind,
        algorithm_data -> Jsonb,
        created_at -> Timestamp,
        modified_at -> Timestamp,
        algorithm_for -> TransactionType,
    }
}

diesel::table! {
    use diesel::sql_types::*;
    use crate::enums::diesel_exports::*;

    user_roles (id) {
        id -> Int4,
        #[max_length = 64]
        user_id -> Varchar,
        #[max_length = 64]
        merchant_id -> Varchar,
        #[max_length = 64]
        role_id -> Varchar,
        #[max_length = 64]
        org_id -> Varchar,
        status -> UserStatus,
        #[max_length = 64]
        created_by -> Varchar,
        #[max_length = 64]
        last_modified_by -> Varchar,
        created_at -> Timestamp,
        last_modified -> Timestamp,
    }
}

diesel::table! {
    use diesel::sql_types::*;
    use crate::enums::diesel_exports::*;

    users (id) {
        id -> Int4,
        #[max_length = 64]
        user_id -> Varchar,
        #[max_length = 255]
        email -> Varchar,
        #[max_length = 255]
        name -> Varchar,
        #[max_length = 255]
        password -> Varchar,
        is_verified -> Bool,
        created_at -> Timestamp,
        last_modified_at -> Timestamp,
        #[max_length = 64]
        preferred_merchant_id -> Nullable<Varchar>,
    }
}

diesel::allow_tables_to_appear_in_same_query!(
    address,
    api_keys,
    blocklist,
    blocklist_fingerprint,
    blocklist_lookup,
    business_profile,
    captures,
    cards_info,
    configs,
    customers,
    dashboard_metadata,
    dispute,
    events,
    file_metadata,
    fraud_check,
    gateway_status_map,
    incremental_authorization,
    locker_mock_up,
    mandate,
    merchant_account,
    merchant_connector_account,
    merchant_key_store,
    organization,
    payment_attempt,
    payment_intent,
    payment_link,
    payment_methods,
    payout_attempt,
    payouts,
    process_tracker,
    refund,
    reverse_lookup,
    roles,
    routing_algorithm,
    user_roles,
    users,
);<|MERGE_RESOLUTION|>--- conflicted
+++ resolved
@@ -864,11 +864,7 @@
         profile_id -> Varchar,
         #[max_length = 32]
         merchant_connector_id -> Nullable<Varchar>,
-<<<<<<< HEAD
-        straight_through_algorithm -> Nullable<Jsonb>,
-=======
         routing_info -> Nullable<Jsonb>,
->>>>>>> f26df3de
     }
 }
 
