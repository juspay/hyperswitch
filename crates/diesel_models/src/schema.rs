--- conflicted
+++ resolved
@@ -932,11 +932,8 @@
         organization_id -> Varchar,
         tax_details -> Nullable<Jsonb>,
         skip_external_tax_calculation -> Nullable<Bool>,
-<<<<<<< HEAD
+        psd2_sca_exemption_type -> Nullable<ScaExemptionType>,
         split_payments -> Nullable<Jsonb>,
-=======
-        psd2_sca_exemption_type -> Nullable<ScaExemptionType>,
->>>>>>> 55fe82fd
     }
 }
 
