--- conflicted
+++ resolved
@@ -727,13 +727,9 @@
         currency -> Nullable<Currency>,
         created_at -> Timestamp,
         last_modified_at -> Timestamp,
-<<<<<<< HEAD
-        expiry -> Nullable<Timestamp>,
-=======
         fulfilment_time -> Nullable<Timestamp>,
         #[max_length = 64]
         custom_merchant_name -> Nullable<Varchar>,
->>>>>>> 725e960c
         payment_link_config -> Nullable<Jsonb>,
         #[max_length = 255]
         description -> Nullable<Varchar>,
