--- conflicted
+++ resolved
@@ -193,10 +193,7 @@
         session_expiry -> Nullable<Int8>,
         authentication_connector_details -> Nullable<Jsonb>,
         is_extended_card_info_enabled -> Nullable<Bool>,
-<<<<<<< HEAD
-=======
         extended_card_info_config -> Nullable<Jsonb>,
->>>>>>> f63a9702
         is_connector_agnostic_mit_enabled -> Nullable<Bool>,
     }
 }
