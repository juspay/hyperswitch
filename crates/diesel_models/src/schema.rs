--- conflicted
+++ resolved
@@ -193,11 +193,8 @@
         payment_link_config -> Nullable<Jsonb>,
         session_expiry -> Nullable<Int8>,
         authentication_connector_details -> Nullable<Jsonb>,
-<<<<<<< HEAD
         is_connector_agnostic_mit_enabled -> Nullable<Bool>,
-=======
         is_extended_card_info_enabled -> Nullable<Bool>,
->>>>>>> cbf7cf4f
     }
 }
 
