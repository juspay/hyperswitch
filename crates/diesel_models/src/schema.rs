--- conflicted
+++ resolved
@@ -512,11 +512,7 @@
         last_modified_at -> Timestamp,
         expiry -> Timestamp,
         link_data -> Jsonb,
-<<<<<<< HEAD
         #[max_length = 256]
-=======
-        #[max_length = 32]
->>>>>>> f3f1bfc5
         link_status -> Varchar,
         link_type -> GenericLinkType,
         #[max_length = 256]
