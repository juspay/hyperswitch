--- conflicted
+++ resolved
@@ -1199,12 +1199,9 @@
         #[max_length = 64]
         mit_category -> Nullable<Varchar>,
         billing_descriptor -> Nullable<Jsonb>,
-<<<<<<< HEAD
+        #[max_length = 64]
+        tokenization -> Nullable<Varchar>,
         partner_merchant_identifier_details -> Nullable<Jsonb>,
-=======
-        #[max_length = 64]
-        tokenization -> Nullable<Varchar>,
->>>>>>> 947941ca
     }
 }
 
