// @generated automatically by Diesel CLI.

diesel::table! {
    use diesel::sql_types::*;
    use crate::enums::diesel_exports::*;

    address (address_id) {
        id -> Nullable<Int4>,
        #[max_length = 64]
        address_id -> Varchar,
        #[max_length = 128]
        city -> Nullable<Varchar>,
        country -> Nullable<CountryAlpha2>,
        line1 -> Nullable<Bytea>,
        line2 -> Nullable<Bytea>,
        line3 -> Nullable<Bytea>,
        state -> Nullable<Bytea>,
        zip -> Nullable<Bytea>,
        first_name -> Nullable<Bytea>,
        last_name -> Nullable<Bytea>,
        phone_number -> Nullable<Bytea>,
        #[max_length = 8]
        country_code -> Nullable<Varchar>,
        created_at -> Timestamp,
        modified_at -> Timestamp,
        #[max_length = 64]
        customer_id -> Nullable<Varchar>,
        #[max_length = 64]
        merchant_id -> Varchar,
        #[max_length = 64]
        payment_id -> Nullable<Varchar>,
        #[max_length = 32]
        updated_by -> Varchar,
        email -> Nullable<Bytea>,
    }
}

diesel::table! {
    use diesel::sql_types::*;
    use crate::enums::diesel_exports::*;

    api_keys (key_id) {
        #[max_length = 64]
        key_id -> Varchar,
        #[max_length = 64]
        merchant_id -> Varchar,
        #[max_length = 64]
        name -> Varchar,
        #[max_length = 256]
        description -> Nullable<Varchar>,
        #[max_length = 128]
        hashed_api_key -> Varchar,
        #[max_length = 16]
        prefix -> Varchar,
        created_at -> Timestamp,
        expires_at -> Nullable<Timestamp>,
        last_used -> Nullable<Timestamp>,
    }
}

diesel::table! {
    use diesel::sql_types::*;
    use crate::enums::diesel_exports::*;

    authentication (authentication_id) {
        #[max_length = 64]
        authentication_id -> Varchar,
        #[max_length = 64]
        merchant_id -> Varchar,
        #[max_length = 64]
        authentication_connector -> Varchar,
        #[max_length = 64]
        connector_authentication_id -> Nullable<Varchar>,
        authentication_data -> Nullable<Jsonb>,
        #[max_length = 64]
        payment_method_id -> Varchar,
        #[max_length = 64]
        authentication_type -> Nullable<Varchar>,
        #[max_length = 64]
        authentication_status -> Varchar,
        #[max_length = 64]
        authentication_lifecycle_status -> Varchar,
        created_at -> Timestamp,
        modified_at -> Timestamp,
        error_message -> Nullable<Text>,
        #[max_length = 64]
        error_code -> Nullable<Varchar>,
        connector_metadata -> Nullable<Jsonb>,
        maximum_supported_version -> Nullable<Jsonb>,
        #[max_length = 64]
        threeds_server_transaction_id -> Nullable<Varchar>,
        #[max_length = 64]
        cavv -> Nullable<Varchar>,
        #[max_length = 64]
        authentication_flow_type -> Nullable<Varchar>,
        message_version -> Nullable<Jsonb>,
        #[max_length = 64]
        eci -> Nullable<Varchar>,
        #[max_length = 64]
        trans_status -> Nullable<Varchar>,
        #[max_length = 64]
        acquirer_bin -> Nullable<Varchar>,
        #[max_length = 64]
        acquirer_merchant_id -> Nullable<Varchar>,
        three_ds_method_data -> Nullable<Varchar>,
        three_ds_method_url -> Nullable<Varchar>,
        acs_url -> Nullable<Varchar>,
        challenge_request -> Nullable<Varchar>,
        acs_reference_number -> Nullable<Varchar>,
        acs_trans_id -> Nullable<Varchar>,
        acs_signed_content -> Nullable<Varchar>,
        #[max_length = 64]
        profile_id -> Varchar,
        #[max_length = 255]
        payment_id -> Nullable<Varchar>,
        #[max_length = 128]
        merchant_connector_id -> Varchar,
        #[max_length = 64]
        ds_trans_id -> Nullable<Varchar>,
        #[max_length = 128]
        directory_server_id -> Nullable<Varchar>,
        #[max_length = 64]
        acquirer_country_code -> Nullable<Varchar>,
    }
}

diesel::table! {
    use diesel::sql_types::*;
    use crate::enums::diesel_exports::*;

    blocklist (id) {
        id -> Int4,
        #[max_length = 64]
        merchant_id -> Varchar,
        #[max_length = 64]
        fingerprint_id -> Varchar,
        data_kind -> BlocklistDataKind,
        metadata -> Nullable<Jsonb>,
        created_at -> Timestamp,
    }
}

diesel::table! {
    use diesel::sql_types::*;
    use crate::enums::diesel_exports::*;

    blocklist_fingerprint (id) {
        id -> Int4,
        #[max_length = 64]
        merchant_id -> Varchar,
        #[max_length = 64]
        fingerprint_id -> Varchar,
        data_kind -> BlocklistDataKind,
        encrypted_fingerprint -> Text,
        created_at -> Timestamp,
    }
}

diesel::table! {
    use diesel::sql_types::*;
    use crate::enums::diesel_exports::*;

    blocklist_lookup (id) {
        id -> Int4,
        #[max_length = 64]
        merchant_id -> Varchar,
        fingerprint -> Text,
    }
}

diesel::table! {
    use diesel::sql_types::*;
    use crate::enums::diesel_exports::*;

    business_profile (profile_id) {
        #[max_length = 64]
        profile_id -> Varchar,
        #[max_length = 64]
        merchant_id -> Varchar,
        #[max_length = 64]
        profile_name -> Varchar,
        created_at -> Timestamp,
        modified_at -> Timestamp,
        return_url -> Nullable<Text>,
        enable_payment_response_hash -> Bool,
        #[max_length = 255]
        payment_response_hash_key -> Nullable<Varchar>,
        redirect_to_merchant_with_http_post -> Bool,
        webhook_details -> Nullable<Json>,
        metadata -> Nullable<Json>,
        routing_algorithm -> Nullable<Json>,
        intent_fulfillment_time -> Nullable<Int8>,
        frm_routing_algorithm -> Nullable<Jsonb>,
        payout_routing_algorithm -> Nullable<Jsonb>,
        is_recon_enabled -> Bool,
        applepay_verified_domains -> Nullable<Array<Nullable<Text>>>,
        payment_link_config -> Nullable<Jsonb>,
        session_expiry -> Nullable<Int8>,
        authentication_connector_details -> Nullable<Jsonb>,
        payout_link_config -> Nullable<Jsonb>,
        is_extended_card_info_enabled -> Nullable<Bool>,
        extended_card_info_config -> Nullable<Jsonb>,
        is_connector_agnostic_mit_enabled -> Nullable<Bool>,
        use_billing_as_payment_method_billing -> Nullable<Bool>,
        collect_shipping_details_from_wallet_connector -> Nullable<Bool>,
    }
}

diesel::table! {
    use diesel::sql_types::*;
    use crate::enums::diesel_exports::*;

    captures (capture_id) {
        #[max_length = 64]
        capture_id -> Varchar,
        #[max_length = 64]
        payment_id -> Varchar,
        #[max_length = 64]
        merchant_id -> Varchar,
        status -> CaptureStatus,
        amount -> Int8,
        currency -> Nullable<Currency>,
        #[max_length = 255]
        connector -> Varchar,
        #[max_length = 255]
        error_message -> Nullable<Varchar>,
        #[max_length = 255]
        error_code -> Nullable<Varchar>,
        #[max_length = 255]
        error_reason -> Nullable<Varchar>,
        tax_amount -> Nullable<Int8>,
        created_at -> Timestamp,
        modified_at -> Timestamp,
        #[max_length = 64]
        authorized_attempt_id -> Varchar,
        #[max_length = 128]
        connector_capture_id -> Nullable<Varchar>,
        capture_sequence -> Int2,
        #[max_length = 128]
        connector_response_reference_id -> Nullable<Varchar>,
    }
}

diesel::table! {
    use diesel::sql_types::*;
    use crate::enums::diesel_exports::*;

    cards_info (card_iin) {
        #[max_length = 16]
        card_iin -> Varchar,
        card_issuer -> Nullable<Text>,
        card_network -> Nullable<Text>,
        card_type -> Nullable<Text>,
        card_subtype -> Nullable<Text>,
        card_issuing_country -> Nullable<Text>,
        #[max_length = 32]
        bank_code_id -> Nullable<Varchar>,
        #[max_length = 32]
        bank_code -> Nullable<Varchar>,
        #[max_length = 32]
        country_code -> Nullable<Varchar>,
        date_created -> Timestamp,
        last_updated -> Nullable<Timestamp>,
        last_updated_provider -> Nullable<Text>,
    }
}

diesel::table! {
    use diesel::sql_types::*;
    use crate::enums::diesel_exports::*;

    configs (key) {
        id -> Int4,
        #[max_length = 255]
        key -> Varchar,
        config -> Text,
    }
}

diesel::table! {
    use diesel::sql_types::*;
    use crate::enums::diesel_exports::*;

    customers (customer_id, merchant_id) {
        id -> Int4,
        #[max_length = 64]
        customer_id -> Varchar,
        #[max_length = 64]
        merchant_id -> Varchar,
        name -> Nullable<Bytea>,
        email -> Nullable<Bytea>,
        phone -> Nullable<Bytea>,
        #[max_length = 8]
        phone_country_code -> Nullable<Varchar>,
        #[max_length = 255]
        description -> Nullable<Varchar>,
        created_at -> Timestamp,
        metadata -> Nullable<Json>,
        connector_customer -> Nullable<Jsonb>,
        modified_at -> Timestamp,
        #[max_length = 64]
        address_id -> Nullable<Varchar>,
        #[max_length = 64]
        default_payment_method_id -> Nullable<Varchar>,
        #[max_length = 64]
        updated_by -> Nullable<Varchar>,
    }
}

diesel::table! {
    use diesel::sql_types::*;
    use crate::enums::diesel_exports::*;

    dashboard_metadata (id) {
        id -> Int4,
        #[max_length = 64]
        user_id -> Nullable<Varchar>,
        #[max_length = 64]
        merchant_id -> Varchar,
        #[max_length = 64]
        org_id -> Varchar,
        data_key -> DashboardMetadata,
        data_value -> Json,
        #[max_length = 64]
        created_by -> Varchar,
        created_at -> Timestamp,
        #[max_length = 64]
        last_modified_by -> Varchar,
        last_modified_at -> Timestamp,
    }
}

diesel::table! {
    use diesel::sql_types::*;
    use crate::enums::diesel_exports::*;

    dispute (id) {
        id -> Int4,
        #[max_length = 64]
        dispute_id -> Varchar,
        #[max_length = 255]
        amount -> Varchar,
        #[max_length = 255]
        currency -> Varchar,
        dispute_stage -> DisputeStage,
        dispute_status -> DisputeStatus,
        #[max_length = 64]
        payment_id -> Varchar,
        #[max_length = 64]
        attempt_id -> Varchar,
        #[max_length = 255]
        merchant_id -> Varchar,
        #[max_length = 255]
        connector_status -> Varchar,
        #[max_length = 255]
        connector_dispute_id -> Varchar,
        #[max_length = 255]
        connector_reason -> Nullable<Varchar>,
        #[max_length = 255]
        connector_reason_code -> Nullable<Varchar>,
        challenge_required_by -> Nullable<Timestamp>,
        connector_created_at -> Nullable<Timestamp>,
        connector_updated_at -> Nullable<Timestamp>,
        created_at -> Timestamp,
        modified_at -> Timestamp,
        #[max_length = 255]
        connector -> Varchar,
        evidence -> Jsonb,
        #[max_length = 64]
        profile_id -> Nullable<Varchar>,
        #[max_length = 32]
        merchant_connector_id -> Nullable<Varchar>,
        dispute_amount -> Int8,
    }
}

diesel::table! {
    use diesel::sql_types::*;
    use crate::enums::diesel_exports::*;

    events (event_id) {
        #[max_length = 64]
        event_id -> Varchar,
        event_type -> EventType,
        event_class -> EventClass,
        is_webhook_notified -> Bool,
        #[max_length = 64]
        primary_object_id -> Varchar,
        primary_object_type -> EventObjectType,
        created_at -> Timestamp,
        #[max_length = 64]
        merchant_id -> Nullable<Varchar>,
        #[max_length = 64]
        business_profile_id -> Nullable<Varchar>,
        primary_object_created_at -> Nullable<Timestamp>,
        #[max_length = 64]
        idempotent_event_id -> Nullable<Varchar>,
        #[max_length = 64]
        initial_attempt_id -> Nullable<Varchar>,
        request -> Nullable<Bytea>,
        response -> Nullable<Bytea>,
        delivery_attempt -> Nullable<WebhookDeliveryAttempt>,
        metadata -> Nullable<Jsonb>,
    }
}

diesel::table! {
    use diesel::sql_types::*;
    use crate::enums::diesel_exports::*;

    file_metadata (file_id, merchant_id) {
        #[max_length = 64]
        file_id -> Varchar,
        #[max_length = 255]
        merchant_id -> Varchar,
        #[max_length = 255]
        file_name -> Nullable<Varchar>,
        file_size -> Int4,
        #[max_length = 255]
        file_type -> Varchar,
        #[max_length = 255]
        provider_file_id -> Nullable<Varchar>,
        #[max_length = 255]
        file_upload_provider -> Nullable<Varchar>,
        available -> Bool,
        created_at -> Timestamp,
        #[max_length = 255]
        connector_label -> Nullable<Varchar>,
        #[max_length = 64]
        profile_id -> Nullable<Varchar>,
        #[max_length = 32]
        merchant_connector_id -> Nullable<Varchar>,
    }
}

diesel::table! {
    use diesel::sql_types::*;
    use crate::enums::diesel_exports::*;

    fraud_check (frm_id, attempt_id, payment_id, merchant_id) {
        #[max_length = 64]
        frm_id -> Varchar,
        #[max_length = 64]
        payment_id -> Varchar,
        #[max_length = 64]
        merchant_id -> Varchar,
        #[max_length = 64]
        attempt_id -> Varchar,
        created_at -> Timestamp,
        #[max_length = 255]
        frm_name -> Varchar,
        #[max_length = 255]
        frm_transaction_id -> Nullable<Varchar>,
        frm_transaction_type -> FraudCheckType,
        frm_status -> FraudCheckStatus,
        frm_score -> Nullable<Int4>,
        frm_reason -> Nullable<Jsonb>,
        #[max_length = 255]
        frm_error -> Nullable<Varchar>,
        payment_details -> Nullable<Jsonb>,
        metadata -> Nullable<Jsonb>,
        modified_at -> Timestamp,
        #[max_length = 64]
        last_step -> Varchar,
        payment_capture_method -> Nullable<CaptureMethod>,
    }
}

diesel::table! {
    use diesel::sql_types::*;
    use crate::enums::diesel_exports::*;

    gateway_status_map (connector, flow, sub_flow, code, message) {
        #[max_length = 64]
        connector -> Varchar,
        #[max_length = 64]
        flow -> Varchar,
        #[max_length = 64]
        sub_flow -> Varchar,
        #[max_length = 255]
        code -> Varchar,
        #[max_length = 1024]
        message -> Varchar,
        #[max_length = 64]
        status -> Varchar,
        #[max_length = 64]
        router_error -> Nullable<Varchar>,
        #[max_length = 64]
        decision -> Varchar,
        created_at -> Timestamp,
        last_modified -> Timestamp,
        step_up_possible -> Bool,
        #[max_length = 255]
        unified_code -> Nullable<Varchar>,
        #[max_length = 1024]
        unified_message -> Nullable<Varchar>,
    }
}

diesel::table! {
    use diesel::sql_types::*;
    use crate::enums::diesel_exports::*;

    generic_link (link_id) {
        #[max_length = 64]
        link_id -> Varchar,
        #[max_length = 64]
        primary_reference -> Varchar,
        #[max_length = 64]
        merchant_id -> Varchar,
        created_at -> Timestamp,
        last_modified_at -> Timestamp,
        expiry -> Timestamp,
        link_data -> Jsonb,
        link_status -> Jsonb,
        link_type -> GenericLinkType,
        url -> Text,
        return_url -> Nullable<Text>,
    }
}

diesel::table! {
    use diesel::sql_types::*;
    use crate::enums::diesel_exports::*;

    incremental_authorization (authorization_id, merchant_id) {
        #[max_length = 64]
        authorization_id -> Varchar,
        #[max_length = 64]
        merchant_id -> Varchar,
        #[max_length = 64]
        payment_id -> Varchar,
        amount -> Int8,
        created_at -> Timestamp,
        modified_at -> Timestamp,
        #[max_length = 64]
        status -> Varchar,
        #[max_length = 255]
        error_code -> Nullable<Varchar>,
        error_message -> Nullable<Text>,
        #[max_length = 64]
        connector_authorization_id -> Nullable<Varchar>,
        previously_authorized_amount -> Int8,
    }
}

diesel::table! {
    use diesel::sql_types::*;
    use crate::enums::diesel_exports::*;

    locker_mock_up (id) {
        id -> Int4,
        #[max_length = 255]
        card_id -> Varchar,
        #[max_length = 255]
        external_id -> Varchar,
        #[max_length = 255]
        card_fingerprint -> Varchar,
        #[max_length = 255]
        card_global_fingerprint -> Varchar,
        #[max_length = 255]
        merchant_id -> Varchar,
        #[max_length = 255]
        card_number -> Varchar,
        #[max_length = 255]
        card_exp_year -> Varchar,
        #[max_length = 255]
        card_exp_month -> Varchar,
        #[max_length = 255]
        name_on_card -> Nullable<Varchar>,
        #[max_length = 255]
        nickname -> Nullable<Varchar>,
        #[max_length = 255]
        customer_id -> Nullable<Varchar>,
        duplicate -> Nullable<Bool>,
        #[max_length = 8]
        card_cvc -> Nullable<Varchar>,
        #[max_length = 64]
        payment_method_id -> Nullable<Varchar>,
        enc_card_data -> Nullable<Text>,
    }
}

diesel::table! {
    use diesel::sql_types::*;
    use crate::enums::diesel_exports::*;

    mandate (id) {
        id -> Int4,
        #[max_length = 64]
        mandate_id -> Varchar,
        #[max_length = 64]
        customer_id -> Varchar,
        #[max_length = 64]
        merchant_id -> Varchar,
        #[max_length = 64]
        payment_method_id -> Varchar,
        mandate_status -> MandateStatus,
        mandate_type -> MandateType,
        customer_accepted_at -> Nullable<Timestamp>,
        #[max_length = 64]
        customer_ip_address -> Nullable<Varchar>,
        #[max_length = 255]
        customer_user_agent -> Nullable<Varchar>,
        #[max_length = 128]
        network_transaction_id -> Nullable<Varchar>,
        #[max_length = 64]
        previous_attempt_id -> Nullable<Varchar>,
        created_at -> Timestamp,
        mandate_amount -> Nullable<Int8>,
        mandate_currency -> Nullable<Currency>,
        amount_captured -> Nullable<Int8>,
        #[max_length = 64]
        connector -> Varchar,
        #[max_length = 128]
        connector_mandate_id -> Nullable<Varchar>,
        start_date -> Nullable<Timestamp>,
        end_date -> Nullable<Timestamp>,
        metadata -> Nullable<Jsonb>,
        connector_mandate_ids -> Nullable<Jsonb>,
        #[max_length = 64]
        original_payment_id -> Nullable<Varchar>,
        #[max_length = 32]
        merchant_connector_id -> Nullable<Varchar>,
        #[max_length = 64]
        updated_by -> Nullable<Varchar>,
    }
}

diesel::table! {
    use diesel::sql_types::*;
    use crate::enums::diesel_exports::*;

    merchant_account (id) {
        id -> Int4,
        #[max_length = 64]
        merchant_id -> Varchar,
        #[max_length = 255]
        return_url -> Nullable<Varchar>,
        enable_payment_response_hash -> Bool,
        #[max_length = 255]
        payment_response_hash_key -> Nullable<Varchar>,
        redirect_to_merchant_with_http_post -> Bool,
        merchant_name -> Nullable<Bytea>,
        merchant_details -> Nullable<Bytea>,
        webhook_details -> Nullable<Json>,
        sub_merchants_enabled -> Nullable<Bool>,
        #[max_length = 64]
        parent_merchant_id -> Nullable<Varchar>,
        #[max_length = 128]
        publishable_key -> Nullable<Varchar>,
        storage_scheme -> MerchantStorageScheme,
        #[max_length = 64]
        locker_id -> Nullable<Varchar>,
        metadata -> Nullable<Jsonb>,
        routing_algorithm -> Nullable<Json>,
        primary_business_details -> Json,
        intent_fulfillment_time -> Nullable<Int8>,
        created_at -> Timestamp,
        modified_at -> Timestamp,
        frm_routing_algorithm -> Nullable<Jsonb>,
        payout_routing_algorithm -> Nullable<Jsonb>,
        #[max_length = 32]
        organization_id -> Varchar,
        is_recon_enabled -> Bool,
        #[max_length = 64]
        default_profile -> Nullable<Varchar>,
        recon_status -> ReconStatus,
        payment_link_config -> Nullable<Jsonb>,
        pm_collect_link_config -> Nullable<Jsonb>,
    }
}

diesel::table! {
    use diesel::sql_types::*;
    use crate::enums::diesel_exports::*;

    merchant_connector_account (id) {
        id -> Int4,
        #[max_length = 64]
        merchant_id -> Varchar,
        #[max_length = 64]
        connector_name -> Varchar,
        connector_account_details -> Bytea,
        test_mode -> Nullable<Bool>,
        disabled -> Nullable<Bool>,
        #[max_length = 128]
        merchant_connector_id -> Varchar,
        payment_methods_enabled -> Nullable<Array<Nullable<Json>>>,
        connector_type -> ConnectorType,
        metadata -> Nullable<Jsonb>,
        #[max_length = 255]
        connector_label -> Nullable<Varchar>,
        business_country -> Nullable<CountryAlpha2>,
        #[max_length = 255]
        business_label -> Nullable<Varchar>,
        #[max_length = 64]
        business_sub_label -> Nullable<Varchar>,
        frm_configs -> Nullable<Jsonb>,
        created_at -> Timestamp,
        modified_at -> Timestamp,
        connector_webhook_details -> Nullable<Jsonb>,
        frm_config -> Nullable<Array<Nullable<Jsonb>>>,
        #[max_length = 64]
        profile_id -> Nullable<Varchar>,
        applepay_verified_domains -> Nullable<Array<Nullable<Text>>>,
        pm_auth_config -> Nullable<Jsonb>,
        status -> ConnectorStatus,
        connector_wallets_details -> Nullable<Bytea>,
    }
}

diesel::table! {
    use diesel::sql_types::*;
    use crate::enums::diesel_exports::*;

    merchant_key_store (merchant_id) {
        #[max_length = 64]
        merchant_id -> Varchar,
        key -> Bytea,
        created_at -> Timestamp,
    }
}

diesel::table! {
    use diesel::sql_types::*;
    use crate::enums::diesel_exports::*;

    organization (org_id) {
        #[max_length = 32]
        org_id -> Varchar,
        org_name -> Nullable<Text>,
    }
}

diesel::table! {
    use diesel::sql_types::*;
    use crate::enums::diesel_exports::*;

    payment_attempt (attempt_id, merchant_id) {
        #[max_length = 64]
        payment_id -> Varchar,
        #[max_length = 64]
        merchant_id -> Varchar,
        #[max_length = 64]
        attempt_id -> Varchar,
        status -> AttemptStatus,
        amount -> Int8,
        currency -> Nullable<Currency>,
        save_to_locker -> Nullable<Bool>,
        #[max_length = 64]
        connector -> Nullable<Varchar>,
        error_message -> Nullable<Text>,
        offer_amount -> Nullable<Int8>,
        surcharge_amount -> Nullable<Int8>,
        tax_amount -> Nullable<Int8>,
        #[max_length = 64]
        payment_method_id -> Nullable<Varchar>,
        payment_method -> Nullable<Varchar>,
        #[max_length = 128]
        connector_transaction_id -> Nullable<Varchar>,
        capture_method -> Nullable<CaptureMethod>,
        capture_on -> Nullable<Timestamp>,
        confirm -> Bool,
        authentication_type -> Nullable<AuthenticationType>,
        created_at -> Timestamp,
        modified_at -> Timestamp,
        last_synced -> Nullable<Timestamp>,
        #[max_length = 255]
        cancellation_reason -> Nullable<Varchar>,
        amount_to_capture -> Nullable<Int8>,
        #[max_length = 64]
        mandate_id -> Nullable<Varchar>,
        browser_info -> Nullable<Jsonb>,
        #[max_length = 255]
        error_code -> Nullable<Varchar>,
        #[max_length = 128]
        payment_token -> Nullable<Varchar>,
        connector_metadata -> Nullable<Jsonb>,
        #[max_length = 50]
        payment_experience -> Nullable<Varchar>,
        #[max_length = 64]
        payment_method_type -> Nullable<Varchar>,
        payment_method_data -> Nullable<Jsonb>,
        #[max_length = 64]
        business_sub_label -> Nullable<Varchar>,
        straight_through_algorithm -> Nullable<Jsonb>,
        preprocessing_step_id -> Nullable<Varchar>,
        mandate_details -> Nullable<Jsonb>,
        error_reason -> Nullable<Text>,
        multiple_capture_count -> Nullable<Int2>,
        #[max_length = 128]
        connector_response_reference_id -> Nullable<Varchar>,
        amount_capturable -> Int8,
        #[max_length = 32]
        updated_by -> Varchar,
        #[max_length = 32]
        merchant_connector_id -> Nullable<Varchar>,
        authentication_data -> Nullable<Json>,
        encoded_data -> Nullable<Text>,
        #[max_length = 255]
        unified_code -> Nullable<Varchar>,
        #[max_length = 1024]
        unified_message -> Nullable<Varchar>,
        net_amount -> Nullable<Int8>,
        external_three_ds_authentication_attempted -> Nullable<Bool>,
        #[max_length = 64]
        authentication_connector -> Nullable<Varchar>,
        #[max_length = 64]
        authentication_id -> Nullable<Varchar>,
        mandate_data -> Nullable<Jsonb>,
        #[max_length = 64]
        fingerprint_id -> Nullable<Varchar>,
        #[max_length = 64]
        payment_method_billing_address_id -> Nullable<Varchar>,
        #[max_length = 64]
        charge_id -> Nullable<Varchar>,
        #[max_length = 64]
        client_source -> Nullable<Varchar>,
        #[max_length = 64]
        client_version -> Nullable<Varchar>,
    }
}

diesel::table! {
    use diesel::sql_types::*;
    use crate::enums::diesel_exports::*;

    payment_intent (payment_id, merchant_id) {
        #[max_length = 64]
        payment_id -> Varchar,
        #[max_length = 64]
        merchant_id -> Varchar,
        status -> IntentStatus,
        amount -> Int8,
        currency -> Nullable<Currency>,
        amount_captured -> Nullable<Int8>,
        #[max_length = 64]
        customer_id -> Nullable<Varchar>,
        #[max_length = 255]
        description -> Nullable<Varchar>,
        #[max_length = 255]
        return_url -> Nullable<Varchar>,
        metadata -> Nullable<Jsonb>,
        #[max_length = 64]
        connector_id -> Nullable<Varchar>,
        #[max_length = 64]
        shipping_address_id -> Nullable<Varchar>,
        #[max_length = 64]
        billing_address_id -> Nullable<Varchar>,
        #[max_length = 255]
        statement_descriptor_name -> Nullable<Varchar>,
        #[max_length = 255]
        statement_descriptor_suffix -> Nullable<Varchar>,
        created_at -> Timestamp,
        modified_at -> Timestamp,
        last_synced -> Nullable<Timestamp>,
        setup_future_usage -> Nullable<FutureUsage>,
        off_session -> Nullable<Bool>,
        #[max_length = 128]
        client_secret -> Nullable<Varchar>,
        #[max_length = 64]
        active_attempt_id -> Varchar,
        business_country -> Nullable<CountryAlpha2>,
        #[max_length = 64]
        business_label -> Nullable<Varchar>,
        order_details -> Nullable<Array<Nullable<Jsonb>>>,
        allowed_payment_method_types -> Nullable<Json>,
        connector_metadata -> Nullable<Json>,
        feature_metadata -> Nullable<Json>,
        attempt_count -> Int2,
        #[max_length = 64]
        profile_id -> Nullable<Varchar>,
        #[max_length = 64]
        merchant_decision -> Nullable<Varchar>,
        #[max_length = 255]
        payment_link_id -> Nullable<Varchar>,
        payment_confirm_source -> Nullable<PaymentSource>,
        #[max_length = 32]
        updated_by -> Varchar,
        surcharge_applicable -> Nullable<Bool>,
        request_incremental_authorization -> Nullable<RequestIncrementalAuthorization>,
        incremental_authorization_allowed -> Nullable<Bool>,
        authorization_count -> Nullable<Int4>,
        session_expiry -> Nullable<Timestamp>,
        #[max_length = 64]
        fingerprint_id -> Nullable<Varchar>,
        request_external_three_ds_authentication -> Nullable<Bool>,
        charges -> Nullable<Jsonb>,
        frm_metadata -> Nullable<Jsonb>,
<<<<<<< HEAD
        billing_address_details -> Nullable<Bytea>,
=======
        customer_details -> Nullable<Bytea>,
>>>>>>> 61d31dc4
    }
}

diesel::table! {
    use diesel::sql_types::*;
    use crate::enums::diesel_exports::*;

    payment_link (payment_link_id) {
        #[max_length = 255]
        payment_link_id -> Varchar,
        #[max_length = 64]
        payment_id -> Varchar,
        #[max_length = 255]
        link_to_pay -> Varchar,
        #[max_length = 64]
        merchant_id -> Varchar,
        amount -> Int8,
        currency -> Nullable<Currency>,
        created_at -> Timestamp,
        last_modified_at -> Timestamp,
        fulfilment_time -> Nullable<Timestamp>,
        #[max_length = 64]
        custom_merchant_name -> Nullable<Varchar>,
        payment_link_config -> Nullable<Jsonb>,
        #[max_length = 255]
        description -> Nullable<Varchar>,
        #[max_length = 64]
        profile_id -> Nullable<Varchar>,
    }
}

diesel::table! {
    use diesel::sql_types::*;
    use crate::enums::diesel_exports::*;

    payment_methods (id) {
        id -> Int4,
        #[max_length = 64]
        customer_id -> Varchar,
        #[max_length = 64]
        merchant_id -> Varchar,
        #[max_length = 64]
        payment_method_id -> Varchar,
        accepted_currency -> Nullable<Array<Nullable<Currency>>>,
        #[max_length = 32]
        scheme -> Nullable<Varchar>,
        #[max_length = 128]
        token -> Nullable<Varchar>,
        #[max_length = 255]
        cardholder_name -> Nullable<Varchar>,
        #[max_length = 64]
        issuer_name -> Nullable<Varchar>,
        #[max_length = 64]
        issuer_country -> Nullable<Varchar>,
        payer_country -> Nullable<Array<Nullable<Text>>>,
        is_stored -> Nullable<Bool>,
        #[max_length = 32]
        swift_code -> Nullable<Varchar>,
        #[max_length = 128]
        direct_debit_token -> Nullable<Varchar>,
        created_at -> Timestamp,
        last_modified -> Timestamp,
        payment_method -> Nullable<Varchar>,
        #[max_length = 64]
        payment_method_type -> Nullable<Varchar>,
        #[max_length = 128]
        payment_method_issuer -> Nullable<Varchar>,
        payment_method_issuer_code -> Nullable<PaymentMethodIssuerCode>,
        metadata -> Nullable<Json>,
        payment_method_data -> Nullable<Bytea>,
        #[max_length = 64]
        locker_id -> Nullable<Varchar>,
        last_used_at -> Timestamp,
        connector_mandate_details -> Nullable<Jsonb>,
        customer_acceptance -> Nullable<Jsonb>,
        #[max_length = 64]
        status -> Varchar,
        #[max_length = 255]
        network_transaction_id -> Nullable<Varchar>,
        #[max_length = 128]
        client_secret -> Nullable<Varchar>,
        payment_method_billing_address -> Nullable<Bytea>,
        #[max_length = 64]
        updated_by -> Nullable<Varchar>,
    }
}

diesel::table! {
    use diesel::sql_types::*;
    use crate::enums::diesel_exports::*;

    payout_attempt (payout_attempt_id) {
        #[max_length = 64]
        payout_attempt_id -> Varchar,
        #[max_length = 64]
        payout_id -> Varchar,
        #[max_length = 64]
        customer_id -> Varchar,
        #[max_length = 64]
        merchant_id -> Varchar,
        #[max_length = 64]
        address_id -> Varchar,
        #[max_length = 64]
        connector -> Nullable<Varchar>,
        #[max_length = 128]
        connector_payout_id -> Nullable<Varchar>,
        #[max_length = 64]
        payout_token -> Nullable<Varchar>,
        status -> PayoutStatus,
        is_eligible -> Nullable<Bool>,
        error_message -> Nullable<Text>,
        #[max_length = 64]
        error_code -> Nullable<Varchar>,
        business_country -> Nullable<CountryAlpha2>,
        #[max_length = 64]
        business_label -> Nullable<Varchar>,
        created_at -> Timestamp,
        last_modified_at -> Timestamp,
        #[max_length = 64]
        profile_id -> Varchar,
        #[max_length = 32]
        merchant_connector_id -> Nullable<Varchar>,
        routing_info -> Nullable<Jsonb>,
    }
}

diesel::table! {
    use diesel::sql_types::*;
    use crate::enums::diesel_exports::*;

    payouts (payout_id) {
        #[max_length = 64]
        payout_id -> Varchar,
        #[max_length = 64]
        merchant_id -> Varchar,
        #[max_length = 64]
        customer_id -> Varchar,
        #[max_length = 64]
        address_id -> Varchar,
        payout_type -> Nullable<PayoutType>,
        #[max_length = 64]
        payout_method_id -> Nullable<Varchar>,
        amount -> Int8,
        destination_currency -> Currency,
        source_currency -> Currency,
        #[max_length = 255]
        description -> Nullable<Varchar>,
        recurring -> Bool,
        auto_fulfill -> Bool,
        #[max_length = 255]
        return_url -> Nullable<Varchar>,
        #[max_length = 64]
        entity_type -> Varchar,
        metadata -> Nullable<Jsonb>,
        created_at -> Timestamp,
        last_modified_at -> Timestamp,
        attempt_count -> Int2,
        #[max_length = 64]
        profile_id -> Varchar,
        status -> PayoutStatus,
        confirm -> Nullable<Bool>,
        #[max_length = 255]
        payout_link_id -> Nullable<Varchar>,
        #[max_length = 128]
        client_secret -> Nullable<Varchar>,
        #[max_length = 32]
        priority -> Nullable<Varchar>,
    }
}

diesel::table! {
    use diesel::sql_types::*;
    use crate::enums::diesel_exports::*;

    process_tracker (id) {
        #[max_length = 127]
        id -> Varchar,
        #[max_length = 64]
        name -> Nullable<Varchar>,
        tag -> Array<Nullable<Text>>,
        #[max_length = 64]
        runner -> Nullable<Varchar>,
        retry_count -> Int4,
        schedule_time -> Nullable<Timestamp>,
        #[max_length = 255]
        rule -> Varchar,
        tracking_data -> Json,
        #[max_length = 255]
        business_status -> Varchar,
        status -> ProcessTrackerStatus,
        event -> Array<Nullable<Text>>,
        created_at -> Timestamp,
        updated_at -> Timestamp,
    }
}

diesel::table! {
    use diesel::sql_types::*;
    use crate::enums::diesel_exports::*;

    refund (id) {
        id -> Int4,
        #[max_length = 64]
        internal_reference_id -> Varchar,
        #[max_length = 64]
        refund_id -> Varchar,
        #[max_length = 64]
        payment_id -> Varchar,
        #[max_length = 64]
        merchant_id -> Varchar,
        #[max_length = 128]
        connector_transaction_id -> Varchar,
        #[max_length = 64]
        connector -> Varchar,
        #[max_length = 128]
        connector_refund_id -> Nullable<Varchar>,
        #[max_length = 64]
        external_reference_id -> Nullable<Varchar>,
        refund_type -> RefundType,
        total_amount -> Int8,
        currency -> Currency,
        refund_amount -> Int8,
        refund_status -> RefundStatus,
        sent_to_gateway -> Bool,
        refund_error_message -> Nullable<Text>,
        metadata -> Nullable<Json>,
        #[max_length = 128]
        refund_arn -> Nullable<Varchar>,
        created_at -> Timestamp,
        modified_at -> Timestamp,
        #[max_length = 255]
        description -> Nullable<Varchar>,
        #[max_length = 64]
        attempt_id -> Varchar,
        #[max_length = 255]
        refund_reason -> Nullable<Varchar>,
        refund_error_code -> Nullable<Text>,
        #[max_length = 64]
        profile_id -> Nullable<Varchar>,
        #[max_length = 32]
        updated_by -> Varchar,
        #[max_length = 32]
        merchant_connector_id -> Nullable<Varchar>,
        charges -> Nullable<Jsonb>,
    }
}

diesel::table! {
    use diesel::sql_types::*;
    use crate::enums::diesel_exports::*;

    reverse_lookup (lookup_id) {
        #[max_length = 128]
        lookup_id -> Varchar,
        #[max_length = 128]
        sk_id -> Varchar,
        #[max_length = 128]
        pk_id -> Varchar,
        #[max_length = 128]
        source -> Varchar,
        #[max_length = 32]
        updated_by -> Varchar,
    }
}

diesel::table! {
    use diesel::sql_types::*;
    use crate::enums::diesel_exports::*;

    roles (id) {
        id -> Int4,
        #[max_length = 64]
        role_name -> Varchar,
        #[max_length = 64]
        role_id -> Varchar,
        #[max_length = 64]
        merchant_id -> Varchar,
        #[max_length = 64]
        org_id -> Varchar,
        groups -> Array<Nullable<Text>>,
        scope -> RoleScope,
        created_at -> Timestamp,
        #[max_length = 64]
        created_by -> Varchar,
        last_modified_at -> Timestamp,
        #[max_length = 64]
        last_modified_by -> Varchar,
    }
}

diesel::table! {
    use diesel::sql_types::*;
    use crate::enums::diesel_exports::*;

    routing_algorithm (algorithm_id) {
        #[max_length = 64]
        algorithm_id -> Varchar,
        #[max_length = 64]
        profile_id -> Varchar,
        #[max_length = 64]
        merchant_id -> Varchar,
        #[max_length = 64]
        name -> Varchar,
        #[max_length = 256]
        description -> Nullable<Varchar>,
        kind -> RoutingAlgorithmKind,
        algorithm_data -> Jsonb,
        created_at -> Timestamp,
        modified_at -> Timestamp,
        algorithm_for -> TransactionType,
    }
}

diesel::table! {
    use diesel::sql_types::*;
    use crate::enums::diesel_exports::*;

    user_authentication_methods (id) {
        #[max_length = 64]
        id -> Varchar,
        #[max_length = 64]
        auth_id -> Varchar,
        #[max_length = 64]
        owner_id -> Varchar,
        #[max_length = 64]
        owner_type -> Varchar,
        #[max_length = 64]
        auth_type -> Varchar,
        private_config -> Nullable<Bytea>,
        public_config -> Nullable<Jsonb>,
        allow_signup -> Bool,
        created_at -> Timestamp,
        last_modified_at -> Timestamp,
    }
}

diesel::table! {
    use diesel::sql_types::*;
    use crate::enums::diesel_exports::*;

    user_key_store (user_id) {
        #[max_length = 64]
        user_id -> Varchar,
        key -> Bytea,
        created_at -> Timestamp,
    }
}

diesel::table! {
    use diesel::sql_types::*;
    use crate::enums::diesel_exports::*;

    user_roles (id) {
        id -> Int4,
        #[max_length = 64]
        user_id -> Varchar,
        #[max_length = 64]
        merchant_id -> Varchar,
        #[max_length = 64]
        role_id -> Varchar,
        #[max_length = 64]
        org_id -> Varchar,
        status -> UserStatus,
        #[max_length = 64]
        created_by -> Varchar,
        #[max_length = 64]
        last_modified_by -> Varchar,
        created_at -> Timestamp,
        last_modified -> Timestamp,
    }
}

diesel::table! {
    use diesel::sql_types::*;
    use crate::enums::diesel_exports::*;

    users (id) {
        id -> Int4,
        #[max_length = 64]
        user_id -> Varchar,
        #[max_length = 255]
        email -> Varchar,
        #[max_length = 255]
        name -> Varchar,
        #[max_length = 255]
        password -> Nullable<Varchar>,
        is_verified -> Bool,
        created_at -> Timestamp,
        last_modified_at -> Timestamp,
        #[max_length = 64]
        preferred_merchant_id -> Nullable<Varchar>,
        totp_status -> TotpStatus,
        totp_secret -> Nullable<Bytea>,
        totp_recovery_codes -> Nullable<Array<Nullable<Text>>>,
        last_password_modified_at -> Nullable<Timestamp>,
    }
}

diesel::allow_tables_to_appear_in_same_query!(
    address,
    api_keys,
    authentication,
    blocklist,
    blocklist_fingerprint,
    blocklist_lookup,
    business_profile,
    captures,
    cards_info,
    configs,
    customers,
    dashboard_metadata,
    dispute,
    events,
    file_metadata,
    fraud_check,
    gateway_status_map,
    generic_link,
    incremental_authorization,
    locker_mock_up,
    mandate,
    merchant_account,
    merchant_connector_account,
    merchant_key_store,
    organization,
    payment_attempt,
    payment_intent,
    payment_link,
    payment_methods,
    payout_attempt,
    payouts,
    process_tracker,
    refund,
    reverse_lookup,
    roles,
    routing_algorithm,
    user_authentication_methods,
    user_key_store,
    user_roles,
    users,
);<|MERGE_RESOLUTION|>--- conflicted
+++ resolved
@@ -888,11 +888,8 @@
         request_external_three_ds_authentication -> Nullable<Bool>,
         charges -> Nullable<Jsonb>,
         frm_metadata -> Nullable<Jsonb>,
-<<<<<<< HEAD
+        customer_details -> Nullable<Bytea>,
         billing_address_details -> Nullable<Bytea>,
-=======
-        customer_details -> Nullable<Bytea>,
->>>>>>> 61d31dc4
     }
 }
 
