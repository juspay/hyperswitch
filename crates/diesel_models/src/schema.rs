--- conflicted
+++ resolved
@@ -666,12 +666,9 @@
         created_at -> Timestamp,
         last_modified_at -> Timestamp,
         fulfilment_time -> Nullable<Timestamp>,
-<<<<<<< HEAD
         payment_link_config -> Nullable<Jsonb>,
         #[max_length = 255]
         description -> Nullable<Varchar>,
-=======
->>>>>>> 20c4226a
         #[max_length = 64]
         custom_merchant_name -> Nullable<Varchar>,
     }
