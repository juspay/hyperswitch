// @generated automatically by Diesel CLI.

diesel::table! {
    use diesel::sql_types::*;
    use crate::enums::diesel_exports::*;

    address (address_id) {
        #[max_length = 64]
        address_id -> Varchar,
        #[max_length = 128]
        city -> Nullable<Varchar>,
        country -> Nullable<CountryAlpha2>,
        line1 -> Nullable<Bytea>,
        line2 -> Nullable<Bytea>,
        line3 -> Nullable<Bytea>,
        state -> Nullable<Bytea>,
        zip -> Nullable<Bytea>,
        first_name -> Nullable<Bytea>,
        last_name -> Nullable<Bytea>,
        phone_number -> Nullable<Bytea>,
        #[max_length = 8]
        country_code -> Nullable<Varchar>,
        created_at -> Timestamp,
        modified_at -> Timestamp,
        #[max_length = 64]
        customer_id -> Nullable<Varchar>,
        #[max_length = 64]
        merchant_id -> Varchar,
        #[max_length = 64]
        payment_id -> Nullable<Varchar>,
        #[max_length = 32]
        updated_by -> Varchar,
        email -> Nullable<Bytea>,
    }
}

diesel::table! {
    use diesel::sql_types::*;
    use crate::enums::diesel_exports::*;

    api_keys (key_id) {
        #[max_length = 64]
        key_id -> Varchar,
        #[max_length = 64]
        merchant_id -> Varchar,
        #[max_length = 64]
        name -> Varchar,
        #[max_length = 256]
        description -> Nullable<Varchar>,
        #[max_length = 128]
        hashed_api_key -> Varchar,
        #[max_length = 16]
        prefix -> Varchar,
        created_at -> Timestamp,
        expires_at -> Nullable<Timestamp>,
        last_used -> Nullable<Timestamp>,
    }
}

diesel::table! {
    use diesel::sql_types::*;
    use crate::enums::diesel_exports::*;

    authentication (authentication_id) {
        #[max_length = 64]
        authentication_id -> Varchar,
        #[max_length = 64]
        merchant_id -> Varchar,
        #[max_length = 64]
        authentication_connector -> Varchar,
        #[max_length = 64]
        connector_authentication_id -> Nullable<Varchar>,
        authentication_data -> Nullable<Jsonb>,
        #[max_length = 64]
        payment_method_id -> Varchar,
        #[max_length = 64]
        authentication_type -> Nullable<Varchar>,
        #[max_length = 64]
        authentication_status -> Varchar,
        #[max_length = 64]
        authentication_lifecycle_status -> Varchar,
        created_at -> Timestamp,
        modified_at -> Timestamp,
        error_message -> Nullable<Text>,
        #[max_length = 64]
        error_code -> Nullable<Varchar>,
        connector_metadata -> Nullable<Jsonb>,
        maximum_supported_version -> Nullable<Jsonb>,
        #[max_length = 64]
        threeds_server_transaction_id -> Nullable<Varchar>,
        #[max_length = 64]
        cavv -> Nullable<Varchar>,
        #[max_length = 64]
        authentication_flow_type -> Nullable<Varchar>,
        message_version -> Nullable<Jsonb>,
        #[max_length = 64]
        eci -> Nullable<Varchar>,
        #[max_length = 64]
        trans_status -> Nullable<Varchar>,
        #[max_length = 64]
        acquirer_bin -> Nullable<Varchar>,
        #[max_length = 64]
        acquirer_merchant_id -> Nullable<Varchar>,
        three_ds_method_data -> Nullable<Varchar>,
        three_ds_method_url -> Nullable<Varchar>,
        acs_url -> Nullable<Varchar>,
        challenge_request -> Nullable<Varchar>,
        acs_reference_number -> Nullable<Varchar>,
        acs_trans_id -> Nullable<Varchar>,
        acs_signed_content -> Nullable<Varchar>,
        #[max_length = 64]
        profile_id -> Varchar,
        #[max_length = 255]
        payment_id -> Nullable<Varchar>,
        #[max_length = 128]
        merchant_connector_id -> Varchar,
        #[max_length = 64]
        ds_trans_id -> Nullable<Varchar>,
        #[max_length = 128]
        directory_server_id -> Nullable<Varchar>,
        #[max_length = 64]
        acquirer_country_code -> Nullable<Varchar>,
        service_details -> Nullable<Jsonb>,
        #[max_length = 32]
        organization_id -> Varchar,
    }
}

diesel::table! {
    use diesel::sql_types::*;
    use crate::enums::diesel_exports::*;

    blocklist (merchant_id, fingerprint_id) {
        #[max_length = 64]
        merchant_id -> Varchar,
        #[max_length = 64]
        fingerprint_id -> Varchar,
        data_kind -> BlocklistDataKind,
        metadata -> Nullable<Jsonb>,
        created_at -> Timestamp,
    }
}

diesel::table! {
    use diesel::sql_types::*;
    use crate::enums::diesel_exports::*;

    blocklist_fingerprint (merchant_id, fingerprint_id) {
        #[max_length = 64]
        merchant_id -> Varchar,
        #[max_length = 64]
        fingerprint_id -> Varchar,
        data_kind -> BlocklistDataKind,
        encrypted_fingerprint -> Text,
        created_at -> Timestamp,
    }
}

diesel::table! {
    use diesel::sql_types::*;
    use crate::enums::diesel_exports::*;

    blocklist_lookup (merchant_id, fingerprint) {
        #[max_length = 64]
        merchant_id -> Varchar,
        fingerprint -> Text,
    }
}

diesel::table! {
    use diesel::sql_types::*;
    use crate::enums::diesel_exports::*;

    business_profile (profile_id) {
        #[max_length = 64]
        profile_id -> Varchar,
        #[max_length = 64]
        merchant_id -> Varchar,
        #[max_length = 64]
        profile_name -> Varchar,
        created_at -> Timestamp,
        modified_at -> Timestamp,
        return_url -> Nullable<Text>,
        enable_payment_response_hash -> Bool,
        #[max_length = 255]
        payment_response_hash_key -> Nullable<Varchar>,
        redirect_to_merchant_with_http_post -> Bool,
        webhook_details -> Nullable<Json>,
        metadata -> Nullable<Json>,
        routing_algorithm -> Nullable<Json>,
        intent_fulfillment_time -> Nullable<Int8>,
        frm_routing_algorithm -> Nullable<Jsonb>,
        payout_routing_algorithm -> Nullable<Jsonb>,
        is_recon_enabled -> Bool,
        applepay_verified_domains -> Nullable<Array<Nullable<Text>>>,
        payment_link_config -> Nullable<Jsonb>,
        session_expiry -> Nullable<Int8>,
        authentication_connector_details -> Nullable<Jsonb>,
        payout_link_config -> Nullable<Jsonb>,
        is_extended_card_info_enabled -> Nullable<Bool>,
        extended_card_info_config -> Nullable<Jsonb>,
        is_connector_agnostic_mit_enabled -> Nullable<Bool>,
        use_billing_as_payment_method_billing -> Nullable<Bool>,
        collect_shipping_details_from_wallet_connector -> Nullable<Bool>,
        collect_billing_details_from_wallet_connector -> Nullable<Bool>,
        outgoing_webhook_custom_http_headers -> Nullable<Bytea>,
        always_collect_billing_details_from_wallet_connector -> Nullable<Bool>,
        always_collect_shipping_details_from_wallet_connector -> Nullable<Bool>,
        #[max_length = 64]
        tax_connector_id -> Nullable<Varchar>,
        is_tax_connector_enabled -> Nullable<Bool>,
        version -> ApiVersion,
        dynamic_routing_algorithm -> Nullable<Json>,
        is_network_tokenization_enabled -> Bool,
        is_auto_retries_enabled -> Nullable<Bool>,
        max_auto_retries_enabled -> Nullable<Int2>,
        always_request_extended_authorization -> Nullable<Bool>,
        is_click_to_pay_enabled -> Bool,
        authentication_product_ids -> Nullable<Jsonb>,
        card_testing_guard_config -> Nullable<Jsonb>,
        card_testing_secret_key -> Nullable<Bytea>,
        is_clear_pan_retries_enabled -> Bool,
        force_3ds_challenge -> Nullable<Bool>,
        is_debit_routing_enabled -> Bool,
        merchant_business_country -> Nullable<CountryAlpha2>,
        #[max_length = 64]
        id -> Nullable<Varchar>,
    }
}

diesel::table! {
    use diesel::sql_types::*;
    use crate::enums::diesel_exports::*;

    callback_mapper (id, type_) {
        #[max_length = 128]
        id -> Varchar,
        #[sql_name = "type"]
        #[max_length = 64]
        type_ -> Varchar,
        data -> Jsonb,
        created_at -> Timestamp,
        last_modified_at -> Timestamp,
    }
}

diesel::table! {
    use diesel::sql_types::*;
    use crate::enums::diesel_exports::*;

    captures (capture_id) {
        #[max_length = 64]
        capture_id -> Varchar,
        #[max_length = 64]
        payment_id -> Varchar,
        #[max_length = 64]
        merchant_id -> Varchar,
        status -> CaptureStatus,
        amount -> Int8,
        currency -> Nullable<Currency>,
        #[max_length = 255]
        connector -> Varchar,
        #[max_length = 255]
        error_message -> Nullable<Varchar>,
        #[max_length = 255]
        error_code -> Nullable<Varchar>,
        #[max_length = 255]
        error_reason -> Nullable<Varchar>,
        tax_amount -> Nullable<Int8>,
        created_at -> Timestamp,
        modified_at -> Timestamp,
        #[max_length = 64]
        authorized_attempt_id -> Varchar,
        #[max_length = 128]
        connector_capture_id -> Nullable<Varchar>,
        capture_sequence -> Int2,
        #[max_length = 128]
        connector_response_reference_id -> Nullable<Varchar>,
        #[max_length = 512]
        connector_capture_data -> Nullable<Varchar>,
        processor_capture_data -> Nullable<Text>,
    }
}

diesel::table! {
    use diesel::sql_types::*;
    use crate::enums::diesel_exports::*;

    cards_info (card_iin) {
        #[max_length = 16]
        card_iin -> Varchar,
        card_issuer -> Nullable<Text>,
        card_network -> Nullable<Text>,
        card_type -> Nullable<Text>,
        card_subtype -> Nullable<Text>,
        card_issuing_country -> Nullable<Text>,
        #[max_length = 32]
        bank_code_id -> Nullable<Varchar>,
        #[max_length = 32]
        bank_code -> Nullable<Varchar>,
        #[max_length = 32]
        country_code -> Nullable<Varchar>,
        date_created -> Timestamp,
        last_updated -> Nullable<Timestamp>,
        last_updated_provider -> Nullable<Text>,
    }
}

diesel::table! {
    use diesel::sql_types::*;
    use crate::enums::diesel_exports::*;

    configs (key) {
        #[max_length = 255]
        key -> Varchar,
        config -> Text,
    }
}

diesel::table! {
    use diesel::sql_types::*;
    use crate::enums::diesel_exports::*;

    customers (customer_id, merchant_id) {
        #[max_length = 64]
        customer_id -> Varchar,
        #[max_length = 64]
        merchant_id -> Varchar,
        name -> Nullable<Bytea>,
        email -> Nullable<Bytea>,
        phone -> Nullable<Bytea>,
        #[max_length = 8]
        phone_country_code -> Nullable<Varchar>,
        #[max_length = 255]
        description -> Nullable<Varchar>,
        created_at -> Timestamp,
        metadata -> Nullable<Json>,
        connector_customer -> Nullable<Jsonb>,
        modified_at -> Timestamp,
        #[max_length = 64]
        address_id -> Nullable<Varchar>,
        #[max_length = 64]
        default_payment_method_id -> Nullable<Varchar>,
        #[max_length = 64]
        updated_by -> Nullable<Varchar>,
        version -> ApiVersion,
    }
}

diesel::table! {
    use diesel::sql_types::*;
    use crate::enums::diesel_exports::*;

    dashboard_metadata (id) {
        id -> Int4,
        #[max_length = 64]
        user_id -> Nullable<Varchar>,
        #[max_length = 64]
        merchant_id -> Varchar,
        #[max_length = 64]
        org_id -> Varchar,
        data_key -> DashboardMetadata,
        data_value -> Json,
        #[max_length = 64]
        created_by -> Varchar,
        created_at -> Timestamp,
        #[max_length = 64]
        last_modified_by -> Varchar,
        last_modified_at -> Timestamp,
    }
}

diesel::table! {
    use diesel::sql_types::*;
    use crate::enums::diesel_exports::*;

    dispute (dispute_id) {
        #[max_length = 64]
        dispute_id -> Varchar,
        #[max_length = 255]
        amount -> Varchar,
        #[max_length = 255]
        currency -> Varchar,
        dispute_stage -> DisputeStage,
        dispute_status -> DisputeStatus,
        #[max_length = 64]
        payment_id -> Varchar,
        #[max_length = 64]
        attempt_id -> Varchar,
        #[max_length = 255]
        merchant_id -> Varchar,
        #[max_length = 255]
        connector_status -> Varchar,
        #[max_length = 255]
        connector_dispute_id -> Varchar,
        #[max_length = 255]
        connector_reason -> Nullable<Varchar>,
        #[max_length = 255]
        connector_reason_code -> Nullable<Varchar>,
        challenge_required_by -> Nullable<Timestamp>,
        connector_created_at -> Nullable<Timestamp>,
        connector_updated_at -> Nullable<Timestamp>,
        created_at -> Timestamp,
        modified_at -> Timestamp,
        #[max_length = 255]
        connector -> Varchar,
        evidence -> Jsonb,
        #[max_length = 64]
        profile_id -> Nullable<Varchar>,
        #[max_length = 32]
        merchant_connector_id -> Nullable<Varchar>,
        dispute_amount -> Int8,
        #[max_length = 32]
        organization_id -> Varchar,
        dispute_currency -> Nullable<Currency>,
    }
}

diesel::table! {
    use diesel::sql_types::*;
    use crate::enums::diesel_exports::*;

    dynamic_routing_stats (attempt_id, merchant_id) {
        #[max_length = 64]
        payment_id -> Varchar,
        #[max_length = 64]
        attempt_id -> Varchar,
        #[max_length = 64]
        merchant_id -> Varchar,
        #[max_length = 64]
        profile_id -> Varchar,
        amount -> Int8,
        #[max_length = 64]
        success_based_routing_connector -> Varchar,
        #[max_length = 64]
        payment_connector -> Varchar,
        currency -> Nullable<Currency>,
        #[max_length = 64]
        payment_method -> Nullable<Varchar>,
        capture_method -> Nullable<CaptureMethod>,
        authentication_type -> Nullable<AuthenticationType>,
        payment_status -> AttemptStatus,
        conclusive_classification -> SuccessBasedRoutingConclusiveState,
        created_at -> Timestamp,
        #[max_length = 64]
        payment_method_type -> Nullable<Varchar>,
        #[max_length = 64]
        global_success_based_connector -> Nullable<Varchar>,
    }
}

diesel::table! {
    use diesel::sql_types::*;
    use crate::enums::diesel_exports::*;

    events (event_id) {
        #[max_length = 64]
        event_id -> Varchar,
        event_type -> EventType,
        event_class -> EventClass,
        is_webhook_notified -> Bool,
        #[max_length = 64]
        primary_object_id -> Varchar,
        primary_object_type -> EventObjectType,
        created_at -> Timestamp,
        #[max_length = 64]
        merchant_id -> Nullable<Varchar>,
        #[max_length = 64]
        business_profile_id -> Nullable<Varchar>,
        primary_object_created_at -> Nullable<Timestamp>,
        #[max_length = 64]
        idempotent_event_id -> Nullable<Varchar>,
        #[max_length = 64]
        initial_attempt_id -> Nullable<Varchar>,
        request -> Nullable<Bytea>,
        response -> Nullable<Bytea>,
        delivery_attempt -> Nullable<WebhookDeliveryAttempt>,
        metadata -> Nullable<Jsonb>,
        is_overall_delivery_successful -> Nullable<Bool>,
    }
}

diesel::table! {
    use diesel::sql_types::*;
    use crate::enums::diesel_exports::*;

    file_metadata (file_id, merchant_id) {
        #[max_length = 64]
        file_id -> Varchar,
        #[max_length = 255]
        merchant_id -> Varchar,
        #[max_length = 255]
        file_name -> Nullable<Varchar>,
        file_size -> Int4,
        #[max_length = 255]
        file_type -> Varchar,
        #[max_length = 255]
        provider_file_id -> Nullable<Varchar>,
        #[max_length = 255]
        file_upload_provider -> Nullable<Varchar>,
        available -> Bool,
        created_at -> Timestamp,
        #[max_length = 255]
        connector_label -> Nullable<Varchar>,
        #[max_length = 64]
        profile_id -> Nullable<Varchar>,
        #[max_length = 32]
        merchant_connector_id -> Nullable<Varchar>,
    }
}

diesel::table! {
    use diesel::sql_types::*;
    use crate::enums::diesel_exports::*;

    fraud_check (frm_id, attempt_id, payment_id, merchant_id) {
        #[max_length = 64]
        frm_id -> Varchar,
        #[max_length = 64]
        payment_id -> Varchar,
        #[max_length = 64]
        merchant_id -> Varchar,
        #[max_length = 64]
        attempt_id -> Varchar,
        created_at -> Timestamp,
        #[max_length = 255]
        frm_name -> Varchar,
        #[max_length = 255]
        frm_transaction_id -> Nullable<Varchar>,
        frm_transaction_type -> FraudCheckType,
        frm_status -> FraudCheckStatus,
        frm_score -> Nullable<Int4>,
        frm_reason -> Nullable<Jsonb>,
        #[max_length = 255]
        frm_error -> Nullable<Varchar>,
        payment_details -> Nullable<Jsonb>,
        metadata -> Nullable<Jsonb>,
        modified_at -> Timestamp,
        #[max_length = 64]
        last_step -> Varchar,
        payment_capture_method -> Nullable<CaptureMethod>,
    }
}

diesel::table! {
    use diesel::sql_types::*;
    use crate::enums::diesel_exports::*;

    gateway_status_map (connector, flow, sub_flow, code, message) {
        #[max_length = 64]
        connector -> Varchar,
        #[max_length = 64]
        flow -> Varchar,
        #[max_length = 64]
        sub_flow -> Varchar,
        #[max_length = 255]
        code -> Varchar,
        #[max_length = 1024]
        message -> Varchar,
        #[max_length = 64]
        status -> Varchar,
        #[max_length = 64]
        router_error -> Nullable<Varchar>,
        #[max_length = 64]
        decision -> Varchar,
        created_at -> Timestamp,
        last_modified -> Timestamp,
        step_up_possible -> Bool,
        #[max_length = 255]
        unified_code -> Nullable<Varchar>,
        #[max_length = 1024]
        unified_message -> Nullable<Varchar>,
        #[max_length = 64]
        error_category -> Nullable<Varchar>,
        clear_pan_possible -> Bool,
    }
}

diesel::table! {
    use diesel::sql_types::*;
    use crate::enums::diesel_exports::*;

    generic_link (link_id) {
        #[max_length = 64]
        link_id -> Varchar,
        #[max_length = 64]
        primary_reference -> Varchar,
        #[max_length = 64]
        merchant_id -> Varchar,
        created_at -> Timestamp,
        last_modified_at -> Timestamp,
        expiry -> Timestamp,
        link_data -> Jsonb,
        link_status -> Jsonb,
        link_type -> GenericLinkType,
        url -> Text,
        return_url -> Nullable<Text>,
    }
}

diesel::table! {
    use diesel::sql_types::*;
    use crate::enums::diesel_exports::*;

    incremental_authorization (authorization_id, merchant_id) {
        #[max_length = 64]
        authorization_id -> Varchar,
        #[max_length = 64]
        merchant_id -> Varchar,
        #[max_length = 64]
        payment_id -> Varchar,
        amount -> Int8,
        created_at -> Timestamp,
        modified_at -> Timestamp,
        #[max_length = 64]
        status -> Varchar,
        #[max_length = 255]
        error_code -> Nullable<Varchar>,
        error_message -> Nullable<Text>,
        #[max_length = 64]
        connector_authorization_id -> Nullable<Varchar>,
        previously_authorized_amount -> Int8,
    }
}

diesel::table! {
    use diesel::sql_types::*;
    use crate::enums::diesel_exports::*;

    locker_mock_up (card_id) {
        #[max_length = 255]
        card_id -> Varchar,
        #[max_length = 255]
        external_id -> Varchar,
        #[max_length = 255]
        card_fingerprint -> Varchar,
        #[max_length = 255]
        card_global_fingerprint -> Varchar,
        #[max_length = 255]
        merchant_id -> Varchar,
        #[max_length = 255]
        card_number -> Varchar,
        #[max_length = 255]
        card_exp_year -> Varchar,
        #[max_length = 255]
        card_exp_month -> Varchar,
        #[max_length = 255]
        name_on_card -> Nullable<Varchar>,
        #[max_length = 255]
        nickname -> Nullable<Varchar>,
        #[max_length = 255]
        customer_id -> Nullable<Varchar>,
        duplicate -> Nullable<Bool>,
        #[max_length = 8]
        card_cvc -> Nullable<Varchar>,
        #[max_length = 64]
        payment_method_id -> Nullable<Varchar>,
        enc_card_data -> Nullable<Text>,
    }
}

diesel::table! {
    use diesel::sql_types::*;
    use crate::enums::diesel_exports::*;

    mandate (mandate_id) {
        #[max_length = 64]
        mandate_id -> Varchar,
        #[max_length = 64]
        customer_id -> Varchar,
        #[max_length = 64]
        merchant_id -> Varchar,
        #[max_length = 64]
        payment_method_id -> Varchar,
        mandate_status -> MandateStatus,
        mandate_type -> MandateType,
        customer_accepted_at -> Nullable<Timestamp>,
        #[max_length = 64]
        customer_ip_address -> Nullable<Varchar>,
        #[max_length = 255]
        customer_user_agent -> Nullable<Varchar>,
        #[max_length = 128]
        network_transaction_id -> Nullable<Varchar>,
        #[max_length = 64]
        previous_attempt_id -> Nullable<Varchar>,
        created_at -> Timestamp,
        mandate_amount -> Nullable<Int8>,
        mandate_currency -> Nullable<Currency>,
        amount_captured -> Nullable<Int8>,
        #[max_length = 64]
        connector -> Varchar,
        #[max_length = 128]
        connector_mandate_id -> Nullable<Varchar>,
        start_date -> Nullable<Timestamp>,
        end_date -> Nullable<Timestamp>,
        metadata -> Nullable<Jsonb>,
        connector_mandate_ids -> Nullable<Jsonb>,
        #[max_length = 64]
        original_payment_id -> Nullable<Varchar>,
        #[max_length = 32]
        merchant_connector_id -> Nullable<Varchar>,
        #[max_length = 64]
        updated_by -> Nullable<Varchar>,
    }
}

diesel::table! {
    use diesel::sql_types::*;
    use crate::enums::diesel_exports::*;

    merchant_account (merchant_id) {
        #[max_length = 64]
        merchant_id -> Varchar,
        #[max_length = 255]
        return_url -> Nullable<Varchar>,
        enable_payment_response_hash -> Bool,
        #[max_length = 255]
        payment_response_hash_key -> Nullable<Varchar>,
        redirect_to_merchant_with_http_post -> Bool,
        merchant_name -> Nullable<Bytea>,
        merchant_details -> Nullable<Bytea>,
        webhook_details -> Nullable<Json>,
        sub_merchants_enabled -> Nullable<Bool>,
        #[max_length = 64]
        parent_merchant_id -> Nullable<Varchar>,
        #[max_length = 128]
        publishable_key -> Nullable<Varchar>,
        storage_scheme -> MerchantStorageScheme,
        #[max_length = 64]
        locker_id -> Nullable<Varchar>,
        metadata -> Nullable<Jsonb>,
        routing_algorithm -> Nullable<Json>,
        primary_business_details -> Json,
        intent_fulfillment_time -> Nullable<Int8>,
        created_at -> Timestamp,
        modified_at -> Timestamp,
        frm_routing_algorithm -> Nullable<Jsonb>,
        payout_routing_algorithm -> Nullable<Jsonb>,
        #[max_length = 32]
        organization_id -> Varchar,
        is_recon_enabled -> Bool,
        #[max_length = 64]
        default_profile -> Nullable<Varchar>,
        recon_status -> ReconStatus,
        payment_link_config -> Nullable<Jsonb>,
        pm_collect_link_config -> Nullable<Jsonb>,
        version -> ApiVersion,
        is_platform_account -> Bool,
        #[max_length = 64]
        id -> Nullable<Varchar>,
        #[max_length = 64]
        product_type -> Nullable<Varchar>,
    }
}

diesel::table! {
    use diesel::sql_types::*;
    use crate::enums::diesel_exports::*;

    merchant_connector_account (merchant_connector_id) {
        #[max_length = 64]
        merchant_id -> Varchar,
        #[max_length = 64]
        connector_name -> Varchar,
        connector_account_details -> Bytea,
        test_mode -> Nullable<Bool>,
        disabled -> Nullable<Bool>,
        #[max_length = 128]
        merchant_connector_id -> Varchar,
        payment_methods_enabled -> Nullable<Array<Nullable<Json>>>,
        connector_type -> ConnectorType,
        metadata -> Nullable<Jsonb>,
        #[max_length = 255]
        connector_label -> Nullable<Varchar>,
        business_country -> Nullable<CountryAlpha2>,
        #[max_length = 255]
        business_label -> Nullable<Varchar>,
        #[max_length = 64]
        business_sub_label -> Nullable<Varchar>,
        frm_configs -> Nullable<Jsonb>,
        created_at -> Timestamp,
        modified_at -> Timestamp,
        connector_webhook_details -> Nullable<Jsonb>,
        frm_config -> Nullable<Array<Nullable<Jsonb>>>,
        #[max_length = 64]
        profile_id -> Nullable<Varchar>,
        applepay_verified_domains -> Nullable<Array<Nullable<Text>>>,
        pm_auth_config -> Nullable<Jsonb>,
        status -> ConnectorStatus,
        additional_merchant_data -> Nullable<Bytea>,
        connector_wallets_details -> Nullable<Bytea>,
        version -> ApiVersion,
        #[max_length = 64]
        id -> Nullable<Varchar>,
    }
}

diesel::table! {
    use diesel::sql_types::*;
    use crate::enums::diesel_exports::*;

    merchant_key_store (merchant_id) {
        #[max_length = 64]
        merchant_id -> Varchar,
        key -> Bytea,
        created_at -> Timestamp,
    }
}

diesel::table! {
    use diesel::sql_types::*;
    use crate::enums::diesel_exports::*;

    organization (org_id) {
        #[max_length = 32]
        org_id -> Varchar,
        org_name -> Nullable<Text>,
        organization_details -> Nullable<Jsonb>,
        metadata -> Nullable<Jsonb>,
        created_at -> Timestamp,
        modified_at -> Timestamp,
        #[max_length = 32]
        id -> Nullable<Varchar>,
        organization_name -> Nullable<Text>,
        version -> ApiVersion,
    }
}

diesel::table! {
    use diesel::sql_types::*;
    use crate::enums::diesel_exports::*;

    payment_attempt (attempt_id, merchant_id) {
        #[max_length = 64]
        payment_id -> Varchar,
        #[max_length = 64]
        merchant_id -> Varchar,
        #[max_length = 64]
        attempt_id -> Varchar,
        status -> AttemptStatus,
        amount -> Int8,
        currency -> Nullable<Currency>,
        save_to_locker -> Nullable<Bool>,
        #[max_length = 64]
        connector -> Nullable<Varchar>,
        error_message -> Nullable<Text>,
        offer_amount -> Nullable<Int8>,
        surcharge_amount -> Nullable<Int8>,
        tax_amount -> Nullable<Int8>,
        #[max_length = 64]
        payment_method_id -> Nullable<Varchar>,
        payment_method -> Nullable<Varchar>,
        #[max_length = 128]
        connector_transaction_id -> Nullable<Varchar>,
        capture_method -> Nullable<CaptureMethod>,
        capture_on -> Nullable<Timestamp>,
        confirm -> Bool,
        authentication_type -> Nullable<AuthenticationType>,
        created_at -> Timestamp,
        modified_at -> Timestamp,
        last_synced -> Nullable<Timestamp>,
        #[max_length = 255]
        cancellation_reason -> Nullable<Varchar>,
        amount_to_capture -> Nullable<Int8>,
        #[max_length = 64]
        mandate_id -> Nullable<Varchar>,
        browser_info -> Nullable<Jsonb>,
        #[max_length = 255]
        error_code -> Nullable<Varchar>,
        #[max_length = 128]
        payment_token -> Nullable<Varchar>,
        connector_metadata -> Nullable<Jsonb>,
        #[max_length = 50]
        payment_experience -> Nullable<Varchar>,
        #[max_length = 64]
        payment_method_type -> Nullable<Varchar>,
        payment_method_data -> Nullable<Jsonb>,
        #[max_length = 64]
        business_sub_label -> Nullable<Varchar>,
        straight_through_algorithm -> Nullable<Jsonb>,
        preprocessing_step_id -> Nullable<Varchar>,
        mandate_details -> Nullable<Jsonb>,
        error_reason -> Nullable<Text>,
        multiple_capture_count -> Nullable<Int2>,
        #[max_length = 128]
        connector_response_reference_id -> Nullable<Varchar>,
        amount_capturable -> Int8,
        #[max_length = 32]
        updated_by -> Varchar,
        #[max_length = 32]
        merchant_connector_id -> Nullable<Varchar>,
        authentication_data -> Nullable<Json>,
        encoded_data -> Nullable<Text>,
        #[max_length = 255]
        unified_code -> Nullable<Varchar>,
        #[max_length = 1024]
        unified_message -> Nullable<Varchar>,
        net_amount -> Nullable<Int8>,
        external_three_ds_authentication_attempted -> Nullable<Bool>,
        #[max_length = 64]
        authentication_connector -> Nullable<Varchar>,
        #[max_length = 64]
        authentication_id -> Nullable<Varchar>,
        mandate_data -> Nullable<Jsonb>,
        #[max_length = 64]
        fingerprint_id -> Nullable<Varchar>,
        #[max_length = 64]
        payment_method_billing_address_id -> Nullable<Varchar>,
        #[max_length = 64]
        charge_id -> Nullable<Varchar>,
        #[max_length = 64]
        client_source -> Nullable<Varchar>,
        #[max_length = 64]
        client_version -> Nullable<Varchar>,
        customer_acceptance -> Nullable<Jsonb>,
        #[max_length = 64]
        profile_id -> Varchar,
        #[max_length = 32]
        organization_id -> Varchar,
        #[max_length = 32]
        card_network -> Nullable<Varchar>,
        shipping_cost -> Nullable<Int8>,
        order_tax_amount -> Nullable<Int8>,
        #[max_length = 512]
        connector_transaction_data -> Nullable<Varchar>,
        connector_mandate_detail -> Nullable<Jsonb>,
        request_extended_authorization -> Nullable<Bool>,
        extended_authorization_applied -> Nullable<Bool>,
        capture_before -> Nullable<Timestamp>,
        processor_transaction_data -> Nullable<Text>,
        card_discovery -> Nullable<CardDiscovery>,
        charges -> Nullable<Jsonb>,
        #[max_length = 64]
        issuer_error_code -> Nullable<Varchar>,
        issuer_error_message -> Nullable<Text>,
<<<<<<< HEAD
        #[max_length = 64]
        processor_merchant_id -> Nullable<Varchar>,
        #[max_length = 255]
        created_by -> Nullable<Varchar>,
=======
        setup_future_usage_applied -> Nullable<FutureUsage>,
>>>>>>> 103a5c18
    }
}

diesel::table! {
    use diesel::sql_types::*;
    use crate::enums::diesel_exports::*;

    payment_intent (payment_id, merchant_id) {
        #[max_length = 64]
        payment_id -> Varchar,
        #[max_length = 64]
        merchant_id -> Varchar,
        status -> IntentStatus,
        amount -> Int8,
        currency -> Nullable<Currency>,
        amount_captured -> Nullable<Int8>,
        #[max_length = 64]
        customer_id -> Nullable<Varchar>,
        #[max_length = 255]
        description -> Nullable<Varchar>,
        #[max_length = 255]
        return_url -> Nullable<Varchar>,
        metadata -> Nullable<Jsonb>,
        #[max_length = 64]
        connector_id -> Nullable<Varchar>,
        #[max_length = 64]
        shipping_address_id -> Nullable<Varchar>,
        #[max_length = 64]
        billing_address_id -> Nullable<Varchar>,
        #[max_length = 255]
        statement_descriptor_name -> Nullable<Varchar>,
        #[max_length = 255]
        statement_descriptor_suffix -> Nullable<Varchar>,
        created_at -> Timestamp,
        modified_at -> Timestamp,
        last_synced -> Nullable<Timestamp>,
        setup_future_usage -> Nullable<FutureUsage>,
        off_session -> Nullable<Bool>,
        #[max_length = 128]
        client_secret -> Nullable<Varchar>,
        #[max_length = 64]
        active_attempt_id -> Varchar,
        business_country -> Nullable<CountryAlpha2>,
        #[max_length = 64]
        business_label -> Nullable<Varchar>,
        order_details -> Nullable<Array<Nullable<Jsonb>>>,
        allowed_payment_method_types -> Nullable<Json>,
        connector_metadata -> Nullable<Json>,
        feature_metadata -> Nullable<Json>,
        attempt_count -> Int2,
        #[max_length = 64]
        profile_id -> Nullable<Varchar>,
        #[max_length = 64]
        merchant_decision -> Nullable<Varchar>,
        #[max_length = 255]
        payment_link_id -> Nullable<Varchar>,
        payment_confirm_source -> Nullable<PaymentSource>,
        #[max_length = 32]
        updated_by -> Varchar,
        surcharge_applicable -> Nullable<Bool>,
        request_incremental_authorization -> Nullable<RequestIncrementalAuthorization>,
        incremental_authorization_allowed -> Nullable<Bool>,
        authorization_count -> Nullable<Int4>,
        session_expiry -> Nullable<Timestamp>,
        #[max_length = 64]
        fingerprint_id -> Nullable<Varchar>,
        request_external_three_ds_authentication -> Nullable<Bool>,
        charges -> Nullable<Jsonb>,
        frm_metadata -> Nullable<Jsonb>,
        customer_details -> Nullable<Bytea>,
        billing_details -> Nullable<Bytea>,
        #[max_length = 255]
        merchant_order_reference_id -> Nullable<Varchar>,
        shipping_details -> Nullable<Bytea>,
        is_payment_processor_token_flow -> Nullable<Bool>,
        shipping_cost -> Nullable<Int8>,
        #[max_length = 32]
        organization_id -> Varchar,
        tax_details -> Nullable<Jsonb>,
        skip_external_tax_calculation -> Nullable<Bool>,
        request_extended_authorization -> Nullable<Bool>,
        psd2_sca_exemption_type -> Nullable<ScaExemptionType>,
        split_payments -> Nullable<Jsonb>,
        #[max_length = 64]
        platform_merchant_id -> Nullable<Varchar>,
        force_3ds_challenge -> Nullable<Bool>,
        force_3ds_challenge_trigger -> Nullable<Bool>,
        #[max_length = 64]
        processor_merchant_id -> Nullable<Varchar>,
        #[max_length = 255]
        created_by -> Nullable<Varchar>,
    }
}

diesel::table! {
    use diesel::sql_types::*;
    use crate::enums::diesel_exports::*;

    payment_link (payment_link_id) {
        #[max_length = 255]
        payment_link_id -> Varchar,
        #[max_length = 64]
        payment_id -> Varchar,
        #[max_length = 255]
        link_to_pay -> Varchar,
        #[max_length = 64]
        merchant_id -> Varchar,
        amount -> Int8,
        currency -> Nullable<Currency>,
        created_at -> Timestamp,
        last_modified_at -> Timestamp,
        fulfilment_time -> Nullable<Timestamp>,
        #[max_length = 64]
        custom_merchant_name -> Nullable<Varchar>,
        payment_link_config -> Nullable<Jsonb>,
        #[max_length = 255]
        description -> Nullable<Varchar>,
        #[max_length = 64]
        profile_id -> Nullable<Varchar>,
        #[max_length = 255]
        secure_link -> Nullable<Varchar>,
    }
}

diesel::table! {
    use diesel::sql_types::*;
    use crate::enums::diesel_exports::*;

    payment_methods (payment_method_id) {
        #[max_length = 64]
        customer_id -> Varchar,
        #[max_length = 64]
        merchant_id -> Varchar,
        #[max_length = 64]
        payment_method_id -> Varchar,
        accepted_currency -> Nullable<Array<Nullable<Currency>>>,
        #[max_length = 32]
        scheme -> Nullable<Varchar>,
        #[max_length = 128]
        token -> Nullable<Varchar>,
        #[max_length = 255]
        cardholder_name -> Nullable<Varchar>,
        #[max_length = 64]
        issuer_name -> Nullable<Varchar>,
        #[max_length = 64]
        issuer_country -> Nullable<Varchar>,
        payer_country -> Nullable<Array<Nullable<Text>>>,
        is_stored -> Nullable<Bool>,
        #[max_length = 32]
        swift_code -> Nullable<Varchar>,
        #[max_length = 128]
        direct_debit_token -> Nullable<Varchar>,
        created_at -> Timestamp,
        last_modified -> Timestamp,
        payment_method -> Nullable<Varchar>,
        #[max_length = 64]
        payment_method_type -> Nullable<Varchar>,
        #[max_length = 128]
        payment_method_issuer -> Nullable<Varchar>,
        payment_method_issuer_code -> Nullable<PaymentMethodIssuerCode>,
        metadata -> Nullable<Json>,
        payment_method_data -> Nullable<Bytea>,
        #[max_length = 64]
        locker_id -> Nullable<Varchar>,
        last_used_at -> Timestamp,
        connector_mandate_details -> Nullable<Jsonb>,
        customer_acceptance -> Nullable<Jsonb>,
        #[max_length = 64]
        status -> Varchar,
        #[max_length = 255]
        network_transaction_id -> Nullable<Varchar>,
        #[max_length = 128]
        client_secret -> Nullable<Varchar>,
        payment_method_billing_address -> Nullable<Bytea>,
        #[max_length = 64]
        updated_by -> Nullable<Varchar>,
        version -> ApiVersion,
        #[max_length = 128]
        network_token_requestor_reference_id -> Nullable<Varchar>,
        #[max_length = 64]
        network_token_locker_id -> Nullable<Varchar>,
        network_token_payment_method_data -> Nullable<Bytea>,
    }
}

diesel::table! {
    use diesel::sql_types::*;
    use crate::enums::diesel_exports::*;

    payout_attempt (payout_attempt_id) {
        #[max_length = 64]
        payout_attempt_id -> Varchar,
        #[max_length = 64]
        payout_id -> Varchar,
        #[max_length = 64]
        customer_id -> Nullable<Varchar>,
        #[max_length = 64]
        merchant_id -> Varchar,
        #[max_length = 64]
        address_id -> Nullable<Varchar>,
        #[max_length = 64]
        connector -> Nullable<Varchar>,
        #[max_length = 128]
        connector_payout_id -> Nullable<Varchar>,
        #[max_length = 64]
        payout_token -> Nullable<Varchar>,
        status -> PayoutStatus,
        is_eligible -> Nullable<Bool>,
        error_message -> Nullable<Text>,
        #[max_length = 64]
        error_code -> Nullable<Varchar>,
        business_country -> Nullable<CountryAlpha2>,
        #[max_length = 64]
        business_label -> Nullable<Varchar>,
        created_at -> Timestamp,
        last_modified_at -> Timestamp,
        #[max_length = 64]
        profile_id -> Varchar,
        #[max_length = 32]
        merchant_connector_id -> Nullable<Varchar>,
        routing_info -> Nullable<Jsonb>,
        #[max_length = 255]
        unified_code -> Nullable<Varchar>,
        #[max_length = 1024]
        unified_message -> Nullable<Varchar>,
        additional_payout_method_data -> Nullable<Jsonb>,
    }
}

diesel::table! {
    use diesel::sql_types::*;
    use crate::enums::diesel_exports::*;

    payouts (payout_id) {
        #[max_length = 64]
        payout_id -> Varchar,
        #[max_length = 64]
        merchant_id -> Varchar,
        #[max_length = 64]
        customer_id -> Nullable<Varchar>,
        #[max_length = 64]
        address_id -> Nullable<Varchar>,
        payout_type -> Nullable<PayoutType>,
        #[max_length = 64]
        payout_method_id -> Nullable<Varchar>,
        amount -> Int8,
        destination_currency -> Currency,
        source_currency -> Currency,
        #[max_length = 255]
        description -> Nullable<Varchar>,
        recurring -> Bool,
        auto_fulfill -> Bool,
        #[max_length = 255]
        return_url -> Nullable<Varchar>,
        #[max_length = 64]
        entity_type -> Varchar,
        metadata -> Nullable<Jsonb>,
        created_at -> Timestamp,
        last_modified_at -> Timestamp,
        attempt_count -> Int2,
        #[max_length = 64]
        profile_id -> Varchar,
        status -> PayoutStatus,
        confirm -> Nullable<Bool>,
        #[max_length = 255]
        payout_link_id -> Nullable<Varchar>,
        #[max_length = 128]
        client_secret -> Nullable<Varchar>,
        #[max_length = 32]
        priority -> Nullable<Varchar>,
    }
}

diesel::table! {
    use diesel::sql_types::*;
    use crate::enums::diesel_exports::*;

    process_tracker (id) {
        #[max_length = 127]
        id -> Varchar,
        #[max_length = 64]
        name -> Nullable<Varchar>,
        tag -> Array<Nullable<Text>>,
        #[max_length = 64]
        runner -> Nullable<Varchar>,
        retry_count -> Int4,
        schedule_time -> Nullable<Timestamp>,
        #[max_length = 255]
        rule -> Varchar,
        tracking_data -> Json,
        #[max_length = 255]
        business_status -> Varchar,
        status -> ProcessTrackerStatus,
        event -> Array<Nullable<Text>>,
        created_at -> Timestamp,
        updated_at -> Timestamp,
        version -> ApiVersion,
    }
}

diesel::table! {
    use diesel::sql_types::*;
    use crate::enums::diesel_exports::*;

    refund (merchant_id, refund_id) {
        #[max_length = 64]
        internal_reference_id -> Varchar,
        #[max_length = 64]
        refund_id -> Varchar,
        #[max_length = 64]
        payment_id -> Varchar,
        #[max_length = 64]
        merchant_id -> Varchar,
        #[max_length = 128]
        connector_transaction_id -> Varchar,
        #[max_length = 64]
        connector -> Varchar,
        #[max_length = 128]
        connector_refund_id -> Nullable<Varchar>,
        #[max_length = 64]
        external_reference_id -> Nullable<Varchar>,
        refund_type -> RefundType,
        total_amount -> Int8,
        currency -> Currency,
        refund_amount -> Int8,
        refund_status -> RefundStatus,
        sent_to_gateway -> Bool,
        refund_error_message -> Nullable<Text>,
        metadata -> Nullable<Json>,
        #[max_length = 128]
        refund_arn -> Nullable<Varchar>,
        created_at -> Timestamp,
        modified_at -> Timestamp,
        #[max_length = 255]
        description -> Nullable<Varchar>,
        #[max_length = 64]
        attempt_id -> Varchar,
        #[max_length = 255]
        refund_reason -> Nullable<Varchar>,
        refund_error_code -> Nullable<Text>,
        #[max_length = 64]
        profile_id -> Nullable<Varchar>,
        #[max_length = 32]
        updated_by -> Varchar,
        #[max_length = 32]
        merchant_connector_id -> Nullable<Varchar>,
        charges -> Nullable<Jsonb>,
        #[max_length = 32]
        organization_id -> Varchar,
        #[max_length = 512]
        connector_refund_data -> Nullable<Varchar>,
        #[max_length = 512]
        connector_transaction_data -> Nullable<Varchar>,
        split_refunds -> Nullable<Jsonb>,
        #[max_length = 255]
        unified_code -> Nullable<Varchar>,
        #[max_length = 1024]
        unified_message -> Nullable<Varchar>,
        processor_refund_data -> Nullable<Text>,
        processor_transaction_data -> Nullable<Text>,
        #[max_length = 64]
        issuer_error_code -> Nullable<Varchar>,
        issuer_error_message -> Nullable<Text>,
    }
}

diesel::table! {
    use diesel::sql_types::*;
    use crate::enums::diesel_exports::*;

    relay (id) {
        #[max_length = 64]
        id -> Varchar,
        #[max_length = 128]
        connector_resource_id -> Varchar,
        #[max_length = 64]
        connector_id -> Varchar,
        #[max_length = 64]
        profile_id -> Varchar,
        #[max_length = 64]
        merchant_id -> Varchar,
        relay_type -> RelayType,
        request_data -> Nullable<Jsonb>,
        status -> RelayStatus,
        #[max_length = 128]
        connector_reference_id -> Nullable<Varchar>,
        #[max_length = 64]
        error_code -> Nullable<Varchar>,
        error_message -> Nullable<Text>,
        created_at -> Timestamp,
        modified_at -> Timestamp,
        response_data -> Nullable<Jsonb>,
    }
}

diesel::table! {
    use diesel::sql_types::*;
    use crate::enums::diesel_exports::*;

    reverse_lookup (lookup_id) {
        #[max_length = 128]
        lookup_id -> Varchar,
        #[max_length = 128]
        sk_id -> Varchar,
        #[max_length = 128]
        pk_id -> Varchar,
        #[max_length = 128]
        source -> Varchar,
        #[max_length = 32]
        updated_by -> Varchar,
    }
}

diesel::table! {
    use diesel::sql_types::*;
    use crate::enums::diesel_exports::*;

    roles (role_id) {
        #[max_length = 64]
        role_name -> Varchar,
        #[max_length = 64]
        role_id -> Varchar,
        #[max_length = 64]
        merchant_id -> Varchar,
        #[max_length = 64]
        org_id -> Varchar,
        groups -> Array<Nullable<Text>>,
        scope -> RoleScope,
        created_at -> Timestamp,
        #[max_length = 64]
        created_by -> Varchar,
        last_modified_at -> Timestamp,
        #[max_length = 64]
        last_modified_by -> Varchar,
        #[max_length = 64]
        entity_type -> Varchar,
        #[max_length = 64]
        profile_id -> Nullable<Varchar>,
        #[max_length = 64]
        tenant_id -> Varchar,
    }
}

diesel::table! {
    use diesel::sql_types::*;
    use crate::enums::diesel_exports::*;

    routing_algorithm (algorithm_id) {
        #[max_length = 64]
        algorithm_id -> Varchar,
        #[max_length = 64]
        profile_id -> Varchar,
        #[max_length = 64]
        merchant_id -> Varchar,
        #[max_length = 64]
        name -> Varchar,
        #[max_length = 256]
        description -> Nullable<Varchar>,
        kind -> RoutingAlgorithmKind,
        algorithm_data -> Jsonb,
        created_at -> Timestamp,
        modified_at -> Timestamp,
        algorithm_for -> TransactionType,
    }
}

diesel::table! {
    use diesel::sql_types::*;
    use crate::enums::diesel_exports::*;

    themes (theme_id) {
        #[max_length = 64]
        theme_id -> Varchar,
        #[max_length = 64]
        tenant_id -> Varchar,
        #[max_length = 64]
        org_id -> Nullable<Varchar>,
        #[max_length = 64]
        merchant_id -> Nullable<Varchar>,
        #[max_length = 64]
        profile_id -> Nullable<Varchar>,
        created_at -> Timestamp,
        last_modified_at -> Timestamp,
        #[max_length = 64]
        entity_type -> Varchar,
        #[max_length = 64]
        theme_name -> Varchar,
        #[max_length = 64]
        email_primary_color -> Varchar,
        #[max_length = 64]
        email_foreground_color -> Varchar,
        #[max_length = 64]
        email_background_color -> Varchar,
        #[max_length = 64]
        email_entity_name -> Varchar,
        email_entity_logo_url -> Text,
    }
}

diesel::table! {
    use diesel::sql_types::*;
    use crate::enums::diesel_exports::*;

    unified_translations (unified_code, unified_message, locale) {
        #[max_length = 255]
        unified_code -> Varchar,
        #[max_length = 1024]
        unified_message -> Varchar,
        #[max_length = 255]
        locale -> Varchar,
        #[max_length = 1024]
        translation -> Varchar,
        created_at -> Timestamp,
        last_modified_at -> Timestamp,
    }
}

diesel::table! {
    use diesel::sql_types::*;
    use crate::enums::diesel_exports::*;

    user_authentication_methods (id) {
        #[max_length = 64]
        id -> Varchar,
        #[max_length = 64]
        auth_id -> Varchar,
        #[max_length = 64]
        owner_id -> Varchar,
        #[max_length = 64]
        owner_type -> Varchar,
        #[max_length = 64]
        auth_type -> Varchar,
        private_config -> Nullable<Bytea>,
        public_config -> Nullable<Jsonb>,
        allow_signup -> Bool,
        created_at -> Timestamp,
        last_modified_at -> Timestamp,
        #[max_length = 64]
        email_domain -> Varchar,
    }
}

diesel::table! {
    use diesel::sql_types::*;
    use crate::enums::diesel_exports::*;

    user_key_store (user_id) {
        #[max_length = 64]
        user_id -> Varchar,
        key -> Bytea,
        created_at -> Timestamp,
    }
}

diesel::table! {
    use diesel::sql_types::*;
    use crate::enums::diesel_exports::*;

    user_roles (id) {
        id -> Int4,
        #[max_length = 64]
        user_id -> Varchar,
        #[max_length = 64]
        merchant_id -> Nullable<Varchar>,
        #[max_length = 64]
        role_id -> Varchar,
        #[max_length = 64]
        org_id -> Nullable<Varchar>,
        status -> UserStatus,
        #[max_length = 64]
        created_by -> Varchar,
        #[max_length = 64]
        last_modified_by -> Varchar,
        created_at -> Timestamp,
        last_modified -> Timestamp,
        #[max_length = 64]
        profile_id -> Nullable<Varchar>,
        #[max_length = 64]
        entity_id -> Nullable<Varchar>,
        #[max_length = 64]
        entity_type -> Nullable<Varchar>,
        version -> UserRoleVersion,
        #[max_length = 64]
        tenant_id -> Varchar,
    }
}

diesel::table! {
    use diesel::sql_types::*;
    use crate::enums::diesel_exports::*;

    users (user_id) {
        #[max_length = 64]
        user_id -> Varchar,
        #[max_length = 255]
        email -> Varchar,
        #[max_length = 255]
        name -> Varchar,
        #[max_length = 255]
        password -> Nullable<Varchar>,
        is_verified -> Bool,
        created_at -> Timestamp,
        last_modified_at -> Timestamp,
        totp_status -> TotpStatus,
        totp_secret -> Nullable<Bytea>,
        totp_recovery_codes -> Nullable<Array<Nullable<Text>>>,
        last_password_modified_at -> Nullable<Timestamp>,
    }
}

diesel::allow_tables_to_appear_in_same_query!(
    address,
    api_keys,
    authentication,
    blocklist,
    blocklist_fingerprint,
    blocklist_lookup,
    business_profile,
    callback_mapper,
    captures,
    cards_info,
    configs,
    customers,
    dashboard_metadata,
    dispute,
    dynamic_routing_stats,
    events,
    file_metadata,
    fraud_check,
    gateway_status_map,
    generic_link,
    incremental_authorization,
    locker_mock_up,
    mandate,
    merchant_account,
    merchant_connector_account,
    merchant_key_store,
    organization,
    payment_attempt,
    payment_intent,
    payment_link,
    payment_methods,
    payout_attempt,
    payouts,
    process_tracker,
    refund,
    relay,
    reverse_lookup,
    roles,
    routing_algorithm,
    themes,
    unified_translations,
    user_authentication_methods,
    user_key_store,
    user_roles,
    users,
);<|MERGE_RESOLUTION|>--- conflicted
+++ resolved
@@ -933,14 +933,11 @@
         #[max_length = 64]
         issuer_error_code -> Nullable<Varchar>,
         issuer_error_message -> Nullable<Text>,
-<<<<<<< HEAD
         #[max_length = 64]
         processor_merchant_id -> Nullable<Varchar>,
         #[max_length = 255]
         created_by -> Nullable<Varchar>,
-=======
         setup_future_usage_applied -> Nullable<FutureUsage>,
->>>>>>> 103a5c18
     }
 }
 
