// @generated automatically by Diesel CLI.

diesel::table! {
    use diesel::sql_types::*;
    use crate::enums::diesel_exports::*;

    address (address_id) {
        id -> Nullable<Int4>,
        #[max_length = 64]
        address_id -> Varchar,
        #[max_length = 128]
        city -> Nullable<Varchar>,
        country -> Nullable<CountryAlpha2>,
        line1 -> Nullable<Bytea>,
        line2 -> Nullable<Bytea>,
        line3 -> Nullable<Bytea>,
        state -> Nullable<Bytea>,
        zip -> Nullable<Bytea>,
        first_name -> Nullable<Bytea>,
        last_name -> Nullable<Bytea>,
        phone_number -> Nullable<Bytea>,
        #[max_length = 8]
        country_code -> Nullable<Varchar>,
        created_at -> Timestamp,
        modified_at -> Timestamp,
        #[max_length = 64]
        customer_id -> Nullable<Varchar>,
        #[max_length = 64]
        merchant_id -> Varchar,
        #[max_length = 64]
        payment_id -> Nullable<Varchar>,
        #[max_length = 32]
        updated_by -> Varchar,
        email -> Nullable<Bytea>,
    }
}

diesel::table! {
    use diesel::sql_types::*;
    use crate::enums::diesel_exports::*;

    api_keys (key_id) {
        #[max_length = 64]
        key_id -> Varchar,
        #[max_length = 64]
        merchant_id -> Varchar,
        #[max_length = 64]
        name -> Varchar,
        #[max_length = 256]
        description -> Nullable<Varchar>,
        #[max_length = 128]
        hashed_api_key -> Varchar,
        #[max_length = 16]
        prefix -> Varchar,
        created_at -> Timestamp,
        expires_at -> Nullable<Timestamp>,
        last_used -> Nullable<Timestamp>,
    }
}

diesel::table! {
    use diesel::sql_types::*;
    use crate::enums::diesel_exports::*;

    blocklist (id) {
        id -> Int4,
        #[max_length = 64]
        merchant_id -> Varchar,
        #[max_length = 64]
        fingerprint_id -> Varchar,
        data_kind -> BlocklistDataKind,
        metadata -> Nullable<Jsonb>,
        created_at -> Timestamp,
    }
}

diesel::table! {
    use diesel::sql_types::*;
    use crate::enums::diesel_exports::*;

    blocklist_fingerprint (id) {
        id -> Int4,
        #[max_length = 64]
        merchant_id -> Varchar,
        #[max_length = 64]
        fingerprint_id -> Varchar,
        data_kind -> BlocklistDataKind,
        encrypted_fingerprint -> Text,
        created_at -> Timestamp,
    }
}

diesel::table! {
    use diesel::sql_types::*;
    use crate::enums::diesel_exports::*;

    blocklist_lookup (id) {
        id -> Int4,
        #[max_length = 64]
        merchant_id -> Varchar,
        fingerprint -> Text,
    }
}

diesel::table! {
    use diesel::sql_types::*;
    use crate::enums::diesel_exports::*;

    business_profile (profile_id) {
        #[max_length = 64]
        profile_id -> Varchar,
        #[max_length = 64]
        merchant_id -> Varchar,
        #[max_length = 64]
        profile_name -> Varchar,
        created_at -> Timestamp,
        modified_at -> Timestamp,
        return_url -> Nullable<Text>,
        enable_payment_response_hash -> Bool,
        #[max_length = 255]
        payment_response_hash_key -> Nullable<Varchar>,
        redirect_to_merchant_with_http_post -> Bool,
        webhook_details -> Nullable<Json>,
        metadata -> Nullable<Json>,
        routing_algorithm -> Nullable<Json>,
        intent_fulfillment_time -> Nullable<Int8>,
        frm_routing_algorithm -> Nullable<Jsonb>,
        payout_routing_algorithm -> Nullable<Jsonb>,
        is_recon_enabled -> Bool,
        applepay_verified_domains -> Nullable<Array<Nullable<Text>>>,
        payment_link_config -> Nullable<Jsonb>,
        session_expiry -> Nullable<Int8>,
    }
}

diesel::table! {
    use diesel::sql_types::*;
    use crate::enums::diesel_exports::*;

    captures (capture_id) {
        #[max_length = 64]
        capture_id -> Varchar,
        #[max_length = 64]
        payment_id -> Varchar,
        #[max_length = 64]
        merchant_id -> Varchar,
        status -> CaptureStatus,
        amount -> Int8,
        currency -> Nullable<Currency>,
        #[max_length = 255]
        connector -> Varchar,
        #[max_length = 255]
        error_message -> Nullable<Varchar>,
        #[max_length = 255]
        error_code -> Nullable<Varchar>,
        #[max_length = 255]
        error_reason -> Nullable<Varchar>,
        tax_amount -> Nullable<Int8>,
        created_at -> Timestamp,
        modified_at -> Timestamp,
        #[max_length = 64]
        authorized_attempt_id -> Varchar,
        #[max_length = 128]
        connector_capture_id -> Nullable<Varchar>,
        capture_sequence -> Int2,
        #[max_length = 128]
        connector_response_reference_id -> Nullable<Varchar>,
    }
}

diesel::table! {
    use diesel::sql_types::*;
    use crate::enums::diesel_exports::*;

    cards_info (card_iin) {
        #[max_length = 16]
        card_iin -> Varchar,
        card_issuer -> Nullable<Text>,
        card_network -> Nullable<Text>,
        card_type -> Nullable<Text>,
        card_subtype -> Nullable<Text>,
        card_issuing_country -> Nullable<Text>,
        #[max_length = 32]
        bank_code_id -> Nullable<Varchar>,
        #[max_length = 32]
        bank_code -> Nullable<Varchar>,
        #[max_length = 32]
        country_code -> Nullable<Varchar>,
        date_created -> Timestamp,
        last_updated -> Nullable<Timestamp>,
        last_updated_provider -> Nullable<Text>,
    }
}

diesel::table! {
    use diesel::sql_types::*;
    use crate::enums::diesel_exports::*;

    configs (key) {
        id -> Int4,
        #[max_length = 255]
        key -> Varchar,
        config -> Text,
    }
}

diesel::table! {
    use diesel::sql_types::*;
    use crate::enums::diesel_exports::*;

    customers (customer_id, merchant_id) {
        id -> Int4,
        #[max_length = 64]
        customer_id -> Varchar,
        #[max_length = 64]
        merchant_id -> Varchar,
        name -> Nullable<Bytea>,
        email -> Nullable<Bytea>,
        phone -> Nullable<Bytea>,
        #[max_length = 8]
        phone_country_code -> Nullable<Varchar>,
        #[max_length = 255]
        description -> Nullable<Varchar>,
        created_at -> Timestamp,
        metadata -> Nullable<Json>,
        connector_customer -> Nullable<Jsonb>,
        modified_at -> Timestamp,
        #[max_length = 64]
        address_id -> Nullable<Varchar>,
        #[max_length = 255]
        default_payment_method -> Nullable<Varchar>,
    }
}

diesel::table! {
    use diesel::sql_types::*;
    use crate::enums::diesel_exports::*;

    dashboard_metadata (id) {
        id -> Int4,
        #[max_length = 64]
        user_id -> Nullable<Varchar>,
        #[max_length = 64]
        merchant_id -> Varchar,
        #[max_length = 64]
        org_id -> Varchar,
        data_key -> DashboardMetadata,
        data_value -> Json,
        #[max_length = 64]
        created_by -> Varchar,
        created_at -> Timestamp,
        #[max_length = 64]
        last_modified_by -> Varchar,
        last_modified_at -> Timestamp,
    }
}

diesel::table! {
    use diesel::sql_types::*;
    use crate::enums::diesel_exports::*;

    dispute (id) {
        id -> Int4,
        #[max_length = 64]
        dispute_id -> Varchar,
        #[max_length = 255]
        amount -> Varchar,
        #[max_length = 255]
        currency -> Varchar,
        dispute_stage -> DisputeStage,
        dispute_status -> DisputeStatus,
        #[max_length = 64]
        payment_id -> Varchar,
        #[max_length = 64]
        attempt_id -> Varchar,
        #[max_length = 255]
        merchant_id -> Varchar,
        #[max_length = 255]
        connector_status -> Varchar,
        #[max_length = 255]
        connector_dispute_id -> Varchar,
        #[max_length = 255]
        connector_reason -> Nullable<Varchar>,
        #[max_length = 255]
        connector_reason_code -> Nullable<Varchar>,
        challenge_required_by -> Nullable<Timestamp>,
        connector_created_at -> Nullable<Timestamp>,
        connector_updated_at -> Nullable<Timestamp>,
        created_at -> Timestamp,
        modified_at -> Timestamp,
        #[max_length = 255]
        connector -> Varchar,
        evidence -> Jsonb,
        #[max_length = 64]
        profile_id -> Nullable<Varchar>,
        #[max_length = 32]
        merchant_connector_id -> Nullable<Varchar>,
    }
}

diesel::table! {
    use diesel::sql_types::*;
    use crate::enums::diesel_exports::*;

    events (id) {
        id -> Int4,
        #[max_length = 64]
        event_id -> Varchar,
        event_type -> EventType,
        event_class -> EventClass,
        is_webhook_notified -> Bool,
        #[max_length = 64]
        intent_reference_id -> Nullable<Varchar>,
        #[max_length = 64]
        primary_object_id -> Varchar,
        primary_object_type -> EventObjectType,
        created_at -> Timestamp,
    }
}

diesel::table! {
    use diesel::sql_types::*;
    use crate::enums::diesel_exports::*;

    file_metadata (file_id, merchant_id) {
        #[max_length = 64]
        file_id -> Varchar,
        #[max_length = 255]
        merchant_id -> Varchar,
        #[max_length = 255]
        file_name -> Nullable<Varchar>,
        file_size -> Int4,
        #[max_length = 255]
        file_type -> Varchar,
        #[max_length = 255]
        provider_file_id -> Nullable<Varchar>,
        #[max_length = 255]
        file_upload_provider -> Nullable<Varchar>,
        available -> Bool,
        created_at -> Timestamp,
        #[max_length = 255]
        connector_label -> Nullable<Varchar>,
        #[max_length = 64]
        profile_id -> Nullable<Varchar>,
        #[max_length = 32]
        merchant_connector_id -> Nullable<Varchar>,
    }
}

diesel::table! {
    use diesel::sql_types::*;
    use crate::enums::diesel_exports::*;

    fraud_check (frm_id, attempt_id, payment_id, merchant_id) {
        #[max_length = 64]
        frm_id -> Varchar,
        #[max_length = 64]
        payment_id -> Varchar,
        #[max_length = 64]
        merchant_id -> Varchar,
        #[max_length = 64]
        attempt_id -> Varchar,
        created_at -> Timestamp,
        #[max_length = 255]
        frm_name -> Varchar,
        #[max_length = 255]
        frm_transaction_id -> Nullable<Varchar>,
        frm_transaction_type -> FraudCheckType,
        frm_status -> FraudCheckStatus,
        frm_score -> Nullable<Int4>,
        frm_reason -> Nullable<Jsonb>,
        #[max_length = 255]
        frm_error -> Nullable<Varchar>,
        payment_details -> Nullable<Jsonb>,
        metadata -> Nullable<Jsonb>,
        modified_at -> Timestamp,
        #[max_length = 64]
        last_step -> Varchar,
    }
}

diesel::table! {
    use diesel::sql_types::*;
    use crate::enums::diesel_exports::*;

    gateway_status_map (connector, flow, sub_flow, code, message) {
        #[max_length = 64]
        connector -> Varchar,
        #[max_length = 64]
        flow -> Varchar,
        #[max_length = 64]
        sub_flow -> Varchar,
        #[max_length = 255]
        code -> Varchar,
        #[max_length = 1024]
        message -> Varchar,
        #[max_length = 64]
        status -> Varchar,
        #[max_length = 64]
        router_error -> Nullable<Varchar>,
        #[max_length = 64]
        decision -> Varchar,
        created_at -> Timestamp,
        last_modified -> Timestamp,
        step_up_possible -> Bool,
        #[max_length = 255]
        unified_code -> Nullable<Varchar>,
        #[max_length = 1024]
        unified_message -> Nullable<Varchar>,
    }
}

diesel::table! {
    use diesel::sql_types::*;
    use crate::enums::diesel_exports::*;

    incremental_authorization (authorization_id, merchant_id) {
        #[max_length = 64]
        authorization_id -> Varchar,
        #[max_length = 64]
        merchant_id -> Varchar,
        #[max_length = 64]
        payment_id -> Varchar,
        amount -> Int8,
        created_at -> Timestamp,
        modified_at -> Timestamp,
        #[max_length = 64]
        status -> Varchar,
        #[max_length = 255]
        error_code -> Nullable<Varchar>,
        error_message -> Nullable<Text>,
        #[max_length = 64]
        connector_authorization_id -> Nullable<Varchar>,
        previously_authorized_amount -> Int8,
    }
}

diesel::table! {
    use diesel::sql_types::*;
    use crate::enums::diesel_exports::*;

    locker_mock_up (id) {
        id -> Int4,
        #[max_length = 255]
        card_id -> Varchar,
        #[max_length = 255]
        external_id -> Varchar,
        #[max_length = 255]
        card_fingerprint -> Varchar,
        #[max_length = 255]
        card_global_fingerprint -> Varchar,
        #[max_length = 255]
        merchant_id -> Varchar,
        #[max_length = 255]
        card_number -> Varchar,
        #[max_length = 255]
        card_exp_year -> Varchar,
        #[max_length = 255]
        card_exp_month -> Varchar,
        #[max_length = 255]
        name_on_card -> Nullable<Varchar>,
        #[max_length = 255]
        nickname -> Nullable<Varchar>,
        #[max_length = 255]
        customer_id -> Nullable<Varchar>,
        duplicate -> Nullable<Bool>,
        #[max_length = 8]
        card_cvc -> Nullable<Varchar>,
        #[max_length = 64]
        payment_method_id -> Nullable<Varchar>,
        enc_card_data -> Nullable<Text>,
    }
}

diesel::table! {
    use diesel::sql_types::*;
    use crate::enums::diesel_exports::*;

    mandate (id) {
        id -> Int4,
        #[max_length = 64]
        mandate_id -> Varchar,
        #[max_length = 64]
        customer_id -> Varchar,
        #[max_length = 64]
        merchant_id -> Varchar,
        #[max_length = 64]
        payment_method_id -> Varchar,
        mandate_status -> MandateStatus,
        mandate_type -> MandateType,
        customer_accepted_at -> Nullable<Timestamp>,
        #[max_length = 64]
        customer_ip_address -> Nullable<Varchar>,
        #[max_length = 255]
        customer_user_agent -> Nullable<Varchar>,
        #[max_length = 128]
        network_transaction_id -> Nullable<Varchar>,
        #[max_length = 64]
        previous_attempt_id -> Nullable<Varchar>,
        created_at -> Timestamp,
        mandate_amount -> Nullable<Int8>,
        mandate_currency -> Nullable<Currency>,
        amount_captured -> Nullable<Int8>,
        #[max_length = 64]
        connector -> Varchar,
        #[max_length = 128]
        connector_mandate_id -> Nullable<Varchar>,
        start_date -> Nullable<Timestamp>,
        end_date -> Nullable<Timestamp>,
        metadata -> Nullable<Jsonb>,
        connector_mandate_ids -> Nullable<Jsonb>,
        #[max_length = 64]
        original_payment_id -> Nullable<Varchar>,
        #[max_length = 32]
        merchant_connector_id -> Nullable<Varchar>,
    }
}

diesel::table! {
    use diesel::sql_types::*;
    use crate::enums::diesel_exports::*;

    merchant_account (id) {
        id -> Int4,
        #[max_length = 64]
        merchant_id -> Varchar,
        #[max_length = 255]
        return_url -> Nullable<Varchar>,
        enable_payment_response_hash -> Bool,
        #[max_length = 255]
        payment_response_hash_key -> Nullable<Varchar>,
        redirect_to_merchant_with_http_post -> Bool,
        merchant_name -> Nullable<Bytea>,
        merchant_details -> Nullable<Bytea>,
        webhook_details -> Nullable<Json>,
        sub_merchants_enabled -> Nullable<Bool>,
        #[max_length = 64]
        parent_merchant_id -> Nullable<Varchar>,
        #[max_length = 128]
        publishable_key -> Nullable<Varchar>,
        storage_scheme -> MerchantStorageScheme,
        #[max_length = 64]
        locker_id -> Nullable<Varchar>,
        metadata -> Nullable<Jsonb>,
        routing_algorithm -> Nullable<Json>,
        primary_business_details -> Json,
        intent_fulfillment_time -> Nullable<Int8>,
        created_at -> Timestamp,
        modified_at -> Timestamp,
        frm_routing_algorithm -> Nullable<Jsonb>,
        payout_routing_algorithm -> Nullable<Jsonb>,
        #[max_length = 32]
        organization_id -> Varchar,
        is_recon_enabled -> Bool,
        #[max_length = 64]
        default_profile -> Nullable<Varchar>,
        recon_status -> ReconStatus,
        payment_link_config -> Nullable<Jsonb>,
    }
}

diesel::table! {
    use diesel::sql_types::*;
    use crate::enums::diesel_exports::*;

    merchant_connector_account (id) {
        id -> Int4,
        #[max_length = 64]
        merchant_id -> Varchar,
        #[max_length = 64]
        connector_name -> Varchar,
        connector_account_details -> Bytea,
        test_mode -> Nullable<Bool>,
        disabled -> Nullable<Bool>,
        #[max_length = 128]
        merchant_connector_id -> Varchar,
        payment_methods_enabled -> Nullable<Array<Nullable<Json>>>,
        connector_type -> ConnectorType,
        metadata -> Nullable<Jsonb>,
        #[max_length = 255]
        connector_label -> Nullable<Varchar>,
        business_country -> Nullable<CountryAlpha2>,
        #[max_length = 255]
        business_label -> Nullable<Varchar>,
        #[max_length = 64]
        business_sub_label -> Nullable<Varchar>,
        frm_configs -> Nullable<Jsonb>,
        created_at -> Timestamp,
        modified_at -> Timestamp,
        connector_webhook_details -> Nullable<Jsonb>,
        frm_config -> Nullable<Array<Nullable<Jsonb>>>,
        #[max_length = 64]
        profile_id -> Nullable<Varchar>,
        applepay_verified_domains -> Nullable<Array<Nullable<Text>>>,
        pm_auth_config -> Nullable<Jsonb>,
        status -> ConnectorStatus,
    }
}

diesel::table! {
    use diesel::sql_types::*;
    use crate::enums::diesel_exports::*;

    merchant_key_store (merchant_id) {
        #[max_length = 64]
        merchant_id -> Varchar,
        key -> Bytea,
        created_at -> Timestamp,
    }
}

diesel::table! {
    use diesel::sql_types::*;
    use crate::enums::diesel_exports::*;

    organization (org_id) {
        #[max_length = 32]
        org_id -> Varchar,
        org_name -> Nullable<Text>,
    }
}

diesel::table! {
    use diesel::sql_types::*;
    use crate::enums::diesel_exports::*;

    payment_attempt (id) {
        id -> Int4,
        #[max_length = 64]
        payment_id -> Varchar,
        #[max_length = 64]
        merchant_id -> Varchar,
        #[max_length = 64]
        attempt_id -> Varchar,
        status -> AttemptStatus,
        amount -> Int8,
        currency -> Nullable<Currency>,
        save_to_locker -> Nullable<Bool>,
        #[max_length = 64]
        connector -> Nullable<Varchar>,
        error_message -> Nullable<Text>,
        offer_amount -> Nullable<Int8>,
        surcharge_amount -> Nullable<Int8>,
        tax_amount -> Nullable<Int8>,
        #[max_length = 64]
        payment_method_id -> Nullable<Varchar>,
        payment_method -> Nullable<Varchar>,
        #[max_length = 128]
        connector_transaction_id -> Nullable<Varchar>,
        capture_method -> Nullable<CaptureMethod>,
        capture_on -> Nullable<Timestamp>,
        confirm -> Bool,
        authentication_type -> Nullable<AuthenticationType>,
        created_at -> Timestamp,
        modified_at -> Timestamp,
        last_synced -> Nullable<Timestamp>,
        #[max_length = 255]
        cancellation_reason -> Nullable<Varchar>,
        amount_to_capture -> Nullable<Int8>,
        #[max_length = 64]
        mandate_id -> Nullable<Varchar>,
        browser_info -> Nullable<Jsonb>,
        #[max_length = 255]
        error_code -> Nullable<Varchar>,
        #[max_length = 128]
        payment_token -> Nullable<Varchar>,
        connector_metadata -> Nullable<Jsonb>,
        #[max_length = 50]
        payment_experience -> Nullable<Varchar>,
        #[max_length = 64]
        payment_method_type -> Nullable<Varchar>,
        payment_method_data -> Nullable<Jsonb>,
        #[max_length = 64]
        business_sub_label -> Nullable<Varchar>,
        straight_through_algorithm -> Nullable<Jsonb>,
        preprocessing_step_id -> Nullable<Varchar>,
        mandate_details -> Nullable<Jsonb>,
        error_reason -> Nullable<Text>,
        multiple_capture_count -> Nullable<Int2>,
        #[max_length = 128]
        connector_response_reference_id -> Nullable<Varchar>,
        amount_capturable -> Int8,
        #[max_length = 32]
        updated_by -> Varchar,
        #[max_length = 32]
        merchant_connector_id -> Nullable<Varchar>,
        authentication_data -> Nullable<Json>,
        encoded_data -> Nullable<Text>,
        #[max_length = 255]
        unified_code -> Nullable<Varchar>,
        #[max_length = 1024]
        unified_message -> Nullable<Varchar>,
        net_amount -> Nullable<Int8>,
        mandate_data -> Nullable<Jsonb>,
        #[max_length = 64]
        fingerprint_id -> Nullable<Varchar>,
    }
}

diesel::table! {
    use diesel::sql_types::*;
    use crate::enums::diesel_exports::*;

    payment_intent (id) {
        id -> Int4,
        #[max_length = 64]
        payment_id -> Varchar,
        #[max_length = 64]
        merchant_id -> Varchar,
        status -> IntentStatus,
        amount -> Int8,
        currency -> Nullable<Currency>,
        amount_captured -> Nullable<Int8>,
        #[max_length = 64]
        customer_id -> Nullable<Varchar>,
        #[max_length = 255]
        description -> Nullable<Varchar>,
        #[max_length = 255]
        return_url -> Nullable<Varchar>,
        metadata -> Nullable<Jsonb>,
        #[max_length = 64]
        connector_id -> Nullable<Varchar>,
        #[max_length = 64]
        shipping_address_id -> Nullable<Varchar>,
        #[max_length = 64]
        billing_address_id -> Nullable<Varchar>,
        #[max_length = 255]
        statement_descriptor_name -> Nullable<Varchar>,
        #[max_length = 255]
        statement_descriptor_suffix -> Nullable<Varchar>,
        created_at -> Timestamp,
        modified_at -> Timestamp,
        last_synced -> Nullable<Timestamp>,
        setup_future_usage -> Nullable<FutureUsage>,
        off_session -> Nullable<Bool>,
        #[max_length = 128]
        client_secret -> Nullable<Varchar>,
        #[max_length = 64]
        active_attempt_id -> Varchar,
        business_country -> Nullable<CountryAlpha2>,
        #[max_length = 64]
        business_label -> Nullable<Varchar>,
        order_details -> Nullable<Array<Nullable<Jsonb>>>,
        allowed_payment_method_types -> Nullable<Json>,
        connector_metadata -> Nullable<Json>,
        feature_metadata -> Nullable<Json>,
        attempt_count -> Int2,
        #[max_length = 64]
        profile_id -> Nullable<Varchar>,
        #[max_length = 64]
        merchant_decision -> Nullable<Varchar>,
        #[max_length = 255]
        payment_link_id -> Nullable<Varchar>,
        payment_confirm_source -> Nullable<PaymentSource>,
        #[max_length = 32]
        updated_by -> Varchar,
        surcharge_applicable -> Nullable<Bool>,
        request_incremental_authorization -> Nullable<RequestIncrementalAuthorization>,
        incremental_authorization_allowed -> Nullable<Bool>,
        authorization_count -> Nullable<Int4>,
        session_expiry -> Nullable<Timestamp>,
        #[max_length = 64]
        fingerprint_id -> Nullable<Varchar>,
    }
}

diesel::table! {
    use diesel::sql_types::*;
    use crate::enums::diesel_exports::*;

    payment_link (payment_link_id) {
        #[max_length = 255]
        payment_link_id -> Varchar,
        #[max_length = 64]
        payment_id -> Varchar,
        #[max_length = 255]
        link_to_pay -> Varchar,
        #[max_length = 64]
        merchant_id -> Varchar,
        amount -> Int8,
        currency -> Nullable<Currency>,
        created_at -> Timestamp,
        last_modified_at -> Timestamp,
        fulfilment_time -> Nullable<Timestamp>,
        #[max_length = 64]
        custom_merchant_name -> Nullable<Varchar>,
        payment_link_config -> Nullable<Jsonb>,
        #[max_length = 255]
        description -> Nullable<Varchar>,
        #[max_length = 64]
        profile_id -> Nullable<Varchar>,
    }
}

diesel::table! {
    use diesel::sql_types::*;
    use crate::enums::diesel_exports::*;

    payment_methods (id) {
        id -> Int4,
        #[max_length = 64]
        customer_id -> Varchar,
        #[max_length = 64]
        merchant_id -> Varchar,
        #[max_length = 64]
        payment_method_id -> Varchar,
        accepted_currency -> Nullable<Array<Nullable<Currency>>>,
        #[max_length = 32]
        scheme -> Nullable<Varchar>,
        #[max_length = 128]
        token -> Nullable<Varchar>,
        #[max_length = 255]
        cardholder_name -> Nullable<Varchar>,
        #[max_length = 64]
        issuer_name -> Nullable<Varchar>,
        #[max_length = 64]
        issuer_country -> Nullable<Varchar>,
        payer_country -> Nullable<Array<Nullable<Text>>>,
        is_stored -> Nullable<Bool>,
        #[max_length = 32]
        swift_code -> Nullable<Varchar>,
        #[max_length = 128]
        direct_debit_token -> Nullable<Varchar>,
        created_at -> Timestamp,
        last_modified -> Timestamp,
        payment_method -> Varchar,
        #[max_length = 64]
        payment_method_type -> Nullable<Varchar>,
        #[max_length = 128]
        payment_method_issuer -> Nullable<Varchar>,
        payment_method_issuer_code -> Nullable<PaymentMethodIssuerCode>,
        metadata -> Nullable<Json>,
        payment_method_data -> Nullable<Bytea>,
<<<<<<< HEAD
        last_used_at -> Timestamp,
=======
        #[max_length = 64]
        locker_id -> Nullable<Varchar>,
>>>>>>> 38562267
    }
}

diesel::table! {
    use diesel::sql_types::*;
    use crate::enums::diesel_exports::*;

    payout_attempt (payout_attempt_id) {
        #[max_length = 64]
        payout_attempt_id -> Varchar,
        #[max_length = 64]
        payout_id -> Varchar,
        #[max_length = 64]
        customer_id -> Varchar,
        #[max_length = 64]
        merchant_id -> Varchar,
        #[max_length = 64]
        address_id -> Varchar,
        #[max_length = 64]
        connector -> Nullable<Varchar>,
        #[max_length = 128]
        connector_payout_id -> Varchar,
        #[max_length = 64]
        payout_token -> Nullable<Varchar>,
        status -> PayoutStatus,
        is_eligible -> Nullable<Bool>,
        error_message -> Nullable<Text>,
        #[max_length = 64]
        error_code -> Nullable<Varchar>,
        business_country -> Nullable<CountryAlpha2>,
        #[max_length = 64]
        business_label -> Nullable<Varchar>,
        created_at -> Timestamp,
        last_modified_at -> Timestamp,
        #[max_length = 64]
        profile_id -> Varchar,
        #[max_length = 32]
        merchant_connector_id -> Nullable<Varchar>,
        routing_info -> Nullable<Jsonb>,
    }
}

diesel::table! {
    use diesel::sql_types::*;
    use crate::enums::diesel_exports::*;

    payouts (payout_id) {
        #[max_length = 64]
        payout_id -> Varchar,
        #[max_length = 64]
        merchant_id -> Varchar,
        #[max_length = 64]
        customer_id -> Varchar,
        #[max_length = 64]
        address_id -> Varchar,
        payout_type -> PayoutType,
        #[max_length = 64]
        payout_method_id -> Nullable<Varchar>,
        amount -> Int8,
        destination_currency -> Currency,
        source_currency -> Currency,
        #[max_length = 255]
        description -> Nullable<Varchar>,
        recurring -> Bool,
        auto_fulfill -> Bool,
        #[max_length = 255]
        return_url -> Nullable<Varchar>,
        #[max_length = 64]
        entity_type -> Varchar,
        metadata -> Nullable<Jsonb>,
        created_at -> Timestamp,
        last_modified_at -> Timestamp,
    }
}

diesel::table! {
    use diesel::sql_types::*;
    use crate::enums::diesel_exports::*;

    process_tracker (id) {
        #[max_length = 127]
        id -> Varchar,
        #[max_length = 64]
        name -> Nullable<Varchar>,
        tag -> Array<Nullable<Text>>,
        #[max_length = 64]
        runner -> Nullable<Varchar>,
        retry_count -> Int4,
        schedule_time -> Nullable<Timestamp>,
        #[max_length = 255]
        rule -> Varchar,
        tracking_data -> Json,
        #[max_length = 255]
        business_status -> Varchar,
        status -> ProcessTrackerStatus,
        event -> Array<Nullable<Text>>,
        created_at -> Timestamp,
        updated_at -> Timestamp,
    }
}

diesel::table! {
    use diesel::sql_types::*;
    use crate::enums::diesel_exports::*;

    refund (id) {
        id -> Int4,
        #[max_length = 64]
        internal_reference_id -> Varchar,
        #[max_length = 64]
        refund_id -> Varchar,
        #[max_length = 64]
        payment_id -> Varchar,
        #[max_length = 64]
        merchant_id -> Varchar,
        #[max_length = 128]
        connector_transaction_id -> Varchar,
        #[max_length = 64]
        connector -> Varchar,
        #[max_length = 128]
        connector_refund_id -> Nullable<Varchar>,
        #[max_length = 64]
        external_reference_id -> Nullable<Varchar>,
        refund_type -> RefundType,
        total_amount -> Int8,
        currency -> Currency,
        refund_amount -> Int8,
        refund_status -> RefundStatus,
        sent_to_gateway -> Bool,
        refund_error_message -> Nullable<Text>,
        metadata -> Nullable<Json>,
        #[max_length = 128]
        refund_arn -> Nullable<Varchar>,
        created_at -> Timestamp,
        modified_at -> Timestamp,
        #[max_length = 255]
        description -> Nullable<Varchar>,
        #[max_length = 64]
        attempt_id -> Varchar,
        #[max_length = 255]
        refund_reason -> Nullable<Varchar>,
        refund_error_code -> Nullable<Text>,
        #[max_length = 64]
        profile_id -> Nullable<Varchar>,
        #[max_length = 32]
        updated_by -> Varchar,
        #[max_length = 32]
        merchant_connector_id -> Nullable<Varchar>,
    }
}

diesel::table! {
    use diesel::sql_types::*;
    use crate::enums::diesel_exports::*;

    reverse_lookup (lookup_id) {
        #[max_length = 128]
        lookup_id -> Varchar,
        #[max_length = 128]
        sk_id -> Varchar,
        #[max_length = 128]
        pk_id -> Varchar,
        #[max_length = 128]
        source -> Varchar,
        #[max_length = 32]
        updated_by -> Varchar,
    }
}

diesel::table! {
    use diesel::sql_types::*;
    use crate::enums::diesel_exports::*;

    roles (id) {
        id -> Int4,
        #[max_length = 64]
        role_name -> Varchar,
        #[max_length = 64]
        role_id -> Varchar,
        #[max_length = 64]
        merchant_id -> Varchar,
        #[max_length = 64]
        org_id -> Varchar,
        groups -> Array<Nullable<Text>>,
        scope -> RoleScope,
        created_at -> Timestamp,
        #[max_length = 64]
        created_by -> Varchar,
        last_modified_at -> Timestamp,
        #[max_length = 64]
        last_modified_by -> Varchar,
    }
}

diesel::table! {
    use diesel::sql_types::*;
    use crate::enums::diesel_exports::*;

    routing_algorithm (algorithm_id) {
        #[max_length = 64]
        algorithm_id -> Varchar,
        #[max_length = 64]
        profile_id -> Varchar,
        #[max_length = 64]
        merchant_id -> Varchar,
        #[max_length = 64]
        name -> Varchar,
        #[max_length = 256]
        description -> Nullable<Varchar>,
        kind -> RoutingAlgorithmKind,
        algorithm_data -> Jsonb,
        created_at -> Timestamp,
        modified_at -> Timestamp,
        algorithm_for -> TransactionType,
    }
}

diesel::table! {
    use diesel::sql_types::*;
    use crate::enums::diesel_exports::*;

    user_roles (id) {
        id -> Int4,
        #[max_length = 64]
        user_id -> Varchar,
        #[max_length = 64]
        merchant_id -> Varchar,
        #[max_length = 64]
        role_id -> Varchar,
        #[max_length = 64]
        org_id -> Varchar,
        status -> UserStatus,
        #[max_length = 64]
        created_by -> Varchar,
        #[max_length = 64]
        last_modified_by -> Varchar,
        created_at -> Timestamp,
        last_modified -> Timestamp,
    }
}

diesel::table! {
    use diesel::sql_types::*;
    use crate::enums::diesel_exports::*;

    users (id) {
        id -> Int4,
        #[max_length = 64]
        user_id -> Varchar,
        #[max_length = 255]
        email -> Varchar,
        #[max_length = 255]
        name -> Varchar,
        #[max_length = 255]
        password -> Varchar,
        is_verified -> Bool,
        created_at -> Timestamp,
        last_modified_at -> Timestamp,
        #[max_length = 64]
        preferred_merchant_id -> Nullable<Varchar>,
    }
}

diesel::allow_tables_to_appear_in_same_query!(
    address,
    api_keys,
    blocklist,
    blocklist_fingerprint,
    blocklist_lookup,
    business_profile,
    captures,
    cards_info,
    configs,
    customers,
    dashboard_metadata,
    dispute,
    events,
    file_metadata,
    fraud_check,
    gateway_status_map,
    incremental_authorization,
    locker_mock_up,
    mandate,
    merchant_account,
    merchant_connector_account,
    merchant_key_store,
    organization,
    payment_attempt,
    payment_intent,
    payment_link,
    payment_methods,
    payout_attempt,
    payouts,
    process_tracker,
    refund,
    reverse_lookup,
    roles,
    routing_algorithm,
    user_roles,
    users,
);<|MERGE_RESOLUTION|>--- conflicted
+++ resolved
@@ -831,12 +831,9 @@
         payment_method_issuer_code -> Nullable<PaymentMethodIssuerCode>,
         metadata -> Nullable<Json>,
         payment_method_data -> Nullable<Bytea>,
-<<<<<<< HEAD
+        #[max_length = 64]
+        locker_id -> Nullable<Varchar>,
         last_used_at -> Timestamp,
-=======
-        #[max_length = 64]
-        locker_id -> Nullable<Varchar>,
->>>>>>> 38562267
     }
 }
 
