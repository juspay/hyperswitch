--- conflicted
+++ resolved
@@ -651,12 +651,9 @@
         created_at -> Timestamp,
         last_modified_at -> Timestamp,
         fulfilment_time -> Nullable<Timestamp>,
-<<<<<<< HEAD
+        payment_link_config -> Nullable<Jsonb>,
         #[max_length = 255]
         description -> Nullable<Varchar>,
-=======
-        payment_link_config -> Nullable<Jsonb>,
->>>>>>> e05614d3
     }
 }
 
