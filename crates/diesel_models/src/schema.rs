--- conflicted
+++ resolved
@@ -727,15 +727,8 @@
         currency -> Nullable<Currency>,
         created_at -> Timestamp,
         last_modified_at -> Timestamp,
-<<<<<<< HEAD
-        expiry -> Timestamp,
-        payment_link_config -> Jsonb,
-=======
-        max_age -> Nullable<Timestamp>,
-        #[max_length = 64]
-        seller_name -> Nullable<Varchar>,
+        expiry -> Nullable<Timestamp>,
         payment_link_config -> Nullable<Jsonb>,
->>>>>>> fe9da43e
         #[max_length = 255]
         description -> Nullable<Varchar>,
         #[max_length = 64]
