// @generated automatically by Diesel CLI.

diesel::table! {
    use diesel::sql_types::*;
    use crate::enums::diesel_exports::*;

    address (address_id) {
        id -> Nullable<Int4>,
        #[max_length = 64]
        address_id -> Varchar,
        #[max_length = 128]
        city -> Nullable<Varchar>,
        country -> Nullable<CountryAlpha2>,
        line1 -> Nullable<Bytea>,
        line2 -> Nullable<Bytea>,
        line3 -> Nullable<Bytea>,
        state -> Nullable<Bytea>,
        zip -> Nullable<Bytea>,
        first_name -> Nullable<Bytea>,
        last_name -> Nullable<Bytea>,
        phone_number -> Nullable<Bytea>,
        #[max_length = 8]
        country_code -> Nullable<Varchar>,
        created_at -> Timestamp,
        modified_at -> Timestamp,
        #[max_length = 64]
        customer_id -> Nullable<Varchar>,
        #[max_length = 64]
        merchant_id -> Varchar,
        #[max_length = 64]
        payment_id -> Nullable<Varchar>,
        #[max_length = 32]
        updated_by -> Varchar,
    }
}

diesel::table! {
    use diesel::sql_types::*;
    use crate::enums::diesel_exports::*;

    api_keys (key_id) {
        #[max_length = 64]
        key_id -> Varchar,
        #[max_length = 64]
        merchant_id -> Varchar,
        #[max_length = 64]
        name -> Varchar,
        #[max_length = 256]
        description -> Nullable<Varchar>,
        #[max_length = 128]
        hashed_api_key -> Varchar,
        #[max_length = 16]
        prefix -> Varchar,
        created_at -> Timestamp,
        expires_at -> Nullable<Timestamp>,
        last_used -> Nullable<Timestamp>,
    }
}

diesel::table! {
    use diesel::sql_types::*;
    use crate::enums::diesel_exports::*;

    business_profile (profile_id) {
        #[max_length = 64]
        profile_id -> Varchar,
        #[max_length = 64]
        merchant_id -> Varchar,
        #[max_length = 64]
        profile_name -> Varchar,
        created_at -> Timestamp,
        modified_at -> Timestamp,
        return_url -> Nullable<Text>,
        enable_payment_response_hash -> Bool,
        #[max_length = 255]
        payment_response_hash_key -> Nullable<Varchar>,
        redirect_to_merchant_with_http_post -> Bool,
        webhook_details -> Nullable<Json>,
        metadata -> Nullable<Json>,
        routing_algorithm -> Nullable<Json>,
        intent_fulfillment_time -> Nullable<Int8>,
        frm_routing_algorithm -> Nullable<Jsonb>,
        payout_routing_algorithm -> Nullable<Jsonb>,
        is_recon_enabled -> Bool,
        applepay_verified_domains -> Nullable<Array<Nullable<Text>>>,
        payment_link_config -> Nullable<Jsonb>,
    }
}

diesel::table! {
    use diesel::sql_types::*;
    use crate::enums::diesel_exports::*;

    captures (capture_id) {
        #[max_length = 64]
        capture_id -> Varchar,
        #[max_length = 64]
        payment_id -> Varchar,
        #[max_length = 64]
        merchant_id -> Varchar,
        status -> CaptureStatus,
        amount -> Int8,
        currency -> Nullable<Currency>,
        #[max_length = 255]
        connector -> Varchar,
        #[max_length = 255]
        error_message -> Nullable<Varchar>,
        #[max_length = 255]
        error_code -> Nullable<Varchar>,
        #[max_length = 255]
        error_reason -> Nullable<Varchar>,
        tax_amount -> Nullable<Int8>,
        created_at -> Timestamp,
        modified_at -> Timestamp,
        #[max_length = 64]
        authorized_attempt_id -> Varchar,
        #[max_length = 128]
        connector_capture_id -> Nullable<Varchar>,
        capture_sequence -> Int2,
        #[max_length = 128]
        connector_response_reference_id -> Nullable<Varchar>,
    }
}

diesel::table! {
    use diesel::sql_types::*;
    use crate::enums::diesel_exports::*;

    cards_info (card_iin) {
        #[max_length = 16]
        card_iin -> Varchar,
        card_issuer -> Nullable<Text>,
        card_network -> Nullable<Text>,
        card_type -> Nullable<Text>,
        card_subtype -> Nullable<Text>,
        card_issuing_country -> Nullable<Text>,
        #[max_length = 32]
        bank_code_id -> Nullable<Varchar>,
        #[max_length = 32]
        bank_code -> Nullable<Varchar>,
        #[max_length = 32]
        country_code -> Nullable<Varchar>,
        date_created -> Timestamp,
        last_updated -> Nullable<Timestamp>,
        last_updated_provider -> Nullable<Text>,
    }
}

diesel::table! {
    use diesel::sql_types::*;
    use crate::enums::diesel_exports::*;

    configs (key) {
        id -> Int4,
        #[max_length = 255]
        key -> Varchar,
        config -> Text,
    }
}

diesel::table! {
    use diesel::sql_types::*;
    use crate::enums::diesel_exports::*;

    customers (customer_id, merchant_id) {
        id -> Int4,
        #[max_length = 64]
        customer_id -> Varchar,
        #[max_length = 64]
        merchant_id -> Varchar,
        name -> Nullable<Bytea>,
        email -> Nullable<Bytea>,
        phone -> Nullable<Bytea>,
        #[max_length = 8]
        phone_country_code -> Nullable<Varchar>,
        #[max_length = 255]
        description -> Nullable<Varchar>,
        created_at -> Timestamp,
        metadata -> Nullable<Json>,
        connector_customer -> Nullable<Jsonb>,
        modified_at -> Timestamp,
        #[max_length = 64]
        address_id -> Nullable<Varchar>,
    }
}

diesel::table! {
    use diesel::sql_types::*;
    use crate::enums::diesel_exports::*;

    dashboard_metadata (id) {
        id -> Int4,
        #[max_length = 64]
        user_id -> Nullable<Varchar>,
        #[max_length = 64]
        merchant_id -> Varchar,
        #[max_length = 64]
        org_id -> Varchar,
        #[max_length = 64]
        data_key -> Varchar,
        data_value -> Json,
        #[max_length = 64]
        created_by -> Varchar,
        created_at -> Timestamp,
        #[max_length = 64]
        last_modified_by -> Varchar,
        last_modified_at -> Timestamp,
    }
}

diesel::table! {
    use diesel::sql_types::*;
    use crate::enums::diesel_exports::*;

    dispute (id) {
        id -> Int4,
        #[max_length = 64]
        dispute_id -> Varchar,
        #[max_length = 255]
        amount -> Varchar,
        #[max_length = 255]
        currency -> Varchar,
        dispute_stage -> DisputeStage,
        dispute_status -> DisputeStatus,
        #[max_length = 64]
        payment_id -> Varchar,
        #[max_length = 64]
        attempt_id -> Varchar,
        #[max_length = 255]
        merchant_id -> Varchar,
        #[max_length = 255]
        connector_status -> Varchar,
        #[max_length = 255]
        connector_dispute_id -> Varchar,
        #[max_length = 255]
        connector_reason -> Nullable<Varchar>,
        #[max_length = 255]
        connector_reason_code -> Nullable<Varchar>,
        challenge_required_by -> Nullable<Timestamp>,
        connector_created_at -> Nullable<Timestamp>,
        connector_updated_at -> Nullable<Timestamp>,
        created_at -> Timestamp,
        modified_at -> Timestamp,
        #[max_length = 255]
        connector -> Varchar,
        evidence -> Jsonb,
        #[max_length = 64]
        profile_id -> Nullable<Varchar>,
        #[max_length = 32]
        merchant_connector_id -> Nullable<Varchar>,
    }
}

diesel::table! {
    use diesel::sql_types::*;
    use crate::enums::diesel_exports::*;

    events (id) {
        id -> Int4,
        #[max_length = 64]
        event_id -> Varchar,
        event_type -> EventType,
        event_class -> EventClass,
        is_webhook_notified -> Bool,
        #[max_length = 64]
        intent_reference_id -> Nullable<Varchar>,
        #[max_length = 64]
        primary_object_id -> Varchar,
        primary_object_type -> EventObjectType,
        created_at -> Timestamp,
    }
}

diesel::table! {
    use diesel::sql_types::*;
    use crate::enums::diesel_exports::*;

    file_metadata (file_id, merchant_id) {
        #[max_length = 64]
        file_id -> Varchar,
        #[max_length = 255]
        merchant_id -> Varchar,
        #[max_length = 255]
        file_name -> Nullable<Varchar>,
        file_size -> Int4,
        #[max_length = 255]
        file_type -> Varchar,
        #[max_length = 255]
        provider_file_id -> Nullable<Varchar>,
        #[max_length = 255]
        file_upload_provider -> Nullable<Varchar>,
        available -> Bool,
        created_at -> Timestamp,
        #[max_length = 255]
        connector_label -> Nullable<Varchar>,
        #[max_length = 64]
        profile_id -> Nullable<Varchar>,
        #[max_length = 32]
        merchant_connector_id -> Nullable<Varchar>,
    }
}

diesel::table! {
    use diesel::sql_types::*;
    use crate::enums::diesel_exports::*;

    fraud_check (frm_id, attempt_id, payment_id, merchant_id) {
        #[max_length = 64]
        frm_id -> Varchar,
        #[max_length = 64]
        payment_id -> Varchar,
        #[max_length = 64]
        merchant_id -> Varchar,
        #[max_length = 64]
        attempt_id -> Varchar,
        created_at -> Timestamp,
        #[max_length = 255]
        frm_name -> Varchar,
        #[max_length = 255]
        frm_transaction_id -> Nullable<Varchar>,
        frm_transaction_type -> FraudCheckType,
        frm_status -> FraudCheckStatus,
        frm_score -> Nullable<Int4>,
        frm_reason -> Nullable<Jsonb>,
        #[max_length = 255]
        frm_error -> Nullable<Varchar>,
        payment_details -> Nullable<Jsonb>,
        metadata -> Nullable<Jsonb>,
        modified_at -> Timestamp,
        #[max_length = 64]
        last_step -> Varchar,
    }
}

diesel::table! {
    use diesel::sql_types::*;
    use crate::enums::diesel_exports::*;

    gateway_status_map (connector, flow, sub_flow, code, message) {
        #[max_length = 64]
        connector -> Varchar,
        #[max_length = 64]
        flow -> Varchar,
        #[max_length = 64]
        sub_flow -> Varchar,
        #[max_length = 255]
        code -> Varchar,
        #[max_length = 1024]
        message -> Varchar,
        #[max_length = 64]
        status -> Varchar,
        #[max_length = 64]
        router_error -> Nullable<Varchar>,
        #[max_length = 64]
        decision -> Varchar,
        created_at -> Timestamp,
        last_modified -> Timestamp,
        step_up_possible -> Bool,
        #[max_length = 255]
        unified_code -> Nullable<Varchar>,
        #[max_length = 1024]
        unified_message -> Nullable<Varchar>,
    }
}

diesel::table! {
    use diesel::sql_types::*;
    use crate::enums::diesel_exports::*;

    incremental_authorization (authorization_id, merchant_id) {
        #[max_length = 64]
        authorization_id -> Varchar,
        #[max_length = 64]
        merchant_id -> Varchar,
        #[max_length = 64]
        payment_id -> Varchar,
        amount -> Int8,
        created_at -> Timestamp,
        modified_at -> Timestamp,
        #[max_length = 64]
        status -> Varchar,
        #[max_length = 255]
        error_code -> Nullable<Varchar>,
        error_message -> Nullable<Text>,
        #[max_length = 64]
        connector_authorization_id -> Nullable<Varchar>,
        previously_authorized_amount -> Int8,
    }
}

diesel::table! {
    use diesel::sql_types::*;
    use crate::enums::diesel_exports::*;

    locker_mock_up (id) {
        id -> Int4,
        #[max_length = 255]
        card_id -> Varchar,
        #[max_length = 255]
        external_id -> Varchar,
        #[max_length = 255]
        card_fingerprint -> Varchar,
        #[max_length = 255]
        card_global_fingerprint -> Varchar,
        #[max_length = 255]
        merchant_id -> Varchar,
        #[max_length = 255]
        card_number -> Varchar,
        #[max_length = 255]
        card_exp_year -> Varchar,
        #[max_length = 255]
        card_exp_month -> Varchar,
        #[max_length = 255]
        name_on_card -> Nullable<Varchar>,
        #[max_length = 255]
        nickname -> Nullable<Varchar>,
        #[max_length = 255]
        customer_id -> Nullable<Varchar>,
        duplicate -> Nullable<Bool>,
        #[max_length = 8]
        card_cvc -> Nullable<Varchar>,
        #[max_length = 64]
        payment_method_id -> Nullable<Varchar>,
        enc_card_data -> Nullable<Text>,
    }
}

diesel::table! {
    use diesel::sql_types::*;
    use crate::enums::diesel_exports::*;

    mandate (id) {
        id -> Int4,
        #[max_length = 64]
        mandate_id -> Varchar,
        #[max_length = 64]
        customer_id -> Varchar,
        #[max_length = 64]
        merchant_id -> Varchar,
        #[max_length = 64]
        payment_method_id -> Varchar,
        mandate_status -> MandateStatus,
        mandate_type -> MandateType,
        customer_accepted_at -> Nullable<Timestamp>,
        #[max_length = 64]
        customer_ip_address -> Nullable<Varchar>,
        #[max_length = 255]
        customer_user_agent -> Nullable<Varchar>,
        #[max_length = 128]
        network_transaction_id -> Nullable<Varchar>,
        #[max_length = 64]
        previous_attempt_id -> Nullable<Varchar>,
        created_at -> Timestamp,
        mandate_amount -> Nullable<Int8>,
        mandate_currency -> Nullable<Currency>,
        amount_captured -> Nullable<Int8>,
        #[max_length = 64]
        connector -> Varchar,
        #[max_length = 128]
        connector_mandate_id -> Nullable<Varchar>,
        start_date -> Nullable<Timestamp>,
        end_date -> Nullable<Timestamp>,
        metadata -> Nullable<Jsonb>,
        connector_mandate_ids -> Nullable<Jsonb>,
        #[max_length = 64]
        original_payment_id -> Nullable<Varchar>,
        #[max_length = 32]
        merchant_connector_id -> Nullable<Varchar>,
    }
}

diesel::table! {
    use diesel::sql_types::*;
    use crate::enums::diesel_exports::*;

    merchant_account (id) {
        id -> Int4,
        #[max_length = 64]
        merchant_id -> Varchar,
        #[max_length = 255]
        return_url -> Nullable<Varchar>,
        enable_payment_response_hash -> Bool,
        #[max_length = 255]
        payment_response_hash_key -> Nullable<Varchar>,
        redirect_to_merchant_with_http_post -> Bool,
        merchant_name -> Nullable<Bytea>,
        merchant_details -> Nullable<Bytea>,
        webhook_details -> Nullable<Json>,
        sub_merchants_enabled -> Nullable<Bool>,
        #[max_length = 64]
        parent_merchant_id -> Nullable<Varchar>,
        #[max_length = 128]
        publishable_key -> Nullable<Varchar>,
        storage_scheme -> MerchantStorageScheme,
        #[max_length = 64]
        locker_id -> Nullable<Varchar>,
        metadata -> Nullable<Jsonb>,
        routing_algorithm -> Nullable<Json>,
        primary_business_details -> Json,
        intent_fulfillment_time -> Nullable<Int8>,
        created_at -> Timestamp,
        modified_at -> Timestamp,
        frm_routing_algorithm -> Nullable<Jsonb>,
        payout_routing_algorithm -> Nullable<Jsonb>,
        #[max_length = 32]
        organization_id -> Varchar,
        is_recon_enabled -> Bool,
        #[max_length = 64]
        default_profile -> Nullable<Varchar>,
        recon_status -> ReconStatus,
    }
}

diesel::table! {
    use diesel::sql_types::*;
    use crate::enums::diesel_exports::*;

    merchant_connector_account (id) {
        id -> Int4,
        #[max_length = 64]
        merchant_id -> Varchar,
        #[max_length = 64]
        connector_name -> Varchar,
        connector_account_details -> Bytea,
        test_mode -> Nullable<Bool>,
        disabled -> Nullable<Bool>,
        #[max_length = 128]
        merchant_connector_id -> Varchar,
        payment_methods_enabled -> Nullable<Array<Nullable<Json>>>,
        connector_type -> ConnectorType,
        metadata -> Nullable<Jsonb>,
        #[max_length = 255]
        connector_label -> Nullable<Varchar>,
        business_country -> Nullable<CountryAlpha2>,
        #[max_length = 255]
        business_label -> Nullable<Varchar>,
        #[max_length = 64]
        business_sub_label -> Nullable<Varchar>,
        frm_configs -> Nullable<Jsonb>,
        created_at -> Timestamp,
        modified_at -> Timestamp,
        connector_webhook_details -> Nullable<Jsonb>,
        frm_config -> Nullable<Array<Nullable<Jsonb>>>,
        #[max_length = 64]
        profile_id -> Nullable<Varchar>,
        applepay_verified_domains -> Nullable<Array<Nullable<Text>>>,
        pm_auth_config -> Nullable<Jsonb>,
        status -> ConnectorStatus,
    }
}

diesel::table! {
    use diesel::sql_types::*;
    use crate::enums::diesel_exports::*;

    merchant_key_store (merchant_id) {
        #[max_length = 64]
        merchant_id -> Varchar,
        key -> Bytea,
        created_at -> Timestamp,
    }
}

diesel::table! {
    use diesel::sql_types::*;
    use crate::enums::diesel_exports::*;

    organization (org_id) {
        #[max_length = 32]
        org_id -> Varchar,
        org_name -> Nullable<Text>,
    }
}

diesel::table! {
    use diesel::sql_types::*;
    use crate::enums::diesel_exports::*;

    payment_attempt (id) {
        id -> Int4,
        #[max_length = 64]
        payment_id -> Varchar,
        #[max_length = 64]
        merchant_id -> Varchar,
        #[max_length = 64]
        attempt_id -> Varchar,
        status -> AttemptStatus,
        amount -> Int8,
        currency -> Nullable<Currency>,
        save_to_locker -> Nullable<Bool>,
        #[max_length = 64]
        connector -> Nullable<Varchar>,
        error_message -> Nullable<Text>,
        offer_amount -> Nullable<Int8>,
        surcharge_amount -> Nullable<Int8>,
        tax_amount -> Nullable<Int8>,
        #[max_length = 64]
        payment_method_id -> Nullable<Varchar>,
        payment_method -> Nullable<Varchar>,
        #[max_length = 128]
        connector_transaction_id -> Nullable<Varchar>,
        capture_method -> Nullable<CaptureMethod>,
        capture_on -> Nullable<Timestamp>,
        confirm -> Bool,
        authentication_type -> Nullable<AuthenticationType>,
        created_at -> Timestamp,
        modified_at -> Timestamp,
        last_synced -> Nullable<Timestamp>,
        #[max_length = 255]
        cancellation_reason -> Nullable<Varchar>,
        amount_to_capture -> Nullable<Int8>,
        #[max_length = 64]
        mandate_id -> Nullable<Varchar>,
        browser_info -> Nullable<Jsonb>,
        #[max_length = 255]
        error_code -> Nullable<Varchar>,
        #[max_length = 128]
        payment_token -> Nullable<Varchar>,
        connector_metadata -> Nullable<Jsonb>,
        #[max_length = 50]
        payment_experience -> Nullable<Varchar>,
        #[max_length = 64]
        payment_method_type -> Nullable<Varchar>,
        payment_method_data -> Nullable<Jsonb>,
        #[max_length = 64]
        business_sub_label -> Nullable<Varchar>,
        straight_through_algorithm -> Nullable<Jsonb>,
        preprocessing_step_id -> Nullable<Varchar>,
        mandate_details -> Nullable<Jsonb>,
        error_reason -> Nullable<Text>,
        multiple_capture_count -> Nullable<Int2>,
        #[max_length = 128]
        connector_response_reference_id -> Nullable<Varchar>,
        amount_capturable -> Int8,
        #[max_length = 32]
        updated_by -> Varchar,
        #[max_length = 32]
        merchant_connector_id -> Nullable<Varchar>,
        authentication_data -> Nullable<Json>,
        encoded_data -> Nullable<Text>,
        #[max_length = 255]
        unified_code -> Nullable<Varchar>,
        #[max_length = 1024]
        unified_message -> Nullable<Varchar>,
    }
}

diesel::table! {
    use diesel::sql_types::*;
    use crate::enums::diesel_exports::*;

    payment_intent (id) {
        id -> Int4,
        #[max_length = 64]
        payment_id -> Varchar,
        #[max_length = 64]
        merchant_id -> Varchar,
        status -> IntentStatus,
        amount -> Int8,
        currency -> Nullable<Currency>,
        amount_captured -> Nullable<Int8>,
        #[max_length = 64]
        customer_id -> Nullable<Varchar>,
        #[max_length = 255]
        description -> Nullable<Varchar>,
        #[max_length = 255]
        return_url -> Nullable<Varchar>,
        metadata -> Nullable<Jsonb>,
        #[max_length = 64]
        connector_id -> Nullable<Varchar>,
        #[max_length = 64]
        shipping_address_id -> Nullable<Varchar>,
        #[max_length = 64]
        billing_address_id -> Nullable<Varchar>,
        #[max_length = 255]
        statement_descriptor_name -> Nullable<Varchar>,
        #[max_length = 255]
        statement_descriptor_suffix -> Nullable<Varchar>,
        created_at -> Timestamp,
        modified_at -> Timestamp,
        last_synced -> Nullable<Timestamp>,
        setup_future_usage -> Nullable<FutureUsage>,
        off_session -> Nullable<Bool>,
        #[max_length = 128]
        client_secret -> Nullable<Varchar>,
        #[max_length = 64]
        active_attempt_id -> Varchar,
        business_country -> Nullable<CountryAlpha2>,
        #[max_length = 64]
        business_label -> Nullable<Varchar>,
        order_details -> Nullable<Array<Nullable<Jsonb>>>,
        allowed_payment_method_types -> Nullable<Json>,
        connector_metadata -> Nullable<Json>,
        feature_metadata -> Nullable<Json>,
        attempt_count -> Int2,
        #[max_length = 64]
        profile_id -> Nullable<Varchar>,
        #[max_length = 64]
        merchant_decision -> Nullable<Varchar>,
        #[max_length = 255]
        payment_link_id -> Nullable<Varchar>,
        payment_confirm_source -> Nullable<PaymentSource>,
        #[max_length = 32]
        updated_by -> Varchar,
        surcharge_applicable -> Nullable<Bool>,
        request_incremental_authorization -> RequestIncrementalAuthorization,
        incremental_authorization_allowed -> Nullable<Bool>,
<<<<<<< HEAD
        expiry -> Timestamp,
=======
        authorization_count -> Nullable<Int4>,
>>>>>>> 42b5bd4f
    }
}

diesel::table! {
    use diesel::sql_types::*;
    use crate::enums::diesel_exports::*;

    payment_link (payment_link_id) {
        #[max_length = 255]
        payment_link_id -> Varchar,
        #[max_length = 64]
        payment_id -> Varchar,
        #[max_length = 255]
        link_to_pay -> Varchar,
        #[max_length = 64]
        merchant_id -> Varchar,
        amount -> Int8,
        currency -> Nullable<Currency>,
        created_at -> Timestamp,
        last_modified_at -> Timestamp,
        expiry -> Timestamp,
        payment_link_config -> Jsonb,
        #[max_length = 255]
        description -> Nullable<Varchar>,
        #[max_length = 64]
        profile_id -> Varchar,
    }
}

diesel::table! {
    use diesel::sql_types::*;
    use crate::enums::diesel_exports::*;

    payment_methods (id) {
        id -> Int4,
        #[max_length = 64]
        customer_id -> Varchar,
        #[max_length = 64]
        merchant_id -> Varchar,
        #[max_length = 64]
        payment_method_id -> Varchar,
        accepted_currency -> Nullable<Array<Nullable<Currency>>>,
        #[max_length = 32]
        scheme -> Nullable<Varchar>,
        #[max_length = 128]
        token -> Nullable<Varchar>,
        #[max_length = 255]
        cardholder_name -> Nullable<Varchar>,
        #[max_length = 64]
        issuer_name -> Nullable<Varchar>,
        #[max_length = 64]
        issuer_country -> Nullable<Varchar>,
        payer_country -> Nullable<Array<Nullable<Text>>>,
        is_stored -> Nullable<Bool>,
        #[max_length = 32]
        swift_code -> Nullable<Varchar>,
        #[max_length = 128]
        direct_debit_token -> Nullable<Varchar>,
        created_at -> Timestamp,
        last_modified -> Timestamp,
        payment_method -> Varchar,
        #[max_length = 64]
        payment_method_type -> Nullable<Varchar>,
        #[max_length = 128]
        payment_method_issuer -> Nullable<Varchar>,
        payment_method_issuer_code -> Nullable<PaymentMethodIssuerCode>,
        metadata -> Nullable<Json>,
        payment_method_data -> Nullable<Bytea>,
    }
}

diesel::table! {
    use diesel::sql_types::*;
    use crate::enums::diesel_exports::*;

    payout_attempt (payout_attempt_id) {
        #[max_length = 64]
        payout_attempt_id -> Varchar,
        #[max_length = 64]
        payout_id -> Varchar,
        #[max_length = 64]
        customer_id -> Varchar,
        #[max_length = 64]
        merchant_id -> Varchar,
        #[max_length = 64]
        address_id -> Varchar,
        #[max_length = 64]
        connector -> Varchar,
        #[max_length = 128]
        connector_payout_id -> Varchar,
        #[max_length = 64]
        payout_token -> Nullable<Varchar>,
        status -> PayoutStatus,
        is_eligible -> Nullable<Bool>,
        error_message -> Nullable<Text>,
        #[max_length = 64]
        error_code -> Nullable<Varchar>,
        business_country -> Nullable<CountryAlpha2>,
        #[max_length = 64]
        business_label -> Nullable<Varchar>,
        created_at -> Timestamp,
        last_modified_at -> Timestamp,
        #[max_length = 64]
        profile_id -> Varchar,
        #[max_length = 32]
        merchant_connector_id -> Nullable<Varchar>,
    }
}

diesel::table! {
    use diesel::sql_types::*;
    use crate::enums::diesel_exports::*;

    payouts (payout_id) {
        #[max_length = 64]
        payout_id -> Varchar,
        #[max_length = 64]
        merchant_id -> Varchar,
        #[max_length = 64]
        customer_id -> Varchar,
        #[max_length = 64]
        address_id -> Varchar,
        payout_type -> PayoutType,
        #[max_length = 64]
        payout_method_id -> Nullable<Varchar>,
        amount -> Int8,
        destination_currency -> Currency,
        source_currency -> Currency,
        #[max_length = 255]
        description -> Nullable<Varchar>,
        recurring -> Bool,
        auto_fulfill -> Bool,
        #[max_length = 255]
        return_url -> Nullable<Varchar>,
        #[max_length = 64]
        entity_type -> Varchar,
        metadata -> Nullable<Jsonb>,
        created_at -> Timestamp,
        last_modified_at -> Timestamp,
    }
}

diesel::table! {
    use diesel::sql_types::*;
    use crate::enums::diesel_exports::*;

    process_tracker (id) {
        #[max_length = 127]
        id -> Varchar,
        #[max_length = 64]
        name -> Nullable<Varchar>,
        tag -> Array<Nullable<Text>>,
        #[max_length = 64]
        runner -> Nullable<Varchar>,
        retry_count -> Int4,
        schedule_time -> Nullable<Timestamp>,
        #[max_length = 255]
        rule -> Varchar,
        tracking_data -> Json,
        #[max_length = 255]
        business_status -> Varchar,
        status -> ProcessTrackerStatus,
        event -> Array<Nullable<Text>>,
        created_at -> Timestamp,
        updated_at -> Timestamp,
    }
}

diesel::table! {
    use diesel::sql_types::*;
    use crate::enums::diesel_exports::*;

    refund (id) {
        id -> Int4,
        #[max_length = 64]
        internal_reference_id -> Varchar,
        #[max_length = 64]
        refund_id -> Varchar,
        #[max_length = 64]
        payment_id -> Varchar,
        #[max_length = 64]
        merchant_id -> Varchar,
        #[max_length = 128]
        connector_transaction_id -> Varchar,
        #[max_length = 64]
        connector -> Varchar,
        #[max_length = 128]
        connector_refund_id -> Nullable<Varchar>,
        #[max_length = 64]
        external_reference_id -> Nullable<Varchar>,
        refund_type -> RefundType,
        total_amount -> Int8,
        currency -> Currency,
        refund_amount -> Int8,
        refund_status -> RefundStatus,
        sent_to_gateway -> Bool,
        refund_error_message -> Nullable<Text>,
        metadata -> Nullable<Json>,
        #[max_length = 128]
        refund_arn -> Nullable<Varchar>,
        created_at -> Timestamp,
        modified_at -> Timestamp,
        #[max_length = 255]
        description -> Nullable<Varchar>,
        #[max_length = 64]
        attempt_id -> Varchar,
        #[max_length = 255]
        refund_reason -> Nullable<Varchar>,
        refund_error_code -> Nullable<Text>,
        #[max_length = 64]
        profile_id -> Nullable<Varchar>,
        #[max_length = 32]
        updated_by -> Varchar,
        #[max_length = 32]
        merchant_connector_id -> Nullable<Varchar>,
    }
}

diesel::table! {
    use diesel::sql_types::*;
    use crate::enums::diesel_exports::*;

    reverse_lookup (lookup_id) {
        #[max_length = 128]
        lookup_id -> Varchar,
        #[max_length = 128]
        sk_id -> Varchar,
        #[max_length = 128]
        pk_id -> Varchar,
        #[max_length = 128]
        source -> Varchar,
        #[max_length = 32]
        updated_by -> Varchar,
    }
}

diesel::table! {
    use diesel::sql_types::*;
    use crate::enums::diesel_exports::*;

    routing_algorithm (algorithm_id) {
        #[max_length = 64]
        algorithm_id -> Varchar,
        #[max_length = 64]
        profile_id -> Varchar,
        #[max_length = 64]
        merchant_id -> Varchar,
        #[max_length = 64]
        name -> Varchar,
        #[max_length = 256]
        description -> Nullable<Varchar>,
        kind -> RoutingAlgorithmKind,
        algorithm_data -> Jsonb,
        created_at -> Timestamp,
        modified_at -> Timestamp,
    }
}

diesel::table! {
    use diesel::sql_types::*;
    use crate::enums::diesel_exports::*;

    user_roles (id) {
        id -> Int4,
        #[max_length = 64]
        user_id -> Varchar,
        #[max_length = 64]
        merchant_id -> Varchar,
        #[max_length = 64]
        role_id -> Varchar,
        #[max_length = 64]
        org_id -> Varchar,
        #[max_length = 64]
        status -> Varchar,
        #[max_length = 64]
        created_by -> Varchar,
        #[max_length = 64]
        last_modified_by -> Varchar,
        created_at -> Timestamp,
        last_modified_at -> Timestamp,
    }
}

diesel::table! {
    use diesel::sql_types::*;
    use crate::enums::diesel_exports::*;

    users (id) {
        id -> Int4,
        #[max_length = 64]
        user_id -> Varchar,
        #[max_length = 255]
        email -> Varchar,
        #[max_length = 255]
        name -> Varchar,
        #[max_length = 255]
        password -> Varchar,
        is_verified -> Bool,
        created_at -> Timestamp,
        last_modified_at -> Timestamp,
    }
}

diesel::allow_tables_to_appear_in_same_query!(
    address,
    api_keys,
    business_profile,
    captures,
    cards_info,
    configs,
    customers,
    dashboard_metadata,
    dispute,
    events,
    file_metadata,
    fraud_check,
    gateway_status_map,
    incremental_authorization,
    locker_mock_up,
    mandate,
    merchant_account,
    merchant_connector_account,
    merchant_key_store,
    organization,
    payment_attempt,
    payment_intent,
    payment_link,
    payment_methods,
    payout_attempt,
    payouts,
    process_tracker,
    refund,
    reverse_lookup,
    routing_algorithm,
    user_roles,
    users,
);<|MERGE_RESOLUTION|>--- conflicted
+++ resolved
@@ -705,11 +705,8 @@
         surcharge_applicable -> Nullable<Bool>,
         request_incremental_authorization -> RequestIncrementalAuthorization,
         incremental_authorization_allowed -> Nullable<Bool>,
-<<<<<<< HEAD
+        authorization_count -> Nullable<Int4>,
         expiry -> Timestamp,
-=======
-        authorization_count -> Nullable<Int4>,
->>>>>>> 42b5bd4f
     }
 }
 
