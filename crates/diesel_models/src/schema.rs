// @generated automatically by Diesel CLI.

diesel::table! {
    use diesel::sql_types::*;
    use crate::enums::diesel_exports::*;

    address (address_id) {
        id -> Nullable<Int4>,
        #[max_length = 64]
        address_id -> Varchar,
        #[max_length = 128]
        city -> Nullable<Varchar>,
        country -> Nullable<CountryAlpha2>,
        line1 -> Nullable<Bytea>,
        line2 -> Nullable<Bytea>,
        line3 -> Nullable<Bytea>,
        state -> Nullable<Bytea>,
        zip -> Nullable<Bytea>,
        first_name -> Nullable<Bytea>,
        last_name -> Nullable<Bytea>,
        phone_number -> Nullable<Bytea>,
        #[max_length = 8]
        country_code -> Nullable<Varchar>,
        created_at -> Timestamp,
        modified_at -> Timestamp,
        #[max_length = 64]
        customer_id -> Nullable<Varchar>,
        #[max_length = 64]
        merchant_id -> Varchar,
        #[max_length = 64]
        payment_id -> Nullable<Varchar>,
        #[max_length = 32]
        updated_by -> Varchar,
    }
}

diesel::table! {
    use diesel::sql_types::*;
    use crate::enums::diesel_exports::*;

    api_keys (key_id) {
        #[max_length = 64]
        key_id -> Varchar,
        #[max_length = 64]
        merchant_id -> Varchar,
        #[max_length = 64]
        name -> Varchar,
        #[max_length = 256]
        description -> Nullable<Varchar>,
        #[max_length = 128]
        hashed_api_key -> Varchar,
        #[max_length = 16]
        prefix -> Varchar,
        created_at -> Timestamp,
        expires_at -> Nullable<Timestamp>,
        last_used -> Nullable<Timestamp>,
    }
}

diesel::table! {
    use diesel::sql_types::*;
    use crate::enums::diesel_exports::*;

    authorization (authorization_id, merchant_id) {
        #[max_length = 64]
        authorization_id -> Varchar,
        #[max_length = 64]
        merchant_id -> Varchar,
        #[max_length = 64]
        payment_id -> Varchar,
        amount -> Int8,
        created_at -> Timestamp,
        modified_at -> Timestamp,
        status -> AuthorizationStatus,
        #[max_length = 255]
        code -> Nullable<Varchar>,
        message -> Nullable<Text>,
        #[max_length = 64]
        connector_authorization_id -> Nullable<Varchar>,
    }
}

diesel::table! {
    use diesel::sql_types::*;
    use crate::enums::diesel_exports::*;

    business_profile (profile_id) {
        #[max_length = 64]
        profile_id -> Varchar,
        #[max_length = 64]
        merchant_id -> Varchar,
        #[max_length = 64]
        profile_name -> Varchar,
        created_at -> Timestamp,
        modified_at -> Timestamp,
        return_url -> Nullable<Text>,
        enable_payment_response_hash -> Bool,
        #[max_length = 255]
        payment_response_hash_key -> Nullable<Varchar>,
        redirect_to_merchant_with_http_post -> Bool,
        webhook_details -> Nullable<Json>,
        metadata -> Nullable<Json>,
        routing_algorithm -> Nullable<Json>,
        intent_fulfillment_time -> Nullable<Int8>,
        frm_routing_algorithm -> Nullable<Jsonb>,
        payout_routing_algorithm -> Nullable<Jsonb>,
        is_recon_enabled -> Bool,
        applepay_verified_domains -> Nullable<Array<Nullable<Text>>>,
    }
}

diesel::table! {
    use diesel::sql_types::*;
    use crate::enums::diesel_exports::*;

    captures (capture_id) {
        #[max_length = 64]
        capture_id -> Varchar,
        #[max_length = 64]
        payment_id -> Varchar,
        #[max_length = 64]
        merchant_id -> Varchar,
        status -> CaptureStatus,
        amount -> Int8,
        currency -> Nullable<Currency>,
        #[max_length = 255]
        connector -> Varchar,
        #[max_length = 255]
        error_message -> Nullable<Varchar>,
        #[max_length = 255]
        error_code -> Nullable<Varchar>,
        #[max_length = 255]
        error_reason -> Nullable<Varchar>,
        tax_amount -> Nullable<Int8>,
        created_at -> Timestamp,
        modified_at -> Timestamp,
        #[max_length = 64]
        authorized_attempt_id -> Varchar,
        #[max_length = 128]
        connector_capture_id -> Nullable<Varchar>,
        capture_sequence -> Int2,
        #[max_length = 128]
        connector_response_reference_id -> Nullable<Varchar>,
    }
}

diesel::table! {
    use diesel::sql_types::*;
    use crate::enums::diesel_exports::*;

    cards_info (card_iin) {
        #[max_length = 16]
        card_iin -> Varchar,
        card_issuer -> Nullable<Text>,
        card_network -> Nullable<Text>,
        card_type -> Nullable<Text>,
        card_subtype -> Nullable<Text>,
        card_issuing_country -> Nullable<Text>,
        #[max_length = 32]
        bank_code_id -> Nullable<Varchar>,
        #[max_length = 32]
        bank_code -> Nullable<Varchar>,
        #[max_length = 32]
        country_code -> Nullable<Varchar>,
        date_created -> Timestamp,
        last_updated -> Nullable<Timestamp>,
        last_updated_provider -> Nullable<Text>,
    }
}

diesel::table! {
    use diesel::sql_types::*;
    use crate::enums::diesel_exports::*;

    configs (key) {
        id -> Int4,
        #[max_length = 255]
        key -> Varchar,
        config -> Text,
    }
}

diesel::table! {
    use diesel::sql_types::*;
    use crate::enums::diesel_exports::*;

    customers (customer_id, merchant_id) {
        id -> Int4,
        #[max_length = 64]
        customer_id -> Varchar,
        #[max_length = 64]
        merchant_id -> Varchar,
        name -> Nullable<Bytea>,
        email -> Nullable<Bytea>,
        phone -> Nullable<Bytea>,
        #[max_length = 8]
        phone_country_code -> Nullable<Varchar>,
        #[max_length = 255]
        description -> Nullable<Varchar>,
        created_at -> Timestamp,
        metadata -> Nullable<Json>,
        connector_customer -> Nullable<Jsonb>,
        modified_at -> Timestamp,
        #[max_length = 64]
        address_id -> Nullable<Varchar>,
    }
}

diesel::table! {
    use diesel::sql_types::*;
    use crate::enums::diesel_exports::*;

    dashboard_metadata (id) {
        id -> Int4,
        #[max_length = 64]
        user_id -> Nullable<Varchar>,
        #[max_length = 64]
        merchant_id -> Varchar,
        #[max_length = 64]
        org_id -> Varchar,
        #[max_length = 64]
        data_key -> Varchar,
        data_value -> Json,
        #[max_length = 64]
        created_by -> Varchar,
        created_at -> Timestamp,
        #[max_length = 64]
        last_modified_by -> Varchar,
        last_modified_at -> Timestamp,
    }
}

diesel::table! {
    use diesel::sql_types::*;
    use crate::enums::diesel_exports::*;

    dispute (id) {
        id -> Int4,
        #[max_length = 64]
        dispute_id -> Varchar,
        #[max_length = 255]
        amount -> Varchar,
        #[max_length = 255]
        currency -> Varchar,
        dispute_stage -> DisputeStage,
        dispute_status -> DisputeStatus,
        #[max_length = 64]
        payment_id -> Varchar,
        #[max_length = 64]
        attempt_id -> Varchar,
        #[max_length = 255]
        merchant_id -> Varchar,
        #[max_length = 255]
        connector_status -> Varchar,
        #[max_length = 255]
        connector_dispute_id -> Varchar,
        #[max_length = 255]
        connector_reason -> Nullable<Varchar>,
        #[max_length = 255]
        connector_reason_code -> Nullable<Varchar>,
        challenge_required_by -> Nullable<Timestamp>,
        connector_created_at -> Nullable<Timestamp>,
        connector_updated_at -> Nullable<Timestamp>,
        created_at -> Timestamp,
        modified_at -> Timestamp,
        #[max_length = 255]
        connector -> Varchar,
        evidence -> Jsonb,
        #[max_length = 64]
        profile_id -> Nullable<Varchar>,
        #[max_length = 32]
        merchant_connector_id -> Nullable<Varchar>,
    }
}

diesel::table! {
    use diesel::sql_types::*;
    use crate::enums::diesel_exports::*;

    events (id) {
        id -> Int4,
        #[max_length = 64]
        event_id -> Varchar,
        event_type -> EventType,
        event_class -> EventClass,
        is_webhook_notified -> Bool,
        #[max_length = 64]
        intent_reference_id -> Nullable<Varchar>,
        #[max_length = 64]
        primary_object_id -> Varchar,
        primary_object_type -> EventObjectType,
        created_at -> Timestamp,
    }
}

diesel::table! {
    use diesel::sql_types::*;
    use crate::enums::diesel_exports::*;

    file_metadata (file_id, merchant_id) {
        #[max_length = 64]
        file_id -> Varchar,
        #[max_length = 255]
        merchant_id -> Varchar,
        #[max_length = 255]
        file_name -> Nullable<Varchar>,
        file_size -> Int4,
        #[max_length = 255]
        file_type -> Varchar,
        #[max_length = 255]
        provider_file_id -> Nullable<Varchar>,
        #[max_length = 255]
        file_upload_provider -> Nullable<Varchar>,
        available -> Bool,
        created_at -> Timestamp,
        #[max_length = 255]
        connector_label -> Nullable<Varchar>,
        #[max_length = 64]
        profile_id -> Nullable<Varchar>,
        #[max_length = 32]
        merchant_connector_id -> Nullable<Varchar>,
    }
}

diesel::table! {
    use diesel::sql_types::*;
    use crate::enums::diesel_exports::*;

    fraud_check (frm_id, attempt_id, payment_id, merchant_id) {
        #[max_length = 64]
        frm_id -> Varchar,
        #[max_length = 64]
        payment_id -> Varchar,
        #[max_length = 64]
        merchant_id -> Varchar,
        #[max_length = 64]
        attempt_id -> Varchar,
        created_at -> Timestamp,
        #[max_length = 255]
        frm_name -> Varchar,
        #[max_length = 255]
        frm_transaction_id -> Nullable<Varchar>,
        frm_transaction_type -> FraudCheckType,
        frm_status -> FraudCheckStatus,
        frm_score -> Nullable<Int4>,
        frm_reason -> Nullable<Jsonb>,
        #[max_length = 255]
        frm_error -> Nullable<Varchar>,
        payment_details -> Nullable<Jsonb>,
        metadata -> Nullable<Jsonb>,
        modified_at -> Timestamp,
        #[max_length = 64]
        last_step -> Varchar,
    }
}

diesel::table! {
    use diesel::sql_types::*;
    use crate::enums::diesel_exports::*;

    gateway_status_map (connector, flow, sub_flow, code, message) {
        #[max_length = 64]
        connector -> Varchar,
        #[max_length = 64]
        flow -> Varchar,
        #[max_length = 64]
        sub_flow -> Varchar,
        #[max_length = 255]
        code -> Varchar,
        #[max_length = 1024]
        message -> Varchar,
        #[max_length = 64]
        status -> Varchar,
        #[max_length = 64]
        router_error -> Nullable<Varchar>,
        #[max_length = 64]
        decision -> Varchar,
        created_at -> Timestamp,
        last_modified -> Timestamp,
        step_up_possible -> Bool,
        #[max_length = 255]
        unified_code -> Nullable<Varchar>,
        #[max_length = 1024]
        unified_message -> Nullable<Varchar>,
    }
}

diesel::table! {
    use diesel::sql_types::*;
    use crate::enums::diesel_exports::*;

    locker_mock_up (id) {
        id -> Int4,
        #[max_length = 255]
        card_id -> Varchar,
        #[max_length = 255]
        external_id -> Varchar,
        #[max_length = 255]
        card_fingerprint -> Varchar,
        #[max_length = 255]
        card_global_fingerprint -> Varchar,
        #[max_length = 255]
        merchant_id -> Varchar,
        #[max_length = 255]
        card_number -> Varchar,
        #[max_length = 255]
        card_exp_year -> Varchar,
        #[max_length = 255]
        card_exp_month -> Varchar,
        #[max_length = 255]
        name_on_card -> Nullable<Varchar>,
        #[max_length = 255]
        nickname -> Nullable<Varchar>,
        #[max_length = 255]
        customer_id -> Nullable<Varchar>,
        duplicate -> Nullable<Bool>,
        #[max_length = 8]
        card_cvc -> Nullable<Varchar>,
        #[max_length = 64]
        payment_method_id -> Nullable<Varchar>,
        enc_card_data -> Nullable<Text>,
    }
}

diesel::table! {
    use diesel::sql_types::*;
    use crate::enums::diesel_exports::*;

    mandate (id) {
        id -> Int4,
        #[max_length = 64]
        mandate_id -> Varchar,
        #[max_length = 64]
        customer_id -> Varchar,
        #[max_length = 64]
        merchant_id -> Varchar,
        #[max_length = 64]
        payment_method_id -> Varchar,
        mandate_status -> MandateStatus,
        mandate_type -> MandateType,
        customer_accepted_at -> Nullable<Timestamp>,
        #[max_length = 64]
        customer_ip_address -> Nullable<Varchar>,
        #[max_length = 255]
        customer_user_agent -> Nullable<Varchar>,
        #[max_length = 128]
        network_transaction_id -> Nullable<Varchar>,
        #[max_length = 64]
        previous_attempt_id -> Nullable<Varchar>,
        created_at -> Timestamp,
        mandate_amount -> Nullable<Int8>,
        mandate_currency -> Nullable<Currency>,
        amount_captured -> Nullable<Int8>,
        #[max_length = 64]
        connector -> Varchar,
        #[max_length = 128]
        connector_mandate_id -> Nullable<Varchar>,
        start_date -> Nullable<Timestamp>,
        end_date -> Nullable<Timestamp>,
        metadata -> Nullable<Jsonb>,
        connector_mandate_ids -> Nullable<Jsonb>,
        #[max_length = 64]
        original_payment_id -> Nullable<Varchar>,
        #[max_length = 32]
        merchant_connector_id -> Nullable<Varchar>,
    }
}

diesel::table! {
    use diesel::sql_types::*;
    use crate::enums::diesel_exports::*;

    merchant_account (id) {
        id -> Int4,
        #[max_length = 64]
        merchant_id -> Varchar,
        #[max_length = 255]
        return_url -> Nullable<Varchar>,
        enable_payment_response_hash -> Bool,
        #[max_length = 255]
        payment_response_hash_key -> Nullable<Varchar>,
        redirect_to_merchant_with_http_post -> Bool,
        merchant_name -> Nullable<Bytea>,
        merchant_details -> Nullable<Bytea>,
        webhook_details -> Nullable<Json>,
        sub_merchants_enabled -> Nullable<Bool>,
        #[max_length = 64]
        parent_merchant_id -> Nullable<Varchar>,
        #[max_length = 128]
        publishable_key -> Nullable<Varchar>,
        storage_scheme -> MerchantStorageScheme,
        #[max_length = 64]
        locker_id -> Nullable<Varchar>,
        metadata -> Nullable<Jsonb>,
        routing_algorithm -> Nullable<Json>,
        primary_business_details -> Json,
        intent_fulfillment_time -> Nullable<Int8>,
        created_at -> Timestamp,
        modified_at -> Timestamp,
        frm_routing_algorithm -> Nullable<Jsonb>,
        payout_routing_algorithm -> Nullable<Jsonb>,
        #[max_length = 32]
        organization_id -> Varchar,
        is_recon_enabled -> Bool,
        #[max_length = 64]
        default_profile -> Nullable<Varchar>,
        recon_status -> ReconStatus,
        payment_link_config -> Nullable<Jsonb>,
    }
}

diesel::table! {
    use diesel::sql_types::*;
    use crate::enums::diesel_exports::*;

    merchant_connector_account (id) {
        id -> Int4,
        #[max_length = 64]
        merchant_id -> Varchar,
        #[max_length = 64]
        connector_name -> Varchar,
        connector_account_details -> Bytea,
        test_mode -> Nullable<Bool>,
        disabled -> Nullable<Bool>,
        #[max_length = 128]
        merchant_connector_id -> Varchar,
        payment_methods_enabled -> Nullable<Array<Nullable<Json>>>,
        connector_type -> ConnectorType,
        metadata -> Nullable<Jsonb>,
        #[max_length = 255]
        connector_label -> Nullable<Varchar>,
        business_country -> Nullable<CountryAlpha2>,
        #[max_length = 255]
        business_label -> Nullable<Varchar>,
        #[max_length = 64]
        business_sub_label -> Nullable<Varchar>,
        frm_configs -> Nullable<Jsonb>,
        created_at -> Timestamp,
        modified_at -> Timestamp,
        connector_webhook_details -> Nullable<Jsonb>,
        frm_config -> Nullable<Array<Nullable<Jsonb>>>,
        #[max_length = 64]
        profile_id -> Nullable<Varchar>,
        applepay_verified_domains -> Nullable<Array<Nullable<Text>>>,
        pm_auth_config -> Nullable<Jsonb>,
        status -> ConnectorStatus,
    }
}

diesel::table! {
    use diesel::sql_types::*;
    use crate::enums::diesel_exports::*;

    merchant_key_store (merchant_id) {
        #[max_length = 64]
        merchant_id -> Varchar,
        key -> Bytea,
        created_at -> Timestamp,
    }
}

diesel::table! {
    use diesel::sql_types::*;
    use crate::enums::diesel_exports::*;

    organization (org_id) {
        #[max_length = 32]
        org_id -> Varchar,
        org_name -> Nullable<Text>,
    }
}

diesel::table! {
    use diesel::sql_types::*;
    use crate::enums::diesel_exports::*;

    payment_attempt (id) {
        id -> Int4,
        #[max_length = 64]
        payment_id -> Varchar,
        #[max_length = 64]
        merchant_id -> Varchar,
        #[max_length = 64]
        attempt_id -> Varchar,
        status -> AttemptStatus,
        amount -> Int8,
        currency -> Nullable<Currency>,
        save_to_locker -> Nullable<Bool>,
        #[max_length = 64]
        connector -> Nullable<Varchar>,
        error_message -> Nullable<Text>,
        offer_amount -> Nullable<Int8>,
        surcharge_amount -> Nullable<Int8>,
        tax_amount -> Nullable<Int8>,
        #[max_length = 64]
        payment_method_id -> Nullable<Varchar>,
        payment_method -> Nullable<Varchar>,
        #[max_length = 128]
        connector_transaction_id -> Nullable<Varchar>,
        capture_method -> Nullable<CaptureMethod>,
        capture_on -> Nullable<Timestamp>,
        confirm -> Bool,
        authentication_type -> Nullable<AuthenticationType>,
        created_at -> Timestamp,
        modified_at -> Timestamp,
        last_synced -> Nullable<Timestamp>,
        #[max_length = 255]
        cancellation_reason -> Nullable<Varchar>,
        amount_to_capture -> Nullable<Int8>,
        #[max_length = 64]
        mandate_id -> Nullable<Varchar>,
        browser_info -> Nullable<Jsonb>,
        #[max_length = 255]
        error_code -> Nullable<Varchar>,
        #[max_length = 128]
        payment_token -> Nullable<Varchar>,
        connector_metadata -> Nullable<Jsonb>,
        #[max_length = 50]
        payment_experience -> Nullable<Varchar>,
        #[max_length = 64]
        payment_method_type -> Nullable<Varchar>,
        payment_method_data -> Nullable<Jsonb>,
        #[max_length = 64]
        business_sub_label -> Nullable<Varchar>,
        straight_through_algorithm -> Nullable<Jsonb>,
        preprocessing_step_id -> Nullable<Varchar>,
        mandate_details -> Nullable<Jsonb>,
        error_reason -> Nullable<Text>,
        multiple_capture_count -> Nullable<Int2>,
        #[max_length = 128]
        connector_response_reference_id -> Nullable<Varchar>,
        amount_capturable -> Int8,
        #[max_length = 32]
        updated_by -> Varchar,
        #[max_length = 32]
        merchant_connector_id -> Nullable<Varchar>,
        authentication_data -> Nullable<Json>,
        encoded_data -> Nullable<Text>,
        #[max_length = 255]
        unified_code -> Nullable<Varchar>,
        #[max_length = 1024]
        unified_message -> Nullable<Varchar>,
    }
}

diesel::table! {
    use diesel::sql_types::*;
    use crate::enums::diesel_exports::*;

    payment_intent (id) {
        id -> Int4,
        #[max_length = 64]
        payment_id -> Varchar,
        #[max_length = 64]
        merchant_id -> Varchar,
        status -> IntentStatus,
        amount -> Int8,
        currency -> Nullable<Currency>,
        amount_captured -> Nullable<Int8>,
        #[max_length = 64]
        customer_id -> Nullable<Varchar>,
        #[max_length = 255]
        description -> Nullable<Varchar>,
        #[max_length = 255]
        return_url -> Nullable<Varchar>,
        metadata -> Nullable<Jsonb>,
        #[max_length = 64]
        connector_id -> Nullable<Varchar>,
        #[max_length = 64]
        shipping_address_id -> Nullable<Varchar>,
        #[max_length = 64]
        billing_address_id -> Nullable<Varchar>,
        #[max_length = 255]
        statement_descriptor_name -> Nullable<Varchar>,
        #[max_length = 255]
        statement_descriptor_suffix -> Nullable<Varchar>,
        created_at -> Timestamp,
        modified_at -> Timestamp,
        last_synced -> Nullable<Timestamp>,
        setup_future_usage -> Nullable<FutureUsage>,
        off_session -> Nullable<Bool>,
        #[max_length = 128]
        client_secret -> Nullable<Varchar>,
        #[max_length = 64]
        active_attempt_id -> Varchar,
        business_country -> Nullable<CountryAlpha2>,
        #[max_length = 64]
        business_label -> Nullable<Varchar>,
        order_details -> Nullable<Array<Nullable<Jsonb>>>,
        allowed_payment_method_types -> Nullable<Json>,
        connector_metadata -> Nullable<Json>,
        feature_metadata -> Nullable<Json>,
        attempt_count -> Int2,
        #[max_length = 64]
        profile_id -> Nullable<Varchar>,
        #[max_length = 64]
        merchant_decision -> Nullable<Varchar>,
        #[max_length = 255]
        payment_link_id -> Nullable<Varchar>,
        payment_confirm_source -> Nullable<PaymentSource>,
        #[max_length = 32]
        updated_by -> Varchar,
        surcharge_applicable -> Nullable<Bool>,
        request_incremental_authorization -> RequestIncrementalAuthorization,
        incremental_authorization_allowed -> Nullable<Bool>,
<<<<<<< HEAD
        authorization_count -> Nullable<Int4>,
=======
>>>>>>> ec15ddd0
    }
}

diesel::table! {
    use diesel::sql_types::*;
    use crate::enums::diesel_exports::*;

    payment_link (payment_link_id) {
        #[max_length = 255]
        payment_link_id -> Varchar,
        #[max_length = 64]
        payment_id -> Varchar,
        #[max_length = 255]
        link_to_pay -> Varchar,
        #[max_length = 64]
        merchant_id -> Varchar,
        amount -> Int8,
        currency -> Nullable<Currency>,
        created_at -> Timestamp,
        last_modified_at -> Timestamp,
        fulfilment_time -> Nullable<Timestamp>,
        #[max_length = 64]
        custom_merchant_name -> Nullable<Varchar>,
        payment_link_config -> Nullable<Jsonb>,
        #[max_length = 255]
        description -> Nullable<Varchar>,
    }
}

diesel::table! {
    use diesel::sql_types::*;
    use crate::enums::diesel_exports::*;

    payment_methods (id) {
        id -> Int4,
        #[max_length = 64]
        customer_id -> Varchar,
        #[max_length = 64]
        merchant_id -> Varchar,
        #[max_length = 64]
        payment_method_id -> Varchar,
        accepted_currency -> Nullable<Array<Nullable<Currency>>>,
        #[max_length = 32]
        scheme -> Nullable<Varchar>,
        #[max_length = 128]
        token -> Nullable<Varchar>,
        #[max_length = 255]
        cardholder_name -> Nullable<Varchar>,
        #[max_length = 64]
        issuer_name -> Nullable<Varchar>,
        #[max_length = 64]
        issuer_country -> Nullable<Varchar>,
        payer_country -> Nullable<Array<Nullable<Text>>>,
        is_stored -> Nullable<Bool>,
        #[max_length = 32]
        swift_code -> Nullable<Varchar>,
        #[max_length = 128]
        direct_debit_token -> Nullable<Varchar>,
        created_at -> Timestamp,
        last_modified -> Timestamp,
        payment_method -> Varchar,
        #[max_length = 64]
        payment_method_type -> Nullable<Varchar>,
        #[max_length = 128]
        payment_method_issuer -> Nullable<Varchar>,
        payment_method_issuer_code -> Nullable<PaymentMethodIssuerCode>,
        metadata -> Nullable<Json>,
        payment_method_data -> Nullable<Bytea>,
    }
}

diesel::table! {
    use diesel::sql_types::*;
    use crate::enums::diesel_exports::*;

    payout_attempt (payout_attempt_id) {
        #[max_length = 64]
        payout_attempt_id -> Varchar,
        #[max_length = 64]
        payout_id -> Varchar,
        #[max_length = 64]
        customer_id -> Varchar,
        #[max_length = 64]
        merchant_id -> Varchar,
        #[max_length = 64]
        address_id -> Varchar,
        #[max_length = 64]
        connector -> Varchar,
        #[max_length = 128]
        connector_payout_id -> Varchar,
        #[max_length = 64]
        payout_token -> Nullable<Varchar>,
        status -> PayoutStatus,
        is_eligible -> Nullable<Bool>,
        error_message -> Nullable<Text>,
        #[max_length = 64]
        error_code -> Nullable<Varchar>,
        business_country -> Nullable<CountryAlpha2>,
        #[max_length = 64]
        business_label -> Nullable<Varchar>,
        created_at -> Timestamp,
        last_modified_at -> Timestamp,
        #[max_length = 64]
        profile_id -> Varchar,
        #[max_length = 32]
        merchant_connector_id -> Nullable<Varchar>,
    }
}

diesel::table! {
    use diesel::sql_types::*;
    use crate::enums::diesel_exports::*;

    payouts (payout_id) {
        #[max_length = 64]
        payout_id -> Varchar,
        #[max_length = 64]
        merchant_id -> Varchar,
        #[max_length = 64]
        customer_id -> Varchar,
        #[max_length = 64]
        address_id -> Varchar,
        payout_type -> PayoutType,
        #[max_length = 64]
        payout_method_id -> Nullable<Varchar>,
        amount -> Int8,
        destination_currency -> Currency,
        source_currency -> Currency,
        #[max_length = 255]
        description -> Nullable<Varchar>,
        recurring -> Bool,
        auto_fulfill -> Bool,
        #[max_length = 255]
        return_url -> Nullable<Varchar>,
        #[max_length = 64]
        entity_type -> Varchar,
        metadata -> Nullable<Jsonb>,
        created_at -> Timestamp,
        last_modified_at -> Timestamp,
    }
}

diesel::table! {
    use diesel::sql_types::*;
    use crate::enums::diesel_exports::*;

    process_tracker (id) {
        #[max_length = 127]
        id -> Varchar,
        #[max_length = 64]
        name -> Nullable<Varchar>,
        tag -> Array<Nullable<Text>>,
        #[max_length = 64]
        runner -> Nullable<Varchar>,
        retry_count -> Int4,
        schedule_time -> Nullable<Timestamp>,
        #[max_length = 255]
        rule -> Varchar,
        tracking_data -> Json,
        #[max_length = 255]
        business_status -> Varchar,
        status -> ProcessTrackerStatus,
        event -> Array<Nullable<Text>>,
        created_at -> Timestamp,
        updated_at -> Timestamp,
    }
}

diesel::table! {
    use diesel::sql_types::*;
    use crate::enums::diesel_exports::*;

    refund (id) {
        id -> Int4,
        #[max_length = 64]
        internal_reference_id -> Varchar,
        #[max_length = 64]
        refund_id -> Varchar,
        #[max_length = 64]
        payment_id -> Varchar,
        #[max_length = 64]
        merchant_id -> Varchar,
        #[max_length = 128]
        connector_transaction_id -> Varchar,
        #[max_length = 64]
        connector -> Varchar,
        #[max_length = 128]
        connector_refund_id -> Nullable<Varchar>,
        #[max_length = 64]
        external_reference_id -> Nullable<Varchar>,
        refund_type -> RefundType,
        total_amount -> Int8,
        currency -> Currency,
        refund_amount -> Int8,
        refund_status -> RefundStatus,
        sent_to_gateway -> Bool,
        refund_error_message -> Nullable<Text>,
        metadata -> Nullable<Json>,
        #[max_length = 128]
        refund_arn -> Nullable<Varchar>,
        created_at -> Timestamp,
        modified_at -> Timestamp,
        #[max_length = 255]
        description -> Nullable<Varchar>,
        #[max_length = 64]
        attempt_id -> Varchar,
        #[max_length = 255]
        refund_reason -> Nullable<Varchar>,
        refund_error_code -> Nullable<Text>,
        #[max_length = 64]
        profile_id -> Nullable<Varchar>,
        #[max_length = 32]
        updated_by -> Varchar,
        #[max_length = 32]
        merchant_connector_id -> Nullable<Varchar>,
    }
}

diesel::table! {
    use diesel::sql_types::*;
    use crate::enums::diesel_exports::*;

    reverse_lookup (lookup_id) {
        #[max_length = 128]
        lookup_id -> Varchar,
        #[max_length = 128]
        sk_id -> Varchar,
        #[max_length = 128]
        pk_id -> Varchar,
        #[max_length = 128]
        source -> Varchar,
        #[max_length = 32]
        updated_by -> Varchar,
    }
}

diesel::table! {
    use diesel::sql_types::*;
    use crate::enums::diesel_exports::*;

    routing_algorithm (algorithm_id) {
        #[max_length = 64]
        algorithm_id -> Varchar,
        #[max_length = 64]
        profile_id -> Varchar,
        #[max_length = 64]
        merchant_id -> Varchar,
        #[max_length = 64]
        name -> Varchar,
        #[max_length = 256]
        description -> Nullable<Varchar>,
        kind -> RoutingAlgorithmKind,
        algorithm_data -> Jsonb,
        created_at -> Timestamp,
        modified_at -> Timestamp,
    }
}

diesel::table! {
    use diesel::sql_types::*;
    use crate::enums::diesel_exports::*;

    user_roles (id) {
        id -> Int4,
        #[max_length = 64]
        user_id -> Varchar,
        #[max_length = 64]
        merchant_id -> Varchar,
        #[max_length = 64]
        role_id -> Varchar,
        #[max_length = 64]
        org_id -> Varchar,
        #[max_length = 64]
        status -> Varchar,
        #[max_length = 64]
        created_by -> Varchar,
        #[max_length = 64]
        last_modified_by -> Varchar,
        created_at -> Timestamp,
        last_modified_at -> Timestamp,
    }
}

diesel::table! {
    use diesel::sql_types::*;
    use crate::enums::diesel_exports::*;

    users (id) {
        id -> Int4,
        #[max_length = 64]
        user_id -> Varchar,
        #[max_length = 255]
        email -> Varchar,
        #[max_length = 255]
        name -> Varchar,
        #[max_length = 255]
        password -> Varchar,
        is_verified -> Bool,
        created_at -> Timestamp,
        last_modified_at -> Timestamp,
    }
}

diesel::allow_tables_to_appear_in_same_query!(
    address,
    api_keys,
    authorization,
    business_profile,
    captures,
    cards_info,
    configs,
    customers,
    dashboard_metadata,
    dispute,
    events,
    file_metadata,
    fraud_check,
    gateway_status_map,
    locker_mock_up,
    mandate,
    merchant_account,
    merchant_connector_account,
    merchant_key_store,
    organization,
    payment_attempt,
    payment_intent,
    payment_link,
    payment_methods,
    payout_attempt,
    payouts,
    process_tracker,
    refund,
    reverse_lookup,
    routing_algorithm,
    user_roles,
    users,
);<|MERGE_RESOLUTION|>--- conflicted
+++ resolved
@@ -703,10 +703,7 @@
         surcharge_applicable -> Nullable<Bool>,
         request_incremental_authorization -> RequestIncrementalAuthorization,
         incremental_authorization_allowed -> Nullable<Bool>,
-<<<<<<< HEAD
         authorization_count -> Nullable<Int4>,
-=======
->>>>>>> ec15ddd0
     }
 }
 
