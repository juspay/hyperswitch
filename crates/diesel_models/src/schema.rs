--- conflicted
+++ resolved
@@ -908,11 +908,8 @@
         #[max_length = 512]
         connector_transaction_data -> Nullable<Varchar>,
         connector_mandate_detail -> Nullable<Jsonb>,
-<<<<<<< HEAD
         processor_transaction_data -> Nullable<Text>,
-=======
         card_discovery -> Nullable<CardDiscovery>,
->>>>>>> e0ec27d9
     }
 }
 
