// @generated automatically by Diesel CLI.

diesel::table! {
    use diesel::sql_types::*;
    use crate::enums::diesel_exports::*;

    address (address_id) {
        id -> Nullable<Int4>,
        #[max_length = 64]
        address_id -> Varchar,
        #[max_length = 128]
        city -> Nullable<Varchar>,
        country -> Nullable<CountryAlpha2>,
        line1 -> Nullable<Bytea>,
        line2 -> Nullable<Bytea>,
        line3 -> Nullable<Bytea>,
        state -> Nullable<Bytea>,
        zip -> Nullable<Bytea>,
        first_name -> Nullable<Bytea>,
        last_name -> Nullable<Bytea>,
        phone_number -> Nullable<Bytea>,
        #[max_length = 8]
        country_code -> Nullable<Varchar>,
        created_at -> Timestamp,
        modified_at -> Timestamp,
        #[max_length = 64]
        customer_id -> Nullable<Varchar>,
        #[max_length = 64]
        merchant_id -> Varchar,
        #[max_length = 64]
        payment_id -> Nullable<Varchar>,
        #[max_length = 32]
        updated_by -> Varchar,
    }
}

diesel::table! {
    use diesel::sql_types::*;
    use crate::enums::diesel_exports::*;

    api_keys (key_id) {
        #[max_length = 64]
        key_id -> Varchar,
        #[max_length = 64]
        merchant_id -> Varchar,
        #[max_length = 64]
        name -> Varchar,
        #[max_length = 256]
        description -> Nullable<Varchar>,
        #[max_length = 128]
        hashed_api_key -> Varchar,
        #[max_length = 16]
        prefix -> Varchar,
        created_at -> Timestamp,
        expires_at -> Nullable<Timestamp>,
        last_used -> Nullable<Timestamp>,
    }
}

diesel::table! {
    use diesel::sql_types::*;
    use crate::enums::diesel_exports::*;

    business_profile (profile_id) {
        #[max_length = 64]
        profile_id -> Varchar,
        #[max_length = 64]
        merchant_id -> Varchar,
        #[max_length = 64]
        profile_name -> Varchar,
        created_at -> Timestamp,
        modified_at -> Timestamp,
        return_url -> Nullable<Text>,
        enable_payment_response_hash -> Bool,
        #[max_length = 255]
        payment_response_hash_key -> Nullable<Varchar>,
        redirect_to_merchant_with_http_post -> Bool,
        webhook_details -> Nullable<Json>,
        metadata -> Nullable<Json>,
        routing_algorithm -> Nullable<Json>,
        intent_fulfillment_time -> Nullable<Int8>,
        frm_routing_algorithm -> Nullable<Jsonb>,
        payout_routing_algorithm -> Nullable<Jsonb>,
        is_recon_enabled -> Bool,
        applepay_verified_domains -> Nullable<Array<Nullable<Text>>>,
        payment_link_config -> Nullable<Jsonb>,
    }
}

diesel::table! {
    use diesel::sql_types::*;
    use crate::enums::diesel_exports::*;

    captures (capture_id) {
        #[max_length = 64]
        capture_id -> Varchar,
        #[max_length = 64]
        payment_id -> Varchar,
        #[max_length = 64]
        merchant_id -> Varchar,
        status -> CaptureStatus,
        amount -> Int8,
        currency -> Nullable<Currency>,
        #[max_length = 255]
        connector -> Varchar,
        #[max_length = 255]
        error_message -> Nullable<Varchar>,
        #[max_length = 255]
        error_code -> Nullable<Varchar>,
        #[max_length = 255]
        error_reason -> Nullable<Varchar>,
        tax_amount -> Nullable<Int8>,
        created_at -> Timestamp,
        modified_at -> Timestamp,
        #[max_length = 64]
        authorized_attempt_id -> Varchar,
        #[max_length = 128]
        connector_capture_id -> Nullable<Varchar>,
        capture_sequence -> Int2,
        #[max_length = 128]
        connector_response_reference_id -> Nullable<Varchar>,
    }
}

diesel::table! {
    use diesel::sql_types::*;
    use crate::enums::diesel_exports::*;

    cards_info (card_iin) {
        #[max_length = 16]
        card_iin -> Varchar,
        card_issuer -> Nullable<Text>,
        card_network -> Nullable<Text>,
        card_type -> Nullable<Text>,
        card_subtype -> Nullable<Text>,
        card_issuing_country -> Nullable<Text>,
        #[max_length = 32]
        bank_code_id -> Nullable<Varchar>,
        #[max_length = 32]
        bank_code -> Nullable<Varchar>,
        #[max_length = 32]
        country_code -> Nullable<Varchar>,
        date_created -> Timestamp,
        last_updated -> Nullable<Timestamp>,
        last_updated_provider -> Nullable<Text>,
    }
}

diesel::table! {
    use diesel::sql_types::*;
    use crate::enums::diesel_exports::*;

    configs (key) {
        id -> Int4,
        #[max_length = 255]
        key -> Varchar,
        config -> Text,
    }
}

diesel::table! {
    use diesel::sql_types::*;
    use crate::enums::diesel_exports::*;

    customers (customer_id, merchant_id) {
        id -> Int4,
        #[max_length = 64]
        customer_id -> Varchar,
        #[max_length = 64]
        merchant_id -> Varchar,
        name -> Nullable<Bytea>,
        email -> Nullable<Bytea>,
        phone -> Nullable<Bytea>,
        #[max_length = 8]
        phone_country_code -> Nullable<Varchar>,
        #[max_length = 255]
        description -> Nullable<Varchar>,
        created_at -> Timestamp,
        metadata -> Nullable<Json>,
        connector_customer -> Nullable<Jsonb>,
        modified_at -> Timestamp,
        #[max_length = 64]
        address_id -> Nullable<Varchar>,
    }
}

diesel::table! {
    use diesel::sql_types::*;
    use crate::enums::diesel_exports::*;

    dashboard_metadata (id) {
        id -> Int4,
        #[max_length = 64]
        user_id -> Nullable<Varchar>,
        #[max_length = 64]
        merchant_id -> Varchar,
        #[max_length = 64]
        org_id -> Varchar,
        #[max_length = 64]
        data_key -> Varchar,
        data_value -> Json,
        #[max_length = 64]
        created_by -> Varchar,
        created_at -> Timestamp,
        #[max_length = 64]
        last_modified_by -> Varchar,
        last_modified_at -> Timestamp,
    }
}

diesel::table! {
    use diesel::sql_types::*;
    use crate::enums::diesel_exports::*;

    dispute (id) {
        id -> Int4,
        #[max_length = 64]
        dispute_id -> Varchar,
        #[max_length = 255]
        amount -> Varchar,
        #[max_length = 255]
        currency -> Varchar,
        dispute_stage -> DisputeStage,
        dispute_status -> DisputeStatus,
        #[max_length = 64]
        payment_id -> Varchar,
        #[max_length = 64]
        attempt_id -> Varchar,
        #[max_length = 255]
        merchant_id -> Varchar,
        #[max_length = 255]
        connector_status -> Varchar,
        #[max_length = 255]
        connector_dispute_id -> Varchar,
        #[max_length = 255]
        connector_reason -> Nullable<Varchar>,
        #[max_length = 255]
        connector_reason_code -> Nullable<Varchar>,
        challenge_required_by -> Nullable<Timestamp>,
        connector_created_at -> Nullable<Timestamp>,
        connector_updated_at -> Nullable<Timestamp>,
        created_at -> Timestamp,
        modified_at -> Timestamp,
        #[max_length = 255]
        connector -> Varchar,
        evidence -> Jsonb,
        #[max_length = 64]
        profile_id -> Nullable<Varchar>,
        #[max_length = 32]
        merchant_connector_id -> Nullable<Varchar>,
    }
}

diesel::table! {
    use diesel::sql_types::*;
    use crate::enums::diesel_exports::*;

    events (id) {
        id -> Int4,
        #[max_length = 64]
        event_id -> Varchar,
        event_type -> EventType,
        event_class -> EventClass,
        is_webhook_notified -> Bool,
        #[max_length = 64]
        intent_reference_id -> Nullable<Varchar>,
        #[max_length = 64]
        primary_object_id -> Varchar,
        primary_object_type -> EventObjectType,
        created_at -> Timestamp,
    }
}

diesel::table! {
    use diesel::sql_types::*;
    use crate::enums::diesel_exports::*;

    file_metadata (file_id, merchant_id) {
        #[max_length = 64]
        file_id -> Varchar,
        #[max_length = 255]
        merchant_id -> Varchar,
        #[max_length = 255]
        file_name -> Nullable<Varchar>,
        file_size -> Int4,
        #[max_length = 255]
        file_type -> Varchar,
        #[max_length = 255]
        provider_file_id -> Nullable<Varchar>,
        #[max_length = 255]
        file_upload_provider -> Nullable<Varchar>,
        available -> Bool,
        created_at -> Timestamp,
        #[max_length = 255]
        connector_label -> Nullable<Varchar>,
        #[max_length = 64]
        profile_id -> Nullable<Varchar>,
        #[max_length = 32]
        merchant_connector_id -> Nullable<Varchar>,
    }
}

diesel::table! {
    use diesel::sql_types::*;
    use crate::enums::diesel_exports::*;

    fraud_check (frm_id, attempt_id, payment_id, merchant_id) {
        #[max_length = 64]
        frm_id -> Varchar,
        #[max_length = 64]
        payment_id -> Varchar,
        #[max_length = 64]
        merchant_id -> Varchar,
        #[max_length = 64]
        attempt_id -> Varchar,
        created_at -> Timestamp,
        #[max_length = 255]
        frm_name -> Varchar,
        #[max_length = 255]
        frm_transaction_id -> Nullable<Varchar>,
        frm_transaction_type -> FraudCheckType,
        frm_status -> FraudCheckStatus,
        frm_score -> Nullable<Int4>,
        frm_reason -> Nullable<Jsonb>,
        #[max_length = 255]
        frm_error -> Nullable<Varchar>,
        payment_details -> Nullable<Jsonb>,
        metadata -> Nullable<Jsonb>,
        modified_at -> Timestamp,
        #[max_length = 64]
        last_step -> Varchar,
    }
}

diesel::table! {
    use diesel::sql_types::*;
    use crate::enums::diesel_exports::*;

    gateway_status_map (connector, flow, sub_flow, code, message) {
        #[max_length = 64]
        connector -> Varchar,
        #[max_length = 64]
        flow -> Varchar,
        #[max_length = 64]
        sub_flow -> Varchar,
        #[max_length = 255]
        code -> Varchar,
        #[max_length = 1024]
        message -> Varchar,
        #[max_length = 64]
        status -> Varchar,
        #[max_length = 64]
        router_error -> Nullable<Varchar>,
        #[max_length = 64]
        decision -> Varchar,
        created_at -> Timestamp,
        last_modified -> Timestamp,
        step_up_possible -> Bool,
        #[max_length = 255]
        unified_code -> Nullable<Varchar>,
        #[max_length = 1024]
        unified_message -> Nullable<Varchar>,
    }
}

diesel::table! {
    use diesel::sql_types::*;
    use crate::enums::diesel_exports::*;

    incremental_authorization (authorization_id, merchant_id) {
        #[max_length = 64]
        authorization_id -> Varchar,
        #[max_length = 64]
        merchant_id -> Varchar,
        #[max_length = 64]
        payment_id -> Varchar,
        amount -> Int8,
        created_at -> Timestamp,
        modified_at -> Timestamp,
        #[max_length = 64]
        status -> Varchar,
        #[max_length = 255]
        error_code -> Nullable<Varchar>,
        error_message -> Nullable<Text>,
        #[max_length = 64]
        connector_authorization_id -> Nullable<Varchar>,
        previously_authorized_amount -> Int8,
    }
}

diesel::table! {
    use diesel::sql_types::*;
    use crate::enums::diesel_exports::*;

    locker_mock_up (id) {
        id -> Int4,
        #[max_length = 255]
        card_id -> Varchar,
        #[max_length = 255]
        external_id -> Varchar,
        #[max_length = 255]
        card_fingerprint -> Varchar,
        #[max_length = 255]
        card_global_fingerprint -> Varchar,
        #[max_length = 255]
        merchant_id -> Varchar,
        #[max_length = 255]
        card_number -> Varchar,
        #[max_length = 255]
        card_exp_year -> Varchar,
        #[max_length = 255]
        card_exp_month -> Varchar,
        #[max_length = 255]
        name_on_card -> Nullable<Varchar>,
        #[max_length = 255]
        nickname -> Nullable<Varchar>,
        #[max_length = 255]
        customer_id -> Nullable<Varchar>,
        duplicate -> Nullable<Bool>,
        #[max_length = 8]
        card_cvc -> Nullable<Varchar>,
        #[max_length = 64]
        payment_method_id -> Nullable<Varchar>,
        enc_card_data -> Nullable<Text>,
    }
}

diesel::table! {
    use diesel::sql_types::*;
    use crate::enums::diesel_exports::*;

    mandate (id) {
        id -> Int4,
        #[max_length = 64]
        mandate_id -> Varchar,
        #[max_length = 64]
        customer_id -> Varchar,
        #[max_length = 64]
        merchant_id -> Varchar,
        #[max_length = 64]
        payment_method_id -> Varchar,
        mandate_status -> MandateStatus,
        mandate_type -> MandateType,
        customer_accepted_at -> Nullable<Timestamp>,
        #[max_length = 64]
        customer_ip_address -> Nullable<Varchar>,
        #[max_length = 255]
        customer_user_agent -> Nullable<Varchar>,
        #[max_length = 128]
        network_transaction_id -> Nullable<Varchar>,
        #[max_length = 64]
        previous_attempt_id -> Nullable<Varchar>,
        created_at -> Timestamp,
        mandate_amount -> Nullable<Int8>,
        mandate_currency -> Nullable<Currency>,
        amount_captured -> Nullable<Int8>,
        #[max_length = 64]
        connector -> Varchar,
        #[max_length = 128]
        connector_mandate_id -> Nullable<Varchar>,
        start_date -> Nullable<Timestamp>,
        end_date -> Nullable<Timestamp>,
        metadata -> Nullable<Jsonb>,
        connector_mandate_ids -> Nullable<Jsonb>,
        #[max_length = 64]
        original_payment_id -> Nullable<Varchar>,
        #[max_length = 32]
        merchant_connector_id -> Nullable<Varchar>,
    }
}

diesel::table! {
    use diesel::sql_types::*;
    use crate::enums::diesel_exports::*;

    merchant_account (id) {
        id -> Int4,
        #[max_length = 64]
        merchant_id -> Varchar,
        #[max_length = 255]
        return_url -> Nullable<Varchar>,
        enable_payment_response_hash -> Bool,
        #[max_length = 255]
        payment_response_hash_key -> Nullable<Varchar>,
        redirect_to_merchant_with_http_post -> Bool,
        merchant_name -> Nullable<Bytea>,
        merchant_details -> Nullable<Bytea>,
        webhook_details -> Nullable<Json>,
        sub_merchants_enabled -> Nullable<Bool>,
        #[max_length = 64]
        parent_merchant_id -> Nullable<Varchar>,
        #[max_length = 128]
        publishable_key -> Nullable<Varchar>,
        storage_scheme -> MerchantStorageScheme,
        #[max_length = 64]
        locker_id -> Nullable<Varchar>,
        metadata -> Nullable<Jsonb>,
        routing_algorithm -> Nullable<Json>,
        primary_business_details -> Json,
        intent_fulfillment_time -> Nullable<Int8>,
        created_at -> Timestamp,
        modified_at -> Timestamp,
        frm_routing_algorithm -> Nullable<Jsonb>,
        payout_routing_algorithm -> Nullable<Jsonb>,
        #[max_length = 32]
        organization_id -> Varchar,
        is_recon_enabled -> Bool,
        #[max_length = 64]
        default_profile -> Nullable<Varchar>,
        recon_status -> ReconStatus,
    }
}

diesel::table! {
    use diesel::sql_types::*;
    use crate::enums::diesel_exports::*;

    merchant_connector_account (id) {
        id -> Int4,
        #[max_length = 64]
        merchant_id -> Varchar,
        #[max_length = 64]
        connector_name -> Varchar,
        connector_account_details -> Bytea,
        test_mode -> Nullable<Bool>,
        disabled -> Nullable<Bool>,
        #[max_length = 128]
        merchant_connector_id -> Varchar,
        payment_methods_enabled -> Nullable<Array<Nullable<Json>>>,
        connector_type -> ConnectorType,
        metadata -> Nullable<Jsonb>,
        #[max_length = 255]
        connector_label -> Nullable<Varchar>,
        business_country -> Nullable<CountryAlpha2>,
        #[max_length = 255]
        business_label -> Nullable<Varchar>,
        #[max_length = 64]
        business_sub_label -> Nullable<Varchar>,
        frm_configs -> Nullable<Jsonb>,
        created_at -> Timestamp,
        modified_at -> Timestamp,
        connector_webhook_details -> Nullable<Jsonb>,
        frm_config -> Nullable<Array<Nullable<Jsonb>>>,
        #[max_length = 64]
        profile_id -> Nullable<Varchar>,
        applepay_verified_domains -> Nullable<Array<Nullable<Text>>>,
        pm_auth_config -> Nullable<Jsonb>,
        status -> ConnectorStatus,
    }
}

diesel::table! {
    use diesel::sql_types::*;
    use crate::enums::diesel_exports::*;

    merchant_key_store (merchant_id) {
        #[max_length = 64]
        merchant_id -> Varchar,
        key -> Bytea,
        created_at -> Timestamp,
    }
}

diesel::table! {
    use diesel::sql_types::*;
    use crate::enums::diesel_exports::*;

    organization (org_id) {
        #[max_length = 32]
        org_id -> Varchar,
        org_name -> Nullable<Text>,
    }
}

diesel::table! {
    use diesel::sql_types::*;
    use crate::enums::diesel_exports::*;

    payment_attempt (id) {
        id -> Int4,
        #[max_length = 64]
        payment_id -> Varchar,
        #[max_length = 64]
        merchant_id -> Varchar,
        #[max_length = 64]
        attempt_id -> Varchar,
        status -> AttemptStatus,
        amount -> Int8,
        currency -> Nullable<Currency>,
        save_to_locker -> Nullable<Bool>,
        #[max_length = 64]
        connector -> Nullable<Varchar>,
        error_message -> Nullable<Text>,
        offer_amount -> Nullable<Int8>,
        surcharge_amount -> Nullable<Int8>,
        tax_amount -> Nullable<Int8>,
        #[max_length = 64]
        payment_method_id -> Nullable<Varchar>,
        payment_method -> Nullable<Varchar>,
        #[max_length = 128]
        connector_transaction_id -> Nullable<Varchar>,
        capture_method -> Nullable<CaptureMethod>,
        capture_on -> Nullable<Timestamp>,
        confirm -> Bool,
        authentication_type -> Nullable<AuthenticationType>,
        created_at -> Timestamp,
        modified_at -> Timestamp,
        last_synced -> Nullable<Timestamp>,
        #[max_length = 255]
        cancellation_reason -> Nullable<Varchar>,
        amount_to_capture -> Nullable<Int8>,
        #[max_length = 64]
        mandate_id -> Nullable<Varchar>,
        browser_info -> Nullable<Jsonb>,
        #[max_length = 255]
        error_code -> Nullable<Varchar>,
        #[max_length = 128]
        payment_token -> Nullable<Varchar>,
        connector_metadata -> Nullable<Jsonb>,
        #[max_length = 50]
        payment_experience -> Nullable<Varchar>,
        #[max_length = 64]
        payment_method_type -> Nullable<Varchar>,
        payment_method_data -> Nullable<Jsonb>,
        #[max_length = 64]
        business_sub_label -> Nullable<Varchar>,
        straight_through_algorithm -> Nullable<Jsonb>,
        preprocessing_step_id -> Nullable<Varchar>,
        mandate_details -> Nullable<Jsonb>,
        error_reason -> Nullable<Text>,
        multiple_capture_count -> Nullable<Int2>,
        #[max_length = 128]
        connector_response_reference_id -> Nullable<Varchar>,
        amount_capturable -> Int8,
        #[max_length = 32]
        updated_by -> Varchar,
        #[max_length = 32]
        merchant_connector_id -> Nullable<Varchar>,
        authentication_data -> Nullable<Json>,
        encoded_data -> Nullable<Text>,
        #[max_length = 255]
        unified_code -> Nullable<Varchar>,
        #[max_length = 1024]
        unified_message -> Nullable<Varchar>,
    }
}

diesel::table! {
    use diesel::sql_types::*;
    use crate::enums::diesel_exports::*;

    payment_intent (id) {
        id -> Int4,
        #[max_length = 64]
        payment_id -> Varchar,
        #[max_length = 64]
        merchant_id -> Varchar,
        status -> IntentStatus,
        amount -> Int8,
        currency -> Nullable<Currency>,
        amount_captured -> Nullable<Int8>,
        #[max_length = 64]
        customer_id -> Nullable<Varchar>,
        #[max_length = 255]
        description -> Nullable<Varchar>,
        #[max_length = 255]
        return_url -> Nullable<Varchar>,
        metadata -> Nullable<Jsonb>,
        #[max_length = 64]
        connector_id -> Nullable<Varchar>,
        #[max_length = 64]
        shipping_address_id -> Nullable<Varchar>,
        #[max_length = 64]
        billing_address_id -> Nullable<Varchar>,
        #[max_length = 255]
        statement_descriptor_name -> Nullable<Varchar>,
        #[max_length = 255]
        statement_descriptor_suffix -> Nullable<Varchar>,
        created_at -> Timestamp,
        modified_at -> Timestamp,
        last_synced -> Nullable<Timestamp>,
        setup_future_usage -> Nullable<FutureUsage>,
        off_session -> Nullable<Bool>,
        #[max_length = 128]
        client_secret -> Nullable<Varchar>,
        #[max_length = 64]
        active_attempt_id -> Varchar,
        business_country -> Nullable<CountryAlpha2>,
        #[max_length = 64]
        business_label -> Nullable<Varchar>,
        order_details -> Nullable<Array<Nullable<Jsonb>>>,
        allowed_payment_method_types -> Nullable<Json>,
        connector_metadata -> Nullable<Json>,
        feature_metadata -> Nullable<Json>,
        attempt_count -> Int2,
        #[max_length = 64]
        profile_id -> Nullable<Varchar>,
        #[max_length = 64]
        merchant_decision -> Nullable<Varchar>,
        #[max_length = 255]
        payment_link_id -> Nullable<Varchar>,
        payment_confirm_source -> Nullable<PaymentSource>,
        #[max_length = 32]
        updated_by -> Varchar,
        surcharge_applicable -> Nullable<Bool>,
        request_incremental_authorization -> Nullable<RequestIncrementalAuthorization>,
        incremental_authorization_allowed -> Nullable<Bool>,
        authorization_count -> Nullable<Int4>,
        expiry -> Timestamp,
    }
}

diesel::table! {
    use diesel::sql_types::*;
    use crate::enums::diesel_exports::*;

    payment_link (payment_link_id) {
        #[max_length = 255]
        payment_link_id -> Varchar,
        #[max_length = 64]
        payment_id -> Varchar,
        #[max_length = 255]
        link_to_pay -> Varchar,
        #[max_length = 64]
        merchant_id -> Varchar,
        amount -> Int8,
        currency -> Nullable<Currency>,
        created_at -> Timestamp,
        last_modified_at -> Timestamp,
<<<<<<< HEAD
        expiry -> Timestamp,
=======
        max_age -> Timestamp,
        #[max_length = 64]
        seller_name -> Nullable<Varchar>,
>>>>>>> 397bfab8
        payment_link_config -> Jsonb,
        #[max_length = 255]
        description -> Nullable<Varchar>,
        #[max_length = 64]
        profile_id -> Varchar,
    }
}

diesel::table! {
    use diesel::sql_types::*;
    use crate::enums::diesel_exports::*;

    payment_methods (id) {
        id -> Int4,
        #[max_length = 64]
        customer_id -> Varchar,
        #[max_length = 64]
        merchant_id -> Varchar,
        #[max_length = 64]
        payment_method_id -> Varchar,
        accepted_currency -> Nullable<Array<Nullable<Currency>>>,
        #[max_length = 32]
        scheme -> Nullable<Varchar>,
        #[max_length = 128]
        token -> Nullable<Varchar>,
        #[max_length = 255]
        cardholder_name -> Nullable<Varchar>,
        #[max_length = 64]
        issuer_name -> Nullable<Varchar>,
        #[max_length = 64]
        issuer_country -> Nullable<Varchar>,
        payer_country -> Nullable<Array<Nullable<Text>>>,
        is_stored -> Nullable<Bool>,
        #[max_length = 32]
        swift_code -> Nullable<Varchar>,
        #[max_length = 128]
        direct_debit_token -> Nullable<Varchar>,
        created_at -> Timestamp,
        last_modified -> Timestamp,
        payment_method -> Varchar,
        #[max_length = 64]
        payment_method_type -> Nullable<Varchar>,
        #[max_length = 128]
        payment_method_issuer -> Nullable<Varchar>,
        payment_method_issuer_code -> Nullable<PaymentMethodIssuerCode>,
        metadata -> Nullable<Json>,
        payment_method_data -> Nullable<Bytea>,
    }
}

diesel::table! {
    use diesel::sql_types::*;
    use crate::enums::diesel_exports::*;

    payout_attempt (payout_attempt_id) {
        #[max_length = 64]
        payout_attempt_id -> Varchar,
        #[max_length = 64]
        payout_id -> Varchar,
        #[max_length = 64]
        customer_id -> Varchar,
        #[max_length = 64]
        merchant_id -> Varchar,
        #[max_length = 64]
        address_id -> Varchar,
        #[max_length = 64]
        connector -> Varchar,
        #[max_length = 128]
        connector_payout_id -> Varchar,
        #[max_length = 64]
        payout_token -> Nullable<Varchar>,
        status -> PayoutStatus,
        is_eligible -> Nullable<Bool>,
        error_message -> Nullable<Text>,
        #[max_length = 64]
        error_code -> Nullable<Varchar>,
        business_country -> Nullable<CountryAlpha2>,
        #[max_length = 64]
        business_label -> Nullable<Varchar>,
        created_at -> Timestamp,
        last_modified_at -> Timestamp,
        #[max_length = 64]
        profile_id -> Varchar,
        #[max_length = 32]
        merchant_connector_id -> Nullable<Varchar>,
    }
}

diesel::table! {
    use diesel::sql_types::*;
    use crate::enums::diesel_exports::*;

    payouts (payout_id) {
        #[max_length = 64]
        payout_id -> Varchar,
        #[max_length = 64]
        merchant_id -> Varchar,
        #[max_length = 64]
        customer_id -> Varchar,
        #[max_length = 64]
        address_id -> Varchar,
        payout_type -> PayoutType,
        #[max_length = 64]
        payout_method_id -> Nullable<Varchar>,
        amount -> Int8,
        destination_currency -> Currency,
        source_currency -> Currency,
        #[max_length = 255]
        description -> Nullable<Varchar>,
        recurring -> Bool,
        auto_fulfill -> Bool,
        #[max_length = 255]
        return_url -> Nullable<Varchar>,
        #[max_length = 64]
        entity_type -> Varchar,
        metadata -> Nullable<Jsonb>,
        created_at -> Timestamp,
        last_modified_at -> Timestamp,
    }
}

diesel::table! {
    use diesel::sql_types::*;
    use crate::enums::diesel_exports::*;

    process_tracker (id) {
        #[max_length = 127]
        id -> Varchar,
        #[max_length = 64]
        name -> Nullable<Varchar>,
        tag -> Array<Nullable<Text>>,
        #[max_length = 64]
        runner -> Nullable<Varchar>,
        retry_count -> Int4,
        schedule_time -> Nullable<Timestamp>,
        #[max_length = 255]
        rule -> Varchar,
        tracking_data -> Json,
        #[max_length = 255]
        business_status -> Varchar,
        status -> ProcessTrackerStatus,
        event -> Array<Nullable<Text>>,
        created_at -> Timestamp,
        updated_at -> Timestamp,
    }
}

diesel::table! {
    use diesel::sql_types::*;
    use crate::enums::diesel_exports::*;

    refund (id) {
        id -> Int4,
        #[max_length = 64]
        internal_reference_id -> Varchar,
        #[max_length = 64]
        refund_id -> Varchar,
        #[max_length = 64]
        payment_id -> Varchar,
        #[max_length = 64]
        merchant_id -> Varchar,
        #[max_length = 128]
        connector_transaction_id -> Varchar,
        #[max_length = 64]
        connector -> Varchar,
        #[max_length = 128]
        connector_refund_id -> Nullable<Varchar>,
        #[max_length = 64]
        external_reference_id -> Nullable<Varchar>,
        refund_type -> RefundType,
        total_amount -> Int8,
        currency -> Currency,
        refund_amount -> Int8,
        refund_status -> RefundStatus,
        sent_to_gateway -> Bool,
        refund_error_message -> Nullable<Text>,
        metadata -> Nullable<Json>,
        #[max_length = 128]
        refund_arn -> Nullable<Varchar>,
        created_at -> Timestamp,
        modified_at -> Timestamp,
        #[max_length = 255]
        description -> Nullable<Varchar>,
        #[max_length = 64]
        attempt_id -> Varchar,
        #[max_length = 255]
        refund_reason -> Nullable<Varchar>,
        refund_error_code -> Nullable<Text>,
        #[max_length = 64]
        profile_id -> Nullable<Varchar>,
        #[max_length = 32]
        updated_by -> Varchar,
        #[max_length = 32]
        merchant_connector_id -> Nullable<Varchar>,
    }
}

diesel::table! {
    use diesel::sql_types::*;
    use crate::enums::diesel_exports::*;

    reverse_lookup (lookup_id) {
        #[max_length = 128]
        lookup_id -> Varchar,
        #[max_length = 128]
        sk_id -> Varchar,
        #[max_length = 128]
        pk_id -> Varchar,
        #[max_length = 128]
        source -> Varchar,
        #[max_length = 32]
        updated_by -> Varchar,
    }
}

diesel::table! {
    use diesel::sql_types::*;
    use crate::enums::diesel_exports::*;

    routing_algorithm (algorithm_id) {
        #[max_length = 64]
        algorithm_id -> Varchar,
        #[max_length = 64]
        profile_id -> Varchar,
        #[max_length = 64]
        merchant_id -> Varchar,
        #[max_length = 64]
        name -> Varchar,
        #[max_length = 256]
        description -> Nullable<Varchar>,
        kind -> RoutingAlgorithmKind,
        algorithm_data -> Jsonb,
        created_at -> Timestamp,
        modified_at -> Timestamp,
    }
}

diesel::table! {
    use diesel::sql_types::*;
    use crate::enums::diesel_exports::*;

    user_roles (id) {
        id -> Int4,
        #[max_length = 64]
        user_id -> Varchar,
        #[max_length = 64]
        merchant_id -> Varchar,
        #[max_length = 64]
        role_id -> Varchar,
        #[max_length = 64]
        org_id -> Varchar,
        #[max_length = 64]
        status -> Varchar,
        #[max_length = 64]
        created_by -> Varchar,
        #[max_length = 64]
        last_modified_by -> Varchar,
        created_at -> Timestamp,
        last_modified_at -> Timestamp,
    }
}

diesel::table! {
    use diesel::sql_types::*;
    use crate::enums::diesel_exports::*;

    users (id) {
        id -> Int4,
        #[max_length = 64]
        user_id -> Varchar,
        #[max_length = 255]
        email -> Varchar,
        #[max_length = 255]
        name -> Varchar,
        #[max_length = 255]
        password -> Varchar,
        is_verified -> Bool,
        created_at -> Timestamp,
        last_modified_at -> Timestamp,
    }
}

diesel::allow_tables_to_appear_in_same_query!(
    address,
    api_keys,
    business_profile,
    captures,
    cards_info,
    configs,
    customers,
    dashboard_metadata,
    dispute,
    events,
    file_metadata,
    fraud_check,
    gateway_status_map,
    incremental_authorization,
    locker_mock_up,
    mandate,
    merchant_account,
    merchant_connector_account,
    merchant_key_store,
    organization,
    payment_attempt,
    payment_intent,
    payment_link,
    payment_methods,
    payout_attempt,
    payouts,
    process_tracker,
    refund,
    reverse_lookup,
    routing_algorithm,
    user_roles,
    users,
);<|MERGE_RESOLUTION|>--- conflicted
+++ resolved
@@ -727,13 +727,7 @@
         currency -> Nullable<Currency>,
         created_at -> Timestamp,
         last_modified_at -> Timestamp,
-<<<<<<< HEAD
         expiry -> Timestamp,
-=======
-        max_age -> Timestamp,
-        #[max_length = 64]
-        seller_name -> Nullable<Varchar>,
->>>>>>> 397bfab8
         payment_link_config -> Jsonb,
         #[max_length = 255]
         description -> Nullable<Varchar>,
