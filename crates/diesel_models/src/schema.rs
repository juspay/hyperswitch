--- conflicted
+++ resolved
@@ -719,56 +719,29 @@
     use diesel::sql_types::*;
     use crate::enums::diesel_exports::*;
 
-<<<<<<< HEAD
-    invoices (invoice_id) {
-        #[max_length = 255]
-        invoice_id -> Varchar,
-        #[max_length = 255]
+    invoice (id) {
+        #[max_length = 64]
+        id -> Varchar,
+        #[max_length = 128]
         subscription_id -> Varchar,
-        #[max_length = 255]
-        connector_subscription_id -> Nullable<Varchar>,
-        #[max_length = 255]
-        merchant_id -> Varchar,
-        #[max_length = 255]
+        #[max_length = 64]
+        merchant_id -> Varchar,
+        #[max_length = 64]
         profile_id -> Varchar,
-        #[max_length = 255]
+        #[max_length = 128]
         merchant_connector_id -> Varchar,
-        #[max_length = 255]
+        #[max_length = 64]
         payment_intent_id -> Nullable<Varchar>,
-        #[max_length = 128]
+        #[max_length = 64]
         payment_method_id -> Nullable<Varchar>,
-        #[max_length = 255]
-=======
-    invoice (id) {
-        #[max_length = 64]
-        id -> Varchar,
-        #[max_length = 128]
-        subscription_id -> Varchar,
-        #[max_length = 64]
-        merchant_id -> Varchar,
-        #[max_length = 64]
-        profile_id -> Varchar,
-        #[max_length = 128]
-        merchant_connector_id -> Varchar,
-        #[max_length = 64]
-        payment_intent_id -> Nullable<Varchar>,
-        #[max_length = 64]
-        payment_method_id -> Nullable<Varchar>,
-        #[max_length = 64]
->>>>>>> 4c63651a
+        #[max_length = 64]
         customer_id -> Varchar,
         amount -> Int8,
         #[max_length = 3]
         currency -> Varchar,
-<<<<<<< HEAD
-        #[max_length = 50]
+        #[max_length = 64]
         status -> Varchar,
-        #[max_length = 100]
-=======
-        #[max_length = 64]
-        status -> Varchar,
-        #[max_length = 128]
->>>>>>> 4c63651a
+        #[max_length = 128]
         provider_name -> Varchar,
         metadata -> Nullable<Jsonb>,
         created_at -> Timestamp,
@@ -1791,11 +1764,7 @@
     hyperswitch_ai_interaction,
     hyperswitch_ai_interaction_default,
     incremental_authorization,
-<<<<<<< HEAD
-    invoices,
-=======
     invoice,
->>>>>>> 4c63651a
     locker_mock_up,
     mandate,
     merchant_account,
