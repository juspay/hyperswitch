--- conflicted
+++ resolved
@@ -33,11 +33,8 @@
     pub payment_method_issuer_code: Option<storage_enums::PaymentMethodIssuerCode>,
     pub metadata: Option<pii::SecretSerdeValue>,
     pub payment_method_data: Option<Encryption>,
-<<<<<<< HEAD
+    pub locker_id: Option<String>,
     pub last_used_at: PrimitiveDateTime,
-=======
-    pub locker_id: Option<String>,
->>>>>>> 38562267
 }
 
 #[derive(Clone, Debug, Eq, PartialEq, Insertable, router_derive::DebugAsDisplay)]
@@ -64,11 +61,8 @@
     pub last_modified: PrimitiveDateTime,
     pub metadata: Option<pii::SecretSerdeValue>,
     pub payment_method_data: Option<Encryption>,
-<<<<<<< HEAD
     pub last_used_at: PrimitiveDateTime,
-=======
     pub locker_id: Option<String>,
->>>>>>> 38562267
 }
 
 impl Default for PaymentMethodNew {
