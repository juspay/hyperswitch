use crate::{enums, schema::routing_algorithm};
use common_utils::id_type;
use diesel::{Identifiable, Insertable, Queryable, Selectable};
use serde::{Deserialize, Serialize};

#[derive(Clone, Debug, Identifiable, Insertable, Queryable, Selectable, Serialize, Deserialize)]
#[diesel(table_name = routing_algorithm, primary_key(algorithm_id), check_for_backend(diesel::pg::Pg))]
pub struct RoutingAlgorithm {
<<<<<<< HEAD
    pub algorithm_id: id_type::RoutingId,
    pub profile_id: String,
    pub merchant_id: id_type::MerchantId,
=======
    pub algorithm_id: String,
    pub profile_id: common_utils::id_type::ProfileId,
    pub merchant_id: common_utils::id_type::MerchantId,
>>>>>>> 716d76c5
    pub name: String,
    pub description: Option<String>,
    pub kind: enums::RoutingAlgorithmKind,
    pub algorithm_data: serde_json::Value,
    pub created_at: time::PrimitiveDateTime,
    pub modified_at: time::PrimitiveDateTime,
    pub algorithm_for: enums::TransactionType,
}

pub struct RoutingAlgorithmMetadata {
    pub algorithm_id: id_type::RoutingId,
    pub name: String,
    pub description: Option<String>,
    pub kind: enums::RoutingAlgorithmKind,
    pub created_at: time::PrimitiveDateTime,
    pub modified_at: time::PrimitiveDateTime,
    pub algorithm_for: enums::TransactionType,
}

pub struct RoutingProfileMetadata {
<<<<<<< HEAD
    pub profile_id: String,
    pub algorithm_id: id_type::RoutingId,
=======
    pub profile_id: common_utils::id_type::ProfileId,
    pub algorithm_id: String,
>>>>>>> 716d76c5
    pub name: String,
    pub description: Option<String>,
    pub kind: enums::RoutingAlgorithmKind,
    pub created_at: time::PrimitiveDateTime,
    pub modified_at: time::PrimitiveDateTime,
    pub algorithm_for: enums::TransactionType,
}<|MERGE_RESOLUTION|>--- conflicted
+++ resolved
@@ -6,15 +6,9 @@
 #[derive(Clone, Debug, Identifiable, Insertable, Queryable, Selectable, Serialize, Deserialize)]
 #[diesel(table_name = routing_algorithm, primary_key(algorithm_id), check_for_backend(diesel::pg::Pg))]
 pub struct RoutingAlgorithm {
-<<<<<<< HEAD
     pub algorithm_id: id_type::RoutingId,
-    pub profile_id: String,
+    pub profile_id: id_type::ProfileId,
     pub merchant_id: id_type::MerchantId,
-=======
-    pub algorithm_id: String,
-    pub profile_id: common_utils::id_type::ProfileId,
-    pub merchant_id: common_utils::id_type::MerchantId,
->>>>>>> 716d76c5
     pub name: String,
     pub description: Option<String>,
     pub kind: enums::RoutingAlgorithmKind,
@@ -35,13 +29,8 @@
 }
 
 pub struct RoutingProfileMetadata {
-<<<<<<< HEAD
-    pub profile_id: String,
+    pub profile_id: id_type::ProfileId,
     pub algorithm_id: id_type::RoutingId,
-=======
-    pub profile_id: common_utils::id_type::ProfileId,
-    pub algorithm_id: String,
->>>>>>> 716d76c5
     pub name: String,
     pub description: Option<String>,
     pub kind: enums::RoutingAlgorithmKind,
