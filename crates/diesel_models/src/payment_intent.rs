use common_enums::RequestIncrementalAuthorization;
use common_utils::{id_type, pii, types::MinorUnit};
use diesel::{AsChangeset, Identifiable, Insertable, Queryable};
use serde::{Deserialize, Serialize};
use time::PrimitiveDateTime;

use crate::{encryption::Encryption, enums as storage_enums, schema::payment_intent};

#[derive(Clone, Debug, PartialEq, Identifiable, Queryable, Serialize, Deserialize)]
#[diesel(table_name = payment_intent, primary_key(payment_id, merchant_id))]
pub struct PaymentIntent {
    pub payment_id: String,
    pub merchant_id: String,
    pub status: storage_enums::IntentStatus,
    pub amount: MinorUnit,
    pub currency: Option<storage_enums::Currency>,
    pub amount_captured: Option<MinorUnit>,
    pub customer_id: Option<id_type::CustomerId>,
    pub description: Option<String>,
    pub return_url: Option<String>,
    pub metadata: Option<pii::SecretSerdeValue>,
    pub connector_id: Option<String>,
    pub shipping_address_id: Option<String>,
    pub billing_address_id: Option<String>,
    pub statement_descriptor_name: Option<String>,
    pub statement_descriptor_suffix: Option<String>,
    #[serde(with = "common_utils::custom_serde::iso8601")]
    pub created_at: PrimitiveDateTime,
    #[serde(with = "common_utils::custom_serde::iso8601")]
    pub modified_at: PrimitiveDateTime,
    #[serde(default, with = "common_utils::custom_serde::iso8601::option")]
    pub last_synced: Option<PrimitiveDateTime>,
    pub setup_future_usage: Option<storage_enums::FutureUsage>,
    pub off_session: Option<bool>,
    pub client_secret: Option<String>,
    pub active_attempt_id: String,
    pub business_country: Option<storage_enums::CountryAlpha2>,
    pub business_label: Option<String>,
    #[diesel(deserialize_as = super::OptionalDieselArray<pii::SecretSerdeValue>)]
    pub order_details: Option<Vec<pii::SecretSerdeValue>>,
    pub allowed_payment_method_types: Option<serde_json::Value>,
    pub connector_metadata: Option<serde_json::Value>,
    pub feature_metadata: Option<serde_json::Value>,
    pub attempt_count: i16,
    pub profile_id: Option<String>,
    // Denotes the action(approve or reject) taken by merchant in case of manual review.
    // Manual review can occur when the transaction is marked as risky by the frm_processor, payment processor or when there is underpayment/over payment incase of crypto payment
    pub merchant_decision: Option<String>,
    pub payment_link_id: Option<String>,
    pub payment_confirm_source: Option<storage_enums::PaymentSource>,

    pub updated_by: String,
    pub surcharge_applicable: Option<bool>,
    pub request_incremental_authorization: Option<RequestIncrementalAuthorization>,
    pub incremental_authorization_allowed: Option<bool>,
    pub authorization_count: Option<i32>,
    pub session_expiry: Option<PrimitiveDateTime>,
    pub fingerprint_id: Option<String>,
    pub request_external_three_ds_authentication: Option<bool>,
    pub charges: Option<pii::SecretSerdeValue>,
    pub frm_metadata: Option<pii::SecretSerdeValue>,
<<<<<<< HEAD
    pub billing_address_details: Option<Encryption>,
=======
    pub customer_details: Option<Encryption>,
>>>>>>> 61d31dc4
}

#[derive(
    Clone, Debug, PartialEq, Insertable, router_derive::DebugAsDisplay, Serialize, Deserialize,
)]
#[diesel(table_name = payment_intent)]
pub struct PaymentIntentNew {
    pub payment_id: String,
    pub merchant_id: String,
    pub status: storage_enums::IntentStatus,
    pub amount: MinorUnit,
    pub currency: Option<storage_enums::Currency>,
    pub amount_captured: Option<MinorUnit>,
    pub customer_id: Option<id_type::CustomerId>,
    pub description: Option<String>,
    pub return_url: Option<String>,
    pub metadata: Option<pii::SecretSerdeValue>,
    pub connector_id: Option<String>,
    pub shipping_address_id: Option<String>,
    pub billing_address_id: Option<String>,
    pub statement_descriptor_name: Option<String>,
    pub statement_descriptor_suffix: Option<String>,
    #[serde(default, with = "common_utils::custom_serde::iso8601::option")]
    pub created_at: Option<PrimitiveDateTime>,
    #[serde(default, with = "common_utils::custom_serde::iso8601::option")]
    pub modified_at: Option<PrimitiveDateTime>,
    #[serde(default, with = "common_utils::custom_serde::iso8601::option")]
    pub last_synced: Option<PrimitiveDateTime>,
    pub setup_future_usage: Option<storage_enums::FutureUsage>,
    pub off_session: Option<bool>,
    pub client_secret: Option<String>,
    pub active_attempt_id: String,
    pub business_country: Option<storage_enums::CountryAlpha2>,
    pub business_label: Option<String>,
    #[diesel(deserialize_as = super::OptionalDieselArray<pii::SecretSerdeValue>)]
    pub order_details: Option<Vec<pii::SecretSerdeValue>>,
    pub allowed_payment_method_types: Option<serde_json::Value>,
    pub connector_metadata: Option<serde_json::Value>,
    pub feature_metadata: Option<serde_json::Value>,
    pub attempt_count: i16,
    pub profile_id: Option<String>,
    pub merchant_decision: Option<String>,
    pub payment_link_id: Option<String>,
    pub payment_confirm_source: Option<storage_enums::PaymentSource>,
    pub updated_by: String,
    pub surcharge_applicable: Option<bool>,
    pub request_incremental_authorization: Option<RequestIncrementalAuthorization>,
    pub incremental_authorization_allowed: Option<bool>,
    pub authorization_count: Option<i32>,
    #[serde(with = "common_utils::custom_serde::iso8601::option")]
    pub session_expiry: Option<PrimitiveDateTime>,
    pub fingerprint_id: Option<String>,
    pub request_external_three_ds_authentication: Option<bool>,
    pub charges: Option<pii::SecretSerdeValue>,
    pub frm_metadata: Option<pii::SecretSerdeValue>,
<<<<<<< HEAD
    pub billing_address_details: Option<Encryption>,
=======
    pub customer_details: Option<Encryption>,
>>>>>>> 61d31dc4
}

#[derive(Debug, Clone, Serialize, Deserialize)]
pub enum PaymentIntentUpdate {
    ResponseUpdate {
        status: storage_enums::IntentStatus,
        amount_captured: Option<MinorUnit>,
        fingerprint_id: Option<String>,
        return_url: Option<String>,
        updated_by: String,
        incremental_authorization_allowed: Option<bool>,
    },
    MetadataUpdate {
        metadata: pii::SecretSerdeValue,
        updated_by: String,
    },
    PaymentCreateUpdate {
        return_url: Option<String>,
        status: Option<storage_enums::IntentStatus>,
        customer_id: Option<id_type::CustomerId>,
        shipping_address_id: Option<String>,
        billing_address_id: Option<String>,
        customer_details: Option<Encryption>,
        updated_by: String,
    },
    MerchantStatusUpdate {
        status: storage_enums::IntentStatus,
        shipping_address_id: Option<String>,
        billing_address_id: Option<String>,
        updated_by: String,
    },
    PGStatusUpdate {
        status: storage_enums::IntentStatus,
        updated_by: String,
        incremental_authorization_allowed: Option<bool>,
    },
    Update {
        amount: MinorUnit,
        currency: storage_enums::Currency,
        setup_future_usage: Option<storage_enums::FutureUsage>,
        status: storage_enums::IntentStatus,
        customer_id: Option<id_type::CustomerId>,
        shipping_address_id: Option<String>,
        billing_address_id: Option<String>,
        return_url: Option<String>,
        business_country: Option<storage_enums::CountryAlpha2>,
        business_label: Option<String>,
        description: Option<String>,
        statement_descriptor_name: Option<String>,
        statement_descriptor_suffix: Option<String>,
        order_details: Option<Vec<pii::SecretSerdeValue>>,
        metadata: Option<pii::SecretSerdeValue>,
        payment_confirm_source: Option<storage_enums::PaymentSource>,
        updated_by: String,
        session_expiry: Option<PrimitiveDateTime>,
        fingerprint_id: Option<String>,
        request_external_three_ds_authentication: Option<bool>,
        frm_metadata: Option<pii::SecretSerdeValue>,
        customer_details: Option<Encryption>,
    },
    PaymentAttemptAndAttemptCountUpdate {
        active_attempt_id: String,
        attempt_count: i16,
        updated_by: String,
    },
    StatusAndAttemptUpdate {
        status: storage_enums::IntentStatus,
        active_attempt_id: String,
        attempt_count: i16,
        updated_by: String,
    },
    ApproveUpdate {
        status: storage_enums::IntentStatus,
        merchant_decision: Option<String>,
        updated_by: String,
    },
    RejectUpdate {
        status: storage_enums::IntentStatus,
        merchant_decision: Option<String>,
        updated_by: String,
    },
    SurchargeApplicableUpdate {
        surcharge_applicable: Option<bool>,
        updated_by: String,
    },
    IncrementalAuthorizationAmountUpdate {
        amount: MinorUnit,
    },
    AuthorizationCountUpdate {
        authorization_count: i32,
    },
    CompleteAuthorizeUpdate {
        shipping_address_id: Option<String>,
    },
    ManualUpdate {
        status: Option<storage_enums::IntentStatus>,
        updated_by: String,
    },
}

#[derive(Clone, Debug, Default, AsChangeset, router_derive::DebugAsDisplay)]
#[diesel(table_name = payment_intent)]
pub struct PaymentIntentUpdateInternal {
    pub amount: Option<MinorUnit>,
    pub currency: Option<storage_enums::Currency>,
    pub status: Option<storage_enums::IntentStatus>,
    pub amount_captured: Option<MinorUnit>,
    pub customer_id: Option<id_type::CustomerId>,
    pub return_url: Option<String>,
    pub setup_future_usage: Option<storage_enums::FutureUsage>,
    pub off_session: Option<bool>,
    pub metadata: Option<pii::SecretSerdeValue>,
    pub billing_address_id: Option<String>,
    pub shipping_address_id: Option<String>,
    pub modified_at: Option<PrimitiveDateTime>,
    pub active_attempt_id: Option<String>,
    pub business_country: Option<storage_enums::CountryAlpha2>,
    pub business_label: Option<String>,
    pub description: Option<String>,
    pub statement_descriptor_name: Option<String>,
    pub statement_descriptor_suffix: Option<String>,
    #[diesel(deserialize_as = super::OptionalDieselArray<pii::SecretSerdeValue>)]
    pub order_details: Option<Vec<pii::SecretSerdeValue>>,
    pub attempt_count: Option<i16>,
    pub merchant_decision: Option<String>,
    pub payment_confirm_source: Option<storage_enums::PaymentSource>,
    pub updated_by: String,
    pub surcharge_applicable: Option<bool>,
    pub incremental_authorization_allowed: Option<bool>,
    pub authorization_count: Option<i32>,
    pub session_expiry: Option<PrimitiveDateTime>,
    pub fingerprint_id: Option<String>,
    pub request_external_three_ds_authentication: Option<bool>,
    pub frm_metadata: Option<pii::SecretSerdeValue>,
<<<<<<< HEAD
    pub billing_address_details: Option<Encryption>,
=======
    pub customer_details: Option<Encryption>,
>>>>>>> 61d31dc4
}

impl PaymentIntentUpdate {
    pub fn apply_changeset(self, source: PaymentIntent) -> PaymentIntent {
        let PaymentIntentUpdateInternal {
            amount,
            currency,
            status,
            amount_captured,
            customer_id,
            return_url,
            setup_future_usage,
            off_session,
            metadata,
            billing_address_id,
            shipping_address_id,
            modified_at: _,
            active_attempt_id,
            business_country,
            business_label,
            description,
            statement_descriptor_name,
            statement_descriptor_suffix,
            order_details,
            attempt_count,
            merchant_decision,
            payment_confirm_source,
            updated_by,
            surcharge_applicable,
            incremental_authorization_allowed,
            authorization_count,
            session_expiry,
            fingerprint_id,
            request_external_three_ds_authentication,
            frm_metadata,
<<<<<<< HEAD
            billing_address_details,
=======
            customer_details,
>>>>>>> 61d31dc4
        } = self.into();
        PaymentIntent {
            amount: amount.unwrap_or(source.amount),
            currency: currency.or(source.currency),
            status: status.unwrap_or(source.status),
            amount_captured: amount_captured.or(source.amount_captured),
            customer_id: customer_id.or(source.customer_id),
            return_url: return_url.or(source.return_url),
            setup_future_usage: setup_future_usage.or(source.setup_future_usage),
            off_session: off_session.or(source.off_session),
            metadata: metadata.or(source.metadata),
            billing_address_id: billing_address_id.or(source.billing_address_id),
            shipping_address_id: shipping_address_id.or(source.shipping_address_id),
            modified_at: common_utils::date_time::now(),
            active_attempt_id: active_attempt_id.unwrap_or(source.active_attempt_id),
            business_country: business_country.or(source.business_country),
            business_label: business_label.or(source.business_label),
            description: description.or(source.description),
            statement_descriptor_name: statement_descriptor_name
                .or(source.statement_descriptor_name),
            statement_descriptor_suffix: statement_descriptor_suffix
                .or(source.statement_descriptor_suffix),
            order_details: order_details.or(source.order_details),
            attempt_count: attempt_count.unwrap_or(source.attempt_count),
            merchant_decision: merchant_decision.or(source.merchant_decision),
            payment_confirm_source: payment_confirm_source.or(source.payment_confirm_source),
            updated_by,
            surcharge_applicable: surcharge_applicable.or(source.surcharge_applicable),

            incremental_authorization_allowed: incremental_authorization_allowed
                .or(source.incremental_authorization_allowed),
            authorization_count: authorization_count.or(source.authorization_count),
            fingerprint_id: fingerprint_id.or(source.fingerprint_id),
            session_expiry: session_expiry.or(source.session_expiry),
            request_external_three_ds_authentication: request_external_three_ds_authentication
                .or(source.request_external_three_ds_authentication),
            frm_metadata: frm_metadata.or(source.frm_metadata),
<<<<<<< HEAD
            billing_address_details: billing_address_details.or(source.billing_address_details),
=======
            customer_details: customer_details.or(source.customer_details),
>>>>>>> 61d31dc4
            ..source
        }
    }
}

impl From<PaymentIntentUpdate> for PaymentIntentUpdateInternal {
    fn from(payment_intent_update: PaymentIntentUpdate) -> Self {
        match payment_intent_update {
            PaymentIntentUpdate::Update {
                amount,
                currency,
                setup_future_usage,
                status,
                customer_id,
                shipping_address_id,
                billing_address_id,
                return_url,
                business_country,
                business_label,
                description,
                statement_descriptor_name,
                statement_descriptor_suffix,
                order_details,
                metadata,
                payment_confirm_source,
                updated_by,
                session_expiry,
                fingerprint_id,
                request_external_three_ds_authentication,
                frm_metadata,
                customer_details,
            } => Self {
                amount: Some(amount),
                currency: Some(currency),
                status: Some(status),
                setup_future_usage,
                customer_id,
                shipping_address_id,
                billing_address_id,
                modified_at: Some(common_utils::date_time::now()),
                return_url,
                business_country,
                business_label,
                description,
                statement_descriptor_name,
                statement_descriptor_suffix,
                order_details,
                metadata,
                payment_confirm_source,
                updated_by,
                session_expiry,
                fingerprint_id,
                request_external_three_ds_authentication,
                frm_metadata,
                customer_details,
                ..Default::default()
            },
            PaymentIntentUpdate::MetadataUpdate {
                metadata,
                updated_by,
            } => Self {
                metadata: Some(metadata),
                modified_at: Some(common_utils::date_time::now()),
                updated_by,
                ..Default::default()
            },
            PaymentIntentUpdate::PaymentCreateUpdate {
                return_url,
                status,
                customer_id,
                shipping_address_id,
                billing_address_id,
                customer_details,
                updated_by,
            } => Self {
                return_url,
                status,
                customer_id,
                shipping_address_id,
                billing_address_id,
                customer_details,
                modified_at: Some(common_utils::date_time::now()),
                updated_by,
                ..Default::default()
            },
            PaymentIntentUpdate::PGStatusUpdate {
                status,
                updated_by,
                incremental_authorization_allowed,
            } => Self {
                status: Some(status),
                modified_at: Some(common_utils::date_time::now()),
                updated_by,
                incremental_authorization_allowed,
                ..Default::default()
            },
            PaymentIntentUpdate::MerchantStatusUpdate {
                status,
                shipping_address_id,
                billing_address_id,
                updated_by,
            } => Self {
                status: Some(status),
                shipping_address_id,
                billing_address_id,
                modified_at: Some(common_utils::date_time::now()),
                updated_by,
                ..Default::default()
            },
            PaymentIntentUpdate::ResponseUpdate {
                // amount,
                // currency,
                status,
                amount_captured,
                fingerprint_id,
                // customer_id,
                return_url,
                updated_by,
                incremental_authorization_allowed,
            } => Self {
                // amount,
                // currency: Some(currency),
                status: Some(status),
                amount_captured,
                fingerprint_id,
                // customer_id,
                return_url,
                modified_at: Some(common_utils::date_time::now()),
                updated_by,
                incremental_authorization_allowed,
                ..Default::default()
            },
            PaymentIntentUpdate::PaymentAttemptAndAttemptCountUpdate {
                active_attempt_id,
                attempt_count,
                updated_by,
            } => Self {
                active_attempt_id: Some(active_attempt_id),
                attempt_count: Some(attempt_count),
                updated_by,
                ..Default::default()
            },
            PaymentIntentUpdate::StatusAndAttemptUpdate {
                status,
                active_attempt_id,
                attempt_count,
                updated_by,
            } => Self {
                status: Some(status),
                active_attempt_id: Some(active_attempt_id),
                attempt_count: Some(attempt_count),
                updated_by,
                ..Default::default()
            },
            PaymentIntentUpdate::ApproveUpdate {
                status,
                merchant_decision,
                updated_by,
            } => Self {
                status: Some(status),
                merchant_decision,
                updated_by,
                ..Default::default()
            },
            PaymentIntentUpdate::RejectUpdate {
                status,
                merchant_decision,
                updated_by,
            } => Self {
                status: Some(status),
                merchant_decision,
                updated_by,
                ..Default::default()
            },
            PaymentIntentUpdate::SurchargeApplicableUpdate {
                surcharge_applicable,
                updated_by,
            } => Self {
                surcharge_applicable,
                updated_by,
                ..Default::default()
            },
            PaymentIntentUpdate::IncrementalAuthorizationAmountUpdate { amount } => Self {
                amount: Some(amount),
                ..Default::default()
            },
            PaymentIntentUpdate::AuthorizationCountUpdate {
                authorization_count,
            } => Self {
                authorization_count: Some(authorization_count),
                ..Default::default()
            },
            PaymentIntentUpdate::CompleteAuthorizeUpdate {
                shipping_address_id,
            } => Self {
                shipping_address_id,
                ..Default::default()
            },
            PaymentIntentUpdate::ManualUpdate { status, updated_by } => Self {
                status,
                updated_by,
                ..Default::default()
            },
        }
    }
}

mod tests {
    #[test]
    fn test_backwards_compatibility() {
        let serialized_payment_intent = r#"{
    "id": 123,
    "payment_id": "payment_12345",
    "merchant_id": "merchant_67890",
    "status": "succeeded",
    "amount": 10000,
    "currency": "USD",
    "amount_captured": null,
    "customer_id": "cust_123456",
    "description": "Test Payment",
    "return_url": "https://example.com/return",
    "metadata": null,
    "connector_id": "connector_001",
    "shipping_address_id": null,
    "billing_address_id": null,
    "statement_descriptor_name": null,
    "statement_descriptor_suffix": null,
    "created_at": "2024-02-01T12:00:00Z",
    "modified_at": "2024-02-01T12:00:00Z",
    "last_synced": null,
    "setup_future_usage": null,
    "off_session": null,
    "client_secret": "sec_abcdef1234567890",
    "active_attempt_id": "attempt_123",
    "business_country": "US",
    "business_label": null,
    "order_details": null,
    "allowed_payment_method_types": "credit",
    "connector_metadata": null,
    "feature_metadata": null,
    "attempt_count": 1,
    "profile_id": null,
    "merchant_decision": null,
    "payment_link_id": null,
    "payment_confirm_source": null,
    "updated_by": "admin",
    "surcharge_applicable": null,
    "request_incremental_authorization": null,
    "incremental_authorization_allowed": null,
    "authorization_count": null,
    "session_expiry": null,
    "fingerprint_id": null,
    "frm_metadata": null
}"#;
        let deserialized_payment_intent =
            serde_json::from_str::<super::PaymentIntent>(serialized_payment_intent);

        assert!(deserialized_payment_intent.is_ok());
    }
}<|MERGE_RESOLUTION|>--- conflicted
+++ resolved
@@ -59,11 +59,8 @@
     pub request_external_three_ds_authentication: Option<bool>,
     pub charges: Option<pii::SecretSerdeValue>,
     pub frm_metadata: Option<pii::SecretSerdeValue>,
-<<<<<<< HEAD
     pub billing_address_details: Option<Encryption>,
-=======
     pub customer_details: Option<Encryption>,
->>>>>>> 61d31dc4
 }
 
 #[derive(
@@ -119,11 +116,8 @@
     pub request_external_three_ds_authentication: Option<bool>,
     pub charges: Option<pii::SecretSerdeValue>,
     pub frm_metadata: Option<pii::SecretSerdeValue>,
-<<<<<<< HEAD
     pub billing_address_details: Option<Encryption>,
-=======
     pub customer_details: Option<Encryption>,
->>>>>>> 61d31dc4
 }
 
 #[derive(Debug, Clone, Serialize, Deserialize)]
@@ -258,11 +252,8 @@
     pub fingerprint_id: Option<String>,
     pub request_external_three_ds_authentication: Option<bool>,
     pub frm_metadata: Option<pii::SecretSerdeValue>,
-<<<<<<< HEAD
     pub billing_address_details: Option<Encryption>,
-=======
     pub customer_details: Option<Encryption>,
->>>>>>> 61d31dc4
 }
 
 impl PaymentIntentUpdate {
@@ -298,11 +289,8 @@
             fingerprint_id,
             request_external_three_ds_authentication,
             frm_metadata,
-<<<<<<< HEAD
             billing_address_details,
-=======
             customer_details,
->>>>>>> 61d31dc4
         } = self.into();
         PaymentIntent {
             amount: amount.unwrap_or(source.amount),
@@ -340,11 +328,8 @@
             request_external_three_ds_authentication: request_external_three_ds_authentication
                 .or(source.request_external_three_ds_authentication),
             frm_metadata: frm_metadata.or(source.frm_metadata),
-<<<<<<< HEAD
             billing_address_details: billing_address_details.or(source.billing_address_details),
-=======
             customer_details: customer_details.or(source.customer_details),
->>>>>>> 61d31dc4
             ..source
         }
     }
