--- conflicted
+++ resolved
@@ -60,11 +60,8 @@
     pub charges: Option<pii::SecretSerdeValue>,
     pub frm_metadata: Option<pii::SecretSerdeValue>,
     pub customer_details: Option<Encryption>,
-<<<<<<< HEAD
+    pub merchant_order_reference_id: Option<String>,
     pub billing_address_details: Option<Encryption>,
-=======
-    pub merchant_order_reference_id: Option<String>,
->>>>>>> 957efac0
 }
 
 #[derive(
@@ -121,11 +118,8 @@
     pub charges: Option<pii::SecretSerdeValue>,
     pub frm_metadata: Option<pii::SecretSerdeValue>,
     pub customer_details: Option<Encryption>,
-<<<<<<< HEAD
+    pub merchant_order_reference_id: Option<String>,
     pub billing_address_details: Option<Encryption>,
-=======
-    pub merchant_order_reference_id: Option<String>,
->>>>>>> 957efac0
 }
 
 #[derive(Debug, Clone, Serialize, Deserialize)]
@@ -185,11 +179,8 @@
         request_external_three_ds_authentication: Option<bool>,
         frm_metadata: Option<pii::SecretSerdeValue>,
         customer_details: Option<Encryption>,
-<<<<<<< HEAD
+        merchant_order_reference_id: Option<String>,
         billing_address_details: Option<Encryption>,
-=======
-        merchant_order_reference_id: Option<String>,
->>>>>>> 957efac0
     },
     PaymentAttemptAndAttemptCountUpdate {
         active_attempt_id: String,
@@ -266,11 +257,8 @@
     pub request_external_three_ds_authentication: Option<bool>,
     pub frm_metadata: Option<pii::SecretSerdeValue>,
     pub customer_details: Option<Encryption>,
-<<<<<<< HEAD
+    pub merchant_order_reference_id: Option<String>,
     pub billing_address_details: Option<Encryption>,
-=======
-    pub merchant_order_reference_id: Option<String>,
->>>>>>> 957efac0
 }
 
 impl PaymentIntentUpdate {
@@ -307,11 +295,8 @@
             request_external_three_ds_authentication,
             frm_metadata,
             customer_details,
-<<<<<<< HEAD
+            merchant_order_reference_id,
             billing_address_details,
-=======
-            merchant_order_reference_id,
->>>>>>> 957efac0
         } = self.into();
         PaymentIntent {
             amount: amount.unwrap_or(source.amount),
@@ -350,12 +335,9 @@
                 .or(source.request_external_three_ds_authentication),
             frm_metadata: frm_metadata.or(source.frm_metadata),
             customer_details: customer_details.or(source.customer_details),
-<<<<<<< HEAD
-            billing_address_details: billing_address_details.or(source.billing_address_details),
-=======
             merchant_order_reference_id: merchant_order_reference_id
                 .or(source.merchant_order_reference_id),
->>>>>>> 957efac0
+            billing_address_details: billing_address_details.or(source.billing_address_details),
             ..source
         }
     }
@@ -387,11 +369,8 @@
                 request_external_three_ds_authentication,
                 frm_metadata,
                 customer_details,
-<<<<<<< HEAD
+                merchant_order_reference_id,
                 billing_address_details,
-=======
-                merchant_order_reference_id,
->>>>>>> 957efac0
             } => Self {
                 amount: Some(amount),
                 currency: Some(currency),
@@ -416,11 +395,8 @@
                 request_external_three_ds_authentication,
                 frm_metadata,
                 customer_details,
-<<<<<<< HEAD
+                merchant_order_reference_id,
                 billing_address_details,
-=======
-                merchant_order_reference_id,
->>>>>>> 957efac0
                 ..Default::default()
             },
             PaymentIntentUpdate::MetadataUpdate {
