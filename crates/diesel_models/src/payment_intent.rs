use common_enums::RequestIncrementalAuthorization;
use common_utils::{id_type, pii, types::MinorUnit};
use diesel::{AsChangeset, Identifiable, Insertable, Queryable};
use serde::{Deserialize, Serialize};
use time::PrimitiveDateTime;

use crate::{encryption::Encryption, enums as storage_enums, schema::payment_intent};

#[derive(Clone, Debug, PartialEq, Identifiable, Queryable, Serialize, Deserialize)]
#[diesel(table_name = payment_intent, primary_key(payment_id, merchant_id))]
pub struct PaymentIntent {
    pub payment_id: String,
    pub merchant_id: String,
    pub status: storage_enums::IntentStatus,
    pub amount: MinorUnit,
    pub currency: Option<storage_enums::Currency>,
    pub amount_captured: Option<MinorUnit>,
    pub customer_id: Option<id_type::CustomerId>,
    pub description: Option<String>,
    pub return_url: Option<String>,
    pub metadata: Option<pii::SecretSerdeValue>,
    pub connector_id: Option<String>,
    pub shipping_address_id: Option<String>,
    pub billing_address_id: Option<String>,
    pub statement_descriptor_name: Option<String>,
    pub statement_descriptor_suffix: Option<String>,
    #[serde(with = "common_utils::custom_serde::iso8601")]
    pub created_at: PrimitiveDateTime,
    #[serde(with = "common_utils::custom_serde::iso8601")]
    pub modified_at: PrimitiveDateTime,
    #[serde(default, with = "common_utils::custom_serde::iso8601::option")]
    pub last_synced: Option<PrimitiveDateTime>,
    pub setup_future_usage: Option<storage_enums::FutureUsage>,
    pub off_session: Option<bool>,
    pub client_secret: Option<String>,
    pub active_attempt_id: String,
    pub business_country: Option<storage_enums::CountryAlpha2>,
    pub business_label: Option<String>,
    #[diesel(deserialize_as = super::OptionalDieselArray<pii::SecretSerdeValue>)]
    pub order_details: Option<Vec<pii::SecretSerdeValue>>,
    pub allowed_payment_method_types: Option<serde_json::Value>,
    pub connector_metadata: Option<serde_json::Value>,
    pub feature_metadata: Option<serde_json::Value>,
    pub attempt_count: i16,
    pub profile_id: Option<String>,
    // Denotes the action(approve or reject) taken by merchant in case of manual review.
    // Manual review can occur when the transaction is marked as risky by the frm_processor, payment processor or when there is underpayment/over payment incase of crypto payment
    pub merchant_decision: Option<String>,
    pub payment_link_id: Option<String>,
    pub payment_confirm_source: Option<storage_enums::PaymentSource>,

    pub updated_by: String,
    pub surcharge_applicable: Option<bool>,
    pub request_incremental_authorization: Option<RequestIncrementalAuthorization>,
    pub incremental_authorization_allowed: Option<bool>,
    pub authorization_count: Option<i32>,
    pub session_expiry: Option<PrimitiveDateTime>,
    pub fingerprint_id: Option<String>,
    pub request_external_three_ds_authentication: Option<bool>,
    pub charges: Option<pii::SecretSerdeValue>,
    pub frm_metadata: Option<pii::SecretSerdeValue>,
<<<<<<< HEAD
    pub billing_address_details: Option<Encryption>,
    pub shipping_details: Option<Encryption>,
=======
>>>>>>> cfcad515
    pub customer_details: Option<Encryption>,
    pub billing_details: Option<Encryption>,
    pub merchant_order_reference_id: Option<String>,
}

#[derive(
    Clone, Debug, PartialEq, Insertable, router_derive::DebugAsDisplay, Serialize, Deserialize,
)]
#[diesel(table_name = payment_intent)]
pub struct PaymentIntentNew {
    pub payment_id: String,
    pub merchant_id: String,
    pub status: storage_enums::IntentStatus,
    pub amount: MinorUnit,
    pub currency: Option<storage_enums::Currency>,
    pub amount_captured: Option<MinorUnit>,
    pub customer_id: Option<id_type::CustomerId>,
    pub description: Option<String>,
    pub return_url: Option<String>,
    pub metadata: Option<pii::SecretSerdeValue>,
    pub connector_id: Option<String>,
    pub shipping_address_id: Option<String>,
    pub billing_address_id: Option<String>,
    pub statement_descriptor_name: Option<String>,
    pub statement_descriptor_suffix: Option<String>,
    #[serde(default, with = "common_utils::custom_serde::iso8601::option")]
    pub created_at: Option<PrimitiveDateTime>,
    #[serde(default, with = "common_utils::custom_serde::iso8601::option")]
    pub modified_at: Option<PrimitiveDateTime>,
    #[serde(default, with = "common_utils::custom_serde::iso8601::option")]
    pub last_synced: Option<PrimitiveDateTime>,
    pub setup_future_usage: Option<storage_enums::FutureUsage>,
    pub off_session: Option<bool>,
    pub client_secret: Option<String>,
    pub active_attempt_id: String,
    pub business_country: Option<storage_enums::CountryAlpha2>,
    pub business_label: Option<String>,
    #[diesel(deserialize_as = super::OptionalDieselArray<pii::SecretSerdeValue>)]
    pub order_details: Option<Vec<pii::SecretSerdeValue>>,
    pub allowed_payment_method_types: Option<serde_json::Value>,
    pub connector_metadata: Option<serde_json::Value>,
    pub feature_metadata: Option<serde_json::Value>,
    pub attempt_count: i16,
    pub profile_id: Option<String>,
    pub merchant_decision: Option<String>,
    pub payment_link_id: Option<String>,
    pub payment_confirm_source: Option<storage_enums::PaymentSource>,
    pub updated_by: String,
    pub surcharge_applicable: Option<bool>,
    pub request_incremental_authorization: Option<RequestIncrementalAuthorization>,
    pub incremental_authorization_allowed: Option<bool>,
    pub authorization_count: Option<i32>,
    #[serde(with = "common_utils::custom_serde::iso8601::option")]
    pub session_expiry: Option<PrimitiveDateTime>,
    pub fingerprint_id: Option<String>,
    pub request_external_three_ds_authentication: Option<bool>,
    pub charges: Option<pii::SecretSerdeValue>,
    pub frm_metadata: Option<pii::SecretSerdeValue>,
<<<<<<< HEAD
    pub billing_address_details: Option<Encryption>,
    pub shipping_details: Option<Encryption>,
=======
>>>>>>> cfcad515
    pub customer_details: Option<Encryption>,
    pub billing_details: Option<Encryption>,
    pub merchant_order_reference_id: Option<String>,
}

#[derive(Debug, Clone, Serialize, Deserialize)]
pub enum PaymentIntentUpdate {
    ResponseUpdate {
        status: storage_enums::IntentStatus,
        amount_captured: Option<MinorUnit>,
        fingerprint_id: Option<String>,
        return_url: Option<String>,
        updated_by: String,
        incremental_authorization_allowed: Option<bool>,
    },
    MetadataUpdate {
        metadata: pii::SecretSerdeValue,
        updated_by: String,
    },
    PaymentCreateUpdate {
        return_url: Option<String>,
        status: Option<storage_enums::IntentStatus>,
        customer_id: Option<id_type::CustomerId>,
        shipping_address_id: Option<String>,
        billing_address_id: Option<String>,
        customer_details: Option<Encryption>,
        updated_by: String,
    },
    MerchantStatusUpdate {
        status: storage_enums::IntentStatus,
        shipping_address_id: Option<String>,
        billing_address_id: Option<String>,
        updated_by: String,
    },
    PGStatusUpdate {
        status: storage_enums::IntentStatus,
        updated_by: String,
        incremental_authorization_allowed: Option<bool>,
    },
    Update {
        amount: MinorUnit,
        currency: storage_enums::Currency,
        setup_future_usage: Option<storage_enums::FutureUsage>,
        status: storage_enums::IntentStatus,
        customer_id: Option<id_type::CustomerId>,
        shipping_address_id: Option<String>,
        billing_address_id: Option<String>,
        return_url: Option<String>,
        business_country: Option<storage_enums::CountryAlpha2>,
        business_label: Option<String>,
        description: Option<String>,
        statement_descriptor_name: Option<String>,
        statement_descriptor_suffix: Option<String>,
        order_details: Option<Vec<pii::SecretSerdeValue>>,
        metadata: Option<pii::SecretSerdeValue>,
        payment_confirm_source: Option<storage_enums::PaymentSource>,
        updated_by: String,
        session_expiry: Option<PrimitiveDateTime>,
        fingerprint_id: Option<String>,
        request_external_three_ds_authentication: Option<bool>,
        frm_metadata: Option<pii::SecretSerdeValue>,
        customer_details: Option<Encryption>,
        billing_details: Option<Encryption>,
        merchant_order_reference_id: Option<String>,
    },
    PaymentAttemptAndAttemptCountUpdate {
        active_attempt_id: String,
        attempt_count: i16,
        updated_by: String,
    },
    StatusAndAttemptUpdate {
        status: storage_enums::IntentStatus,
        active_attempt_id: String,
        attempt_count: i16,
        updated_by: String,
    },
    ApproveUpdate {
        status: storage_enums::IntentStatus,
        merchant_decision: Option<String>,
        updated_by: String,
    },
    RejectUpdate {
        status: storage_enums::IntentStatus,
        merchant_decision: Option<String>,
        updated_by: String,
    },
    SurchargeApplicableUpdate {
        surcharge_applicable: Option<bool>,
        updated_by: String,
    },
    IncrementalAuthorizationAmountUpdate {
        amount: MinorUnit,
    },
    AuthorizationCountUpdate {
        authorization_count: i32,
    },
    CompleteAuthorizeUpdate {
        shipping_address_id: Option<String>,
    },
    ManualUpdate {
        status: Option<storage_enums::IntentStatus>,
        updated_by: String,
    },
}

#[derive(Clone, Debug, Default, AsChangeset, router_derive::DebugAsDisplay)]
#[diesel(table_name = payment_intent)]
pub struct PaymentIntentUpdateInternal {
    pub amount: Option<MinorUnit>,
    pub currency: Option<storage_enums::Currency>,
    pub status: Option<storage_enums::IntentStatus>,
    pub amount_captured: Option<MinorUnit>,
    pub customer_id: Option<id_type::CustomerId>,
    pub return_url: Option<String>,
    pub setup_future_usage: Option<storage_enums::FutureUsage>,
    pub off_session: Option<bool>,
    pub metadata: Option<pii::SecretSerdeValue>,
    pub billing_address_id: Option<String>,
    pub shipping_address_id: Option<String>,
    pub modified_at: Option<PrimitiveDateTime>,
    pub active_attempt_id: Option<String>,
    pub business_country: Option<storage_enums::CountryAlpha2>,
    pub business_label: Option<String>,
    pub description: Option<String>,
    pub statement_descriptor_name: Option<String>,
    pub statement_descriptor_suffix: Option<String>,
    #[diesel(deserialize_as = super::OptionalDieselArray<pii::SecretSerdeValue>)]
    pub order_details: Option<Vec<pii::SecretSerdeValue>>,
    pub attempt_count: Option<i16>,
    pub merchant_decision: Option<String>,
    pub payment_confirm_source: Option<storage_enums::PaymentSource>,
    pub updated_by: String,
    pub surcharge_applicable: Option<bool>,
    pub incremental_authorization_allowed: Option<bool>,
    pub authorization_count: Option<i32>,
    pub session_expiry: Option<PrimitiveDateTime>,
    pub fingerprint_id: Option<String>,
    pub request_external_three_ds_authentication: Option<bool>,
    pub frm_metadata: Option<pii::SecretSerdeValue>,
<<<<<<< HEAD
    pub billing_address_details: Option<Encryption>,
    pub shipping_details: Option<Encryption>,
=======
>>>>>>> cfcad515
    pub customer_details: Option<Encryption>,
    pub billing_details: Option<Encryption>,
    pub merchant_order_reference_id: Option<String>,
}

impl PaymentIntentUpdate {
    pub fn apply_changeset(self, source: PaymentIntent) -> PaymentIntent {
        let PaymentIntentUpdateInternal {
            amount,
            currency,
            status,
            amount_captured,
            customer_id,
            return_url,
            setup_future_usage,
            off_session,
            metadata,
            billing_address_id,
            shipping_address_id,
            modified_at: _,
            active_attempt_id,
            business_country,
            business_label,
            description,
            statement_descriptor_name,
            statement_descriptor_suffix,
            order_details,
            attempt_count,
            merchant_decision,
            payment_confirm_source,
            updated_by,
            surcharge_applicable,
            incremental_authorization_allowed,
            authorization_count,
            session_expiry,
            fingerprint_id,
            request_external_three_ds_authentication,
            frm_metadata,
<<<<<<< HEAD
            billing_address_details,
            shipping_details,
=======
>>>>>>> cfcad515
            customer_details,
            billing_details,
            merchant_order_reference_id,
        } = self.into();
        PaymentIntent {
            amount: amount.unwrap_or(source.amount),
            currency: currency.or(source.currency),
            status: status.unwrap_or(source.status),
            amount_captured: amount_captured.or(source.amount_captured),
            customer_id: customer_id.or(source.customer_id),
            return_url: return_url.or(source.return_url),
            setup_future_usage: setup_future_usage.or(source.setup_future_usage),
            off_session: off_session.or(source.off_session),
            metadata: metadata.or(source.metadata),
            billing_address_id: billing_address_id.or(source.billing_address_id),
            shipping_address_id: shipping_address_id.or(source.shipping_address_id),
            modified_at: common_utils::date_time::now(),
            active_attempt_id: active_attempt_id.unwrap_or(source.active_attempt_id),
            business_country: business_country.or(source.business_country),
            business_label: business_label.or(source.business_label),
            description: description.or(source.description),
            statement_descriptor_name: statement_descriptor_name
                .or(source.statement_descriptor_name),
            statement_descriptor_suffix: statement_descriptor_suffix
                .or(source.statement_descriptor_suffix),
            order_details: order_details.or(source.order_details),
            attempt_count: attempt_count.unwrap_or(source.attempt_count),
            merchant_decision: merchant_decision.or(source.merchant_decision),
            payment_confirm_source: payment_confirm_source.or(source.payment_confirm_source),
            updated_by,
            surcharge_applicable: surcharge_applicable.or(source.surcharge_applicable),

            incremental_authorization_allowed: incremental_authorization_allowed
                .or(source.incremental_authorization_allowed),
            authorization_count: authorization_count.or(source.authorization_count),
            fingerprint_id: fingerprint_id.or(source.fingerprint_id),
            session_expiry: session_expiry.or(source.session_expiry),
            request_external_three_ds_authentication: request_external_three_ds_authentication
                .or(source.request_external_three_ds_authentication),
            frm_metadata: frm_metadata.or(source.frm_metadata),
<<<<<<< HEAD
            billing_address_details: billing_address_details.or(source.billing_address_details),
            shipping_details: shipping_details.or(source.shipping_details),
=======
>>>>>>> cfcad515
            customer_details: customer_details.or(source.customer_details),
            billing_details: billing_details.or(source.billing_details),
            merchant_order_reference_id: merchant_order_reference_id
                .or(source.merchant_order_reference_id),
            ..source
        }
    }
}

impl From<PaymentIntentUpdate> for PaymentIntentUpdateInternal {
    fn from(payment_intent_update: PaymentIntentUpdate) -> Self {
        match payment_intent_update {
            PaymentIntentUpdate::Update {
                amount,
                currency,
                setup_future_usage,
                status,
                customer_id,
                shipping_address_id,
                billing_address_id,
                return_url,
                business_country,
                business_label,
                description,
                statement_descriptor_name,
                statement_descriptor_suffix,
                order_details,
                metadata,
                payment_confirm_source,
                updated_by,
                session_expiry,
                fingerprint_id,
                request_external_three_ds_authentication,
                frm_metadata,
                customer_details,
                billing_details,
                merchant_order_reference_id,
            } => Self {
                amount: Some(amount),
                currency: Some(currency),
                status: Some(status),
                setup_future_usage,
                customer_id,
                shipping_address_id,
                billing_address_id,
                modified_at: Some(common_utils::date_time::now()),
                return_url,
                business_country,
                business_label,
                description,
                statement_descriptor_name,
                statement_descriptor_suffix,
                order_details,
                metadata,
                payment_confirm_source,
                updated_by,
                session_expiry,
                fingerprint_id,
                request_external_three_ds_authentication,
                frm_metadata,
                customer_details,
                billing_details,
                merchant_order_reference_id,
                ..Default::default()
            },
            PaymentIntentUpdate::MetadataUpdate {
                metadata,
                updated_by,
            } => Self {
                metadata: Some(metadata),
                modified_at: Some(common_utils::date_time::now()),
                updated_by,
                ..Default::default()
            },
            PaymentIntentUpdate::PaymentCreateUpdate {
                return_url,
                status,
                customer_id,
                shipping_address_id,
                billing_address_id,
                customer_details,
                updated_by,
            } => Self {
                return_url,
                status,
                customer_id,
                shipping_address_id,
                billing_address_id,
                customer_details,
                modified_at: Some(common_utils::date_time::now()),
                updated_by,
                ..Default::default()
            },
            PaymentIntentUpdate::PGStatusUpdate {
                status,
                updated_by,
                incremental_authorization_allowed,
            } => Self {
                status: Some(status),
                modified_at: Some(common_utils::date_time::now()),
                updated_by,
                incremental_authorization_allowed,
                ..Default::default()
            },
            PaymentIntentUpdate::MerchantStatusUpdate {
                status,
                shipping_address_id,
                billing_address_id,
                updated_by,
            } => Self {
                status: Some(status),
                shipping_address_id,
                billing_address_id,
                modified_at: Some(common_utils::date_time::now()),
                updated_by,
                ..Default::default()
            },
            PaymentIntentUpdate::ResponseUpdate {
                // amount,
                // currency,
                status,
                amount_captured,
                fingerprint_id,
                // customer_id,
                return_url,
                updated_by,
                incremental_authorization_allowed,
            } => Self {
                // amount,
                // currency: Some(currency),
                status: Some(status),
                amount_captured,
                fingerprint_id,
                // customer_id,
                return_url,
                modified_at: Some(common_utils::date_time::now()),
                updated_by,
                incremental_authorization_allowed,
                ..Default::default()
            },
            PaymentIntentUpdate::PaymentAttemptAndAttemptCountUpdate {
                active_attempt_id,
                attempt_count,
                updated_by,
            } => Self {
                active_attempt_id: Some(active_attempt_id),
                attempt_count: Some(attempt_count),
                updated_by,
                ..Default::default()
            },
            PaymentIntentUpdate::StatusAndAttemptUpdate {
                status,
                active_attempt_id,
                attempt_count,
                updated_by,
            } => Self {
                status: Some(status),
                active_attempt_id: Some(active_attempt_id),
                attempt_count: Some(attempt_count),
                updated_by,
                ..Default::default()
            },
            PaymentIntentUpdate::ApproveUpdate {
                status,
                merchant_decision,
                updated_by,
            } => Self {
                status: Some(status),
                merchant_decision,
                updated_by,
                ..Default::default()
            },
            PaymentIntentUpdate::RejectUpdate {
                status,
                merchant_decision,
                updated_by,
            } => Self {
                status: Some(status),
                merchant_decision,
                updated_by,
                ..Default::default()
            },
            PaymentIntentUpdate::SurchargeApplicableUpdate {
                surcharge_applicable,
                updated_by,
            } => Self {
                surcharge_applicable,
                updated_by,
                ..Default::default()
            },
            PaymentIntentUpdate::IncrementalAuthorizationAmountUpdate { amount } => Self {
                amount: Some(amount),
                ..Default::default()
            },
            PaymentIntentUpdate::AuthorizationCountUpdate {
                authorization_count,
            } => Self {
                authorization_count: Some(authorization_count),
                ..Default::default()
            },
            PaymentIntentUpdate::CompleteAuthorizeUpdate {
                shipping_address_id,
            } => Self {
                shipping_address_id,
                ..Default::default()
            },
            PaymentIntentUpdate::ManualUpdate { status, updated_by } => Self {
                status,
                updated_by,
                ..Default::default()
            },
        }
    }
}

mod tests {
    #[test]
    fn test_backwards_compatibility() {
        let serialized_payment_intent = r#"{
    "id": 123,
    "payment_id": "payment_12345",
    "merchant_id": "merchant_67890",
    "status": "succeeded",
    "amount": 10000,
    "currency": "USD",
    "amount_captured": null,
    "customer_id": "cust_123456",
    "description": "Test Payment",
    "return_url": "https://example.com/return",
    "metadata": null,
    "connector_id": "connector_001",
    "shipping_address_id": null,
    "billing_address_id": null,
    "statement_descriptor_name": null,
    "statement_descriptor_suffix": null,
    "created_at": "2024-02-01T12:00:00Z",
    "modified_at": "2024-02-01T12:00:00Z",
    "last_synced": null,
    "setup_future_usage": null,
    "off_session": null,
    "client_secret": "sec_abcdef1234567890",
    "active_attempt_id": "attempt_123",
    "business_country": "US",
    "business_label": null,
    "order_details": null,
    "allowed_payment_method_types": "credit",
    "connector_metadata": null,
    "feature_metadata": null,
    "attempt_count": 1,
    "profile_id": null,
    "merchant_decision": null,
    "payment_link_id": null,
    "payment_confirm_source": null,
    "updated_by": "admin",
    "surcharge_applicable": null,
    "request_incremental_authorization": null,
    "incremental_authorization_allowed": null,
    "authorization_count": null,
    "session_expiry": null,
    "fingerprint_id": null,
    "frm_metadata": null
}"#;
        let deserialized_payment_intent =
            serde_json::from_str::<super::PaymentIntent>(serialized_payment_intent);

        assert!(deserialized_payment_intent.is_ok());
    }
}<|MERGE_RESOLUTION|>--- conflicted
+++ resolved
@@ -59,14 +59,10 @@
     pub request_external_three_ds_authentication: Option<bool>,
     pub charges: Option<pii::SecretSerdeValue>,
     pub frm_metadata: Option<pii::SecretSerdeValue>,
-<<<<<<< HEAD
-    pub billing_address_details: Option<Encryption>,
-    pub shipping_details: Option<Encryption>,
-=======
->>>>>>> cfcad515
     pub customer_details: Option<Encryption>,
     pub billing_details: Option<Encryption>,
     pub merchant_order_reference_id: Option<String>,
+    pub shipping_details: Option<Encryption>,
 }
 
 #[derive(
@@ -122,14 +118,10 @@
     pub request_external_three_ds_authentication: Option<bool>,
     pub charges: Option<pii::SecretSerdeValue>,
     pub frm_metadata: Option<pii::SecretSerdeValue>,
-<<<<<<< HEAD
-    pub billing_address_details: Option<Encryption>,
-    pub shipping_details: Option<Encryption>,
-=======
->>>>>>> cfcad515
     pub customer_details: Option<Encryption>,
     pub billing_details: Option<Encryption>,
     pub merchant_order_reference_id: Option<String>,
+    pub shipping_details: Option<Encryption>,
 }
 
 #[derive(Debug, Clone, Serialize, Deserialize)]
@@ -146,6 +138,7 @@
         metadata: pii::SecretSerdeValue,
         updated_by: String,
     },
+    Update(PaymentIntentUpdateFields),
     PaymentCreateUpdate {
         return_url: Option<String>,
         status: Option<storage_enums::IntentStatus>,
@@ -166,32 +159,6 @@
         updated_by: String,
         incremental_authorization_allowed: Option<bool>,
     },
-    Update {
-        amount: MinorUnit,
-        currency: storage_enums::Currency,
-        setup_future_usage: Option<storage_enums::FutureUsage>,
-        status: storage_enums::IntentStatus,
-        customer_id: Option<id_type::CustomerId>,
-        shipping_address_id: Option<String>,
-        billing_address_id: Option<String>,
-        return_url: Option<String>,
-        business_country: Option<storage_enums::CountryAlpha2>,
-        business_label: Option<String>,
-        description: Option<String>,
-        statement_descriptor_name: Option<String>,
-        statement_descriptor_suffix: Option<String>,
-        order_details: Option<Vec<pii::SecretSerdeValue>>,
-        metadata: Option<pii::SecretSerdeValue>,
-        payment_confirm_source: Option<storage_enums::PaymentSource>,
-        updated_by: String,
-        session_expiry: Option<PrimitiveDateTime>,
-        fingerprint_id: Option<String>,
-        request_external_three_ds_authentication: Option<bool>,
-        frm_metadata: Option<pii::SecretSerdeValue>,
-        customer_details: Option<Encryption>,
-        billing_details: Option<Encryption>,
-        merchant_order_reference_id: Option<String>,
-    },
     PaymentAttemptAndAttemptCountUpdate {
         active_attempt_id: String,
         attempt_count: i16,
@@ -230,6 +197,35 @@
         status: Option<storage_enums::IntentStatus>,
         updated_by: String,
     },
+}
+
+#[derive(Debug, Clone, Serialize, Deserialize)]
+pub struct PaymentIntentUpdateFields {
+    pub amount: MinorUnit,
+    pub currency: storage_enums::Currency,
+    pub setup_future_usage: Option<storage_enums::FutureUsage>,
+    pub status: storage_enums::IntentStatus,
+    pub customer_id: Option<id_type::CustomerId>,
+    pub shipping_address_id: Option<String>,
+    pub billing_address_id: Option<String>,
+    pub return_url: Option<String>,
+    pub business_country: Option<storage_enums::CountryAlpha2>,
+    pub business_label: Option<String>,
+    pub description: Option<String>,
+    pub statement_descriptor_name: Option<String>,
+    pub statement_descriptor_suffix: Option<String>,
+    pub order_details: Option<Vec<pii::SecretSerdeValue>>,
+    pub metadata: Option<pii::SecretSerdeValue>,
+    pub payment_confirm_source: Option<storage_enums::PaymentSource>,
+    pub updated_by: String,
+    pub session_expiry: Option<PrimitiveDateTime>,
+    pub fingerprint_id: Option<String>,
+    pub request_external_three_ds_authentication: Option<bool>,
+    pub frm_metadata: Option<pii::SecretSerdeValue>,
+    pub customer_details: Option<Encryption>,
+    pub billing_details: Option<Encryption>,
+    pub merchant_order_reference_id: Option<String>,
+    pub shipping_details: Option<Encryption>,
 }
 
 #[derive(Clone, Debug, Default, AsChangeset, router_derive::DebugAsDisplay)]
@@ -266,14 +262,10 @@
     pub fingerprint_id: Option<String>,
     pub request_external_three_ds_authentication: Option<bool>,
     pub frm_metadata: Option<pii::SecretSerdeValue>,
-<<<<<<< HEAD
-    pub billing_address_details: Option<Encryption>,
-    pub shipping_details: Option<Encryption>,
-=======
->>>>>>> cfcad515
     pub customer_details: Option<Encryption>,
     pub billing_details: Option<Encryption>,
     pub merchant_order_reference_id: Option<String>,
+    pub shipping_details: Option<Encryption>,
 }
 
 impl PaymentIntentUpdate {
@@ -309,14 +301,10 @@
             fingerprint_id,
             request_external_three_ds_authentication,
             frm_metadata,
-<<<<<<< HEAD
-            billing_address_details,
-            shipping_details,
-=======
->>>>>>> cfcad515
             customer_details,
             billing_details,
             merchant_order_reference_id,
+            shipping_details,
         } = self.into();
         PaymentIntent {
             amount: amount.unwrap_or(source.amount),
@@ -354,15 +342,11 @@
             request_external_three_ds_authentication: request_external_three_ds_authentication
                 .or(source.request_external_three_ds_authentication),
             frm_metadata: frm_metadata.or(source.frm_metadata),
-<<<<<<< HEAD
-            billing_address_details: billing_address_details.or(source.billing_address_details),
-            shipping_details: shipping_details.or(source.shipping_details),
-=======
->>>>>>> cfcad515
             customer_details: customer_details.or(source.customer_details),
             billing_details: billing_details.or(source.billing_details),
             merchant_order_reference_id: merchant_order_reference_id
                 .or(source.merchant_order_reference_id),
+            shipping_details: shipping_details.or(source.shipping_details),
             ..source
         }
     }
@@ -371,59 +355,6 @@
 impl From<PaymentIntentUpdate> for PaymentIntentUpdateInternal {
     fn from(payment_intent_update: PaymentIntentUpdate) -> Self {
         match payment_intent_update {
-            PaymentIntentUpdate::Update {
-                amount,
-                currency,
-                setup_future_usage,
-                status,
-                customer_id,
-                shipping_address_id,
-                billing_address_id,
-                return_url,
-                business_country,
-                business_label,
-                description,
-                statement_descriptor_name,
-                statement_descriptor_suffix,
-                order_details,
-                metadata,
-                payment_confirm_source,
-                updated_by,
-                session_expiry,
-                fingerprint_id,
-                request_external_three_ds_authentication,
-                frm_metadata,
-                customer_details,
-                billing_details,
-                merchant_order_reference_id,
-            } => Self {
-                amount: Some(amount),
-                currency: Some(currency),
-                status: Some(status),
-                setup_future_usage,
-                customer_id,
-                shipping_address_id,
-                billing_address_id,
-                modified_at: Some(common_utils::date_time::now()),
-                return_url,
-                business_country,
-                business_label,
-                description,
-                statement_descriptor_name,
-                statement_descriptor_suffix,
-                order_details,
-                metadata,
-                payment_confirm_source,
-                updated_by,
-                session_expiry,
-                fingerprint_id,
-                request_external_three_ds_authentication,
-                frm_metadata,
-                customer_details,
-                billing_details,
-                merchant_order_reference_id,
-                ..Default::default()
-            },
             PaymentIntentUpdate::MetadataUpdate {
                 metadata,
                 updated_by,
@@ -431,6 +362,35 @@
                 metadata: Some(metadata),
                 modified_at: Some(common_utils::date_time::now()),
                 updated_by,
+                ..Default::default()
+            },
+            PaymentIntentUpdate::Update(value) => Self {
+                amount: Some(value.amount),
+                currency: Some(value.currency),
+                setup_future_usage: value.setup_future_usage,
+                status: Some(value.status),
+                customer_id: value.customer_id,
+                shipping_address_id: value.shipping_address_id,
+                billing_address_id: value.billing_address_id,
+                return_url: value.return_url,
+                business_country: value.business_country,
+                business_label: value.business_label,
+                description: value.description,
+                statement_descriptor_name: value.statement_descriptor_name,
+                statement_descriptor_suffix: value.statement_descriptor_suffix,
+                order_details: value.order_details,
+                metadata: value.metadata,
+                payment_confirm_source: value.payment_confirm_source,
+                updated_by: value.updated_by,
+                session_expiry: value.session_expiry,
+                fingerprint_id: value.fingerprint_id,
+                request_external_three_ds_authentication: value
+                    .request_external_three_ds_authentication,
+                frm_metadata: value.frm_metadata,
+                customer_details: value.customer_details,
+                billing_details: value.billing_details,
+                merchant_order_reference_id: value.merchant_order_reference_id,
+                shipping_details: value.shipping_details,
                 ..Default::default()
             },
             PaymentIntentUpdate::PaymentCreateUpdate {
