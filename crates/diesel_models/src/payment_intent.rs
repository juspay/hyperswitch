use common_enums::RequestIncrementalAuthorization;
use common_utils::pii;
use diesel::{AsChangeset, Identifiable, Insertable, Queryable};
use serde::{Deserialize, Serialize};
use time::PrimitiveDateTime;

use crate::{enums as storage_enums, schema::payment_intent};

#[derive(Clone, Debug, Eq, PartialEq, Identifiable, Queryable, Serialize, Deserialize)]
#[diesel(table_name = payment_intent)]
pub struct PaymentIntent {
    pub id: i32,
    pub payment_id: String,
    pub merchant_id: String,
    pub status: storage_enums::IntentStatus,
    pub amount: i64,
    pub currency: Option<storage_enums::Currency>,
    pub amount_captured: Option<i64>,
    pub customer_id: Option<String>,
    pub description: Option<String>,
    pub return_url: Option<String>,
    pub metadata: Option<pii::SecretSerdeValue>,
    pub connector_id: Option<String>,
    pub shipping_address_id: Option<String>,
    pub billing_address_id: Option<String>,
    pub statement_descriptor_name: Option<String>,
    pub statement_descriptor_suffix: Option<String>,
    #[serde(with = "common_utils::custom_serde::iso8601")]
    pub created_at: PrimitiveDateTime,
    #[serde(with = "common_utils::custom_serde::iso8601")]
    pub modified_at: PrimitiveDateTime,
    #[serde(default, with = "common_utils::custom_serde::iso8601::option")]
    pub last_synced: Option<PrimitiveDateTime>,
    pub setup_future_usage: Option<storage_enums::FutureUsage>,
    pub off_session: Option<bool>,
    pub client_secret: Option<String>,
    pub active_attempt_id: String,
    pub business_country: Option<storage_enums::CountryAlpha2>,
    pub business_label: Option<String>,
    #[diesel(deserialize_as = super::OptionalDieselArray<pii::SecretSerdeValue>)]
    pub order_details: Option<Vec<pii::SecretSerdeValue>>,
    pub allowed_payment_method_types: Option<serde_json::Value>,
    pub connector_metadata: Option<serde_json::Value>,
    pub feature_metadata: Option<serde_json::Value>,
    pub attempt_count: i16,
    pub profile_id: Option<String>,
    // Denotes the action(approve or reject) taken by merchant in case of manual review.
    // Manual review can occur when the transaction is marked as risky by the frm_processor, payment processor or when there is underpayment/over payment incase of crypto payment
    pub merchant_decision: Option<String>,
    pub payment_link_id: Option<String>,
    pub payment_confirm_source: Option<storage_enums::PaymentSource>,

    pub updated_by: String,
    pub surcharge_applicable: Option<bool>,
    pub request_incremental_authorization: Option<RequestIncrementalAuthorization>,
    pub incremental_authorization_allowed: Option<bool>,
    pub authorization_count: Option<i32>,
    pub session_expiry: Option<PrimitiveDateTime>,
    pub fingerprint_id: Option<String>,
}

#[derive(
    Clone, Debug, Eq, PartialEq, Insertable, router_derive::DebugAsDisplay, Serialize, Deserialize,
)]
#[diesel(table_name = payment_intent)]
pub struct PaymentIntentNew {
    pub payment_id: String,
    pub merchant_id: String,
    pub status: storage_enums::IntentStatus,
    pub amount: i64,
    pub currency: Option<storage_enums::Currency>,
    pub amount_captured: Option<i64>,
    pub customer_id: Option<String>,
    pub description: Option<String>,
    pub return_url: Option<String>,
    pub metadata: Option<pii::SecretSerdeValue>,
    pub connector_id: Option<String>,
    pub shipping_address_id: Option<String>,
    pub billing_address_id: Option<String>,
    pub statement_descriptor_name: Option<String>,
    pub statement_descriptor_suffix: Option<String>,
    #[serde(default, with = "common_utils::custom_serde::iso8601::option")]
    pub created_at: Option<PrimitiveDateTime>,
    #[serde(default, with = "common_utils::custom_serde::iso8601::option")]
    pub modified_at: Option<PrimitiveDateTime>,
    #[serde(default, with = "common_utils::custom_serde::iso8601::option")]
    pub last_synced: Option<PrimitiveDateTime>,
    pub setup_future_usage: Option<storage_enums::FutureUsage>,
    pub off_session: Option<bool>,
    pub client_secret: Option<String>,
    pub active_attempt_id: String,
    pub business_country: Option<storage_enums::CountryAlpha2>,
    pub business_label: Option<String>,
    #[diesel(deserialize_as = super::OptionalDieselArray<pii::SecretSerdeValue>)]
    pub order_details: Option<Vec<pii::SecretSerdeValue>>,
    pub allowed_payment_method_types: Option<serde_json::Value>,
    pub connector_metadata: Option<serde_json::Value>,
    pub feature_metadata: Option<serde_json::Value>,
    pub attempt_count: i16,
    pub profile_id: Option<String>,
    pub merchant_decision: Option<String>,
    pub payment_link_id: Option<String>,
    pub payment_confirm_source: Option<storage_enums::PaymentSource>,
    pub updated_by: String,
    pub surcharge_applicable: Option<bool>,
    pub request_incremental_authorization: Option<RequestIncrementalAuthorization>,
    pub incremental_authorization_allowed: Option<bool>,
    pub authorization_count: Option<i32>,
    #[serde(with = "common_utils::custom_serde::iso8601::option")]
    pub session_expiry: Option<PrimitiveDateTime>,
    pub fingerprint_id: Option<String>,
}

#[derive(Debug, Clone, Serialize, Deserialize)]
pub enum PaymentIntentUpdate {
    ResponseUpdate {
        status: storage_enums::IntentStatus,
        amount_captured: Option<i64>,
        return_url: Option<String>,
        updated_by: String,
        incremental_authorization_allowed: Option<bool>,
    },
    MetadataUpdate {
        metadata: pii::SecretSerdeValue,
        updated_by: String,
    },
    ReturnUrlUpdate {
        return_url: Option<String>,
        status: Option<storage_enums::IntentStatus>,
        customer_id: Option<String>,
        shipping_address_id: Option<String>,
        billing_address_id: Option<String>,
        updated_by: String,
    },
    MerchantStatusUpdate {
        status: storage_enums::IntentStatus,
        shipping_address_id: Option<String>,
        billing_address_id: Option<String>,
        updated_by: String,
    },
    PGStatusUpdate {
        status: storage_enums::IntentStatus,
        updated_by: String,
        incremental_authorization_allowed: Option<bool>,
    },
    Update {
        amount: i64,
        currency: storage_enums::Currency,
        setup_future_usage: Option<storage_enums::FutureUsage>,
        status: storage_enums::IntentStatus,
        customer_id: Option<String>,
        shipping_address_id: Option<String>,
        billing_address_id: Option<String>,
        return_url: Option<String>,
        business_country: Option<storage_enums::CountryAlpha2>,
        business_label: Option<String>,
        description: Option<String>,
        statement_descriptor_name: Option<String>,
        statement_descriptor_suffix: Option<String>,
        order_details: Option<Vec<pii::SecretSerdeValue>>,
        metadata: Option<pii::SecretSerdeValue>,
        payment_confirm_source: Option<storage_enums::PaymentSource>,
        updated_by: String,
        session_expiry: Option<PrimitiveDateTime>,
        fingerprint_id: Option<String>,
    },
    PaymentAttemptAndAttemptCountUpdate {
        active_attempt_id: String,
        attempt_count: i16,
        updated_by: String,
    },
    StatusAndAttemptUpdate {
        status: storage_enums::IntentStatus,
        active_attempt_id: String,
        attempt_count: i16,
        updated_by: String,
    },
    ApproveUpdate {
        merchant_decision: Option<String>,
        updated_by: String,
    },
    RejectUpdate {
        status: storage_enums::IntentStatus,
        merchant_decision: Option<String>,
        updated_by: String,
    },
    SurchargeApplicableUpdate {
        surcharge_applicable: Option<bool>,
        updated_by: String,
    },
    IncrementalAuthorizationAmountUpdate {
        amount: i64,
    },
    AuthorizationCountUpdate {
        authorization_count: i32,
    },
}

#[derive(Clone, Debug, Default, AsChangeset, router_derive::DebugAsDisplay)]
#[diesel(table_name = payment_intent)]
pub struct PaymentIntentUpdateInternal {
    pub amount: Option<i64>,
    pub currency: Option<storage_enums::Currency>,
    pub status: Option<storage_enums::IntentStatus>,
    pub amount_captured: Option<i64>,
    pub customer_id: Option<String>,
    pub return_url: Option<String>,
    pub setup_future_usage: Option<storage_enums::FutureUsage>,
    pub off_session: Option<bool>,
    pub metadata: Option<pii::SecretSerdeValue>,
    pub billing_address_id: Option<String>,
    pub shipping_address_id: Option<String>,
    pub modified_at: Option<PrimitiveDateTime>,
    pub active_attempt_id: Option<String>,
    pub business_country: Option<storage_enums::CountryAlpha2>,
    pub business_label: Option<String>,
    pub description: Option<String>,
    pub statement_descriptor_name: Option<String>,
    pub statement_descriptor_suffix: Option<String>,
    #[diesel(deserialize_as = super::OptionalDieselArray<pii::SecretSerdeValue>)]
    pub order_details: Option<Vec<pii::SecretSerdeValue>>,
    pub attempt_count: Option<i16>,
    pub profile_id: Option<String>,
    merchant_decision: Option<String>,
    payment_confirm_source: Option<storage_enums::PaymentSource>,

    pub updated_by: String,
    pub surcharge_applicable: Option<bool>,
    pub incremental_authorization_allowed: Option<bool>,
    pub authorization_count: Option<i32>,
    pub session_expiry: Option<PrimitiveDateTime>,
    pub fingerprint_id: Option<String>,
}

impl PaymentIntentUpdate {
    pub fn apply_changeset(self, source: PaymentIntent) -> PaymentIntent {
        let PaymentIntentUpdateInternal {
            amount,
            currency,
            status,
            amount_captured,
            customer_id,
            return_url,
            setup_future_usage,
            off_session,
            metadata,
            billing_address_id,
            shipping_address_id,
            modified_at: _,
            active_attempt_id,
            business_country,
            business_label,
            description,
            statement_descriptor_name,
            statement_descriptor_suffix,
            order_details,
            attempt_count,
            profile_id,
            merchant_decision,
            payment_confirm_source,
            updated_by,
            surcharge_applicable,
            incremental_authorization_allowed,
            authorization_count,
            session_expiry,
            fingerprint_id,
        } = self.into();
        PaymentIntent {
            amount: amount.unwrap_or(source.amount),
            currency: currency.or(source.currency),
            status: status.unwrap_or(source.status),
            amount_captured: amount_captured.or(source.amount_captured),
            customer_id: customer_id.or(source.customer_id),
            return_url: return_url.or(source.return_url),
            setup_future_usage: setup_future_usage.or(source.setup_future_usage),
            off_session: off_session.or(source.off_session),
            metadata: metadata.or(source.metadata),
            billing_address_id: billing_address_id.or(source.billing_address_id),
            shipping_address_id: shipping_address_id.or(source.shipping_address_id),
            modified_at: common_utils::date_time::now(),
            active_attempt_id: active_attempt_id.unwrap_or(source.active_attempt_id),
            business_country: business_country.or(source.business_country),
            business_label: business_label.or(source.business_label),
            description: description.or(source.description),
            statement_descriptor_name: statement_descriptor_name
                .or(source.statement_descriptor_name),
            statement_descriptor_suffix: statement_descriptor_suffix
                .or(source.statement_descriptor_suffix),
            order_details: order_details.or(source.order_details),
            attempt_count: attempt_count.unwrap_or(source.attempt_count),
            profile_id: profile_id.or(source.profile_id),
            merchant_decision: merchant_decision.or(source.merchant_decision),
            payment_confirm_source: payment_confirm_source.or(source.payment_confirm_source),
            updated_by,
            surcharge_applicable: surcharge_applicable.or(source.surcharge_applicable),

            incremental_authorization_allowed: incremental_authorization_allowed
                .or(source.incremental_authorization_allowed),
            authorization_count: authorization_count.or(source.authorization_count),
<<<<<<< HEAD
            session_expiry,
            fingerprint_id: fingerprint_id.or(source.fingerprint_id),
=======
            session_expiry: session_expiry.or(source.session_expiry),
>>>>>>> 8626bda6
            ..source
        }
    }
}

impl From<PaymentIntentUpdate> for PaymentIntentUpdateInternal {
    fn from(payment_intent_update: PaymentIntentUpdate) -> Self {
        match payment_intent_update {
            PaymentIntentUpdate::Update {
                amount,
                currency,
                setup_future_usage,
                status,
                customer_id,
                shipping_address_id,
                billing_address_id,
                return_url,
                business_country,
                business_label,
                description,
                statement_descriptor_name,
                statement_descriptor_suffix,
                order_details,
                metadata,
                payment_confirm_source,
                updated_by,
                session_expiry,
                fingerprint_id,
            } => Self {
                amount: Some(amount),
                currency: Some(currency),
                status: Some(status),
                setup_future_usage,
                customer_id,
                shipping_address_id,
                billing_address_id,
                modified_at: Some(common_utils::date_time::now()),
                return_url,
                business_country,
                business_label,
                description,
                statement_descriptor_name,
                statement_descriptor_suffix,
                order_details,
                metadata,
                payment_confirm_source,
                updated_by,
                session_expiry,
                fingerprint_id,
                ..Default::default()
            },
            PaymentIntentUpdate::MetadataUpdate {
                metadata,
                updated_by,
            } => Self {
                metadata: Some(metadata),
                modified_at: Some(common_utils::date_time::now()),
                updated_by,
                ..Default::default()
            },
            PaymentIntentUpdate::ReturnUrlUpdate {
                return_url,
                status,
                customer_id,
                shipping_address_id,
                billing_address_id,
                updated_by,
            } => Self {
                return_url,
                status,
                customer_id,
                shipping_address_id,
                billing_address_id,
                modified_at: Some(common_utils::date_time::now()),
                updated_by,
                ..Default::default()
            },
            PaymentIntentUpdate::PGStatusUpdate {
                status,
                updated_by,
                incremental_authorization_allowed,
            } => Self {
                status: Some(status),
                modified_at: Some(common_utils::date_time::now()),
                updated_by,
                incremental_authorization_allowed,
                ..Default::default()
            },
            PaymentIntentUpdate::MerchantStatusUpdate {
                status,
                shipping_address_id,
                billing_address_id,
                updated_by,
            } => Self {
                status: Some(status),
                shipping_address_id,
                billing_address_id,
                modified_at: Some(common_utils::date_time::now()),
                updated_by,
                ..Default::default()
            },
            PaymentIntentUpdate::ResponseUpdate {
                // amount,
                // currency,
                status,
                amount_captured,
                // customer_id,
                return_url,
                updated_by,
                incremental_authorization_allowed,
            } => Self {
                // amount,
                // currency: Some(currency),
                status: Some(status),
                amount_captured,
                // customer_id,
                return_url,
                modified_at: Some(common_utils::date_time::now()),
                updated_by,
                incremental_authorization_allowed,
                ..Default::default()
            },
            PaymentIntentUpdate::PaymentAttemptAndAttemptCountUpdate {
                active_attempt_id,
                attempt_count,
                updated_by,
            } => Self {
                active_attempt_id: Some(active_attempt_id),
                attempt_count: Some(attempt_count),
                updated_by,
                ..Default::default()
            },
            PaymentIntentUpdate::StatusAndAttemptUpdate {
                status,
                active_attempt_id,
                attempt_count,
                updated_by,
            } => Self {
                status: Some(status),
                active_attempt_id: Some(active_attempt_id),
                attempt_count: Some(attempt_count),
                updated_by,
                ..Default::default()
            },
            PaymentIntentUpdate::ApproveUpdate {
                merchant_decision,
                updated_by,
            } => Self {
                merchant_decision,
                updated_by,
                ..Default::default()
            },
            PaymentIntentUpdate::RejectUpdate {
                status,
                merchant_decision,
                updated_by,
            } => Self {
                status: Some(status),
                merchant_decision,
                updated_by,
                ..Default::default()
            },
            PaymentIntentUpdate::SurchargeApplicableUpdate {
                surcharge_applicable,
                updated_by,
            } => Self {
                surcharge_applicable,
                updated_by,
                ..Default::default()
            },
            PaymentIntentUpdate::IncrementalAuthorizationAmountUpdate { amount } => Self {
                amount: Some(amount),
                ..Default::default()
            },
            PaymentIntentUpdate::AuthorizationCountUpdate {
                authorization_count,
            } => Self {
                authorization_count: Some(authorization_count),
                ..Default::default()
            },
        }
    }
}<|MERGE_RESOLUTION|>--- conflicted
+++ resolved
@@ -297,12 +297,8 @@
             incremental_authorization_allowed: incremental_authorization_allowed
                 .or(source.incremental_authorization_allowed),
             authorization_count: authorization_count.or(source.authorization_count),
-<<<<<<< HEAD
-            session_expiry,
             fingerprint_id: fingerprint_id.or(source.fingerprint_id),
-=======
             session_expiry: session_expiry.or(source.session_expiry),
->>>>>>> 8626bda6
             ..source
         }
     }
