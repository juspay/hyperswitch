--- conflicted
+++ resolved
@@ -62,10 +62,7 @@
     pub customer_details: Option<Encryption>,
     pub billing_details: Option<Encryption>,
     pub merchant_order_reference_id: Option<String>,
-<<<<<<< HEAD
-=======
     pub shipping_details: Option<Encryption>,
->>>>>>> 2d31d38c
 }
 
 #[derive(
@@ -124,10 +121,7 @@
     pub customer_details: Option<Encryption>,
     pub billing_details: Option<Encryption>,
     pub merchant_order_reference_id: Option<String>,
-<<<<<<< HEAD
-=======
     pub shipping_details: Option<Encryption>,
->>>>>>> 2d31d38c
 }
 
 #[derive(Debug, Clone, Serialize, Deserialize)]
@@ -165,35 +159,6 @@
         updated_by: String,
         incremental_authorization_allowed: Option<bool>,
     },
-<<<<<<< HEAD
-    Update {
-        amount: MinorUnit,
-        currency: storage_enums::Currency,
-        setup_future_usage: Option<storage_enums::FutureUsage>,
-        status: storage_enums::IntentStatus,
-        customer_id: Option<id_type::CustomerId>,
-        shipping_address_id: Option<String>,
-        billing_address_id: Option<String>,
-        return_url: Option<String>,
-        business_country: Option<storage_enums::CountryAlpha2>,
-        business_label: Option<String>,
-        description: Option<String>,
-        statement_descriptor_name: Option<String>,
-        statement_descriptor_suffix: Option<String>,
-        order_details: Option<Vec<pii::SecretSerdeValue>>,
-        metadata: Option<serde_json::Value>,
-        payment_confirm_source: Option<storage_enums::PaymentSource>,
-        updated_by: String,
-        session_expiry: Option<PrimitiveDateTime>,
-        fingerprint_id: Option<String>,
-        request_external_three_ds_authentication: Option<bool>,
-        frm_metadata: Option<pii::SecretSerdeValue>,
-        customer_details: Option<Encryption>,
-        billing_details: Option<Encryption>,
-        merchant_order_reference_id: Option<String>,
-    },
-=======
->>>>>>> 2d31d38c
     PaymentAttemptAndAttemptCountUpdate {
         active_attempt_id: String,
         attempt_count: i16,
@@ -300,10 +265,7 @@
     pub customer_details: Option<Encryption>,
     pub billing_details: Option<Encryption>,
     pub merchant_order_reference_id: Option<String>,
-<<<<<<< HEAD
-=======
     pub shipping_details: Option<Encryption>,
->>>>>>> 2d31d38c
 }
 
 impl PaymentIntentUpdate {
@@ -342,10 +304,7 @@
             customer_details,
             billing_details,
             merchant_order_reference_id,
-<<<<<<< HEAD
-=======
             shipping_details,
->>>>>>> 2d31d38c
         } = self.into();
         PaymentIntent {
             amount: amount.unwrap_or(source.amount),
@@ -387,10 +346,7 @@
             billing_details: billing_details.or(source.billing_details),
             merchant_order_reference_id: merchant_order_reference_id
                 .or(source.merchant_order_reference_id),
-<<<<<<< HEAD
-=======
             shipping_details: shipping_details.or(source.shipping_details),
->>>>>>> 2d31d38c
             ..source
         }
     }
@@ -399,62 +355,6 @@
 impl From<PaymentIntentUpdate> for PaymentIntentUpdateInternal {
     fn from(payment_intent_update: PaymentIntentUpdate) -> Self {
         match payment_intent_update {
-<<<<<<< HEAD
-            PaymentIntentUpdate::Update {
-                amount,
-                currency,
-                setup_future_usage,
-                status,
-                customer_id,
-                shipping_address_id,
-                billing_address_id,
-                return_url,
-                business_country,
-                business_label,
-                description,
-                statement_descriptor_name,
-                statement_descriptor_suffix,
-                order_details,
-                metadata,
-                payment_confirm_source,
-                updated_by,
-                session_expiry,
-                fingerprint_id,
-                request_external_three_ds_authentication,
-                frm_metadata,
-                customer_details,
-                billing_details,
-                merchant_order_reference_id,
-            } => Self {
-                amount: Some(amount),
-                currency: Some(currency),
-                status: Some(status),
-                setup_future_usage,
-                customer_id,
-                shipping_address_id,
-                billing_address_id,
-                modified_at: Some(common_utils::date_time::now()),
-                return_url,
-                business_country,
-                business_label,
-                description,
-                statement_descriptor_name,
-                statement_descriptor_suffix,
-                order_details,
-                metadata,
-                payment_confirm_source,
-                updated_by,
-                session_expiry,
-                fingerprint_id,
-                request_external_three_ds_authentication,
-                frm_metadata,
-                customer_details,
-                billing_details,
-                merchant_order_reference_id,
-                ..Default::default()
-            },
-=======
->>>>>>> 2d31d38c
             PaymentIntentUpdate::MetadataUpdate {
                 metadata,
                 updated_by,
