use common_enums::RequestIncrementalAuthorization;
use common_utils::{id_type, pii, types::MinorUnit};
use diesel::{AsChangeset, Identifiable, Insertable, Queryable};
use serde::{Deserialize, Serialize};
use time::PrimitiveDateTime;

use crate::{encryption::Encryption, enums as storage_enums, schema::payment_intent};

#[derive(Clone, Debug, PartialEq, Identifiable, Queryable, Serialize, Deserialize)]
#[diesel(table_name = payment_intent, primary_key(payment_id, merchant_id))]
pub struct PaymentIntent {
    pub payment_id: String,
    pub merchant_id: String,
    pub status: storage_enums::IntentStatus,
    pub amount: MinorUnit,
    pub currency: Option<storage_enums::Currency>,
    pub amount_captured: Option<MinorUnit>,
    pub customer_id: Option<id_type::CustomerId>,
    pub description: Option<String>,
    pub return_url: Option<String>,
    pub metadata: Option<pii::SecretSerdeValue>,
    pub connector_id: Option<String>,
    pub shipping_address_id: Option<String>,
    pub billing_address_id: Option<String>,
    pub statement_descriptor_name: Option<String>,
    pub statement_descriptor_suffix: Option<String>,
    #[serde(with = "common_utils::custom_serde::iso8601")]
    pub created_at: PrimitiveDateTime,
    #[serde(with = "common_utils::custom_serde::iso8601")]
    pub modified_at: PrimitiveDateTime,
    #[serde(default, with = "common_utils::custom_serde::iso8601::option")]
    pub last_synced: Option<PrimitiveDateTime>,
    pub setup_future_usage: Option<storage_enums::FutureUsage>,
    pub off_session: Option<bool>,
    pub client_secret: Option<String>,
    pub active_attempt_id: String,
    pub business_country: Option<storage_enums::CountryAlpha2>,
    pub business_label: Option<String>,
    #[diesel(deserialize_as = super::OptionalDieselArray<pii::SecretSerdeValue>)]
    pub order_details: Option<Vec<pii::SecretSerdeValue>>,
    pub allowed_payment_method_types: Option<serde_json::Value>,
    pub connector_metadata: Option<serde_json::Value>,
    pub feature_metadata: Option<serde_json::Value>,
    pub attempt_count: i16,
    pub profile_id: Option<String>,
    // Denotes the action(approve or reject) taken by merchant in case of manual review.
    // Manual review can occur when the transaction is marked as risky by the frm_processor, payment processor or when there is underpayment/over payment incase of crypto payment
    pub merchant_decision: Option<String>,
    pub payment_link_id: Option<String>,
    pub payment_confirm_source: Option<storage_enums::PaymentSource>,

    pub updated_by: String,
    pub surcharge_applicable: Option<bool>,
    pub request_incremental_authorization: Option<RequestIncrementalAuthorization>,
    pub incremental_authorization_allowed: Option<bool>,
    pub authorization_count: Option<i32>,
    pub session_expiry: Option<PrimitiveDateTime>,
    pub fingerprint_id: Option<String>,
    pub request_external_three_ds_authentication: Option<bool>,
    pub charges: Option<pii::SecretSerdeValue>,
    pub frm_metadata: Option<pii::SecretSerdeValue>,
    pub billing_address_details: Option<Encryption>,
<<<<<<< HEAD
    pub shipping_address_details: Option<Encryption>,
=======
    pub customer_details: Option<Encryption>,
>>>>>>> 17305b2b
}

#[derive(
    Clone, Debug, PartialEq, Insertable, router_derive::DebugAsDisplay, Serialize, Deserialize,
)]
#[diesel(table_name = payment_intent)]
pub struct PaymentIntentNew {
    pub payment_id: String,
    pub merchant_id: String,
    pub status: storage_enums::IntentStatus,
    pub amount: MinorUnit,
    pub currency: Option<storage_enums::Currency>,
    pub amount_captured: Option<MinorUnit>,
    pub customer_id: Option<id_type::CustomerId>,
    pub description: Option<String>,
    pub return_url: Option<String>,
    pub metadata: Option<pii::SecretSerdeValue>,
    pub connector_id: Option<String>,
    pub shipping_address_id: Option<String>,
    pub billing_address_id: Option<String>,
    pub statement_descriptor_name: Option<String>,
    pub statement_descriptor_suffix: Option<String>,
    #[serde(default, with = "common_utils::custom_serde::iso8601::option")]
    pub created_at: Option<PrimitiveDateTime>,
    #[serde(default, with = "common_utils::custom_serde::iso8601::option")]
    pub modified_at: Option<PrimitiveDateTime>,
    #[serde(default, with = "common_utils::custom_serde::iso8601::option")]
    pub last_synced: Option<PrimitiveDateTime>,
    pub setup_future_usage: Option<storage_enums::FutureUsage>,
    pub off_session: Option<bool>,
    pub client_secret: Option<String>,
    pub active_attempt_id: String,
    pub business_country: Option<storage_enums::CountryAlpha2>,
    pub business_label: Option<String>,
    #[diesel(deserialize_as = super::OptionalDieselArray<pii::SecretSerdeValue>)]
    pub order_details: Option<Vec<pii::SecretSerdeValue>>,
    pub allowed_payment_method_types: Option<serde_json::Value>,
    pub connector_metadata: Option<serde_json::Value>,
    pub feature_metadata: Option<serde_json::Value>,
    pub attempt_count: i16,
    pub profile_id: Option<String>,
    pub merchant_decision: Option<String>,
    pub payment_link_id: Option<String>,
    pub payment_confirm_source: Option<storage_enums::PaymentSource>,
    pub updated_by: String,
    pub surcharge_applicable: Option<bool>,
    pub request_incremental_authorization: Option<RequestIncrementalAuthorization>,
    pub incremental_authorization_allowed: Option<bool>,
    pub authorization_count: Option<i32>,
    #[serde(with = "common_utils::custom_serde::iso8601::option")]
    pub session_expiry: Option<PrimitiveDateTime>,
    pub fingerprint_id: Option<String>,
    pub request_external_three_ds_authentication: Option<bool>,
    pub charges: Option<pii::SecretSerdeValue>,
    pub frm_metadata: Option<pii::SecretSerdeValue>,
    pub billing_address_details: Option<Encryption>,
<<<<<<< HEAD
    pub shipping_address_details: Option<Encryption>,
=======
    pub customer_details: Option<Encryption>,
>>>>>>> 17305b2b
}

#[derive(Debug, Clone, Serialize, Deserialize)]
pub enum PaymentIntentUpdate {
    ResponseUpdate {
        status: storage_enums::IntentStatus,
        amount_captured: Option<MinorUnit>,
        fingerprint_id: Option<String>,
        return_url: Option<String>,
        updated_by: String,
        incremental_authorization_allowed: Option<bool>,
    },
    MetadataUpdate {
        metadata: pii::SecretSerdeValue,
        updated_by: String,
    },
    PaymentCreateUpdate {
        return_url: Option<String>,
        status: Option<storage_enums::IntentStatus>,
        customer_id: Option<id_type::CustomerId>,
        shipping_address_id: Option<String>,
        billing_address_id: Option<String>,
        customer_details: Option<Encryption>,
        updated_by: String,
    },
    MerchantStatusUpdate {
        status: storage_enums::IntentStatus,
        shipping_address_id: Option<String>,
        billing_address_id: Option<String>,
        updated_by: String,
    },
    PGStatusUpdate {
        status: storage_enums::IntentStatus,
        updated_by: String,
        incremental_authorization_allowed: Option<bool>,
    },
    Update {
        amount: MinorUnit,
        currency: storage_enums::Currency,
        setup_future_usage: Option<storage_enums::FutureUsage>,
        status: storage_enums::IntentStatus,
        customer_id: Option<id_type::CustomerId>,
        shipping_address_id: Option<String>,
        billing_address_id: Option<String>,
        return_url: Option<String>,
        business_country: Option<storage_enums::CountryAlpha2>,
        business_label: Option<String>,
        description: Option<String>,
        statement_descriptor_name: Option<String>,
        statement_descriptor_suffix: Option<String>,
        order_details: Option<Vec<pii::SecretSerdeValue>>,
        metadata: Option<pii::SecretSerdeValue>,
        payment_confirm_source: Option<storage_enums::PaymentSource>,
        updated_by: String,
        session_expiry: Option<PrimitiveDateTime>,
        fingerprint_id: Option<String>,
        request_external_three_ds_authentication: Option<bool>,
        frm_metadata: Option<pii::SecretSerdeValue>,
        customer_details: Option<Encryption>,
    },
    PaymentAttemptAndAttemptCountUpdate {
        active_attempt_id: String,
        attempt_count: i16,
        updated_by: String,
    },
    StatusAndAttemptUpdate {
        status: storage_enums::IntentStatus,
        active_attempt_id: String,
        attempt_count: i16,
        updated_by: String,
    },
    ApproveUpdate {
        status: storage_enums::IntentStatus,
        merchant_decision: Option<String>,
        updated_by: String,
    },
    RejectUpdate {
        status: storage_enums::IntentStatus,
        merchant_decision: Option<String>,
        updated_by: String,
    },
    SurchargeApplicableUpdate {
        surcharge_applicable: Option<bool>,
        updated_by: String,
    },
    IncrementalAuthorizationAmountUpdate {
        amount: MinorUnit,
    },
    AuthorizationCountUpdate {
        authorization_count: i32,
    },
    CompleteAuthorizeUpdate {
        shipping_address_id: Option<String>,
    },
    ManualUpdate {
        status: Option<storage_enums::IntentStatus>,
        updated_by: String,
    },
}

#[derive(Clone, Debug, Default, AsChangeset, router_derive::DebugAsDisplay)]
#[diesel(table_name = payment_intent)]
pub struct PaymentIntentUpdateInternal {
    pub amount: Option<MinorUnit>,
    pub currency: Option<storage_enums::Currency>,
    pub status: Option<storage_enums::IntentStatus>,
    pub amount_captured: Option<MinorUnit>,
    pub customer_id: Option<id_type::CustomerId>,
    pub return_url: Option<String>,
    pub setup_future_usage: Option<storage_enums::FutureUsage>,
    pub off_session: Option<bool>,
    pub metadata: Option<pii::SecretSerdeValue>,
    pub billing_address_id: Option<String>,
    pub shipping_address_id: Option<String>,
    pub modified_at: Option<PrimitiveDateTime>,
    pub active_attempt_id: Option<String>,
    pub business_country: Option<storage_enums::CountryAlpha2>,
    pub business_label: Option<String>,
    pub description: Option<String>,
    pub statement_descriptor_name: Option<String>,
    pub statement_descriptor_suffix: Option<String>,
    #[diesel(deserialize_as = super::OptionalDieselArray<pii::SecretSerdeValue>)]
    pub order_details: Option<Vec<pii::SecretSerdeValue>>,
    pub attempt_count: Option<i16>,
    pub merchant_decision: Option<String>,
    pub payment_confirm_source: Option<storage_enums::PaymentSource>,
    pub updated_by: String,
    pub surcharge_applicable: Option<bool>,
    pub incremental_authorization_allowed: Option<bool>,
    pub authorization_count: Option<i32>,
    pub session_expiry: Option<PrimitiveDateTime>,
    pub fingerprint_id: Option<String>,
    pub request_external_three_ds_authentication: Option<bool>,
    pub frm_metadata: Option<pii::SecretSerdeValue>,
    pub billing_address_details: Option<Encryption>,
<<<<<<< HEAD
    pub shipping_address_details: Option<Encryption>,
=======
    pub customer_details: Option<Encryption>,
>>>>>>> 17305b2b
}

impl PaymentIntentUpdate {
    pub fn apply_changeset(self, source: PaymentIntent) -> PaymentIntent {
        let PaymentIntentUpdateInternal {
            amount,
            currency,
            status,
            amount_captured,
            customer_id,
            return_url,
            setup_future_usage,
            off_session,
            metadata,
            billing_address_id,
            shipping_address_id,
            modified_at: _,
            active_attempt_id,
            business_country,
            business_label,
            description,
            statement_descriptor_name,
            statement_descriptor_suffix,
            order_details,
            attempt_count,
            merchant_decision,
            payment_confirm_source,
            updated_by,
            surcharge_applicable,
            incremental_authorization_allowed,
            authorization_count,
            session_expiry,
            fingerprint_id,
            request_external_three_ds_authentication,
            frm_metadata,
            billing_address_details,
<<<<<<< HEAD
            shipping_address_details,
=======
            customer_details,
>>>>>>> 17305b2b
        } = self.into();
        PaymentIntent {
            amount: amount.unwrap_or(source.amount),
            currency: currency.or(source.currency),
            status: status.unwrap_or(source.status),
            amount_captured: amount_captured.or(source.amount_captured),
            customer_id: customer_id.or(source.customer_id),
            return_url: return_url.or(source.return_url),
            setup_future_usage: setup_future_usage.or(source.setup_future_usage),
            off_session: off_session.or(source.off_session),
            metadata: metadata.or(source.metadata),
            billing_address_id: billing_address_id.or(source.billing_address_id),
            shipping_address_id: shipping_address_id.or(source.shipping_address_id),
            modified_at: common_utils::date_time::now(),
            active_attempt_id: active_attempt_id.unwrap_or(source.active_attempt_id),
            business_country: business_country.or(source.business_country),
            business_label: business_label.or(source.business_label),
            description: description.or(source.description),
            statement_descriptor_name: statement_descriptor_name
                .or(source.statement_descriptor_name),
            statement_descriptor_suffix: statement_descriptor_suffix
                .or(source.statement_descriptor_suffix),
            order_details: order_details.or(source.order_details),
            attempt_count: attempt_count.unwrap_or(source.attempt_count),
            merchant_decision: merchant_decision.or(source.merchant_decision),
            payment_confirm_source: payment_confirm_source.or(source.payment_confirm_source),
            updated_by,
            surcharge_applicable: surcharge_applicable.or(source.surcharge_applicable),

            incremental_authorization_allowed: incremental_authorization_allowed
                .or(source.incremental_authorization_allowed),
            authorization_count: authorization_count.or(source.authorization_count),
            fingerprint_id: fingerprint_id.or(source.fingerprint_id),
            session_expiry: session_expiry.or(source.session_expiry),
            request_external_three_ds_authentication: request_external_three_ds_authentication
                .or(source.request_external_three_ds_authentication),
            frm_metadata: frm_metadata.or(source.frm_metadata),
            billing_address_details: billing_address_details.or(source.billing_address_details),
<<<<<<< HEAD
            shipping_address_details: shipping_address_details.or(source.shipping_address_details),
=======
            customer_details: customer_details.or(source.customer_details),
>>>>>>> 17305b2b
            ..source
        }
    }
}

impl From<PaymentIntentUpdate> for PaymentIntentUpdateInternal {
    fn from(payment_intent_update: PaymentIntentUpdate) -> Self {
        match payment_intent_update {
            PaymentIntentUpdate::Update {
                amount,
                currency,
                setup_future_usage,
                status,
                customer_id,
                shipping_address_id,
                billing_address_id,
                return_url,
                business_country,
                business_label,
                description,
                statement_descriptor_name,
                statement_descriptor_suffix,
                order_details,
                metadata,
                payment_confirm_source,
                updated_by,
                session_expiry,
                fingerprint_id,
                request_external_three_ds_authentication,
                frm_metadata,
                customer_details,
            } => Self {
                amount: Some(amount),
                currency: Some(currency),
                status: Some(status),
                setup_future_usage,
                customer_id,
                shipping_address_id,
                billing_address_id,
                modified_at: Some(common_utils::date_time::now()),
                return_url,
                business_country,
                business_label,
                description,
                statement_descriptor_name,
                statement_descriptor_suffix,
                order_details,
                metadata,
                payment_confirm_source,
                updated_by,
                session_expiry,
                fingerprint_id,
                request_external_three_ds_authentication,
                frm_metadata,
                customer_details,
                ..Default::default()
            },
            PaymentIntentUpdate::MetadataUpdate {
                metadata,
                updated_by,
            } => Self {
                metadata: Some(metadata),
                modified_at: Some(common_utils::date_time::now()),
                updated_by,
                ..Default::default()
            },
            PaymentIntentUpdate::PaymentCreateUpdate {
                return_url,
                status,
                customer_id,
                shipping_address_id,
                billing_address_id,
                customer_details,
                updated_by,
            } => Self {
                return_url,
                status,
                customer_id,
                shipping_address_id,
                billing_address_id,
                customer_details,
                modified_at: Some(common_utils::date_time::now()),
                updated_by,
                ..Default::default()
            },
            PaymentIntentUpdate::PGStatusUpdate {
                status,
                updated_by,
                incremental_authorization_allowed,
            } => Self {
                status: Some(status),
                modified_at: Some(common_utils::date_time::now()),
                updated_by,
                incremental_authorization_allowed,
                ..Default::default()
            },
            PaymentIntentUpdate::MerchantStatusUpdate {
                status,
                shipping_address_id,
                billing_address_id,
                updated_by,
            } => Self {
                status: Some(status),
                shipping_address_id,
                billing_address_id,
                modified_at: Some(common_utils::date_time::now()),
                updated_by,
                ..Default::default()
            },
            PaymentIntentUpdate::ResponseUpdate {
                // amount,
                // currency,
                status,
                amount_captured,
                fingerprint_id,
                // customer_id,
                return_url,
                updated_by,
                incremental_authorization_allowed,
            } => Self {
                // amount,
                // currency: Some(currency),
                status: Some(status),
                amount_captured,
                fingerprint_id,
                // customer_id,
                return_url,
                modified_at: Some(common_utils::date_time::now()),
                updated_by,
                incremental_authorization_allowed,
                ..Default::default()
            },
            PaymentIntentUpdate::PaymentAttemptAndAttemptCountUpdate {
                active_attempt_id,
                attempt_count,
                updated_by,
            } => Self {
                active_attempt_id: Some(active_attempt_id),
                attempt_count: Some(attempt_count),
                updated_by,
                ..Default::default()
            },
            PaymentIntentUpdate::StatusAndAttemptUpdate {
                status,
                active_attempt_id,
                attempt_count,
                updated_by,
            } => Self {
                status: Some(status),
                active_attempt_id: Some(active_attempt_id),
                attempt_count: Some(attempt_count),
                updated_by,
                ..Default::default()
            },
            PaymentIntentUpdate::ApproveUpdate {
                status,
                merchant_decision,
                updated_by,
            } => Self {
                status: Some(status),
                merchant_decision,
                updated_by,
                ..Default::default()
            },
            PaymentIntentUpdate::RejectUpdate {
                status,
                merchant_decision,
                updated_by,
            } => Self {
                status: Some(status),
                merchant_decision,
                updated_by,
                ..Default::default()
            },
            PaymentIntentUpdate::SurchargeApplicableUpdate {
                surcharge_applicable,
                updated_by,
            } => Self {
                surcharge_applicable,
                updated_by,
                ..Default::default()
            },
            PaymentIntentUpdate::IncrementalAuthorizationAmountUpdate { amount } => Self {
                amount: Some(amount),
                ..Default::default()
            },
            PaymentIntentUpdate::AuthorizationCountUpdate {
                authorization_count,
            } => Self {
                authorization_count: Some(authorization_count),
                ..Default::default()
            },
            PaymentIntentUpdate::CompleteAuthorizeUpdate {
                shipping_address_id,
            } => Self {
                shipping_address_id,
                ..Default::default()
            },
            PaymentIntentUpdate::ManualUpdate { status, updated_by } => Self {
                status,
                updated_by,
                ..Default::default()
            },
        }
    }
}

mod tests {
    #[test]
    fn test_backwards_compatibility() {
        let serialized_payment_intent = r#"{
    "id": 123,
    "payment_id": "payment_12345",
    "merchant_id": "merchant_67890",
    "status": "succeeded",
    "amount": 10000,
    "currency": "USD",
    "amount_captured": null,
    "customer_id": "cust_123456",
    "description": "Test Payment",
    "return_url": "https://example.com/return",
    "metadata": null,
    "connector_id": "connector_001",
    "shipping_address_id": null,
    "billing_address_id": null,
    "statement_descriptor_name": null,
    "statement_descriptor_suffix": null,
    "created_at": "2024-02-01T12:00:00Z",
    "modified_at": "2024-02-01T12:00:00Z",
    "last_synced": null,
    "setup_future_usage": null,
    "off_session": null,
    "client_secret": "sec_abcdef1234567890",
    "active_attempt_id": "attempt_123",
    "business_country": "US",
    "business_label": null,
    "order_details": null,
    "allowed_payment_method_types": "credit",
    "connector_metadata": null,
    "feature_metadata": null,
    "attempt_count": 1,
    "profile_id": null,
    "merchant_decision": null,
    "payment_link_id": null,
    "payment_confirm_source": null,
    "updated_by": "admin",
    "surcharge_applicable": null,
    "request_incremental_authorization": null,
    "incremental_authorization_allowed": null,
    "authorization_count": null,
    "session_expiry": null,
    "fingerprint_id": null,
    "frm_metadata": null
}"#;
        let deserialized_payment_intent =
            serde_json::from_str::<super::PaymentIntent>(serialized_payment_intent);

        assert!(deserialized_payment_intent.is_ok());
    }
}<|MERGE_RESOLUTION|>--- conflicted
+++ resolved
@@ -60,11 +60,8 @@
     pub charges: Option<pii::SecretSerdeValue>,
     pub frm_metadata: Option<pii::SecretSerdeValue>,
     pub billing_address_details: Option<Encryption>,
-<<<<<<< HEAD
     pub shipping_address_details: Option<Encryption>,
-=======
     pub customer_details: Option<Encryption>,
->>>>>>> 17305b2b
 }
 
 #[derive(
@@ -121,11 +118,8 @@
     pub charges: Option<pii::SecretSerdeValue>,
     pub frm_metadata: Option<pii::SecretSerdeValue>,
     pub billing_address_details: Option<Encryption>,
-<<<<<<< HEAD
     pub shipping_address_details: Option<Encryption>,
-=======
     pub customer_details: Option<Encryption>,
->>>>>>> 17305b2b
 }
 
 #[derive(Debug, Clone, Serialize, Deserialize)]
@@ -261,11 +255,8 @@
     pub request_external_three_ds_authentication: Option<bool>,
     pub frm_metadata: Option<pii::SecretSerdeValue>,
     pub billing_address_details: Option<Encryption>,
-<<<<<<< HEAD
     pub shipping_address_details: Option<Encryption>,
-=======
     pub customer_details: Option<Encryption>,
->>>>>>> 17305b2b
 }
 
 impl PaymentIntentUpdate {
@@ -302,11 +293,8 @@
             request_external_three_ds_authentication,
             frm_metadata,
             billing_address_details,
-<<<<<<< HEAD
             shipping_address_details,
-=======
             customer_details,
->>>>>>> 17305b2b
         } = self.into();
         PaymentIntent {
             amount: amount.unwrap_or(source.amount),
@@ -345,11 +333,8 @@
                 .or(source.request_external_three_ds_authentication),
             frm_metadata: frm_metadata.or(source.frm_metadata),
             billing_address_details: billing_address_details.or(source.billing_address_details),
-<<<<<<< HEAD
             shipping_address_details: shipping_address_details.or(source.shipping_address_details),
-=======
             customer_details: customer_details.or(source.customer_details),
->>>>>>> 17305b2b
             ..source
         }
     }
