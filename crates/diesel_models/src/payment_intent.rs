--- conflicted
+++ resolved
@@ -58,11 +58,8 @@
     pub session_expiry: Option<PrimitiveDateTime>,
     pub fingerprint_id: Option<String>,
     pub request_external_three_ds_authentication: Option<bool>,
-<<<<<<< HEAD
     pub charges: Option<pii::SecretSerdeValue>,
-=======
     pub frm_metadata: Option<pii::SecretSerdeValue>,
->>>>>>> 5e848554
 }
 
 #[derive(
@@ -116,11 +113,8 @@
     pub session_expiry: Option<PrimitiveDateTime>,
     pub fingerprint_id: Option<String>,
     pub request_external_three_ds_authentication: Option<bool>,
-<<<<<<< HEAD
     pub charges: Option<pii::SecretSerdeValue>,
-=======
     pub frm_metadata: Option<pii::SecretSerdeValue>,
->>>>>>> 5e848554
 }
 
 #[derive(Debug, Clone, Serialize, Deserialize)]
@@ -247,11 +241,8 @@
     pub session_expiry: Option<PrimitiveDateTime>,
     pub fingerprint_id: Option<String>,
     pub request_external_three_ds_authentication: Option<bool>,
-<<<<<<< HEAD
     pub charges: Option<pii::SecretSerdeValue>,
-=======
     pub frm_metadata: Option<pii::SecretSerdeValue>,
->>>>>>> 5e848554
 }
 
 impl PaymentIntentUpdate {
@@ -287,11 +278,8 @@
             session_expiry,
             fingerprint_id,
             request_external_three_ds_authentication,
-<<<<<<< HEAD
             charges,
-=======
             frm_metadata,
->>>>>>> 5e848554
         } = self.into();
         PaymentIntent {
             amount: amount.unwrap_or(source.amount),
@@ -329,12 +317,9 @@
             session_expiry: session_expiry.or(source.session_expiry),
             request_external_three_ds_authentication: request_external_three_ds_authentication
                 .or(source.request_external_three_ds_authentication),
-<<<<<<< HEAD
             charges: charges.or(source.charges),
-=======
 
             frm_metadata: frm_metadata.or(source.frm_metadata),
->>>>>>> 5e848554
             ..source
         }
     }
