use common_enums::RequestIncrementalAuthorization;
use common_utils::pii;
use diesel::{AsChangeset, Identifiable, Insertable, Queryable};
use serde::{Deserialize, Serialize};
use time::PrimitiveDateTime;

use crate::{enums as storage_enums, schema::payment_intent};

#[derive(Clone, Debug, Eq, PartialEq, Identifiable, Queryable, Serialize, Deserialize)]
#[diesel(table_name = payment_intent)]
pub struct PaymentIntent {
    pub id: i32,
    pub payment_id: String,
    pub merchant_id: String,
    pub status: storage_enums::IntentStatus,
    pub amount: i64,
    pub currency: Option<storage_enums::Currency>,
    pub amount_captured: Option<i64>,
    pub customer_id: Option<String>,
    pub description: Option<String>,
    pub return_url: Option<String>,
    pub metadata: Option<pii::SecretSerdeValue>,
    pub connector_id: Option<String>,
    pub shipping_address_id: Option<String>,
    pub billing_address_id: Option<String>,
    pub statement_descriptor_name: Option<String>,
    pub statement_descriptor_suffix: Option<String>,
    #[serde(with = "common_utils::custom_serde::iso8601")]
    pub created_at: PrimitiveDateTime,
    #[serde(with = "common_utils::custom_serde::iso8601")]
    pub modified_at: PrimitiveDateTime,
    #[serde(default, with = "common_utils::custom_serde::iso8601::option")]
    pub last_synced: Option<PrimitiveDateTime>,
    pub setup_future_usage: Option<storage_enums::FutureUsage>,
    pub off_session: Option<bool>,
    pub client_secret: Option<String>,
    pub active_attempt_id: String,
    pub business_country: Option<storage_enums::CountryAlpha2>,
    pub business_label: Option<String>,
    #[diesel(deserialize_as = super::OptionalDieselArray<pii::SecretSerdeValue>)]
    pub order_details: Option<Vec<pii::SecretSerdeValue>>,
    pub allowed_payment_method_types: Option<serde_json::Value>,
    pub connector_metadata: Option<serde_json::Value>,
    pub feature_metadata: Option<serde_json::Value>,
    pub attempt_count: i16,
    pub profile_id: Option<String>,
    // Denotes the action(approve or reject) taken by merchant in case of manual review.
    // Manual review can occur when the transaction is marked as risky by the frm_processor, payment processor or when there is underpayment/over payment incase of crypto payment
    pub merchant_decision: Option<String>,
    pub payment_link_id: Option<String>,
    pub payment_confirm_source: Option<storage_enums::PaymentSource>,

    pub updated_by: String,
    pub surcharge_applicable: Option<bool>,
    pub request_incremental_authorization: RequestIncrementalAuthorization,
    pub incremental_authorization_allowed: Option<bool>,
}

#[derive(
    Clone,
    Debug,
    Default,
    Eq,
    PartialEq,
    Insertable,
    router_derive::DebugAsDisplay,
    Serialize,
    Deserialize,
)]
#[diesel(table_name = payment_intent)]
pub struct PaymentIntentNew {
    pub payment_id: String,
    pub merchant_id: String,
    pub status: storage_enums::IntentStatus,
    pub amount: i64,
    pub currency: Option<storage_enums::Currency>,
    pub amount_captured: Option<i64>,
    pub customer_id: Option<String>,
    pub description: Option<String>,
    pub return_url: Option<String>,
    pub metadata: Option<pii::SecretSerdeValue>,
    pub connector_id: Option<String>,
    pub shipping_address_id: Option<String>,
    pub billing_address_id: Option<String>,
    pub statement_descriptor_name: Option<String>,
    pub statement_descriptor_suffix: Option<String>,
    #[serde(default, with = "common_utils::custom_serde::iso8601::option")]
    pub created_at: Option<PrimitiveDateTime>,
    #[serde(default, with = "common_utils::custom_serde::iso8601::option")]
    pub modified_at: Option<PrimitiveDateTime>,
    #[serde(default, with = "common_utils::custom_serde::iso8601::option")]
    pub last_synced: Option<PrimitiveDateTime>,
    pub setup_future_usage: Option<storage_enums::FutureUsage>,
    pub off_session: Option<bool>,
    pub client_secret: Option<String>,
    pub active_attempt_id: String,
    pub business_country: Option<storage_enums::CountryAlpha2>,
    pub business_label: Option<String>,
    #[diesel(deserialize_as = super::OptionalDieselArray<pii::SecretSerdeValue>)]
    pub order_details: Option<Vec<pii::SecretSerdeValue>>,
    pub allowed_payment_method_types: Option<serde_json::Value>,
    pub connector_metadata: Option<serde_json::Value>,
    pub feature_metadata: Option<serde_json::Value>,
    pub attempt_count: i16,
    pub profile_id: Option<String>,
    pub merchant_decision: Option<String>,
    pub payment_link_id: Option<String>,
    pub payment_confirm_source: Option<storage_enums::PaymentSource>,

    pub updated_by: String,
    pub surcharge_applicable: Option<bool>,
    pub request_incremental_authorization: RequestIncrementalAuthorization,
    pub incremental_authorization_allowed: Option<bool>,
}

#[derive(Debug, Clone, Serialize, Deserialize)]
pub enum PaymentIntentUpdate {
    ResponseUpdate {
        status: storage_enums::IntentStatus,
        amount_captured: Option<i64>,
        return_url: Option<String>,
        updated_by: String,
        incremental_authorization_allowed: Option<bool>,
    },
    MetadataUpdate {
        metadata: pii::SecretSerdeValue,
        updated_by: String,
    },
    ReturnUrlUpdate {
        return_url: Option<String>,
        status: Option<storage_enums::IntentStatus>,
        customer_id: Option<String>,
        shipping_address_id: Option<String>,
        billing_address_id: Option<String>,
        updated_by: String,
    },
    MerchantStatusUpdate {
        status: storage_enums::IntentStatus,
        shipping_address_id: Option<String>,
        billing_address_id: Option<String>,
        updated_by: String,
    },
    PGStatusUpdate {
        status: storage_enums::IntentStatus,
        updated_by: String,
        incremental_authorization_allowed: Option<bool>,
    },
    Update {
        amount: i64,
        currency: storage_enums::Currency,
        setup_future_usage: Option<storage_enums::FutureUsage>,
        status: storage_enums::IntentStatus,
        customer_id: Option<String>,
        shipping_address_id: Option<String>,
        billing_address_id: Option<String>,
        return_url: Option<String>,
        business_country: Option<storage_enums::CountryAlpha2>,
        business_label: Option<String>,
        description: Option<String>,
        statement_descriptor_name: Option<String>,
        statement_descriptor_suffix: Option<String>,
        order_details: Option<Vec<pii::SecretSerdeValue>>,
        metadata: Option<pii::SecretSerdeValue>,
        payment_confirm_source: Option<storage_enums::PaymentSource>,
        updated_by: String,
    },
    PaymentAttemptAndAttemptCountUpdate {
        active_attempt_id: String,
        attempt_count: i16,
        updated_by: String,
    },
    StatusAndAttemptUpdate {
        status: storage_enums::IntentStatus,
        active_attempt_id: String,
        attempt_count: i16,
        updated_by: String,
    },
    ApproveUpdate {
        merchant_decision: Option<String>,
        updated_by: String,
    },
    RejectUpdate {
        status: storage_enums::IntentStatus,
        merchant_decision: Option<String>,
        updated_by: String,
    },
    SurchargeApplicableUpdate {
        surcharge_applicable: Option<bool>,
        updated_by: String,
    },
}

#[derive(Clone, Debug, Default, AsChangeset, router_derive::DebugAsDisplay)]
#[diesel(table_name = payment_intent)]
pub struct PaymentIntentUpdateInternal {
    pub amount: Option<i64>,
    pub currency: Option<storage_enums::Currency>,
    pub status: Option<storage_enums::IntentStatus>,
    pub amount_captured: Option<i64>,
    pub customer_id: Option<String>,
    pub return_url: Option<String>,
    pub setup_future_usage: Option<storage_enums::FutureUsage>,
    pub off_session: Option<bool>,
    pub metadata: Option<pii::SecretSerdeValue>,
    pub billing_address_id: Option<String>,
    pub shipping_address_id: Option<String>,
    pub modified_at: Option<PrimitiveDateTime>,
    pub active_attempt_id: Option<String>,
    pub business_country: Option<storage_enums::CountryAlpha2>,
    pub business_label: Option<String>,
    pub description: Option<String>,
    pub statement_descriptor_name: Option<String>,
    pub statement_descriptor_suffix: Option<String>,
    #[diesel(deserialize_as = super::OptionalDieselArray<pii::SecretSerdeValue>)]
    pub order_details: Option<Vec<pii::SecretSerdeValue>>,
    pub attempt_count: Option<i16>,
    pub profile_id: Option<String>,
    merchant_decision: Option<String>,
    payment_confirm_source: Option<storage_enums::PaymentSource>,

    pub updated_by: String,
    pub surcharge_applicable: Option<bool>,
    pub incremental_authorization_allowed: Option<bool>,
}

impl PaymentIntentUpdate {
    pub fn apply_changeset(self, source: PaymentIntent) -> PaymentIntent {
        let PaymentIntentUpdateInternal {
            amount,
            currency,
            status,
            amount_captured,
            customer_id,
            return_url,
            setup_future_usage,
            off_session,
            metadata,
            billing_address_id,
            shipping_address_id,
            modified_at: _,
            active_attempt_id,
            business_country,
            business_label,
            description,
            statement_descriptor_name,
            statement_descriptor_suffix,
            order_details,
            attempt_count,
            profile_id,
            merchant_decision,
            payment_confirm_source,
            updated_by,
            surcharge_applicable,
        } = self.into();
        PaymentIntent {
            amount: amount.unwrap_or(source.amount),
            currency: currency.or(source.currency),
            status: status.unwrap_or(source.status),
            amount_captured: amount_captured.or(source.amount_captured),
            customer_id: customer_id.or(source.customer_id),
            return_url: return_url.or(source.return_url),
            setup_future_usage: setup_future_usage.or(source.setup_future_usage),
            off_session: off_session.or(source.off_session),
            metadata: metadata.or(source.metadata),
            billing_address_id: billing_address_id.or(source.billing_address_id),
            shipping_address_id: shipping_address_id.or(source.shipping_address_id),
            modified_at: common_utils::date_time::now(),
            active_attempt_id: active_attempt_id.unwrap_or(source.active_attempt_id),
            business_country: business_country.or(source.business_country),
            business_label: business_label.or(source.business_label),
            description: description.or(source.description),
            statement_descriptor_name: statement_descriptor_name
                .or(source.statement_descriptor_name),
            statement_descriptor_suffix: statement_descriptor_suffix
                .or(source.statement_descriptor_suffix),
<<<<<<< HEAD
            order_details: internal_update.order_details.or(source.order_details),
            attempt_count: internal_update
                .attempt_count
                .unwrap_or(source.attempt_count),
            profile_id: internal_update.profile_id.or(source.profile_id),
            merchant_decision: internal_update
                .merchant_decision
                .or(source.merchant_decision),
            payment_confirm_source: internal_update
                .payment_confirm_source
                .or(source.payment_confirm_source),
            updated_by: internal_update.updated_by,
            incremental_authorization_allowed: internal_update.incremental_authorization_allowed,
=======
            order_details: order_details.or(source.order_details),
            attempt_count: attempt_count.unwrap_or(source.attempt_count),
            profile_id: profile_id.or(source.profile_id),
            merchant_decision: merchant_decision.or(source.merchant_decision),
            payment_confirm_source: payment_confirm_source.or(source.payment_confirm_source),
            updated_by,
            surcharge_applicable: surcharge_applicable.or(source.surcharge_applicable),
>>>>>>> 37ab3924
            ..source
        }
    }
}

impl From<PaymentIntentUpdate> for PaymentIntentUpdateInternal {
    fn from(payment_intent_update: PaymentIntentUpdate) -> Self {
        match payment_intent_update {
            PaymentIntentUpdate::Update {
                amount,
                currency,
                setup_future_usage,
                status,
                customer_id,
                shipping_address_id,
                billing_address_id,
                return_url,
                business_country,
                business_label,
                description,
                statement_descriptor_name,
                statement_descriptor_suffix,
                order_details,
                metadata,
                payment_confirm_source,
                updated_by,
            } => Self {
                amount: Some(amount),
                currency: Some(currency),
                status: Some(status),
                setup_future_usage,
                customer_id,
                shipping_address_id,
                billing_address_id,
                modified_at: Some(common_utils::date_time::now()),
                return_url,
                business_country,
                business_label,
                description,
                statement_descriptor_name,
                statement_descriptor_suffix,
                order_details,
                metadata,
                payment_confirm_source,
                updated_by,
                ..Default::default()
            },
            PaymentIntentUpdate::MetadataUpdate {
                metadata,
                updated_by,
            } => Self {
                metadata: Some(metadata),
                modified_at: Some(common_utils::date_time::now()),
                updated_by,
                ..Default::default()
            },
            PaymentIntentUpdate::ReturnUrlUpdate {
                return_url,
                status,
                customer_id,
                shipping_address_id,
                billing_address_id,
                updated_by,
            } => Self {
                return_url,
                status,
                customer_id,
                shipping_address_id,
                billing_address_id,
                modified_at: Some(common_utils::date_time::now()),
                updated_by,
                ..Default::default()
            },
            PaymentIntentUpdate::PGStatusUpdate {
                status,
                updated_by,
                incremental_authorization_allowed,
            } => Self {
                status: Some(status),
                modified_at: Some(common_utils::date_time::now()),
                updated_by,
                incremental_authorization_allowed,
                ..Default::default()
            },
            PaymentIntentUpdate::MerchantStatusUpdate {
                status,
                shipping_address_id,
                billing_address_id,
                updated_by,
            } => Self {
                status: Some(status),
                shipping_address_id,
                billing_address_id,
                modified_at: Some(common_utils::date_time::now()),
                updated_by,
                ..Default::default()
            },
            PaymentIntentUpdate::ResponseUpdate {
                // amount,
                // currency,
                status,
                amount_captured,
                // customer_id,
                return_url,
                updated_by,
                incremental_authorization_allowed,
            } => Self {
                // amount,
                // currency: Some(currency),
                status: Some(status),
                amount_captured,
                // customer_id,
                return_url,
                modified_at: Some(common_utils::date_time::now()),
                updated_by,
                incremental_authorization_allowed,
                ..Default::default()
            },
            PaymentIntentUpdate::PaymentAttemptAndAttemptCountUpdate {
                active_attempt_id,
                attempt_count,
                updated_by,
            } => Self {
                active_attempt_id: Some(active_attempt_id),
                attempt_count: Some(attempt_count),
                updated_by,
                ..Default::default()
            },
            PaymentIntentUpdate::StatusAndAttemptUpdate {
                status,
                active_attempt_id,
                attempt_count,
                updated_by,
            } => Self {
                status: Some(status),
                active_attempt_id: Some(active_attempt_id),
                attempt_count: Some(attempt_count),
                updated_by,
                ..Default::default()
            },
            PaymentIntentUpdate::ApproveUpdate {
                merchant_decision,
                updated_by,
            } => Self {
                merchant_decision,
                updated_by,
                ..Default::default()
            },
            PaymentIntentUpdate::RejectUpdate {
                status,
                merchant_decision,
                updated_by,
            } => Self {
                status: Some(status),
                merchant_decision,
                updated_by,
                ..Default::default()
            },
            PaymentIntentUpdate::SurchargeApplicableUpdate {
                surcharge_applicable,
                updated_by,
            } => Self {
                surcharge_applicable,
                updated_by,
                ..Default::default()
            },
        }
    }
}<|MERGE_RESOLUTION|>--- conflicted
+++ resolved
@@ -251,6 +251,7 @@
             payment_confirm_source,
             updated_by,
             surcharge_applicable,
+            incremental_authorization_allowed,
         } = self.into();
         PaymentIntent {
             amount: amount.unwrap_or(source.amount),
@@ -273,21 +274,6 @@
                 .or(source.statement_descriptor_name),
             statement_descriptor_suffix: statement_descriptor_suffix
                 .or(source.statement_descriptor_suffix),
-<<<<<<< HEAD
-            order_details: internal_update.order_details.or(source.order_details),
-            attempt_count: internal_update
-                .attempt_count
-                .unwrap_or(source.attempt_count),
-            profile_id: internal_update.profile_id.or(source.profile_id),
-            merchant_decision: internal_update
-                .merchant_decision
-                .or(source.merchant_decision),
-            payment_confirm_source: internal_update
-                .payment_confirm_source
-                .or(source.payment_confirm_source),
-            updated_by: internal_update.updated_by,
-            incremental_authorization_allowed: internal_update.incremental_authorization_allowed,
-=======
             order_details: order_details.or(source.order_details),
             attempt_count: attempt_count.unwrap_or(source.attempt_count),
             profile_id: profile_id.or(source.profile_id),
@@ -295,7 +281,8 @@
             payment_confirm_source: payment_confirm_source.or(source.payment_confirm_source),
             updated_by,
             surcharge_applicable: surcharge_applicable.or(source.surcharge_applicable),
->>>>>>> 37ab3924
+
+            incremental_authorization_allowed,
             ..source
         }
     }
