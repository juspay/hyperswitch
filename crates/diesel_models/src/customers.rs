--- conflicted
+++ resolved
@@ -56,14 +56,8 @@
 )]
 #[diesel(table_name = customers, primary_key(customer_id, merchant_id), check_for_backend(diesel::pg::Pg))]
 pub struct Customer {
-<<<<<<< HEAD
-    pub customer_id: id_type::CustomerId,
-    pub merchant_id: String,
-=======
-    pub id: i32,
     pub customer_id: common_utils::id_type::CustomerId,
     pub merchant_id: common_utils::id_type::MerchantId,
->>>>>>> 7068fbfb
     pub name: Option<Encryption>,
     pub email: Option<Encryption>,
     pub phone: Option<Encryption>,
