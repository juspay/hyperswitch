--- conflicted
+++ resolved
@@ -5,12 +5,9 @@
 
 use crate::schema::users;
 
-<<<<<<< HEAD
-pub mod sample_data;
-=======
 pub mod dashboard_metadata;
 
->>>>>>> 1ca2ba45
+pub mod sample_data;
 #[derive(Clone, Debug, Identifiable, Queryable)]
 #[diesel(table_name = users)]
 pub struct User {
