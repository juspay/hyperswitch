use common_utils::{id_type, pii};
use diesel::{AsChangeset, Identifiable, Insertable, Queryable};
use serde::{self, Deserialize, Serialize};
use time::PrimitiveDateTime;

use crate::{enums as storage_enums, schema::payouts};

// Payouts
#[derive(Clone, Debug, Eq, PartialEq, Identifiable, Queryable, Serialize, Deserialize)]
#[diesel(table_name = payouts)]
#[diesel(primary_key(payout_id))]
pub struct Payouts {
    pub payout_id: String,
    pub merchant_id: String,
    pub customer_id: id_type::CustomerId,
    pub address_id: String,
    pub payout_type: storage_enums::PayoutType,
    pub payout_method_id: Option<String>,
    pub amount: i64,
    pub destination_currency: storage_enums::Currency,
    pub source_currency: storage_enums::Currency,
    pub description: Option<String>,
    pub recurring: bool,
    pub auto_fulfill: bool,
    pub return_url: Option<String>,
    pub entity_type: storage_enums::PayoutEntityType,
    pub metadata: Option<pii::SecretSerdeValue>,
    #[serde(with = "common_utils::custom_serde::iso8601")]
    pub created_at: PrimitiveDateTime,
    #[serde(with = "common_utils::custom_serde::iso8601")]
    pub last_modified_at: PrimitiveDateTime,
    pub attempt_count: i16,
    pub profile_id: String,
    pub status: storage_enums::PayoutStatus,
    pub confirm: Option<bool>,
<<<<<<< HEAD
    pub payout_link_id: Option<String>,
    pub client_secret: Option<String>,
=======
    pub priority: Option<storage_enums::PayoutSendPriority>,
>>>>>>> 3bdffffb
}

#[derive(
    Clone,
    Debug,
    Eq,
    PartialEq,
    Insertable,
    serde::Serialize,
    serde::Deserialize,
    router_derive::DebugAsDisplay,
    router_derive::Setter,
)]
#[diesel(table_name = payouts)]
pub struct PayoutsNew {
    pub payout_id: String,
    pub merchant_id: String,
    pub customer_id: id_type::CustomerId,
    pub address_id: String,
    pub payout_type: storage_enums::PayoutType,
    pub payout_method_id: Option<String>,
    pub amount: i64,
    pub destination_currency: storage_enums::Currency,
    pub source_currency: storage_enums::Currency,
    pub description: Option<String>,
    pub recurring: bool,
    pub auto_fulfill: bool,
    pub return_url: Option<String>,
    pub entity_type: storage_enums::PayoutEntityType,
    pub metadata: Option<pii::SecretSerdeValue>,
    #[serde(default, with = "common_utils::custom_serde::iso8601::option")]
    pub created_at: Option<PrimitiveDateTime>,
    #[serde(default, with = "common_utils::custom_serde::iso8601::option")]
    pub last_modified_at: Option<PrimitiveDateTime>,
    pub attempt_count: i16,
    pub profile_id: String,
    pub status: storage_enums::PayoutStatus,
    pub confirm: Option<bool>,
<<<<<<< HEAD
    pub payout_link_id: Option<String>,
    pub client_secret: Option<String>,
=======
    pub priority: Option<storage_enums::PayoutSendPriority>,
>>>>>>> 3bdffffb
}

#[derive(Debug, Clone, Serialize, Deserialize)]
pub enum PayoutsUpdate {
    Update {
        amount: i64,
        destination_currency: storage_enums::Currency,
        source_currency: storage_enums::Currency,
        description: Option<String>,
        recurring: bool,
        auto_fulfill: bool,
        return_url: Option<String>,
        entity_type: storage_enums::PayoutEntityType,
        metadata: Option<pii::SecretSerdeValue>,
        profile_id: Option<String>,
        status: Option<storage_enums::PayoutStatus>,
        confirm: Option<bool>,
    },
    PayoutMethodIdUpdate {
        payout_method_id: String,
    },
    RecurringUpdate {
        recurring: bool,
    },
    AttemptCountUpdate {
        attempt_count: i16,
    },
    StatusUpdate {
        status: storage_enums::PayoutStatus,
    },
}

#[derive(Clone, Debug, AsChangeset, router_derive::DebugAsDisplay)]
#[diesel(table_name = payouts)]
pub struct PayoutsUpdateInternal {
    pub amount: Option<i64>,
    pub destination_currency: Option<storage_enums::Currency>,
    pub source_currency: Option<storage_enums::Currency>,
    pub description: Option<String>,
    pub recurring: Option<bool>,
    pub auto_fulfill: Option<bool>,
    pub return_url: Option<String>,
    pub entity_type: Option<storage_enums::PayoutEntityType>,
    pub metadata: Option<pii::SecretSerdeValue>,
    pub payout_method_id: Option<String>,
    pub profile_id: Option<String>,
    pub status: Option<storage_enums::PayoutStatus>,
    pub last_modified_at: PrimitiveDateTime,
    pub attempt_count: Option<i16>,
    pub confirm: Option<bool>,
}

impl Default for PayoutsUpdateInternal {
    fn default() -> Self {
        Self {
            amount: None,
            destination_currency: None,
            source_currency: None,
            description: None,
            recurring: None,
            auto_fulfill: None,
            return_url: None,
            entity_type: None,
            metadata: None,
            payout_method_id: None,
            profile_id: None,
            status: None,
            last_modified_at: common_utils::date_time::now(),
            attempt_count: None,
            confirm: None,
        }
    }
}

impl From<PayoutsUpdate> for PayoutsUpdateInternal {
    fn from(payout_update: PayoutsUpdate) -> Self {
        match payout_update {
            PayoutsUpdate::Update {
                amount,
                destination_currency,
                source_currency,
                description,
                recurring,
                auto_fulfill,
                return_url,
                entity_type,
                metadata,
                profile_id,
                status,
                confirm,
            } => Self {
                amount: Some(amount),
                destination_currency: Some(destination_currency),
                source_currency: Some(source_currency),
                description,
                recurring: Some(recurring),
                auto_fulfill: Some(auto_fulfill),
                return_url,
                entity_type: Some(entity_type),
                metadata,
                profile_id,
                status,
                confirm,
                ..Default::default()
            },
            PayoutsUpdate::PayoutMethodIdUpdate { payout_method_id } => Self {
                payout_method_id: Some(payout_method_id),
                ..Default::default()
            },
            PayoutsUpdate::RecurringUpdate { recurring } => Self {
                recurring: Some(recurring),
                ..Default::default()
            },
            PayoutsUpdate::AttemptCountUpdate { attempt_count } => Self {
                attempt_count: Some(attempt_count),
                ..Default::default()
            },
            PayoutsUpdate::StatusUpdate { status } => Self {
                status: Some(status),
                ..Default::default()
            },
        }
    }
}

impl PayoutsUpdate {
    pub fn apply_changeset(self, source: Payouts) -> Payouts {
        let PayoutsUpdateInternal {
            amount,
            destination_currency,
            source_currency,
            description,
            recurring,
            auto_fulfill,
            return_url,
            entity_type,
            metadata,
            payout_method_id,
            profile_id,
            status,
            last_modified_at,
            attempt_count,
            confirm,
        } = self.into();
        Payouts {
            amount: amount.unwrap_or(source.amount),
            destination_currency: destination_currency.unwrap_or(source.destination_currency),
            source_currency: source_currency.unwrap_or(source.source_currency),
            description: description.or(source.description),
            recurring: recurring.unwrap_or(source.recurring),
            auto_fulfill: auto_fulfill.unwrap_or(source.auto_fulfill),
            return_url: return_url.or(source.return_url),
            entity_type: entity_type.unwrap_or(source.entity_type),
            metadata: metadata.or(source.metadata),
            payout_method_id: payout_method_id.or(source.payout_method_id),
            profile_id: profile_id.unwrap_or(source.profile_id),
            status: status.unwrap_or(source.status),
            last_modified_at,
            attempt_count: attempt_count.unwrap_or(source.attempt_count),
            confirm: confirm.or(source.confirm),
            ..source
        }
    }
}<|MERGE_RESOLUTION|>--- conflicted
+++ resolved
@@ -33,12 +33,9 @@
     pub profile_id: String,
     pub status: storage_enums::PayoutStatus,
     pub confirm: Option<bool>,
-<<<<<<< HEAD
+    pub priority: Option<storage_enums::PayoutSendPriority>,
     pub payout_link_id: Option<String>,
     pub client_secret: Option<String>,
-=======
-    pub priority: Option<storage_enums::PayoutSendPriority>,
->>>>>>> 3bdffffb
 }
 
 #[derive(
@@ -77,12 +74,9 @@
     pub profile_id: String,
     pub status: storage_enums::PayoutStatus,
     pub confirm: Option<bool>,
-<<<<<<< HEAD
+    pub priority: Option<storage_enums::PayoutSendPriority>,
     pub payout_link_id: Option<String>,
     pub client_secret: Option<String>,
-=======
-    pub priority: Option<storage_enums::PayoutSendPriority>,
->>>>>>> 3bdffffb
 }
 
 #[derive(Debug, Clone, Serialize, Deserialize)]
