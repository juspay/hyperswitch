#[doc(hidden)]
pub mod diesel_exports {
    pub use super::{
        DbAttemptStatus as AttemptStatus, DbAuthenticationType as AuthenticationType,
        DbCaptureMethod as CaptureMethod, DbConnectorType as ConnectorType,
        DbCountryAlpha2 as CountryAlpha2, DbCurrency as Currency, DbDisputeStage as DisputeStage,
        DbDisputeStatus as DisputeStatus, DbEventClass as EventClass,
        DbEventObjectType as EventObjectType, DbEventType as EventType,
        DbFraudCheckStatus as FraudCheckStatus, DbFraudCheckType as FraudCheckType,
        DbFutureUsage as FutureUsage, DbIntentStatus as IntentStatus,
        DbMandateStatus as MandateStatus, DbMandateType as MandateType,
        DbMerchantStorageScheme as MerchantStorageScheme,
        DbPaymentMethodIssuerCode as PaymentMethodIssuerCode, DbPayoutStatus as PayoutStatus,
        DbPayoutType as PayoutType, DbProcessTrackerStatus as ProcessTrackerStatus,
        DbRefundStatus as RefundStatus, DbRefundType as RefundType,
    };
}
pub use common_enums::*;
use common_utils::pii;
use diesel::serialize::{Output, ToSql};
use time::PrimitiveDateTime;

#[derive(
    Clone,
    Copy,
    Debug,
    Eq,
    PartialEq,
    serde::Deserialize,
    serde::Serialize,
    strum::Display,
    strum::EnumString,
)]
#[router_derive::diesel_enum(storage_type = "pg_enum")]
#[serde(rename_all = "snake_case")]
#[strum(serialize_all = "snake_case")]
pub enum EventClass {
    Payments,
    Refunds,
    Disputes,
}

#[derive(
    Clone,
    Copy,
    Debug,
    Eq,
    PartialEq,
    serde::Deserialize,
    serde::Serialize,
    strum::Display,
    strum::EnumString,
)]
#[router_derive::diesel_enum(storage_type = "pg_enum")]
#[serde(rename_all = "snake_case")]
#[strum(serialize_all = "snake_case")]
pub enum EventObjectType {
    PaymentDetails,
    RefundDetails,
    DisputeDetails,
}

#[derive(
    Clone,
    Copy,
    Debug,
    Default,
    Eq,
    PartialEq,
    serde::Deserialize,
    serde::Serialize,
    strum::Display,
    strum::EnumString,
)]
#[router_derive::diesel_enum(storage_type = "pg_enum")]
#[serde(rename_all = "snake_case")]
#[strum(serialize_all = "snake_case")]
pub enum MerchantStorageScheme {
    #[default]
    PostgresOnly,
    RedisKv,
}

#[derive(
    Clone,
    Copy,
    Debug,
    Eq,
    PartialEq,
    serde::Deserialize,
    serde::Serialize,
    strum::Display,
    strum::EnumString,
)]
#[router_derive::diesel_enum(storage_type = "pg_enum")]
#[serde(rename_all = "snake_case")]
#[strum(serialize_all = "snake_case")]
pub enum ProcessTrackerStatus {
    // Picked by the producer
    Processing,
    // State when the task is added
    New,
    // Send to retry
    Pending,
    // Picked by consumer
    ProcessStarted,
    // Finished by consumer
    Finish,
}

// Refund
#[derive(
    Clone,
    Copy,
    Debug,
    Default,
    Eq,
    PartialEq,
    serde::Serialize,
    serde::Deserialize,
    strum::Display,
    strum::EnumString,
)]
#[router_derive::diesel_enum(storage_type = "pg_enum")]
#[strum(serialize_all = "snake_case")]
#[serde(rename_all = "snake_case")]
pub enum RefundType {
    InstantRefund,
    #[default]
    RegularRefund,
    RetryRefund,
}

// Mandate
#[derive(
    Clone,
    Copy,
    Debug,
    Eq,
    PartialEq,
    Default,
    serde::Deserialize,
    serde::Serialize,
    strum::Display,
    strum::EnumString,
)]
#[router_derive::diesel_enum(storage_type = "pg_enum")]
#[serde(rename_all = "snake_case")]
#[strum(serialize_all = "snake_case")]
pub enum MandateType {
    SingleUse,
    #[default]
    MultiUse,
}
use diesel::{
    backend::Backend,
    deserialize::{FromSql, FromSqlRow},
    expression::AsExpression,
    sql_types::Jsonb,
};
#[derive(
    serde::Serialize, serde::Deserialize, Debug, Clone, PartialEq, Eq, FromSqlRow, AsExpression,
)]
#[diesel(sql_type = Jsonb)]
#[serde(rename_all = "snake_case")]
pub enum MandateDataType {
    SingleUse(MandateAmountData),
    MultiUse(Option<MandateAmountData>),
}

impl<DB: Backend> FromSql<Jsonb, DB> for MandateDataType
where
    serde_json::Value: FromSql<Jsonb, DB>,
{
    fn from_sql(bytes: DB::RawValue<'_>) -> diesel::deserialize::Result<Self> {
        let value = <serde_json::Value as FromSql<Jsonb, DB>>::from_sql(bytes)?;
        Ok(serde_json::from_value(value)?)
    }
}
impl ToSql<Jsonb, diesel::pg::Pg> for MandateDataType
where
    serde_json::Value: ToSql<Jsonb, diesel::pg::Pg>,
{
    fn to_sql<'b>(&'b self, out: &mut Output<'b, '_, diesel::pg::Pg>) -> diesel::serialize::Result {
        let value = serde_json::to_value(self)?;

        // the function `reborrow` only works in case of `Pg` backend. But, in case of other backends
        // please refer to the diesel migration blog:
        // https://github.com/Diesel-rs/Diesel/blob/master/guide_drafts/migration_guide.md#changed-tosql-implementations
        <serde_json::Value as ToSql<Jsonb, diesel::pg::Pg>>::to_sql(&value, &mut out.reborrow())
    }
}

#[derive(Clone, Debug, serde::Serialize, serde::Deserialize, PartialEq, Eq)]
pub struct MandateAmountData {
    pub amount: i64,
    pub currency: Currency,
    pub start_date: Option<PrimitiveDateTime>,
    pub end_date: Option<PrimitiveDateTime>,
    pub metadata: Option<pii::SecretSerdeValue>,
}

#[derive(
    Clone,
    Copy,
    Debug,
    Eq,
    Hash,
    PartialEq,
    serde::Deserialize,
    serde::Serialize,
    strum::Display,
    strum::EnumString,
)]
#[router_derive::diesel_enum(storage_type = "text")]
#[strum(serialize_all = "snake_case")]
#[serde(rename_all = "snake_case")]
pub enum BankNames {
    AmericanExpress,
    BankOfAmerica,
    Barclays,
    CapitalOne,
    Chase,
    Citi,
    Discover,
    NavyFederalCreditUnion,
    PentagonFederalCreditUnion,
    SynchronyBank,
    WellsFargo,
    AbnAmro,
    AsnBank,
    Bunq,
    Handelsbanken,
    Ing,
    Knab,
    Moneyou,
    Rabobank,
    Regiobank,
    Revolut,
    SnsBank,
    TriodosBank,
    VanLanschot,
    ArzteUndApothekerBank,
    AustrianAnadiBankAg,
    BankAustria,
    Bank99Ag,
    BankhausCarlSpangler,
    BankhausSchelhammerUndSchatteraAg,
    BawagPskAg,
    BksBankAg,
    BrullKallmusBankAg,
    BtvVierLanderBank,
    CapitalBankGraweGruppeAg,
    Dolomitenbank,
    EasybankAg,
    ErsteBankUndSparkassen,
    HypoAlpeadriabankInternationalAg,
    HypoNoeLbFurNiederosterreichUWien,
    HypoOberosterreichSalzburgSteiermark,
    HypoTirolBankAg,
    HypoVorarlbergBankAg,
    HypoBankBurgenlandAktiengesellschaft,
    MarchfelderBank,
    OberbankAg,
    OsterreichischeArzteUndApothekerbank,
    PosojilnicaBankEGen,
    RaiffeisenBankengruppeOsterreich,
    SchelhammerCapitalBankAg,
    SchoellerbankAg,
    SpardaBankWien,
    VolksbankGruppe,
    VolkskreditbankAg,
    VrBankBraunau,
    PlusBank,
    EtransferPocztowy24,
    BankiSpbdzielcze,
    BankNowyBfgSa,
    GetinBank,
    Blik,
    NoblePay,
    IdeaBank,
    EnveloBank,
    NestPrzelew,
    MbankMtransfer,
    Inteligo,
    PbacZIpko,
    BnpParibas,
    BankPekaoSa,
    VolkswagenBank,
    AliorBank,
    Boz,
<<<<<<< HEAD
}

#[derive(
    Clone,
    Copy,
    Debug,
    Eq,
    PartialEq,
    serde::Serialize,
    serde::Deserialize,
    strum::Display,
    strum::EnumString,
)]
#[router_derive::diesel_enum(storage_type = "pg_enum")]
#[serde(rename_all = "snake_case")]
#[strum(serialize_all = "snake_case")]
pub enum FraudCheckType {
    PreFrm,
    PostFrm,
}

#[derive(
    Clone,
    Copy,
    Debug,
    Default,
    Eq,
    PartialEq,
    serde::Serialize,
    serde::Deserialize,
    strum::Display,
    strum::EnumString,
    frunk::LabelledGeneric,
)]
#[router_derive::diesel_enum(storage_type = "pg_enum")]
#[strum(serialize_all = "snake_case")]
pub enum FraudCheckStatus {
    Fraud,
    ManualReview,
    #[default]
    Pending,
    Legit,
    TransactionFailure,
=======
    AffinBank,
    AgroBank,
    AllianceBank,
    AmBank,
    BankIslam,
    BankMuamalat,
    BankRakyat,
    BankSimpananNasional,
    CimbBank,
    HongLeongBank,
    HsbcBank,
    KuwaitFinanceHouse,
    Maybank,
    OcbcBank,
    PublicBank,
    RhbBank,
    StandardCharteredBank,
    UobBank,
    BangkokBank,
    KrungsriBank,
    KrungThaiBank,
    TheSiamCommercialBank,
    KasikornBank,
>>>>>>> d578f087
}<|MERGE_RESOLUTION|>--- conflicted
+++ resolved
@@ -289,51 +289,6 @@
     VolkswagenBank,
     AliorBank,
     Boz,
-<<<<<<< HEAD
-}
-
-#[derive(
-    Clone,
-    Copy,
-    Debug,
-    Eq,
-    PartialEq,
-    serde::Serialize,
-    serde::Deserialize,
-    strum::Display,
-    strum::EnumString,
-)]
-#[router_derive::diesel_enum(storage_type = "pg_enum")]
-#[serde(rename_all = "snake_case")]
-#[strum(serialize_all = "snake_case")]
-pub enum FraudCheckType {
-    PreFrm,
-    PostFrm,
-}
-
-#[derive(
-    Clone,
-    Copy,
-    Debug,
-    Default,
-    Eq,
-    PartialEq,
-    serde::Serialize,
-    serde::Deserialize,
-    strum::Display,
-    strum::EnumString,
-    frunk::LabelledGeneric,
-)]
-#[router_derive::diesel_enum(storage_type = "pg_enum")]
-#[strum(serialize_all = "snake_case")]
-pub enum FraudCheckStatus {
-    Fraud,
-    ManualReview,
-    #[default]
-    Pending,
-    Legit,
-    TransactionFailure,
-=======
     AffinBank,
     AgroBank,
     AllianceBank,
@@ -357,5 +312,47 @@
     KrungThaiBank,
     TheSiamCommercialBank,
     KasikornBank,
->>>>>>> d578f087
+}
+
+#[derive(
+    Clone,
+    Copy,
+    Debug,
+    Eq,
+    PartialEq,
+    serde::Serialize,
+    serde::Deserialize,
+    strum::Display,
+    strum::EnumString,
+)]
+#[router_derive::diesel_enum(storage_type = "pg_enum")]
+#[serde(rename_all = "snake_case")]
+#[strum(serialize_all = "snake_case")]
+pub enum FraudCheckType {
+    PreFrm,
+    PostFrm,
+}
+
+#[derive(
+    Clone,
+    Copy,
+    Debug,
+    Default,
+    Eq,
+    PartialEq,
+    serde::Serialize,
+    serde::Deserialize,
+    strum::Display,
+    strum::EnumString,
+    frunk::LabelledGeneric,
+)]
+#[router_derive::diesel_enum(storage_type = "pg_enum")]
+#[strum(serialize_all = "snake_case")]
+pub enum FraudCheckStatus {
+    Fraud,
+    ManualReview,
+    #[default]
+    Pending,
+    Legit,
+    TransactionFailure,
 }