--- conflicted
+++ resolved
@@ -301,33 +301,6 @@
     NotSet,
 }
 
-<<<<<<< HEAD
-#[cfg(all(feature = "v2", feature = "customer_v2"))]
-#[derive(Clone, Debug)]
-pub enum SoftDeleteStatus {
-    Active,
-    Redacted,
-}
-
-// #[derive(
-//     Clone,
-//     Copy,
-//     Debug,
-//     Eq,
-//     PartialEq,
-//     serde::Serialize,
-//     serde::Deserialize,
-//     strum::Display,
-//     strum::EnumString,
-// )]
-// #[diesel_enum(storage_type = "db_enum")]
-// #[serde(rename_all = "snake_case")]
-// #[strum(serialize_all = "snake_case")]
-// pub enum ApiVersion {
-//     V1,
-//     V2,
-// }
-=======
 #[derive(
     Clone,
     Copy,
@@ -347,5 +320,4 @@
     #[default]
     V1,
     V2,
-}
->>>>>>> 623cf4c8
+}