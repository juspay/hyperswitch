use common_utils::{generate_id_with_default_len, pii::SecretSerdeValue};
use diesel::{AsChangeset, Identifiable, Insertable, Queryable, Selectable};
use masking::Secret;
use serde::{Deserialize, Serialize};

use crate::schema::subscription;

#[derive(Clone, Debug, Eq, Insertable, PartialEq, Serialize, Deserialize)]
#[diesel(table_name = subscription)]
pub struct SubscriptionNew {
    id: common_utils::id_type::SubscriptionId,
    status: String,
    billing_processor: Option<String>,
    payment_method_id: Option<String>,
    merchant_connector_id: Option<common_utils::id_type::MerchantConnectorAccountId>,
    client_secret: Option<String>,
    connector_subscription_id: Option<String>,
    merchant_id: common_utils::id_type::MerchantId,
    customer_id: common_utils::id_type::CustomerId,
    metadata: Option<SecretSerdeValue>,
    created_at: time::PrimitiveDateTime,
    modified_at: time::PrimitiveDateTime,
    profile_id: common_utils::id_type::ProfileId,
    merchant_reference_id: Option<String>,
}

#[derive(
    Clone, Debug, Eq, PartialEq, Identifiable, Queryable, Selectable, Deserialize, Serialize,
)]
#[diesel(table_name = subscription, primary_key(id), check_for_backend(diesel::pg::Pg))]
pub struct Subscription {
    pub id: common_utils::id_type::SubscriptionId,
    pub status: String,
    pub billing_processor: Option<String>,
    pub payment_method_id: Option<String>,
    pub merchant_connector_id: Option<common_utils::id_type::MerchantConnectorAccountId>,
    pub client_secret: Option<String>,
    pub connector_subscription_id: Option<String>,
    pub merchant_id: common_utils::id_type::MerchantId,
    pub customer_id: common_utils::id_type::CustomerId,
    pub metadata: Option<serde_json::Value>,
    pub created_at: time::PrimitiveDateTime,
    pub modified_at: time::PrimitiveDateTime,
    pub profile_id: common_utils::id_type::ProfileId,
    pub merchant_reference_id: Option<String>,
}

#[derive(Clone, Debug, Eq, PartialEq, AsChangeset, router_derive::DebugAsDisplay, Deserialize)]
#[diesel(table_name = subscription)]
pub struct SubscriptionUpdate {
    pub payment_method_id: Option<String>,
    pub status: Option<String>,
    pub modified_at: time::PrimitiveDateTime,
}

impl SubscriptionNew {
    #[allow(clippy::too_many_arguments)]
    pub fn new(
        id: common_utils::id_type::SubscriptionId,
        status: String,
        billing_processor: Option<String>,
        payment_method_id: Option<String>,
        merchant_connector_id: Option<common_utils::id_type::MerchantConnectorAccountId>,
        client_secret: Option<String>,
        connector_subscription_id: Option<String>,
        merchant_id: common_utils::id_type::MerchantId,
        customer_id: common_utils::id_type::CustomerId,
        metadata: Option<SecretSerdeValue>,
        profile_id: common_utils::id_type::ProfileId,
        merchant_reference_id: Option<String>,
    ) -> Self {
        let now = common_utils::date_time::now();
        Self {
            id,
            status,
            billing_processor,
            payment_method_id,
            merchant_connector_id,
            client_secret,
            connector_subscription_id,
            merchant_id,
            customer_id,
            metadata,
            created_at: now,
            modified_at: now,
            profile_id,
            merchant_reference_id,
        }
    }

<<<<<<< HEAD
    pub fn generate_and_set_client_secret(&mut self) -> Option<String> {
        let client_secret = Some(generate_id_with_default_len(&format!(
            "{}_secret",
            self.subscription_id
        )));

        self.client_secret = client_secret.clone();
        client_secret
=======
    pub fn generate_and_set_client_secret(&mut self) -> Secret<String> {
        let client_secret =
            generate_id_with_default_len(&format!("{}_secret", self.id.get_string_repr()));
        self.client_secret = Some(client_secret.clone());
        Secret::new(client_secret)
>>>>>>> d32b4619
    }
}

impl SubscriptionUpdate {
    pub fn new(payment_method_id: Option<String>, status: Option<String>) -> Self {
        Self {
            payment_method_id,
            status,
            modified_at: common_utils::date_time::now(),
        }
    }
}<|MERGE_RESOLUTION|>--- conflicted
+++ resolved
@@ -88,22 +88,11 @@
         }
     }
 
-<<<<<<< HEAD
-    pub fn generate_and_set_client_secret(&mut self) -> Option<String> {
-        let client_secret = Some(generate_id_with_default_len(&format!(
-            "{}_secret",
-            self.subscription_id
-        )));
-
-        self.client_secret = client_secret.clone();
-        client_secret
-=======
     pub fn generate_and_set_client_secret(&mut self) -> Secret<String> {
         let client_secret =
             generate_id_with_default_len(&format!("{}_secret", self.id.get_string_repr()));
         self.client_secret = Some(client_secret.clone());
         Secret::new(client_secret)
->>>>>>> d32b4619
     }
 }
 
