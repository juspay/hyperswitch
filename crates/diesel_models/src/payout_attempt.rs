--- conflicted
+++ resolved
@@ -27,13 +27,8 @@
     pub created_at: PrimitiveDateTime,
     #[serde(with = "common_utils::custom_serde::iso8601")]
     pub last_modified_at: PrimitiveDateTime,
-<<<<<<< HEAD
-    pub profile_id: String,
+    pub profile_id: common_utils::id_type::ProfileId,
     pub merchant_connector_id: Option<common_utils::id_type::MerchantConnectorAccountId>,
-=======
-    pub profile_id: common_utils::id_type::ProfileId,
-    pub merchant_connector_id: Option<String>,
->>>>>>> 4585e162
     pub routing_info: Option<serde_json::Value>,
 }
 
@@ -64,21 +59,12 @@
     pub error_code: Option<String>,
     pub business_country: Option<storage_enums::CountryAlpha2>,
     pub business_label: Option<String>,
-<<<<<<< HEAD
-    #[serde(default, with = "common_utils::custom_serde::iso8601::option")]
-    pub created_at: Option<PrimitiveDateTime>,
-    #[serde(default, with = "common_utils::custom_serde::iso8601::option")]
-    pub last_modified_at: Option<PrimitiveDateTime>,
-    pub profile_id: String,
-    pub merchant_connector_id: Option<common_utils::id_type::MerchantConnectorAccountId>,
-=======
     #[serde(with = "common_utils::custom_serde::iso8601")]
     pub created_at: PrimitiveDateTime,
     #[serde(with = "common_utils::custom_serde::iso8601")]
     pub last_modified_at: PrimitiveDateTime,
     pub profile_id: common_utils::id_type::ProfileId,
-    pub merchant_connector_id: Option<String>,
->>>>>>> 4585e162
+    pub merchant_connector_id: Option<common_utils::id_type::MerchantConnectorAccountId>,
     pub routing_info: Option<serde_json::Value>,
 }
 
