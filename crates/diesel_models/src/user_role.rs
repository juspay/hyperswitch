use common_utils::id_type;
use diesel::{AsChangeset, Identifiable, Insertable, Queryable, Selectable};
use time::PrimitiveDateTime;

use crate::{enums, schema::user_roles};

#[derive(Clone, Debug, Identifiable, Queryable, Selectable)]
#[diesel(table_name = user_roles, check_for_backend(diesel::pg::Pg))]
pub struct UserRole {
    pub id: i32,
    pub user_id: String,
    pub merchant_id: Option<String>,
    pub role_id: String,
<<<<<<< HEAD
    pub org_id: Option<String>,
=======
    pub org_id: id_type::OrganizationId,
>>>>>>> 26b87830
    pub status: enums::UserStatus,
    pub created_by: String,
    pub last_modified_by: String,
    pub created_at: PrimitiveDateTime,
    pub last_modified: PrimitiveDateTime,
    pub profile_id: Option<String>,
    pub entity_id: Option<String>,
    pub entity_type: Option<String>,
    pub version: enums::UserRoleVersion,
}

#[derive(router_derive::Setter, Clone, Debug, Insertable, router_derive::DebugAsDisplay)]
#[diesel(table_name = user_roles)]
pub struct UserRoleNew {
    pub user_id: String,
    pub merchant_id: Option<String>,
    pub role_id: String,
<<<<<<< HEAD
    pub org_id: Option<String>,
=======
    pub org_id: id_type::OrganizationId,
>>>>>>> 26b87830
    pub status: enums::UserStatus,
    pub created_by: String,
    pub last_modified_by: String,
    pub created_at: PrimitiveDateTime,
    pub last_modified: PrimitiveDateTime,
    pub profile_id: Option<String>,
    pub entity_id: Option<String>,
    pub entity_type: Option<String>,
    pub version: enums::UserRoleVersion,
}

#[derive(Clone, Debug, AsChangeset, router_derive::DebugAsDisplay)]
#[diesel(table_name = user_roles)]
pub struct UserRoleUpdateInternal {
    role_id: Option<String>,
    status: Option<enums::UserStatus>,
    last_modified_by: Option<String>,
    last_modified: PrimitiveDateTime,
}

pub enum UserRoleUpdate {
    UpdateStatus {
        status: enums::UserStatus,
        modified_by: String,
    },
    UpdateRole {
        role_id: String,
        modified_by: String,
    },
}

impl From<UserRoleUpdate> for UserRoleUpdateInternal {
    fn from(value: UserRoleUpdate) -> Self {
        let last_modified = common_utils::date_time::now();
        match value {
            UserRoleUpdate::UpdateRole {
                role_id,
                modified_by,
            } => Self {
                role_id: Some(role_id),
                last_modified_by: Some(modified_by),
                status: None,
                last_modified,
            },
            UserRoleUpdate::UpdateStatus {
                status,
                modified_by,
            } => Self {
                status: Some(status),
                last_modified,
                last_modified_by: Some(modified_by),
                role_id: None,
            },
        }
    }
}<|MERGE_RESOLUTION|>--- conflicted
+++ resolved
@@ -11,11 +11,7 @@
     pub user_id: String,
     pub merchant_id: Option<String>,
     pub role_id: String,
-<<<<<<< HEAD
-    pub org_id: Option<String>,
-=======
-    pub org_id: id_type::OrganizationId,
->>>>>>> 26b87830
+    pub org_id: Option<id_type::OrganizationId>,
     pub status: enums::UserStatus,
     pub created_by: String,
     pub last_modified_by: String,
@@ -33,11 +29,7 @@
     pub user_id: String,
     pub merchant_id: Option<String>,
     pub role_id: String,
-<<<<<<< HEAD
-    pub org_id: Option<String>,
-=======
-    pub org_id: id_type::OrganizationId,
->>>>>>> 26b87830
+    pub org_id: Option<id_type::OrganizationId>,
     pub status: enums::UserStatus,
     pub created_by: String,
     pub last_modified_by: String,
