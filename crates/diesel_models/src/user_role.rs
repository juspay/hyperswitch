--- conflicted
+++ resolved
@@ -9,11 +9,7 @@
 pub struct UserRole {
     pub id: i32,
     pub user_id: String,
-<<<<<<< HEAD
-    pub merchant_id: Option<String>,
-=======
-    pub merchant_id: id_type::MerchantId,
->>>>>>> fce0ce7f
+    pub merchant_id: Option<id_type::MerchantId>,
     pub role_id: String,
     pub org_id: Option<id_type::OrganizationId>,
     pub status: enums::UserStatus,
@@ -31,11 +27,7 @@
 #[diesel(table_name = user_roles)]
 pub struct UserRoleNew {
     pub user_id: String,
-<<<<<<< HEAD
-    pub merchant_id: Option<String>,
-=======
-    pub merchant_id: id_type::MerchantId,
->>>>>>> fce0ce7f
+    pub merchant_id: Option<id_type::MerchantId>,
     pub role_id: String,
     pub org_id: Option<id_type::OrganizationId>,
     pub status: enums::UserStatus,
