--- conflicted
+++ resolved
@@ -5,17 +5,13 @@
     pub customer_id: common_utils::id_type::GlobalCustomerId,
     pub billing: Option<common_utils::encryption::Encryption>,
     pub psp_tokenization: Option<common_types::payment_methods::PspTokenization>,
-<<<<<<< HEAD
     pub network_tokeinzation: Option<common_types::payment_methods::NetworkTokenization>,
     pub return_url: Option<common_utils::types::Url>,
+    pub network_tokenization: Option<common_types::payment_methods::NetworkTokenization>,
     #[serde(with = "common_utils::custom_serde::iso8601")]
     pub expires_at: time::PrimitiveDateTime,
     pub associated_payment_methods: Option<Vec<common_utils::id_type::GlobalPaymentMethodId>>,
     pub associated_payment: Option<common_utils::id_type::GlobalPaymentId>,
-=======
-    pub network_tokenization: Option<common_types::payment_methods::NetworkTokenization>,
-    #[serde(with = "common_utils::custom_serde::iso8601")]
-    pub expires_at: time::PrimitiveDateTime,
 }
 
 #[cfg(feature = "v2")]
@@ -31,6 +27,10 @@
             psp_tokenization,
             network_tokenization,
             expires_at,
+            network_tokeinzation,
+            return_url,
+            associated_payment_methods,
+            associated_payment,
         } = self;
         PaymentMethodsSession {
             id,
@@ -39,6 +39,10 @@
             psp_tokenization: update_session.psp_tokenization.or(psp_tokenization),
             network_tokenization: update_session.network_tokenization.or(network_tokenization),
             expires_at,
+            network_tokeinzation,
+            return_url,
+            associated_payment_methods,
+            associated_payment,
         }
     }
 }
@@ -48,5 +52,4 @@
     pub billing: Option<common_utils::encryption::Encryption>,
     pub psp_tokenization: Option<common_types::payment_methods::PspTokenization>,
     pub network_tokenization: Option<common_types::payment_methods::NetworkTokenization>,
->>>>>>> 68293f09
 }