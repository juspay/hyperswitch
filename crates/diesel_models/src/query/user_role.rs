use async_bb8_diesel::AsyncRunQueryDsl;
use common_utils::id_type;
use diesel::{
    associations::HasTable, debug_query, pg::Pg, result::Error as DieselError,
    BoolExpressionMethods, ExpressionMethods, QueryDsl,
};
use error_stack::{report, ResultExt};
<<<<<<< HEAD

use crate::{
    enums::UserRoleVersion, errors, query::generics, schema::user_roles::dsl, user_role::*,
=======
use router_env::logger;

use crate::{
    enums::{UserRoleVersion, UserStatus},
    errors,
    query::generics,
    schema::user_roles::dsl,
    user_role::*,
>>>>>>> f8227309
    PgPooledConn, StorageResult,
};

impl UserRoleNew {
    pub async fn insert(self, conn: &PgPooledConn) -> StorageResult<UserRole> {
        generics::generic_insert(conn, self).await
    }
}

impl UserRole {
    pub async fn insert_multiple_user_roles(
        conn: &PgPooledConn,
        user_roles: Vec<UserRoleNew>,
    ) -> StorageResult<Vec<Self>> {
        let query = diesel::insert_into(<Self>::table()).values(user_roles);

        logger::debug!(query = %debug_query::<Pg,_>(&query).to_string());

        query
            .get_results_async(conn)
            .await
            .change_context(errors::DatabaseError::Others)
            .attach_printable("Error while inserting user_roles")
    }

    pub async fn find_by_user_id(
        conn: &PgPooledConn,
        user_id: String,
        version: UserRoleVersion,
    ) -> StorageResult<Self> {
        generics::generic_find_one::<<Self as HasTable>::Table, _, _>(
            conn,
            dsl::user_id.eq(user_id).and(dsl::version.eq(version)),
        )
        .await
    }

    pub async fn find_by_user_id_merchant_id(
        conn: &PgPooledConn,
        user_id: String,
        merchant_id: id_type::MerchantId,
        version: UserRoleVersion,
    ) -> StorageResult<Self> {
        generics::generic_find_one::<<Self as HasTable>::Table, _, _>(
            conn,
            dsl::user_id
                .eq(user_id)
                .and(dsl::merchant_id.eq(merchant_id))
                .and(dsl::version.eq(version)),
        )
        .await
    }

    pub async fn list_by_user_id(
        conn: &PgPooledConn,
        user_id: String,
        version: UserRoleVersion,
    ) -> StorageResult<Vec<Self>> {
        generics::generic_filter::<<Self as HasTable>::Table, _, _, _>(
            conn,
            dsl::user_id.eq(user_id).and(dsl::version.eq(version)),
            None,
            None,
            Some(dsl::created_at.asc()),
        )
        .await
    }

    pub async fn list_by_merchant_id(
        conn: &PgPooledConn,
        merchant_id: id_type::MerchantId,
        version: UserRoleVersion,
    ) -> StorageResult<Vec<Self>> {
        generics::generic_filter::<<Self as HasTable>::Table, _, _, _>(
            conn,
            dsl::merchant_id
                .eq(merchant_id)
                .and(dsl::version.eq(version)),
            None,
            None,
            Some(dsl::created_at.asc()),
        )
        .await
    }

    pub async fn find_by_user_id_org_id_merchant_id_profile_id(
        conn: &PgPooledConn,
        user_id: String,
        org_id: id_type::OrganizationId,
        merchant_id: id_type::MerchantId,
        profile_id: Option<id_type::ProfileId>,
        version: UserRoleVersion,
    ) -> StorageResult<Self> {
        // Checking in user roles, for a user in token hierarchy, only one of the relation will be true, either org level, merchant level or profile level
        // (org_id = ? && merchant_id = null && profile_id = null)  || (org_id = ? && merchant_id = ? && profile_id = null) || (org_id = ? && merchant_id = ? && profile_id = ?)
        let check_lineage = dsl::org_id
            .eq(org_id.clone())
            .and(dsl::merchant_id.is_null().and(dsl::profile_id.is_null()))
            .or(dsl::org_id.eq(org_id.clone()).and(
                dsl::merchant_id
                    .eq(merchant_id.clone())
                    .and(dsl::profile_id.is_null()),
            ))
            .or(dsl::org_id.eq(org_id).and(
                dsl::merchant_id
                    .eq(merchant_id)
                    //TODO: In case of None, profile_id = NULL its unexpected behaviour, after V1 profile id will not be option
                    .and(dsl::profile_id.eq(profile_id)),
            ));

        let predicate = dsl::user_id
            .eq(user_id)
            .and(check_lineage)
            .and(dsl::version.eq(version));

        generics::generic_find_one::<<Self as HasTable>::Table, _, _>(conn, predicate).await
    }

    pub async fn update_by_user_id_org_id_merchant_id_profile_id(
        conn: &PgPooledConn,
        user_id: String,
        org_id: id_type::OrganizationId,
        merchant_id: id_type::MerchantId,
        profile_id: Option<id_type::ProfileId>,
        update: UserRoleUpdate,
        version: UserRoleVersion,
    ) -> StorageResult<Self> {
        // Checking in user roles, for a user in token hierarchy, only one of the relation will be true, either org level, merchant level or profile level
        // (org_id = ? && merchant_id = null && profile_id = null)  || (org_id = ? && merchant_id = ? && profile_id = null) || (org_id = ? && merchant_id = ? && profile_id = ?)
        let check_lineage = dsl::org_id
            .eq(org_id.clone())
            .and(dsl::merchant_id.is_null().and(dsl::profile_id.is_null()))
            .or(dsl::org_id.eq(org_id.clone()).and(
                dsl::merchant_id
                    .eq(merchant_id.clone())
                    .and(dsl::profile_id.is_null()),
            ))
            .or(dsl::org_id.eq(org_id).and(
                dsl::merchant_id
                    .eq(merchant_id)
                    //TODO: In case of None, profile_id = NULL its unexpected behaviour, after V1 profile id will not be option
                    .and(dsl::profile_id.eq(profile_id)),
            ));

        let predicate = dsl::user_id
            .eq(user_id)
            .and(check_lineage)
            .and(dsl::version.eq(version));

        generics::generic_update_with_unique_predicate_get_result::<
            <Self as HasTable>::Table,
            UserRoleUpdateInternal,
            _,
            _,
        >(conn, predicate, update.into())
        .await
    }

    pub async fn delete_by_user_id_org_id_merchant_id_profile_id(
        conn: &PgPooledConn,
        user_id: String,
        org_id: id_type::OrganizationId,
        merchant_id: id_type::MerchantId,
        profile_id: Option<id_type::ProfileId>,
        version: UserRoleVersion,
    ) -> StorageResult<Self> {
        // Checking in user roles, for a user in token hierarchy, only one of the relation will be true, either org level, merchant level or profile level
        // (org_id = ? && merchant_id = null && profile_id = null)  || (org_id = ? && merchant_id = ? && profile_id = null) || (org_id = ? && merchant_id = ? && profile_id = ?)
        let check_lineage = dsl::org_id
            .eq(org_id.clone())
            .and(dsl::merchant_id.is_null().and(dsl::profile_id.is_null()))
            .or(dsl::org_id.eq(org_id.clone()).and(
                dsl::merchant_id
                    .eq(merchant_id.clone())
                    .and(dsl::profile_id.is_null()),
            ))
            .or(dsl::org_id.eq(org_id).and(
                dsl::merchant_id
                    .eq(merchant_id)
                    //TODO: In case of None, profile_id = NULL its unexpected behaviour, after V1 profile id will not be option
                    .and(dsl::profile_id.eq(profile_id)),
            ));

        let predicate = dsl::user_id
            .eq(user_id)
            .and(check_lineage)
            .and(dsl::version.eq(version));

        generics::generic_delete_one_with_result::<<Self as HasTable>::Table, _, _>(conn, predicate)
            .await
    }

<<<<<<< HEAD
=======
    #[allow(clippy::too_many_arguments)]
>>>>>>> f8227309
    pub async fn generic_user_roles_list_for_user(
        conn: &PgPooledConn,
        user_id: String,
        org_id: Option<id_type::OrganizationId>,
        merchant_id: Option<id_type::MerchantId>,
        profile_id: Option<id_type::ProfileId>,
        entity_id: Option<String>,
<<<<<<< HEAD
        version: Option<UserRoleVersion>,
=======
        status: Option<UserStatus>,
        version: Option<UserRoleVersion>,
        limit: Option<u32>,
>>>>>>> f8227309
    ) -> StorageResult<Vec<Self>> {
        let mut query = <Self as HasTable>::table()
            .filter(dsl::user_id.eq(user_id))
            .into_boxed();

        if let Some(org_id) = org_id {
            query = query.filter(dsl::org_id.eq(org_id));
        }

        if let Some(merchant_id) = merchant_id {
            query = query.filter(dsl::merchant_id.eq(merchant_id));
        }

        if let Some(profile_id) = profile_id {
            query = query.filter(dsl::profile_id.eq(profile_id));
        }

        if let Some(entity_id) = entity_id {
            query = query.filter(dsl::entity_id.eq(entity_id));
        }

        if let Some(version) = version {
            query = query.filter(dsl::version.eq(version));
        }

<<<<<<< HEAD
=======
        if let Some(status) = status {
            query = query.filter(dsl::status.eq(status));
        }

        if let Some(limit) = limit {
            query = query.limit(limit.into());
        }

>>>>>>> f8227309
        router_env::logger::debug!(query = %debug_query::<Pg,_>(&query).to_string());

        match generics::db_metrics::track_database_call::<Self, _, _>(
            query.get_results_async(conn),
            generics::db_metrics::DatabaseOperation::Filter,
        )
        .await
        {
            Ok(value) => Ok(value),
            Err(err) => match err {
                DieselError::NotFound => {
                    Err(report!(err)).change_context(errors::DatabaseError::NotFound)
                }
                _ => Err(report!(err)).change_context(errors::DatabaseError::Others),
            },
        }
    }

    pub async fn generic_user_roles_list_for_org_and_extra(
        conn: &PgPooledConn,
        user_id: Option<String>,
        org_id: id_type::OrganizationId,
        merchant_id: Option<id_type::MerchantId>,
        profile_id: Option<id_type::ProfileId>,
        version: Option<UserRoleVersion>,
    ) -> StorageResult<Vec<Self>> {
        let mut query = <Self as HasTable>::table()
            .filter(dsl::org_id.eq(org_id))
            .into_boxed();

        if let Some(user_id) = user_id {
            query = query.filter(dsl::user_id.eq(user_id));
        }

        if let Some(merchant_id) = merchant_id {
            query = query.filter(dsl::merchant_id.eq(merchant_id));
        }

        if let Some(profile_id) = profile_id {
            query = query.filter(dsl::profile_id.eq(profile_id));
        }

        if let Some(version) = version {
            query = query.filter(dsl::version.eq(version));
        }

        router_env::logger::debug!(query = %debug_query::<Pg,_>(&query).to_string());

        match generics::db_metrics::track_database_call::<Self, _, _>(
            query.get_results_async(conn),
            generics::db_metrics::DatabaseOperation::Filter,
        )
        .await
        {
            Ok(value) => Ok(value),
            Err(err) => match err {
                DieselError::NotFound => {
                    Err(report!(err)).change_context(errors::DatabaseError::NotFound)
                }
                _ => Err(report!(err)).change_context(errors::DatabaseError::Others),
            },
        }
    }
}<|MERGE_RESOLUTION|>--- conflicted
+++ resolved
@@ -5,11 +5,6 @@
     BoolExpressionMethods, ExpressionMethods, QueryDsl,
 };
 use error_stack::{report, ResultExt};
-<<<<<<< HEAD
-
-use crate::{
-    enums::UserRoleVersion, errors, query::generics, schema::user_roles::dsl, user_role::*,
-=======
 use router_env::logger;
 
 use crate::{
@@ -18,7 +13,6 @@
     query::generics,
     schema::user_roles::dsl,
     user_role::*,
->>>>>>> f8227309
     PgPooledConn, StorageResult,
 };
 
@@ -211,10 +205,7 @@
             .await
     }
 
-<<<<<<< HEAD
-=======
     #[allow(clippy::too_many_arguments)]
->>>>>>> f8227309
     pub async fn generic_user_roles_list_for_user(
         conn: &PgPooledConn,
         user_id: String,
@@ -222,13 +213,9 @@
         merchant_id: Option<id_type::MerchantId>,
         profile_id: Option<id_type::ProfileId>,
         entity_id: Option<String>,
-<<<<<<< HEAD
-        version: Option<UserRoleVersion>,
-=======
         status: Option<UserStatus>,
         version: Option<UserRoleVersion>,
         limit: Option<u32>,
->>>>>>> f8227309
     ) -> StorageResult<Vec<Self>> {
         let mut query = <Self as HasTable>::table()
             .filter(dsl::user_id.eq(user_id))
@@ -254,8 +241,6 @@
             query = query.filter(dsl::version.eq(version));
         }
 
-<<<<<<< HEAD
-=======
         if let Some(status) = status {
             query = query.filter(dsl::status.eq(status));
         }
@@ -264,7 +249,6 @@
             query = query.limit(limit.into());
         }
 
->>>>>>> f8227309
         router_env::logger::debug!(query = %debug_query::<Pg,_>(&query).to_string());
 
         match generics::db_metrics::track_database_call::<Self, _, _>(
