--- conflicted
+++ resolved
@@ -40,9 +40,6 @@
         .await
     }
 
-<<<<<<< HEAD
-=======
-    #[instrument(skip(conn))]
     pub async fn find_by_locker_id(conn: &PgPooledConn, locker_id: &str) -> StorageResult<Self> {
         generics::generic_find_one::<<Self as HasTable>::Table, _, _>(
             conn,
@@ -51,8 +48,6 @@
         .await
     }
 
-    #[instrument(skip(conn))]
->>>>>>> 38562267
     pub async fn find_by_payment_method_id(
         conn: &PgPooledConn,
         payment_method_id: &str,
