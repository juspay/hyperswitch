--- conflicted
+++ resolved
@@ -19,7 +19,7 @@
 
     pub async fn find_by_algorithm_id_merchant_id(
         conn: &PgPooledConn,
-        algorithm_id: &str,
+        algorithm_id: &common_utils::id_type::RoutingId,
         merchant_id: &common_utils::id_type::MerchantId,
     ) -> StorageResult<Self> {
         generics::generic_find_one::<<Self as HasTable>::Table, _, _>(
@@ -33,13 +33,8 @@
 
     pub async fn find_by_algorithm_id_profile_id(
         conn: &PgPooledConn,
-<<<<<<< HEAD
-        algorithm_id: &&common_utils::id_type::RoutingId,,
-        profile_id: &str,
-=======
-        algorithm_id: &str,
+        algorithm_id: &common_utils::id_type::RoutingId,
         profile_id: &common_utils::id_type::ProfileId,
->>>>>>> 716d76c5
     ) -> StorageResult<Self> {
         generics::generic_find_one::<<Self as HasTable>::Table, _, _>(
             conn,
@@ -52,13 +47,8 @@
 
     pub async fn find_metadata_by_algorithm_id_profile_id(
         conn: &PgPooledConn,
-<<<<<<< HEAD
         algorithm_id: &common_utils::id_type::RoutingId,
-        profile_id: &str,
-=======
-        algorithm_id: &str,
         profile_id: &common_utils::id_type::ProfileId,
->>>>>>> 716d76c5
     ) -> StorageResult<RoutingProfileMetadata> {
         Self::table()
             .select((
@@ -78,13 +68,8 @@
             )
             .limit(1)
             .load_async::<(
-<<<<<<< HEAD
-                String,
-                common_utils::id_type::RoutingId,
-=======
-                common_utils::id_type::ProfileId,
-                String,
->>>>>>> 716d76c5
+                common_utils::id_type::ProfileId,
+                common_utils::id_type::RoutingId,
                 String,
                 Option<String>,
                 enums::RoutingAlgorithmKind,
@@ -143,13 +128,8 @@
             .limit(limit)
             .offset(offset)
             .load_async::<(
-<<<<<<< HEAD
-                common_utils::id_type::RoutingId,,
-                String,
-=======
-                String,
-                common_utils::id_type::ProfileId,
->>>>>>> 716d76c5
+                common_utils::id_type::RoutingId,
+                common_utils::id_type::ProfileId,
                 String,
                 Option<String>,
                 enums::RoutingAlgorithmKind,
@@ -208,13 +188,8 @@
             .offset(offset)
             .order(dsl::modified_at.desc())
             .load_async::<(
-<<<<<<< HEAD
-                String,
-                common_utils::id_type::RoutingId,
-=======
-                common_utils::id_type::ProfileId,
-                String,
->>>>>>> 716d76c5
+                common_utils::id_type::ProfileId,
+                common_utils::id_type::RoutingId,
                 String,
                 Option<String>,
                 enums::RoutingAlgorithmKind,
@@ -275,13 +250,8 @@
             .offset(offset)
             .order(dsl::modified_at.desc())
             .load_async::<(
-<<<<<<< HEAD
-                String,
-                common_utils::id_type::RoutingId,
-=======
-                common_utils::id_type::ProfileId,
-                String,
->>>>>>> 716d76c5
+                common_utils::id_type::ProfileId,
+                common_utils::id_type::RoutingId,
                 String,
                 Option<String>,
                 enums::RoutingAlgorithmKind,
