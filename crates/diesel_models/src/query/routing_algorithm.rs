use async_bb8_diesel::AsyncRunQueryDsl;
use diesel::{associations::HasTable, BoolExpressionMethods, ExpressionMethods, QueryDsl};
use error_stack::{report, ResultExt};
use time::PrimitiveDateTime;

use crate::{
    enums,
    errors::DatabaseError,
    query::generics,
    routing_algorithm::{RoutingAlgorithm, RoutingProfileMetadata},
    schema::routing_algorithm::dsl,
    PgPooledConn, StorageResult,
};

impl RoutingAlgorithm {
    pub async fn insert(self, conn: &PgPooledConn) -> StorageResult<Self> {
        generics::generic_insert(conn, self).await
    }

    pub async fn find_by_algorithm_id_merchant_id(
        conn: &PgPooledConn,
        algorithm_id: &common_utils::id_type::RoutingId,
        merchant_id: &common_utils::id_type::MerchantId,
    ) -> StorageResult<Self> {
        generics::generic_find_one::<<Self as HasTable>::Table, _, _>(
            conn,
            dsl::algorithm_id
                .eq(algorithm_id.to_owned())
                .and(dsl::merchant_id.eq(merchant_id.to_owned())),
        )
        .await
    }

    pub async fn find_by_algorithm_id_profile_id(
        conn: &PgPooledConn,
<<<<<<< HEAD
        algorithm_id: &str,
=======
        algorithm_id: &common_utils::id_type::RoutingId,
>>>>>>> f8227309
        profile_id: &common_utils::id_type::ProfileId,
    ) -> StorageResult<Self> {
        generics::generic_find_one::<<Self as HasTable>::Table, _, _>(
            conn,
            dsl::algorithm_id
                .eq(algorithm_id.to_owned())
                .and(dsl::profile_id.eq(profile_id.to_owned())),
        )
        .await
    }

    pub async fn find_metadata_by_algorithm_id_profile_id(
        conn: &PgPooledConn,
<<<<<<< HEAD
        algorithm_id: &str,
=======
        algorithm_id: &common_utils::id_type::RoutingId,
>>>>>>> f8227309
        profile_id: &common_utils::id_type::ProfileId,
    ) -> StorageResult<RoutingProfileMetadata> {
        Self::table()
            .select((
                dsl::profile_id,
                dsl::algorithm_id,
                dsl::name,
                dsl::description,
                dsl::kind,
                dsl::created_at,
                dsl::modified_at,
                dsl::algorithm_for,
            ))
            .filter(
                dsl::algorithm_id
                    .eq(algorithm_id.to_owned())
                    .and(dsl::profile_id.eq(profile_id.to_owned())),
            )
            .limit(1)
            .load_async::<(
                common_utils::id_type::ProfileId,
<<<<<<< HEAD
                String,
=======
                common_utils::id_type::RoutingId,
>>>>>>> f8227309
                String,
                Option<String>,
                enums::RoutingAlgorithmKind,
                PrimitiveDateTime,
                PrimitiveDateTime,
                enums::TransactionType,
            )>(conn)
            .await
            .change_context(DatabaseError::Others)?
            .into_iter()
            .next()
            .ok_or(report!(DatabaseError::NotFound))
            .map(
                |(
                    profile_id,
                    algorithm_id,
                    name,
                    description,
                    kind,
                    created_at,
                    modified_at,
                    algorithm_for,
                )| {
                    RoutingProfileMetadata {
                        profile_id,
                        algorithm_id,
                        name,
                        description,
                        kind,
                        created_at,
                        modified_at,
                        algorithm_for,
                    }
                },
            )
    }

    pub async fn list_metadata_by_profile_id(
        conn: &PgPooledConn,
        profile_id: &common_utils::id_type::ProfileId,
        limit: i64,
        offset: i64,
    ) -> StorageResult<Vec<RoutingProfileMetadata>> {
        Ok(Self::table()
            .select((
                dsl::algorithm_id,
                dsl::profile_id,
                dsl::name,
                dsl::description,
                dsl::kind,
                dsl::created_at,
                dsl::modified_at,
                dsl::algorithm_for,
            ))
            .filter(dsl::profile_id.eq(profile_id.to_owned()))
            .limit(limit)
            .offset(offset)
            .load_async::<(
<<<<<<< HEAD
                String,
=======
                common_utils::id_type::RoutingId,
>>>>>>> f8227309
                common_utils::id_type::ProfileId,
                String,
                Option<String>,
                enums::RoutingAlgorithmKind,
                PrimitiveDateTime,
                PrimitiveDateTime,
                enums::TransactionType,
            )>(conn)
            .await
            .change_context(DatabaseError::Others)?
            .into_iter()
            .map(
                |(
                    algorithm_id,
                    profile_id,
                    name,
                    description,
                    kind,
                    created_at,
                    modified_at,
                    algorithm_for,
                )| {
                    RoutingProfileMetadata {
                        algorithm_id,
                        name,
                        description,
                        kind,
                        created_at,
                        modified_at,
                        algorithm_for,
                        profile_id,
                    }
                },
            )
            .collect())
    }

    pub async fn list_metadata_by_merchant_id(
        conn: &PgPooledConn,
        merchant_id: &common_utils::id_type::MerchantId,
        limit: i64,
        offset: i64,
    ) -> StorageResult<Vec<RoutingProfileMetadata>> {
        Ok(Self::table()
            .select((
                dsl::profile_id,
                dsl::algorithm_id,
                dsl::name,
                dsl::description,
                dsl::kind,
                dsl::created_at,
                dsl::modified_at,
                dsl::algorithm_for,
            ))
            .filter(dsl::merchant_id.eq(merchant_id.to_owned()))
            .limit(limit)
            .offset(offset)
            .order(dsl::modified_at.desc())
            .load_async::<(
                common_utils::id_type::ProfileId,
<<<<<<< HEAD
                String,
=======
                common_utils::id_type::RoutingId,
>>>>>>> f8227309
                String,
                Option<String>,
                enums::RoutingAlgorithmKind,
                PrimitiveDateTime,
                PrimitiveDateTime,
                enums::TransactionType,
            )>(conn)
            .await
            .change_context(DatabaseError::Others)?
            .into_iter()
            .map(
                |(
                    profile_id,
                    algorithm_id,
                    name,
                    description,
                    kind,
                    created_at,
                    modified_at,
                    algorithm_for,
                )| {
                    RoutingProfileMetadata {
                        profile_id,
                        algorithm_id,
                        name,
                        description,
                        kind,
                        created_at,
                        modified_at,
                        algorithm_for,
                    }
                },
            )
            .collect())
    }

    pub async fn list_metadata_by_merchant_id_transaction_type(
        conn: &PgPooledConn,
        merchant_id: &common_utils::id_type::MerchantId,
        transaction_type: &enums::TransactionType,
        limit: i64,
        offset: i64,
    ) -> StorageResult<Vec<RoutingProfileMetadata>> {
        Ok(Self::table()
            .select((
                dsl::profile_id,
                dsl::algorithm_id,
                dsl::name,
                dsl::description,
                dsl::kind,
                dsl::created_at,
                dsl::modified_at,
                dsl::algorithm_for,
            ))
            .filter(dsl::merchant_id.eq(merchant_id.to_owned()))
            .filter(dsl::algorithm_for.eq(transaction_type.to_owned()))
            .limit(limit)
            .offset(offset)
            .order(dsl::modified_at.desc())
            .load_async::<(
                common_utils::id_type::ProfileId,
<<<<<<< HEAD
                String,
=======
                common_utils::id_type::RoutingId,
>>>>>>> f8227309
                String,
                Option<String>,
                enums::RoutingAlgorithmKind,
                PrimitiveDateTime,
                PrimitiveDateTime,
                enums::TransactionType,
            )>(conn)
            .await
            .change_context(DatabaseError::Others)?
            .into_iter()
            .map(
                |(
                    profile_id,
                    algorithm_id,
                    name,
                    description,
                    kind,
                    created_at,
                    modified_at,
                    algorithm_for,
                )| {
                    RoutingProfileMetadata {
                        profile_id,
                        algorithm_id,
                        name,
                        description,
                        kind,
                        created_at,
                        modified_at,
                        algorithm_for,
                    }
                },
            )
            .collect())
    }
}<|MERGE_RESOLUTION|>--- conflicted
+++ resolved
@@ -33,11 +33,7 @@
 
     pub async fn find_by_algorithm_id_profile_id(
         conn: &PgPooledConn,
-<<<<<<< HEAD
-        algorithm_id: &str,
-=======
         algorithm_id: &common_utils::id_type::RoutingId,
->>>>>>> f8227309
         profile_id: &common_utils::id_type::ProfileId,
     ) -> StorageResult<Self> {
         generics::generic_find_one::<<Self as HasTable>::Table, _, _>(
@@ -51,11 +47,7 @@
 
     pub async fn find_metadata_by_algorithm_id_profile_id(
         conn: &PgPooledConn,
-<<<<<<< HEAD
-        algorithm_id: &str,
-=======
         algorithm_id: &common_utils::id_type::RoutingId,
->>>>>>> f8227309
         profile_id: &common_utils::id_type::ProfileId,
     ) -> StorageResult<RoutingProfileMetadata> {
         Self::table()
@@ -77,11 +69,7 @@
             .limit(1)
             .load_async::<(
                 common_utils::id_type::ProfileId,
-<<<<<<< HEAD
-                String,
-=======
-                common_utils::id_type::RoutingId,
->>>>>>> f8227309
+                common_utils::id_type::RoutingId,
                 String,
                 Option<String>,
                 enums::RoutingAlgorithmKind,
@@ -140,11 +128,7 @@
             .limit(limit)
             .offset(offset)
             .load_async::<(
-<<<<<<< HEAD
-                String,
-=======
-                common_utils::id_type::RoutingId,
->>>>>>> f8227309
+                common_utils::id_type::RoutingId,
                 common_utils::id_type::ProfileId,
                 String,
                 Option<String>,
@@ -205,11 +189,7 @@
             .order(dsl::modified_at.desc())
             .load_async::<(
                 common_utils::id_type::ProfileId,
-<<<<<<< HEAD
-                String,
-=======
-                common_utils::id_type::RoutingId,
->>>>>>> f8227309
+                common_utils::id_type::RoutingId,
                 String,
                 Option<String>,
                 enums::RoutingAlgorithmKind,
@@ -271,11 +251,7 @@
             .order(dsl::modified_at.desc())
             .load_async::<(
                 common_utils::id_type::ProfileId,
-<<<<<<< HEAD
-                String,
-=======
-                common_utils::id_type::RoutingId,
->>>>>>> f8227309
+                common_utils::id_type::RoutingId,
                 String,
                 Option<String>,
                 enums::RoutingAlgorithmKind,
