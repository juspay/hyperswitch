use async_bb8_diesel::AsyncRunQueryDsl;
use common_enums::EntityType;
use common_utils::id_type;
use diesel::{
    associations::HasTable, debug_query, pg::Pg, result::Error as DieselError,
    BoolExpressionMethods, ExpressionMethods, QueryDsl,
};
use error_stack::{report, ResultExt};
use strum::IntoEnumIterator;

use crate::{
    enums::RoleScope, errors, query::generics, role::*, schema::roles::dsl, PgPooledConn,
    StorageResult,
};

impl RoleNew {
    pub async fn insert(self, conn: &PgPooledConn) -> StorageResult<Role> {
        generics::generic_insert(conn, self).await
    }
}

impl Role {
    fn get_entity_list(
        current_entity: EntityType,
        is_lineage_data_required: bool,
    ) -> Vec<EntityType> {
        is_lineage_data_required
            .then(|| {
                EntityType::iter()
                    .filter(|variant| *variant <= current_entity)
                    .collect()
            })
            .unwrap_or(vec![current_entity])
    }

<<<<<<< HEAD
    pub async fn find_by_role_id(conn: &PgPooledConn, role_id: &str) -> StorageResult<Self> {
        generics::generic_find_one::<<Self as HasTable>::Table, _, _>(
            conn,
            dsl::role_id.eq(role_id.to_owned()),
=======
    // TODO: Remove once find_by_role_id_in_lineage is stable
    pub async fn find_by_role_id_in_merchant_scope(
        conn: &PgPooledConn,
        role_id: &str,
        merchant_id: &id_type::MerchantId,
        org_id: &id_type::OrganizationId,
        tenant_id: &id_type::TenantId,
    ) -> StorageResult<Self> {
        generics::generic_find_one::<<Self as HasTable>::Table, _, _>(
            conn,
            dsl::role_id
                .eq(role_id.to_owned())
                .and(dsl::tenant_id.eq(tenant_id.to_owned()))
                .and(
                    dsl::merchant_id.eq(merchant_id.to_owned()).or(dsl::org_id
                        .eq(org_id.to_owned())
                        .and(dsl::scope.eq(RoleScope::Organization))),
                ),
>>>>>>> 7584c666
        )
        .await
    }

    pub async fn find_by_role_id_in_lineage(
        conn: &PgPooledConn,
        role_id: &str,
        merchant_id: &id_type::MerchantId,
        org_id: &id_type::OrganizationId,
<<<<<<< HEAD
        profile_id: &id_type::ProfileId,
=======
        tenant_id: &id_type::TenantId,
>>>>>>> 7584c666
    ) -> StorageResult<Self> {
        generics::generic_find_one::<<Self as HasTable>::Table, _, _>(
            conn,
            dsl::role_id
                .eq(role_id.to_owned())
                .and(dsl::tenant_id.eq(tenant_id.to_owned()))
                .and(dsl::org_id.eq(org_id.to_owned()))
                .and(
                    dsl::scope
                        .eq(RoleScope::Organization)
                        .or(dsl::merchant_id
                            .eq(merchant_id.to_owned())
                            .and(dsl::scope.eq(RoleScope::Merchant)))
                        .or(dsl::profile_id
                            .eq(profile_id.to_owned())
                            .and(dsl::scope.eq(RoleScope::Profile))),
                ),
        )
        .await
    }

    pub async fn find_by_role_id_org_id_tenant_id(
        conn: &PgPooledConn,
        role_id: &str,
        org_id: &id_type::OrganizationId,
        tenant_id: &id_type::TenantId,
    ) -> StorageResult<Self> {
        generics::generic_find_one::<<Self as HasTable>::Table, _, _>(
            conn,
            dsl::role_id
                .eq(role_id.to_owned())
                .and(dsl::tenant_id.eq(tenant_id.to_owned()))
                .and(dsl::org_id.eq(org_id.to_owned())),
        )
        .await
    }

    pub async fn update_by_role_id(
        conn: &PgPooledConn,
        role_id: &str,
        role_update: RoleUpdate,
    ) -> StorageResult<Self> {
        generics::generic_update_with_unique_predicate_get_result::<
            <Self as HasTable>::Table,
            _,
            _,
            _,
        >(
            conn,
            dsl::role_id.eq(role_id.to_owned()),
            RoleUpdateInternal::from(role_update),
        )
        .await
    }

    pub async fn delete_by_role_id(conn: &PgPooledConn, role_id: &str) -> StorageResult<Self> {
        generics::generic_delete_one_with_result::<<Self as HasTable>::Table, _, _>(
            conn,
            dsl::role_id.eq(role_id.to_owned()),
        )
        .await
    }

<<<<<<< HEAD
    //TODO: Remove once generic_list_roles_by_entity_type is stable
=======
    pub async fn list_roles(
        conn: &PgPooledConn,
        merchant_id: &id_type::MerchantId,
        org_id: &id_type::OrganizationId,
        tenant_id: &id_type::TenantId,
    ) -> StorageResult<Vec<Self>> {
        let predicate = dsl::tenant_id
            .eq(tenant_id.to_owned())
            .and(dsl::org_id.eq(org_id.to_owned()))
            .and(
                dsl::scope.eq(RoleScope::Organization).or(dsl::merchant_id
                    .eq(merchant_id.to_owned())
                    .and(dsl::scope.eq(RoleScope::Merchant))),
            );

        generics::generic_filter::<<Self as HasTable>::Table, _, _, _>(
            conn,
            predicate,
            None,
            None,
            Some(dsl::last_modified_at.asc()),
        )
        .await
    }

>>>>>>> 7584c666
    pub async fn generic_roles_list_for_org(
        conn: &PgPooledConn,
        tenant_id: id_type::TenantId,
        org_id: id_type::OrganizationId,
        merchant_id: Option<id_type::MerchantId>,
        entity_type: Option<EntityType>,
        limit: Option<u32>,
    ) -> StorageResult<Vec<Self>> {
        let mut query = <Self as HasTable>::table()
            .filter(dsl::tenant_id.eq(tenant_id).and(dsl::org_id.eq(org_id)))
            .into_boxed();

        if let Some(merchant_id) = merchant_id {
            query = query.filter(
                (dsl::merchant_id
                    .eq(merchant_id)
                    .and(dsl::scope.eq(RoleScope::Merchant)))
                .or(dsl::scope.eq(RoleScope::Organization)),
            );
        }

        if let Some(entity_type) = entity_type {
            query = query.filter(dsl::entity_type.eq(entity_type))
        }

        if let Some(limit) = limit {
            query = query.limit(limit.into());
        }

        router_env::logger::debug!(query = %debug_query::<Pg,_>(&query).to_string());

        match generics::db_metrics::track_database_call::<Self, _, _>(
            query.get_results_async(conn),
            generics::db_metrics::DatabaseOperation::Filter,
        )
        .await
        {
            Ok(value) => Ok(value),
            Err(err) => match err {
                DieselError::NotFound => {
                    Err(report!(err)).change_context(errors::DatabaseError::NotFound)
                }
                _ => Err(report!(err)).change_context(errors::DatabaseError::Others),
            },
        }
    }

    pub async fn generic_list_roles_by_entity_type(
        conn: &PgPooledConn,
        payload: ListRolesByEntityPayload,
        is_lineage_data_required: bool,
    ) -> StorageResult<Vec<Self>> {
        let mut query = <Self as HasTable>::table().into_boxed();

        match payload {
            ListRolesByEntityPayload::Organization(org_id) => {
                let entity_in_vec =
                    Self::get_entity_list(EntityType::Organization, is_lineage_data_required);
                query = query
                    .filter(dsl::org_id.eq(org_id))
                    .filter(dsl::entity_type.eq_any(entity_in_vec))
            }

            ListRolesByEntityPayload::Merchant(org_id, merchant_id) => {
                let entity_in_vec =
                    Self::get_entity_list(EntityType::Merchant, is_lineage_data_required);
                query = query
                    .filter(dsl::org_id.eq(org_id))
                    .filter(
                        dsl::scope
                            .eq(RoleScope::Organization)
                            .or(dsl::merchant_id.eq(merchant_id)),
                    )
                    .filter(dsl::entity_type.eq_any(entity_in_vec))
            }

            ListRolesByEntityPayload::Profile(org_id, merchant_id, profile_id) => {
                let entity_in_vec =
                    Self::get_entity_list(EntityType::Profile, is_lineage_data_required);
                query = query
                    .filter(dsl::org_id.eq(org_id))
                    .filter(
                        dsl::scope
                            .eq(RoleScope::Organization)
                            .or(dsl::scope
                                .eq(RoleScope::Merchant)
                                .and(dsl::merchant_id.eq(merchant_id.clone())))
                            .or(dsl::profile_id.eq(profile_id)),
                    )
                    .filter(dsl::entity_type.eq_any(entity_in_vec))
            }
        };

        router_env::logger::debug!(query = %debug_query::<Pg,_>(&query).to_string());

        match generics::db_metrics::track_database_call::<Self, _, _>(
            query.get_results_async(conn),
            generics::db_metrics::DatabaseOperation::Filter,
        )
        .await
        {
            Ok(value) => Ok(value),
            Err(err) => Err(report!(err)).change_context(errors::DatabaseError::Others),
        }
    }
}<|MERGE_RESOLUTION|>--- conflicted
+++ resolved
@@ -33,45 +33,21 @@
             .unwrap_or(vec![current_entity])
     }
 
-<<<<<<< HEAD
     pub async fn find_by_role_id(conn: &PgPooledConn, role_id: &str) -> StorageResult<Self> {
         generics::generic_find_one::<<Self as HasTable>::Table, _, _>(
             conn,
             dsl::role_id.eq(role_id.to_owned()),
-=======
-    // TODO: Remove once find_by_role_id_in_lineage is stable
-    pub async fn find_by_role_id_in_merchant_scope(
+        )
+        .await
+    }
+
+    pub async fn find_by_role_id_in_lineage(
         conn: &PgPooledConn,
         role_id: &str,
         merchant_id: &id_type::MerchantId,
         org_id: &id_type::OrganizationId,
+        profile_id: &id_type::ProfileId,
         tenant_id: &id_type::TenantId,
-    ) -> StorageResult<Self> {
-        generics::generic_find_one::<<Self as HasTable>::Table, _, _>(
-            conn,
-            dsl::role_id
-                .eq(role_id.to_owned())
-                .and(dsl::tenant_id.eq(tenant_id.to_owned()))
-                .and(
-                    dsl::merchant_id.eq(merchant_id.to_owned()).or(dsl::org_id
-                        .eq(org_id.to_owned())
-                        .and(dsl::scope.eq(RoleScope::Organization))),
-                ),
->>>>>>> 7584c666
-        )
-        .await
-    }
-
-    pub async fn find_by_role_id_in_lineage(
-        conn: &PgPooledConn,
-        role_id: &str,
-        merchant_id: &id_type::MerchantId,
-        org_id: &id_type::OrganizationId,
-<<<<<<< HEAD
-        profile_id: &id_type::ProfileId,
-=======
-        tenant_id: &id_type::TenantId,
->>>>>>> 7584c666
     ) -> StorageResult<Self> {
         generics::generic_find_one::<<Self as HasTable>::Table, _, _>(
             conn,
@@ -135,35 +111,7 @@
         .await
     }
 
-<<<<<<< HEAD
     //TODO: Remove once generic_list_roles_by_entity_type is stable
-=======
-    pub async fn list_roles(
-        conn: &PgPooledConn,
-        merchant_id: &id_type::MerchantId,
-        org_id: &id_type::OrganizationId,
-        tenant_id: &id_type::TenantId,
-    ) -> StorageResult<Vec<Self>> {
-        let predicate = dsl::tenant_id
-            .eq(tenant_id.to_owned())
-            .and(dsl::org_id.eq(org_id.to_owned()))
-            .and(
-                dsl::scope.eq(RoleScope::Organization).or(dsl::merchant_id
-                    .eq(merchant_id.to_owned())
-                    .and(dsl::scope.eq(RoleScope::Merchant))),
-            );
-
-        generics::generic_filter::<<Self as HasTable>::Table, _, _, _>(
-            conn,
-            predicate,
-            None,
-            None,
-            Some(dsl::last_modified_at.asc()),
-        )
-        .await
-    }
-
->>>>>>> 7584c666
     pub async fn generic_roles_list_for_org(
         conn: &PgPooledConn,
         tenant_id: id_type::TenantId,
