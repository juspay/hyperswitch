use diesel::{associations::HasTable, BoolExpressionMethods, ExpressionMethods, Table};

use super::generics;
#[cfg(all(
    any(feature = "v1", feature = "v2"),
    not(feature = "merchant_connector_account_v2")
))]
use crate::schema::merchant_connector_account::dsl;
#[cfg(all(feature = "v2", feature = "merchant_connector_account_v2"))]
use crate::schema_v2::merchant_connector_account::dsl;
use crate::{
    errors,
    merchant_connector_account::{
        MerchantConnectorAccount, MerchantConnectorAccountNew,
        MerchantConnectorAccountUpdateInternal,
    },
    PgPooledConn, StorageResult,
};

impl MerchantConnectorAccountNew {
    pub async fn insert(self, conn: &PgPooledConn) -> StorageResult<MerchantConnectorAccount> {
        generics::generic_insert(conn, self).await
    }
}

#[cfg(all(
    any(feature = "v1", feature = "v2"),
    not(feature = "merchant_connector_account_v2")
))]
impl MerchantConnectorAccount {
    pub async fn update(
        self,
        conn: &PgPooledConn,
        merchant_connector_account: MerchantConnectorAccountUpdateInternal,
    ) -> StorageResult<Self> {
        match generics::generic_update_by_id::<<Self as HasTable>::Table, _, _, _>(
            conn,
            self.merchant_connector_id.to_owned(),
            merchant_connector_account,
        )
        .await
        {
            Err(error) => match error.current_context() {
                errors::DatabaseError::NoFieldsToUpdate => Ok(self),
                _ => Err(error),
            },
            result => result,
        }
    }

    pub async fn delete_by_merchant_id_merchant_connector_id(
        conn: &PgPooledConn,
        merchant_id: &common_utils::id_type::MerchantId,
        merchant_connector_id: &str,
    ) -> StorageResult<bool> {
        generics::generic_delete::<<Self as HasTable>::Table, _>(
            conn,
            dsl::merchant_id
                .eq(merchant_id.to_owned())
                .and(dsl::merchant_connector_id.eq(merchant_connector_id.to_owned())),
        )
        .await
    }

    pub async fn find_by_merchant_id_connector(
        conn: &PgPooledConn,
        merchant_id: &common_utils::id_type::MerchantId,
        connector_label: &str,
    ) -> StorageResult<Self> {
        generics::generic_find_one::<<Self as HasTable>::Table, _, _>(
            conn,
            dsl::merchant_id
                .eq(merchant_id.to_owned())
                .and(dsl::connector_label.eq(connector_label.to_owned())),
        )
        .await
    }

    pub async fn find_by_profile_id_connector_name(
        conn: &PgPooledConn,
        profile_id: &str,
        connector_name: &str,
    ) -> StorageResult<Self> {
        generics::generic_find_one::<<Self as HasTable>::Table, _, _>(
            conn,
            dsl::profile_id
                .eq(profile_id.to_owned())
                .and(dsl::connector_name.eq(connector_name.to_owned())),
        )
        .await
    }

    pub async fn find_by_merchant_id_connector_name(
        conn: &PgPooledConn,
        merchant_id: &common_utils::id_type::MerchantId,
        connector_name: &str,
    ) -> StorageResult<Vec<Self>> {
        generics::generic_filter::<
            <Self as HasTable>::Table,
            _,
            <<Self as HasTable>::Table as Table>::PrimaryKey,
            _,
        >(
            conn,
            dsl::merchant_id
                .eq(merchant_id.to_owned())
                .and(dsl::connector_name.eq(connector_name.to_owned())),
            None,
            None,
            None,
        )
        .await
    }

    pub async fn find_by_merchant_id_merchant_connector_id(
        conn: &PgPooledConn,
        merchant_id: &common_utils::id_type::MerchantId,
        merchant_connector_id: &str,
    ) -> StorageResult<Self> {
        generics::generic_find_one::<<Self as HasTable>::Table, _, _>(
            conn,
            dsl::merchant_id
                .eq(merchant_id.to_owned())
                .and(dsl::merchant_connector_id.eq(merchant_connector_id.to_owned())),
        )
        .await
    }

    pub async fn find_by_merchant_id(
        conn: &PgPooledConn,
        merchant_id: &common_utils::id_type::MerchantId,
        get_disabled: bool,
    ) -> StorageResult<Vec<Self>> {
        if get_disabled {
            generics::generic_filter::<<Self as HasTable>::Table, _, _, _>(
                conn,
                dsl::merchant_id.eq(merchant_id.to_owned()),
                None,
                None,
                Some(dsl::created_at.asc()),
            )
            .await
        } else {
            generics::generic_filter::<
                <Self as HasTable>::Table,
                _,
                <<Self as HasTable>::Table as Table>::PrimaryKey,
                _,
            >(
                conn,
                dsl::merchant_id
                    .eq(merchant_id.to_owned())
                    .and(dsl::disabled.eq(false)),
                None,
                None,
                None,
            )
            .await
        }
    }
}

#[cfg(all(feature = "v2", feature = "merchant_connector_account_v2"))]
impl MerchantConnectorAccount {
    pub async fn update(
        self,
        conn: &PgPooledConn,
        merchant_connector_account: MerchantConnectorAccountUpdateInternal,
    ) -> StorageResult<Self> {
        match generics::generic_update_by_id::<<Self as HasTable>::Table, _, _, _>(
            conn,
            self.id.to_owned(),
            merchant_connector_account,
        )
        .await
        {
            Err(error) => match error.current_context() {
                errors::DatabaseError::NoFieldsToUpdate => Ok(self),
                _ => Err(error),
            },
            result => result,
        }
    }

    pub async fn delete_by_id(conn: &PgPooledConn, id: &str) -> StorageResult<bool> {
        generics::generic_delete::<<Self as HasTable>::Table, _>(conn, dsl::id.eq(id.to_owned()))
            .await
    }

<<<<<<< HEAD
    pub async fn find_by_merchant_id_connector(
        conn: &PgPooledConn,
        merchant_id: &common_utils::id_type::MerchantId,
        connector_label: &str,
    ) -> StorageResult<Self> {
        generics::generic_find_one::<<Self as HasTable>::Table, _, _>(
            conn,
            dsl::merchant_id
                .eq(merchant_id.to_owned())
                .and(dsl::connector_label.eq(connector_label.to_owned())),
        )
        .await
    }

    pub async fn find_by_profile_id_connector_name(
        conn: &PgPooledConn,
        profile_id: &str,
        connector_name: &str,
    ) -> StorageResult<Self> {
        generics::generic_find_one::<<Self as HasTable>::Table, _, _>(
            conn,
            dsl::profile_id
                .eq(profile_id.to_owned())
                .and(dsl::connector_name.eq(connector_name.to_owned())),
        )
        .await
    }

    pub async fn find_by_merchant_id_connector_name(
        conn: &PgPooledConn,
        merchant_id: &common_utils::id_type::MerchantId,
        connector_name: &str,
    ) -> StorageResult<Vec<Self>> {
        generics::generic_filter::<
            <Self as HasTable>::Table,
            _,
            <<Self as HasTable>::Table as Table>::PrimaryKey,
            _,
        >(
            conn,
            dsl::merchant_id
                .eq(merchant_id.to_owned())
                .and(dsl::connector_name.eq(connector_name.to_owned())),
            None,
            None,
            None,
        )
        .await
    }

=======
>>>>>>> 537630f0
    pub async fn find_by_id(conn: &PgPooledConn, id: &str) -> StorageResult<Self> {
        generics::generic_find_one::<<Self as HasTable>::Table, _, _>(
            conn,
            dsl::id.eq(id.to_owned()),
        )
        .await
    }

    pub async fn find_by_merchant_id(
        conn: &PgPooledConn,
        merchant_id: &common_utils::id_type::MerchantId,
        get_disabled: bool,
    ) -> StorageResult<Vec<Self>> {
        if get_disabled {
            generics::generic_filter::<<Self as HasTable>::Table, _, _, _>(
                conn,
                dsl::merchant_id.eq(merchant_id.to_owned()),
                None,
                None,
                Some(dsl::created_at.asc()),
            )
            .await
        } else {
            generics::generic_filter::<
                <Self as HasTable>::Table,
                _,
                <<Self as HasTable>::Table as Table>::PrimaryKey,
                _,
            >(
                conn,
                dsl::merchant_id
                    .eq(merchant_id.to_owned())
                    .and(dsl::disabled.eq(false)),
                None,
                None,
                None,
            )
            .await
        }
    }
}<|MERGE_RESOLUTION|>--- conflicted
+++ resolved
@@ -187,59 +187,6 @@
             .await
     }
 
-<<<<<<< HEAD
-    pub async fn find_by_merchant_id_connector(
-        conn: &PgPooledConn,
-        merchant_id: &common_utils::id_type::MerchantId,
-        connector_label: &str,
-    ) -> StorageResult<Self> {
-        generics::generic_find_one::<<Self as HasTable>::Table, _, _>(
-            conn,
-            dsl::merchant_id
-                .eq(merchant_id.to_owned())
-                .and(dsl::connector_label.eq(connector_label.to_owned())),
-        )
-        .await
-    }
-
-    pub async fn find_by_profile_id_connector_name(
-        conn: &PgPooledConn,
-        profile_id: &str,
-        connector_name: &str,
-    ) -> StorageResult<Self> {
-        generics::generic_find_one::<<Self as HasTable>::Table, _, _>(
-            conn,
-            dsl::profile_id
-                .eq(profile_id.to_owned())
-                .and(dsl::connector_name.eq(connector_name.to_owned())),
-        )
-        .await
-    }
-
-    pub async fn find_by_merchant_id_connector_name(
-        conn: &PgPooledConn,
-        merchant_id: &common_utils::id_type::MerchantId,
-        connector_name: &str,
-    ) -> StorageResult<Vec<Self>> {
-        generics::generic_filter::<
-            <Self as HasTable>::Table,
-            _,
-            <<Self as HasTable>::Table as Table>::PrimaryKey,
-            _,
-        >(
-            conn,
-            dsl::merchant_id
-                .eq(merchant_id.to_owned())
-                .and(dsl::connector_name.eq(connector_name.to_owned())),
-            None,
-            None,
-            None,
-        )
-        .await
-    }
-
-=======
->>>>>>> 537630f0
     pub async fn find_by_id(conn: &PgPooledConn, id: &str) -> StorageResult<Self> {
         generics::generic_find_one::<<Self as HasTable>::Table, _, _>(
             conn,
