--- conflicted
+++ resolved
@@ -23,14 +23,11 @@
     }
 }
 
-<<<<<<< HEAD
-=======
 pub struct CustomerListConstraints {
     pub limit: i64,
     pub offset: Option<i64>,
 }
 
->>>>>>> a6cb6c6e
 // #[cfg(all(feature = "v2", feature = "customer_v2"))]
 impl Customer {
     #[cfg(all(feature = "v2", feature = "customer_v2"))]
@@ -57,48 +54,27 @@
     }
 
     #[cfg(all(feature = "v2", feature = "customer_v2"))]
-<<<<<<< HEAD
-    pub async fn find_by_id_merchant_id(conn: &PgPooledConn, id: &str) -> StorageResult<Self> {
-        generics::generic_find_by_id::<<Self as HasTable>::Table, _, _>(conn, id.to_owned()).await
-    }
-
-    #[cfg(all(feature = "v2", feature = "customer_v2"))]
-    pub async fn find_by_id(conn: &PgPooledConn, id: &String) -> StorageResult<Self> {
-=======
     pub async fn find_by_global_id(conn: &PgPooledConn, id: &str) -> StorageResult<Self> {
->>>>>>> a6cb6c6e
         generics::generic_find_by_id::<<Self as HasTable>::Table, _, _>(conn, id.to_owned()).await
     }
 
     pub async fn list_by_merchant_id(
         conn: &PgPooledConn,
         merchant_id: &id_type::MerchantId,
-<<<<<<< HEAD
-=======
         constraints: CustomerListConstraints,
->>>>>>> a6cb6c6e
     ) -> StorageResult<Vec<Self>> {
         generics::generic_filter::<<Self as HasTable>::Table, _, _, _>(
             conn,
             dsl::merchant_id.eq(merchant_id.to_owned()),
-<<<<<<< HEAD
-            None,
-            None,
-=======
             Some(constraints.limit),
             constraints.offset,
->>>>>>> a6cb6c6e
             Some(dsl::created_at),
         )
         .await
     }
 
     #[cfg(all(feature = "v2", feature = "customer_v2"))]
-<<<<<<< HEAD
-    pub async fn find_optional_by_customer_id_merchant_id(
-=======
     pub async fn find_optional_by_merchant_id_merchant_reference_id(
->>>>>>> a6cb6c6e
         conn: &PgPooledConn,
         customer_id: &id_type::CustomerId,
         merchant_id: &id_type::MerchantId,
@@ -169,26 +145,16 @@
     }
 
     #[cfg(all(feature = "v2", feature = "customer_v2"))]
-<<<<<<< HEAD
-    pub async fn find_by_customer_id_merchant_id(
-        conn: &PgPooledConn,
-        customer_id: &id_type::CustomerId,
-=======
     pub async fn find_by_merchant_reference_id_merchant_id(
         conn: &PgPooledConn,
         merchant_reference_id: &id_type::CustomerId,
->>>>>>> a6cb6c6e
         merchant_id: &id_type::MerchantId,
     ) -> StorageResult<Self> {
         generics::generic_find_one::<<Self as HasTable>::Table, _, _>(
             conn,
             dsl::merchant_id
                 .eq(merchant_id.to_owned())
-<<<<<<< HEAD
-                .and(dsl::merchant_reference_id.eq(customer_id.to_owned())),
-=======
                 .and(dsl::merchant_reference_id.eq(merchant_reference_id.to_owned())),
->>>>>>> a6cb6c6e
         )
         .await
     }
