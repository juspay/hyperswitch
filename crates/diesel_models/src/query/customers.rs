use common_utils::id_type;
#[cfg(all(feature = "v2", feature = "customer_v2"))]
use diesel::BoolExpressionMethods;
#[cfg(all(any(feature = "v1", feature = "v2"), not(feature = "customer_v2")))]
use diesel::BoolExpressionMethods;
use diesel::{associations::HasTable, ExpressionMethods};

use super::generics;
// #[cfg(all(any(feature = "v1", feature = "v2"), not(feature = "customer_v2")))]
use crate::errors;
#[cfg(all(any(feature = "v1", feature = "v2"), not(feature = "customer_v2")))]
use crate::schema::customers::dsl;
#[cfg(all(feature = "v2", feature = "customer_v2"))]
use crate::schema_v2::customers::dsl;
use crate::{
    customers::{Customer, CustomerNew, CustomerUpdateInternal},
    PgPooledConn, StorageResult,
};

impl CustomerNew {
    pub async fn insert(self, conn: &PgPooledConn) -> StorageResult<Customer> {
        generics::generic_insert(conn, self).await
    }
}

// #[cfg(all(feature = "v2", feature = "customer_v2"))]
impl Customer {
    #[cfg(all(feature = "v2", feature = "customer_v2"))]
    pub async fn update_by_id(
        conn: &PgPooledConn,
        id: String,
        customer: CustomerUpdateInternal,
    ) -> StorageResult<Self> {
        match generics::generic_update_by_id::<<Self as HasTable>::Table, _, _, _>(
            conn,
            id.clone(),
            customer,
        )
        .await
        {
            Err(error) => match error.current_context() {
                errors::DatabaseError::NoFieldsToUpdate => {
                    generics::generic_find_by_id::<<Self as HasTable>::Table, _, _>(conn, id).await
                }
                _ => Err(error),
            },
            result => result,
        }
    }

    #[cfg(all(feature = "v2", feature = "customer_v2"))]
<<<<<<< HEAD
    pub async fn find_by_id_merchant_id(conn: &PgPooledConn, id: &str) -> StorageResult<Self> {
        generics::generic_find_by_id::<<Self as HasTable>::Table, _, _>(conn, id.to_owned()).await
    }

    #[cfg(all(feature = "v2", feature = "customer_v2"))]
    pub async fn find_by_id(conn: &PgPooledConn, id: &String) -> StorageResult<Self> {
        generics::generic_find_by_id::<<Self as HasTable>::Table, _, _>(conn, id.to_owned()).await
    }

=======
    pub async fn find_by_global_id(conn: &PgPooledConn, id: &str) -> StorageResult<Self> {
        generics::generic_find_by_id::<<Self as HasTable>::Table, _, _>(conn, id.to_owned()).await
    }

    #[cfg(all(any(feature = "v1", feature = "v2"), not(feature = "customer_v2")))]
>>>>>>> 22743ac3
    pub async fn list_by_merchant_id(
        conn: &PgPooledConn,
        merchant_id: &id_type::MerchantId,
    ) -> StorageResult<Vec<Self>> {
        generics::generic_filter::<<Self as HasTable>::Table, _, _, _>(
            conn,
            dsl::merchant_id.eq(merchant_id.to_owned()),
            None,
            None,
            Some(dsl::created_at),
        )
        .await
    }

    #[cfg(all(feature = "v2", feature = "customer_v2"))]
<<<<<<< HEAD
    pub async fn find_optional_by_customer_id_merchant_id(
=======
    pub async fn find_optional_by_merchant_id_merchant_reference_id(
>>>>>>> 22743ac3
        conn: &PgPooledConn,
        customer_id: &id_type::CustomerId,
        merchant_id: &id_type::MerchantId,
    ) -> StorageResult<Option<Self>> {
        generics::generic_find_one_optional::<<Self as HasTable>::Table, _, _>(
            conn,
            dsl::merchant_id
                .eq(merchant_id.to_owned())
                .and(dsl::merchant_reference_id.eq(customer_id.to_owned())),
        )
        .await
    }

    #[cfg(all(any(feature = "v1", feature = "v2"), not(feature = "customer_v2")))]
    pub async fn find_optional_by_customer_id_merchant_id(
        conn: &PgPooledConn,
        customer_id: &id_type::CustomerId,
        merchant_id: &id_type::MerchantId,
    ) -> StorageResult<Option<Self>> {
        generics::generic_find_by_id_optional::<<Self as HasTable>::Table, _, _>(
            conn,
            (customer_id.to_owned(), merchant_id.to_owned()),
        )
        .await
    }

    #[cfg(all(any(feature = "v1", feature = "v2"), not(feature = "customer_v2")))]
    pub async fn update_by_customer_id_merchant_id(
        conn: &PgPooledConn,
        customer_id: id_type::CustomerId,
        merchant_id: id_type::MerchantId,
        customer: CustomerUpdateInternal,
    ) -> StorageResult<Self> {
        match generics::generic_update_by_id::<<Self as HasTable>::Table, _, _, _>(
            conn,
            (customer_id.clone(), merchant_id.clone()),
            customer,
        )
        .await
        {
            Err(error) => match error.current_context() {
                errors::DatabaseError::NoFieldsToUpdate => {
                    generics::generic_find_by_id::<<Self as HasTable>::Table, _, _>(
                        conn,
                        (customer_id, merchant_id),
                    )
                    .await
                }
                _ => Err(error),
            },
            result => result,
        }
    }

    #[cfg(all(any(feature = "v1", feature = "v2"), not(feature = "customer_v2")))]
    pub async fn delete_by_customer_id_merchant_id(
        conn: &PgPooledConn,
        customer_id: &id_type::CustomerId,
        merchant_id: &id_type::MerchantId,
    ) -> StorageResult<bool> {
        generics::generic_delete::<<Self as HasTable>::Table, _>(
            conn,
            dsl::customer_id
                .eq(customer_id.to_owned())
                .and(dsl::merchant_id.eq(merchant_id.to_owned())),
        )
        .await
    }

    #[cfg(all(feature = "v2", feature = "customer_v2"))]
<<<<<<< HEAD
    pub async fn find_by_customer_id_merchant_id(
        conn: &PgPooledConn,
        customer_id: &id_type::CustomerId,
=======
    pub async fn find_by_merchant_reference_id_merchant_id(
        conn: &PgPooledConn,
        merchant_reference_id: &id_type::CustomerId,
>>>>>>> 22743ac3
        merchant_id: &id_type::MerchantId,
    ) -> StorageResult<Self> {
        generics::generic_find_one::<<Self as HasTable>::Table, _, _>(
            conn,
            dsl::merchant_id
                .eq(merchant_id.to_owned())
<<<<<<< HEAD
                .and(dsl::merchant_reference_id.eq(customer_id.to_owned())),
=======
                .and(dsl::merchant_reference_id.eq(merchant_reference_id.to_owned())),
>>>>>>> 22743ac3
        )
        .await
    }

    #[cfg(all(any(feature = "v1", feature = "v2"), not(feature = "customer_v2")))]
    pub async fn find_by_customer_id_merchant_id(
        conn: &PgPooledConn,
        customer_id: &id_type::CustomerId,
        merchant_id: &id_type::MerchantId,
    ) -> StorageResult<Self> {
        generics::generic_find_by_id::<<Self as HasTable>::Table, _, _>(
            conn,
            (customer_id.to_owned(), merchant_id.to_owned()),
        )
        .await
    }
}<|MERGE_RESOLUTION|>--- conflicted
+++ resolved
@@ -49,23 +49,11 @@
     }
 
     #[cfg(all(feature = "v2", feature = "customer_v2"))]
-<<<<<<< HEAD
-    pub async fn find_by_id_merchant_id(conn: &PgPooledConn, id: &str) -> StorageResult<Self> {
-        generics::generic_find_by_id::<<Self as HasTable>::Table, _, _>(conn, id.to_owned()).await
-    }
-
-    #[cfg(all(feature = "v2", feature = "customer_v2"))]
-    pub async fn find_by_id(conn: &PgPooledConn, id: &String) -> StorageResult<Self> {
-        generics::generic_find_by_id::<<Self as HasTable>::Table, _, _>(conn, id.to_owned()).await
-    }
-
-=======
     pub async fn find_by_global_id(conn: &PgPooledConn, id: &str) -> StorageResult<Self> {
         generics::generic_find_by_id::<<Self as HasTable>::Table, _, _>(conn, id.to_owned()).await
     }
 
     #[cfg(all(any(feature = "v1", feature = "v2"), not(feature = "customer_v2")))]
->>>>>>> 22743ac3
     pub async fn list_by_merchant_id(
         conn: &PgPooledConn,
         merchant_id: &id_type::MerchantId,
@@ -81,11 +69,7 @@
     }
 
     #[cfg(all(feature = "v2", feature = "customer_v2"))]
-<<<<<<< HEAD
-    pub async fn find_optional_by_customer_id_merchant_id(
-=======
     pub async fn find_optional_by_merchant_id_merchant_reference_id(
->>>>>>> 22743ac3
         conn: &PgPooledConn,
         customer_id: &id_type::CustomerId,
         merchant_id: &id_type::MerchantId,
@@ -156,26 +140,16 @@
     }
 
     #[cfg(all(feature = "v2", feature = "customer_v2"))]
-<<<<<<< HEAD
-    pub async fn find_by_customer_id_merchant_id(
-        conn: &PgPooledConn,
-        customer_id: &id_type::CustomerId,
-=======
     pub async fn find_by_merchant_reference_id_merchant_id(
         conn: &PgPooledConn,
         merchant_reference_id: &id_type::CustomerId,
->>>>>>> 22743ac3
         merchant_id: &id_type::MerchantId,
     ) -> StorageResult<Self> {
         generics::generic_find_one::<<Self as HasTable>::Table, _, _>(
             conn,
             dsl::merchant_id
                 .eq(merchant_id.to_owned())
-<<<<<<< HEAD
-                .and(dsl::merchant_reference_id.eq(customer_id.to_owned())),
-=======
                 .and(dsl::merchant_reference_id.eq(merchant_reference_id.to_owned())),
->>>>>>> 22743ac3
         )
         .await
     }
