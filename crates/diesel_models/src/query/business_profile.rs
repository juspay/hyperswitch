use diesel::{associations::HasTable, BoolExpressionMethods, ExpressionMethods, Table};

use super::generics;
<<<<<<< HEAD
#[cfg(feature = "v1")]
use crate::schema::business_profile::dsl;
#[cfg(feature = "v2")]
use crate::schema_v2::business_profile::dsl;
=======
#[cfg(all(
    any(feature = "v1", feature = "v2"),
    not(feature = "business_profile_v2")
))]
use crate::schema::business_profile::dsl::{self, profile_id as dsl_identifier};
#[cfg(all(feature = "v2", feature = "business_profile_v2"))]
use crate::schema_v2::business_profile::dsl::{self, id as dsl_identifier};
>>>>>>> f8227309
use crate::{
    business_profile::{BusinessProfile, BusinessProfileNew, BusinessProfileUpdateInternal},
    errors, PgPooledConn, StorageResult,
};

impl BusinessProfileNew {
    pub async fn insert(self, conn: &PgPooledConn) -> StorageResult<BusinessProfile> {
        generics::generic_insert(conn, self).await
    }
}

impl BusinessProfile {
    pub async fn update_by_profile_id(
        self,
        conn: &PgPooledConn,
        business_profile: BusinessProfileUpdateInternal,
    ) -> StorageResult<Self> {
        match generics::generic_update_by_id::<<Self as HasTable>::Table, _, _, _>(
            conn,
            self.get_id().to_owned(),
            business_profile,
        )
        .await
        {
            Err(error) => match error.current_context() {
                errors::DatabaseError::NoFieldsToUpdate => Ok(self),
                _ => Err(error),
            },
            result => result,
        }
    }

    pub async fn find_by_profile_id(
        conn: &PgPooledConn,
        profile_id: &common_utils::id_type::ProfileId,
    ) -> StorageResult<Self> {
<<<<<<< HEAD
=======
        generics::generic_find_one::<<Self as HasTable>::Table, _, _>(
            conn,
            dsl_identifier.eq(profile_id.to_owned()),
        )
        .await
    }

    pub async fn find_by_merchant_id_profile_id(
        conn: &PgPooledConn,
        merchant_id: &common_utils::id_type::MerchantId,
        profile_id: &common_utils::id_type::ProfileId,
    ) -> StorageResult<Self> {
>>>>>>> f8227309
        generics::generic_find_one::<<Self as HasTable>::Table, _, _>(
            conn,
            dsl::merchant_id
                .eq(merchant_id.to_owned())
                .and(dsl_identifier.eq(profile_id.to_owned())),
        )
        .await
    }

    pub async fn find_by_merchant_id_profile_id(
        conn: &PgPooledConn,
        merchant_id: &common_utils::id_type::MerchantId,
        profile_id: &common_utils::id_type::ProfileId,
    ) -> StorageResult<Self> {
        generics::generic_find_one::<<Self as HasTable>::Table, _, _>(
            conn,
            dsl::merchant_id
                .eq(merchant_id.to_owned())
                .and(dsl::profile_id.eq(profile_id.to_owned())),
        )
        .await
    }

    pub async fn find_by_profile_name_merchant_id(
        conn: &PgPooledConn,
        profile_name: &str,
        merchant_id: &common_utils::id_type::MerchantId,
    ) -> StorageResult<Self> {
        generics::generic_find_one::<<Self as HasTable>::Table, _, _>(
            conn,
            dsl::profile_name
                .eq(profile_name.to_owned())
                .and(dsl::merchant_id.eq(merchant_id.to_owned())),
        )
        .await
    }

    pub async fn list_business_profile_by_merchant_id(
        conn: &PgPooledConn,
        merchant_id: &common_utils::id_type::MerchantId,
    ) -> StorageResult<Vec<Self>> {
        generics::generic_filter::<
            <Self as HasTable>::Table,
            _,
            <<Self as HasTable>::Table as Table>::PrimaryKey,
            _,
        >(
            conn,
            dsl::merchant_id.eq(merchant_id.to_owned()),
            None,
            None,
            None,
        )
        .await
    }

    pub async fn delete_by_profile_id_merchant_id(
        conn: &PgPooledConn,
        profile_id: &common_utils::id_type::ProfileId,
        merchant_id: &common_utils::id_type::MerchantId,
    ) -> StorageResult<bool> {
        generics::generic_delete::<<Self as HasTable>::Table, _>(
            conn,
            dsl_identifier
                .eq(profile_id.to_owned())
                .and(dsl::merchant_id.eq(merchant_id.to_owned())),
        )
        .await
    }
}<|MERGE_RESOLUTION|>--- conflicted
+++ resolved
@@ -1,20 +1,10 @@
 use diesel::{associations::HasTable, BoolExpressionMethods, ExpressionMethods, Table};
 
 use super::generics;
-<<<<<<< HEAD
 #[cfg(feature = "v1")]
-use crate::schema::business_profile::dsl;
+use crate::schema::business_profile::dsl::{self, profile_id as dsl_identifier};
 #[cfg(feature = "v2")]
-use crate::schema_v2::business_profile::dsl;
-=======
-#[cfg(all(
-    any(feature = "v1", feature = "v2"),
-    not(feature = "business_profile_v2")
-))]
-use crate::schema::business_profile::dsl::{self, profile_id as dsl_identifier};
-#[cfg(all(feature = "v2", feature = "business_profile_v2"))]
 use crate::schema_v2::business_profile::dsl::{self, id as dsl_identifier};
->>>>>>> f8227309
 use crate::{
     business_profile::{BusinessProfile, BusinessProfileNew, BusinessProfileUpdateInternal},
     errors, PgPooledConn, StorageResult,
@@ -51,26 +41,9 @@
         conn: &PgPooledConn,
         profile_id: &common_utils::id_type::ProfileId,
     ) -> StorageResult<Self> {
-<<<<<<< HEAD
-=======
         generics::generic_find_one::<<Self as HasTable>::Table, _, _>(
             conn,
             dsl_identifier.eq(profile_id.to_owned()),
-        )
-        .await
-    }
-
-    pub async fn find_by_merchant_id_profile_id(
-        conn: &PgPooledConn,
-        merchant_id: &common_utils::id_type::MerchantId,
-        profile_id: &common_utils::id_type::ProfileId,
-    ) -> StorageResult<Self> {
->>>>>>> f8227309
-        generics::generic_find_one::<<Self as HasTable>::Table, _, _>(
-            conn,
-            dsl::merchant_id
-                .eq(merchant_id.to_owned())
-                .and(dsl_identifier.eq(profile_id.to_owned())),
         )
         .await
     }
@@ -84,7 +57,7 @@
             conn,
             dsl::merchant_id
                 .eq(merchant_id.to_owned())
-                .and(dsl::profile_id.eq(profile_id.to_owned())),
+                .and(dsl_identifier.eq(profile_id.to_owned())),
         )
         .await
     }
