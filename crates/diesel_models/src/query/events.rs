--- conflicted
+++ resolved
@@ -79,27 +79,10 @@
             .order(dsl::created_at.desc())
             .into_boxed();
 
-<<<<<<< HEAD
-        if let Some(created_after) = created_after {
-            query = query.filter(dsl::created_at.ge(created_after));
-        }
-
-        if let Some(created_before) = created_before {
-            query = query.filter(dsl::created_at.le(created_before));
-        }
-
         if !event_type.is_empty() {
             query = query.filter(dsl::event_type.eq_any(event_type));
         }
 
-        if let Some(limit) = limit {
-            query = query.limit(limit);
-        }
-
-        if let Some(offset) = offset {
-            query = query.offset(offset);
-        }
-=======
         query = Self::apply_filters(
             query,
             None,
@@ -107,7 +90,6 @@
             limit,
             offset,
         );
->>>>>>> 9e5e6be7
 
         logger::debug!(query = %debug_query::<Pg, _>(&query).to_string());
 
@@ -180,27 +162,10 @@
             .order(dsl::created_at.desc())
             .into_boxed();
 
-<<<<<<< HEAD
-        if let Some(created_after) = created_after {
-            query = query.filter(dsl::created_at.ge(created_after));
-        }
-
-        if let Some(created_before) = created_before {
-            query = query.filter(dsl::created_at.le(created_before));
-        }
-
         if !event_type.is_empty() {
             query = query.filter(dsl::event_type.eq_any(event_type));
         }
 
-        if let Some(limit) = limit {
-            query = query.limit(limit);
-        }
-
-        if let Some(offset) = offset {
-            query = query.offset(offset);
-        }
-=======
         query = Self::apply_filters(
             query,
             None,
@@ -208,7 +173,6 @@
             limit,
             offset,
         );
->>>>>>> 9e5e6be7
 
         logger::debug!(query = %debug_query::<Pg, _>(&query).to_string());
 
