--- conflicted
+++ resolved
@@ -1,6 +1,7 @@
 use common_utils::{encryption::Encryption, pii};
 use diesel::{AsChangeset, Identifiable, Insertable, Queryable, Selectable};
 
+use crate::enums as storage_enums;
 #[cfg(all(
     any(feature = "v1", feature = "v2"),
     not(feature = "merchant_account_v2")
@@ -8,7 +9,6 @@
 use crate::schema::merchant_account;
 #[cfg(all(feature = "v2", feature = "merchant_account_v2"))]
 use crate::schema_v2::merchant_account;
-use crate::{business_profile::WebhookDetails, enums as storage_enums};
 
 /// Note: The order of fields in the struct is important.
 /// This should be in the same order as the fields in the schema.rs file, otherwise the code will not compile
@@ -36,7 +36,7 @@
     pub redirect_to_merchant_with_http_post: bool,
     pub merchant_name: Option<Encryption>,
     pub merchant_details: Option<Encryption>,
-    pub webhook_details: Option<WebhookDetails>,
+    pub webhook_details: Option<crate::business_profile::WebhookDetails>,
     pub sub_merchants_enabled: Option<bool>,
     pub parent_merchant_id: Option<common_utils::id_type::MerchantId>,
     pub publishable_key: Option<String>,
@@ -70,7 +70,7 @@
     pub redirect_to_merchant_with_http_post: bool,
     pub merchant_name: Option<Encryption>,
     pub merchant_details: Option<Encryption>,
-    pub webhook_details: Option<WebhookDetails>,
+    pub webhook_details: Option<crate::business_profile::WebhookDetails>,
     pub sub_merchants_enabled: Option<bool>,
     pub parent_merchant_id: Option<common_utils::id_type::MerchantId>,
     pub publishable_key: Option<String>,
@@ -148,12 +148,6 @@
 pub struct MerchantAccount {
     pub merchant_name: Option<Encryption>,
     pub merchant_details: Option<Encryption>,
-<<<<<<< HEAD
-    pub webhook_details: Option<WebhookDetails>,
-    pub sub_merchants_enabled: Option<bool>,
-    pub parent_merchant_id: Option<common_utils::id_type::MerchantId>,
-=======
->>>>>>> 83022724
     pub publishable_key: Option<String>,
     pub storage_scheme: storage_enums::MerchantStorageScheme,
     pub metadata: Option<pii::SecretSerdeValue>,
@@ -193,12 +187,6 @@
     pub id: common_utils::id_type::MerchantId,
     pub merchant_name: Option<Encryption>,
     pub merchant_details: Option<Encryption>,
-<<<<<<< HEAD
-    pub webhook_details: Option<WebhookDetails>,
-    pub sub_merchants_enabled: Option<bool>,
-    pub parent_merchant_id: Option<common_utils::id_type::MerchantId>,
-=======
->>>>>>> 83022724
     pub publishable_key: Option<String>,
     pub storage_scheme: storage_enums::MerchantStorageScheme,
     pub metadata: Option<pii::SecretSerdeValue>,
@@ -238,7 +226,7 @@
     pub merchant_name: Option<Encryption>,
     pub merchant_details: Option<Encryption>,
     pub return_url: Option<String>,
-    pub webhook_details: Option<WebhookDetails>,
+    pub webhook_details: Option<crate::business_profile::WebhookDetails>,
     pub sub_merchants_enabled: Option<bool>,
     pub parent_merchant_id: Option<common_utils::id_type::MerchantId>,
     pub enable_payment_response_hash: Option<bool>,
@@ -268,16 +256,6 @@
 pub struct MerchantAccountNew {
     pub merchant_name: Option<Encryption>,
     pub merchant_details: Option<Encryption>,
-<<<<<<< HEAD
-    pub return_url: Option<String>,
-    pub webhook_details: Option<WebhookDetails>,
-    pub sub_merchants_enabled: Option<bool>,
-    pub parent_merchant_id: Option<common_utils::id_type::MerchantId>,
-    pub enable_payment_response_hash: Option<bool>,
-    pub payment_response_hash_key: Option<String>,
-    pub redirect_to_merchant_with_http_post: Option<bool>,
-=======
->>>>>>> 83022724
     pub publishable_key: Option<String>,
     pub metadata: Option<pii::SecretSerdeValue>,
     pub routing_algorithm: Option<serde_json::Value>,
@@ -317,7 +295,7 @@
     pub merchant_name: Option<Encryption>,
     pub merchant_details: Option<Encryption>,
     pub return_url: Option<String>,
-    pub webhook_details: Option<WebhookDetails>,
+    pub webhook_details: Option<crate::business_profile::WebhookDetails>,
     pub sub_merchants_enabled: Option<bool>,
     pub parent_merchant_id: Option<common_utils::id_type::MerchantId>,
     pub enable_payment_response_hash: Option<bool>,
