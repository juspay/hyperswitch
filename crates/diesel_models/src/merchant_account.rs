use common_utils::{encryption::Encryption, pii};
use diesel::{AsChangeset, Identifiable, Insertable, Queryable, Selectable};

use crate::enums as storage_enums;
#[cfg(all(
    any(feature = "v1", feature = "v2"),
    not(feature = "merchant_account_v2")
))]
use crate::schema::merchant_account;
#[cfg(all(feature = "v2", feature = "merchant_account_v2"))]
use crate::schema_v2::merchant_account;

#[cfg(all(
    any(feature = "v1", feature = "v2"),
    not(feature = "merchant_account_v2")
))]
#[derive(
    Clone,
    Debug,
    serde::Deserialize,
    Identifiable,
    serde::Serialize,
    Queryable,
    Selectable,
    router_derive::DebugAsDisplay,
)]
#[diesel(table_name = merchant_account, primary_key(merchant_id), check_for_backend(diesel::pg::Pg))]
pub struct MerchantAccount {
<<<<<<< HEAD
    pub id: i32,
    pub merchant_id: common_utils::id_type::MerchantId,
=======
    pub merchant_id: id_type::MerchantId,
>>>>>>> fce0ce7f
    pub return_url: Option<String>,
    pub enable_payment_response_hash: bool,
    pub payment_response_hash_key: Option<String>,
    pub redirect_to_merchant_with_http_post: bool,
    pub merchant_name: Option<Encryption>,
    pub merchant_details: Option<Encryption>,
    pub webhook_details: Option<serde_json::Value>,
    pub sub_merchants_enabled: Option<bool>,
    pub parent_merchant_id: Option<common_utils::id_type::MerchantId>,
    pub publishable_key: Option<String>,
    pub storage_scheme: storage_enums::MerchantStorageScheme,
    pub locker_id: Option<String>,
    pub metadata: Option<pii::SecretSerdeValue>,
    pub routing_algorithm: Option<serde_json::Value>,
    pub primary_business_details: serde_json::Value,
    pub intent_fulfillment_time: Option<i64>,
    pub created_at: time::PrimitiveDateTime,
    pub modified_at: time::PrimitiveDateTime,
    pub frm_routing_algorithm: Option<serde_json::Value>,
    pub payout_routing_algorithm: Option<serde_json::Value>,
    pub organization_id: common_utils::id_type::OrganizationId,
    pub is_recon_enabled: bool,
    pub default_profile: Option<String>,
    pub recon_status: storage_enums::ReconStatus,
    pub payment_link_config: Option<serde_json::Value>,
    pub pm_collect_link_config: Option<serde_json::Value>,
}

#[cfg(all(feature = "v2", feature = "merchant_account_v2"))]
#[derive(
    Clone,
    Debug,
    serde::Deserialize,
    Identifiable,
    serde::Serialize,
    Queryable,
    router_derive::DebugAsDisplay,
    Selectable,
)]
#[diesel(table_name = merchant_account, primary_key(merchant_id), check_for_backend(diesel::pg::Pg))]
pub struct MerchantAccount {
    pub merchant_id: common_utils::id_type::MerchantId,
    pub return_url: Option<String>,
    pub enable_payment_response_hash: bool,
    pub payment_response_hash_key: Option<String>,
    pub redirect_to_merchant_with_http_post: bool,
    pub merchant_name: Option<Encryption>,
    pub merchant_details: Option<Encryption>,
    pub webhook_details: Option<serde_json::Value>,
    pub sub_merchants_enabled: Option<bool>,
    pub parent_merchant_id: Option<common_utils::id_type::MerchantId>,
    pub publishable_key: Option<String>,
    pub storage_scheme: storage_enums::MerchantStorageScheme,
    pub locker_id: Option<String>,
    pub metadata: Option<pii::SecretSerdeValue>,
    pub routing_algorithm: Option<serde_json::Value>,
    pub primary_business_details: serde_json::Value,
    pub intent_fulfillment_time: Option<i64>,
    pub created_at: time::PrimitiveDateTime,
    pub modified_at: time::PrimitiveDateTime,
    pub frm_routing_algorithm: Option<serde_json::Value>,
    pub payout_routing_algorithm: Option<serde_json::Value>,
    pub organization_id: common_utils::id_type::OrganizationId,
    pub is_recon_enabled: bool,
    pub default_profile: Option<String>,
    pub recon_status: storage_enums::ReconStatus,
    pub payment_link_config: Option<serde_json::Value>,
    pub pm_collect_link_config: Option<serde_json::Value>,
}

impl MerchantAccount {
    pub fn get_id(&self) -> &common_utils::id_type::MerchantId {
        &self.merchant_id
    }
}

#[derive(Clone, Debug, Insertable, router_derive::DebugAsDisplay)]
#[diesel(table_name = merchant_account)]
pub struct MerchantAccountNew {
    pub merchant_id: common_utils::id_type::MerchantId,
    pub merchant_name: Option<Encryption>,
    pub merchant_details: Option<Encryption>,
    pub return_url: Option<String>,
    pub webhook_details: Option<serde_json::Value>,
    pub sub_merchants_enabled: Option<bool>,
    pub parent_merchant_id: Option<common_utils::id_type::MerchantId>,
    pub enable_payment_response_hash: Option<bool>,
    pub payment_response_hash_key: Option<String>,
    pub redirect_to_merchant_with_http_post: Option<bool>,
    pub publishable_key: Option<String>,
    pub locker_id: Option<String>,
    pub metadata: Option<pii::SecretSerdeValue>,
    pub routing_algorithm: Option<serde_json::Value>,
    pub primary_business_details: serde_json::Value,
    pub intent_fulfillment_time: Option<i64>,
    pub created_at: time::PrimitiveDateTime,
    pub modified_at: time::PrimitiveDateTime,
    pub frm_routing_algorithm: Option<serde_json::Value>,
    pub payout_routing_algorithm: Option<serde_json::Value>,
    pub organization_id: common_utils::id_type::OrganizationId,
    pub is_recon_enabled: bool,
    pub default_profile: Option<String>,
    pub recon_status: storage_enums::ReconStatus,
    pub payment_link_config: Option<serde_json::Value>,
    pub pm_collect_link_config: Option<serde_json::Value>,
}

#[derive(Clone, Debug, Default, AsChangeset, router_derive::DebugAsDisplay)]
#[diesel(table_name = merchant_account)]
pub struct MerchantAccountUpdateInternal {
    pub merchant_name: Option<Encryption>,
    pub merchant_details: Option<Encryption>,
    pub return_url: Option<String>,
    pub webhook_details: Option<serde_json::Value>,
    pub sub_merchants_enabled: Option<bool>,
    pub parent_merchant_id: Option<common_utils::id_type::MerchantId>,
    pub enable_payment_response_hash: Option<bool>,
    pub payment_response_hash_key: Option<String>,
    pub redirect_to_merchant_with_http_post: Option<bool>,
    pub publishable_key: Option<String>,
    pub storage_scheme: Option<storage_enums::MerchantStorageScheme>,
    pub locker_id: Option<String>,
    pub metadata: Option<pii::SecretSerdeValue>,
    pub routing_algorithm: Option<serde_json::Value>,
    pub primary_business_details: Option<serde_json::Value>,
    pub modified_at: Option<time::PrimitiveDateTime>,
    pub intent_fulfillment_time: Option<i64>,
    pub frm_routing_algorithm: Option<serde_json::Value>,
    pub payout_routing_algorithm: Option<serde_json::Value>,
    pub organization_id: Option<common_utils::id_type::OrganizationId>,
    pub is_recon_enabled: bool,
    pub default_profile: Option<Option<String>>,
    pub recon_status: Option<storage_enums::ReconStatus>,
    pub payment_link_config: Option<serde_json::Value>,
    pub pm_collect_link_config: Option<serde_json::Value>,
}<|MERGE_RESOLUTION|>--- conflicted
+++ resolved
@@ -26,12 +26,7 @@
 )]
 #[diesel(table_name = merchant_account, primary_key(merchant_id), check_for_backend(diesel::pg::Pg))]
 pub struct MerchantAccount {
-<<<<<<< HEAD
-    pub id: i32,
     pub merchant_id: common_utils::id_type::MerchantId,
-=======
-    pub merchant_id: id_type::MerchantId,
->>>>>>> fce0ce7f
     pub return_url: Option<String>,
     pub enable_payment_response_hash: bool,
     pub payment_response_hash_key: Option<String>,
@@ -73,7 +68,7 @@
 )]
 #[diesel(table_name = merchant_account, primary_key(merchant_id), check_for_backend(diesel::pg::Pg))]
 pub struct MerchantAccount {
-    pub merchant_id: common_utils::id_type::MerchantId,
+    merchant_id: id_type::MerchantId,
     pub return_url: Option<String>,
     pub enable_payment_response_hash: bool,
     pub payment_response_hash_key: Option<String>,
@@ -102,11 +97,12 @@
     pub pm_collect_link_config: Option<serde_json::Value>,
 }
 
-impl MerchantAccount {
-    pub fn get_id(&self) -> &common_utils::id_type::MerchantId {
-        &self.merchant_id
-    }
-}
+// impl MerchantAccount {
+//     /// Get the unique identifier of MerchantAccount
+//     pub fn get_id(&self) -> &common_utils::id_type::MerchantId {
+//         &self.merchant_id
+//     }
+// }
 
 #[derive(Clone, Debug, Insertable, router_derive::DebugAsDisplay)]
 #[diesel(table_name = merchant_account)]
