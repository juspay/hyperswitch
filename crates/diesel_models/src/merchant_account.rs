--- conflicted
+++ resolved
@@ -93,9 +93,5 @@
     pub payout_routing_algorithm: Option<serde_json::Value>,
     pub organization_id: Option<String>,
     pub is_recon_enabled: bool,
-<<<<<<< HEAD
-    pub default_profile: Option<String>,
-=======
     pub default_profile: Option<Option<String>>,
->>>>>>> 64ac3fbc
 }