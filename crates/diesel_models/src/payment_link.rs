use diesel::{Identifiable, Insertable, Queryable};
use serde::{self, Deserialize, Serialize};
use time::PrimitiveDateTime;

use crate::{enums as storage_enums, schema::payment_link};

#[derive(Clone, Debug, Identifiable, Queryable, Serialize, Deserialize)]
#[diesel(table_name = payment_link)]
#[diesel(primary_key(payment_link_id))]
pub struct PaymentLink {
    pub payment_link_id: String,
    pub payment_id: String,
    pub link_to_pay: String,
    pub merchant_id: String,
    pub amount: i64,
    pub currency: Option<storage_enums::Currency>,
    #[serde(with = "common_utils::custom_serde::iso8601")]
    pub created_at: PrimitiveDateTime,
    #[serde(with = "common_utils::custom_serde::iso8601")]
    pub last_modified_at: PrimitiveDateTime,
<<<<<<< HEAD
    #[serde(with = "common_utils::custom_serde::iso8601")]
    pub expiry: PrimitiveDateTime,
    pub payment_link_config: serde_json::Value,
=======
    #[serde(with = "common_utils::custom_serde::iso8601::option")]
    pub max_age: Option<PrimitiveDateTime>,
    pub seller_name: Option<String>,
    pub payment_link_config: Option<serde_json::Value>,
>>>>>>> fe9da43e
    pub description: Option<String>,
    pub profile_id: Option<String>,
}

#[derive(
    Clone,
    Debug,
    Eq,
    PartialEq,
    Insertable,
    serde::Serialize,
    serde::Deserialize,
    router_derive::DebugAsDisplay,
)]
#[diesel(table_name = payment_link)]
pub struct PaymentLinkNew {
    pub payment_link_id: String,
    pub payment_id: String,
    pub link_to_pay: String,
    pub merchant_id: String,
    pub amount: i64,
    pub currency: Option<storage_enums::Currency>,
    #[serde(with = "common_utils::custom_serde::iso8601::option")]
    pub created_at: Option<PrimitiveDateTime>,
    #[serde(with = "common_utils::custom_serde::iso8601::option")]
    pub last_modified_at: Option<PrimitiveDateTime>,
<<<<<<< HEAD
    #[serde(with = "common_utils::custom_serde::iso8601")]
    pub expiry: PrimitiveDateTime,
    pub payment_link_config: serde_json::Value,
=======
    #[serde(with = "common_utils::custom_serde::iso8601::option")]
    pub max_age: Option<PrimitiveDateTime>,
    pub seller_name: Option<String>,
    pub payment_link_config: Option<serde_json::Value>,
>>>>>>> fe9da43e
    pub description: Option<String>,
    pub profile_id: Option<String>,
}<|MERGE_RESOLUTION|>--- conflicted
+++ resolved
@@ -18,16 +18,9 @@
     pub created_at: PrimitiveDateTime,
     #[serde(with = "common_utils::custom_serde::iso8601")]
     pub last_modified_at: PrimitiveDateTime,
-<<<<<<< HEAD
-    #[serde(with = "common_utils::custom_serde::iso8601")]
-    pub expiry: PrimitiveDateTime,
-    pub payment_link_config: serde_json::Value,
-=======
-    #[serde(with = "common_utils::custom_serde::iso8601::option")]
-    pub max_age: Option<PrimitiveDateTime>,
-    pub seller_name: Option<String>,
+    #[serde(with = "common_utils::custom_serde::iso8601:option")]
+    pub expiry: Option<PrimitiveDateTime>,
     pub payment_link_config: Option<serde_json::Value>,
->>>>>>> fe9da43e
     pub description: Option<String>,
     pub profile_id: Option<String>,
 }
@@ -54,16 +47,9 @@
     pub created_at: Option<PrimitiveDateTime>,
     #[serde(with = "common_utils::custom_serde::iso8601::option")]
     pub last_modified_at: Option<PrimitiveDateTime>,
-<<<<<<< HEAD
-    #[serde(with = "common_utils::custom_serde::iso8601")]
-    pub expiry: PrimitiveDateTime,
-    pub payment_link_config: serde_json::Value,
-=======
-    #[serde(with = "common_utils::custom_serde::iso8601::option")]
-    pub max_age: Option<PrimitiveDateTime>,
-    pub seller_name: Option<String>,
+    #[serde(with = "common_utils::custom_serde::iso8601:option")]
+    pub expiry: Option<PrimitiveDateTime>,
     pub payment_link_config: Option<serde_json::Value>,
->>>>>>> fe9da43e
     pub description: Option<String>,
     pub profile_id: Option<String>,
 }