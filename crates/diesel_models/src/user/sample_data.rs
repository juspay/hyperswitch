--- conflicted
+++ resolved
@@ -220,11 +220,8 @@
     pub connector_request_reference_id: Option<String>,
     pub network_transaction_id: Option<String>,
     pub network_details: Option<NetworkDetails>,
-<<<<<<< HEAD
+    pub is_stored_credential: Option<bool>,
     pub authorized_amount: Option<MinorUnit>,
-=======
-    pub is_stored_credential: Option<bool>,
->>>>>>> 55360388
 }
 
 #[cfg(feature = "v1")]
@@ -314,11 +311,8 @@
             connector_request_reference_id: self.connector_request_reference_id,
             network_transaction_id: self.network_transaction_id,
             network_details: self.network_details,
-<<<<<<< HEAD
+            is_stored_credential: self.is_stored_credential,
             authorized_amount: self.authorized_amount,
-=======
-            is_stored_credential: self.is_stored_credential,
->>>>>>> 55360388
         }
     }
 }