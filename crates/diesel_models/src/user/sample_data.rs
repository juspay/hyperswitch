use common_enums::{
    AttemptStatus, AuthenticationType, CaptureMethod, Currency, OverCaptureStatus,
    PaymentExperience, PaymentMethod, PaymentMethodType,
};
use common_types::primitive_wrappers::{
    ExtendedAuthorizationAppliedBool, RequestExtendedAuthorizationBool,
};
use common_utils::types::{ConnectorTransactionId, MinorUnit};
use serde::{Deserialize, Serialize};
use time::PrimitiveDateTime;

#[cfg(feature = "v1")]
use crate::schema::payment_attempt;
#[cfg(feature = "v2")]
use crate::schema_v2::payment_attempt;
use crate::{
    enums::{MandateDataType, MandateDetails},
    ConnectorMandateReferenceId, PaymentAttemptNew,
};

// #[cfg(feature = "v2")]
// #[derive(
//     Clone, Debug, diesel::Insertable, router_derive::DebugAsDisplay, Serialize, Deserialize,
// )]
// #[diesel(table_name = payment_attempt)]
// pub struct PaymentAttemptBatchNew {
//     pub payment_id: common_utils::id_type::PaymentId,
//     pub merchant_id: common_utils::id_type::MerchantId,
//     pub status: AttemptStatus,
//     pub error_message: Option<String>,
//     pub surcharge_amount: Option<i64>,
//     pub tax_on_surcharge: Option<i64>,
//     pub payment_method_id: Option<String>,
//     pub authentication_type: Option<AuthenticationType>,
//     #[serde(with = "common_utils::custom_serde::iso8601")]
//     pub created_at: PrimitiveDateTime,
//     #[serde(with = "common_utils::custom_serde::iso8601")]
//     pub modified_at: PrimitiveDateTime,
//     #[serde(default, with = "common_utils::custom_serde::iso8601::option")]
//     pub last_synced: Option<PrimitiveDateTime>,
//     pub cancellation_reason: Option<String>,
//     pub browser_info: Option<serde_json::Value>,
//     pub payment_token: Option<String>,
//     pub error_code: Option<String>,
//     pub connector_metadata: Option<serde_json::Value>,
//     pub payment_experience: Option<PaymentExperience>,
//     pub payment_method_data: Option<serde_json::Value>,
//     pub preprocessing_step_id: Option<String>,
//     pub error_reason: Option<String>,
//     pub connector_response_reference_id: Option<String>,
//     pub multiple_capture_count: Option<i16>,
//     pub amount_capturable: i64,
//     pub updated_by: String,
//     pub merchant_connector_id: Option<common_utils::id_type::MerchantConnectorAccountId>,
//     pub authentication_data: Option<serde_json::Value>,
//     pub encoded_data: Option<String>,
//     pub unified_code: Option<String>,
//     pub unified_message: Option<String>,
//     pub net_amount: Option<i64>,
//     pub external_three_ds_authentication_attempted: Option<bool>,
//     pub authentication_connector: Option<String>,
//     pub authentication_id: Option<String>,
//     pub fingerprint_id: Option<String>,
//     pub charge_id: Option<String>,
//     pub client_source: Option<String>,
//     pub client_version: Option<String>,
//     pub customer_acceptance: Option<common_utils::pii::SecretSerdeValue>,
//     pub profile_id: common_utils::id_type::ProfileId,
//     pub organization_id: common_utils::id_type::OrganizationId,
// }

// #[cfg(feature = "v2")]
// #[allow(dead_code)]
// impl PaymentAttemptBatchNew {
//     // Used to verify compatibility with PaymentAttemptTable
//     fn convert_into_normal_attempt_insert(self) -> PaymentAttemptNew {
//         // PaymentAttemptNew {
//         //     payment_id: self.payment_id,
//         //     merchant_id: self.merchant_id,
//         //     status: self.status,
//         //     error_message: self.error_message,
//         //     surcharge_amount: self.surcharge_amount,
//         //     tax_amount: self.tax_amount,
//         //     payment_method_id: self.payment_method_id,
//         //     confirm: self.confirm,
//         //     authentication_type: self.authentication_type,
//         //     created_at: self.created_at,
//         //     modified_at: self.modified_at,
//         //     last_synced: self.last_synced,
//         //     cancellation_reason: self.cancellation_reason,
//         //     browser_info: self.browser_info,
//         //     payment_token: self.payment_token,
//         //     error_code: self.error_code,
//         //     connector_metadata: self.connector_metadata,
//         //     payment_experience: self.payment_experience,
//         //     card_network: self
//         //         .payment_method_data
//         //         .as_ref()
//         //         .and_then(|data| data.as_object())
//         //         .and_then(|card| card.get("card"))
//         //         .and_then(|v| v.as_object())
//         //         .and_then(|v| v.get("card_network"))
//         //         .and_then(|network| network.as_str())
//         //         .map(|network| network.to_string()),
//         //     payment_method_data: self.payment_method_data,
//         //     straight_through_algorithm: self.straight_through_algorithm,
//         //     preprocessing_step_id: self.preprocessing_step_id,
//         //     error_reason: self.error_reason,
//         //     multiple_capture_count: self.multiple_capture_count,
//         //     connector_response_reference_id: self.connector_response_reference_id,
//         //     amount_capturable: self.amount_capturable,
//         //     updated_by: self.updated_by,
//         //     merchant_connector_id: self.merchant_connector_id,
//         //     authentication_data: self.authentication_data,
//         //     encoded_data: self.encoded_data,
//         //     unified_code: self.unified_code,
//         //     unified_message: self.unified_message,
//         //     net_amount: self.net_amount,
//         //     external_three_ds_authentication_attempted: self
//         //         .external_three_ds_authentication_attempted,
//         //     authentication_connector: self.authentication_connector,
//         //     authentication_id: self.authentication_id,
//         //     payment_method_billing_address_id: self.payment_method_billing_address_id,
//         //     fingerprint_id: self.fingerprint_id,
//         //     charge_id: self.charge_id,
//         //     client_source: self.client_source,
//         //     client_version: self.client_version,
//         //     customer_acceptance: self.customer_acceptance,
//         //     profile_id: self.profile_id,
//         //     organization_id: self.organization_id,
//         // }
//         todo!()
//     }
// }

#[cfg(feature = "v1")]
#[derive(
    Clone, Debug, diesel::Insertable, router_derive::DebugAsDisplay, Serialize, Deserialize,
)]
#[diesel(table_name = payment_attempt)]
pub struct PaymentAttemptBatchNew {
    pub payment_id: common_utils::id_type::PaymentId,
    pub merchant_id: common_utils::id_type::MerchantId,
    pub attempt_id: String,
    pub status: AttemptStatus,
    pub amount: MinorUnit,
    pub currency: Option<Currency>,
    pub save_to_locker: Option<bool>,
    pub connector: Option<String>,
    pub error_message: Option<String>,
    pub offer_amount: Option<MinorUnit>,
    pub surcharge_amount: Option<MinorUnit>,
    pub tax_amount: Option<MinorUnit>,
    pub payment_method_id: Option<String>,
    pub payment_method: Option<PaymentMethod>,
    pub capture_method: Option<CaptureMethod>,
    #[serde(default, with = "common_utils::custom_serde::iso8601::option")]
    pub capture_on: Option<PrimitiveDateTime>,
    pub confirm: bool,
    pub authentication_type: Option<AuthenticationType>,
    #[serde(with = "common_utils::custom_serde::iso8601")]
    pub created_at: PrimitiveDateTime,
    #[serde(with = "common_utils::custom_serde::iso8601")]
    pub modified_at: PrimitiveDateTime,
    #[serde(default, with = "common_utils::custom_serde::iso8601::option")]
    pub last_synced: Option<PrimitiveDateTime>,
    pub cancellation_reason: Option<String>,
    pub amount_to_capture: Option<MinorUnit>,
    pub mandate_id: Option<String>,
    pub browser_info: Option<serde_json::Value>,
    pub payment_token: Option<String>,
    pub error_code: Option<String>,
    pub connector_metadata: Option<serde_json::Value>,
    pub payment_experience: Option<PaymentExperience>,
    pub payment_method_type: Option<PaymentMethodType>,
    pub payment_method_data: Option<serde_json::Value>,
    pub business_sub_label: Option<String>,
    pub straight_through_algorithm: Option<serde_json::Value>,
    pub preprocessing_step_id: Option<String>,
    pub mandate_details: Option<MandateDataType>,
    pub error_reason: Option<String>,
    pub connector_response_reference_id: Option<String>,
    pub connector_transaction_id: Option<ConnectorTransactionId>,
    pub multiple_capture_count: Option<i16>,
    pub amount_capturable: MinorUnit,
    pub updated_by: String,
    pub merchant_connector_id: Option<common_utils::id_type::MerchantConnectorAccountId>,
    pub authentication_data: Option<serde_json::Value>,
    pub encoded_data: Option<String>,
    pub unified_code: Option<String>,
    pub unified_message: Option<String>,
    pub net_amount: Option<MinorUnit>,
    pub external_three_ds_authentication_attempted: Option<bool>,
    pub authentication_connector: Option<String>,
    pub authentication_id: Option<String>,
    pub mandate_data: Option<MandateDetails>,
    pub payment_method_billing_address_id: Option<String>,
    pub fingerprint_id: Option<String>,
    pub charge_id: Option<String>,
    pub client_source: Option<String>,
    pub client_version: Option<String>,
    pub customer_acceptance: Option<common_utils::pii::SecretSerdeValue>,
    pub profile_id: common_utils::id_type::ProfileId,
    pub organization_id: common_utils::id_type::OrganizationId,
    pub shipping_cost: Option<MinorUnit>,
    pub order_tax_amount: Option<MinorUnit>,
    pub processor_transaction_data: Option<String>,
    pub connector_mandate_detail: Option<ConnectorMandateReferenceId>,
    pub request_extended_authorization: Option<RequestExtendedAuthorizationBool>,
    pub extended_authorization_applied: Option<ExtendedAuthorizationAppliedBool>,
    pub capture_before: Option<PrimitiveDateTime>,
    pub card_discovery: Option<common_enums::CardDiscovery>,
<<<<<<< HEAD
    pub overcapture_status: Option<OverCaptureStatus>,
=======
    pub setup_future_usage_applied: Option<common_enums::FutureUsage>,
>>>>>>> 50cbe20e
}

#[cfg(feature = "v1")]
#[allow(dead_code)]
impl PaymentAttemptBatchNew {
    // Used to verify compatibility with PaymentAttemptTable
    fn convert_into_normal_attempt_insert(self) -> PaymentAttemptNew {
        PaymentAttemptNew {
            payment_id: self.payment_id,
            merchant_id: self.merchant_id,
            attempt_id: self.attempt_id,
            status: self.status,
            amount: self.amount,
            currency: self.currency,
            save_to_locker: self.save_to_locker,
            connector: self.connector,
            error_message: self.error_message,
            offer_amount: self.offer_amount,
            surcharge_amount: self.surcharge_amount,
            tax_amount: self.tax_amount,
            payment_method_id: self.payment_method_id,
            payment_method: self.payment_method,
            capture_method: self.capture_method,
            capture_on: self.capture_on,
            confirm: self.confirm,
            authentication_type: self.authentication_type,
            created_at: self.created_at,
            modified_at: self.modified_at,
            last_synced: self.last_synced,
            cancellation_reason: self.cancellation_reason,
            amount_to_capture: self.amount_to_capture,
            mandate_id: self.mandate_id,
            browser_info: self.browser_info,
            payment_token: self.payment_token,
            error_code: self.error_code,
            connector_metadata: self.connector_metadata,
            payment_experience: self.payment_experience,
            payment_method_type: self.payment_method_type,
            card_network: self
                .payment_method_data
                .as_ref()
                .and_then(|data| data.as_object())
                .and_then(|card| card.get("card"))
                .and_then(|v| v.as_object())
                .and_then(|v| v.get("card_network"))
                .and_then(|network| network.as_str())
                .map(|network| network.to_string()),
            payment_method_data: self.payment_method_data,
            business_sub_label: self.business_sub_label,
            straight_through_algorithm: self.straight_through_algorithm,
            preprocessing_step_id: self.preprocessing_step_id,
            mandate_details: self.mandate_details,
            error_reason: self.error_reason,
            multiple_capture_count: self.multiple_capture_count,
            connector_response_reference_id: self.connector_response_reference_id,
            amount_capturable: self.amount_capturable,
            updated_by: self.updated_by,
            merchant_connector_id: self.merchant_connector_id,
            authentication_data: self.authentication_data,
            encoded_data: self.encoded_data,
            unified_code: self.unified_code,
            unified_message: self.unified_message,
            net_amount: self.net_amount,
            external_three_ds_authentication_attempted: self
                .external_three_ds_authentication_attempted,
            authentication_connector: self.authentication_connector,
            authentication_id: self.authentication_id,
            mandate_data: self.mandate_data,
            payment_method_billing_address_id: self.payment_method_billing_address_id,
            fingerprint_id: self.fingerprint_id,
            client_source: self.client_source,
            client_version: self.client_version,
            customer_acceptance: self.customer_acceptance,
            profile_id: self.profile_id,
            organization_id: self.organization_id,
            shipping_cost: self.shipping_cost,
            order_tax_amount: self.order_tax_amount,
            connector_mandate_detail: self.connector_mandate_detail,
            request_extended_authorization: self.request_extended_authorization,
            extended_authorization_applied: self.extended_authorization_applied,
            capture_before: self.capture_before,
            card_discovery: self.card_discovery,
<<<<<<< HEAD
            overcapture_status: self.overcapture_status,
=======
            setup_future_usage_applied: self.setup_future_usage_applied,
>>>>>>> 50cbe20e
        }
    }
}<|MERGE_RESOLUTION|>--- conflicted
+++ resolved
@@ -210,11 +210,8 @@
     pub extended_authorization_applied: Option<ExtendedAuthorizationAppliedBool>,
     pub capture_before: Option<PrimitiveDateTime>,
     pub card_discovery: Option<common_enums::CardDiscovery>,
-<<<<<<< HEAD
+    pub setup_future_usage_applied: Option<common_enums::FutureUsage>,
     pub overcapture_status: Option<OverCaptureStatus>,
-=======
-    pub setup_future_usage_applied: Option<common_enums::FutureUsage>,
->>>>>>> 50cbe20e
 }
 
 #[cfg(feature = "v1")]
@@ -297,11 +294,8 @@
             extended_authorization_applied: self.extended_authorization_applied,
             capture_before: self.capture_before,
             card_discovery: self.card_discovery,
-<<<<<<< HEAD
+            setup_future_usage_applied: self.setup_future_usage_applied,
             overcapture_status: self.overcapture_status,
-=======
-            setup_future_usage_applied: self.setup_future_usage_applied,
->>>>>>> 50cbe20e
         }
     }
 }