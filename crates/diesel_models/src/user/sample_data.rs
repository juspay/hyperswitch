--- conflicted
+++ resolved
@@ -67,11 +67,7 @@
     pub unified_code: Option<String>,
     pub unified_message: Option<String>,
     pub net_amount: Option<i64>,
-<<<<<<< HEAD
-    pub external_three_ds_authentication_requested: Option<bool>,
-=======
     pub external_three_ds_authentication_attempted: Option<bool>,
->>>>>>> c09b2b3a
     pub authentication_connector: Option<String>,
     pub authentication_id: Option<String>,
     pub mandate_data: Option<MandateDetails>,
@@ -130,13 +126,8 @@
             unified_code: self.unified_code,
             unified_message: self.unified_message,
             net_amount: self.net_amount,
-<<<<<<< HEAD
-            external_three_ds_authentication_requested: self
-                .external_three_ds_authentication_requested,
-=======
             external_three_ds_authentication_attempted: self
                 .external_three_ds_authentication_attempted,
->>>>>>> c09b2b3a
             authentication_connector: self.authentication_connector,
             authentication_id: self.authentication_id,
             mandate_data: self.mandate_data,
