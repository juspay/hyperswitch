--- conflicted
+++ resolved
@@ -226,13 +226,10 @@
         fingerprint_id: Option<String>,
         updated_by: String,
         merchant_connector_id: Option<String>,
-<<<<<<< HEAD
         payment_method_id: Option<String>,
-=======
         external_three_ds_authentication_attempted: Option<bool>,
         authentication_connector: Option<String>,
         authentication_id: Option<String>,
->>>>>>> bf675878
         payment_method_billing_address_id: Option<String>,
     },
     VoidUpdate {
