--- conflicted
+++ resolved
@@ -220,11 +220,8 @@
         fingerprint_id: Option<String>,
         updated_by: String,
         merchant_connector_id: Option<String>,
-<<<<<<< HEAD
         payment_method_id: Option<String>,
-=======
         payment_method_billing_address_id: Option<String>,
->>>>>>> 34f7705c
     },
     VoidUpdate {
         status: storage_enums::AttemptStatus,
