--- conflicted
+++ resolved
@@ -166,12 +166,9 @@
         error_code: Option<Option<String>>,
         error_message: Option<Option<String>>,
         amount_capturable: Option<i64>,
-<<<<<<< HEAD
         surcharge_amount: Option<i64>,
         tax_amount: Option<i64>,
-=======
-        updated_by: String,
->>>>>>> 6a74e8cb
+        updated_by: String,
     },
     VoidUpdate {
         status: storage_enums::AttemptStatus,
@@ -233,14 +230,6 @@
         amount_capturable: i64,
         updated_by: String,
     },
-<<<<<<< HEAD
-=======
-    SurchargeAmountUpdate {
-        surcharge_amount: Option<i64>,
-        tax_amount: Option<i64>,
-        updated_by: String,
-    },
->>>>>>> 6a74e8cb
     PreprocessingUpdate {
         status: storage_enums::AttemptStatus,
         payment_method_id: Option<Option<String>>,
@@ -386,12 +375,9 @@
                 error_code,
                 error_message,
                 amount_capturable,
-<<<<<<< HEAD
                 surcharge_amount,
                 tax_amount,
-=======
-                updated_by,
->>>>>>> 6a74e8cb
+                updated_by,
             } => Self {
                 amount: Some(amount),
                 currency: Some(currency),
@@ -410,12 +396,9 @@
                 error_code,
                 error_message,
                 amount_capturable,
-<<<<<<< HEAD
                 surcharge_amount,
                 tax_amount,
-=======
-                updated_by,
->>>>>>> 6a74e8cb
+                updated_by,
                 ..Default::default()
             },
             PaymentAttemptUpdate::VoidUpdate {
@@ -579,19 +562,6 @@
                 updated_by,
                 ..Default::default()
             },
-<<<<<<< HEAD
-=======
-            PaymentAttemptUpdate::SurchargeAmountUpdate {
-                surcharge_amount,
-                tax_amount,
-                updated_by,
-            } => Self {
-                surcharge_amount,
-                tax_amount,
-                updated_by,
-                ..Default::default()
-            },
->>>>>>> 6a74e8cb
         }
     }
 }