use diesel::{AsChangeset, Identifiable, Insertable, Queryable};
use serde::{Deserialize, Serialize};
use time::PrimitiveDateTime;

use crate::{
    enums::{self as storage_enums},
    schema::payment_attempt,
};

#[derive(Clone, Debug, Eq, PartialEq, Identifiable, Queryable, Serialize, Deserialize)]
#[diesel(table_name = payment_attempt)]
pub struct PaymentAttempt {
    pub id: i32,
    pub payment_id: String,
    pub merchant_id: String,
    pub attempt_id: String,
    pub status: storage_enums::AttemptStatus,
    pub amount: i64,
    pub currency: Option<storage_enums::Currency>,
    pub save_to_locker: Option<bool>,
    pub connector: Option<String>,
    pub error_message: Option<String>,
    pub offer_amount: Option<i64>,
    pub surcharge_amount: Option<i64>,
    pub tax_amount: Option<i64>,
    pub payment_method_id: Option<String>,
    pub payment_method: Option<storage_enums::PaymentMethod>,
    pub connector_transaction_id: Option<String>,
    pub capture_method: Option<storage_enums::CaptureMethod>,
    #[serde(default, with = "common_utils::custom_serde::iso8601::option")]
    pub capture_on: Option<PrimitiveDateTime>,
    pub confirm: bool,
    pub authentication_type: Option<storage_enums::AuthenticationType>,
    #[serde(with = "common_utils::custom_serde::iso8601")]
    pub created_at: PrimitiveDateTime,
    #[serde(with = "common_utils::custom_serde::iso8601")]
    pub modified_at: PrimitiveDateTime,
    #[serde(default, with = "common_utils::custom_serde::iso8601::option")]
    pub last_synced: Option<PrimitiveDateTime>,
    pub cancellation_reason: Option<String>,
    pub amount_to_capture: Option<i64>,
    pub mandate_id: Option<String>,
    pub browser_info: Option<serde_json::Value>,
    pub error_code: Option<String>,
    pub payment_token: Option<String>,
    pub connector_metadata: Option<serde_json::Value>,
    pub payment_experience: Option<storage_enums::PaymentExperience>,
    pub payment_method_type: Option<storage_enums::PaymentMethodType>,
    pub payment_method_data: Option<serde_json::Value>,
    pub business_sub_label: Option<String>,
    pub straight_through_algorithm: Option<serde_json::Value>,
    pub preprocessing_step_id: Option<String>,
    // providing a location to store mandate details intermediately for transaction
    pub mandate_details: Option<storage_enums::MandateDataType>,
    pub error_reason: Option<String>,
    pub multiple_capture_count: Option<i16>,
    // reference to the payment at connector side
    pub connector_response_reference_id: Option<String>,
    pub amount_capturable: i64,
    pub updated_by: String,
    pub merchant_connector_id: Option<String>,
    pub authentication_data: Option<serde_json::Value>,
    pub encoded_data: Option<String>,
    pub unified_code: Option<String>,
    pub unified_message: Option<String>,
    pub net_amount: Option<i64>,
    pub mandate_data: Option<storage_enums::MandateDetails>,
<<<<<<< HEAD
    pub payment_method_billing_address_id: Option<String>,
=======
    pub fingerprint_id: Option<String>,
>>>>>>> c79226b9
}

impl PaymentAttempt {
    pub fn get_or_calculate_net_amount(&self) -> i64 {
        self.net_amount.unwrap_or(
            self.amount + self.surcharge_amount.unwrap_or(0) + self.tax_amount.unwrap_or(0),
        )
    }
}

#[derive(Clone, Debug, Eq, PartialEq, Queryable, Serialize, Deserialize)]
pub struct PaymentListFilters {
    pub connector: Vec<String>,
    pub currency: Vec<storage_enums::Currency>,
    pub status: Vec<storage_enums::IntentStatus>,
    pub payment_method: Vec<storage_enums::PaymentMethod>,
}

#[derive(
    Clone, Debug, Default, Insertable, router_derive::DebugAsDisplay, Serialize, Deserialize,
)]
#[diesel(table_name = payment_attempt)]
pub struct PaymentAttemptNew {
    pub payment_id: String,
    pub merchant_id: String,
    pub attempt_id: String,
    pub status: storage_enums::AttemptStatus,
    pub amount: i64,
    pub currency: Option<storage_enums::Currency>,
    // pub auto_capture: Option<bool>,
    pub save_to_locker: Option<bool>,
    pub connector: Option<String>,
    pub error_message: Option<String>,
    pub offer_amount: Option<i64>,
    pub surcharge_amount: Option<i64>,
    pub tax_amount: Option<i64>,
    pub payment_method_id: Option<String>,
    pub payment_method: Option<storage_enums::PaymentMethod>,
    pub capture_method: Option<storage_enums::CaptureMethod>,
    #[serde(default, with = "common_utils::custom_serde::iso8601::option")]
    pub capture_on: Option<PrimitiveDateTime>,
    pub confirm: bool,
    pub authentication_type: Option<storage_enums::AuthenticationType>,
    #[serde(default, with = "common_utils::custom_serde::iso8601::option")]
    pub created_at: Option<PrimitiveDateTime>,
    #[serde(default, with = "common_utils::custom_serde::iso8601::option")]
    pub modified_at: Option<PrimitiveDateTime>,
    #[serde(default, with = "common_utils::custom_serde::iso8601::option")]
    pub last_synced: Option<PrimitiveDateTime>,
    pub cancellation_reason: Option<String>,
    pub amount_to_capture: Option<i64>,
    pub mandate_id: Option<String>,
    pub browser_info: Option<serde_json::Value>,
    pub payment_token: Option<String>,
    pub error_code: Option<String>,
    pub connector_metadata: Option<serde_json::Value>,
    pub payment_experience: Option<storage_enums::PaymentExperience>,
    pub payment_method_type: Option<storage_enums::PaymentMethodType>,
    pub payment_method_data: Option<serde_json::Value>,
    pub business_sub_label: Option<String>,
    pub straight_through_algorithm: Option<serde_json::Value>,
    pub preprocessing_step_id: Option<String>,
    pub mandate_details: Option<storage_enums::MandateDataType>,
    pub error_reason: Option<String>,
    pub connector_response_reference_id: Option<String>,
    pub multiple_capture_count: Option<i16>,
    pub amount_capturable: i64,
    pub updated_by: String,
    pub merchant_connector_id: Option<String>,
    pub authentication_data: Option<serde_json::Value>,
    pub encoded_data: Option<String>,
    pub unified_code: Option<String>,
    pub unified_message: Option<String>,
    pub net_amount: Option<i64>,
    pub mandate_data: Option<storage_enums::MandateDetails>,
<<<<<<< HEAD
    pub payment_method_billing_address_id: Option<String>,
=======
    pub fingerprint_id: Option<String>,
>>>>>>> c79226b9
}

impl PaymentAttemptNew {
    /// returns amount + surcharge_amount + tax_amount
    pub fn calculate_net_amount(&self) -> i64 {
        self.amount + self.surcharge_amount.unwrap_or(0) + self.tax_amount.unwrap_or(0)
    }

    pub fn get_or_calculate_net_amount(&self) -> i64 {
        self.net_amount
            .unwrap_or_else(|| self.calculate_net_amount())
    }

    pub fn populate_derived_fields(self) -> Self {
        let mut payment_attempt_new = self;
        payment_attempt_new.net_amount = Some(payment_attempt_new.calculate_net_amount());
        payment_attempt_new
    }
}

#[derive(Debug, Clone, Serialize, Deserialize)]
pub enum PaymentAttemptUpdate {
    Update {
        amount: i64,
        currency: storage_enums::Currency,
        status: storage_enums::AttemptStatus,
        authentication_type: Option<storage_enums::AuthenticationType>,
        payment_method: Option<storage_enums::PaymentMethod>,
        payment_token: Option<String>,
        payment_method_data: Option<serde_json::Value>,
        payment_method_type: Option<storage_enums::PaymentMethodType>,
        payment_experience: Option<storage_enums::PaymentExperience>,
        business_sub_label: Option<String>,
        amount_to_capture: Option<i64>,
        capture_method: Option<storage_enums::CaptureMethod>,
        surcharge_amount: Option<i64>,
        tax_amount: Option<i64>,
        fingerprint_id: Option<String>,
        updated_by: String,
    },
    UpdateTrackers {
        payment_token: Option<String>,
        connector: Option<String>,
        straight_through_algorithm: Option<serde_json::Value>,
        amount_capturable: Option<i64>,
        surcharge_amount: Option<i64>,
        tax_amount: Option<i64>,
        updated_by: String,
        merchant_connector_id: Option<String>,
    },
    AuthenticationTypeUpdate {
        authentication_type: storage_enums::AuthenticationType,
        updated_by: String,
    },
    ConfirmUpdate {
        amount: i64,
        currency: storage_enums::Currency,
        status: storage_enums::AttemptStatus,
        authentication_type: Option<storage_enums::AuthenticationType>,
        payment_method: Option<storage_enums::PaymentMethod>,
        browser_info: Option<serde_json::Value>,
        connector: Option<String>,
        payment_token: Option<String>,
        payment_method_data: Option<serde_json::Value>,
        payment_method_type: Option<storage_enums::PaymentMethodType>,
        payment_experience: Option<storage_enums::PaymentExperience>,
        business_sub_label: Option<String>,
        straight_through_algorithm: Option<serde_json::Value>,
        error_code: Option<Option<String>>,
        error_message: Option<Option<String>>,
        amount_capturable: Option<i64>,
        surcharge_amount: Option<i64>,
        tax_amount: Option<i64>,
        fingerprint_id: Option<String>,
        updated_by: String,
        merchant_connector_id: Option<String>,
        payment_method_billing_address_id: Option<String>,
    },
    VoidUpdate {
        status: storage_enums::AttemptStatus,
        cancellation_reason: Option<String>,
        updated_by: String,
    },
    BlocklistUpdate {
        status: storage_enums::AttemptStatus,
        error_code: Option<Option<String>>,
        error_message: Option<Option<String>>,
        updated_by: String,
    },
    RejectUpdate {
        status: storage_enums::AttemptStatus,
        error_code: Option<Option<String>>,
        error_message: Option<Option<String>>,
        updated_by: String,
    },
    ResponseUpdate {
        status: storage_enums::AttemptStatus,
        connector: Option<String>,
        connector_transaction_id: Option<String>,
        authentication_type: Option<storage_enums::AuthenticationType>,
        payment_method_id: Option<Option<String>>,
        mandate_id: Option<String>,
        connector_metadata: Option<serde_json::Value>,
        payment_token: Option<String>,
        error_code: Option<Option<String>>,
        error_message: Option<Option<String>>,
        error_reason: Option<Option<String>>,
        connector_response_reference_id: Option<String>,
        amount_capturable: Option<i64>,
        updated_by: String,
        authentication_data: Option<serde_json::Value>,
        encoded_data: Option<String>,
        unified_code: Option<Option<String>>,
        unified_message: Option<Option<String>>,
    },
    UnresolvedResponseUpdate {
        status: storage_enums::AttemptStatus,
        connector: Option<String>,
        connector_transaction_id: Option<String>,
        payment_method_id: Option<Option<String>>,
        error_code: Option<Option<String>>,
        error_message: Option<Option<String>>,
        error_reason: Option<Option<String>>,
        connector_response_reference_id: Option<String>,
        updated_by: String,
    },
    StatusUpdate {
        status: storage_enums::AttemptStatus,
        updated_by: String,
    },
    ErrorUpdate {
        connector: Option<String>,
        status: storage_enums::AttemptStatus,
        error_code: Option<Option<String>>,
        error_message: Option<Option<String>>,
        error_reason: Option<Option<String>>,
        amount_capturable: Option<i64>,
        updated_by: String,
        unified_code: Option<Option<String>>,
        unified_message: Option<Option<String>>,
        connector_transaction_id: Option<String>,
    },
    CaptureUpdate {
        amount_to_capture: Option<i64>,
        multiple_capture_count: Option<i16>,
        updated_by: String,
    },
    AmountToCaptureUpdate {
        status: storage_enums::AttemptStatus,
        amount_capturable: i64,
        updated_by: String,
    },
    PreprocessingUpdate {
        status: storage_enums::AttemptStatus,
        payment_method_id: Option<Option<String>>,
        connector_metadata: Option<serde_json::Value>,
        preprocessing_step_id: Option<String>,
        connector_transaction_id: Option<String>,
        connector_response_reference_id: Option<String>,
        updated_by: String,
    },
    ConnectorResponse {
        authentication_data: Option<serde_json::Value>,
        encoded_data: Option<String>,
        connector_transaction_id: Option<String>,
        connector: Option<String>,
        updated_by: String,
    },
    IncrementalAuthorizationAmountUpdate {
        amount: i64,
        amount_capturable: i64,
    },
}

#[derive(Clone, Debug, Default, AsChangeset, router_derive::DebugAsDisplay)]
#[diesel(table_name = payment_attempt)]
pub struct PaymentAttemptUpdateInternal {
    amount: Option<i64>,
    net_amount: Option<i64>,
    currency: Option<storage_enums::Currency>,
    status: Option<storage_enums::AttemptStatus>,
    connector_transaction_id: Option<String>,
    amount_to_capture: Option<i64>,
    connector: Option<Option<String>>,
    authentication_type: Option<storage_enums::AuthenticationType>,
    payment_method: Option<storage_enums::PaymentMethod>,
    error_message: Option<Option<String>>,
    payment_method_id: Option<Option<String>>,
    cancellation_reason: Option<String>,
    modified_at: Option<PrimitiveDateTime>,
    mandate_id: Option<String>,
    browser_info: Option<serde_json::Value>,
    payment_token: Option<String>,
    error_code: Option<Option<String>>,
    connector_metadata: Option<serde_json::Value>,
    payment_method_data: Option<serde_json::Value>,
    payment_method_type: Option<storage_enums::PaymentMethodType>,
    payment_experience: Option<storage_enums::PaymentExperience>,
    business_sub_label: Option<String>,
    straight_through_algorithm: Option<serde_json::Value>,
    preprocessing_step_id: Option<String>,
    error_reason: Option<Option<String>>,
    capture_method: Option<storage_enums::CaptureMethod>,
    connector_response_reference_id: Option<String>,
    multiple_capture_count: Option<i16>,
    surcharge_amount: Option<i64>,
    tax_amount: Option<i64>,
    amount_capturable: Option<i64>,
    updated_by: String,
    merchant_connector_id: Option<Option<String>>,
    authentication_data: Option<serde_json::Value>,
    encoded_data: Option<String>,
    unified_code: Option<Option<String>>,
    unified_message: Option<Option<String>>,
<<<<<<< HEAD
    payment_method_billing_address_id: Option<String>,
=======
    fingerprint_id: Option<String>,
>>>>>>> c79226b9
}

impl PaymentAttemptUpdateInternal {
    pub fn populate_derived_fields(self, source: &PaymentAttempt) -> Self {
        let mut update_internal = self;
        update_internal.net_amount = Some(
            update_internal.amount.unwrap_or(source.amount)
                + update_internal
                    .surcharge_amount
                    .or(source.surcharge_amount)
                    .unwrap_or(0)
                + update_internal
                    .tax_amount
                    .or(source.tax_amount)
                    .unwrap_or(0),
        );
        update_internal
    }
}

impl PaymentAttemptUpdate {
    pub fn apply_changeset(self, source: PaymentAttempt) -> PaymentAttempt {
        let PaymentAttemptUpdateInternal {
            amount,
            net_amount,
            currency,
            status,
            connector_transaction_id,
            amount_to_capture,
            connector,
            authentication_type,
            payment_method,
            error_message,
            payment_method_id,
            cancellation_reason,
            modified_at: _,
            mandate_id,
            browser_info,
            payment_token,
            error_code,
            connector_metadata,
            payment_method_data,
            payment_method_type,
            payment_experience,
            business_sub_label,
            straight_through_algorithm,
            preprocessing_step_id,
            error_reason,
            capture_method,
            connector_response_reference_id,
            multiple_capture_count,
            surcharge_amount,
            tax_amount,
            amount_capturable,
            updated_by,
            merchant_connector_id,
            authentication_data,
            encoded_data,
            unified_code,
            unified_message,
<<<<<<< HEAD
            payment_method_billing_address_id,
=======
            fingerprint_id,
>>>>>>> c79226b9
        } = PaymentAttemptUpdateInternal::from(self).populate_derived_fields(&source);
        PaymentAttempt {
            amount: amount.unwrap_or(source.amount),
            net_amount: net_amount.or(source.net_amount),
            currency: currency.or(source.currency),
            status: status.unwrap_or(source.status),
            connector_transaction_id: connector_transaction_id.or(source.connector_transaction_id),
            amount_to_capture: amount_to_capture.or(source.amount_to_capture),
            connector: connector.unwrap_or(source.connector),
            authentication_type: authentication_type.or(source.authentication_type),
            payment_method: payment_method.or(source.payment_method),
            error_message: error_message.unwrap_or(source.error_message),
            payment_method_id: payment_method_id.unwrap_or(source.payment_method_id),
            cancellation_reason: cancellation_reason.or(source.cancellation_reason),
            modified_at: common_utils::date_time::now(),
            mandate_id: mandate_id.or(source.mandate_id),
            browser_info: browser_info.or(source.browser_info),
            payment_token: payment_token.or(source.payment_token),
            error_code: error_code.unwrap_or(source.error_code),
            connector_metadata: connector_metadata.or(source.connector_metadata),
            payment_method_data: payment_method_data.or(source.payment_method_data),
            payment_method_type: payment_method_type.or(source.payment_method_type),
            payment_experience: payment_experience.or(source.payment_experience),
            business_sub_label: business_sub_label.or(source.business_sub_label),
            straight_through_algorithm: straight_through_algorithm
                .or(source.straight_through_algorithm),
            preprocessing_step_id: preprocessing_step_id.or(source.preprocessing_step_id),
            error_reason: error_reason.unwrap_or(source.error_reason),
            capture_method: capture_method.or(source.capture_method),
            connector_response_reference_id: connector_response_reference_id
                .or(source.connector_response_reference_id),
            multiple_capture_count: multiple_capture_count.or(source.multiple_capture_count),
            surcharge_amount: surcharge_amount.or(source.surcharge_amount),
            tax_amount: tax_amount.or(source.tax_amount),
            amount_capturable: amount_capturable.unwrap_or(source.amount_capturable),
            updated_by,
            merchant_connector_id: merchant_connector_id.unwrap_or(source.merchant_connector_id),
            authentication_data: authentication_data.or(source.authentication_data),
            encoded_data: encoded_data.or(source.encoded_data),
            unified_code: unified_code.unwrap_or(source.unified_code),
            unified_message: unified_message.unwrap_or(source.unified_message),
<<<<<<< HEAD
            payment_method_billing_address_id: payment_method_billing_address_id
                .or(source.payment_method_billing_address_id),
=======
            fingerprint_id: fingerprint_id.or(source.fingerprint_id),
>>>>>>> c79226b9
            ..source
        }
    }
}

impl From<PaymentAttemptUpdate> for PaymentAttemptUpdateInternal {
    fn from(payment_attempt_update: PaymentAttemptUpdate) -> Self {
        match payment_attempt_update {
            PaymentAttemptUpdate::Update {
                amount,
                currency,
                status,
                // connector_transaction_id,
                authentication_type,
                payment_method,
                payment_token,
                payment_method_data,
                payment_method_type,
                payment_experience,
                business_sub_label,
                amount_to_capture,
                capture_method,
                surcharge_amount,
                tax_amount,
                fingerprint_id,
                updated_by,
            } => Self {
                amount: Some(amount),
                currency: Some(currency),
                status: Some(status),
                // connector_transaction_id,
                authentication_type,
                payment_method,
                payment_token,
                modified_at: Some(common_utils::date_time::now()),
                payment_method_data,
                payment_method_type,
                payment_experience,
                business_sub_label,
                amount_to_capture,
                capture_method,
                surcharge_amount,
                tax_amount,
                fingerprint_id,
                updated_by,
                ..Default::default()
            },
            PaymentAttemptUpdate::AuthenticationTypeUpdate {
                authentication_type,
                updated_by,
            } => Self {
                authentication_type: Some(authentication_type),
                modified_at: Some(common_utils::date_time::now()),
                updated_by,
                ..Default::default()
            },
            PaymentAttemptUpdate::ConfirmUpdate {
                amount,
                currency,
                authentication_type,
                status,
                payment_method,
                browser_info,
                connector,
                payment_token,
                payment_method_data,
                payment_method_type,
                payment_experience,
                business_sub_label,
                straight_through_algorithm,
                error_code,
                error_message,
                amount_capturable,
                updated_by,
                merchant_connector_id,
                surcharge_amount,
                tax_amount,
<<<<<<< HEAD
                payment_method_billing_address_id,
=======
                fingerprint_id,
>>>>>>> c79226b9
            } => Self {
                amount: Some(amount),
                currency: Some(currency),
                authentication_type,
                status: Some(status),
                payment_method,
                modified_at: Some(common_utils::date_time::now()),
                browser_info,
                connector: connector.map(Some),
                payment_token,
                payment_method_data,
                payment_method_type,
                payment_experience,
                business_sub_label,
                straight_through_algorithm,
                error_code,
                error_message,
                amount_capturable,
                updated_by,
                merchant_connector_id: merchant_connector_id.map(Some),
                surcharge_amount,
                tax_amount,
<<<<<<< HEAD
                payment_method_billing_address_id,
=======
                fingerprint_id,
>>>>>>> c79226b9
                ..Default::default()
            },
            PaymentAttemptUpdate::VoidUpdate {
                status,
                cancellation_reason,
                updated_by,
            } => Self {
                status: Some(status),
                cancellation_reason,
                updated_by,
                ..Default::default()
            },
            PaymentAttemptUpdate::RejectUpdate {
                status,
                error_code,
                error_message,
                updated_by,
            } => Self {
                status: Some(status),
                error_code,
                error_message,
                updated_by,
                ..Default::default()
            },
            PaymentAttemptUpdate::BlocklistUpdate {
                status,
                error_code,
                error_message,
                updated_by,
            } => Self {
                status: Some(status),
                error_code,
                connector: Some(None),
                error_message,
                updated_by,
                merchant_connector_id: Some(None),
                ..Default::default()
            },
            PaymentAttemptUpdate::ResponseUpdate {
                status,
                connector,
                connector_transaction_id,
                authentication_type,
                payment_method_id,
                mandate_id,
                connector_metadata,
                payment_token,
                error_code,
                error_message,
                error_reason,
                connector_response_reference_id,
                amount_capturable,
                updated_by,
                authentication_data,
                encoded_data,
                unified_code,
                unified_message,
            } => Self {
                status: Some(status),
                connector: connector.map(Some),
                connector_transaction_id,
                authentication_type,
                payment_method_id,
                modified_at: Some(common_utils::date_time::now()),
                mandate_id,
                connector_metadata,
                error_code,
                error_message,
                payment_token,
                error_reason,
                connector_response_reference_id,
                amount_capturable,
                updated_by,
                authentication_data,
                encoded_data,
                unified_code,
                unified_message,
                ..Default::default()
            },
            PaymentAttemptUpdate::ErrorUpdate {
                connector,
                status,
                error_code,
                error_message,
                error_reason,
                amount_capturable,
                updated_by,
                unified_code,
                unified_message,
                connector_transaction_id,
            } => Self {
                connector: connector.map(Some),
                status: Some(status),
                error_message,
                error_code,
                modified_at: Some(common_utils::date_time::now()),
                error_reason,
                amount_capturable,
                updated_by,
                unified_code,
                unified_message,
                connector_transaction_id,
                ..Default::default()
            },
            PaymentAttemptUpdate::StatusUpdate { status, updated_by } => Self {
                status: Some(status),
                updated_by,
                ..Default::default()
            },
            PaymentAttemptUpdate::UpdateTrackers {
                payment_token,
                connector,
                straight_through_algorithm,
                amount_capturable,
                surcharge_amount,
                tax_amount,
                updated_by,
                merchant_connector_id,
            } => Self {
                payment_token,
                connector: connector.map(Some),
                straight_through_algorithm,
                amount_capturable,
                surcharge_amount,
                tax_amount,
                updated_by,
                merchant_connector_id: merchant_connector_id.map(Some),
                ..Default::default()
            },
            PaymentAttemptUpdate::UnresolvedResponseUpdate {
                status,
                connector,
                connector_transaction_id,
                payment_method_id,
                error_code,
                error_message,
                error_reason,
                connector_response_reference_id,
                updated_by,
            } => Self {
                status: Some(status),
                connector: connector.map(Some),
                connector_transaction_id,
                payment_method_id,
                modified_at: Some(common_utils::date_time::now()),
                error_code,
                error_message,
                error_reason,
                connector_response_reference_id,
                updated_by,
                ..Default::default()
            },
            PaymentAttemptUpdate::PreprocessingUpdate {
                status,
                payment_method_id,
                connector_metadata,
                preprocessing_step_id,
                connector_transaction_id,
                connector_response_reference_id,
                updated_by,
            } => Self {
                status: Some(status),
                payment_method_id,
                modified_at: Some(common_utils::date_time::now()),
                connector_metadata,
                preprocessing_step_id,
                connector_transaction_id,
                connector_response_reference_id,
                updated_by,
                ..Default::default()
            },
            PaymentAttemptUpdate::CaptureUpdate {
                multiple_capture_count,
                updated_by,
                amount_to_capture,
            } => Self {
                multiple_capture_count,
                updated_by,
                amount_to_capture,
                ..Default::default()
            },
            PaymentAttemptUpdate::AmountToCaptureUpdate {
                status,
                amount_capturable,
                updated_by,
            } => Self {
                status: Some(status),
                amount_capturable: Some(amount_capturable),
                updated_by,
                ..Default::default()
            },
            PaymentAttemptUpdate::ConnectorResponse {
                authentication_data,
                encoded_data,
                connector_transaction_id,
                connector,
                updated_by,
            } => Self {
                authentication_data,
                encoded_data,
                connector_transaction_id,
                connector: connector.map(Some),
                updated_by,
                ..Default::default()
            },
            PaymentAttemptUpdate::IncrementalAuthorizationAmountUpdate {
                amount,
                amount_capturable,
            } => Self {
                amount: Some(amount),
                amount_capturable: Some(amount_capturable),
                ..Default::default()
            },
        }
    }
}<|MERGE_RESOLUTION|>--- conflicted
+++ resolved
@@ -65,11 +65,8 @@
     pub unified_message: Option<String>,
     pub net_amount: Option<i64>,
     pub mandate_data: Option<storage_enums::MandateDetails>,
-<<<<<<< HEAD
     pub payment_method_billing_address_id: Option<String>,
-=======
     pub fingerprint_id: Option<String>,
->>>>>>> c79226b9
 }
 
 impl PaymentAttempt {
@@ -145,11 +142,8 @@
     pub unified_message: Option<String>,
     pub net_amount: Option<i64>,
     pub mandate_data: Option<storage_enums::MandateDetails>,
-<<<<<<< HEAD
     pub payment_method_billing_address_id: Option<String>,
-=======
     pub fingerprint_id: Option<String>,
->>>>>>> c79226b9
 }
 
 impl PaymentAttemptNew {
@@ -364,11 +358,8 @@
     encoded_data: Option<String>,
     unified_code: Option<Option<String>>,
     unified_message: Option<Option<String>>,
-<<<<<<< HEAD
     payment_method_billing_address_id: Option<String>,
-=======
     fingerprint_id: Option<String>,
->>>>>>> c79226b9
 }
 
 impl PaymentAttemptUpdateInternal {
@@ -429,11 +420,8 @@
             encoded_data,
             unified_code,
             unified_message,
-<<<<<<< HEAD
             payment_method_billing_address_id,
-=======
             fingerprint_id,
->>>>>>> c79226b9
         } = PaymentAttemptUpdateInternal::from(self).populate_derived_fields(&source);
         PaymentAttempt {
             amount: amount.unwrap_or(source.amount),
@@ -475,12 +463,9 @@
             encoded_data: encoded_data.or(source.encoded_data),
             unified_code: unified_code.unwrap_or(source.unified_code),
             unified_message: unified_message.unwrap_or(source.unified_message),
-<<<<<<< HEAD
             payment_method_billing_address_id: payment_method_billing_address_id
                 .or(source.payment_method_billing_address_id),
-=======
             fingerprint_id: fingerprint_id.or(source.fingerprint_id),
->>>>>>> c79226b9
             ..source
         }
     }
@@ -558,11 +543,8 @@
                 merchant_connector_id,
                 surcharge_amount,
                 tax_amount,
-<<<<<<< HEAD
                 payment_method_billing_address_id,
-=======
                 fingerprint_id,
->>>>>>> c79226b9
             } => Self {
                 amount: Some(amount),
                 currency: Some(currency),
@@ -585,11 +567,8 @@
                 merchant_connector_id: merchant_connector_id.map(Some),
                 surcharge_amount,
                 tax_amount,
-<<<<<<< HEAD
                 payment_method_billing_address_id,
-=======
                 fingerprint_id,
->>>>>>> c79226b9
                 ..Default::default()
             },
             PaymentAttemptUpdate::VoidUpdate {
