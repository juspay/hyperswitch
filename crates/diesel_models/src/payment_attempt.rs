use diesel::{AsChangeset, Identifiable, Insertable, Queryable};
use serde::{Deserialize, Serialize};
use time::PrimitiveDateTime;

use crate::{
    enums::{self as storage_enums},
    schema::payment_attempt,
};

#[derive(Clone, Debug, Eq, PartialEq, Identifiable, Queryable, Serialize, Deserialize)]
#[diesel(table_name = payment_attempt)]
pub struct PaymentAttempt {
    pub id: i32,
    pub payment_id: String,
    pub merchant_id: String,
    pub attempt_id: String,
    pub status: storage_enums::AttemptStatus,
    pub amount: i64,
    pub currency: Option<storage_enums::Currency>,
    pub save_to_locker: Option<bool>,
    pub connector: Option<String>,
    pub error_message: Option<String>,
    pub offer_amount: Option<i64>,
    pub surcharge_amount: Option<i64>,
    pub tax_amount: Option<i64>,
    pub payment_method_id: Option<String>,
    pub payment_method: Option<storage_enums::PaymentMethod>,
    pub connector_transaction_id: Option<String>,
    pub capture_method: Option<storage_enums::CaptureMethod>,
    #[serde(default, with = "common_utils::custom_serde::iso8601::option")]
    pub capture_on: Option<PrimitiveDateTime>,
    pub confirm: bool,
    pub authentication_type: Option<storage_enums::AuthenticationType>,
    #[serde(with = "common_utils::custom_serde::iso8601")]
    pub created_at: PrimitiveDateTime,
    #[serde(with = "common_utils::custom_serde::iso8601")]
    pub modified_at: PrimitiveDateTime,
    #[serde(default, with = "common_utils::custom_serde::iso8601::option")]
    pub last_synced: Option<PrimitiveDateTime>,
    pub cancellation_reason: Option<String>,
    pub amount_to_capture: Option<i64>,
    pub mandate_id: Option<String>,
    pub browser_info: Option<serde_json::Value>,
    pub error_code: Option<String>,
    pub payment_token: Option<String>,
    pub connector_metadata: Option<serde_json::Value>,
    pub payment_experience: Option<storage_enums::PaymentExperience>,
    pub payment_method_type: Option<storage_enums::PaymentMethodType>,
    pub payment_method_data: Option<serde_json::Value>,
    pub business_sub_label: Option<String>,
    pub straight_through_algorithm: Option<serde_json::Value>,
    pub preprocessing_step_id: Option<String>,
    // providing a location to store mandate details intermediately for transaction
    pub mandate_details: Option<storage_enums::MandateDataType>,
    pub error_reason: Option<String>,
    pub multiple_capture_count: Option<i16>,
    // reference to the payment at connector side
    pub connector_response_reference_id: Option<String>,
    pub amount_capturable: i64,
    pub updated_by: String,
    pub merchant_connector_id: Option<String>,
    pub authentication_data: Option<serde_json::Value>,
    pub encoded_data: Option<String>,
    pub unified_code: Option<String>,
    pub unified_message: Option<String>,
    pub net_amount: Option<i64>,
    pub external_three_ds_authentication_requested: Option<bool>,
    pub authentication_connector: Option<String>,
    pub authentication_id: Option<String>,
    pub mandate_data: Option<storage_enums::MandateDetails>,
    pub fingerprint_id: Option<String>,
    pub payment_method_billing_address_id: Option<String>,
}

impl PaymentAttempt {
    pub fn get_or_calculate_net_amount(&self) -> i64 {
        self.net_amount.unwrap_or(
            self.amount + self.surcharge_amount.unwrap_or(0) + self.tax_amount.unwrap_or(0),
        )
    }
}

#[derive(Clone, Debug, Eq, PartialEq, Queryable, Serialize, Deserialize)]
pub struct PaymentListFilters {
    pub connector: Vec<String>,
    pub currency: Vec<storage_enums::Currency>,
    pub status: Vec<storage_enums::IntentStatus>,
    pub payment_method: Vec<storage_enums::PaymentMethod>,
}

#[derive(
    Clone, Debug, Default, Insertable, router_derive::DebugAsDisplay, Serialize, Deserialize,
)]
#[diesel(table_name = payment_attempt)]
pub struct PaymentAttemptNew {
    pub payment_id: String,
    pub merchant_id: String,
    pub attempt_id: String,
    pub status: storage_enums::AttemptStatus,
    pub amount: i64,
    pub currency: Option<storage_enums::Currency>,
    // pub auto_capture: Option<bool>,
    pub save_to_locker: Option<bool>,
    pub connector: Option<String>,
    pub error_message: Option<String>,
    pub offer_amount: Option<i64>,
    pub surcharge_amount: Option<i64>,
    pub tax_amount: Option<i64>,
    pub payment_method_id: Option<String>,
    pub payment_method: Option<storage_enums::PaymentMethod>,
    pub capture_method: Option<storage_enums::CaptureMethod>,
    #[serde(default, with = "common_utils::custom_serde::iso8601::option")]
    pub capture_on: Option<PrimitiveDateTime>,
    pub confirm: bool,
    pub authentication_type: Option<storage_enums::AuthenticationType>,
    #[serde(default, with = "common_utils::custom_serde::iso8601::option")]
    pub created_at: Option<PrimitiveDateTime>,
    #[serde(default, with = "common_utils::custom_serde::iso8601::option")]
    pub modified_at: Option<PrimitiveDateTime>,
    #[serde(default, with = "common_utils::custom_serde::iso8601::option")]
    pub last_synced: Option<PrimitiveDateTime>,
    pub cancellation_reason: Option<String>,
    pub amount_to_capture: Option<i64>,
    pub mandate_id: Option<String>,
    pub browser_info: Option<serde_json::Value>,
    pub payment_token: Option<String>,
    pub error_code: Option<String>,
    pub connector_metadata: Option<serde_json::Value>,
    pub payment_experience: Option<storage_enums::PaymentExperience>,
    pub payment_method_type: Option<storage_enums::PaymentMethodType>,
    pub payment_method_data: Option<serde_json::Value>,
    pub business_sub_label: Option<String>,
    pub straight_through_algorithm: Option<serde_json::Value>,
    pub preprocessing_step_id: Option<String>,
    pub mandate_details: Option<storage_enums::MandateDataType>,
    pub error_reason: Option<String>,
    pub connector_response_reference_id: Option<String>,
    pub multiple_capture_count: Option<i16>,
    pub amount_capturable: i64,
    pub updated_by: String,
    pub merchant_connector_id: Option<String>,
    pub authentication_data: Option<serde_json::Value>,
    pub encoded_data: Option<String>,
    pub unified_code: Option<String>,
    pub unified_message: Option<String>,
    pub net_amount: Option<i64>,
    pub external_three_ds_authentication_requested: Option<bool>,
    pub authentication_connector: Option<String>,
    pub authentication_id: Option<String>,
    pub mandate_data: Option<storage_enums::MandateDetails>,
    pub fingerprint_id: Option<String>,
    pub payment_method_billing_address_id: Option<String>,
}

impl PaymentAttemptNew {
    /// returns amount + surcharge_amount + tax_amount
    pub fn calculate_net_amount(&self) -> i64 {
        self.amount + self.surcharge_amount.unwrap_or(0) + self.tax_amount.unwrap_or(0)
    }

    pub fn get_or_calculate_net_amount(&self) -> i64 {
        self.net_amount
            .unwrap_or_else(|| self.calculate_net_amount())
    }

    pub fn populate_derived_fields(self) -> Self {
        let mut payment_attempt_new = self;
        payment_attempt_new.net_amount = Some(payment_attempt_new.calculate_net_amount());
        payment_attempt_new
    }
}

#[derive(Debug, Clone, Serialize, Deserialize)]
pub enum PaymentAttemptUpdate {
    Update {
        amount: i64,
        currency: storage_enums::Currency,
        status: storage_enums::AttemptStatus,
        authentication_type: Option<storage_enums::AuthenticationType>,
        payment_method: Option<storage_enums::PaymentMethod>,
        payment_token: Option<String>,
        payment_method_data: Option<serde_json::Value>,
        payment_method_type: Option<storage_enums::PaymentMethodType>,
        payment_experience: Option<storage_enums::PaymentExperience>,
        business_sub_label: Option<String>,
        amount_to_capture: Option<i64>,
        capture_method: Option<storage_enums::CaptureMethod>,
        surcharge_amount: Option<i64>,
        tax_amount: Option<i64>,
        fingerprint_id: Option<String>,
        updated_by: String,
    },
    UpdateTrackers {
        payment_token: Option<String>,
        connector: Option<String>,
        straight_through_algorithm: Option<serde_json::Value>,
        amount_capturable: Option<i64>,
        surcharge_amount: Option<i64>,
        tax_amount: Option<i64>,
        updated_by: String,
        merchant_connector_id: Option<String>,
    },
    AuthenticationTypeUpdate {
        authentication_type: storage_enums::AuthenticationType,
        updated_by: String,
    },
    ConfirmUpdate {
        amount: i64,
        currency: storage_enums::Currency,
        status: storage_enums::AttemptStatus,
        authentication_type: Option<storage_enums::AuthenticationType>,
        payment_method: Option<storage_enums::PaymentMethod>,
        browser_info: Option<serde_json::Value>,
        connector: Option<String>,
        payment_token: Option<String>,
        payment_method_data: Option<serde_json::Value>,
        payment_method_type: Option<storage_enums::PaymentMethodType>,
        payment_experience: Option<storage_enums::PaymentExperience>,
        business_sub_label: Option<String>,
        straight_through_algorithm: Option<serde_json::Value>,
        error_code: Option<Option<String>>,
        error_message: Option<Option<String>>,
        amount_capturable: Option<i64>,
        surcharge_amount: Option<i64>,
        tax_amount: Option<i64>,
        fingerprint_id: Option<String>,
        updated_by: String,
        merchant_connector_id: Option<String>,
<<<<<<< HEAD
        external_three_ds_authentication_requested: Option<bool>,
        authentication_connector: Option<String>,
        authentication_id: Option<String>,
=======
        payment_method_billing_address_id: Option<String>,
>>>>>>> 5bb67c7d
    },
    VoidUpdate {
        status: storage_enums::AttemptStatus,
        cancellation_reason: Option<String>,
        updated_by: String,
    },
    BlocklistUpdate {
        status: storage_enums::AttemptStatus,
        error_code: Option<Option<String>>,
        error_message: Option<Option<String>>,
        updated_by: String,
    },
    RejectUpdate {
        status: storage_enums::AttemptStatus,
        error_code: Option<Option<String>>,
        error_message: Option<Option<String>>,
        updated_by: String,
    },
    ResponseUpdate {
        status: storage_enums::AttemptStatus,
        connector: Option<String>,
        connector_transaction_id: Option<String>,
        authentication_type: Option<storage_enums::AuthenticationType>,
        payment_method_id: Option<Option<String>>,
        mandate_id: Option<String>,
        connector_metadata: Option<serde_json::Value>,
        payment_token: Option<String>,
        error_code: Option<Option<String>>,
        error_message: Option<Option<String>>,
        error_reason: Option<Option<String>>,
        connector_response_reference_id: Option<String>,
        amount_capturable: Option<i64>,
        updated_by: String,
        authentication_data: Option<serde_json::Value>,
        encoded_data: Option<String>,
        unified_code: Option<Option<String>>,
        unified_message: Option<Option<String>>,
    },
    UnresolvedResponseUpdate {
        status: storage_enums::AttemptStatus,
        connector: Option<String>,
        connector_transaction_id: Option<String>,
        payment_method_id: Option<Option<String>>,
        error_code: Option<Option<String>>,
        error_message: Option<Option<String>>,
        error_reason: Option<Option<String>>,
        connector_response_reference_id: Option<String>,
        updated_by: String,
    },
    StatusUpdate {
        status: storage_enums::AttemptStatus,
        updated_by: String,
    },
    ErrorUpdate {
        connector: Option<String>,
        status: storage_enums::AttemptStatus,
        error_code: Option<Option<String>>,
        error_message: Option<Option<String>>,
        error_reason: Option<Option<String>>,
        amount_capturable: Option<i64>,
        updated_by: String,
        unified_code: Option<Option<String>>,
        unified_message: Option<Option<String>>,
        connector_transaction_id: Option<String>,
    },
    CaptureUpdate {
        amount_to_capture: Option<i64>,
        multiple_capture_count: Option<i16>,
        updated_by: String,
    },
    AmountToCaptureUpdate {
        status: storage_enums::AttemptStatus,
        amount_capturable: i64,
        updated_by: String,
    },
    PreprocessingUpdate {
        status: storage_enums::AttemptStatus,
        payment_method_id: Option<Option<String>>,
        connector_metadata: Option<serde_json::Value>,
        preprocessing_step_id: Option<String>,
        connector_transaction_id: Option<String>,
        connector_response_reference_id: Option<String>,
        updated_by: String,
    },
    ConnectorResponse {
        authentication_data: Option<serde_json::Value>,
        encoded_data: Option<String>,
        connector_transaction_id: Option<String>,
        connector: Option<String>,
        updated_by: String,
    },
    IncrementalAuthorizationAmountUpdate {
        amount: i64,
        amount_capturable: i64,
    },
    AuthenticationUpdate {
        status: storage_enums::AttemptStatus,
        external_three_ds_authentication_requested: Option<bool>,
        authentication_connector: Option<String>,
        authentication_id: Option<String>,
        updated_by: String,
    },
}

#[derive(Clone, Debug, Default, AsChangeset, router_derive::DebugAsDisplay)]
#[diesel(table_name = payment_attempt)]
pub struct PaymentAttemptUpdateInternal {
    amount: Option<i64>,
    net_amount: Option<i64>,
    currency: Option<storage_enums::Currency>,
    status: Option<storage_enums::AttemptStatus>,
    connector_transaction_id: Option<String>,
    amount_to_capture: Option<i64>,
    connector: Option<Option<String>>,
    authentication_type: Option<storage_enums::AuthenticationType>,
    payment_method: Option<storage_enums::PaymentMethod>,
    error_message: Option<Option<String>>,
    payment_method_id: Option<Option<String>>,
    cancellation_reason: Option<String>,
    modified_at: Option<PrimitiveDateTime>,
    mandate_id: Option<String>,
    browser_info: Option<serde_json::Value>,
    payment_token: Option<String>,
    error_code: Option<Option<String>>,
    connector_metadata: Option<serde_json::Value>,
    payment_method_data: Option<serde_json::Value>,
    payment_method_type: Option<storage_enums::PaymentMethodType>,
    payment_experience: Option<storage_enums::PaymentExperience>,
    business_sub_label: Option<String>,
    straight_through_algorithm: Option<serde_json::Value>,
    preprocessing_step_id: Option<String>,
    error_reason: Option<Option<String>>,
    capture_method: Option<storage_enums::CaptureMethod>,
    connector_response_reference_id: Option<String>,
    multiple_capture_count: Option<i16>,
    surcharge_amount: Option<i64>,
    tax_amount: Option<i64>,
    amount_capturable: Option<i64>,
    updated_by: String,
    merchant_connector_id: Option<Option<String>>,
    authentication_data: Option<serde_json::Value>,
    encoded_data: Option<String>,
    unified_code: Option<Option<String>>,
    unified_message: Option<Option<String>>,
    external_three_ds_authentication_requested: Option<bool>,
    authentication_connector: Option<String>,
    authentication_id: Option<String>,
    fingerprint_id: Option<String>,
    payment_method_billing_address_id: Option<String>,
}

impl PaymentAttemptUpdateInternal {
    pub fn populate_derived_fields(self, source: &PaymentAttempt) -> Self {
        let mut update_internal = self;
        update_internal.net_amount = Some(
            update_internal.amount.unwrap_or(source.amount)
                + update_internal
                    .surcharge_amount
                    .or(source.surcharge_amount)
                    .unwrap_or(0)
                + update_internal
                    .tax_amount
                    .or(source.tax_amount)
                    .unwrap_or(0),
        );
        update_internal
    }
}

impl PaymentAttemptUpdate {
    pub fn apply_changeset(self, source: PaymentAttempt) -> PaymentAttempt {
        let PaymentAttemptUpdateInternal {
            amount,
            net_amount,
            currency,
            status,
            connector_transaction_id,
            amount_to_capture,
            connector,
            authentication_type,
            payment_method,
            error_message,
            payment_method_id,
            cancellation_reason,
            modified_at: _,
            mandate_id,
            browser_info,
            payment_token,
            error_code,
            connector_metadata,
            payment_method_data,
            payment_method_type,
            payment_experience,
            business_sub_label,
            straight_through_algorithm,
            preprocessing_step_id,
            error_reason,
            capture_method,
            connector_response_reference_id,
            multiple_capture_count,
            surcharge_amount,
            tax_amount,
            amount_capturable,
            updated_by,
            merchant_connector_id,
            authentication_data,
            encoded_data,
            unified_code,
            unified_message,
<<<<<<< HEAD
            external_three_ds_authentication_requested,
            authentication_connector,
            authentication_id,
=======
            payment_method_billing_address_id,
>>>>>>> 5bb67c7d
            fingerprint_id,
        } = PaymentAttemptUpdateInternal::from(self).populate_derived_fields(&source);
        PaymentAttempt {
            amount: amount.unwrap_or(source.amount),
            net_amount: net_amount.or(source.net_amount),
            currency: currency.or(source.currency),
            status: status.unwrap_or(source.status),
            connector_transaction_id: connector_transaction_id.or(source.connector_transaction_id),
            amount_to_capture: amount_to_capture.or(source.amount_to_capture),
            connector: connector.unwrap_or(source.connector),
            authentication_type: authentication_type.or(source.authentication_type),
            payment_method: payment_method.or(source.payment_method),
            error_message: error_message.unwrap_or(source.error_message),
            payment_method_id: payment_method_id.unwrap_or(source.payment_method_id),
            cancellation_reason: cancellation_reason.or(source.cancellation_reason),
            modified_at: common_utils::date_time::now(),
            mandate_id: mandate_id.or(source.mandate_id),
            browser_info: browser_info.or(source.browser_info),
            payment_token: payment_token.or(source.payment_token),
            error_code: error_code.unwrap_or(source.error_code),
            connector_metadata: connector_metadata.or(source.connector_metadata),
            payment_method_data: payment_method_data.or(source.payment_method_data),
            payment_method_type: payment_method_type.or(source.payment_method_type),
            payment_experience: payment_experience.or(source.payment_experience),
            business_sub_label: business_sub_label.or(source.business_sub_label),
            straight_through_algorithm: straight_through_algorithm
                .or(source.straight_through_algorithm),
            preprocessing_step_id: preprocessing_step_id.or(source.preprocessing_step_id),
            error_reason: error_reason.unwrap_or(source.error_reason),
            capture_method: capture_method.or(source.capture_method),
            connector_response_reference_id: connector_response_reference_id
                .or(source.connector_response_reference_id),
            multiple_capture_count: multiple_capture_count.or(source.multiple_capture_count),
            surcharge_amount: surcharge_amount.or(source.surcharge_amount),
            tax_amount: tax_amount.or(source.tax_amount),
            amount_capturable: amount_capturable.unwrap_or(source.amount_capturable),
            updated_by,
            merchant_connector_id: merchant_connector_id.unwrap_or(source.merchant_connector_id),
            authentication_data: authentication_data.or(source.authentication_data),
            encoded_data: encoded_data.or(source.encoded_data),
            unified_code: unified_code.unwrap_or(source.unified_code),
            unified_message: unified_message.unwrap_or(source.unified_message),
<<<<<<< HEAD
            external_three_ds_authentication_requested: external_three_ds_authentication_requested
                .or(source.external_three_ds_authentication_requested),
            authentication_connector: authentication_connector.or(source.authentication_connector),
            authentication_id: authentication_id.or(source.authentication_id),
=======
            payment_method_billing_address_id: payment_method_billing_address_id
                .or(source.payment_method_billing_address_id),
>>>>>>> 5bb67c7d
            fingerprint_id: fingerprint_id.or(source.fingerprint_id),
            ..source
        }
    }
}

impl From<PaymentAttemptUpdate> for PaymentAttemptUpdateInternal {
    fn from(payment_attempt_update: PaymentAttemptUpdate) -> Self {
        match payment_attempt_update {
            PaymentAttemptUpdate::Update {
                amount,
                currency,
                status,
                // connector_transaction_id,
                authentication_type,
                payment_method,
                payment_token,
                payment_method_data,
                payment_method_type,
                payment_experience,
                business_sub_label,
                amount_to_capture,
                capture_method,
                surcharge_amount,
                tax_amount,
                fingerprint_id,
                updated_by,
            } => Self {
                amount: Some(amount),
                currency: Some(currency),
                status: Some(status),
                // connector_transaction_id,
                authentication_type,
                payment_method,
                payment_token,
                modified_at: Some(common_utils::date_time::now()),
                payment_method_data,
                payment_method_type,
                payment_experience,
                business_sub_label,
                amount_to_capture,
                capture_method,
                surcharge_amount,
                tax_amount,
                fingerprint_id,
                updated_by,
                ..Default::default()
            },
            PaymentAttemptUpdate::AuthenticationTypeUpdate {
                authentication_type,
                updated_by,
            } => Self {
                authentication_type: Some(authentication_type),
                modified_at: Some(common_utils::date_time::now()),
                updated_by,
                ..Default::default()
            },
            PaymentAttemptUpdate::ConfirmUpdate {
                amount,
                currency,
                authentication_type,
                status,
                payment_method,
                browser_info,
                connector,
                payment_token,
                payment_method_data,
                payment_method_type,
                payment_experience,
                business_sub_label,
                straight_through_algorithm,
                error_code,
                error_message,
                amount_capturable,
                updated_by,
                merchant_connector_id,
                surcharge_amount,
                tax_amount,
<<<<<<< HEAD
                external_three_ds_authentication_requested,
                authentication_connector,
                authentication_id,
=======
                payment_method_billing_address_id,
>>>>>>> 5bb67c7d
                fingerprint_id,
            } => Self {
                amount: Some(amount),
                currency: Some(currency),
                authentication_type,
                status: Some(status),
                payment_method,
                modified_at: Some(common_utils::date_time::now()),
                browser_info,
                connector: connector.map(Some),
                payment_token,
                payment_method_data,
                payment_method_type,
                payment_experience,
                business_sub_label,
                straight_through_algorithm,
                error_code,
                error_message,
                amount_capturable,
                updated_by,
                merchant_connector_id: merchant_connector_id.map(Some),
                surcharge_amount,
                tax_amount,
<<<<<<< HEAD
                external_three_ds_authentication_requested,
                authentication_connector,
                authentication_id,
=======
                payment_method_billing_address_id,
>>>>>>> 5bb67c7d
                fingerprint_id,
                ..Default::default()
            },
            PaymentAttemptUpdate::VoidUpdate {
                status,
                cancellation_reason,
                updated_by,
            } => Self {
                status: Some(status),
                cancellation_reason,
                updated_by,
                ..Default::default()
            },
            PaymentAttemptUpdate::RejectUpdate {
                status,
                error_code,
                error_message,
                updated_by,
            } => Self {
                status: Some(status),
                error_code,
                error_message,
                updated_by,
                ..Default::default()
            },
            PaymentAttemptUpdate::BlocklistUpdate {
                status,
                error_code,
                error_message,
                updated_by,
            } => Self {
                status: Some(status),
                error_code,
                connector: Some(None),
                error_message,
                updated_by,
                merchant_connector_id: Some(None),
                ..Default::default()
            },
            PaymentAttemptUpdate::ResponseUpdate {
                status,
                connector,
                connector_transaction_id,
                authentication_type,
                payment_method_id,
                mandate_id,
                connector_metadata,
                payment_token,
                error_code,
                error_message,
                error_reason,
                connector_response_reference_id,
                amount_capturable,
                updated_by,
                authentication_data,
                encoded_data,
                unified_code,
                unified_message,
            } => Self {
                status: Some(status),
                connector: connector.map(Some),
                connector_transaction_id,
                authentication_type,
                payment_method_id,
                modified_at: Some(common_utils::date_time::now()),
                mandate_id,
                connector_metadata,
                error_code,
                error_message,
                payment_token,
                error_reason,
                connector_response_reference_id,
                amount_capturable,
                updated_by,
                authentication_data,
                encoded_data,
                unified_code,
                unified_message,
                ..Default::default()
            },
            PaymentAttemptUpdate::ErrorUpdate {
                connector,
                status,
                error_code,
                error_message,
                error_reason,
                amount_capturable,
                updated_by,
                unified_code,
                unified_message,
                connector_transaction_id,
            } => Self {
                connector: connector.map(Some),
                status: Some(status),
                error_message,
                error_code,
                modified_at: Some(common_utils::date_time::now()),
                error_reason,
                amount_capturable,
                updated_by,
                unified_code,
                unified_message,
                connector_transaction_id,
                ..Default::default()
            },
            PaymentAttemptUpdate::StatusUpdate { status, updated_by } => Self {
                status: Some(status),
                updated_by,
                ..Default::default()
            },
            PaymentAttemptUpdate::UpdateTrackers {
                payment_token,
                connector,
                straight_through_algorithm,
                amount_capturable,
                surcharge_amount,
                tax_amount,
                updated_by,
                merchant_connector_id,
            } => Self {
                payment_token,
                connector: connector.map(Some),
                straight_through_algorithm,
                amount_capturable,
                surcharge_amount,
                tax_amount,
                updated_by,
                merchant_connector_id: merchant_connector_id.map(Some),
                ..Default::default()
            },
            PaymentAttemptUpdate::UnresolvedResponseUpdate {
                status,
                connector,
                connector_transaction_id,
                payment_method_id,
                error_code,
                error_message,
                error_reason,
                connector_response_reference_id,
                updated_by,
            } => Self {
                status: Some(status),
                connector: connector.map(Some),
                connector_transaction_id,
                payment_method_id,
                modified_at: Some(common_utils::date_time::now()),
                error_code,
                error_message,
                error_reason,
                connector_response_reference_id,
                updated_by,
                ..Default::default()
            },
            PaymentAttemptUpdate::PreprocessingUpdate {
                status,
                payment_method_id,
                connector_metadata,
                preprocessing_step_id,
                connector_transaction_id,
                connector_response_reference_id,
                updated_by,
            } => Self {
                status: Some(status),
                payment_method_id,
                modified_at: Some(common_utils::date_time::now()),
                connector_metadata,
                preprocessing_step_id,
                connector_transaction_id,
                connector_response_reference_id,
                updated_by,
                ..Default::default()
            },
            PaymentAttemptUpdate::CaptureUpdate {
                multiple_capture_count,
                updated_by,
                amount_to_capture,
            } => Self {
                multiple_capture_count,
                updated_by,
                amount_to_capture,
                ..Default::default()
            },
            PaymentAttemptUpdate::AmountToCaptureUpdate {
                status,
                amount_capturable,
                updated_by,
            } => Self {
                status: Some(status),
                amount_capturable: Some(amount_capturable),
                updated_by,
                ..Default::default()
            },
            PaymentAttemptUpdate::ConnectorResponse {
                authentication_data,
                encoded_data,
                connector_transaction_id,
                connector,
                updated_by,
            } => Self {
                authentication_data,
                encoded_data,
                connector_transaction_id,
                connector: connector.map(Some),
                updated_by,
                ..Default::default()
            },
            PaymentAttemptUpdate::IncrementalAuthorizationAmountUpdate {
                amount,
                amount_capturable,
            } => Self {
                amount: Some(amount),
                amount_capturable: Some(amount_capturable),
                ..Default::default()
            },
            PaymentAttemptUpdate::AuthenticationUpdate {
                status,
                external_three_ds_authentication_requested,
                authentication_connector,
                authentication_id,
                updated_by,
            } => Self {
                status: Some(status),
                external_three_ds_authentication_requested,
                authentication_connector,
                authentication_id,
                updated_by,
                ..Default::default()
            },
        }
    }
}<|MERGE_RESOLUTION|>--- conflicted
+++ resolved
@@ -226,13 +226,10 @@
         fingerprint_id: Option<String>,
         updated_by: String,
         merchant_connector_id: Option<String>,
-<<<<<<< HEAD
         external_three_ds_authentication_requested: Option<bool>,
         authentication_connector: Option<String>,
         authentication_id: Option<String>,
-=======
         payment_method_billing_address_id: Option<String>,
->>>>>>> 5bb67c7d
     },
     VoidUpdate {
         status: storage_enums::AttemptStatus,
@@ -442,13 +439,10 @@
             encoded_data,
             unified_code,
             unified_message,
-<<<<<<< HEAD
             external_three_ds_authentication_requested,
             authentication_connector,
             authentication_id,
-=======
             payment_method_billing_address_id,
->>>>>>> 5bb67c7d
             fingerprint_id,
         } = PaymentAttemptUpdateInternal::from(self).populate_derived_fields(&source);
         PaymentAttempt {
@@ -491,15 +485,12 @@
             encoded_data: encoded_data.or(source.encoded_data),
             unified_code: unified_code.unwrap_or(source.unified_code),
             unified_message: unified_message.unwrap_or(source.unified_message),
-<<<<<<< HEAD
             external_three_ds_authentication_requested: external_three_ds_authentication_requested
                 .or(source.external_three_ds_authentication_requested),
             authentication_connector: authentication_connector.or(source.authentication_connector),
             authentication_id: authentication_id.or(source.authentication_id),
-=======
             payment_method_billing_address_id: payment_method_billing_address_id
                 .or(source.payment_method_billing_address_id),
->>>>>>> 5bb67c7d
             fingerprint_id: fingerprint_id.or(source.fingerprint_id),
             ..source
         }
@@ -578,13 +569,10 @@
                 merchant_connector_id,
                 surcharge_amount,
                 tax_amount,
-<<<<<<< HEAD
                 external_three_ds_authentication_requested,
                 authentication_connector,
                 authentication_id,
-=======
                 payment_method_billing_address_id,
->>>>>>> 5bb67c7d
                 fingerprint_id,
             } => Self {
                 amount: Some(amount),
@@ -608,13 +596,10 @@
                 merchant_connector_id: merchant_connector_id.map(Some),
                 surcharge_amount,
                 tax_amount,
-<<<<<<< HEAD
                 external_three_ds_authentication_requested,
                 authentication_connector,
                 authentication_id,
-=======
                 payment_method_billing_address_id,
->>>>>>> 5bb67c7d
                 fingerprint_id,
                 ..Default::default()
             },
