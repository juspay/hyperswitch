use common_enums::MerchantStorageScheme;
use common_utils::pii;
use diesel::{AsChangeset, Identifiable, Insertable, Queryable, Selectable};
use masking::Secret;
use time::PrimitiveDateTime;

use crate::{enums as storage_enums, schema::mandate};

#[derive(
    Clone, Debug, Identifiable, Queryable, Selectable, serde::Serialize, serde::Deserialize,
)]
#[diesel(table_name = mandate, primary_key(mandate_id), check_for_backend(diesel::pg::Pg))]
pub struct Mandate {
    pub mandate_id: String,
    pub customer_id: common_utils::id_type::CustomerId,
    pub merchant_id: common_utils::id_type::MerchantId,
    pub payment_method_id: String,
    pub mandate_status: storage_enums::MandateStatus,
    pub mandate_type: storage_enums::MandateType,
    pub customer_accepted_at: Option<PrimitiveDateTime>,
    pub customer_ip_address: Option<Secret<String, pii::IpAddress>>,
    pub customer_user_agent: Option<String>,
    pub network_transaction_id: Option<String>,
    pub previous_attempt_id: Option<String>,
    pub created_at: PrimitiveDateTime,
    pub mandate_amount: Option<i64>,
    pub mandate_currency: Option<storage_enums::Currency>,
    pub amount_captured: Option<i64>,
    pub connector: String,
    pub connector_mandate_id: Option<String>,
    pub start_date: Option<PrimitiveDateTime>,
    pub end_date: Option<PrimitiveDateTime>,
    pub metadata: Option<pii::SecretSerdeValue>,
    pub connector_mandate_ids: Option<pii::SecretSerdeValue>,
<<<<<<< HEAD
    pub original_payment_id: Option<String>,
=======
    pub original_payment_id: Option<common_utils::id_type::PaymentId>,
>>>>>>> f8227309
    pub merchant_connector_id: Option<common_utils::id_type::MerchantConnectorAccountId>,
    pub updated_by: Option<String>,
}

#[derive(
    router_derive::Setter,
    Clone,
    Debug,
    Default,
    Insertable,
    router_derive::DebugAsDisplay,
    serde::Serialize,
    serde::Deserialize,
)]
#[diesel(table_name = mandate)]
pub struct MandateNew {
    pub mandate_id: String,
    pub customer_id: common_utils::id_type::CustomerId,
    pub merchant_id: common_utils::id_type::MerchantId,
    pub payment_method_id: String,
    pub mandate_status: storage_enums::MandateStatus,
    pub mandate_type: storage_enums::MandateType,
    pub customer_accepted_at: Option<PrimitiveDateTime>,
    pub customer_ip_address: Option<Secret<String, pii::IpAddress>>,
    pub customer_user_agent: Option<String>,
    pub network_transaction_id: Option<String>,
    pub previous_attempt_id: Option<String>,
    pub created_at: Option<PrimitiveDateTime>,
    pub mandate_amount: Option<i64>,
    pub mandate_currency: Option<storage_enums::Currency>,
    pub amount_captured: Option<i64>,
    pub connector: String,
    pub connector_mandate_id: Option<String>,
    pub start_date: Option<PrimitiveDateTime>,
    pub end_date: Option<PrimitiveDateTime>,
    pub metadata: Option<pii::SecretSerdeValue>,
    pub connector_mandate_ids: Option<pii::SecretSerdeValue>,
<<<<<<< HEAD
    pub original_payment_id: Option<String>,
=======
    pub original_payment_id: Option<common_utils::id_type::PaymentId>,
>>>>>>> f8227309
    pub merchant_connector_id: Option<common_utils::id_type::MerchantConnectorAccountId>,
    pub updated_by: Option<String>,
}

impl MandateNew {
    pub fn update_storage_scheme(&mut self, storage_scheme: MerchantStorageScheme) {
        self.updated_by = Some(storage_scheme.to_string());
    }
}

#[derive(Debug)]
pub enum MandateUpdate {
    StatusUpdate {
        mandate_status: storage_enums::MandateStatus,
    },
    CaptureAmountUpdate {
        amount_captured: Option<i64>,
    },
    ConnectorReferenceUpdate {
        connector_mandate_ids: Option<pii::SecretSerdeValue>,
    },
    ConnectorMandateIdUpdate {
        connector_mandate_id: Option<String>,
        connector_mandate_ids: Option<pii::SecretSerdeValue>,
        payment_method_id: String,
        original_payment_id: Option<common_utils::id_type::PaymentId>,
    },
}

impl MandateUpdate {
    pub fn convert_to_mandate_update(
        self,
        storage_scheme: MerchantStorageScheme,
    ) -> MandateUpdateInternal {
        let mut updated_object = MandateUpdateInternal::from(self);
        updated_object.updated_by = Some(storage_scheme.to_string());
        updated_object
    }
}

#[derive(Clone, Eq, PartialEq, Copy, Debug, Default, serde::Serialize, serde::Deserialize)]
pub struct SingleUseMandate {
    pub amount: i64,
    pub currency: storage_enums::Currency,
}

#[derive(
    Clone,
    Debug,
    Default,
    AsChangeset,
    router_derive::DebugAsDisplay,
    serde::Serialize,
    serde::Deserialize,
)]
#[diesel(table_name = mandate)]
pub struct MandateUpdateInternal {
    mandate_status: Option<storage_enums::MandateStatus>,
    amount_captured: Option<i64>,
    connector_mandate_ids: Option<pii::SecretSerdeValue>,
    connector_mandate_id: Option<String>,
    payment_method_id: Option<String>,
    original_payment_id: Option<common_utils::id_type::PaymentId>,
    updated_by: Option<String>,
}

impl From<MandateUpdate> for MandateUpdateInternal {
    fn from(mandate_update: MandateUpdate) -> Self {
        match mandate_update {
            MandateUpdate::StatusUpdate { mandate_status } => Self {
                mandate_status: Some(mandate_status),
                connector_mandate_ids: None,
                amount_captured: None,
                connector_mandate_id: None,
                payment_method_id: None,
                original_payment_id: None,
                updated_by: None,
            },
            MandateUpdate::CaptureAmountUpdate { amount_captured } => Self {
                mandate_status: None,
                amount_captured,
                connector_mandate_ids: None,
                connector_mandate_id: None,
                payment_method_id: None,
                original_payment_id: None,
                updated_by: None,
            },
            MandateUpdate::ConnectorReferenceUpdate {
                connector_mandate_ids,
            } => Self {
                connector_mandate_ids,
                ..Default::default()
            },
            MandateUpdate::ConnectorMandateIdUpdate {
                connector_mandate_id,
                connector_mandate_ids,
                payment_method_id,
                original_payment_id,
            } => Self {
                connector_mandate_id,
                connector_mandate_ids,
                payment_method_id: Some(payment_method_id),
                original_payment_id,
                ..Default::default()
            },
        }
    }
}

impl MandateUpdateInternal {
    pub fn apply_changeset(self, source: Mandate) -> Mandate {
        let Self {
            mandate_status,
            amount_captured,
            connector_mandate_ids,
            connector_mandate_id,
            payment_method_id,
            original_payment_id,
            updated_by,
        } = self;

        Mandate {
            mandate_status: mandate_status.unwrap_or(source.mandate_status),
            amount_captured: amount_captured.map_or(source.amount_captured, Some),
            connector_mandate_ids: connector_mandate_ids.map_or(source.connector_mandate_ids, Some),
            connector_mandate_id: connector_mandate_id.map_or(source.connector_mandate_id, Some),
            payment_method_id: payment_method_id.unwrap_or(source.payment_method_id),
            original_payment_id: original_payment_id.map_or(source.original_payment_id, Some),
            updated_by: updated_by.map_or(source.updated_by, Some),
            ..source
        }
    }
}

impl From<&MandateNew> for Mandate {
    fn from(mandate_new: &MandateNew) -> Self {
        Self {
            mandate_id: mandate_new.mandate_id.clone(),
            customer_id: mandate_new.customer_id.clone(),
            merchant_id: mandate_new.merchant_id.clone(),
            payment_method_id: mandate_new.payment_method_id.clone(),
            mandate_status: mandate_new.mandate_status,
            mandate_type: mandate_new.mandate_type,
            customer_accepted_at: mandate_new.customer_accepted_at,
            customer_ip_address: mandate_new.customer_ip_address.clone(),
            customer_user_agent: mandate_new.customer_user_agent.clone(),
            network_transaction_id: mandate_new.network_transaction_id.clone(),
            previous_attempt_id: mandate_new.previous_attempt_id.clone(),
            created_at: mandate_new
                .created_at
                .unwrap_or_else(common_utils::date_time::now),
            mandate_amount: mandate_new.mandate_amount,
            mandate_currency: mandate_new.mandate_currency,
            amount_captured: mandate_new.amount_captured,
            connector: mandate_new.connector.clone(),
            connector_mandate_id: mandate_new.connector_mandate_id.clone(),
            start_date: mandate_new.start_date,
            end_date: mandate_new.end_date,
            metadata: mandate_new.metadata.clone(),
            connector_mandate_ids: mandate_new.connector_mandate_ids.clone(),
            original_payment_id: mandate_new.original_payment_id.clone(),
            merchant_connector_id: mandate_new.merchant_connector_id.clone(),
            updated_by: mandate_new.updated_by.clone(),
        }
    }
}<|MERGE_RESOLUTION|>--- conflicted
+++ resolved
@@ -32,11 +32,7 @@
     pub end_date: Option<PrimitiveDateTime>,
     pub metadata: Option<pii::SecretSerdeValue>,
     pub connector_mandate_ids: Option<pii::SecretSerdeValue>,
-<<<<<<< HEAD
-    pub original_payment_id: Option<String>,
-=======
     pub original_payment_id: Option<common_utils::id_type::PaymentId>,
->>>>>>> f8227309
     pub merchant_connector_id: Option<common_utils::id_type::MerchantConnectorAccountId>,
     pub updated_by: Option<String>,
 }
@@ -74,11 +70,7 @@
     pub end_date: Option<PrimitiveDateTime>,
     pub metadata: Option<pii::SecretSerdeValue>,
     pub connector_mandate_ids: Option<pii::SecretSerdeValue>,
-<<<<<<< HEAD
-    pub original_payment_id: Option<String>,
-=======
     pub original_payment_id: Option<common_utils::id_type::PaymentId>,
->>>>>>> f8227309
     pub merchant_connector_id: Option<common_utils::id_type::MerchantConnectorAccountId>,
     pub updated_by: Option<String>,
 }
