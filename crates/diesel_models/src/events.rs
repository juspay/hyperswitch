<<<<<<< HEAD
use common_utils::{
    crypto::OptionalEncryptableSecretString, custom_serde, encryption::Encryption,
    types::keymanager::ToEncryptable,
};
use diesel::{AsChangeset, Identifiable, Insertable, Queryable};
use masking::Secret;
=======
use common_utils::custom_serde;
use diesel::{
    deserialize::FromSqlRow, expression::AsExpression, AsChangeset, Identifiable, Insertable,
    Queryable,
};
>>>>>>> 1968f6f6
use serde::{Deserialize, Serialize};
use time::PrimitiveDateTime;

use crate::{enums as storage_enums, schema::events};

#[derive(Clone, Debug, Insertable, router_derive::DebugAsDisplay)]
#[diesel(table_name = events)]
pub struct EventNew {
    pub event_id: String,
    pub event_type: storage_enums::EventType,
    pub event_class: storage_enums::EventClass,
    pub is_webhook_notified: bool,
    pub primary_object_id: String,
    pub primary_object_type: storage_enums::EventObjectType,
    pub created_at: PrimitiveDateTime,
    pub merchant_id: Option<String>,
    pub business_profile_id: Option<String>,
    pub primary_object_created_at: Option<PrimitiveDateTime>,
    pub idempotent_event_id: Option<String>,
    pub initial_attempt_id: Option<String>,
    pub request: Option<Encryption>,
    pub response: Option<Encryption>,
    pub delivery_attempt: Option<storage_enums::WebhookDeliveryAttempt>,
    pub metadata: Option<EventMetadata>,
}

#[derive(Clone, Debug, Default, AsChangeset, router_derive::DebugAsDisplay)]
#[diesel(table_name = events)]
pub struct EventUpdateInternal {
    pub is_webhook_notified: Option<bool>,
    pub response: Option<Encryption>,
}

#[derive(Clone, Debug, Deserialize, Serialize, Identifiable, Queryable)]
#[diesel(table_name = events, primary_key(event_id))]
pub struct Event {
    pub event_id: String,
    pub event_type: storage_enums::EventType,
    pub event_class: storage_enums::EventClass,
    pub is_webhook_notified: bool,
    pub primary_object_id: String,
    pub primary_object_type: storage_enums::EventObjectType,
    #[serde(with = "custom_serde::iso8601")]
    pub created_at: PrimitiveDateTime,
    pub merchant_id: Option<String>,
    pub business_profile_id: Option<String>,
    // This column can be used to partition the database table, so that all events related to a
    // single object would reside in the same partition
    pub primary_object_created_at: Option<PrimitiveDateTime>,
    pub idempotent_event_id: Option<String>,
    pub initial_attempt_id: Option<String>,
    pub request: Option<Encryption>,
    pub response: Option<Encryption>,
    pub delivery_attempt: Option<storage_enums::WebhookDeliveryAttempt>,
<<<<<<< HEAD
}

pub struct EventWithEncryption {
    pub request: Option<Encryption>,
    pub response: Option<Encryption>,
}

pub struct EncryptableEvent {
    pub request: OptionalEncryptableSecretString,
    pub response: OptionalEncryptableSecretString,
}

impl ToEncryptable<EncryptableEvent, Secret<String>, Encryption> for EventWithEncryption {
    fn to_encryptable(self) -> rustc_hash::FxHashMap<String, Encryption> {
        let mut map = rustc_hash::FxHashMap::default();
        self.request.map(|x| map.insert("request".to_string(), x));
        self.response.map(|x| map.insert("response".to_string(), x));
        map
    }

    fn from_encryptable(
        mut hashmap: rustc_hash::FxHashMap<
            String,
            common_utils::crypto::Encryptable<Secret<String>>,
        >,
    ) -> common_utils::errors::CustomResult<EncryptableEvent, common_utils::errors::ParsingError>
    {
        Ok(EncryptableEvent {
            request: hashmap.remove("request"),
            response: hashmap.remove("response"),
        })
    }
}
=======
    pub metadata: Option<EventMetadata>,
}

#[derive(Clone, Debug, Deserialize, Serialize, AsExpression, FromSqlRow)]
#[diesel(sql_type = diesel::sql_types::Jsonb)]
pub enum EventMetadata {
    Payment {
        payment_id: String,
    },
    Payout {
        payout_id: String,
    },
    Refund {
        payment_id: String,
        refund_id: String,
    },
    Dispute {
        payment_id: String,
        attempt_id: String,
        dispute_id: String,
    },
    Mandate {
        payment_method_id: String,
        mandate_id: String,
    },
}

common_utils::impl_to_sql_from_sql_json!(EventMetadata);
>>>>>>> 1968f6f6
<|MERGE_RESOLUTION|>--- conflicted
+++ resolved
@@ -1,17 +1,12 @@
-<<<<<<< HEAD
 use common_utils::{
     crypto::OptionalEncryptableSecretString, custom_serde, encryption::Encryption,
     types::keymanager::ToEncryptable,
 };
-use diesel::{AsChangeset, Identifiable, Insertable, Queryable};
-use masking::Secret;
-=======
-use common_utils::custom_serde;
 use diesel::{
     deserialize::FromSqlRow, expression::AsExpression, AsChangeset, Identifiable, Insertable,
     Queryable,
 };
->>>>>>> 1968f6f6
+use masking::Secret;
 use serde::{Deserialize, Serialize};
 use time::PrimitiveDateTime;
 
@@ -66,7 +61,7 @@
     pub request: Option<Encryption>,
     pub response: Option<Encryption>,
     pub delivery_attempt: Option<storage_enums::WebhookDeliveryAttempt>,
-<<<<<<< HEAD
+    pub metadata: Option<EventMetadata>,
 }
 
 pub struct EventWithEncryption {
@@ -100,9 +95,6 @@
         })
     }
 }
-=======
-    pub metadata: Option<EventMetadata>,
-}
 
 #[derive(Clone, Debug, Deserialize, Serialize, AsExpression, FromSqlRow)]
 #[diesel(sql_type = diesel::sql_types::Jsonb)]
@@ -128,5 +120,4 @@
     },
 }
 
-common_utils::impl_to_sql_from_sql_json!(EventMetadata);
->>>>>>> 1968f6f6
+common_utils::impl_to_sql_from_sql_json!(EventMetadata);