--- conflicted
+++ resolved
@@ -41,13 +41,8 @@
     pub acs_reference_number: Option<String>,
     pub acs_trans_id: Option<String>,
     pub acs_signed_content: Option<String>,
-<<<<<<< HEAD
-    pub profile_id: String,
+    pub profile_id: common_utils::id_type::ProfileId,
     pub payment_id: Option<common_utils::id_type::PaymentId>,
-=======
-    pub profile_id: common_utils::id_type::ProfileId,
-    pub payment_id: Option<String>,
->>>>>>> 716d76c5
     pub merchant_connector_id: String,
     pub ds_trans_id: Option<String>,
     pub directory_server_id: Option<String>,
@@ -93,13 +88,8 @@
     pub acs_reference_number: Option<String>,
     pub acs_trans_id: Option<String>,
     pub acs_signed_content: Option<String>,
-<<<<<<< HEAD
-    pub profile_id: String,
+    pub profile_id: common_utils::id_type::ProfileId,
     pub payment_id: Option<common_utils::id_type::PaymentId>,
-=======
-    pub profile_id: common_utils::id_type::ProfileId,
-    pub payment_id: Option<String>,
->>>>>>> 716d76c5
     pub merchant_connector_id: String,
     pub ds_trans_id: Option<String>,
     pub directory_server_id: Option<String>,
