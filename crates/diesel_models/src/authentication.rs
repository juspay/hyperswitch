--- conflicted
+++ resolved
@@ -42,11 +42,8 @@
     pub profile_id: String,
     pub payment_id: Option<String>,
     pub merchant_connector_id: String,
-<<<<<<< HEAD
     pub ds_trans_id: Option<String>,
-=======
     pub directory_server_id: Option<String>,
->>>>>>> 13f6efc7
 }
 
 impl Authentication {
@@ -91,11 +88,8 @@
     pub profile_id: String,
     pub payment_id: Option<String>,
     pub merchant_connector_id: String,
-<<<<<<< HEAD
     pub ds_trans_id: Option<String>,
-=======
     pub directory_server_id: Option<String>,
->>>>>>> 13f6efc7
 }
 
 #[derive(Debug)]
@@ -171,11 +165,8 @@
     pub acs_reference_number: Option<String>,
     pub acs_trans_id: Option<String>,
     pub acs_signed_content: Option<String>,
-<<<<<<< HEAD
     pub ds_trans_id: Option<String>,
-=======
     pub directory_server_id: Option<String>,
->>>>>>> 13f6efc7
 }
 
 impl Default for AuthenticationUpdateInternal {
@@ -206,11 +197,8 @@
             acs_reference_number: Default::default(),
             acs_trans_id: Default::default(),
             acs_signed_content: Default::default(),
-<<<<<<< HEAD
             ds_trans_id: Default::default(),
-=======
             directory_server_id: Default::default(),
->>>>>>> 13f6efc7
         }
     }
 }
@@ -243,11 +231,8 @@
             acs_reference_number,
             acs_trans_id,
             acs_signed_content,
-<<<<<<< HEAD
             ds_trans_id,
-=======
             directory_server_id,
->>>>>>> 13f6efc7
         } = self;
         Authentication {
             connector_authentication_id: connector_authentication_id
@@ -279,11 +264,8 @@
             acs_reference_number: acs_reference_number.or(source.acs_reference_number),
             acs_trans_id: acs_trans_id.or(source.acs_trans_id),
             acs_signed_content: acs_signed_content.or(source.acs_signed_content),
-<<<<<<< HEAD
             ds_trans_id: ds_trans_id.or(source.ds_trans_id),
-=======
             directory_server_id: directory_server_id.or(source.directory_server_id),
->>>>>>> 13f6efc7
             ..source
         }
     }
