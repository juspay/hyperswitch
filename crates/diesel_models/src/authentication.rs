--- conflicted
+++ resolved
@@ -60,10 +60,7 @@
     pub shipping_address: Option<Encryption>,
     pub browser_info: Option<serde_json::Value>,
     pub email: Option<Encryption>,
-<<<<<<< HEAD
-=======
     pub profile_acquirer_id: Option<common_utils::id_type::ProfileAcquirerId>,
->>>>>>> 2f5f18b5
 }
 
 impl Authentication {
@@ -123,10 +120,7 @@
     pub shipping_address: Option<Encryption>,
     pub browser_info: Option<serde_json::Value>,
     pub email: Option<Encryption>,
-<<<<<<< HEAD
-=======
     pub profile_acquirer_id: Option<common_utils::id_type::ProfileAcquirerId>,
->>>>>>> 2f5f18b5
 }
 
 #[derive(Debug)]
@@ -232,10 +226,7 @@
     pub shipping_address: Option<Encryption>,
     pub browser_info: Option<serde_json::Value>,
     pub email: Option<Encryption>,
-<<<<<<< HEAD
-=======
     pub profile_acquirer_id: Option<common_utils::id_type::ProfileAcquirerId>,
->>>>>>> 2f5f18b5
 }
 
 impl Default for AuthenticationUpdateInternal {
@@ -275,10 +266,7 @@
             shipping_address: Default::default(),
             browser_info: Default::default(),
             email: Default::default(),
-<<<<<<< HEAD
-=======
             profile_acquirer_id: Default::default(),
->>>>>>> 2f5f18b5
         }
     }
 }
@@ -320,10 +308,7 @@
             shipping_address,
             browser_info,
             email,
-<<<<<<< HEAD
-=======
             profile_acquirer_id,
->>>>>>> 2f5f18b5
         } = self;
         Authentication {
             connector_authentication_id: connector_authentication_id
@@ -364,10 +349,7 @@
             shipping_address: shipping_address.or(source.shipping_address),
             browser_info: browser_info.or(source.browser_info),
             email: email.or(source.email),
-<<<<<<< HEAD
-=======
             profile_acquirer_id: profile_acquirer_id.or(source.profile_acquirer_id),
->>>>>>> 2f5f18b5
             ..source
         }
     }
