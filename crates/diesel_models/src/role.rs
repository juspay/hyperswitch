--- conflicted
+++ resolved
@@ -10,13 +10,8 @@
     pub id: i32,
     pub role_name: String,
     pub role_id: String,
-<<<<<<< HEAD
     pub merchant_id: common_utils::id_type::MerchantId,
-    pub org_id: String,
-=======
-    pub merchant_id: String,
     pub org_id: id_type::OrganizationId,
->>>>>>> 26b87830
     #[diesel(deserialize_as = super::DieselArray<enums::PermissionGroup>)]
     pub groups: Vec<enums::PermissionGroup>,
     pub scope: enums::RoleScope,
@@ -31,13 +26,8 @@
 pub struct RoleNew {
     pub role_name: String,
     pub role_id: String,
-<<<<<<< HEAD
     pub merchant_id: common_utils::id_type::MerchantId,
-    pub org_id: String,
-=======
-    pub merchant_id: String,
     pub org_id: id_type::OrganizationId,
->>>>>>> 26b87830
     #[diesel(deserialize_as = super::DieselArray<enums::PermissionGroup>)]
     pub groups: Vec<enums::PermissionGroup>,
     pub scope: enums::RoleScope,
