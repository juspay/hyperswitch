--- conflicted
+++ resolved
@@ -145,8 +145,7 @@
     pub session_expiry: u32,
     #[serde(flatten)]
     pub ui_config: storage_enums::CollectLinkConfig,
-<<<<<<< HEAD
-    pub enabled_payment_methods: Vec<storage_enums::EnabledPaymentMethod>,
+    pub enabled_payment_methods: Option<Vec<storage_enums::EnabledPaymentMethod>>,
 }
 
 #[derive(Clone, Debug, Identifiable, Queryable, Serialize, Deserialize)]
@@ -188,7 +187,4 @@
             },
         }
     }
-=======
-    pub enabled_payment_methods: Option<Vec<storage_enums::EnabledPaymentMethod>>,
->>>>>>> b6164511
 }