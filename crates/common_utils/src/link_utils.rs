//! This module has common utilities for links in HyperSwitch

use std::{collections::HashSet, primitive::i64};

use common_enums::{enums, UIWidgetFormLayout};
use diesel::{
    backend::Backend,
    deserialize,
    deserialize::FromSql,
    serialize::{Output, ToSql},
    sql_types::Jsonb,
    AsExpression, FromSqlRow,
};
use error_stack::{report, ResultExt};
use masking::Secret;
use regex::Regex;
#[cfg(feature = "logs")]
use router_env::logger;
use serde::Serialize;
use utoipa::ToSchema;

use crate::{consts, errors::ParsingError, id_type, types::MinorUnit};

#[derive(
    Serialize, serde::Deserialize, Debug, Clone, Eq, PartialEq, FromSqlRow, AsExpression, ToSchema,
)]
#[serde(rename_all = "snake_case", tag = "type", content = "value")]
#[diesel(sql_type = Jsonb)]
/// Link status enum
pub enum GenericLinkStatus {
    /// Status variants for payment method collect link
    PaymentMethodCollect(PaymentMethodCollectStatus),
    /// Status variants for payout link
    PayoutLink(PayoutLinkStatus),
}

impl Default for GenericLinkStatus {
    fn default() -> Self {
        Self::PaymentMethodCollect(PaymentMethodCollectStatus::Initiated)
    }
}

crate::impl_to_sql_from_sql_json!(GenericLinkStatus);

#[derive(
    Serialize, serde::Deserialize, Debug, Clone, Eq, PartialEq, FromSqlRow, AsExpression, ToSchema,
)]
#[serde(rename_all = "snake_case")]
#[diesel(sql_type = Jsonb)]
/// Status variants for payment method collect links
pub enum PaymentMethodCollectStatus {
    /// Link was initialized
    Initiated,
    /// Link was expired or invalidated
    Invalidated,
    /// Payment method details were submitted
    Submitted,
}

impl<DB: Backend> FromSql<Jsonb, DB> for PaymentMethodCollectStatus
where
    serde_json::Value: FromSql<Jsonb, DB>,
{
    fn from_sql(bytes: DB::RawValue<'_>) -> deserialize::Result<Self> {
        let value = <serde_json::Value as FromSql<Jsonb, DB>>::from_sql(bytes)?;
        let generic_status: GenericLinkStatus = serde_json::from_value(value)?;
        match generic_status {
            GenericLinkStatus::PaymentMethodCollect(status) => Ok(status),
            GenericLinkStatus::PayoutLink(_) => Err(report!(ParsingError::EnumParseFailure(
                "PaymentMethodCollectStatus"
            )))
            .attach_printable("Invalid status for PaymentMethodCollect")?,
        }
    }
}

impl ToSql<Jsonb, diesel::pg::Pg> for PaymentMethodCollectStatus
where
    serde_json::Value: ToSql<Jsonb, diesel::pg::Pg>,
{
    // This wraps PaymentMethodCollectStatus with GenericLinkStatus
    // Required for storing the status in required format in DB (GenericLinkStatus)
    // This type is used in PaymentMethodCollectLink (a variant of GenericLink, used in the application for avoiding conversion of data and status)
    fn to_sql<'b>(&'b self, out: &mut Output<'b, '_, diesel::pg::Pg>) -> diesel::serialize::Result {
        let value = serde_json::to_value(GenericLinkStatus::PaymentMethodCollect(self.clone()))?;

        // the function `reborrow` only works in case of `Pg` backend. But, in case of other backends
        // please refer to the diesel migration blog:
        // https://github.com/Diesel-rs/Diesel/blob/master/guide_drafts/migration_guide.md#changed-tosql-implementations
        <serde_json::Value as ToSql<Jsonb, diesel::pg::Pg>>::to_sql(&value, &mut out.reborrow())
    }
}

#[derive(
    Serialize, serde::Deserialize, Debug, Clone, Eq, PartialEq, FromSqlRow, AsExpression, ToSchema,
)]
#[serde(rename_all = "snake_case")]
#[diesel(sql_type = Jsonb)]
/// Status variants for payout links
pub enum PayoutLinkStatus {
    /// Link was initialized
    Initiated,
    /// Link was expired or invalidated
    Invalidated,
    /// Payout details were submitted
    Submitted,
}

impl<DB: Backend> FromSql<Jsonb, DB> for PayoutLinkStatus
where
    serde_json::Value: FromSql<Jsonb, DB>,
{
    fn from_sql(bytes: DB::RawValue<'_>) -> deserialize::Result<Self> {
        let value = <serde_json::Value as FromSql<Jsonb, DB>>::from_sql(bytes)?;
        let generic_status: GenericLinkStatus = serde_json::from_value(value)?;
        match generic_status {
            GenericLinkStatus::PayoutLink(status) => Ok(status),
            GenericLinkStatus::PaymentMethodCollect(_) => {
                Err(report!(ParsingError::EnumParseFailure("PayoutLinkStatus")))
                    .attach_printable("Invalid status for PayoutLink")?
            }
        }
    }
}

impl ToSql<Jsonb, diesel::pg::Pg> for PayoutLinkStatus
where
    serde_json::Value: ToSql<Jsonb, diesel::pg::Pg>,
{
    // This wraps PayoutLinkStatus with GenericLinkStatus
    // Required for storing the status in required format in DB (GenericLinkStatus)
    // This type is used in PayoutLink (a variant of GenericLink, used in the application for avoiding conversion of data and status)
    fn to_sql<'b>(&'b self, out: &mut Output<'b, '_, diesel::pg::Pg>) -> diesel::serialize::Result {
        let value = serde_json::to_value(GenericLinkStatus::PayoutLink(self.clone()))?;

        // the function `reborrow` only works in case of `Pg` backend. But, in case of other backends
        // please refer to the diesel migration blog:
        // https://github.com/Diesel-rs/Diesel/blob/master/guide_drafts/migration_guide.md#changed-tosql-implementations
        <serde_json::Value as ToSql<Jsonb, diesel::pg::Pg>>::to_sql(&value, &mut out.reborrow())
    }
}

#[derive(Serialize, serde::Deserialize, Debug, Clone, FromSqlRow, AsExpression, ToSchema)]
#[diesel(sql_type = Jsonb)]
/// Payout link object
pub struct PayoutLinkData {
    /// Identifier for the payout link
    pub payout_link_id: String,
    /// Identifier for the customer
    pub customer_id: id_type::CustomerId,
    /// Identifier for the payouts resource
    pub payout_id: String,
    /// Link to render the payout link
    pub link: url::Url,
    /// Client secret generated for authenticating frontend APIs
    pub client_secret: Secret<String>,
    /// Expiry in seconds from the time it was created
    pub session_expiry: u32,
    #[serde(flatten)]
    /// Payout link's UI configurations
    pub ui_config: GenericLinkUiConfig,
    /// List of enabled payment methods
    pub enabled_payment_methods: Option<Vec<EnabledPaymentMethod>>,
    /// Payout amount
    pub amount: MinorUnit,
    /// Payout currency
    pub currency: enums::Currency,
    /// A list of allowed domains (glob patterns) where this link can be embedded / opened from
    pub allowed_domains: HashSet<String>,
<<<<<<< HEAD
    /// Form layout of the payout link
    pub form_layout: Option<UIWidgetFormLayout>,
=======
    /// `test_mode` can be used for testing payout links without any restrictions
    pub test_mode: Option<bool>,
>>>>>>> e659f989
}

crate::impl_to_sql_from_sql_json!(PayoutLinkData);

/// Object for GenericLinkUiConfig
#[derive(Clone, Debug, serde::Deserialize, Serialize, ToSchema)]
pub struct GenericLinkUiConfig {
    /// Merchant's display logo
    #[schema(value_type = Option<String>, max_length = 255, example = "https://hyperswitch.io/favicon.ico")]
    pub logo: Option<url::Url>,

    /// Custom merchant name for the link
    #[schema(value_type = Option<String>, max_length = 255, example = "Hyperswitch")]
    pub merchant_name: Option<Secret<String>>,

    /// Primary color to be used in the form represented in hex format
    #[schema(value_type = Option<String>, max_length = 255, example = "#4285F4")]
    pub theme: Option<String>,
}

/// Object for GenericLinkUiConfigFormData
#[derive(Clone, Debug, serde::Deserialize, Serialize, ToSchema)]
pub struct GenericLinkUiConfigFormData {
    /// Merchant's display logo
    #[schema(value_type = String, max_length = 255, example = "https://hyperswitch.io/favicon.ico")]
    pub logo: url::Url,

    /// Custom merchant name for the link
    #[schema(value_type = String, max_length = 255, example = "Hyperswitch")]
    pub merchant_name: Secret<String>,

    /// Primary color to be used in the form represented in hex format
    #[schema(value_type = String, max_length = 255, example = "#4285F4")]
    pub theme: String,
}

/// Object for EnabledPaymentMethod
#[derive(Clone, Debug, Serialize, serde::Deserialize, ToSchema)]
pub struct EnabledPaymentMethod {
    /// Payment method (banks, cards, wallets) enabled for the operation
    #[schema(value_type = PaymentMethod)]
    pub payment_method: enums::PaymentMethod,

    /// An array of associated payment method types
    #[schema(value_type = HashSet<PaymentMethodType>)]
    pub payment_method_types: HashSet<enums::PaymentMethodType>,
}

/// Util function for validating a domain without any wildcard characters.
pub fn validate_strict_domain(domain: &str) -> bool {
    Regex::new(consts::STRICT_DOMAIN_REGEX)
        .map(|regex| regex.is_match(domain))
        .map_err(|err| {
            let err_msg = format!("Invalid strict domain regex: {err:?}");
            #[cfg(feature = "logs")]
            logger::error!(err_msg);
            err_msg
        })
        .unwrap_or(false)
}

/// Util function for validating a domain with "*" wildcard characters.
pub fn validate_wildcard_domain(domain: &str) -> bool {
    Regex::new(consts::WILDCARD_DOMAIN_REGEX)
        .map(|regex| regex.is_match(domain))
        .map_err(|err| {
            let err_msg = format!("Invalid strict domain regex: {err:?}");
            #[cfg(feature = "logs")]
            logger::error!(err_msg);
            err_msg
        })
        .unwrap_or(false)
}

#[cfg(test)]
mod domain_tests {
    use regex::Regex;

    use super::*;

    #[test]
    fn test_validate_strict_domain_regex() {
        assert!(
            Regex::new(consts::STRICT_DOMAIN_REGEX).is_ok(),
            "Strict domain regex is invalid"
        );
    }

    #[test]
    fn test_validate_wildcard_domain_regex() {
        assert!(
            Regex::new(consts::WILDCARD_DOMAIN_REGEX).is_ok(),
            "Wildcard domain regex is invalid"
        );
    }

    #[test]
    fn test_validate_strict_domain() {
        let valid_domains = vec![
            "example.com",
            "example.subdomain.com",
            "https://example.com:8080",
            "http://example.com",
            "example.com:8080",
            "example.com:443",
            "localhost:443",
            "127.0.0.1:443",
        ];

        for domain in valid_domains {
            assert!(
                validate_strict_domain(domain),
                "Could not validate strict domain: {}",
                domain
            );
        }

        let invalid_domains = vec![
            "",
            "invalid.domain.",
            "not_a_domain",
            "http://example.com/path?query=1#fragment",
            "127.0.0.1.2:443",
        ];

        for domain in invalid_domains {
            assert!(
                !validate_strict_domain(domain),
                "Could not validate invalid strict domain: {}",
                domain
            );
        }
    }

    #[test]
    fn test_validate_wildcard_domain() {
        let valid_domains = vec![
            "example.com",
            "example.subdomain.com",
            "https://example.com:8080",
            "http://example.com",
            "example.com:8080",
            "example.com:443",
            "localhost:443",
            "127.0.0.1:443",
            "*.com",
            "example.*.com",
            "example.com:*",
            "*:443",
            "localhost:*",
            "127.0.0.*:*",
            "*:*",
        ];

        for domain in valid_domains {
            assert!(
                validate_wildcard_domain(domain),
                "Could not validate wildcard domain: {}",
                domain
            );
        }

        let invalid_domains = vec![
            "",
            "invalid.domain.",
            "not_a_domain",
            "http://example.com/path?query=1#fragment",
            "*.",
            ".*",
            "example.com:*:",
            "*:443:",
            ":localhost:*",
            "127.00.*:*",
        ];

        for domain in invalid_domains {
            assert!(
                !validate_wildcard_domain(domain),
                "Could not validate invalid wildcard domain: {}",
                domain
            );
        }
    }
}<|MERGE_RESOLUTION|>--- conflicted
+++ resolved
@@ -167,13 +167,10 @@
     pub currency: enums::Currency,
     /// A list of allowed domains (glob patterns) where this link can be embedded / opened from
     pub allowed_domains: HashSet<String>,
-<<<<<<< HEAD
     /// Form layout of the payout link
     pub form_layout: Option<UIWidgetFormLayout>,
-=======
     /// `test_mode` can be used for testing payout links without any restrictions
     pub test_mode: Option<bool>,
->>>>>>> e659f989
 }
 
 crate::impl_to_sql_from_sql_json!(PayoutLinkData);
