//! Commonly used constants

/// Number of characters in a generated ID
pub const ID_LENGTH: usize = 20;

/// Characters to use for generating NanoID
pub(crate) const ALPHABETS: [char; 62] = [
    '0', '1', '2', '3', '4', '5', '6', '7', '8', '9', 'a', 'b', 'c', 'd', 'e', 'f', 'g', 'h', 'i',
    'j', 'k', 'l', 'm', 'n', 'o', 'p', 'q', 'r', 's', 't', 'u', 'v', 'w', 'x', 'y', 'z', 'A', 'B',
    'C', 'D', 'E', 'F', 'G', 'H', 'I', 'J', 'K', 'L', 'M', 'N', 'O', 'P', 'Q', 'R', 'S', 'T', 'U',
    'V', 'W', 'X', 'Y', 'Z',
];

/// TTL for token
pub const TOKEN_TTL: i64 = 900;

///an example of the frm_configs json
pub static FRM_CONFIGS_EG: &str = r#"
[{"gateway":"stripe","payment_methods":[{"payment_method":"card","payment_method_types":[{"payment_method_type":"credit","card_networks":["Visa"],"flow":"pre","action":"cancel_txn"},{"payment_method_type":"debit","card_networks":["Visa"],"flow":"pre"}]}]}]
"#;

/// Maximum limit for payments list get api
pub const PAYMENTS_LIST_MAX_LIMIT_V1: u32 = 100;
/// Maximum limit for payments list post api with filters
pub const PAYMENTS_LIST_MAX_LIMIT_V2: u32 = 50;
/// Default limit for payments list API
pub fn default_payments_list_limit() -> u32 {
    10
}

/// Average delay (in seconds) between account onboarding's API response and the changes to actually reflect at Stripe's end
pub const STRIPE_ACCOUNT_ONBOARDING_DELAY_IN_SECONDS: i64 = 15;

/// Maximum limit for payment link list get api
pub const PAYMENTS_LINK_LIST_LIMIT: u32 = 100;

/// Maximum limit for payouts list get api
pub const PAYOUTS_LIST_MAX_LIMIT_GET: u32 = 100;
/// Maximum limit for payouts list post api
pub const PAYOUTS_LIST_MAX_LIMIT_POST: u32 = 20;
/// Default limit for payouts list API
pub fn default_payouts_list_limit() -> u32 {
    10
}

/// surcharge percentage maximum precision length
pub const SURCHARGE_PERCENTAGE_PRECISION_LENGTH: u8 = 2;

/// Header Key for application overhead of a request
pub const X_HS_LATENCY: &str = "x-hs-latency";

/// Default Payment Link Background color
pub const DEFAULT_BACKGROUND_COLOR: &str = "#212E46";

/// Default product Img Link
pub const DEFAULT_PRODUCT_IMG: &str =
    "https://live.hyperswitch.io/payment-link-assets/cart_placeholder.png";

/// Default Merchant Logo Link
pub const DEFAULT_MERCHANT_LOGO: &str =
    "https://live.hyperswitch.io/payment-link-assets/Merchant_placeholder.png";

/// Redirect url for Prophetpay
pub const PROPHETPAY_REDIRECT_URL: &str = "https://ccm-thirdparty.cps.golf/hp/tokenize/";

/// Variable which store the card token for Prophetpay
pub const PROPHETPAY_TOKEN: &str = "cctoken";

/// Default SDK Layout
pub const DEFAULT_SDK_LAYOUT: &str = "tabs";

/// Payment intent default client secret expiry (in seconds)
pub const DEFAULT_SESSION_EXPIRY: i64 = 15 * 60;

/// Default bool for Display sdk only
pub const DEFAULT_DISPLAY_SDK_ONLY: bool = false;

/// Default bool to enable saved payment method
pub const DEFAULT_ENABLE_SAVED_PAYMENT_METHOD: bool = false;

/// Default ttl for Extended card info  in redis (in seconds)
pub const DEFAULT_TTL_FOR_EXTENDED_CARD_INFO: u16 = 15 * 60;

/// Max ttl for Extended card info in redis (in seconds)
pub const MAX_TTL_FOR_EXTENDED_CARD_INFO: u16 = 60 * 60 * 2;

<<<<<<< HEAD
/// Default tenant to be used when multitenancy is disabled
pub const DEFAULT_TENANT: &str = "public";
=======
/// Max Length for MerchantReferenceId
pub const MAX_ALLOWED_MERCHANT_REFERENCE_ID_LENGTH: u8 = 64;

/// Minimum allowed length for MerchantReferenceId
pub const MIN_REQUIRED_MERCHANT_REFERENCE_ID_LENGTH: u8 = 1;
>>>>>>> 21a3a2ea
<|MERGE_RESOLUTION|>--- conflicted
+++ resolved
@@ -84,13 +84,11 @@
 /// Max ttl for Extended card info in redis (in seconds)
 pub const MAX_TTL_FOR_EXTENDED_CARD_INFO: u16 = 60 * 60 * 2;
 
-<<<<<<< HEAD
 /// Default tenant to be used when multitenancy is disabled
 pub const DEFAULT_TENANT: &str = "public";
-=======
+
 /// Max Length for MerchantReferenceId
 pub const MAX_ALLOWED_MERCHANT_REFERENCE_ID_LENGTH: u8 = 64;
 
 /// Minimum allowed length for MerchantReferenceId
-pub const MIN_REQUIRED_MERCHANT_REFERENCE_ID_LENGTH: u8 = 1;
->>>>>>> 21a3a2ea
+pub const MIN_REQUIRED_MERCHANT_REFERENCE_ID_LENGTH: u8 = 1;