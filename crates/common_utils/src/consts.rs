--- conflicted
+++ resolved
@@ -24,10 +24,7 @@
 /// Maximum limit for payments list post api with filters
 pub const PAYMENTS_LIST_MAX_LIMIT_V2: u32 = 20;
 
-<<<<<<< HEAD
 /// Average delay (in ms) between account onboarding's API response and the changes to actually reflect at Stripe's end
 pub const STRIPE_ACCOUNT_ONBOARDING_DELAY_IN_SECONDS: u64 = 5;
-=======
 /// surcharge percentage maximum precision length
-pub const SURCHARGE_PERCENTAGE_PRECISION_LENGTH: u8 = 2;
->>>>>>> 0d308868
+pub const SURCHARGE_PERCENTAGE_PRECISION_LENGTH: u8 = 2;