--- conflicted
+++ resolved
@@ -177,14 +177,12 @@
 /// SOAP 1.1 Envelope Namespace
 pub const SOAP_ENV_NAMESPACE: &str = "http://schemas.xmlsoap.org/soap/envelope/";
 
-<<<<<<< HEAD
 #[cfg(all(feature = "v2", feature = "tokenization_v2"))]
 /// Length of generated tokens
 pub const TOKEN_LENGTH: usize = 32;
-=======
+
 /// The tag name used for identifying the host in metrics.
 pub const METRICS_HOST_TAG_NAME: &str = "host";
 
 /// API client request timeout (in seconds)
-pub const REQUEST_TIME_OUT: u64 = 30;
->>>>>>> 919f8b46
+pub const REQUEST_TIME_OUT: u64 = 30;