--- conflicted
+++ resolved
@@ -48,10 +48,5 @@
 /// Variable which store the card token for Prophetpay
 pub const PROPHETPAY_TOKEN: &str = "cctoken";
 
-<<<<<<< HEAD
-/// Default payment link Expiry Time
-pub const DEFAULT_PAYMENT_LINK_EXPIRY: i64 = 86400;
-=======
 ///Payment intent fulfillment default timeout (in seconds)
-pub const DEFAULT_FULFILLMENT_TIME: i64 = 15 * 60;
->>>>>>> 99891e62
+pub const DEFAULT_FULFILLMENT_TIME: i64 = 15 * 60;