--- conflicted
+++ resolved
@@ -87,13 +87,11 @@
 /// Default tenant to be used when multitenancy is disabled
 pub const DEFAULT_TENANT: &str = "public";
 
-<<<<<<< HEAD
 /// Global tenant to be used when multitenancy is enabled
 pub const GLOBAL_TENANT: &str = "global";
-=======
+
 /// Max Length for MerchantReferenceId
 pub const MAX_ALLOWED_MERCHANT_REFERENCE_ID_LENGTH: u8 = 64;
 
 /// Minimum allowed length for MerchantReferenceId
-pub const MIN_REQUIRED_MERCHANT_REFERENCE_ID_LENGTH: u8 = 1;
->>>>>>> 07ea1e61
+pub const MIN_REQUIRED_MERCHANT_REFERENCE_ID_LENGTH: u8 = 1;