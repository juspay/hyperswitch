--- conflicted
+++ resolved
@@ -99,10 +99,8 @@
 /// Minimum allowed length for MerchantReferenceId
 pub const MIN_REQUIRED_MERCHANT_REFERENCE_ID_LENGTH: u8 = 1;
 
-<<<<<<< HEAD
 /// General purpose base64 engine
 pub const BASE64_ENGINE: base64::engine::GeneralPurpose = base64::engine::general_purpose::STANDARD;
-=======
+
 /// Maximum allowed length for MerchantName
-pub const MAX_ALLOWED_MERCHANT_NAME_LENGTH: usize = 64;
->>>>>>> cabb9165
+pub const MAX_ALLOWED_MERCHANT_NAME_LENGTH: usize = 64;