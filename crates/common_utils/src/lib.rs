--- conflicted
+++ resolved
@@ -19,11 +19,8 @@
 pub mod ext_traits;
 pub mod fp_utils;
 pub mod id_type;
-<<<<<<< HEAD
 pub mod keymanager;
-=======
 pub mod link_utils;
->>>>>>> 42b0dc8f
 pub mod macros;
 pub mod pii;
 #[allow(missing_docs)] // Todo: add docs
