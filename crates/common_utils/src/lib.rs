#![forbid(unsafe_code)]
#![warn(missing_docs, missing_debug_implementations)]
#![doc = include_str!(concat!(env!("CARGO_MANIFEST_DIR" ), "/", "README.md"))]

<<<<<<< HEAD
use masking::{PeekInterface, Secret};
=======
use crate::{
    consts::ID_LENGTH,
    id_type::{CustomerId, MerchantReferenceId},
};
>>>>>>> 21a3a2ea

pub mod access_token;
pub mod consts;
pub mod crypto;
pub mod custom_serde;
pub mod errors;
#[allow(missing_docs)] // Todo: add docs
pub mod events;
pub mod ext_traits;
pub mod fp_utils;
pub mod id_type;
pub mod macros;
pub mod pii;
#[allow(missing_docs)] // Todo: add docs
pub mod request;
#[cfg(feature = "signals")]
pub mod signals;
#[allow(missing_docs)] // Todo: add docs
pub mod static_cache;
pub mod types;
pub mod validation;

/// Date-time utilities.
pub mod date_time {
    #[cfg(feature = "async_ext")]
    use std::time::Instant;
    use std::{marker::PhantomData, num::NonZeroU8};

    use masking::{Deserialize, Serialize};
    use time::{
        format_description::{
            well_known::iso8601::{Config, EncodedConfig, Iso8601, TimePrecision},
            BorrowedFormatItem,
        },
        OffsetDateTime, PrimitiveDateTime,
    };

    /// Enum to represent date formats
    #[derive(Debug)]
    pub enum DateFormat {
        /// Format the date in 20191105081132 format
        YYYYMMDDHHmmss,
        /// Format the date in 20191105 format
        YYYYMMDD,
        /// Format the date in 201911050811 format
        YYYYMMDDHHmm,
    }

    /// Create a new [`PrimitiveDateTime`] with the current date and time in UTC.
    pub fn now() -> PrimitiveDateTime {
        let utc_date_time = OffsetDateTime::now_utc();
        PrimitiveDateTime::new(utc_date_time.date(), utc_date_time.time())
    }

    /// Convert from OffsetDateTime to PrimitiveDateTime
    pub fn convert_to_pdt(offset_time: OffsetDateTime) -> PrimitiveDateTime {
        PrimitiveDateTime::new(offset_time.date(), offset_time.time())
    }

    /// Return the UNIX timestamp of the current date and time in UTC
    pub fn now_unix_timestamp() -> i64 {
        OffsetDateTime::now_utc().unix_timestamp()
    }

    /// Calculate execution time for a async block in milliseconds
    #[cfg(feature = "async_ext")]
    pub async fn time_it<T, Fut: futures::Future<Output = T>, F: FnOnce() -> Fut>(
        block: F,
    ) -> (T, f64) {
        let start = Instant::now();
        let result = block().await;
        (result, start.elapsed().as_secs_f64() * 1000f64)
    }

    /// Return the given date and time in UTC with the given format Eg: format: YYYYMMDDHHmmss Eg: 20191105081132
    pub fn format_date(
        date: PrimitiveDateTime,
        format: DateFormat,
    ) -> Result<String, time::error::Format> {
        let format = <&[BorrowedFormatItem<'_>]>::from(format);
        date.format(&format)
    }

    /// Return the current date and time in UTC with the format [year]-[month]-[day]T[hour]:[minute]:[second].mmmZ Eg: 2023-02-15T13:33:18.898Z
    pub fn date_as_yyyymmddthhmmssmmmz() -> Result<String, time::error::Format> {
        const ISO_CONFIG: EncodedConfig = Config::DEFAULT
            .set_time_precision(TimePrecision::Second {
                decimal_digits: NonZeroU8::new(3),
            })
            .encode();
        now().assume_utc().format(&Iso8601::<ISO_CONFIG>)
    }

    impl From<DateFormat> for &[BorrowedFormatItem<'_>] {
        fn from(format: DateFormat) -> Self {
            match format {
                DateFormat::YYYYMMDDHHmmss => time::macros::format_description!("[year repr:full][month padding:zero repr:numerical][day padding:zero][hour padding:zero repr:24][minute padding:zero][second padding:zero]"),
                DateFormat::YYYYMMDD => time::macros::format_description!("[year repr:full][month padding:zero repr:numerical][day padding:zero]"),
                DateFormat::YYYYMMDDHHmm => time::macros::format_description!("[year repr:full][month padding:zero repr:numerical][day padding:zero][hour padding:zero repr:24][minute padding:zero]"),
            }
        }
    }

    /// Format the date in 05112019 format
    #[derive(Debug, Clone)]
    pub struct DDMMYYYY;
    /// Format the date in 20191105 format
    #[derive(Debug, Clone)]
    pub struct YYYYMMDD;
    /// Format the date in 20191105081132 format
    #[derive(Debug, Clone)]
    pub struct YYYYMMDDHHmmss;

    /// To serialize the date in Dateformats like YYYYMMDDHHmmss, YYYYMMDD, DDMMYYYY
    #[derive(Debug, Deserialize, Clone)]
    pub struct DateTime<T: TimeStrategy> {
        inner: PhantomData<T>,
        value: PrimitiveDateTime,
    }

    impl<T: TimeStrategy> From<PrimitiveDateTime> for DateTime<T> {
        fn from(value: PrimitiveDateTime) -> Self {
            Self {
                inner: PhantomData,
                value,
            }
        }
    }

    /// Time strategy for the Date, Eg: YYYYMMDDHHmmss, YYYYMMDD, DDMMYYYY
    pub trait TimeStrategy {
        /// Stringify the date as per the Time strategy
        fn fmt(input: &PrimitiveDateTime, f: &mut std::fmt::Formatter<'_>) -> std::fmt::Result;
    }

    impl<T: TimeStrategy> Serialize for DateTime<T> {
        fn serialize<S>(&self, serializer: S) -> Result<S::Ok, S::Error>
        where
            S: serde::Serializer,
        {
            serializer.collect_str(self)
        }
    }

    impl<T: TimeStrategy> std::fmt::Display for DateTime<T> {
        fn fmt(&self, f: &mut std::fmt::Formatter<'_>) -> std::fmt::Result {
            T::fmt(&self.value, f)
        }
    }

    impl TimeStrategy for DDMMYYYY {
        fn fmt(input: &PrimitiveDateTime, f: &mut std::fmt::Formatter<'_>) -> std::fmt::Result {
            let year = input.year();
            #[allow(clippy::as_conversions)]
            let month = input.month() as u8;
            let day = input.day();
            let output = format!("{day:02}{month:02}{year}");
            f.write_str(&output)
        }
    }

    impl TimeStrategy for YYYYMMDD {
        fn fmt(input: &PrimitiveDateTime, f: &mut std::fmt::Formatter<'_>) -> std::fmt::Result {
            let year = input.year();
            #[allow(clippy::as_conversions)]
            let month: u8 = input.month() as u8;
            let day = input.day();
            let output = format!("{year}{month:02}{day:02}");
            f.write_str(&output)
        }
    }

    impl TimeStrategy for YYYYMMDDHHmmss {
        fn fmt(input: &PrimitiveDateTime, f: &mut std::fmt::Formatter<'_>) -> std::fmt::Result {
            let year = input.year();
            #[allow(clippy::as_conversions)]
            let month = input.month() as u8;
            let day = input.day();
            let hour = input.hour();
            let minute = input.minute();
            let second = input.second();
            let output = format!("{year}{month:02}{day:02}{hour:02}{minute:02}{second:02}");
            f.write_str(&output)
        }
    }
}

/// Generate a nanoid with the given prefix and length
#[inline]
pub fn generate_id(length: usize, prefix: &str) -> String {
    format!("{}_{}", prefix, nanoid::nanoid!(length, &consts::ALPHABETS))
}

/// Generate a MerchantRefId with the default length
fn generate_merchant_ref_id_with_default_length<const MAX_LENGTH: u8, const MIN_LENGTH: u8>(
    prefix: &str,
) -> MerchantReferenceId<MAX_LENGTH, MIN_LENGTH> {
    MerchantReferenceId::<MAX_LENGTH, MIN_LENGTH>::new(prefix)
}

/// Generate a customer id with default length
pub fn generate_customer_id_of_default_length() -> CustomerId {
    CustomerId::new(generate_merchant_ref_id_with_default_length("cus"))
}

/// Generate a nanoid with the given prefix and a default length
#[inline]
pub fn generate_id_with_default_len(prefix: &str) -> String {
    let len = ID_LENGTH;
    format!("{}_{}", prefix, nanoid::nanoid!(len, &consts::ALPHABETS))
}

/// Generate a time-ordered (time-sortable) unique identifier using the current time
#[inline]
pub fn generate_time_ordered_id(prefix: &str) -> String {
    format!("{prefix}_{}", uuid::Uuid::now_v7().as_simple())
}

<<<<<<< HEAD
#[allow(missing_docs)]
pub trait DbConnectionParams {
    fn get_username(&self) -> &str;
    fn get_password(&self) -> Secret<String>;
    fn get_host(&self) -> &str;
    fn get_port(&self) -> u16;
    fn get_dbname(&self) -> &str;
    fn get_database_url(&self, schema: &str) -> String {
        format!(
            "postgres://{}:{}@{}:{}/{}?application_name={}&options=-c search_path%3D{}",
            self.get_username(),
            self.get_password().peek(),
            self.get_host(),
            self.get_port(),
            self.get_dbname(),
            schema,
            schema,
        )
=======
#[cfg(test)]
mod nanoid_tests {
    #![allow(clippy::unwrap_used)]
    use super::*;
    use crate::{
        consts::{
            MAX_ALLOWED_MERCHANT_REFERENCE_ID_LENGTH, MIN_REQUIRED_MERCHANT_REFERENCE_ID_LENGTH,
        },
        id_type::AlphaNumericId,
    };

    #[test]
    fn test_generate_id_with_alphanumeric_id() {
        let alphanumeric_id = AlphaNumericId::from(generate_id(10, "def").into());
        assert!(alphanumeric_id.is_ok())
    }

    #[test]
    fn test_generate_merchant_ref_id_with_default_length() {
        let ref_id = MerchantReferenceId::<
            MAX_ALLOWED_MERCHANT_REFERENCE_ID_LENGTH,
            MIN_REQUIRED_MERCHANT_REFERENCE_ID_LENGTH,
        >::from(generate_id_with_default_len("def").into());

        assert!(ref_id.is_ok())
>>>>>>> 21a3a2ea
    }
}<|MERGE_RESOLUTION|>--- conflicted
+++ resolved
@@ -2,14 +2,11 @@
 #![warn(missing_docs, missing_debug_implementations)]
 #![doc = include_str!(concat!(env!("CARGO_MANIFEST_DIR" ), "/", "README.md"))]
 
-<<<<<<< HEAD
 use masking::{PeekInterface, Secret};
-=======
 use crate::{
     consts::ID_LENGTH,
     id_type::{CustomerId, MerchantReferenceId},
 };
->>>>>>> 21a3a2ea
 
 pub mod access_token;
 pub mod consts;
@@ -228,7 +225,6 @@
     format!("{prefix}_{}", uuid::Uuid::now_v7().as_simple())
 }
 
-<<<<<<< HEAD
 #[allow(missing_docs)]
 pub trait DbConnectionParams {
     fn get_username(&self) -> &str;
@@ -247,7 +243,9 @@
             schema,
             schema,
         )
-=======
+    }
+}
+
 #[cfg(test)]
 mod nanoid_tests {
     #![allow(clippy::unwrap_used)]
@@ -273,6 +271,5 @@
         >::from(generate_id_with_default_len("def").into());
 
         assert!(ref_id.is_ok())
->>>>>>> 21a3a2ea
     }
 }