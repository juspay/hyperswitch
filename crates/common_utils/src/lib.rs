#![forbid(unsafe_code)]
#![warn(missing_docs, missing_debug_implementations)]
#![doc = include_str!(concat!(env!("CARGO_MANIFEST_DIR" ), "/", "README.md"))]

use masking::{PeekInterface, Secret};

use crate::{
    consts::ID_LENGTH,
    id_type::{CustomerId, MerchantReferenceId},
};

pub mod access_token;
pub mod consts;
pub mod crypto;
pub mod custom_serde;
#[allow(missing_docs)] // Todo: add docs
pub mod encryption;
pub mod errors;
#[allow(missing_docs)] // Todo: add docs
pub mod events;
pub mod ext_traits;
pub mod fp_utils;
pub mod id_type;
<<<<<<< HEAD
=======
#[cfg(feature = "keymanager")]
>>>>>>> 93922a7c
pub mod keymanager;
pub mod link_utils;
pub mod macros;
pub mod pii;
#[allow(missing_docs)] // Todo: add docs
pub mod request;
#[cfg(feature = "signals")]
pub mod signals;
#[allow(missing_docs)] // Todo: add docs
pub mod static_cache;
pub mod transformers;
pub mod types;
pub mod validation;

/// Used for hashing
pub mod hashing;
#[cfg(feature = "metrics")]
pub mod metrics;

/// Date-time utilities.
pub mod date_time {
    #[cfg(feature = "async_ext")]
    use std::time::Instant;
    use std::{marker::PhantomData, num::NonZeroU8};

    use masking::{Deserialize, Serialize};
    use time::{
        format_description::{
            well_known::iso8601::{Config, EncodedConfig, Iso8601, TimePrecision},
            BorrowedFormatItem,
        },
        OffsetDateTime, PrimitiveDateTime,
    };

    /// Enum to represent date formats
    #[derive(Debug)]
    pub enum DateFormat {
        /// Format the date in 20191105081132 format
        YYYYMMDDHHmmss,
        /// Format the date in 20191105 format
        YYYYMMDD,
        /// Format the date in 201911050811 format
        YYYYMMDDHHmm,
    }

    /// Create a new [`PrimitiveDateTime`] with the current date and time in UTC.
    pub fn now() -> PrimitiveDateTime {
        let utc_date_time = OffsetDateTime::now_utc();
        PrimitiveDateTime::new(utc_date_time.date(), utc_date_time.time())
    }

    /// Convert from OffsetDateTime to PrimitiveDateTime
    pub fn convert_to_pdt(offset_time: OffsetDateTime) -> PrimitiveDateTime {
        PrimitiveDateTime::new(offset_time.date(), offset_time.time())
    }

    /// Return the UNIX timestamp of the current date and time in UTC
    pub fn now_unix_timestamp() -> i64 {
        OffsetDateTime::now_utc().unix_timestamp()
    }

    /// Calculate execution time for a async block in milliseconds
    #[cfg(feature = "async_ext")]
    pub async fn time_it<T, Fut: futures::Future<Output = T>, F: FnOnce() -> Fut>(
        block: F,
    ) -> (T, f64) {
        let start = Instant::now();
        let result = block().await;
        (result, start.elapsed().as_secs_f64() * 1000f64)
    }

    /// Return the given date and time in UTC with the given format Eg: format: YYYYMMDDHHmmss Eg: 20191105081132
    pub fn format_date(
        date: PrimitiveDateTime,
        format: DateFormat,
    ) -> Result<String, time::error::Format> {
        let format = <&[BorrowedFormatItem<'_>]>::from(format);
        date.format(&format)
    }

    /// Return the current date and time in UTC with the format [year]-[month]-[day]T[hour]:[minute]:[second].mmmZ Eg: 2023-02-15T13:33:18.898Z
    pub fn date_as_yyyymmddthhmmssmmmz() -> Result<String, time::error::Format> {
        const ISO_CONFIG: EncodedConfig = Config::DEFAULT
            .set_time_precision(TimePrecision::Second {
                decimal_digits: NonZeroU8::new(3),
            })
            .encode();
        now().assume_utc().format(&Iso8601::<ISO_CONFIG>)
    }

    impl From<DateFormat> for &[BorrowedFormatItem<'_>] {
        fn from(format: DateFormat) -> Self {
            match format {
                DateFormat::YYYYMMDDHHmmss => time::macros::format_description!("[year repr:full][month padding:zero repr:numerical][day padding:zero][hour padding:zero repr:24][minute padding:zero][second padding:zero]"),
                DateFormat::YYYYMMDD => time::macros::format_description!("[year repr:full][month padding:zero repr:numerical][day padding:zero]"),
                DateFormat::YYYYMMDDHHmm => time::macros::format_description!("[year repr:full][month padding:zero repr:numerical][day padding:zero][hour padding:zero repr:24][minute padding:zero]"),
            }
        }
    }

    /// Format the date in 05112019 format
    #[derive(Debug, Clone)]
    pub struct DDMMYYYY;
    /// Format the date in 20191105 format
    #[derive(Debug, Clone)]
    pub struct YYYYMMDD;
    /// Format the date in 20191105081132 format
    #[derive(Debug, Clone)]
    pub struct YYYYMMDDHHmmss;

    /// To serialize the date in Dateformats like YYYYMMDDHHmmss, YYYYMMDD, DDMMYYYY
    #[derive(Debug, Deserialize, Clone)]
    pub struct DateTime<T: TimeStrategy> {
        inner: PhantomData<T>,
        value: PrimitiveDateTime,
    }

    impl<T: TimeStrategy> From<PrimitiveDateTime> for DateTime<T> {
        fn from(value: PrimitiveDateTime) -> Self {
            Self {
                inner: PhantomData,
                value,
            }
        }
    }

    /// Time strategy for the Date, Eg: YYYYMMDDHHmmss, YYYYMMDD, DDMMYYYY
    pub trait TimeStrategy {
        /// Stringify the date as per the Time strategy
        fn fmt(input: &PrimitiveDateTime, f: &mut std::fmt::Formatter<'_>) -> std::fmt::Result;
    }

    impl<T: TimeStrategy> Serialize for DateTime<T> {
        fn serialize<S>(&self, serializer: S) -> Result<S::Ok, S::Error>
        where
            S: serde::Serializer,
        {
            serializer.collect_str(self)
        }
    }

    impl<T: TimeStrategy> std::fmt::Display for DateTime<T> {
        fn fmt(&self, f: &mut std::fmt::Formatter<'_>) -> std::fmt::Result {
            T::fmt(&self.value, f)
        }
    }

    impl TimeStrategy for DDMMYYYY {
        fn fmt(input: &PrimitiveDateTime, f: &mut std::fmt::Formatter<'_>) -> std::fmt::Result {
            let year = input.year();
            #[allow(clippy::as_conversions)]
            let month = input.month() as u8;
            let day = input.day();
            let output = format!("{day:02}{month:02}{year}");
            f.write_str(&output)
        }
    }

    impl TimeStrategy for YYYYMMDD {
        fn fmt(input: &PrimitiveDateTime, f: &mut std::fmt::Formatter<'_>) -> std::fmt::Result {
            let year = input.year();
            #[allow(clippy::as_conversions)]
            let month: u8 = input.month() as u8;
            let day = input.day();
            let output = format!("{year}{month:02}{day:02}");
            f.write_str(&output)
        }
    }

    impl TimeStrategy for YYYYMMDDHHmmss {
        fn fmt(input: &PrimitiveDateTime, f: &mut std::fmt::Formatter<'_>) -> std::fmt::Result {
            let year = input.year();
            #[allow(clippy::as_conversions)]
            let month = input.month() as u8;
            let day = input.day();
            let hour = input.hour();
            let minute = input.minute();
            let second = input.second();
            let output = format!("{year}{month:02}{day:02}{hour:02}{minute:02}{second:02}");
            f.write_str(&output)
        }
    }
}

/// Generate a nanoid with the given prefix and length
#[inline]
pub fn generate_id(length: usize, prefix: &str) -> String {
    format!("{}_{}", prefix, nanoid::nanoid!(length, &consts::ALPHABETS))
}

/// Generate a MerchantRefId with the default length
fn generate_merchant_ref_id_with_default_length<const MAX_LENGTH: u8, const MIN_LENGTH: u8>(
    prefix: &str,
) -> MerchantReferenceId<MAX_LENGTH, MIN_LENGTH> {
    MerchantReferenceId::<MAX_LENGTH, MIN_LENGTH>::new(prefix)
}

/// Generate a customer id with default length
pub fn generate_customer_id_of_default_length() -> CustomerId {
    CustomerId::new(generate_merchant_ref_id_with_default_length("cus"))
}

/// Generate a nanoid with the given prefix and a default length
#[inline]
pub fn generate_id_with_default_len(prefix: &str) -> String {
    let len = ID_LENGTH;
    format!("{}_{}", prefix, nanoid::nanoid!(len, &consts::ALPHABETS))
}

/// Generate a time-ordered (time-sortable) unique identifier using the current time
#[inline]
pub fn generate_time_ordered_id(prefix: &str) -> String {
    format!("{prefix}_{}", uuid::Uuid::now_v7().as_simple())
}

#[allow(missing_docs)]
pub trait DbConnectionParams {
    fn get_username(&self) -> &str;
    fn get_password(&self) -> Secret<String>;
    fn get_host(&self) -> &str;
    fn get_port(&self) -> u16;
    fn get_dbname(&self) -> &str;
    fn get_database_url(&self, schema: &str) -> String {
        format!(
            "postgres://{}:{}@{}:{}/{}?application_name={}&options=-c search_path%3D{}",
            self.get_username(),
            self.get_password().peek(),
            self.get_host(),
            self.get_port(),
            self.get_dbname(),
            schema,
            schema,
        )
    }
}

#[cfg(test)]
mod nanoid_tests {
    #![allow(clippy::unwrap_used)]
    use super::*;
    use crate::{
        consts::{
            MAX_ALLOWED_MERCHANT_REFERENCE_ID_LENGTH, MIN_REQUIRED_MERCHANT_REFERENCE_ID_LENGTH,
        },
        id_type::AlphaNumericId,
    };

    #[test]
    fn test_generate_id_with_alphanumeric_id() {
        let alphanumeric_id = AlphaNumericId::from(generate_id(10, "def").into());
        assert!(alphanumeric_id.is_ok())
    }

    #[test]
    fn test_generate_merchant_ref_id_with_default_length() {
        let ref_id = MerchantReferenceId::<
            MAX_ALLOWED_MERCHANT_REFERENCE_ID_LENGTH,
            MIN_REQUIRED_MERCHANT_REFERENCE_ID_LENGTH,
        >::from(generate_id_with_default_len("def").into());

        assert!(ref_id.is_ok())
    }
}<|MERGE_RESOLUTION|>--- conflicted
+++ resolved
@@ -21,10 +21,7 @@
 pub mod ext_traits;
 pub mod fp_utils;
 pub mod id_type;
-<<<<<<< HEAD
-=======
 #[cfg(feature = "keymanager")]
->>>>>>> 93922a7c
 pub mod keymanager;
 pub mod link_utils;
 pub mod macros;
