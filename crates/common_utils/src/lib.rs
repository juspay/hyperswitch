#![warn(missing_docs, missing_debug_implementations)]
#![doc = include_str!(concat!(env!("CARGO_MANIFEST_DIR" ), "/", "README.md"))]

use masking::{PeekInterface, Secret};

pub mod access_token;
pub mod consts;
pub mod crypto;
pub mod custom_serde;
#[allow(missing_docs)] // Todo: add docs
pub mod encryption;
pub mod errors;
#[allow(missing_docs)] // Todo: add docs
pub mod events;
pub mod ext_traits;
pub mod fp_utils;
pub mod id_type;
#[cfg(feature = "keymanager")]
pub mod keymanager;
pub mod link_utils;
pub mod macros;
pub mod new_type;
pub mod pii;
#[allow(missing_docs)] // Todo: add docs
pub mod request;
#[cfg(feature = "signals")]
pub mod signals;
pub mod transformers;
pub mod types;
pub mod validation;

/// Used for hashing
pub mod hashing;
#[cfg(feature = "metrics")]
pub mod metrics;

/// Date-time utilities.
pub mod date_time {
    #[cfg(feature = "async_ext")]
    use std::time::Instant;
    use std::{marker::PhantomData, num::NonZeroU8};

    use masking::{Deserialize, Serialize};
    use time::{
        format_description::{
            well_known::iso8601::{Config, EncodedConfig, Iso8601, TimePrecision},
            BorrowedFormatItem,
        },
        OffsetDateTime, PrimitiveDateTime,
    };

    /// Enum to represent date formats
    #[derive(Debug)]
    pub enum DateFormat {
        /// Format the date in 20191105081132 format
        YYYYMMDDHHmmss,
        /// Format the date in 20191105 format
        YYYYMMDD,
        /// Format the date in 201911050811 format
        YYYYMMDDHHmm,
    }

    /// Create a new [`PrimitiveDateTime`] with the current date and time in UTC.
    pub fn now() -> PrimitiveDateTime {
        let utc_date_time = OffsetDateTime::now_utc();
        PrimitiveDateTime::new(utc_date_time.date(), utc_date_time.time())
    }

    /// Convert from OffsetDateTime to PrimitiveDateTime
    pub fn convert_to_pdt(offset_time: OffsetDateTime) -> PrimitiveDateTime {
        PrimitiveDateTime::new(offset_time.date(), offset_time.time())
    }

    /// Return the UNIX timestamp of the current date and time in UTC
    pub fn now_unix_timestamp() -> i64 {
        OffsetDateTime::now_utc().unix_timestamp()
    }

    /// Calculate execution time for a async block in milliseconds
    #[cfg(feature = "async_ext")]
    pub async fn time_it<T, Fut: futures::Future<Output = T>, F: FnOnce() -> Fut>(
        block: F,
    ) -> (T, f64) {
        let start = Instant::now();
        let result = block().await;
        (result, start.elapsed().as_secs_f64() * 1000f64)
    }

    /// Return the given date and time in UTC with the given format Eg: format: YYYYMMDDHHmmss Eg: 20191105081132
    pub fn format_date(
        date: PrimitiveDateTime,
        format: DateFormat,
    ) -> Result<String, time::error::Format> {
        let format = <&[BorrowedFormatItem<'_>]>::from(format);
        date.format(&format)
    }

    /// Return the current date and time in UTC with the format [year]-[month]-[day]T[hour]:[minute]:[second].mmmZ Eg: 2023-02-15T13:33:18.898Z
    pub fn date_as_yyyymmddthhmmssmmmz() -> Result<String, time::error::Format> {
        const ISO_CONFIG: EncodedConfig = Config::DEFAULT
            .set_time_precision(TimePrecision::Second {
                decimal_digits: NonZeroU8::new(3),
            })
            .encode();
        now().assume_utc().format(&Iso8601::<ISO_CONFIG>)
    }

    impl From<DateFormat> for &[BorrowedFormatItem<'_>] {
        fn from(format: DateFormat) -> Self {
            match format {
                DateFormat::YYYYMMDDHHmmss => time::macros::format_description!("[year repr:full][month padding:zero repr:numerical][day padding:zero][hour padding:zero repr:24][minute padding:zero][second padding:zero]"),
                DateFormat::YYYYMMDD => time::macros::format_description!("[year repr:full][month padding:zero repr:numerical][day padding:zero]"),
                DateFormat::YYYYMMDDHHmm => time::macros::format_description!("[year repr:full][month padding:zero repr:numerical][day padding:zero][hour padding:zero repr:24][minute padding:zero]"),
            }
        }
    }

    /// Format the date in 05112019 format
    #[derive(Debug, Clone)]
    pub struct DDMMYYYY;
    /// Format the date in 20191105 format
    #[derive(Debug, Clone)]
    pub struct YYYYMMDD;
    /// Format the date in 20191105081132 format
    #[derive(Debug, Clone)]
    pub struct YYYYMMDDHHmmss;

    /// To serialize the date in Dateformats like YYYYMMDDHHmmss, YYYYMMDD, DDMMYYYY
    #[derive(Debug, Deserialize, Clone)]
    pub struct DateTime<T: TimeStrategy> {
        inner: PhantomData<T>,
        value: PrimitiveDateTime,
    }

    impl<T: TimeStrategy> From<PrimitiveDateTime> for DateTime<T> {
        fn from(value: PrimitiveDateTime) -> Self {
            Self {
                inner: PhantomData,
                value,
            }
        }
    }

    /// Time strategy for the Date, Eg: YYYYMMDDHHmmss, YYYYMMDD, DDMMYYYY
    pub trait TimeStrategy {
        /// Stringify the date as per the Time strategy
        fn fmt(input: &PrimitiveDateTime, f: &mut std::fmt::Formatter<'_>) -> std::fmt::Result;
    }

    impl<T: TimeStrategy> Serialize for DateTime<T> {
        fn serialize<S>(&self, serializer: S) -> Result<S::Ok, S::Error>
        where
            S: serde::Serializer,
        {
            serializer.collect_str(self)
        }
    }

    impl<T: TimeStrategy> std::fmt::Display for DateTime<T> {
        fn fmt(&self, f: &mut std::fmt::Formatter<'_>) -> std::fmt::Result {
            T::fmt(&self.value, f)
        }
    }

    impl TimeStrategy for DDMMYYYY {
        fn fmt(input: &PrimitiveDateTime, f: &mut std::fmt::Formatter<'_>) -> std::fmt::Result {
            let year = input.year();
            #[allow(clippy::as_conversions)]
            let month = input.month() as u8;
            let day = input.day();
            let output = format!("{day:02}{month:02}{year}");
            f.write_str(&output)
        }
    }

    impl TimeStrategy for YYYYMMDD {
        fn fmt(input: &PrimitiveDateTime, f: &mut std::fmt::Formatter<'_>) -> std::fmt::Result {
            let year = input.year();
            #[allow(clippy::as_conversions)]
            let month: u8 = input.month() as u8;
            let day = input.day();
            let output = format!("{year}{month:02}{day:02}");
            f.write_str(&output)
        }
    }

    impl TimeStrategy for YYYYMMDDHHmmss {
        fn fmt(input: &PrimitiveDateTime, f: &mut std::fmt::Formatter<'_>) -> std::fmt::Result {
            let year = input.year();
            #[allow(clippy::as_conversions)]
            let month = input.month() as u8;
            let day = input.day();
            let hour = input.hour();
            let minute = input.minute();
            let second = input.second();
            let output = format!("{year}{month:02}{day:02}{hour:02}{minute:02}{second:02}");
            f.write_str(&output)
        }
    }
}

/// Generate a nanoid with the given prefix and length
#[inline]
pub fn generate_id(length: usize, prefix: &str) -> String {
    format!("{}_{}", prefix, nanoid::nanoid!(length, &consts::ALPHABETS))
}

/// Generate a ReferenceId with the default length with the given prefix
fn generate_ref_id_with_default_length<const MAX_LENGTH: u8, const MIN_LENGTH: u8>(
    prefix: &str,
) -> id_type::LengthId<MAX_LENGTH, MIN_LENGTH> {
    id_type::LengthId::<MAX_LENGTH, MIN_LENGTH>::new(prefix)
}

/// Generate a customer id with default length, with prefix as `cus`
pub fn generate_customer_id_of_default_length() -> id_type::CustomerId {
    use id_type::GenerateId;

    id_type::CustomerId::generate()
}

/// Generate a organization id with default length, with prefix as `org`
pub fn generate_organization_id_of_default_length() -> id_type::OrganizationId {
    use id_type::GenerateId;

    id_type::OrganizationId::generate()
}

/// Generate a profile id with default length, with prefix as `pro`
pub fn generate_profile_id_of_default_length() -> id_type::ProfileId {
    use id_type::GenerateId;

    id_type::ProfileId::generate()
}

<<<<<<< HEAD
=======
/// Generate a routing id with default length, with prefix as `routing`
pub fn generate_routing_id_of_default_length() -> id_type::RoutingId {
    use id_type::GenerateId;

    id_type::RoutingId::generate()
}
>>>>>>> f8227309
/// Generate a merchant_connector_account id with default length, with prefix as `mca`
pub fn generate_merchant_connector_account_id_of_default_length(
) -> id_type::MerchantConnectorAccountId {
    use id_type::GenerateId;

    id_type::MerchantConnectorAccountId::generate()
}

/// Generate a nanoid with the given prefix and a default length
#[inline]
pub fn generate_id_with_default_len(prefix: &str) -> String {
    let len: usize = consts::ID_LENGTH;
    format!("{}_{}", prefix, nanoid::nanoid!(len, &consts::ALPHABETS))
}

/// Generate a time-ordered (time-sortable) unique identifier using the current time
#[inline]
pub fn generate_time_ordered_id(prefix: &str) -> String {
    format!("{prefix}_{}", uuid::Uuid::now_v7().as_simple())
}

#[allow(missing_docs)]
pub trait DbConnectionParams {
    fn get_username(&self) -> &str;
    fn get_password(&self) -> Secret<String>;
    fn get_host(&self) -> &str;
    fn get_port(&self) -> u16;
    fn get_dbname(&self) -> &str;
    fn get_database_url(&self, schema: &str) -> String {
        format!(
            "postgres://{}:{}@{}:{}/{}?application_name={}&options=-c search_path%3D{}",
            self.get_username(),
            self.get_password().peek(),
            self.get_host(),
            self.get_port(),
            self.get_dbname(),
            schema,
            schema,
        )
    }
}

#[cfg(test)]
mod nanoid_tests {
    #![allow(clippy::unwrap_used)]
    use super::*;
    use crate::{
        consts::{
            MAX_ALLOWED_MERCHANT_REFERENCE_ID_LENGTH, MIN_REQUIRED_MERCHANT_REFERENCE_ID_LENGTH,
        },
        id_type::AlphaNumericId,
    };

    #[test]
    fn test_generate_id_with_alphanumeric_id() {
        let alphanumeric_id = AlphaNumericId::from(generate_id(10, "def").into());
        assert!(alphanumeric_id.is_ok())
    }

    #[test]
    fn test_generate_merchant_ref_id_with_default_length() {
        let ref_id = id_type::LengthId::<
            MAX_ALLOWED_MERCHANT_REFERENCE_ID_LENGTH,
            MIN_REQUIRED_MERCHANT_REFERENCE_ID_LENGTH,
        >::from(generate_id_with_default_len("def").into());

        assert!(ref_id.is_ok())
    }
}<|MERGE_RESOLUTION|>--- conflicted
+++ resolved
@@ -233,15 +233,12 @@
     id_type::ProfileId::generate()
 }
 
-<<<<<<< HEAD
-=======
 /// Generate a routing id with default length, with prefix as `routing`
 pub fn generate_routing_id_of_default_length() -> id_type::RoutingId {
     use id_type::GenerateId;
 
     id_type::RoutingId::generate()
 }
->>>>>>> f8227309
 /// Generate a merchant_connector_account id with default length, with prefix as `mca`
 pub fn generate_merchant_connector_account_id_of_default_length(
 ) -> id_type::MerchantConnectorAccountId {
