--- conflicted
+++ resolved
@@ -207,24 +207,8 @@
 
     use masking::{ExposeInterface, Secret};
 
-<<<<<<< HEAD
     use super::{ClientSecret, Email, IpAddress};
-=======
-    use super::{CardNumber, ClientSecret, Email, IpAddress};
     use crate::pii::{EmailStrategy, REDACTED};
-
-    #[test]
-    fn test_valid_card_number_masking() {
-        let secret: Secret<String, CardNumber> = Secret::new("1234567890987654".to_string());
-        assert_eq!("123456**********", format!("{secret:?}"));
-    }
-
-    #[test]
-    fn test_invalid_card_number_masking() {
-        let secret: Secret<String, CardNumber> = Secret::new("1234567890".to_string());
-        assert_eq!("*** alloc::string::String ***", format!("{secret:?}"));
-    }
->>>>>>> 5c5c3ef3
 
     /*
     #[test]
