use crate::id_type;

/// Enum for having all the required lineage for every level.
/// Currently being used for theme related APIs and queries.
#[derive(Debug)]
pub enum ThemeLineage {
<<<<<<< HEAD
    /// Tenant lineage variant
    Tenant {
        /// tenant_id: TenantId
        tenant_id: id_type::TenantId,
    },
=======
    // TODO: Add back Tenant variant when we introduce Tenant Variant in EntityType
    // /// Tenant lineage variant
    // Tenant {
    //     /// tenant_id: String
    //     tenant_id: String,
    // },
>>>>>>> 8d0639ea
    /// Org lineage variant
    Organization {
        /// tenant_id: TenantId
        tenant_id: id_type::TenantId,
        /// org_id: OrganizationId
        org_id: id_type::OrganizationId,
    },
    /// Merchant lineage variant
    Merchant {
        /// tenant_id: TenantId
        tenant_id: id_type::TenantId,
        /// org_id: OrganizationId
        org_id: id_type::OrganizationId,
        /// merchant_id: MerchantId
        merchant_id: id_type::MerchantId,
    },
    /// Profile lineage variant
    Profile {
        /// tenant_id: TenantId
        tenant_id: id_type::TenantId,
        /// org_id: OrganizationId
        org_id: id_type::OrganizationId,
        /// merchant_id: MerchantId
        merchant_id: id_type::MerchantId,
        /// profile_id: ProfileId
        profile_id: id_type::ProfileId,
    },
}<|MERGE_RESOLUTION|>--- conflicted
+++ resolved
@@ -4,20 +4,12 @@
 /// Currently being used for theme related APIs and queries.
 #[derive(Debug)]
 pub enum ThemeLineage {
-<<<<<<< HEAD
-    /// Tenant lineage variant
-    Tenant {
-        /// tenant_id: TenantId
-        tenant_id: id_type::TenantId,
-    },
-=======
     // TODO: Add back Tenant variant when we introduce Tenant Variant in EntityType
     // /// Tenant lineage variant
     // Tenant {
     //     /// tenant_id: String
     //     tenant_id: String,
     // },
->>>>>>> 8d0639ea
     /// Org lineage variant
     Organization {
         /// tenant_id: TenantId
