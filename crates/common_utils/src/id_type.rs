--- conflicted
+++ resolved
@@ -6,11 +6,8 @@
 mod customer;
 mod merchant;
 mod organization;
-<<<<<<< HEAD
+mod profile;
 mod routing;
-=======
-mod profile;
->>>>>>> 716d76c5
 
 mod global_id;
 
@@ -24,11 +21,8 @@
 };
 pub use merchant::MerchantId;
 pub use organization::OrganizationId;
-<<<<<<< HEAD
+pub use profile::ProfileId;
 pub use routing::RoutingId;
-=======
-pub use profile::ProfileId;
->>>>>>> 716d76c5
 use serde::{Deserialize, Serialize};
 use thiserror::Error;
 
