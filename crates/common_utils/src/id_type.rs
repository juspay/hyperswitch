--- conflicted
+++ resolved
@@ -27,12 +27,9 @@
 };
 #[cfg(feature = "v2")]
 pub use global_id::{
-<<<<<<< HEAD
     payment::{GlobalAttemptId, GlobalPaymentId},
     payment_methods::GlobalPaymentMethodId,
-=======
-    payment::GlobalPaymentId, payment_methods::GlobalPaymentMethodId, refunds::GlobalRefundId,
->>>>>>> 5a10e586
+    refunds::GlobalRefundId,
     CellId,
 };
 pub use merchant::MerchantId;
