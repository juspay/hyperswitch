--- conflicted
+++ resolved
@@ -1286,7 +1286,6 @@
     }
 }
 
-<<<<<<< HEAD
 #[cfg(feature = "v2")]
 /// Browser information to be used for 3DS 2.0
 // If any of the field is PII, then we can make them as secret
@@ -1339,7 +1338,6 @@
 
 #[cfg(feature = "v2")]
 crate::impl_to_sql_from_sql_json!(BrowserInformation);
-=======
 /// Domain type for connector_transaction_id
 /// Maximum length for connector's transaction_id can be 128 characters in HS DB.
 /// In case connector's use an identifier whose length exceeds 128 characters,
@@ -1464,5 +1462,4 @@
     fn get_optional_connector_refund_id(&self) -> Option<&String> {
         self.get_optional_connector_transaction_id()
     }
-}
->>>>>>> 451376e7
+}