--- conflicted
+++ resolved
@@ -29,14 +29,11 @@
     AsExpression, FromSqlRow, Queryable,
 };
 use error_stack::{report, ResultExt};
-<<<<<<< HEAD
-use masking::{ExposeInterface, PeekInterface};
-=======
 pub use primitive_wrappers::bool_wrappers::{
     AlwaysRequestExtendedAuthorization, ExtendedAuthorizationAppliedBool,
     RequestExtendedAuthorizationBool,
 };
->>>>>>> d6e13dd0
+use masking::{ExposeInterface, PeekInterface};
 use rust_decimal::{
     prelude::{FromPrimitive, ToPrimitive},
     Decimal,
