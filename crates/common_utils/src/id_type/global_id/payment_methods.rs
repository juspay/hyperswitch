--- conflicted
+++ resolved
@@ -27,17 +27,11 @@
 }
 
 impl GlobalPaymentMethodId {
-<<<<<<< HEAD
     /// Create a new GlobalPaymentMethodId from cell id information
-    pub fn generate(cell_id: &str) -> error_stack::Result<Self, errors::ValidationError> {
-        let cell_id = CellId::from_string(cell_id.to_string())?;
-=======
-    /// Create a new GlobalPaymentMethodId from celll id information
     pub fn generate(cell_id: &str) -> error_stack::Result<Self, GlobalPaymentMethodIdError> {
         let cell_id = CellId::from_str(cell_id)
             .change_context(GlobalPaymentMethodIdError::ConstructionError)
             .attach_printable("Failed to construct CellId from str")?;
->>>>>>> aae23439
         let global_id = GlobalId::generate(cell_id, GlobalEntity::PaymentMethod);
         Ok(Self(global_id))
     }
