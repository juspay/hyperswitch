--- conflicted
+++ resolved
@@ -124,20 +124,11 @@
 impl TryFrom<std::borrow::Cow<'static, str>> for GlobalAttemptGroupId {
     type Error = error_stack::Report<errors::ValidationError>;
     fn try_from(value: std::borrow::Cow<'static, str>) -> Result<Self, Self::Error> {
-<<<<<<< HEAD
-        let global_attempt_id = super::GlobalId::from_string(value).change_context(
-            errors::ValidationError::IncorrectValueProvided {
-                field_name: "global_attempt_id",
-            },
-        )?;
-        Ok(Self(global_attempt_id))
-=======
         let global_attempt_group_id = super::GlobalId::from_string(value).change_context(
             errors::ValidationError::IncorrectValueProvided {
                 field_name: "global_attempt_group_id",
             },
         )?;
         Ok(Self(global_attempt_group_id))
->>>>>>> bc9c8fae
     }
 }