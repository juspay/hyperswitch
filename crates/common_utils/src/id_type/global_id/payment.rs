use common_enums::enums;
use error_stack::ResultExt;

use crate::{errors, generate_id_with_default_len, generate_time_ordered_id_without_prefix, types};

crate::global_id_type!(
    GlobalPaymentId,
    "A global id that can be used to identify a payment.

The format will be `<cell_id>_<entity_prefix>_<time_ordered_id>`.

Example: `cell1_pay_uu1a2b3c4d5e6f7g8h9i0j1k2l3m4n5o6p`"
);

// Database related implementations so that this field can be used directly in the database tables
crate::impl_queryable_id_type!(GlobalPaymentId);
crate::impl_to_sql_from_sql_global_id_type!(GlobalPaymentId);

impl GlobalPaymentId {
    /// Get string representation of the id
    pub fn get_string_repr(&self) -> &str {
        self.0.get_string_repr()
    }

    /// Generate a new GlobalPaymentId from a cell id
    pub fn generate(cell_id: &crate::id_type::CellId) -> Self {
        let global_id = super::GlobalId::generate(cell_id, super::GlobalEntity::Payment);
        Self(global_id)
    }
<<<<<<< HEAD
=======

    /// Generate a new ClientId from self
    pub fn generate_client_secret(&self) -> types::ClientSecret {
        types::ClientSecret::new(self.clone(), generate_time_ordered_id_without_prefix())
    }

    /// Generate the id for revenue recovery Execute PT workflow
    pub fn get_execute_revenue_recovery_id(
        &self,
        task: &str,
        runner: enums::ProcessTrackerRunner,
    ) -> String {
        format!("{task}_{runner}_{}", self.get_string_repr())
    }
>>>>>>> f532b70a
}

// TODO: refactor the macro to include this id use case as well
impl TryFrom<std::borrow::Cow<'static, str>> for GlobalPaymentId {
    type Error = error_stack::Report<errors::ValidationError>;
    fn try_from(value: std::borrow::Cow<'static, str>) -> Result<Self, Self::Error> {
        use error_stack::ResultExt;
        let merchant_ref_id = super::GlobalId::from_string(value).change_context(
            errors::ValidationError::IncorrectValueProvided {
                field_name: "payment_id",
            },
        )?;
        Ok(Self(merchant_ref_id))
    }
}

crate::global_id_type!(
    GlobalAttemptId,
    "A global id that can be used to identify a payment attempt"
);

// Database related implementations so that this field can be used directly in the database tables
crate::impl_queryable_id_type!(GlobalAttemptId);
crate::impl_to_sql_from_sql_global_id_type!(GlobalAttemptId);

impl GlobalAttemptId {
    /// Generate a new GlobalAttemptId from a cell id
    pub fn generate(cell_id: &super::CellId) -> Self {
        let global_id = super::GlobalId::generate(cell_id, super::GlobalEntity::Attempt);
        Self(global_id)
    }

    /// Get string representation of the id
    pub fn get_string_repr(&self) -> &str {
        self.0.get_string_repr()
    }

    /// Generate the id for Revenue Recovery Psync PT workflow
    pub fn get_psync_revenue_recovery_id(
        &self,
        task: &str,
        runner: enums::ProcessTrackerRunner,
    ) -> String {
        format!("{runner}_{task}_{}", self.get_string_repr())
    }
}

impl TryFrom<std::borrow::Cow<'static, str>> for GlobalAttemptId {
    type Error = error_stack::Report<errors::ValidationError>;
    fn try_from(value: std::borrow::Cow<'static, str>) -> Result<Self, Self::Error> {
        use error_stack::ResultExt;
        let global_attempt_id = super::GlobalId::from_string(value).change_context(
            errors::ValidationError::IncorrectValueProvided {
                field_name: "payment_id",
            },
        )?;
        Ok(Self(global_attempt_id))
    }
}<|MERGE_RESOLUTION|>--- conflicted
+++ resolved
@@ -27,13 +27,6 @@
         let global_id = super::GlobalId::generate(cell_id, super::GlobalEntity::Payment);
         Self(global_id)
     }
-<<<<<<< HEAD
-=======
-
-    /// Generate a new ClientId from self
-    pub fn generate_client_secret(&self) -> types::ClientSecret {
-        types::ClientSecret::new(self.clone(), generate_time_ordered_id_without_prefix())
-    }
 
     /// Generate the id for revenue recovery Execute PT workflow
     pub fn get_execute_revenue_recovery_id(
@@ -43,7 +36,6 @@
     ) -> String {
         format!("{task}_{runner}_{}", self.get_string_repr())
     }
->>>>>>> f532b70a
 }
 
 // TODO: refactor the macro to include this id use case as well
