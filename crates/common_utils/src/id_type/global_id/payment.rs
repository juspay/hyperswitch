--- conflicted
+++ resolved
@@ -1,27 +1,11 @@
 use crate::errors;
 
-<<<<<<< HEAD
-/// A global id that can be used to identify a payment
-/// The format will be `<cell_id>_<entity_prefix>_<time_ordered_id>`
-/// example - cell1_pay_uu1a2b3c4d5e6f7g8h9i0j1k2l3m4n5o6p
-#[derive(
-    Debug,
-    Clone,
-    Hash,
-    PartialEq,
-    Eq,
-    serde::Serialize,
-    serde::Deserialize,
-    diesel::expression::AsExpression,
-)]
-#[diesel(sql_type = diesel::sql_types::Text)]
-pub struct GlobalPaymentId(super::GlobalId);
-=======
 crate::global_id_type!(
     GlobalPaymentId,
-    "A global id that can be used to identify a payment"
+    "A global id that can be used to identify a payment
+    The format will be `<cell_id>_<entity_prefix>_<time_ordered_id>`
+    example - cell1_pay_uu1a2b3c4d5e6f7g8h9i0j1k2l3m4n5o6p"
 );
->>>>>>> cdf6623e
 
 // Database related implementations so that this field can be used directly in the database tables
 crate::impl_queryable_id_type!(GlobalPaymentId);
