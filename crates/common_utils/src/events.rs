use serde::Serialize;

use crate::{id_type, types::TimeRange};

pub trait ApiEventMetric {
    fn get_api_event_type(&self) -> Option<ApiEventsType> {
        None
    }
}

#[derive(Clone, Debug, Eq, PartialEq, Serialize)]
#[serde(tag = "flow_type", rename_all = "snake_case")]
pub enum ApiEventsType {
    Payout {
        payout_id: String,
    },
    #[cfg(feature = "v1")]
    Payment {
        payment_id: id_type::PaymentId,
    },
    #[cfg(feature = "v2")]
    Payment {
        payment_id: id_type::GlobalPaymentId,
    },
    #[cfg(feature = "v1")]
    Refund {
        payment_id: Option<id_type::PaymentId>,
        refund_id: String,
    },
    #[cfg(feature = "v2")]
    Refund {
        payment_id: Option<id_type::GlobalPaymentId>,
        refund_id: id_type::GlobalRefundId,
    },
    #[cfg(feature = "v1")]
    PaymentMethod {
        payment_method_id: String,
        payment_method: Option<common_enums::PaymentMethod>,
        payment_method_type: Option<common_enums::PaymentMethodType>,
    },
    #[cfg(feature = "v2")]
    PaymentMethod {
        payment_method_id: id_type::GlobalPaymentMethodId,
        payment_method_type: Option<common_enums::PaymentMethod>,
        payment_method_subtype: Option<common_enums::PaymentMethodType>,
    },
    #[cfg(all(feature = "v2", feature = "payment_methods_v2"))]
    PaymentMethodCreate,
    #[cfg(all(feature = "v2", feature = "customer_v2"))]
    Customer {
        customer_id: Option<id_type::GlobalCustomerId>,
    },
    #[cfg(all(any(feature = "v1", feature = "v2"), not(feature = "customer_v2")))]
    Customer {
        customer_id: id_type::CustomerId,
    },
    BusinessProfile {
        profile_id: id_type::ProfileId,
    },
    ApiKey {
        key_id: id_type::ApiKeyId,
    },
    User {
        user_id: String,
    },
    PaymentMethodList {
        payment_id: Option<String>,
    },
    #[cfg(feature = "v2")]
    PaymentMethodListForPaymentMethods {
        payment_method_id: id_type::GlobalPaymentMethodId,
    },
    #[cfg(feature = "v1")]
    Webhooks {
        connector: String,
        payment_id: Option<id_type::PaymentId>,
    },
    #[cfg(feature = "v2")]
    Webhooks {
        connector: id_type::MerchantConnectorAccountId,
        payment_id: Option<id_type::GlobalPaymentId>,
    },
    Routing,
    ResourceListAPI,
    #[cfg(feature = "v1")]
    PaymentRedirectionResponse {
        connector: Option<String>,
        payment_id: Option<id_type::PaymentId>,
    },
    #[cfg(feature = "v2")]
    PaymentRedirectionResponse {
        payment_id: id_type::GlobalPaymentId,
    },
    Gsm,
    // TODO: This has to be removed once the corresponding apiEventTypes are created
    Miscellaneous,
    Keymanager,
    RustLocker,
    ApplePayCertificatesMigration,
    FraudCheck,
    Recon,
    ExternalServiceAuth,
    Dispute {
        dispute_id: String,
    },
    Events {
        merchant_id: id_type::MerchantId,
    },
    PaymentMethodCollectLink {
        link_id: String,
    },
    Poll {
        poll_id: String,
    },
    Analytics,
    #[cfg(feature = "v2")]
    ClientSecret {
        key_id: id_type::ClientSecretId,
    },
    #[cfg(feature = "v2")]
    PaymentMethodSession {
        payment_method_session_id: id_type::GlobalPaymentMethodSessionId,
    },
    #[cfg(feature = "v2")]
    Token {
        token_id: Option<id_type::GlobalTokenId>,
    },
    ProcessTracker,
<<<<<<< HEAD
    ProfileAcquirer {
        profile_acquirer_id: id_type::ProfileAcquirerId,
    },
=======
    ThreeDsDecisionRule,
>>>>>>> 81292602
}

impl ApiEventMetric for serde_json::Value {}
impl ApiEventMetric for () {}

#[cfg(feature = "v1")]
impl ApiEventMetric for id_type::PaymentId {
    fn get_api_event_type(&self) -> Option<ApiEventsType> {
        Some(ApiEventsType::Payment {
            payment_id: self.clone(),
        })
    }
}

#[cfg(feature = "v2")]
impl ApiEventMetric for id_type::GlobalPaymentId {
    fn get_api_event_type(&self) -> Option<ApiEventsType> {
        Some(ApiEventsType::Payment {
            payment_id: self.clone(),
        })
    }
}

impl<Q: ApiEventMetric, E> ApiEventMetric for Result<Q, E> {
    fn get_api_event_type(&self) -> Option<ApiEventsType> {
        match self {
            Ok(q) => q.get_api_event_type(),
            Err(_) => None,
        }
    }
}

// TODO: Ideally all these types should be replaced by newtype responses
impl<T> ApiEventMetric for Vec<T> {
    fn get_api_event_type(&self) -> Option<ApiEventsType> {
        Some(ApiEventsType::Miscellaneous)
    }
}

#[macro_export]
macro_rules! impl_api_event_type {
    ($event: ident, ($($type:ty),+))=> {
        $(
            impl ApiEventMetric for $type {
                fn get_api_event_type(&self) -> Option<ApiEventsType> {
                    Some(ApiEventsType::$event)
                }
            }
        )+
     };
}

impl_api_event_type!(
    Miscellaneous,
    (
        String,
        id_type::MerchantId,
        (Option<i64>, Option<i64>, String),
        (Option<i64>, Option<i64>, id_type::MerchantId),
        bool
    )
);

impl<T: ApiEventMetric> ApiEventMetric for &T {
    fn get_api_event_type(&self) -> Option<ApiEventsType> {
        T::get_api_event_type(self)
    }
}

impl ApiEventMetric for TimeRange {}<|MERGE_RESOLUTION|>--- conflicted
+++ resolved
@@ -126,13 +126,10 @@
         token_id: Option<id_type::GlobalTokenId>,
     },
     ProcessTracker,
-<<<<<<< HEAD
     ProfileAcquirer {
         profile_acquirer_id: id_type::ProfileAcquirerId,
     },
-=======
     ThreeDsDecisionRule,
->>>>>>> 81292602
 }
 
 impl ApiEventMetric for serde_json::Value {}
