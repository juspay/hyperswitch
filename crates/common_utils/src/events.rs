--- conflicted
+++ resolved
@@ -15,28 +15,14 @@
     Payout {
         payout_id: String,
     },
-<<<<<<< HEAD
-
-=======
->>>>>>> ca5277b1
     #[cfg(feature = "v1")]
     Payment {
         payment_id: id_type::PaymentId,
     },
-<<<<<<< HEAD
-
-    // TODO: not able to use the same name due to feature flag conflict
     #[cfg(feature = "v2")]
     PaymentV2 {
         payment_id: id_type::GlobalPaymentId,
     },
-
-=======
-    #[cfg(feature = "v2")]
-    Payment {
-        payment_id: id_type::GlobalPaymentId,
-    },
->>>>>>> ca5277b1
     Refund {
         payment_id: Option<id_type::PaymentId>,
         refund_id: String,
