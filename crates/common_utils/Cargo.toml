[package]
name = "common_utils"
description = "Utilities shared across `router` and other crates"
version = "0.1.0"
edition.workspace = true
rust-version.workspace = true
readme = "README.md"
license.workspace = true

[features]
<<<<<<< HEAD
=======
default = []
>>>>>>> ca5277b1
keymanager = ["dep:router_env"]
keymanager_mtls = ["reqwest/rustls-tls"]
encryption_service = ["dep:router_env"]
km_forward_x_request_id = ["dep:router_env", "router_env/actix_web"]
signals = ["dep:signal-hook-tokio", "dep:signal-hook", "dep:tokio", "dep:router_env", "dep:futures"]
async_ext = ["dep:async-trait", "dep:futures"]
logs = ["dep:router_env"]
metrics = ["dep:router_env", "dep:futures"]
payouts = ["common_enums/payouts"]
v1 = []
v2 = []
customer_v2 = []
payment_methods_v2 = []

[dependencies]
async-trait = { version = "0.1.79", optional = true }
base64 = "0.22.0"
blake3 = { version = "1.5.1", features = ["serde"] }
bytes = "1.6.0"
diesel = "2.2.3"
error-stack = "0.4.1"
futures = { version = "0.3.30", optional = true }
globset = "0.4.14"
hex = "0.4.3"
http = "0.2.12"
md5 = "0.7.0"
nanoid = "0.4.0"
nutype = { version = "0.4.2", features = ["serde"] }
once_cell = "1.19.0"
phonenumber = "0.3.3"
quick-xml = { version = "0.31.0", features = ["serialize"] }
rand = "0.8.5"
regex = "1.10.4"
reqwest = { version = "0.11.27", features = ["json", "native-tls", "gzip", "multipart"] }
ring = { version = "0.17.8", features = ["std", "wasm32_unknown_unknown_js"] }
rust_decimal = "1.35"
rustc-hash = "1.1.0"
semver = { version = "1.0.22", features = ["serde"] }
serde = { version = "1.0.197", features = ["derive"] }
serde_json = "1.0.115"
serde_urlencoded = "0.7.1"
signal-hook = { version = "0.3.17", optional = true }
strum = { version = "0.26.2", features = ["derive"] }
thiserror = "1.0.58"
time = { version = "0.3.35", features = ["serde", "serde-well-known", "std"] }
tokio = { version = "1.37.0", features = ["macros", "rt-multi-thread"], optional = true }
url = { version = "2.5.0", features = ["serde"] }
utoipa = { version = "4.2.0", features = ["preserve_order", "preserve_path_order"] }
uuid = { version = "1.8.0", features = ["v7"] }

# First party crates
common_enums = { version = "0.1.0", path = "../common_enums" }
masking = { version = "0.1.0", path = "../masking" }
router_env = { version = "0.1.0", path = "../router_env", features = ["log_extra_implicit_fields", "log_custom_entries_to_extra"], optional = true, default-features = false }

[target.'cfg(not(target_os = "windows"))'.dependencies]
signal-hook-tokio = { version = "0.3.1", features = ["futures-v0_3"], optional = true }

[dev-dependencies]
fake = "2.9.2"
proptest = "1.4.0"
test-case = "3.3.1"

[lints]
workspace = true<|MERGE_RESOLUTION|>--- conflicted
+++ resolved
@@ -8,10 +8,7 @@
 license.workspace = true
 
 [features]
-<<<<<<< HEAD
-=======
 default = []
->>>>>>> ca5277b1
 keymanager = ["dep:router_env"]
 keymanager_mtls = ["reqwest/rustls-tls"]
 encryption_service = ["dep:router_env"]
