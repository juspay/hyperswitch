--- conflicted
+++ resolved
@@ -31,14 +31,9 @@
 serde_urlencoded = "0.7.1"
 signal-hook = { version = "0.3.15", optional = true }
 thiserror = "1.0.40"
-<<<<<<< HEAD
-time = { version = "0.3.20", features = ["serde", "serde-well-known", "std"] }
-md5 = "0.7.0"
-phonenumber = "0.3.2+8.13.9"
-=======
 time = { version = "0.3.21", features = ["serde", "serde-well-known", "std"] }
 tokio = { version = "1.28.2", features = ["macros", "rt-multi-thread"], optional = true }
->>>>>>> 6c0d136c
+phonenumber = "0.3.2+8.13.9"
 
 # First party crates
 masking = { version = "0.1.0", path = "../masking" }
@@ -48,11 +43,6 @@
 signal-hook-tokio = { version = "0.3.1", features = ["futures-v0_3"], optional = true }
 
 [dev-dependencies]
-<<<<<<< HEAD
-fake = "2.5.0"
-proptest = "1.1.0"
-test-case = "3.1.0"
-=======
 fake = "2.6.1"
 proptest = "1.2.0"
->>>>>>> 6c0d136c
+test-case = "3.1.0"