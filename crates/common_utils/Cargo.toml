[package]
name = "common_utils"
description = "Utilities shared across `router` and other crates"
version = "0.1.0"
edition.workspace = true
rust-version.workspace = true
readme = "README.md"
license.workspace = true

[features]
keymanager = ["dep:router_env"]
keymanager_mtls = ["reqwest/rustls-tls"]
encryption_service = ["dep:router_env"]
signals = ["dep:signal-hook-tokio", "dep:signal-hook", "dep:tokio", "dep:router_env", "dep:futures"]
async_ext = ["dep:async-trait", "dep:futures"]
logs = ["dep:router_env"]
metrics = ["dep:router_env", "dep:futures"]

[dependencies]
async-trait = { version = "0.1.79", optional = true }
<<<<<<< HEAD
base64 = "0.22.0"
=======
blake3 = { version = "1.5.1", features = ["serde"] }
>>>>>>> 7f582e47
bytes = "1.6.0"
diesel = "2.1.5"
error-stack = "0.4.1"
futures = { version = "0.3.30", optional = true }
hex = "0.4.3"
http = "0.2.12"
md5 = "0.7.0"
nanoid = "0.4.0"
nutype = { version = "0.4.2", features = ["serde"] }
once_cell = "1.19.0"
phonenumber = "0.3.3"
quick-xml = { version = "0.31.0", features = ["serialize"] }
rand = "0.8.5"
regex = "1.10.4"
reqwest = { version = "0.11.27", features = ["json", "native-tls", "gzip", "multipart"] }
ring = { version = "0.17.8", features = ["std", "wasm32_unknown_unknown_js"] }
rust_decimal = "1.35"
rustc-hash = "1.1.0"
semver = { version = "1.0.22", features = ["serde"] }
serde = { version = "1.0.197", features = ["derive"] }
serde_json = "1.0.115"
serde_urlencoded = "0.7.1"
signal-hook = { version = "0.3.17", optional = true }
strum = { version = "0.26.2", features = ["derive"] }
thiserror = "1.0.58"
time = { version = "0.3.35", features = ["serde", "serde-well-known", "std"] }
tokio = { version = "1.37.0", features = ["macros", "rt-multi-thread"], optional = true }
url = { version = "2.5.0", features = ["serde"] }
utoipa = { version = "4.2.0", features = ["preserve_order", "preserve_path_order"] }
uuid = { version = "1.8.0", features = ["v7"] }

# First party crates
common_enums = { version = "0.1.0", path = "../common_enums" }
masking = { version = "0.1.0", path = "../masking" }
router_env = { version = "0.1.0", path = "../router_env", features = ["log_extra_implicit_fields", "log_custom_entries_to_extra"], optional = true }

[target.'cfg(not(target_os = "windows"))'.dependencies]
signal-hook-tokio = { version = "0.3.1", features = ["futures-v0_3"], optional = true }

[dev-dependencies]
fake = "2.9.2"
proptest = "1.4.0"
test-case = "3.3.1"<|MERGE_RESOLUTION|>--- conflicted
+++ resolved
@@ -18,11 +18,8 @@
 
 [dependencies]
 async-trait = { version = "0.1.79", optional = true }
-<<<<<<< HEAD
 base64 = "0.22.0"
-=======
 blake3 = { version = "1.5.1", features = ["serde"] }
->>>>>>> 7f582e47
 bytes = "1.6.0"
 diesel = "2.1.5"
 error-stack = "0.4.1"
