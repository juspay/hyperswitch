--- conflicted
+++ resolved
@@ -614,12 +614,8 @@
 
     /// Electronic Commerce Indicator
     #[schema(value_type = String, example = "07")]
-<<<<<<< HEAD
+    #[smithy(value_type = "Option<Eci>")]
     pub eci_indicator: Option<common_enums::Eci>,
-=======
-    #[smithy(value_type = "Option<String>")]
-    pub eci_indicator: Option<String>,
->>>>>>> cf6e5a10
 }
 impl GpayTokenizationData {
     /// Get the encrypted Google Pay payment data, returning an error if it does not exist
@@ -762,12 +758,8 @@
     pub online_payment_cryptogram: Secret<String>,
     /// The ECI (Electronic Commerce Indicator) value
     #[schema(value_type = String, example = "05")]
-<<<<<<< HEAD
+    #[smithy(value_type = "Option<Eci>")]
     pub eci_indicator: Option<common_enums::Eci>,
-=======
-    #[smithy(value_type = "Option<String>")]
-    pub eci_indicator: Option<String>,
->>>>>>> cf6e5a10
 }
 
 impl ApplePayPaymentData {
