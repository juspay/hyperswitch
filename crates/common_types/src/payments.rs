--- conflicted
+++ resolved
@@ -45,16 +45,37 @@
 }
 impl_to_sql_from_sql_json!(StripeSplitPaymentRequest);
 
-<<<<<<< HEAD
-/// Fee information to be charged on the payment being collected via Stripe
-=======
->>>>>>> d35a9222
 #[derive(
     Serialize, Deserialize, Debug, Clone, PartialEq, Eq, FromSqlRow, AsExpression, ToSchema,
 )]
 #[diesel(sql_type = Jsonb)]
 #[serde(deny_unknown_fields)]
-<<<<<<< HEAD
+/// Hashmap to store mca_id's with product names
+pub struct AuthenticationConnectorAccountMap(
+    HashMap<enums::AuthenticationProduct, common_utils::id_type::MerchantConnectorAccountId>,
+);
+impl_to_sql_from_sql_json!(AuthenticationConnectorAccountMap);
+
+impl AuthenticationConnectorAccountMap {
+    /// fn to get click to pay connector_account_id
+    pub fn get_click_to_pay_connector_account_id(
+        &self,
+    ) -> Result<common_utils::id_type::MerchantConnectorAccountId, errors::ValidationError> {
+        self.0
+            .get(&enums::AuthenticationProduct::ClickToPay)
+            .ok_or(errors::ValidationError::MissingRequiredField {
+                field_name: "authentication_product_id.click_to_pay".to_string(),
+            })
+            .cloned()
+    }
+}
+
+/// Fee information to be charged on the payment being collected via Stripe
+#[derive(
+    Serialize, Deserialize, Debug, Clone, PartialEq, Eq, FromSqlRow, AsExpression, ToSchema,
+)]
+#[diesel(sql_type = Jsonb)]
+#[serde(deny_unknown_fields)]
 pub struct StripeChargeResponseData {
     /// Identifier for charge created for the payment
     pub charge_id: Option<String>,
@@ -85,25 +106,4 @@
     AdyenSplitPayment(domain_types::AdyenSplitData),
 }
 
-impl_to_sql_from_sql_json!(ConnectorChargeResponseData);
-=======
-/// Hashmap to store mca_id's with product names
-pub struct AuthenticationConnectorAccountMap(
-    HashMap<enums::AuthenticationProduct, common_utils::id_type::MerchantConnectorAccountId>,
-);
-impl_to_sql_from_sql_json!(AuthenticationConnectorAccountMap);
-
-impl AuthenticationConnectorAccountMap {
-    /// fn to get click to pay connector_account_id
-    pub fn get_click_to_pay_connector_account_id(
-        &self,
-    ) -> Result<common_utils::id_type::MerchantConnectorAccountId, errors::ValidationError> {
-        self.0
-            .get(&enums::AuthenticationProduct::ClickToPay)
-            .ok_or(errors::ValidationError::MissingRequiredField {
-                field_name: "authentication_product_id.click_to_pay".to_string(),
-            })
-            .cloned()
-    }
-}
->>>>>>> d35a9222
+impl_to_sql_from_sql_json!(ConnectorChargeResponseData);