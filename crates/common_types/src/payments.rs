--- conflicted
+++ resolved
@@ -413,7 +413,119 @@
 }
 impl_to_sql_from_sql_json!(XenditMultipleSplitResponse);
 
-<<<<<<< HEAD
+#[derive(Clone, Debug, Eq, PartialEq, serde::Deserialize, serde::Serialize, ToSchema)]
+#[serde(rename_all = "snake_case")]
+#[serde(untagged)]
+/// This enum is used to represent the Apple Pay payment data, which can either be encrypted or decrypted.
+pub enum ApplePayPaymentData {
+    /// This variant contains the decrypted Apple Pay payment data as a structured object.
+    Decrypted(ApplePayPredecryptData),
+    /// This variant contains the encrypted Apple Pay payment data as a string.
+    Encrypted(String),
+}
+
+#[derive(Clone, Debug, Eq, PartialEq, serde::Deserialize, serde::Serialize, ToSchema)]
+#[serde(rename_all = "snake_case")]
+/// This struct represents the decrypted Apple Pay payment data
+pub struct ApplePayPredecryptData {
+    /// The primary account number
+    #[schema(value_type = String, example = "4242424242424242")]
+    pub application_primary_account_number: cards::CardNumber,
+    /// The application expiration date (PAN expiry month)
+    #[schema(value_type = String, example = "12")]
+    pub application_expiration_month: Secret<String>,
+    /// The application expiration date (PAN expiry year)
+    #[schema(value_type = String, example = "24")]
+    pub application_expiration_year: Secret<String>,
+    /// The payment data, which contains the cryptogram and ECI indicator
+    #[schema(value_type = ApplePayCryptogramData)]
+    pub payment_data: ApplePayCryptogramData,
+}
+
+#[derive(Clone, Debug, Eq, PartialEq, serde::Deserialize, serde::Serialize, ToSchema)]
+#[serde(rename_all = "snake_case")]
+/// This struct represents the cryptogram data for Apple Pay transactions
+pub struct ApplePayCryptogramData {
+    /// The online payment cryptogram
+    #[schema(value_type = String, example = "A1B2C3D4E5F6G7H8")]
+    pub online_payment_cryptogram: Secret<String>,
+    /// The ECI (Electronic Commerce Indicator) value
+    #[schema(value_type = String, example = "05")]
+    pub eci_indicator: Option<String>,
+}
+
+impl ApplePayPaymentData {
+    /// Get the encrypted Apple Pay payment data if it exists
+    pub fn get_encrypted_apple_pay_payment_data_optional(&self) -> Option<&String> {
+        match self {
+            Self::Encrypted(encrypted_data) => Some(encrypted_data),
+            Self::Decrypted(_) => None,
+        }
+    }
+
+    /// Get the decrypted Apple Pay payment data if it exists
+    pub fn get_decrypted_apple_pay_payment_data_optional(&self) -> Option<&ApplePayPredecryptData> {
+        match self {
+            Self::Encrypted(_) => None,
+            Self::Decrypted(decrypted_data) => Some(decrypted_data),
+        }
+    }
+
+    /// Get the encrypted Apple Pay payment data, returning an error if it does not exist
+    pub fn get_encrypted_apple_pay_payment_data_mandatory(
+        &self,
+    ) -> Result<&String, errors::ValidationError> {
+        self.get_encrypted_apple_pay_payment_data_optional()
+            .get_required_value("Encrypted Apple Pay payment data")
+            .attach_printable("Encrypted Apple Pay payment data is mandatory")
+    }
+
+    /// Get the decrypted Apple Pay payment data, returning an error if it does not exist
+    pub fn get_decrypted_apple_pay_payment_data_mandatory(
+        &self,
+    ) -> Result<&ApplePayPredecryptData, errors::ValidationError> {
+        self.get_decrypted_apple_pay_payment_data_optional()
+            .get_required_value("Decrypted Apple Pay payment data")
+            .attach_printable("Decrypted Apple Pay payment data is mandatory")
+    }
+}
+
+impl ApplePayPredecryptData {
+    /// Get the four-digit expiration year from the Apple Pay pre-decrypt data
+    pub fn get_two_digit_expiry_year(&self) -> Result<Secret<String>, errors::ValidationError> {
+        let binding = self.application_expiration_year.clone();
+        let year = binding.peek();
+        Ok(Secret::new(
+            year.get(year.len() - 2..)
+                .ok_or(errors::ValidationError::InvalidValue {
+                    message: "Invalid two-digit year".to_string(),
+                })?
+                .to_string(),
+        ))
+    }
+
+    /// Get the four-digit expiration year from the Apple Pay pre-decrypt data
+    pub fn get_four_digit_expiry_year(&self) -> Secret<String> {
+        let mut year = self.application_expiration_year.peek().clone();
+        if year.len() == 2 {
+            year = format!("20{year}");
+        }
+        Secret::new(year)
+    }
+
+    /// Get the expiration month from the Apple Pay pre-decrypt data
+    pub fn get_expiry_month(&self) -> Secret<String> {
+        self.application_expiration_month.clone()
+    }
+
+    /// Get the expiry date in MMYY format from the Apple Pay pre-decrypt data
+    pub fn get_expiry_date_as_mmyy(&self) -> Result<Secret<String>, errors::ValidationError> {
+        let year = self.get_two_digit_expiry_year()?.expose();
+        let month = self.application_expiration_month.clone().expose();
+        Ok(Secret::new(format!("{month}{year}")))
+    }
+}
+
 
 /// type of action that needs to taken after consuming recovery payload
 #[derive(Debug, Clone, Serialize, Deserialize)]
@@ -430,117 +542,4 @@
     NoAction,
     /// Invalid event has been received.
     InvalidAction,
-=======
-#[derive(Clone, Debug, Eq, PartialEq, serde::Deserialize, serde::Serialize, ToSchema)]
-#[serde(rename_all = "snake_case")]
-#[serde(untagged)]
-/// This enum is used to represent the Apple Pay payment data, which can either be encrypted or decrypted.
-pub enum ApplePayPaymentData {
-    /// This variant contains the decrypted Apple Pay payment data as a structured object.
-    Decrypted(ApplePayPredecryptData),
-    /// This variant contains the encrypted Apple Pay payment data as a string.
-    Encrypted(String),
-}
-
-#[derive(Clone, Debug, Eq, PartialEq, serde::Deserialize, serde::Serialize, ToSchema)]
-#[serde(rename_all = "snake_case")]
-/// This struct represents the decrypted Apple Pay payment data
-pub struct ApplePayPredecryptData {
-    /// The primary account number
-    #[schema(value_type = String, example = "4242424242424242")]
-    pub application_primary_account_number: cards::CardNumber,
-    /// The application expiration date (PAN expiry month)
-    #[schema(value_type = String, example = "12")]
-    pub application_expiration_month: Secret<String>,
-    /// The application expiration date (PAN expiry year)
-    #[schema(value_type = String, example = "24")]
-    pub application_expiration_year: Secret<String>,
-    /// The payment data, which contains the cryptogram and ECI indicator
-    #[schema(value_type = ApplePayCryptogramData)]
-    pub payment_data: ApplePayCryptogramData,
-}
-
-#[derive(Clone, Debug, Eq, PartialEq, serde::Deserialize, serde::Serialize, ToSchema)]
-#[serde(rename_all = "snake_case")]
-/// This struct represents the cryptogram data for Apple Pay transactions
-pub struct ApplePayCryptogramData {
-    /// The online payment cryptogram
-    #[schema(value_type = String, example = "A1B2C3D4E5F6G7H8")]
-    pub online_payment_cryptogram: Secret<String>,
-    /// The ECI (Electronic Commerce Indicator) value
-    #[schema(value_type = String, example = "05")]
-    pub eci_indicator: Option<String>,
-}
-
-impl ApplePayPaymentData {
-    /// Get the encrypted Apple Pay payment data if it exists
-    pub fn get_encrypted_apple_pay_payment_data_optional(&self) -> Option<&String> {
-        match self {
-            Self::Encrypted(encrypted_data) => Some(encrypted_data),
-            Self::Decrypted(_) => None,
-        }
-    }
-
-    /// Get the decrypted Apple Pay payment data if it exists
-    pub fn get_decrypted_apple_pay_payment_data_optional(&self) -> Option<&ApplePayPredecryptData> {
-        match self {
-            Self::Encrypted(_) => None,
-            Self::Decrypted(decrypted_data) => Some(decrypted_data),
-        }
-    }
-
-    /// Get the encrypted Apple Pay payment data, returning an error if it does not exist
-    pub fn get_encrypted_apple_pay_payment_data_mandatory(
-        &self,
-    ) -> Result<&String, errors::ValidationError> {
-        self.get_encrypted_apple_pay_payment_data_optional()
-            .get_required_value("Encrypted Apple Pay payment data")
-            .attach_printable("Encrypted Apple Pay payment data is mandatory")
-    }
-
-    /// Get the decrypted Apple Pay payment data, returning an error if it does not exist
-    pub fn get_decrypted_apple_pay_payment_data_mandatory(
-        &self,
-    ) -> Result<&ApplePayPredecryptData, errors::ValidationError> {
-        self.get_decrypted_apple_pay_payment_data_optional()
-            .get_required_value("Decrypted Apple Pay payment data")
-            .attach_printable("Decrypted Apple Pay payment data is mandatory")
-    }
-}
-
-impl ApplePayPredecryptData {
-    /// Get the four-digit expiration year from the Apple Pay pre-decrypt data
-    pub fn get_two_digit_expiry_year(&self) -> Result<Secret<String>, errors::ValidationError> {
-        let binding = self.application_expiration_year.clone();
-        let year = binding.peek();
-        Ok(Secret::new(
-            year.get(year.len() - 2..)
-                .ok_or(errors::ValidationError::InvalidValue {
-                    message: "Invalid two-digit year".to_string(),
-                })?
-                .to_string(),
-        ))
-    }
-
-    /// Get the four-digit expiration year from the Apple Pay pre-decrypt data
-    pub fn get_four_digit_expiry_year(&self) -> Secret<String> {
-        let mut year = self.application_expiration_year.peek().clone();
-        if year.len() == 2 {
-            year = format!("20{year}");
-        }
-        Secret::new(year)
-    }
-
-    /// Get the expiration month from the Apple Pay pre-decrypt data
-    pub fn get_expiry_month(&self) -> Secret<String> {
-        self.application_expiration_month.clone()
-    }
-
-    /// Get the expiry date in MMYY format from the Apple Pay pre-decrypt data
-    pub fn get_expiry_date_as_mmyy(&self) -> Result<Secret<String>, errors::ValidationError> {
-        let year = self.get_two_digit_expiry_year()?.expose();
-        let month = self.application_expiration_month.clone().expose();
-        Ok(Secret::new(format!("{month}{year}")))
-    }
->>>>>>> c573f611
 }