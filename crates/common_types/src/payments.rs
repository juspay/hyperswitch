//! Payment related types

use std::collections::HashMap;

use common_enums::enums;
use common_utils::{
    date_time, errors, events, ext_traits::OptionExt, impl_to_sql_from_sql_json, pii,
    types::MinorUnit,
};
use diesel::{
    sql_types::{Jsonb, Text},
    AsExpression, FromSqlRow,
};
use error_stack::{Report, Result, ResultExt};
use euclid::frontend::{
    ast::Program,
    dir::{DirKeyKind, EuclidDirFilter},
};
use masking::{ExposeInterface, PeekInterface, Secret};
use serde::{Deserialize, Serialize};
use smithy::SmithyModel;
use time::PrimitiveDateTime;
use utoipa::ToSchema;

use crate::domain::{AdyenSplitData, XenditSplitSubMerchantData};
#[derive(
    Serialize,
    Deserialize,
    Debug,
    Clone,
    PartialEq,
    Eq,
    FromSqlRow,
    AsExpression,
    ToSchema,
    SmithyModel,
)]
#[diesel(sql_type = Jsonb)]
#[serde(rename_all = "snake_case")]
#[serde(deny_unknown_fields)]
#[smithy(namespace = "com.hyperswitch.smithy.types")]
/// Fee information for Split Payments to be charged on the payment being collected
pub enum SplitPaymentsRequest {
    /// StripeSplitPayment
    #[smithy(value_type = "StripeSplitPaymentRequest")]
    StripeSplitPayment(StripeSplitPaymentRequest),
    /// AdyenSplitPayment
    #[smithy(value_type = "AdyenSplitData")]
    AdyenSplitPayment(AdyenSplitData),
    /// XenditSplitPayment
    #[smithy(value_type = "XenditSplitRequest")]
    XenditSplitPayment(XenditSplitRequest),
}
impl_to_sql_from_sql_json!(SplitPaymentsRequest);

#[derive(
    Serialize,
    Deserialize,
    Debug,
    Clone,
    PartialEq,
    Eq,
    FromSqlRow,
    AsExpression,
    ToSchema,
    SmithyModel,
)]
#[diesel(sql_type = Jsonb)]
#[serde(deny_unknown_fields)]
#[smithy(namespace = "com.hyperswitch.smithy.types")]
/// Fee information for Split Payments to be charged on the payment being collected for Stripe
pub struct StripeSplitPaymentRequest {
    /// Stripe's charge type
    #[schema(value_type = PaymentChargeType, example = "direct")]
    #[smithy(value_type = "PaymentChargeType")]
    pub charge_type: enums::PaymentChargeType,

    /// Platform fees to be collected on the payment
    #[schema(value_type = i64, example = 6540)]
    #[smithy(value_type = "Option<i64>")]
    pub application_fees: Option<MinorUnit>,

    /// Identifier for the reseller's account where the funds were transferred
    #[smithy(value_type = "String")]
    pub transfer_account_id: String,
}
impl_to_sql_from_sql_json!(StripeSplitPaymentRequest);

#[derive(
    Serialize, Deserialize, Debug, Clone, PartialEq, Eq, FromSqlRow, AsExpression, ToSchema,
)]
#[diesel(sql_type = Jsonb)]
#[serde(deny_unknown_fields)]
/// Hashmap to store mca_id's with product names
pub struct AuthenticationConnectorAccountMap(
    HashMap<enums::AuthenticationProduct, common_utils::id_type::MerchantConnectorAccountId>,
);
impl_to_sql_from_sql_json!(AuthenticationConnectorAccountMap);

impl AuthenticationConnectorAccountMap {
    /// fn to get click to pay connector_account_id
    pub fn get_click_to_pay_connector_account_id(
        &self,
    ) -> Result<common_utils::id_type::MerchantConnectorAccountId, errors::ValidationError> {
        self.0
            .get(&enums::AuthenticationProduct::ClickToPay)
            .ok_or(errors::ValidationError::MissingRequiredField {
                field_name: "authentication_product_id.click_to_pay".to_string(),
            })
            .map_err(Report::from)
            .cloned()
    }
}

/// A wrapper type for merchant country codes that provides validation and conversion functionality.
///
/// This type stores a country code as a string and provides methods to validate it
/// and convert it to a `Country` enum variant.
#[derive(
    Serialize, Deserialize, Debug, Clone, PartialEq, Eq, FromSqlRow, AsExpression, ToSchema,
)]
#[diesel(sql_type = Text)]
#[serde(deny_unknown_fields)]
pub struct MerchantCountryCode(String);

impl MerchantCountryCode {
    /// Returns the country code as a string.
    pub fn get_country_code(&self) -> String {
        self.0.clone()
    }

    /// Validates the country code and returns a `Country` enum variant.
    ///
    /// This method attempts to parse the country code as a u32 and convert it to a `Country` enum variant.
    /// If the country code is invalid, it returns a `ValidationError` with the appropriate error message.
    pub fn validate_and_get_country_from_merchant_country_code(
        &self,
    ) -> errors::CustomResult<common_enums::Country, errors::ValidationError> {
        let country_code = self.get_country_code();
        let code = country_code
            .parse::<u32>()
            .map_err(Report::from)
            .change_context(errors::ValidationError::IncorrectValueProvided {
                field_name: "merchant_country_code",
            })
            .attach_printable_lazy(|| {
                format!("Country code {country_code} is negative or too large")
            })?;

        common_enums::Country::from_numeric(code)
            .map_err(|_| errors::ValidationError::IncorrectValueProvided {
                field_name: "merchant_country_code",
            })
            .attach_printable_lazy(|| format!("Invalid country code {code}"))
    }
    /// Creates a new `MerchantCountryCode` instance from a string.
    pub fn new(country_code: String) -> Self {
        Self(country_code)
    }
}

impl diesel::serialize::ToSql<Text, diesel::pg::Pg> for MerchantCountryCode {
    fn to_sql<'b>(
        &'b self,
        out: &mut diesel::serialize::Output<'b, '_, diesel::pg::Pg>,
    ) -> diesel::serialize::Result {
        <String as diesel::serialize::ToSql<Text, diesel::pg::Pg>>::to_sql(&self.0, out)
    }
}

impl diesel::deserialize::FromSql<Text, diesel::pg::Pg> for MerchantCountryCode {
    fn from_sql(bytes: diesel::pg::PgValue<'_>) -> diesel::deserialize::Result<Self> {
        let s = <String as diesel::deserialize::FromSql<Text, diesel::pg::Pg>>::from_sql(bytes)?;
        Ok(Self(s))
    }
}

#[derive(
    Serialize, Default, Deserialize, Debug, Clone, PartialEq, Eq, FromSqlRow, AsExpression, ToSchema,
)]
#[diesel(sql_type = Jsonb)]
/// ConditionalConfigs
pub struct ConditionalConfigs {
    /// Override 3DS
    pub override_3ds: Option<common_enums::AuthenticationType>,
}
impl EuclidDirFilter for ConditionalConfigs {
    const ALLOWED: &'static [DirKeyKind] = &[
        DirKeyKind::PaymentMethod,
        DirKeyKind::CardType,
        DirKeyKind::CardNetwork,
        DirKeyKind::MetaData,
        DirKeyKind::PaymentAmount,
        DirKeyKind::PaymentCurrency,
        DirKeyKind::CaptureMethod,
        DirKeyKind::BillingCountry,
        DirKeyKind::BusinessCountry,
    ];
}

impl_to_sql_from_sql_json!(ConditionalConfigs);

/// This "CustomerAcceptance" object is passed during Payments-Confirm request, it enlists the type, time, and mode of acceptance properties related to an acceptance done by the customer. The customer_acceptance sub object is usually passed by the SDK or client.
#[derive(
    Default,
    Eq,
    PartialEq,
    Debug,
    serde::Deserialize,
    serde::Serialize,
    Clone,
    AsExpression,
    ToSchema,
    SmithyModel,
)]
#[serde(deny_unknown_fields)]
#[diesel(sql_type = Jsonb)]
#[smithy(namespace = "com.hyperswitch.smithy.types")]
pub struct CustomerAcceptance {
    /// Type of acceptance provided by the
    #[schema(example = "online")]
    #[smithy(value_type = "AcceptanceType")]
    pub acceptance_type: AcceptanceType,
    /// Specifying when the customer acceptance was provided
    #[schema(example = "2022-09-10T10:11:12Z")]
    #[serde(default, with = "common_utils::custom_serde::iso8601::option")]
    #[smithy(value_type = "Option<PrimitiveDateTime>")]
    pub accepted_at: Option<PrimitiveDateTime>,
    /// Information required for online mandate generation
    #[smithy(value_type = "Option<OnlineMandate>")]
    pub online: Option<OnlineMandate>,
}

impl_to_sql_from_sql_json!(CustomerAcceptance);

impl CustomerAcceptance {
    /// Get the IP address
    pub fn get_ip_address(&self) -> Option<String> {
        self.online
            .as_ref()
            .and_then(|data| data.ip_address.as_ref().map(|ip| ip.peek().to_owned()))
    }

    /// Get the User Agent
    pub fn get_user_agent(&self) -> Option<String> {
        self.online.as_ref().map(|data| data.user_agent.clone())
    }

    /// Get when the customer acceptance was provided
    pub fn get_accepted_at(&self) -> PrimitiveDateTime {
        self.accepted_at.unwrap_or_else(date_time::now)
    }
}

impl masking::SerializableSecret for CustomerAcceptance {}

#[derive(
    Default,
    Debug,
    serde::Deserialize,
    serde::Serialize,
    PartialEq,
    Eq,
    Clone,
    Copy,
    ToSchema,
    SmithyModel,
)]
#[serde(rename_all = "lowercase")]
#[smithy(namespace = "com.hyperswitch.smithy.types")]
/// This is used to indicate if the mandate was accepted online or offline
pub enum AcceptanceType {
    /// Online
    Online,
    /// Offline
    #[default]
    Offline,
}

#[derive(
    Default,
    Eq,
    PartialEq,
    Debug,
    serde::Deserialize,
    serde::Serialize,
    AsExpression,
    Clone,
    ToSchema,
    SmithyModel,
)]
#[serde(deny_unknown_fields)]
/// Details of online mandate
#[diesel(sql_type = Jsonb)]
#[smithy(namespace = "com.hyperswitch.smithy.types")]
pub struct OnlineMandate {
    /// Ip address of the customer machine from which the mandate was created
    #[schema(value_type = String, example = "123.32.25.123")]
    #[smithy(value_type = "String")]
    pub ip_address: Option<Secret<String, pii::IpAddress>>,
    /// The user-agent of the customer's browser
    #[smithy(value_type = "String")]
    pub user_agent: String,
}

impl_to_sql_from_sql_json!(OnlineMandate);

#[derive(Serialize, Deserialize, Debug, Clone, FromSqlRow, AsExpression, ToSchema)]
#[diesel(sql_type = Jsonb)]
/// DecisionManagerRecord
pub struct DecisionManagerRecord {
    /// Name of the Decision Manager
    pub name: String,
    /// Program to be executed
    pub program: Program<ConditionalConfigs>,
    /// Created at timestamp
    pub created_at: i64,
}

impl events::ApiEventMetric for DecisionManagerRecord {
    fn get_api_event_type(&self) -> Option<events::ApiEventsType> {
        Some(events::ApiEventsType::Routing)
    }
}
impl_to_sql_from_sql_json!(DecisionManagerRecord);

/// DecisionManagerResponse
pub type DecisionManagerResponse = DecisionManagerRecord;

/// Fee information to be charged on the payment being collected via Stripe
#[derive(
    Serialize,
    Deserialize,
    Debug,
    Clone,
    PartialEq,
    Eq,
    FromSqlRow,
    AsExpression,
    ToSchema,
    SmithyModel,
)]
#[diesel(sql_type = Jsonb)]
#[serde(deny_unknown_fields)]
#[smithy(namespace = "com.hyperswitch.smithy.types")]
pub struct StripeChargeResponseData {
    /// Identifier for charge created for the payment
    #[smithy(value_type = "Option<String>")]
    pub charge_id: Option<String>,

    /// Type of charge (connector specific)
    #[schema(value_type = PaymentChargeType, example = "direct")]
    #[smithy(value_type = "PaymentChargeType")]
    pub charge_type: enums::PaymentChargeType,

    /// Platform fees collected on the payment
    #[schema(value_type = i64, example = 6540)]
    #[smithy(value_type = "Option<i64>")]
    pub application_fees: Option<MinorUnit>,

    /// Identifier for the reseller's account where the funds were transferred
    #[smithy(value_type = "String")]
    pub transfer_account_id: String,
}
impl_to_sql_from_sql_json!(StripeChargeResponseData);

/// Charge Information
#[derive(
    Serialize,
    Deserialize,
    Debug,
    Clone,
    PartialEq,
    Eq,
    FromSqlRow,
    AsExpression,
    ToSchema,
    SmithyModel,
)]
#[diesel(sql_type = Jsonb)]
#[serde(rename_all = "snake_case")]
#[serde(deny_unknown_fields)]
#[smithy(namespace = "com.hyperswitch.smithy.types")]
pub enum ConnectorChargeResponseData {
    /// StripeChargeResponseData
    #[smithy(value_type = "StripeChargeResponseData")]
    StripeSplitPayment(StripeChargeResponseData),
    /// AdyenChargeResponseData
    #[smithy(value_type = "AdyenSplitData")]
    AdyenSplitPayment(AdyenSplitData),
    /// XenditChargeResponseData
    #[smithy(value_type = "XenditChargeResponseData")]
    XenditSplitPayment(XenditChargeResponseData),
}

impl_to_sql_from_sql_json!(ConnectorChargeResponseData);

/// Fee information to be charged on the payment being collected via xendit
#[derive(
    Serialize,
    Deserialize,
    Debug,
    Clone,
    PartialEq,
    Eq,
    FromSqlRow,
    AsExpression,
    ToSchema,
    SmithyModel,
)]
#[diesel(sql_type = Jsonb)]
#[serde(deny_unknown_fields)]
#[smithy(namespace = "com.hyperswitch.smithy.types")]
pub struct XenditSplitRoute {
    /// Amount of payments to be split
    #[smithy(value_type = "Option<i64>")]
    pub flat_amount: Option<MinorUnit>,
    /// Amount of payments to be split, using a percent rate as unit
    #[smithy(value_type = "Option<i64>")]
    pub percent_amount: Option<i64>,
    /// Currency code
    #[schema(value_type = Currency, example = "USD")]
    #[smithy(value_type = "Currency")]
    pub currency: enums::Currency,
    ///  ID of the destination account where the amount will be routed to
    #[smithy(value_type = "String")]
    pub destination_account_id: String,
    /// Reference ID which acts as an identifier of the route itself
    #[smithy(value_type = "String")]
    pub reference_id: String,
}
impl_to_sql_from_sql_json!(XenditSplitRoute);

/// Fee information to be charged on the payment being collected via xendit
#[derive(
    Serialize,
    Deserialize,
    Debug,
    Clone,
    PartialEq,
    Eq,
    FromSqlRow,
    AsExpression,
    ToSchema,
    SmithyModel,
)]
#[diesel(sql_type = Jsonb)]
#[serde(deny_unknown_fields)]
#[smithy(namespace = "com.hyperswitch.smithy.types")]
pub struct XenditMultipleSplitRequest {
    /// Name to identify split rule. Not required to be unique. Typically based on transaction and/or sub-merchant types.
    #[smithy(value_type = "String")]
    pub name: String,
    /// Description to identify fee rule
    #[smithy(value_type = "String")]
    pub description: String,
    /// The sub-account user-id that you want to make this transaction for.
    #[smithy(value_type = "Option<String>")]
    pub for_user_id: Option<String>,
    /// Array of objects that define how the platform wants to route the fees and to which accounts.
    #[smithy(value_type = "Vec<XenditSplitRoute>")]
    pub routes: Vec<XenditSplitRoute>,
}
impl_to_sql_from_sql_json!(XenditMultipleSplitRequest);

/// Xendit Charge Request
#[derive(
    Serialize,
    Deserialize,
    Debug,
    Clone,
    PartialEq,
    Eq,
    FromSqlRow,
    AsExpression,
    ToSchema,
    SmithyModel,
)]
#[diesel(sql_type = Jsonb)]
#[serde(rename_all = "snake_case")]
#[serde(deny_unknown_fields)]
#[smithy(namespace = "com.hyperswitch.smithy.types")]
pub enum XenditSplitRequest {
    /// Split Between Multiple Accounts
    #[smithy(value_type = "XenditMultipleSplitRequest")]
    MultipleSplits(XenditMultipleSplitRequest),
    /// Collect Fee for Single Account
    #[smithy(value_type = "XenditSplitSubMerchantData")]
    SingleSplit(XenditSplitSubMerchantData),
}

impl_to_sql_from_sql_json!(XenditSplitRequest);

/// Charge Information
#[derive(
    Serialize,
    Deserialize,
    Debug,
    Clone,
    PartialEq,
    Eq,
    FromSqlRow,
    AsExpression,
    ToSchema,
    SmithyModel,
)]
#[diesel(sql_type = Jsonb)]
#[serde(rename_all = "snake_case")]
#[serde(deny_unknown_fields)]
#[smithy(namespace = "com.hyperswitch.smithy.types")]
pub enum XenditChargeResponseData {
    /// Split Between Multiple Accounts
    #[smithy(value_type = "XenditMultipleSplitResponse")]
    MultipleSplits(XenditMultipleSplitResponse),
    /// Collect Fee for Single Account
    #[smithy(value_type = "XenditSplitSubMerchantData")]
    SingleSplit(XenditSplitSubMerchantData),
}

impl_to_sql_from_sql_json!(XenditChargeResponseData);

/// Fee information charged on the payment being collected via xendit
#[derive(
    Serialize,
    Deserialize,
    Debug,
    Clone,
    PartialEq,
    Eq,
    FromSqlRow,
    AsExpression,
    ToSchema,
    SmithyModel,
)]
#[diesel(sql_type = Jsonb)]
#[serde(deny_unknown_fields)]
#[smithy(namespace = "com.hyperswitch.smithy.types")]
pub struct XenditMultipleSplitResponse {
    /// Identifier for split rule created for the payment
    #[smithy(value_type = "String")]
    pub split_rule_id: String,
    /// The sub-account user-id that you want to make this transaction for.
    #[smithy(value_type = "Option<String>")]
    pub for_user_id: Option<String>,
    /// Name to identify split rule. Not required to be unique. Typically based on transaction and/or sub-merchant types.
    #[smithy(value_type = "String")]
    pub name: String,
    /// Description to identify fee rule
    #[smithy(value_type = "String")]
    pub description: String,
    /// Array of objects that define how the platform wants to route the fees and to which accounts.
    #[smithy(value_type = "Vec<XenditSplitRoute>")]
    pub routes: Vec<XenditSplitRoute>,
}
impl_to_sql_from_sql_json!(XenditMultipleSplitResponse);

#[derive(
    Clone, Debug, Eq, PartialEq, serde::Deserialize, serde::Serialize, ToSchema, SmithyModel,
)]
#[serde(rename_all = "snake_case")]
#[serde(untagged)]
#[smithy(namespace = "com.hyperswitch.smithy.types")]
/// This enum is used to represent the Gpay payment data, which can either be encrypted or decrypted.
pub enum GpayTokenizationData {
    /// This variant contains the decrypted Gpay payment data as a structured object.
    #[smithy(value_type = "GPayPredecryptData")]
    Decrypted(GPayPredecryptData),
    /// This variant contains the encrypted Gpay payment data as a string.
    #[smithy(value_type = "GpayEcryptedTokenizationData")]
    Encrypted(GpayEcryptedTokenizationData),
}

#[derive(
    Eq, PartialEq, Clone, Debug, serde::Deserialize, serde::Serialize, ToSchema, SmithyModel,
)]
#[smithy(namespace = "com.hyperswitch.smithy.types")]
/// This struct represents the encrypted Gpay payment data
pub struct GpayEcryptedTokenizationData {
    /// The type of the token
    #[serde(rename = "type")]
    #[smithy(value_type = "String")]
    pub token_type: String,
    /// Token generated for the wallet
    #[smithy(value_type = "String")]
    pub token: String,
}

#[derive(
    Clone, Debug, Eq, PartialEq, serde::Deserialize, serde::Serialize, ToSchema, SmithyModel,
)]
#[serde(rename_all = "snake_case")]
#[smithy(namespace = "com.hyperswitch.smithy.types")]
/// This struct represents the decrypted Google Pay payment data
pub struct GPayPredecryptData {
    /// The card's expiry month
    #[schema(value_type = String)]
    #[smithy(value_type = "String")]
    pub card_exp_month: Secret<String>,

    /// The card's expiry year
    #[schema(value_type = String)]
    #[smithy(value_type = "String")]
    pub card_exp_year: Secret<String>,

    /// The Primary Account Number (PAN) of the card
    #[schema(value_type = String, example = "4242424242424242")]
    #[smithy(value_type = "String")]
    pub application_primary_account_number: cards::CardNumber,

    /// Cryptogram generated by the Network
    #[schema(value_type = String, example = "AgAAAAAAAIR8CQrXcIhbQAAAAAA")]
    #[smithy(value_type = "Option<String>")]
    pub cryptogram: Option<Secret<String>>,

    /// Electronic Commerce Indicator
    #[schema(value_type = String, example = "07")]
    #[smithy(value_type = "Option<String>")]
    pub eci_indicator: Option<String>,
}
impl GpayTokenizationData {
    /// Get the encrypted Google Pay payment data, returning an error if it does not exist
    pub fn get_encrypted_google_pay_payment_data_mandatory(
        &self,
    ) -> Result<&GpayEcryptedTokenizationData, errors::ValidationError> {
        match self {
            Self::Encrypted(encrypted_data) => Ok(encrypted_data),
            Self::Decrypted(_) => Err(errors::ValidationError::InvalidValue {
                message: "Encrypted Google Pay payment data is mandatory".to_string(),
            }
            .into()),
        }
    }
    /// Get the optional decrypted Google Pay payment data
    pub fn get_decrypted_google_pay_payment_data_optional(&self) -> Option<&GPayPredecryptData> {
        match self {
            Self::Decrypted(token) => Some(token),
            Self::Encrypted(_) => None,
        }
    }
    /// Get the token from Google Pay tokenization data
    /// Returns the token string if encrypted data exists, otherwise returns an error
    pub fn get_encrypted_google_pay_token(&self) -> Result<String, errors::ValidationError> {
        Ok(self
            .get_encrypted_google_pay_payment_data_mandatory()?
            .token
            .clone())
    }

    /// Get the token type from Google Pay tokenization data
    /// Returns the token_type string if encrypted data exists, otherwise returns an error
    pub fn get_encrypted_token_type(&self) -> Result<String, errors::ValidationError> {
        Ok(self
            .get_encrypted_google_pay_payment_data_mandatory()?
            .token_type
            .clone())
    }
}
impl GPayPredecryptData {
    /// Get the four-digit expiration year from the Google Pay pre-decrypt data
    pub fn get_four_digit_expiry_year(&self) -> Result<Secret<String>, errors::ValidationError> {
        let mut year = self.card_exp_year.peek().clone();

        // If it's a 2-digit year, convert to 4-digit
        if year.len() == 2 {
            year = format!("20{year}");
        } else if year.len() != 4 {
            return Err(errors::ValidationError::InvalidValue {
                message: format!(
                    "Invalid expiry year length: {}. Must be 2 or 4 digits",
                    year.len()
                ),
            }
            .into());
        }
        Ok(Secret::new(year))
    }
    /// Get the 2-digit expiration year from the Google Pay pre-decrypt data
    pub fn get_two_digit_expiry_year(&self) -> Result<Secret<String>, errors::ValidationError> {
        let binding = self.card_exp_year.clone();
        let year = binding.peek();
        Ok(Secret::new(
            year.get(year.len() - 2..)
                .ok_or(errors::ValidationError::InvalidValue {
                    message: "Invalid two-digit year".to_string(),
                })?
                .to_string(),
        ))
    }
    /// Get the expiry date in MMYY format from the Google Pay pre-decrypt data
    pub fn get_expiry_date_as_mmyy(&self) -> Result<Secret<String>, errors::ValidationError> {
        let year = self.get_two_digit_expiry_year()?.expose();
        let month = self.get_expiry_month()?.clone().expose();
        Ok(Secret::new(format!("{month}{year}")))
    }

    /// Get the expiration month from the Google Pay pre-decrypt data
    pub fn get_expiry_month(&self) -> Result<Secret<String>, errors::ValidationError> {
        let month_str = self.card_exp_month.peek();
        let month = month_str
            .parse::<u8>()
            .map_err(|_| errors::ValidationError::InvalidValue {
                message: format!("Failed to parse expiry month: {month_str}"),
            })?;

        if !(1..=12).contains(&month) {
            return Err(errors::ValidationError::InvalidValue {
                message: format!("Invalid expiry month: {month}. Must be between 1 and 12"),
            }
            .into());
        }
        Ok(self.card_exp_month.clone())
    }
}
#[derive(
    Clone, Debug, Eq, PartialEq, serde::Deserialize, serde::Serialize, ToSchema, SmithyModel,
)]
#[serde(rename_all = "snake_case")]
#[serde(untagged)]
#[smithy(namespace = "com.hyperswitch.smithy.types")]
/// This enum is used to represent the Apple Pay payment data, which can either be encrypted or decrypted.
pub enum ApplePayPaymentData {
    /// This variant contains the decrypted Apple Pay payment data as a structured object.
    #[smithy(value_type = "ApplePayPredecryptData")]
    Decrypted(ApplePayPredecryptData),
    /// This variant contains the encrypted Apple Pay payment data as a string.
    #[smithy(value_type = "String")]
    Encrypted(String),
}

#[derive(
    Clone, Debug, Eq, PartialEq, serde::Deserialize, serde::Serialize, ToSchema, SmithyModel,
)]
#[serde(rename_all = "snake_case")]
#[smithy(namespace = "com.hyperswitch.smithy.types")]
/// This struct represents the decrypted Apple Pay payment data
pub struct ApplePayPredecryptData {
    /// The primary account number
    #[schema(value_type = String, example = "4242424242424242")]
    #[smithy(value_type = "String")]
    pub application_primary_account_number: cards::CardNumber,
    /// The application expiration date (PAN expiry month)
    #[schema(value_type = String, example = "12")]
    #[smithy(value_type = "String")]
    pub application_expiration_month: Secret<String>,
    /// The application expiration date (PAN expiry year)
    #[schema(value_type = String, example = "24")]
    #[smithy(value_type = "String")]
    pub application_expiration_year: Secret<String>,
    /// The payment data, which contains the cryptogram and ECI indicator
    #[schema(value_type = ApplePayCryptogramData)]
    #[smithy(value_type = "ApplePayCryptogramData")]
    pub payment_data: ApplePayCryptogramData,
}

#[derive(
    Clone, Debug, Eq, PartialEq, serde::Deserialize, serde::Serialize, ToSchema, SmithyModel,
)]
#[serde(rename_all = "snake_case")]
#[smithy(namespace = "com.hyperswitch.smithy.types")]
/// This struct represents the cryptogram data for Apple Pay transactions
pub struct ApplePayCryptogramData {
    /// The online payment cryptogram
    #[schema(value_type = String, example = "A1B2C3D4E5F6G7H8")]
    #[smithy(value_type = "String")]
    pub online_payment_cryptogram: Secret<String>,
    /// The ECI (Electronic Commerce Indicator) value
    #[schema(value_type = String, example = "05")]
    #[smithy(value_type = "Option<String>")]
    pub eci_indicator: Option<String>,
}

impl ApplePayPaymentData {
    /// Get the encrypted Apple Pay payment data if it exists
    pub fn get_encrypted_apple_pay_payment_data_optional(&self) -> Option<&String> {
        match self {
            Self::Encrypted(encrypted_data) => Some(encrypted_data),
            Self::Decrypted(_) => None,
        }
    }

    /// Get the decrypted Apple Pay payment data if it exists
    pub fn get_decrypted_apple_pay_payment_data_optional(&self) -> Option<&ApplePayPredecryptData> {
        match self {
            Self::Encrypted(_) => None,
            Self::Decrypted(decrypted_data) => Some(decrypted_data),
        }
    }

    /// Get the encrypted Apple Pay payment data, returning an error if it does not exist
    pub fn get_encrypted_apple_pay_payment_data_mandatory(
        &self,
    ) -> Result<&String, errors::ValidationError> {
        self.get_encrypted_apple_pay_payment_data_optional()
            .get_required_value("Encrypted Apple Pay payment data")
            .attach_printable("Encrypted Apple Pay payment data is mandatory")
    }

    /// Get the decrypted Apple Pay payment data, returning an error if it does not exist
    pub fn get_decrypted_apple_pay_payment_data_mandatory(
        &self,
    ) -> Result<&ApplePayPredecryptData, errors::ValidationError> {
        self.get_decrypted_apple_pay_payment_data_optional()
            .get_required_value("Decrypted Apple Pay payment data")
            .attach_printable("Decrypted Apple Pay payment data is mandatory")
    }
}

impl ApplePayPredecryptData {
    /// Get the four-digit expiration year from the Apple Pay pre-decrypt data
    pub fn get_two_digit_expiry_year(&self) -> Result<Secret<String>, errors::ValidationError> {
        let binding = self.application_expiration_year.clone();
        let year = binding.peek();
        Ok(Secret::new(
            year.get(year.len() - 2..)
                .ok_or(errors::ValidationError::InvalidValue {
                    message: "Invalid two-digit year".to_string(),
                })?
                .to_string(),
        ))
    }

    /// Get the four-digit expiration year from the Apple Pay pre-decrypt data
    pub fn get_four_digit_expiry_year(&self) -> Secret<String> {
        let mut year = self.application_expiration_year.peek().clone();
        if year.len() == 2 {
            year = format!("20{year}");
        }
        Secret::new(year)
    }

    /// Get the expiration month from the Apple Pay pre-decrypt data
    pub fn get_expiry_month(&self) -> Result<Secret<String>, errors::ValidationError> {
        let month_str = self.application_expiration_month.peek();
        let month = month_str
            .parse::<u8>()
            .map_err(|_| errors::ValidationError::InvalidValue {
                message: format!("Failed to parse expiry month: {month_str}"),
            })?;

        if !(1..=12).contains(&month) {
            return Err(errors::ValidationError::InvalidValue {
                message: format!("Invalid expiry month: {month}. Must be between 1 and 12"),
            }
            .into());
        }
        Ok(self.application_expiration_month.clone())
    }

    /// Get the expiry date in MMYY format from the Apple Pay pre-decrypt data
    pub fn get_expiry_date_as_mmyy(&self) -> Result<Secret<String>, errors::ValidationError> {
        let year = self.get_two_digit_expiry_year()?.expose();
        let month = self.get_expiry_month()?.expose();
        Ok(Secret::new(format!("{month}{year}")))
    }

    /// Get the expiry date in YYMM format from the Apple Pay pre-decrypt data
    pub fn get_expiry_date_as_yymm(&self) -> Result<Secret<String>, errors::ValidationError> {
        let year = self.get_two_digit_expiry_year()?.expose();
        let month = self.get_expiry_month()?.expose();
        Ok(Secret::new(format!("{year}{month}")))
    }
}

/// type of action that needs to taken after consuming recovery payload
#[derive(Debug, Clone, Serialize, Deserialize)]
#[serde(rename_all = "snake_case")]
pub enum RecoveryAction {
    /// Stops the process tracker and update the payment intent.
    CancelInvoice,
    /// Records the external transaction against payment intent.
    ScheduleFailedPayment,
    /// Records the external payment and stops the internal process tracker.
    SuccessPaymentExternal,
    /// Pending payments from billing processor.
    PendingPayment,
    /// No action required.
    NoAction,
    /// Invalid event has been received.
    InvalidAction,
}

/// Billing Descriptor information to be sent to the payment gateway
#[derive(
    Serialize, Deserialize, Debug, Clone, PartialEq, Eq, AsExpression, FromSqlRow, ToSchema,
)]
#[diesel(sql_type = Jsonb)]
pub struct BillingDescriptor {
    /// name to be put in billing description
    #[schema(value_type = Option<String>, example = "The Online Retailer")]
    pub name: Option<Secret<String>>,
    /// city to be put in billing description
    #[schema(value_type = Option<String>, example = "San Francisco")]
    pub city: Option<Secret<String>>,
    /// phone to be put in billing description
    #[schema(value_type = Option<String>, example = "9123456789")]
    pub phone: Option<Secret<String>>,
    /// a short description for the payment
    pub statement_descriptor: Option<String>,
    /// Concatenated with the prefix (shortened descriptor) or statement descriptor that’s set on the account to form the complete statement descriptor.
    pub statement_descriptor_suffix: Option<String>,
    /// A reference to be shown on billing description
    pub reference: Option<String>,
}

impl_to_sql_from_sql_json!(BillingDescriptor);

///  Information identifying partner / external platform details
#[derive(
    Serialize, Deserialize, Debug, Clone, PartialEq, Eq, AsExpression, FromSqlRow, ToSchema,
)]
#[diesel(sql_type = Jsonb)]
pub struct PartnerApplicationDetails {
    /// Name of the partner/external platform
    #[schema(value_type = Option<String>)]
    pub name: Option<String>,
    /// Version of the partner/external platform
    #[schema(value_type = Option<String>, example = "1.0.0")]
    pub version: Option<String>,
    /// Integrator
    #[schema(value_type = Option<String>)]
    pub integrator: Option<String>,
}
impl_to_sql_from_sql_json!(PartnerApplicationDetails);

///  Information identifying merchant details
#[derive(
    Serialize, Deserialize, Debug, Clone, PartialEq, Eq, AsExpression, FromSqlRow, ToSchema,
)]
#[diesel(sql_type = Jsonb)]
pub struct MerchantApplicationDetails {
    /// Name of the the merchant application
    #[schema(value_type = Option<String>)]
    pub name: Option<String>,
    /// Version of the merchant application
    #[schema(value_type = Option<String>)]
    pub version: Option<String>,
}
impl_to_sql_from_sql_json!(MerchantApplicationDetails);

/// Information identifying partner and merchant application initiating the request
#[derive(
    Serialize, Deserialize, Debug, Clone, PartialEq, Eq, AsExpression, FromSqlRow, ToSchema,
)]
#[diesel(sql_type = Jsonb)]
pub struct PartnerMerchantIdentifierDetails {
    ///  Information identifying partner/external platform details
    #[schema(value_type = Option<PartnerApplicationDetails>)]
    pub partner_details: Option<PartnerApplicationDetails>,
    ///  Information identifying merchant details
    #[schema(value_type = Option<MerchantApplicationDetails>)]
    pub merchant_details: Option<MerchantApplicationDetails>,
}

impl_to_sql_from_sql_json!(PartnerMerchantIdentifierDetails);

<<<<<<< HEAD
/// Additional metadata for payment intent state containing refunded and disputed amounts
#[derive(
    Default,
    Serialize,
    Deserialize,
    Debug,
    Clone,
    PartialEq,
    Eq,
    AsExpression,
    FromSqlRow,
    utoipa::ToSchema,
)]
#[diesel(sql_type = Jsonb)]
pub struct PaymentIntentStateMetadata {
    /// Shows up the total refunded amount for a payment
    pub total_refunded_amount: Option<MinorUnit>,
    /// Shows up the total disputed amount across all disputes for a particular payment
    pub total_disputed_amount: Option<MinorUnit>,
}

impl PaymentIntentStateMetadata {
    /// Builder method to set total_refunded_amount
    pub fn with_total_refunded_amount(mut self, amount: MinorUnit) -> Self {
        self.total_refunded_amount = Some(amount);
        self
    }
    /// Builder method to set total_disputed_amount
    pub fn with_total_disputed_amount(mut self, amount: MinorUnit) -> Self {
        self.total_disputed_amount = Some(amount);
        self
    }
}

common_utils::impl_to_sql_from_sql_json!(PaymentIntentStateMetadata);
=======
/// List of custom T&C messages grouped by payment method
#[derive(Clone, Debug, Eq, PartialEq, Serialize, Deserialize, utoipa::ToSchema)]
pub struct PaymentMethodsConfig(
    #[schema(example = json!([
        {
            "payment_method": "card",
            "payment_method_types": [
                {
                    "payment_method_type": "credit",
                    "message": {
                        "value": "I authorize this payment",
                        "display_mode": "default_sdk_message"
                    }
                }
            ]
        }
    ]))]
    pub Vec<PaymentMethodConfig>,
);

/// Custom T&C messages for a specific payment method
#[derive(Clone, Debug, Eq, PartialEq, Serialize, Deserialize, utoipa::ToSchema)]
pub struct PaymentMethodConfig {
    /// Payment Method
    #[schema(value_type = PaymentMethod, example = "card")]
    pub payment_method: common_enums::PaymentMethod,

    /// Payment Method Types
    #[schema(example = json!([
        {
            "payment_method_type": "credit",
            "message": {
                "value": "Sample message",
                "display_mode": "custom"
            }
        }
    ]))]
    #[schema(value_type = Vec<CustomTerms>)]
    pub payment_method_types: Vec<CustomTerms>,
}

/// Custom T&C message for a specific payment method type
#[derive(Clone, Debug, Eq, PartialEq, Serialize, Deserialize, utoipa::ToSchema)]
pub struct CustomTerms {
    /// Payment Method Type
    #[schema(value_type = PaymentMethodType, example = "sepa")]
    pub payment_method_type: common_enums::PaymentMethodType,

    /// The message to be shown
    #[schema(value_type = CustomMessage)]
    pub message: CustomMessage,
}

/// Custom T&C message content and display mode
#[derive(Clone, Debug, Eq, PartialEq, Serialize, Deserialize, utoipa::ToSchema)]
pub struct CustomMessage {
    /// The text to be shown per payment method type
    #[schema(value_type = String, example = "I authorize Novalnet AG to debit my account.")]
    pub value: String,

    /// The display mode for terms and conditions
    #[schema(value_type = SdkDisplayMode , example = "custom")]
    #[serde(default)]
    pub display_mode: SdkDisplayMode,
}

/// Display mode options for controlling how messages are shown.
#[derive(Default, Clone, Debug, Eq, PartialEq, Serialize, Deserialize, utoipa::ToSchema)]
#[serde(rename_all = "snake_case")]
pub enum SdkDisplayMode {
    /// Display the default terms and conditions in sdk
    #[default]
    DefaultSdkMessage,
    /// Display the custom configured by the merchant
    CustomMessage,
    /// No terms and conditions to be shown
    Hidden,
}

impl PaymentMethodsConfig {
    /// Validation function for custom terms and conditions
    pub fn validate(&self) -> Result<(), errors::ValidationError> {
        for pm_config in &self.0 {
            let parent_pm = pm_config.payment_method;

            for pm_type_config in &pm_config.payment_method_types {
                let pm_type = pm_type_config.payment_method_type;

                // Check if the payment_method_type belongs to the parent payment_method
                if common_enums::PaymentMethod::from(pm_type) != parent_pm {
                    return Err(errors::ValidationError::InvalidValue {
                        message: "Payment Method Type '{pm_type}' does not belong to Payment Method '{parent_pm}'".to_string(),
                    }
                    .into());
                }
            }
        }
        Ok(())
    }
}
>>>>>>> 3d9327d8
<|MERGE_RESOLUTION|>--- conflicted
+++ resolved
@@ -953,7 +953,6 @@
 
 impl_to_sql_from_sql_json!(PartnerMerchantIdentifierDetails);
 
-<<<<<<< HEAD
 /// Additional metadata for payment intent state containing refunded and disputed amounts
 #[derive(
     Default,
@@ -989,7 +988,7 @@
 }
 
 common_utils::impl_to_sql_from_sql_json!(PaymentIntentStateMetadata);
-=======
+
 /// List of custom T&C messages grouped by payment method
 #[derive(Clone, Debug, Eq, PartialEq, Serialize, Deserialize, utoipa::ToSchema)]
 pub struct PaymentMethodsConfig(
@@ -1089,5 +1088,4 @@
         }
         Ok(())
     }
-}
->>>>>>> 3d9327d8
+}