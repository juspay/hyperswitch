--- conflicted
+++ resolved
@@ -54,16 +54,12 @@
         _filters: &PayoutFetchConstraints,
         _storage_scheme: MerchantStorageScheme,
     ) -> error_stack::Result<
-<<<<<<< HEAD
         Vec<(
             Payouts,
             PayoutAttempt,
-            diesel_models::Customer,
+            Option<diesel_models::Customer>),
             Option<diesel_models::Address>,
         )>,
-=======
-        Vec<(Payouts, PayoutAttempt, Option<diesel_models::Customer>)>,
->>>>>>> 72b61310
         errors::StorageError,
     >;
 
