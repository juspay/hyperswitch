--- conflicted
+++ resolved
@@ -1,13 +1,9 @@
 use api_models::enums::PayoutConnectors;
 use common_enums as storage_enums;
-<<<<<<< HEAD
-use common_utils::{id_type, payout_method_utils};
-=======
 use common_utils::{
-    id_type,
+    {id_type,
     types::{UnifiedCode, UnifiedMessage},
-};
->>>>>>> 9f183a36
+}, payout_method_utils};
 use serde::{Deserialize, Serialize};
 use storage_enums::MerchantStorageScheme;
 use time::PrimitiveDateTime;
@@ -85,12 +81,9 @@
     pub profile_id: id_type::ProfileId,
     pub merchant_connector_id: Option<id_type::MerchantConnectorAccountId>,
     pub routing_info: Option<serde_json::Value>,
-<<<<<<< HEAD
-    pub additional_payout_method_data: Option<payout_method_utils::AdditionalPayoutMethodData>,
-=======
     pub unified_code: Option<UnifiedCode>,
     pub unified_message: Option<UnifiedMessage>,
->>>>>>> 9f183a36
+    pub additional_payout_method_data: Option<payout_method_utils::AdditionalPayoutMethodData>,
 }
 
 #[derive(Clone, Debug, PartialEq)]
@@ -114,12 +107,9 @@
     pub profile_id: id_type::ProfileId,
     pub merchant_connector_id: Option<id_type::MerchantConnectorAccountId>,
     pub routing_info: Option<serde_json::Value>,
-<<<<<<< HEAD
-    pub additional_payout_method_data: Option<payout_method_utils::AdditionalPayoutMethodData>,
-=======
     pub unified_code: Option<UnifiedCode>,
     pub unified_message: Option<UnifiedMessage>,
->>>>>>> 9f183a36
+    pub additional_payout_method_data: Option<payout_method_utils::AdditionalPayoutMethodData>,
 }
 
 #[derive(Debug, Clone)]
@@ -168,12 +158,9 @@
     pub address_id: Option<String>,
     pub customer_id: Option<id_type::CustomerId>,
     pub merchant_connector_id: Option<id_type::MerchantConnectorAccountId>,
-<<<<<<< HEAD
-    pub additional_payout_method_data: Option<payout_method_utils::AdditionalPayoutMethodData>,
-=======
     pub unified_code: Option<UnifiedCode>,
     pub unified_message: Option<UnifiedMessage>,
->>>>>>> 9f183a36
+    pub additional_payout_method_data: Option<payout_method_utils::AdditionalPayoutMethodData>,
 }
 
 impl From<PayoutAttemptUpdate> for PayoutAttemptUpdateInternal {
