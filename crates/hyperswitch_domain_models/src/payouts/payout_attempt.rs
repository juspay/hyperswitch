--- conflicted
+++ resolved
@@ -168,12 +168,9 @@
     pub business_label: Option<String>,
     pub connector: Option<String>,
     pub routing_info: Option<serde_json::Value>,
-<<<<<<< HEAD
-    pub merchant_connector_id: Option<String>,
-=======
     pub address_id: Option<String>,
     pub customer_id: Option<id_type::CustomerId>,
->>>>>>> ed13ecac
+    pub merchant_connector_id: Option<String>,
 }
 
 impl From<PayoutAttemptUpdate> for PayoutAttemptUpdateInternal {
