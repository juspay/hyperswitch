--- conflicted
+++ resolved
@@ -225,11 +225,6 @@
             network_error_message: None,
             retry_count: invoice_details.retry_count,
             invoice_next_billing_time: invoice_details.next_billing_at,
-<<<<<<< HEAD
-            card_network: billing_connector_payment_details.card_network,
-            card_isin: billing_connector_payment_details.card_isin.clone(),
-=======
->>>>>>> f10a7132
             charge_id: billing_connector_payment_details.charge_id.clone(),
             invoice_billing_started_at_time: invoice_details.billing_started_at,
             card_info: billing_connector_payment_details.card_info.clone(),
