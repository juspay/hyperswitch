--- conflicted
+++ resolved
@@ -61,13 +61,10 @@
     pub merchant_reference_id: id_type::PaymentReferenceId,
     /// billing address id of the invoice
     pub billing_address: Option<api_payments::Address>,
-<<<<<<< HEAD
-=======
     /// Retry count of the invoice
     pub retry_count: Option<u16>,
     /// Ending date of the invoice or the Next billing time of the Subscription
     pub next_billing_at: Option<PrimitiveDateTime>,
->>>>>>> e93d5a79
 }
 
 /// type of action that needs to taken after consuming recovery payload
@@ -224,13 +221,9 @@
             amount: data.amount,
             currency: data.currency,
             merchant_reference_id: data.merchant_reference_id.clone(),
-<<<<<<< HEAD
-            billing_address: None,
-=======
             billing_address: data.billing_address.clone(),
             retry_count: data.retry_count,
             next_billing_at: data.ends_at,
->>>>>>> e93d5a79
         }
     }
 }
@@ -276,13 +269,8 @@
             network_advice_code: None,
             network_decline_code: None,
             network_error_message: None,
-<<<<<<< HEAD
-            retry_count: None,
-            invoice_next_billing_time: None,
-=======
             retry_count: invoice_details.retry_count,
             invoice_next_billing_time: invoice_details.next_billing_at,
->>>>>>> e93d5a79
         }
     }
 }
