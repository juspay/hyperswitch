use api_models::{payments as api_payments, webhooks};
use common_enums::enums as common_enums;
use common_utils::{id_type, types as util_types};
use time::PrimitiveDateTime;

use crate::router_response_types::revenue_recovery::GetAdditionalRevenueRecoveryResponseData;

/// Recovery payload is unified struct constructed from billing connectors
#[derive(Debug)]
pub struct RevenueRecoveryAttemptData {
    /// transaction amount against invoice, accepted in minor unit.
    pub amount: util_types::MinorUnit,
    /// currency of the transaction
    pub currency: common_enums::Currency,
    /// merchant reference id at billing connector. ex: invoice_id
    pub merchant_reference_id: id_type::PaymentReferenceId,
    /// transaction id reference at payment connector
    pub connector_transaction_id: Option<util_types::ConnectorTransactionId>,
    /// error code sent by billing connector.
    pub error_code: Option<String>,
    /// error message sent by billing connector.
    pub error_message: Option<String>,
    /// mandate token at payment processor end.
    pub processor_payment_method_token: String,
    /// customer id at payment connector for which mandate is attached.
    pub connector_customer_id: String,
    /// Payment gateway identifier id at billing processor.
    pub connector_account_reference_id: String,
    /// timestamp at which transaction has been created at billing connector
    pub transaction_created_at: Option<PrimitiveDateTime>,
    /// transaction status at billing connector equivalent to payment attempt status.
    pub status: common_enums::AttemptStatus,
    /// payment method of payment attempt.
    pub payment_method_type: common_enums::PaymentMethod,
    /// payment method sub type of the payment attempt.
    pub payment_method_sub_type: common_enums::PaymentMethodType,
}

/// This is unified struct for Revenue Recovery Invoice Data and it is constructed from billing connectors
#[derive(Debug)]
pub struct RevenueRecoveryInvoiceData {
    /// invoice amount at billing connector
    pub amount: util_types::MinorUnit,
    /// currency of the amount.
    pub currency: common_enums::Currency,
    /// merchant reference id at billing connector. ex: invoice_id
    pub merchant_reference_id: id_type::PaymentReferenceId,
}

/// type of action that needs to taken after consuming recovery payload
#[derive(Debug)]
pub enum RecoveryAction {
    /// Stops the process tracker and update the payment intent.
    CancelInvoice,
    /// Records the external transaction against payment intent.
    ScheduleFailedPayment,
    /// Records the external payment and stops the internal process tracker.
    SuccessPaymentExternal,
    /// Pending payments from billing processor.
    PendingPayment,
    /// No action required.
    NoAction,
    /// Invalid event has been received.
    InvalidAction,
}

pub struct RecoveryPaymentIntent {
    pub payment_id: id_type::GlobalPaymentId,
    pub status: common_enums::IntentStatus,
    pub feature_metadata: Option<api_payments::FeatureMetadata>,
}

pub struct RecoveryPaymentAttempt {
    pub attempt_id: id_type::GlobalAttemptId,
    pub attempt_status: common_enums::AttemptStatus,
    pub feature_metadata: Option<api_payments::PaymentAttemptFeatureMetadata>,
}

impl RecoveryPaymentAttempt {
    pub fn get_attempt_triggered_by(self) -> Option<common_enums::TriggeredBy> {
        self.feature_metadata.and_then(|metadata| {
            metadata
                .revenue_recovery
                .map(|recovery| recovery.attempt_triggered_by)
        })
    }
}

impl RecoveryAction {
    pub fn get_action(
        event_type: webhooks::IncomingWebhookEvent,
        attempt_triggered_by: Option<common_enums::TriggeredBy>,
    ) -> Self {
        match event_type {
            webhooks::IncomingWebhookEvent::PaymentIntentFailure
            | webhooks::IncomingWebhookEvent::PaymentIntentSuccess
            | webhooks::IncomingWebhookEvent::PaymentIntentProcessing
            | webhooks::IncomingWebhookEvent::PaymentIntentPartiallyFunded
            | webhooks::IncomingWebhookEvent::PaymentIntentCancelled
            | webhooks::IncomingWebhookEvent::PaymentIntentCancelFailure
            | webhooks::IncomingWebhookEvent::PaymentIntentAuthorizationSuccess
            | webhooks::IncomingWebhookEvent::PaymentIntentAuthorizationFailure
            | webhooks::IncomingWebhookEvent::PaymentIntentCaptureSuccess
            | webhooks::IncomingWebhookEvent::PaymentIntentCaptureFailure
            | webhooks::IncomingWebhookEvent::PaymentActionRequired
            | webhooks::IncomingWebhookEvent::EventNotSupported
            | webhooks::IncomingWebhookEvent::SourceChargeable
            | webhooks::IncomingWebhookEvent::SourceTransactionCreated
            | webhooks::IncomingWebhookEvent::RefundFailure
            | webhooks::IncomingWebhookEvent::RefundSuccess
            | webhooks::IncomingWebhookEvent::DisputeOpened
            | webhooks::IncomingWebhookEvent::DisputeExpired
            | webhooks::IncomingWebhookEvent::DisputeAccepted
            | webhooks::IncomingWebhookEvent::DisputeCancelled
            | webhooks::IncomingWebhookEvent::DisputeChallenged
            | webhooks::IncomingWebhookEvent::DisputeWon
            | webhooks::IncomingWebhookEvent::DisputeLost
            | webhooks::IncomingWebhookEvent::MandateActive
            | webhooks::IncomingWebhookEvent::MandateRevoked
            | webhooks::IncomingWebhookEvent::EndpointVerification
            | webhooks::IncomingWebhookEvent::ExternalAuthenticationARes
            | webhooks::IncomingWebhookEvent::FrmApproved
            | webhooks::IncomingWebhookEvent::FrmRejected
            | webhooks::IncomingWebhookEvent::PayoutSuccess
            | webhooks::IncomingWebhookEvent::PayoutFailure
            | webhooks::IncomingWebhookEvent::PayoutProcessing
            | webhooks::IncomingWebhookEvent::PayoutCancelled
            | webhooks::IncomingWebhookEvent::PayoutCreated
            | webhooks::IncomingWebhookEvent::PayoutExpired
            | webhooks::IncomingWebhookEvent::PayoutReversed => Self::InvalidAction,
            webhooks::IncomingWebhookEvent::RecoveryPaymentFailure => match attempt_triggered_by {
                Some(common_enums::TriggeredBy::Internal) => Self::NoAction,
                Some(common_enums::TriggeredBy::External) | None => Self::ScheduleFailedPayment,
            },
            webhooks::IncomingWebhookEvent::RecoveryPaymentSuccess => match attempt_triggered_by {
                Some(common_enums::TriggeredBy::Internal) => Self::NoAction,
                Some(common_enums::TriggeredBy::External) | None => Self::SuccessPaymentExternal,
            },
            webhooks::IncomingWebhookEvent::RecoveryPaymentPending => Self::PendingPayment,
            webhooks::IncomingWebhookEvent::RecoveryInvoiceCancel => Self::CancelInvoice,
        }
    }
}

impl From<&RevenueRecoveryInvoiceData> for api_payments::AmountDetails {
    fn from(data: &RevenueRecoveryInvoiceData) -> Self {
        let amount = api_payments::AmountDetailsSetter {
            order_amount: data.amount.into(),
            currency: data.currency,
            shipping_cost: None,
            order_tax_amount: None,
            skip_external_tax_calculation: common_enums::TaxCalculationOverride::Skip,
            skip_surcharge_calculation: common_enums::SurchargeCalculationOverride::Skip,
            surcharge_amount: None,
            tax_on_surcharge: None,
        };
        Self::new(amount)
    }
}

impl From<&RevenueRecoveryInvoiceData> for api_payments::PaymentsCreateIntentRequest {
    fn from(data: &RevenueRecoveryInvoiceData) -> Self {
        let amount_details = api_payments::AmountDetails::from(data);
        Self {
            amount_details,
            merchant_reference_id: Some(data.merchant_reference_id.clone()),
            routing_algorithm_id: None,
            // Payments in the revenue recovery flow are always recurring transactions,
            // so capture method will be always automatic.
            capture_method: Some(common_enums::CaptureMethod::Automatic),
            authentication_type: Some(common_enums::AuthenticationType::NoThreeDs),
            billing: None,
            shipping: None,
            customer_id: None,
            customer_present: Some(common_enums::PresenceOfCustomerDuringPayment::Absent),
            description: None,
            return_url: None,
            setup_future_usage: None,
            apply_mit_exemption: None,
            statement_descriptor: None,
            order_details: None,
            allowed_payment_method_types: None,
            metadata: None,
            connector_metadata: None,
            feature_metadata: None,
            payment_link_enabled: None,
            payment_link_config: None,
            request_incremental_authorization: None,
            session_expiry: None,
            frm_metadata: None,
            request_external_three_ds_authentication: None,
        }
    }
}

<<<<<<< HEAD
impl From<GetAdditionalRevenueRecoveryResponseData> for RevenueRecoveryInvoiceData {
    fn from(data: GetAdditionalRevenueRecoveryResponseData) -> Self {
        Self {
            amount: data.amount,
            currency: data.currency,
            merchant_reference_id: data.merchant_reference_id,
        }
    }
}

impl From<GetAdditionalRevenueRecoveryResponseData> for RevenueRecoveryAttemptData {
    fn from(data: GetAdditionalRevenueRecoveryResponseData) -> Self {
        Self {
            amount: data.amount,
            currency: data.currency,
            merchant_reference_id: data.merchant_reference_id,
            connector_transaction_id: data.connector_transaction_id,
            error_code: data.error_code,
            error_message: data.error_message,
            processor_payment_method_token: data.processor_payment_method_token,
            connector_customer_id: data.connector_customer_id,
            connector_account_reference_id: data.connector_account_reference_id,
            transaction_created_at: data.transaction_created_at,
            status: data.status,
            payment_method_type: data.payment_method_type,
            payment_method_sub_type: data.payment_method_sub_type,
        }
=======
impl From<&RevenueRecoveryAttemptData> for api_payments::PaymentAttemptAmountDetails {
    fn from(data: &RevenueRecoveryAttemptData) -> Self {
        Self {
            net_amount: data.amount,
            amount_to_capture: None,
            surcharge_amount: None,
            tax_on_surcharge: None,
            amount_capturable: data.amount,
            shipping_cost: None,
            order_tax_amount: None,
        }
    }
}

impl From<&RevenueRecoveryAttemptData> for Option<api_payments::RecordAttemptErrorDetails> {
    fn from(data: &RevenueRecoveryAttemptData) -> Self {
        data.error_code
            .as_ref()
            .zip(data.error_message.clone())
            .map(|(code, message)| api_payments::RecordAttemptErrorDetails {
                code: code.to_string(),
                message: message.to_string(),
            })
>>>>>>> c3aca3a1
    }
}<|MERGE_RESOLUTION|>--- conflicted
+++ resolved
@@ -193,7 +193,6 @@
     }
 }
 
-<<<<<<< HEAD
 impl From<GetAdditionalRevenueRecoveryResponseData> for RevenueRecoveryInvoiceData {
     fn from(data: GetAdditionalRevenueRecoveryResponseData) -> Self {
         Self {
@@ -221,7 +220,9 @@
             payment_method_type: data.payment_method_type,
             payment_method_sub_type: data.payment_method_sub_type,
         }
-=======
+    }
+}
+
 impl From<&RevenueRecoveryAttemptData> for api_payments::PaymentAttemptAmountDetails {
     fn from(data: &RevenueRecoveryAttemptData) -> Self {
         Self {
@@ -245,6 +246,5 @@
                 code: code.to_string(),
                 message: message.to_string(),
             })
->>>>>>> c3aca3a1
     }
 }