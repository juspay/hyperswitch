#[cfg(feature = "v2")]
use std::marker::PhantomData;

<<<<<<< HEAD
use common_utils::{
    self,
    crypto::Encryptable,
    encryption::Encryption,
    errors::CustomResult,
    id_type, pii,
    types::{keymanager::ToEncryptable, MinorUnit},
};
=======
#[cfg(feature = "v2")]
use api_models::payments::Address;
#[cfg(feature = "v2")]
use api_models::payments::OrderDetailsWithAmount;
use common_utils::{self, crypto::Encryptable, id_type, pii, types::MinorUnit};
>>>>>>> aaa59b7b
use diesel_models::payment_intent::TaxDetails;
#[cfg(feature = "v2")]
use error_stack::ResultExt;
use masking::Secret;
use router_derive::ToEncryption;
use rustc_hash::FxHashMap;
use serde_json::Value;
use time::PrimitiveDateTime;

pub mod payment_attempt;
pub mod payment_intent;

use common_enums as storage_enums;

use self::payment_attempt::PaymentAttempt;
use crate::RemoteStorageObject;
#[cfg(feature = "v2")]
use crate::{business_profile, merchant_account};
#[cfg(feature = "v2")]
use crate::{errors, ApiModelToDieselModelConvertor};

#[cfg(feature = "v1")]
#[derive(Clone, Debug, PartialEq, serde::Serialize, ToEncryption)]
pub struct PaymentIntent {
    pub payment_id: id_type::PaymentId,
    pub merchant_id: id_type::MerchantId,
    pub status: storage_enums::IntentStatus,
    pub amount: MinorUnit,
    pub shipping_cost: Option<MinorUnit>,
    pub currency: Option<storage_enums::Currency>,
    pub amount_captured: Option<MinorUnit>,
    pub customer_id: Option<id_type::CustomerId>,
    pub description: Option<String>,
    pub return_url: Option<String>,
    pub metadata: Option<Value>,
    pub connector_id: Option<String>,
    pub shipping_address_id: Option<String>,
    pub billing_address_id: Option<String>,
    pub statement_descriptor_name: Option<String>,
    pub statement_descriptor_suffix: Option<String>,
    #[serde(with = "common_utils::custom_serde::iso8601")]
    pub created_at: PrimitiveDateTime,
    #[serde(with = "common_utils::custom_serde::iso8601")]
    pub modified_at: PrimitiveDateTime,
    #[serde(with = "common_utils::custom_serde::iso8601::option")]
    pub last_synced: Option<PrimitiveDateTime>,
    pub setup_future_usage: Option<storage_enums::FutureUsage>,
    pub off_session: Option<bool>,
    pub client_secret: Option<String>,
    pub active_attempt: RemoteStorageObject<PaymentAttempt>,
    pub business_country: Option<storage_enums::CountryAlpha2>,
    pub business_label: Option<String>,
    pub order_details: Option<Vec<pii::SecretSerdeValue>>,
    pub allowed_payment_method_types: Option<Value>,
    pub connector_metadata: Option<Value>,
    pub feature_metadata: Option<Value>,
    pub attempt_count: i16,
    pub profile_id: Option<id_type::ProfileId>,
    pub payment_link_id: Option<String>,
    // Denotes the action(approve or reject) taken by merchant in case of manual review.
    // Manual review can occur when the transaction is marked as risky by the frm_processor, payment processor or when there is underpayment/over payment incase of crypto payment
    pub merchant_decision: Option<String>,
    pub payment_confirm_source: Option<storage_enums::PaymentSource>,

    pub updated_by: String,
    pub surcharge_applicable: Option<bool>,
    pub request_incremental_authorization: Option<storage_enums::RequestIncrementalAuthorization>,
    pub incremental_authorization_allowed: Option<bool>,
    pub authorization_count: Option<i32>,
    pub fingerprint_id: Option<String>,
    #[serde(with = "common_utils::custom_serde::iso8601::option")]
    pub session_expiry: Option<PrimitiveDateTime>,
    pub request_external_three_ds_authentication: Option<bool>,
    pub charges: Option<pii::SecretSerdeValue>,
    pub frm_metadata: Option<pii::SecretSerdeValue>,
    #[encrypt]
    pub customer_details: Option<Encryptable<Secret<Value>>>,
    #[encrypt]
    pub billing_details: Option<Encryptable<Secret<Value>>>,
    pub merchant_order_reference_id: Option<String>,
    #[encrypt]
    pub shipping_details: Option<Encryptable<Secret<Value>>>,
    pub is_payment_processor_token_flow: Option<bool>,
    pub organization_id: id_type::OrganizationId,
    pub tax_details: Option<TaxDetails>,
    pub skip_external_tax_calculation: Option<bool>,
}

impl PaymentIntent {
    #[cfg(feature = "v1")]
    pub fn get_id(&self) -> &id_type::PaymentId {
        &self.payment_id
    }

    #[cfg(feature = "v2")]
    pub fn get_id(&self) -> &id_type::GlobalPaymentId {
        &self.id
    }
}

#[cfg(feature = "v2")]
#[derive(Clone, Debug, PartialEq, serde::Serialize)]
pub enum TaxCalculationOverride {
    /// Skip calling the external tax provider
    Skip,
    /// Calculate tax by calling the external tax provider
    Calculate,
}

#[cfg(feature = "v2")]
#[derive(Clone, Debug, PartialEq, serde::Serialize)]
pub enum SurchargeCalculationOverride {
    /// Skip calculating surcharge
    Skip,
    /// Calculate surcharge
    Calculate,
}

#[cfg(feature = "v2")]
impl From<Option<bool>> for TaxCalculationOverride {
    fn from(value: Option<bool>) -> Self {
        match value {
            Some(true) => Self::Calculate,
            _ => Self::Skip,
        }
    }
}

#[cfg(feature = "v2")]
impl From<Option<bool>> for SurchargeCalculationOverride {
    fn from(value: Option<bool>) -> Self {
        match value {
            Some(true) => Self::Calculate,
            _ => Self::Skip,
        }
    }
}

#[cfg(feature = "v2")]
#[derive(Clone, Debug, PartialEq, serde::Serialize)]
pub struct AmountDetails {
    /// The amount of the order in the lowest denomination of currency
    pub order_amount: MinorUnit,
    /// The currency of the order
    pub currency: common_enums::Currency,
    /// The shipping cost of the order. This has to be collected from the merchant
    pub shipping_cost: Option<MinorUnit>,
    /// Tax details related to the order. This will be calculated by the external tax provider
    pub tax_details: Option<TaxDetails>,
    /// The action to whether calculate tax by calling external tax provider or not
    pub skip_external_tax_calculation: TaxCalculationOverride,
    /// The action to whether calculate surcharge or not
    pub skip_surcharge_calculation: SurchargeCalculationOverride,
    /// The surcharge amount to be added to the order, collected from the merchant
    pub surcharge_amount: Option<MinorUnit>,
    /// tax on surcharge amount
    pub tax_on_surcharge: Option<MinorUnit>,
}

#[cfg(feature = "v2")]
impl AmountDetails {
    /// Get the action to whether calculate surcharge or not as a boolean value
    fn get_surcharge_action_as_bool(&self) -> bool {
        match self.skip_surcharge_calculation {
            SurchargeCalculationOverride::Skip => false,
            SurchargeCalculationOverride::Calculate => true,
        }
    }

    /// Get the action to whether calculate external tax or not as a boolean value
    fn get_external_tax_action_as_bool(&self) -> bool {
        match self.skip_external_tax_calculation {
            TaxCalculationOverride::Skip => false,
            TaxCalculationOverride::Calculate => true,
        }
    }
}

#[cfg(feature = "v2")]
#[derive(Clone, Debug, PartialEq, serde::Serialize, ToEncryption)]
pub struct PaymentIntent {
    /// The global identifier for the payment intent. This is generated by the system.
    /// The format of the global id is `{cell_id:5}_pay_{time_ordered_uuid:32}`.
    pub id: id_type::GlobalPaymentId,
    /// The identifier for the merchant. This is automatically derived from the api key used to create the payment.
    pub merchant_id: id_type::MerchantId,
    /// The status of payment intent.
    pub status: storage_enums::IntentStatus,
    /// The amount related details of the payment
    pub amount_details: AmountDetails,
    /// The total amount captured for the order. This is the sum of all the captured amounts for the order.
    pub amount_captured: Option<MinorUnit>,
    /// The identifier for the customer. This is the identifier for the customer in the merchant's system.
    pub customer_id: Option<id_type::CustomerId>,
    /// The description of the order. This will be passed to connectors which support description.
    pub description: Option<common_utils::types::Description>,
    /// The return url for the payment. This is the url to which the user will be redirected after the payment is completed.
    pub return_url: Option<common_utils::types::Url>,
    /// The metadata for the payment intent. This is the metadata that will be passed to the connectors.
    pub metadata: Option<pii::SecretSerdeValue>,
    /// The statement descriptor for the order, this will be displayed in the user's bank statement.
    pub statement_descriptor: Option<common_utils::types::StatementDescriptor>,
    /// The time at which the order was created
    #[serde(with = "common_utils::custom_serde::iso8601")]
    pub created_at: PrimitiveDateTime,
    /// The time at which the order was last modified
    #[serde(with = "common_utils::custom_serde::iso8601")]
    pub modified_at: PrimitiveDateTime,
    #[serde(with = "common_utils::custom_serde::iso8601::option")]
    pub last_synced: Option<PrimitiveDateTime>,
    pub setup_future_usage: storage_enums::FutureUsage,
    /// The client secret that is generated for the payment. This is used to authenticate the payment from client facing apis.
    pub client_secret: common_utils::types::ClientSecret,
    /// The active attempt for the payment intent. This is the payment attempt that is currently active for the payment intent.
    pub active_attempt: Option<RemoteStorageObject<PaymentAttempt>>,
    /// The order details for the payment.
    pub order_details: Option<Vec<Secret<OrderDetailsWithAmount>>>,
    /// This is the list of payment method types that are allowed for the payment intent.
    /// This field allows the merchant to restrict the payment methods that can be used for the payment intent.
    pub allowed_payment_method_types: Option<pii::SecretSerdeValue>,
    /// This metadata contains details about
    pub connector_metadata: Option<pii::SecretSerdeValue>,
    pub feature_metadata: Option<pii::SecretSerdeValue>,
    /// Number of attempts that have been made for the order
    pub attempt_count: i16,
    /// The profile id for the payment.
    pub profile_id: id_type::ProfileId,
    /// The payment link id for the payment. This is generated only if `enable_payment_link` is set to true.
    pub payment_link_id: Option<String>,
    /// This Denotes the action(approve or reject) taken by merchant in case of manual review.
    /// Manual review can occur when the transaction is marked as risky by the frm_processor, payment processor or when there is underpayment/over payment incase of crypto payment
    pub frm_merchant_decision: Option<common_enums::MerchantDecision>,
    /// Denotes the last instance which updated the payment
    pub updated_by: String,
    /// Denotes whether merchant requested for incremental authorization to be enabled for this payment.
    pub request_incremental_authorization: storage_enums::RequestIncrementalAuthorization,
    /// Denotes the number of authorizations that have been made for the payment.
    pub authorization_count: Option<i32>,
    /// Denotes the client secret expiry for the payment. This is the time at which the client secret will expire.
    #[serde(with = "common_utils::custom_serde::iso8601")]
    pub session_expiry: PrimitiveDateTime,
    /// Denotes whether merchant requested for 3ds authentication to be enabled for this payment.
    pub request_external_three_ds_authentication: common_enums::External3dsAuthenticationRequest,
    /// Metadata related to fraud and risk management
    pub frm_metadata: Option<pii::SecretSerdeValue>,
    /// The details of the customer in a denormalized form. Only a subset of fields are stored.
    #[encrypt]
    pub customer_details: Option<Encryptable<Secret<Value>>>,
    /// The reference id for the order in the merchant's system. This value can be passed by the merchant.
    pub merchant_reference_id: Option<id_type::PaymentReferenceId>,
    /// The billing address for the order in a denormalized form.
<<<<<<< HEAD
    #[encrypt]
    pub billing_address: Option<Encryptable<Secret<Value>>>,
    /// The shipping address for the order in a denormalized form.
    #[encrypt]
    pub shipping_address: Option<Encryptable<Secret<Value>>>,
=======
    pub billing_address: Option<Encryptable<Secret<Address>>>,
    /// The shipping address for the order in a denormalized form.
    pub shipping_address: Option<Encryptable<Secret<Address>>>,
>>>>>>> aaa59b7b
    /// Capture method for the payment
    pub capture_method: storage_enums::CaptureMethod,
    /// Authentication type that is requested by the merchant for this payment.
    pub authentication_type: common_enums::AuthenticationType,
    /// This contains the pre routing results that are done when routing is done during listing the payment methods.
    pub prerouting_algorithm: Option<Value>,
    /// The organization id for the payment. This is derived from the merchant account
    pub organization_id: id_type::OrganizationId,
    /// Denotes the request by the merchant whether to enable a payment link for this payment.
    pub enable_payment_link: common_enums::EnablePaymentLinkRequest,
    /// Denotes the request by the merchant whether to apply MIT exemption for this payment
    pub apply_mit_exemption: common_enums::MitExemptionRequest,
    /// Denotes whether the customer is present during the payment flow. This information may be used for 3ds authentication
    pub customer_present: common_enums::PresenceOfCustomerDuringPayment,
    /// Denotes the override for payment link configuration
    pub payment_link_config: Option<diesel_models::PaymentLinkConfigRequestForPayments>,
    /// The straight through routing algorithm id that is used for this payment. This overrides the default routing algorithm that is configured in business profile.
    pub routing_algorithm_id: Option<id_type::RoutingId>,
}

#[cfg(feature = "v2")]
impl PaymentIntent {
    fn get_request_incremental_authorization_value(
        request: &api_models::payments::PaymentsCreateIntentRequest,
    ) -> common_utils::errors::CustomResult<
        common_enums::RequestIncrementalAuthorization,
        errors::api_error_response::ApiErrorResponse,
    > {
        request.request_incremental_authorization
            .map(|request_incremental_authorization| {
                if request_incremental_authorization == common_enums::RequestIncrementalAuthorization::True {
                    if request.capture_method == Some(common_enums::CaptureMethod::Automatic) {
                        Err(errors::api_error_response::ApiErrorResponse::InvalidRequestData { message: "incremental authorization is not supported when capture_method is automatic".to_owned() })?
                    }
                    Ok(common_enums::RequestIncrementalAuthorization::True)
                } else {
                    Ok(common_enums::RequestIncrementalAuthorization::False)
                }
            })
            .unwrap_or(Ok(common_enums::RequestIncrementalAuthorization::default()))
    }
    pub async fn create_domain_model_from_request(
        payment_id: &id_type::GlobalPaymentId,
        merchant_account: &merchant_account::MerchantAccount,
        profile: &business_profile::Profile,
        request: api_models::payments::PaymentsCreateIntentRequest,
        billing_address: Option<Encryptable<Secret<Address>>>,
        shipping_address: Option<Encryptable<Secret<Address>>>,
    ) -> common_utils::errors::CustomResult<Self, errors::api_error_response::ApiErrorResponse>
    {
        let allowed_payment_method_types = request
            .get_allowed_payment_method_types_as_value()
            .change_context(errors::api_error_response::ApiErrorResponse::InternalServerError)
            .attach_printable("Error getting allowed payment method types as value")?;
        let connector_metadata = request
            .get_connector_metadata_as_value()
            .change_context(errors::api_error_response::ApiErrorResponse::InternalServerError)
            .attach_printable("Error getting connector metadata as value")?;
        let feature_metadata = request
            .get_feature_metadata_as_value()
            .change_context(errors::api_error_response::ApiErrorResponse::InternalServerError)
            .attach_printable("Error getting feature metadata as value")?;
        let request_incremental_authorization =
            Self::get_request_incremental_authorization_value(&request)?;
        let session_expiry =
            common_utils::date_time::now().saturating_add(time::Duration::seconds(
                request.session_expiry.map(i64::from).unwrap_or(
                    profile
                        .session_expiry
                        .unwrap_or(common_utils::consts::DEFAULT_SESSION_EXPIRY),
                ),
            ));
        let client_secret = payment_id.generate_client_secret();
        let order_details = request
            .order_details
            .map(|order_details| order_details.into_iter().map(Secret::new).collect());
        Ok(Self {
            id: payment_id.clone(),
            merchant_id: merchant_account.get_id().clone(),
            // Intent status would be RequiresPaymentMethod because we are creating a new payment intent
            status: common_enums::IntentStatus::RequiresPaymentMethod,
            amount_details: AmountDetails::from(request.amount_details),
            amount_captured: None,
            customer_id: request.customer_id,
            description: request.description,
            return_url: request.return_url,
            metadata: request.metadata,
            statement_descriptor: request.statement_descriptor,
            created_at: common_utils::date_time::now(),
            modified_at: common_utils::date_time::now(),
            last_synced: None,
            setup_future_usage: request.setup_future_usage.unwrap_or_default(),
            client_secret,
            active_attempt: None,
            order_details,
            allowed_payment_method_types,
            connector_metadata,
            feature_metadata,
            // Attempt count is 0 in create intent as no attempt is made yet
            attempt_count: 0,
            profile_id: profile.get_id().clone(),
            payment_link_id: None,
            frm_merchant_decision: None,
            updated_by: merchant_account.storage_scheme.to_string(),
            request_incremental_authorization,
            // Authorization count is 0 in create intent as no authorization is made yet
            authorization_count: Some(0),
            session_expiry,
            request_external_three_ds_authentication: request
                .request_external_three_ds_authentication
                .unwrap_or_default(),
            frm_metadata: request.frm_metadata,
            customer_details: None,
            merchant_reference_id: request.merchant_reference_id,
            billing_address,
            shipping_address,
            capture_method: request.capture_method.unwrap_or_default(),
            authentication_type: request.authentication_type.unwrap_or_default(),
            prerouting_algorithm: None,
            organization_id: merchant_account.organization_id.clone(),
            enable_payment_link: request.payment_link_enabled.unwrap_or_default(),
            apply_mit_exemption: request.apply_mit_exemption.unwrap_or_default(),
            customer_present: request.customer_present.unwrap_or_default(),
            payment_link_config: request
                .payment_link_config
                .map(ApiModelToDieselModelConvertor::convert_from),
            routing_algorithm_id: request.routing_algorithm_id,
        })
    }
}

#[cfg(feature = "v2")]
#[derive(Clone)]
pub struct PaymentIntentData<F>
where
    F: Clone,
{
    pub flow: PhantomData<F>,
    pub payment_intent: PaymentIntent,
}<|MERGE_RESOLUTION|>--- conflicted
+++ resolved
@@ -1,7 +1,10 @@
 #[cfg(feature = "v2")]
 use std::marker::PhantomData;
 
-<<<<<<< HEAD
+#[cfg(feature = "v2")]
+use api_models::payments::Address;
+#[cfg(feature = "v2")]
+use api_models::payments::OrderDetailsWithAmount;
 use common_utils::{
     self,
     crypto::Encryptable,
@@ -10,13 +13,6 @@
     id_type, pii,
     types::{keymanager::ToEncryptable, MinorUnit},
 };
-=======
-#[cfg(feature = "v2")]
-use api_models::payments::Address;
-#[cfg(feature = "v2")]
-use api_models::payments::OrderDetailsWithAmount;
-use common_utils::{self, crypto::Encryptable, id_type, pii, types::MinorUnit};
->>>>>>> aaa59b7b
 use diesel_models::payment_intent::TaxDetails;
 #[cfg(feature = "v2")]
 use error_stack::ResultExt;
@@ -268,17 +264,11 @@
     /// The reference id for the order in the merchant's system. This value can be passed by the merchant.
     pub merchant_reference_id: Option<id_type::PaymentReferenceId>,
     /// The billing address for the order in a denormalized form.
-<<<<<<< HEAD
-    #[encrypt]
-    pub billing_address: Option<Encryptable<Secret<Value>>>,
-    /// The shipping address for the order in a denormalized form.
-    #[encrypt]
-    pub shipping_address: Option<Encryptable<Secret<Value>>>,
-=======
+    #[encrypt(ty = Value)]
     pub billing_address: Option<Encryptable<Secret<Address>>>,
     /// The shipping address for the order in a denormalized form.
+    #[encrypt(ty = Value)]
     pub shipping_address: Option<Encryptable<Secret<Address>>>,
->>>>>>> aaa59b7b
     /// Capture method for the payment
     pub capture_method: storage_enums::CaptureMethod,
     /// Authentication type that is requested by the merchant for this payment.
@@ -303,7 +293,7 @@
 impl PaymentIntent {
     fn get_request_incremental_authorization_value(
         request: &api_models::payments::PaymentsCreateIntentRequest,
-    ) -> common_utils::errors::CustomResult<
+    ) -> CustomResult<
         common_enums::RequestIncrementalAuthorization,
         errors::api_error_response::ApiErrorResponse,
     > {
@@ -327,8 +317,7 @@
         request: api_models::payments::PaymentsCreateIntentRequest,
         billing_address: Option<Encryptable<Secret<Address>>>,
         shipping_address: Option<Encryptable<Secret<Address>>>,
-    ) -> common_utils::errors::CustomResult<Self, errors::api_error_response::ApiErrorResponse>
-    {
+    ) -> CustomResult<Self, errors::api_error_response::ApiErrorResponse> {
         let allowed_payment_method_types = request
             .get_allowed_payment_method_types_as_value()
             .change_context(errors::api_error_response::ApiErrorResponse::InternalServerError)
