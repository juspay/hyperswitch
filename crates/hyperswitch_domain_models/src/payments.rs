#[cfg(feature = "v2")]
use std::marker::PhantomData;

#[cfg(feature = "v2")]
use common_utils::ext_traits::ValueExt;
use common_utils::{
    self,
    crypto::Encryptable,
    encryption::Encryption,
    errors::CustomResult,
    id_type, pii,
    types::{keymanager::ToEncryptable, MinorUnit},
};
use diesel_models::payment_intent::TaxDetails;
#[cfg(feature = "v2")]
use error_stack::ResultExt;
use masking::Secret;
use router_derive::ToEncryption;
use rustc_hash::FxHashMap;
use serde_json::Value;
use time::PrimitiveDateTime;

pub mod payment_attempt;
pub mod payment_intent;

use common_enums as storage_enums;
#[cfg(feature = "v2")]
use diesel_models::types::{FeatureMetadata, OrderDetailsWithAmount};

use self::payment_attempt::PaymentAttempt;
#[cfg(feature = "v1")]
use crate::RemoteStorageObject;
#[cfg(feature = "v2")]
use crate::{
<<<<<<< HEAD
    address::Address, business_profile, errors, merchant_account, payment_address,
    payment_method_data, ApiModelToDieselModelConvertor,
=======
    address::Address, business_profile, errors, merchant_account, payment_method_data,
    ApiModelToDieselModelConvertor,
>>>>>>> d4b482c2
};

#[cfg(feature = "v1")]
#[derive(Clone, Debug, PartialEq, serde::Serialize, ToEncryption)]
pub struct PaymentIntent {
    pub payment_id: id_type::PaymentId,
    pub merchant_id: id_type::MerchantId,
    pub status: storage_enums::IntentStatus,
    pub amount: MinorUnit,
    pub shipping_cost: Option<MinorUnit>,
    pub currency: Option<storage_enums::Currency>,
    pub amount_captured: Option<MinorUnit>,
    pub customer_id: Option<id_type::CustomerId>,
    pub description: Option<String>,
    pub return_url: Option<String>,
    pub metadata: Option<Value>,
    pub connector_id: Option<String>,
    pub shipping_address_id: Option<String>,
    pub billing_address_id: Option<String>,
    pub statement_descriptor_name: Option<String>,
    pub statement_descriptor_suffix: Option<String>,
    #[serde(with = "common_utils::custom_serde::iso8601")]
    pub created_at: PrimitiveDateTime,
    #[serde(with = "common_utils::custom_serde::iso8601")]
    pub modified_at: PrimitiveDateTime,
    #[serde(with = "common_utils::custom_serde::iso8601::option")]
    pub last_synced: Option<PrimitiveDateTime>,
    pub setup_future_usage: Option<storage_enums::FutureUsage>,
    pub off_session: Option<bool>,
    pub client_secret: Option<String>,
    pub active_attempt: RemoteStorageObject<PaymentAttempt>,
    pub business_country: Option<storage_enums::CountryAlpha2>,
    pub business_label: Option<String>,
    pub order_details: Option<Vec<pii::SecretSerdeValue>>,
    pub allowed_payment_method_types: Option<Value>,
    pub connector_metadata: Option<Value>,
    pub feature_metadata: Option<Value>,
    pub attempt_count: i16,
    pub profile_id: Option<id_type::ProfileId>,
    pub payment_link_id: Option<String>,
    // Denotes the action(approve or reject) taken by merchant in case of manual review.
    // Manual review can occur when the transaction is marked as risky by the frm_processor, payment processor or when there is underpayment/over payment incase of crypto payment
    pub merchant_decision: Option<String>,
    pub payment_confirm_source: Option<storage_enums::PaymentSource>,

    pub updated_by: String,
    pub surcharge_applicable: Option<bool>,
    pub request_incremental_authorization: Option<storage_enums::RequestIncrementalAuthorization>,
    pub incremental_authorization_allowed: Option<bool>,
    pub authorization_count: Option<i32>,
    pub fingerprint_id: Option<String>,
    #[serde(with = "common_utils::custom_serde::iso8601::option")]
    pub session_expiry: Option<PrimitiveDateTime>,
    pub request_external_three_ds_authentication: Option<bool>,
    pub charges: Option<pii::SecretSerdeValue>,
    pub frm_metadata: Option<pii::SecretSerdeValue>,
    #[encrypt]
    pub customer_details: Option<Encryptable<Secret<Value>>>,
    #[encrypt]
    pub billing_details: Option<Encryptable<Secret<Value>>>,
    pub merchant_order_reference_id: Option<String>,
    #[encrypt]
    pub shipping_details: Option<Encryptable<Secret<Value>>>,
    pub is_payment_processor_token_flow: Option<bool>,
    pub organization_id: id_type::OrganizationId,
    pub tax_details: Option<TaxDetails>,
    pub skip_external_tax_calculation: Option<bool>,
    pub psd2_sca_exemption_type: Option<storage_enums::ScaExemptionType>,
}

impl PaymentIntent {
    #[cfg(feature = "v1")]
    pub fn get_id(&self) -> &id_type::PaymentId {
        &self.payment_id
    }

    #[cfg(feature = "v2")]
    pub fn get_id(&self) -> &id_type::GlobalPaymentId {
        &self.id
    }

    #[cfg(feature = "v2")]
    /// This is the url to which the customer will be redirected to, to complete the redirection flow
    pub fn create_start_redirection_url(
        &self,
        base_url: &str,
        publishable_key: String,
    ) -> CustomResult<url::Url, errors::api_error_response::ApiErrorResponse> {
        let start_redirection_url = &format!(
            "{}/v2/payments/{}/start_redirection?publishable_key={}&profile_id={}",
            base_url,
            self.get_id().get_string_repr(),
            publishable_key,
            self.profile_id.get_string_repr()
        );
        url::Url::parse(start_redirection_url)
            .change_context(errors::api_error_response::ApiErrorResponse::InternalServerError)
            .attach_printable("Error creating start redirection url")
    }

    #[cfg(feature = "v2")]
    /// This is the url to which the customer will be redirected to, after completing the redirection flow
    pub fn create_finish_redirection_url(
        &self,
        base_url: &str,
        publishable_key: &str,
    ) -> CustomResult<url::Url, errors::api_error_response::ApiErrorResponse> {
        let finish_redirection_url = format!(
            "{base_url}/v2/payments/{}/finish_redirection/{publishable_key}/{}",
            self.id.get_string_repr(),
            self.profile_id.get_string_repr()
        );

        url::Url::parse(&finish_redirection_url)
            .change_context(errors::api_error_response::ApiErrorResponse::InternalServerError)
            .attach_printable("Error creating finish redirection url")
    }
}

#[cfg(feature = "v2")]
#[derive(Clone, Debug, PartialEq, Copy, serde::Serialize)]
pub enum TaxCalculationOverride {
    /// Skip calling the external tax provider
    Skip,
    /// Calculate tax by calling the external tax provider
    Calculate,
}

#[cfg(feature = "v2")]
#[derive(Clone, Debug, PartialEq, Copy, serde::Serialize)]
pub enum SurchargeCalculationOverride {
    /// Skip calculating surcharge
    Skip,
    /// Calculate surcharge
    Calculate,
}

#[cfg(feature = "v2")]
impl From<Option<bool>> for TaxCalculationOverride {
    fn from(value: Option<bool>) -> Self {
        match value {
            Some(true) => Self::Calculate,
            _ => Self::Skip,
        }
    }
}

#[cfg(feature = "v2")]
impl From<Option<bool>> for SurchargeCalculationOverride {
    fn from(value: Option<bool>) -> Self {
        match value {
            Some(true) => Self::Calculate,
            _ => Self::Skip,
        }
    }
}

#[cfg(feature = "v2")]
#[derive(Clone, Debug, PartialEq, serde::Serialize)]
pub struct AmountDetails {
    /// The amount of the order in the lowest denomination of currency
    pub order_amount: MinorUnit,
    /// The currency of the order
    pub currency: common_enums::Currency,
    /// The shipping cost of the order. This has to be collected from the merchant
    pub shipping_cost: Option<MinorUnit>,
    /// Tax details related to the order. This will be calculated by the external tax provider
    pub tax_details: Option<TaxDetails>,
    /// The action to whether calculate tax by calling external tax provider or not
    pub skip_external_tax_calculation: TaxCalculationOverride,
    /// The action to whether calculate surcharge or not
    pub skip_surcharge_calculation: SurchargeCalculationOverride,
    /// The surcharge amount to be added to the order, collected from the merchant
    pub surcharge_amount: Option<MinorUnit>,
    /// tax on surcharge amount
    pub tax_on_surcharge: Option<MinorUnit>,
    /// The total amount captured for the order. This is the sum of all the captured amounts for the order.
    /// For automatic captures, this will be the same as net amount for the order
    pub amount_captured: Option<MinorUnit>,
}

#[cfg(feature = "v2")]
impl AmountDetails {
    /// Get the action to whether calculate surcharge or not as a boolean value
    fn get_surcharge_action_as_bool(&self) -> bool {
        match self.skip_surcharge_calculation {
            SurchargeCalculationOverride::Skip => false,
            SurchargeCalculationOverride::Calculate => true,
        }
    }

    /// Get the action to whether calculate external tax or not as a boolean value
    fn get_external_tax_action_as_bool(&self) -> bool {
        match self.skip_external_tax_calculation {
            TaxCalculationOverride::Skip => false,
            TaxCalculationOverride::Calculate => true,
        }
    }

    /// Calculate the net amount for the order
    pub fn calculate_net_amount(&self) -> MinorUnit {
        self.order_amount
            + self.shipping_cost.unwrap_or(MinorUnit::zero())
            + self.surcharge_amount.unwrap_or(MinorUnit::zero())
            + self.tax_on_surcharge.unwrap_or(MinorUnit::zero())
    }

    pub fn create_attempt_amount_details(
        &self,
        confirm_intent_request: &api_models::payments::PaymentsConfirmIntentRequest,
    ) -> payment_attempt::AttemptAmountDetails {
        let net_amount = self.calculate_net_amount();

        let surcharge_amount = match self.skip_surcharge_calculation {
            SurchargeCalculationOverride::Skip => self.surcharge_amount,
            SurchargeCalculationOverride::Calculate => None,
        };

        let tax_on_surcharge = match self.skip_surcharge_calculation {
            SurchargeCalculationOverride::Skip => self.tax_on_surcharge,
            SurchargeCalculationOverride::Calculate => None,
        };

        let order_tax_amount = match self.skip_external_tax_calculation {
            TaxCalculationOverride::Skip => self.tax_details.as_ref().and_then(|tax_details| {
                tax_details.get_tax_amount(confirm_intent_request.payment_method_subtype)
            }),
            TaxCalculationOverride::Calculate => None,
        };

        payment_attempt::AttemptAmountDetails {
            net_amount,
            amount_to_capture: None,
            surcharge_amount,
            tax_on_surcharge,
            // This will be updated when we receive response from the connector
            amount_capturable: MinorUnit::zero(),
            shipping_cost: self.shipping_cost,
            order_tax_amount,
        }
    }
}

#[cfg(feature = "v2")]
#[derive(Clone, Debug, PartialEq, serde::Serialize, ToEncryption)]
pub struct PaymentIntent {
    /// The global identifier for the payment intent. This is generated by the system.
    /// The format of the global id is `{cell_id:5}_pay_{time_ordered_uuid:32}`.
    pub id: id_type::GlobalPaymentId,
    /// The identifier for the merchant. This is automatically derived from the api key used to create the payment.
    pub merchant_id: id_type::MerchantId,
    /// The status of payment intent.
    pub status: storage_enums::IntentStatus,
    /// The amount related details of the payment
    pub amount_details: AmountDetails,
    /// The total amount captured for the order. This is the sum of all the captured amounts for the order.
    pub amount_captured: Option<MinorUnit>,
    /// The identifier for the customer. This is the identifier for the customer in the merchant's system.
    pub customer_id: Option<id_type::CustomerId>,
    /// The description of the order. This will be passed to connectors which support description.
    pub description: Option<common_utils::types::Description>,
    /// The return url for the payment. This is the url to which the user will be redirected after the payment is completed.
    pub return_url: Option<common_utils::types::Url>,
    /// The metadata for the payment intent. This is the metadata that will be passed to the connectors.
    pub metadata: Option<pii::SecretSerdeValue>,
    /// The statement descriptor for the order, this will be displayed in the user's bank statement.
    pub statement_descriptor: Option<common_utils::types::StatementDescriptor>,
    /// The time at which the order was created
    #[serde(with = "common_utils::custom_serde::iso8601")]
    pub created_at: PrimitiveDateTime,
    /// The time at which the order was last modified
    #[serde(with = "common_utils::custom_serde::iso8601")]
    pub modified_at: PrimitiveDateTime,
    #[serde(with = "common_utils::custom_serde::iso8601::option")]
    pub last_synced: Option<PrimitiveDateTime>,
    pub setup_future_usage: storage_enums::FutureUsage,
    /// The client secret that is generated for the payment. This is used to authenticate the payment from client facing apis.
    pub client_secret: common_utils::types::ClientSecret,
    /// The active attempt for the payment intent. This is the payment attempt that is currently active for the payment intent.
    pub active_attempt_id: Option<id_type::GlobalAttemptId>,
    /// The order details for the payment.
    pub order_details: Option<Vec<Secret<OrderDetailsWithAmount>>>,
    /// This is the list of payment method types that are allowed for the payment intent.
    /// This field allows the merchant to restrict the payment methods that can be used for the payment intent.
    pub allowed_payment_method_types: Option<Vec<common_enums::PaymentMethodType>>,
    /// This metadata contains details about
    pub connector_metadata: Option<pii::SecretSerdeValue>,
    pub feature_metadata: Option<FeatureMetadata>,
    /// Number of attempts that have been made for the order
    pub attempt_count: i16,
    /// The profile id for the payment.
    pub profile_id: id_type::ProfileId,
    /// The payment link id for the payment. This is generated only if `enable_payment_link` is set to true.
    pub payment_link_id: Option<String>,
    /// This Denotes the action(approve or reject) taken by merchant in case of manual review.
    /// Manual review can occur when the transaction is marked as risky by the frm_processor, payment processor or when there is underpayment/over payment incase of crypto payment
    pub frm_merchant_decision: Option<common_enums::MerchantDecision>,
    /// Denotes the last instance which updated the payment
    pub updated_by: String,
    /// Denotes whether merchant requested for incremental authorization to be enabled for this payment.
    pub request_incremental_authorization: storage_enums::RequestIncrementalAuthorization,
    /// Denotes the number of authorizations that have been made for the payment.
    pub authorization_count: Option<i32>,
    /// Denotes the client secret expiry for the payment. This is the time at which the client secret will expire.
    #[serde(with = "common_utils::custom_serde::iso8601")]
    pub session_expiry: PrimitiveDateTime,
    /// Denotes whether merchant requested for 3ds authentication to be enabled for this payment.
    pub request_external_three_ds_authentication: common_enums::External3dsAuthenticationRequest,
    /// Metadata related to fraud and risk management
    pub frm_metadata: Option<pii::SecretSerdeValue>,
    /// The details of the customer in a denormalized form. Only a subset of fields are stored.
    #[encrypt]
    pub customer_details: Option<Encryptable<Secret<Value>>>,
    /// The reference id for the order in the merchant's system. This value can be passed by the merchant.
    pub merchant_reference_id: Option<id_type::PaymentReferenceId>,
    /// The billing address for the order in a denormalized form.
    #[encrypt(ty = Value)]
    pub billing_address: Option<Encryptable<Address>>,
    /// The shipping address for the order in a denormalized form.
    #[encrypt(ty = Value)]
    pub shipping_address: Option<Encryptable<Address>>,
    /// Capture method for the payment
    pub capture_method: storage_enums::CaptureMethod,
    /// Authentication type that is requested by the merchant for this payment.
    pub authentication_type: common_enums::AuthenticationType,
    /// This contains the pre routing results that are done when routing is done during listing the payment methods.
    pub prerouting_algorithm: Option<Value>,
    /// The organization id for the payment. This is derived from the merchant account
    pub organization_id: id_type::OrganizationId,
    /// Denotes the request by the merchant whether to enable a payment link for this payment.
    pub enable_payment_link: common_enums::EnablePaymentLinkRequest,
    /// Denotes the request by the merchant whether to apply MIT exemption for this payment
    pub apply_mit_exemption: common_enums::MitExemptionRequest,
    /// Denotes whether the customer is present during the payment flow. This information may be used for 3ds authentication
    pub customer_present: common_enums::PresenceOfCustomerDuringPayment,
    /// Denotes the override for payment link configuration
    pub payment_link_config: Option<diesel_models::PaymentLinkConfigRequestForPayments>,
    /// The straight through routing algorithm id that is used for this payment. This overrides the default routing algorithm that is configured in business profile.
    pub routing_algorithm_id: Option<id_type::RoutingId>,
}

#[cfg(feature = "v2")]
impl PaymentIntent {
    fn get_request_incremental_authorization_value(
        request: &api_models::payments::PaymentsCreateIntentRequest,
    ) -> CustomResult<
        common_enums::RequestIncrementalAuthorization,
        errors::api_error_response::ApiErrorResponse,
    > {
        request.request_incremental_authorization
            .map(|request_incremental_authorization| {
                if request_incremental_authorization == common_enums::RequestIncrementalAuthorization::True {
                    if request.capture_method == Some(common_enums::CaptureMethod::Automatic) {
                        Err(errors::api_error_response::ApiErrorResponse::InvalidRequestData { message: "incremental authorization is not supported when capture_method is automatic".to_owned() })?
                    }
                    Ok(common_enums::RequestIncrementalAuthorization::True)
                } else {
                    Ok(common_enums::RequestIncrementalAuthorization::False)
                }
            })
            .unwrap_or(Ok(common_enums::RequestIncrementalAuthorization::default()))
    }

    /// Check if the client secret is associated with the payment and if it has been expired
    pub fn validate_client_secret(
        &self,
        client_secret: &common_utils::types::ClientSecret,
    ) -> Result<(), errors::api_error_response::ApiErrorResponse> {
        common_utils::fp_utils::when(self.client_secret != *client_secret, || {
            Err(errors::api_error_response::ApiErrorResponse::ClientSecretInvalid)
        })?;

        common_utils::fp_utils::when(self.session_expiry < common_utils::date_time::now(), || {
            Err(errors::api_error_response::ApiErrorResponse::ClientSecretExpired)
        })?;

        Ok(())
    }

    pub async fn create_domain_model_from_request(
        payment_id: &id_type::GlobalPaymentId,
        merchant_account: &merchant_account::MerchantAccount,
        profile: &business_profile::Profile,
        request: api_models::payments::PaymentsCreateIntentRequest,
        decrypted_payment_intent: DecryptedPaymentIntent,
    ) -> CustomResult<Self, errors::api_error_response::ApiErrorResponse> {
        let connector_metadata = request
            .get_connector_metadata_as_value()
            .change_context(errors::api_error_response::ApiErrorResponse::InternalServerError)
            .attach_printable("Error getting connector metadata as value")?;
        let request_incremental_authorization =
            Self::get_request_incremental_authorization_value(&request)?;
        let allowed_payment_method_types = request.allowed_payment_method_types;

        let session_expiry =
            common_utils::date_time::now().saturating_add(time::Duration::seconds(
                request.session_expiry.map(i64::from).unwrap_or(
                    profile
                        .session_expiry
                        .unwrap_or(common_utils::consts::DEFAULT_SESSION_EXPIRY),
                ),
            ));
        let client_secret = payment_id.generate_client_secret();
        let order_details = request.order_details.map(|order_details| {
            order_details
                .into_iter()
                .map(|order_detail| Secret::new(OrderDetailsWithAmount::convert_from(order_detail)))
                .collect()
        });
        Ok(Self {
            id: payment_id.clone(),
            merchant_id: merchant_account.get_id().clone(),
            // Intent status would be RequiresPaymentMethod because we are creating a new payment intent
            status: common_enums::IntentStatus::RequiresPaymentMethod,
            amount_details: AmountDetails::from(request.amount_details),
            amount_captured: None,
            customer_id: request.customer_id,
            description: request.description,
            return_url: request.return_url,
            metadata: request.metadata,
            statement_descriptor: request.statement_descriptor,
            created_at: common_utils::date_time::now(),
            modified_at: common_utils::date_time::now(),
            last_synced: None,
            setup_future_usage: request.setup_future_usage.unwrap_or_default(),
            client_secret,
            active_attempt_id: None,
            order_details,
            allowed_payment_method_types,
            connector_metadata,
            feature_metadata: request.feature_metadata.map(FeatureMetadata::convert_from),
            // Attempt count is 0 in create intent as no attempt is made yet
            attempt_count: 0,
            profile_id: profile.get_id().clone(),
            payment_link_id: None,
            frm_merchant_decision: None,
            updated_by: merchant_account.storage_scheme.to_string(),
            request_incremental_authorization,
            // Authorization count is 0 in create intent as no authorization is made yet
            authorization_count: Some(0),
            session_expiry,
            request_external_three_ds_authentication: request
                .request_external_three_ds_authentication
                .unwrap_or_default(),
            frm_metadata: request.frm_metadata,
            customer_details: None,
            merchant_reference_id: request.merchant_reference_id,
            billing_address: decrypted_payment_intent
                .billing_address
                .as_ref()
                .map(|data| {
                    data.clone()
                        .deserialize_inner_value(|value| value.parse_value("Address"))
                })
                .transpose()
                .change_context(errors::api_error_response::ApiErrorResponse::InternalServerError)
                .attach_printable("Unable to decode billing address")?,
            shipping_address: decrypted_payment_intent
                .shipping_address
                .as_ref()
                .map(|data| {
                    data.clone()
                        .deserialize_inner_value(|value| value.parse_value("Address"))
                })
                .transpose()
                .change_context(errors::api_error_response::ApiErrorResponse::InternalServerError)
                .attach_printable("Unable to decode shipping address")?,
            capture_method: request.capture_method.unwrap_or_default(),
            authentication_type: request.authentication_type.unwrap_or_default(),
            prerouting_algorithm: None,
            organization_id: merchant_account.organization_id.clone(),
            enable_payment_link: request.payment_link_enabled.unwrap_or_default(),
            apply_mit_exemption: request.apply_mit_exemption.unwrap_or_default(),
            customer_present: request.customer_present.unwrap_or_default(),
            payment_link_config: request
                .payment_link_config
                .map(ApiModelToDieselModelConvertor::convert_from),
            routing_algorithm_id: request.routing_algorithm_id,
        })
    }
}

#[cfg(feature = "v1")]
#[derive(Default, Debug, Clone)]
pub struct HeaderPayload {
    pub payment_confirm_source: Option<common_enums::PaymentSource>,
    pub client_source: Option<String>,
    pub client_version: Option<String>,
    pub x_hs_latency: Option<bool>,
    pub browser_name: Option<common_enums::BrowserName>,
    pub x_client_platform: Option<common_enums::ClientPlatform>,
    pub x_merchant_domain: Option<String>,
    pub locale: Option<String>,
    pub x_app_id: Option<String>,
    pub x_redirect_uri: Option<String>,
}

// TODO: uncomment fields as necessary
#[cfg(feature = "v2")]
#[derive(Default, Debug, Clone)]
pub struct HeaderPayload {
    /// The source with which the payment is confirmed.
    pub payment_confirm_source: Option<common_enums::PaymentSource>,
    // pub client_source: Option<String>,
    // pub client_version: Option<String>,
    pub x_hs_latency: Option<bool>,
    pub browser_name: Option<common_enums::BrowserName>,
    pub x_client_platform: Option<common_enums::ClientPlatform>,
    pub x_merchant_domain: Option<String>,
    pub locale: Option<String>,
    pub x_app_id: Option<String>,
    pub x_redirect_uri: Option<String>,
    pub client_secret: Option<common_utils::types::ClientSecret>,
}

impl HeaderPayload {
    pub fn with_source(payment_confirm_source: common_enums::PaymentSource) -> Self {
        Self {
            payment_confirm_source: Some(payment_confirm_source),
            ..Default::default()
        }
    }
}

#[cfg(feature = "v2")]
#[derive(Clone)]
pub struct PaymentIntentData<F>
where
    F: Clone,
{
    pub flow: PhantomData<F>,
    pub payment_intent: PaymentIntent,
}

// TODO: Check if this can be merged with existing payment data
#[cfg(feature = "v2")]
#[derive(Clone)]
pub struct PaymentConfirmData<F>
where
    F: Clone,
{
    pub flow: PhantomData<F>,
    pub payment_intent: PaymentIntent,
    pub payment_attempt: PaymentAttempt,
    pub payment_method_data: Option<payment_method_data::PaymentMethodData>,
    pub payment_address: payment_address::PaymentAddress,
}

#[cfg(feature = "v2")]
#[derive(Clone)]
pub struct PaymentStatusData<F>
where
    F: Clone,
{
    pub flow: PhantomData<F>,
    pub payment_intent: PaymentIntent,
    pub payment_attempt: Option<PaymentAttempt>,
    pub payment_address: payment_address::PaymentAddress,
    /// Should the payment status be synced with connector
    /// This will depend on the payment status and the force sync flag in the request
    pub should_sync_with_connector: bool,
}

#[cfg(feature = "v2")]
impl<F> PaymentStatusData<F>
where
    F: Clone,
{
    pub fn get_payment_id(&self) -> &id_type::GlobalPaymentId {
        &self.payment_intent.id
    }
}<|MERGE_RESOLUTION|>--- conflicted
+++ resolved
@@ -32,13 +32,8 @@
 use crate::RemoteStorageObject;
 #[cfg(feature = "v2")]
 use crate::{
-<<<<<<< HEAD
     address::Address, business_profile, errors, merchant_account, payment_address,
     payment_method_data, ApiModelToDieselModelConvertor,
-=======
-    address::Address, business_profile, errors, merchant_account, payment_method_data,
-    ApiModelToDieselModelConvertor,
->>>>>>> d4b482c2
 };
 
 #[cfg(feature = "v1")]
