--- conflicted
+++ resolved
@@ -675,7 +675,6 @@
         self.feature_metadata.clone()
     }
 
-<<<<<<< HEAD
     pub fn create_revenue_recovery_attempt_data(
         &self,
         revenue_recovery_metadata: api_models::payments::PaymentRevenueRecoveryMetadata,
@@ -706,8 +705,11 @@
             network_advice_code: None,
             network_decline_code: None,
             network_error_message: None,
+            retry_count: None,
+            invoice_next_billing_time: None,
         }
-=======
+    }
+
     pub fn get_optional_customer_id(
         &self,
     ) -> CustomResult<Option<id_type::CustomerId>, common_utils::errors::ValidationError> {
@@ -729,7 +731,6 @@
                 cm.parse_value::<api_models::payments::ConnectorMetadata>("ConnectorMetadata")
             })
             .transpose()
->>>>>>> eabef328
     }
 }
 
@@ -887,12 +888,9 @@
     pub billing_connector_id: id_type::MerchantConnectorAccountId,
     pub processor_payment_method_token: String,
     pub connector_customer_id: String,
-<<<<<<< HEAD
-    pub triggered_by: storage_enums::enums::TriggeredBy,
-=======
     pub retry_count: Option<u16>,
     pub invoice_next_billing_time: Option<PrimitiveDateTime>,
->>>>>>> eabef328
+    pub triggered_by: storage_enums::enums::TriggeredBy,
 }
 
 #[cfg(feature = "v2")]
