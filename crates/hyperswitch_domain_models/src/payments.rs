--- conflicted
+++ resolved
@@ -431,6 +431,45 @@
             amount_capturable: MinorUnit::zero(),
             shipping_cost: self.shipping_cost,
             order_tax_amount,
+            amount_captured: None,
+        })
+    }
+
+    pub fn create_split_attempt_amount_details(
+        &self,
+        confirm_intent_request: &api_models::payments::PaymentsConfirmIntentRequest,
+        split_amount: MinorUnit,
+    ) -> payment_attempt::AttemptAmountDetails {
+        let net_amount = split_amount;
+
+        let surcharge_amount = match self.skip_surcharge_calculation {
+            common_enums::SurchargeCalculationOverride::Skip => self.surcharge_amount,
+            common_enums::SurchargeCalculationOverride::Calculate => None,
+        };
+
+        let tax_on_surcharge = match self.skip_surcharge_calculation {
+            common_enums::SurchargeCalculationOverride::Skip => self.tax_on_surcharge,
+            common_enums::SurchargeCalculationOverride::Calculate => None,
+        };
+
+        let order_tax_amount = match self.skip_external_tax_calculation {
+            common_enums::TaxCalculationOverride::Skip => {
+                self.tax_details.as_ref().and_then(|tax_details| {
+                    tax_details.get_tax_amount(Some(confirm_intent_request.payment_method_subtype))
+                })
+            }
+            common_enums::TaxCalculationOverride::Calculate => None,
+        };
+
+        payment_attempt::AttemptAmountDetails::from(payment_attempt::AttemptAmountDetailsSetter {
+            net_amount,
+            amount_to_capture: None,
+            surcharge_amount,
+            tax_on_surcharge,
+            // This will be updated when we receive response from the connector
+            amount_capturable: MinorUnit::zero(),
+            shipping_cost: self.shipping_cost,
+            order_tax_amount,
         })
     }
 
@@ -537,6 +576,7 @@
     /// This field represents whether there are attempt groups for this payment intent. Used in split payments workflow
     pub active_attempt_id_type: common_enums::ActiveAttemptIDType,
     /// The ID of the active attempt group for the payment intent
+    pub active_attempts_group_id: Option<id_type::GlobalAttemptGroupId>,
     pub active_attempts_group_id: Option<id_type::GlobalAttemptGroupId>,
     /// The order details for the payment.
     pub order_details: Option<Vec<Secret<OrderDetailsWithAmount>>>,
@@ -906,8 +946,6 @@
     pub fn is_split_payment(&self) -> bool {
         self.split_txns_enabled == common_enums::SplitTxnsEnabled::Enable
             && self.active_attempt_id_type == common_enums::ActiveAttemptIDType::GroupID
-<<<<<<< HEAD
-=======
     }
 
     pub fn is_succeeded(&self) -> bool {
@@ -928,7 +966,6 @@
             | common_enums::IntentStatus::PartiallyAuthorizedAndRequiresCapture
             | common_enums::IntentStatus::Conflicted => false,
         }
->>>>>>> bc9c8fae
     }
 }
 
