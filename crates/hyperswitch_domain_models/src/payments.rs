#[cfg(feature = "v2")]
use std::marker::PhantomData;

#[cfg(feature = "v2")]
use api_models::payments::SessionToken;
#[cfg(feature = "v2")]
use common_utils::ext_traits::ValueExt;
use common_utils::{
    self,
    crypto::Encryptable,
    encryption::Encryption,
    errors::CustomResult,
    id_type, pii,
    types::{keymanager::ToEncryptable, MinorUnit},
};
use diesel_models::payment_intent::TaxDetails;
#[cfg(feature = "v2")]
use error_stack::ResultExt;
use masking::Secret;
use router_derive::ToEncryption;
use rustc_hash::FxHashMap;
use serde_json::Value;
use time::PrimitiveDateTime;

pub mod payment_attempt;
pub mod payment_intent;

use common_enums as storage_enums;
#[cfg(feature = "v2")]
use diesel_models::types::{FeatureMetadata, OrderDetailsWithAmount};

use self::payment_attempt::PaymentAttempt;
#[cfg(feature = "v1")]
use crate::RemoteStorageObject;
#[cfg(feature = "v2")]
use crate::{
    address::Address, business_profile, errors, merchant_account, payment_method_data,
    ApiModelToDieselModelConvertor,
};

#[cfg(feature = "v1")]
#[derive(Clone, Debug, PartialEq, serde::Serialize, ToEncryption)]
pub struct PaymentIntent {
    pub payment_id: id_type::PaymentId,
    pub merchant_id: id_type::MerchantId,
    pub status: storage_enums::IntentStatus,
    pub amount: MinorUnit,
    pub shipping_cost: Option<MinorUnit>,
    pub currency: Option<storage_enums::Currency>,
    pub amount_captured: Option<MinorUnit>,
    pub customer_id: Option<id_type::CustomerId>,
    pub description: Option<String>,
    pub return_url: Option<String>,
    pub metadata: Option<Value>,
    pub connector_id: Option<String>,
    pub shipping_address_id: Option<String>,
    pub billing_address_id: Option<String>,
    pub statement_descriptor_name: Option<String>,
    pub statement_descriptor_suffix: Option<String>,
    #[serde(with = "common_utils::custom_serde::iso8601")]
    pub created_at: PrimitiveDateTime,
    #[serde(with = "common_utils::custom_serde::iso8601")]
    pub modified_at: PrimitiveDateTime,
    #[serde(with = "common_utils::custom_serde::iso8601::option")]
    pub last_synced: Option<PrimitiveDateTime>,
    pub setup_future_usage: Option<storage_enums::FutureUsage>,
    pub off_session: Option<bool>,
    pub client_secret: Option<String>,
    pub active_attempt: RemoteStorageObject<PaymentAttempt>,
    pub business_country: Option<storage_enums::CountryAlpha2>,
    pub business_label: Option<String>,
    pub order_details: Option<Vec<pii::SecretSerdeValue>>,
    pub allowed_payment_method_types: Option<Value>,
    pub connector_metadata: Option<Value>,
    pub feature_metadata: Option<Value>,
    pub attempt_count: i16,
    pub profile_id: Option<id_type::ProfileId>,
    pub payment_link_id: Option<String>,
    // Denotes the action(approve or reject) taken by merchant in case of manual review.
    // Manual review can occur when the transaction is marked as risky by the frm_processor, payment processor or when there is underpayment/over payment incase of crypto payment
    pub merchant_decision: Option<String>,
    pub payment_confirm_source: Option<storage_enums::PaymentSource>,

    pub updated_by: String,
    pub surcharge_applicable: Option<bool>,
    pub request_incremental_authorization: Option<storage_enums::RequestIncrementalAuthorization>,
    pub incremental_authorization_allowed: Option<bool>,
    pub authorization_count: Option<i32>,
    pub fingerprint_id: Option<String>,
    #[serde(with = "common_utils::custom_serde::iso8601::option")]
    pub session_expiry: Option<PrimitiveDateTime>,
    pub request_external_three_ds_authentication: Option<bool>,
    pub charges: Option<pii::SecretSerdeValue>,
    pub frm_metadata: Option<pii::SecretSerdeValue>,
    #[encrypt]
    pub customer_details: Option<Encryptable<Secret<Value>>>,
    #[encrypt]
    pub billing_details: Option<Encryptable<Secret<Value>>>,
    pub merchant_order_reference_id: Option<String>,
    #[encrypt]
    pub shipping_details: Option<Encryptable<Secret<Value>>>,
    pub is_payment_processor_token_flow: Option<bool>,
    pub organization_id: id_type::OrganizationId,
    pub tax_details: Option<TaxDetails>,
    pub skip_external_tax_calculation: Option<bool>,
<<<<<<< HEAD
    pub platform_merchant_id: Option<id_type::MerchantId>,
=======
    pub psd2_sca_exemption_type: Option<storage_enums::ScaExemptionType>,
>>>>>>> 707f48ce
}

impl PaymentIntent {
    #[cfg(feature = "v1")]
    pub fn get_id(&self) -> &id_type::PaymentId {
        &self.payment_id
    }

    #[cfg(feature = "v2")]
    pub fn get_id(&self) -> &id_type::GlobalPaymentId {
        &self.id
    }

    #[cfg(feature = "v2")]
    /// This is the url to which the customer will be redirected to, to complete the redirection flow
    pub fn create_start_redirection_url(
        &self,
        base_url: &str,
        publishable_key: String,
    ) -> CustomResult<url::Url, errors::api_error_response::ApiErrorResponse> {
        let start_redirection_url = &format!(
            "{}/v2/payments/{}/start_redirection?publishable_key={}&profile_id={}",
            base_url,
            self.get_id().get_string_repr(),
            publishable_key,
            self.profile_id.get_string_repr()
        );
        url::Url::parse(start_redirection_url)
            .change_context(errors::api_error_response::ApiErrorResponse::InternalServerError)
            .attach_printable("Error creating start redirection url")
    }

    #[cfg(feature = "v2")]
    /// This is the url to which the customer will be redirected to, after completing the redirection flow
    pub fn create_finish_redirection_url(
        &self,
        base_url: &str,
        publishable_key: &str,
    ) -> CustomResult<url::Url, errors::api_error_response::ApiErrorResponse> {
        let finish_redirection_url = format!(
            "{base_url}/v2/payments/{}/finish_redirection/{publishable_key}/{}",
            self.id.get_string_repr(),
            self.profile_id.get_string_repr()
        );

        url::Url::parse(&finish_redirection_url)
            .change_context(errors::api_error_response::ApiErrorResponse::InternalServerError)
            .attach_printable("Error creating finish redirection url")
    }
}

#[cfg(feature = "v2")]
#[derive(Clone, Debug, PartialEq, Copy, serde::Serialize)]
pub enum TaxCalculationOverride {
    /// Skip calling the external tax provider
    Skip,
    /// Calculate tax by calling the external tax provider
    Calculate,
}

#[cfg(feature = "v2")]
#[derive(Clone, Debug, PartialEq, Copy, serde::Serialize)]
pub enum SurchargeCalculationOverride {
    /// Skip calculating surcharge
    Skip,
    /// Calculate surcharge
    Calculate,
}

#[cfg(feature = "v2")]
impl From<Option<bool>> for TaxCalculationOverride {
    fn from(value: Option<bool>) -> Self {
        match value {
            Some(true) => Self::Calculate,
            _ => Self::Skip,
        }
    }
}

#[cfg(feature = "v2")]
impl From<Option<bool>> for SurchargeCalculationOverride {
    fn from(value: Option<bool>) -> Self {
        match value {
            Some(true) => Self::Calculate,
            _ => Self::Skip,
        }
    }
}

#[cfg(feature = "v2")]
#[derive(Clone, Debug, PartialEq, serde::Serialize)]
pub struct AmountDetails {
    /// The amount of the order in the lowest denomination of currency
    pub order_amount: MinorUnit,
    /// The currency of the order
    pub currency: common_enums::Currency,
    /// The shipping cost of the order. This has to be collected from the merchant
    pub shipping_cost: Option<MinorUnit>,
    /// Tax details related to the order. This will be calculated by the external tax provider
    pub tax_details: Option<TaxDetails>,
    /// The action to whether calculate tax by calling external tax provider or not
    pub skip_external_tax_calculation: TaxCalculationOverride,
    /// The action to whether calculate surcharge or not
    pub skip_surcharge_calculation: SurchargeCalculationOverride,
    /// The surcharge amount to be added to the order, collected from the merchant
    pub surcharge_amount: Option<MinorUnit>,
    /// tax on surcharge amount
    pub tax_on_surcharge: Option<MinorUnit>,
    /// The total amount captured for the order. This is the sum of all the captured amounts for the order.
    /// For automatic captures, this will be the same as net amount for the order
    pub amount_captured: Option<MinorUnit>,
}

#[cfg(feature = "v2")]
impl AmountDetails {
    /// Get the action to whether calculate surcharge or not as a boolean value
    fn get_surcharge_action_as_bool(&self) -> bool {
        match self.skip_surcharge_calculation {
            SurchargeCalculationOverride::Skip => false,
            SurchargeCalculationOverride::Calculate => true,
        }
    }

    /// Get the action to whether calculate external tax or not as a boolean value
    fn get_external_tax_action_as_bool(&self) -> bool {
        match self.skip_external_tax_calculation {
            TaxCalculationOverride::Skip => false,
            TaxCalculationOverride::Calculate => true,
        }
    }

    /// Calculate the net amount for the order
    pub fn calculate_net_amount(&self) -> MinorUnit {
        self.order_amount
            + self.shipping_cost.unwrap_or(MinorUnit::zero())
            + self.surcharge_amount.unwrap_or(MinorUnit::zero())
            + self.tax_on_surcharge.unwrap_or(MinorUnit::zero())
    }

    pub fn create_attempt_amount_details(
        &self,
        confirm_intent_request: &api_models::payments::PaymentsConfirmIntentRequest,
    ) -> payment_attempt::AttemptAmountDetails {
        let net_amount = self.calculate_net_amount();

        let surcharge_amount = match self.skip_surcharge_calculation {
            SurchargeCalculationOverride::Skip => self.surcharge_amount,
            SurchargeCalculationOverride::Calculate => None,
        };

        let tax_on_surcharge = match self.skip_surcharge_calculation {
            SurchargeCalculationOverride::Skip => self.tax_on_surcharge,
            SurchargeCalculationOverride::Calculate => None,
        };

        let order_tax_amount = match self.skip_external_tax_calculation {
            TaxCalculationOverride::Skip => self.tax_details.as_ref().and_then(|tax_details| {
                tax_details.get_tax_amount(confirm_intent_request.payment_method_subtype)
            }),
            TaxCalculationOverride::Calculate => None,
        };

        payment_attempt::AttemptAmountDetails {
            net_amount,
            amount_to_capture: None,
            surcharge_amount,
            tax_on_surcharge,
            // This will be updated when we receive response from the connector
            amount_capturable: MinorUnit::zero(),
            shipping_cost: self.shipping_cost,
            order_tax_amount,
        }
    }
}

#[cfg(feature = "v2")]
#[derive(Clone, Debug, PartialEq, serde::Serialize, ToEncryption)]
pub struct PaymentIntent {
    /// The global identifier for the payment intent. This is generated by the system.
    /// The format of the global id is `{cell_id:5}_pay_{time_ordered_uuid:32}`.
    pub id: id_type::GlobalPaymentId,
    /// The identifier for the merchant. This is automatically derived from the api key used to create the payment.
    pub merchant_id: id_type::MerchantId,
    /// The status of payment intent.
    pub status: storage_enums::IntentStatus,
    /// The amount related details of the payment
    pub amount_details: AmountDetails,
    /// The total amount captured for the order. This is the sum of all the captured amounts for the order.
    pub amount_captured: Option<MinorUnit>,
    /// The identifier for the customer. This is the identifier for the customer in the merchant's system.
    pub customer_id: Option<id_type::CustomerId>,
    /// The description of the order. This will be passed to connectors which support description.
    pub description: Option<common_utils::types::Description>,
    /// The return url for the payment. This is the url to which the user will be redirected after the payment is completed.
    pub return_url: Option<common_utils::types::Url>,
    /// The metadata for the payment intent. This is the metadata that will be passed to the connectors.
    pub metadata: Option<pii::SecretSerdeValue>,
    /// The statement descriptor for the order, this will be displayed in the user's bank statement.
    pub statement_descriptor: Option<common_utils::types::StatementDescriptor>,
    /// The time at which the order was created
    #[serde(with = "common_utils::custom_serde::iso8601")]
    pub created_at: PrimitiveDateTime,
    /// The time at which the order was last modified
    #[serde(with = "common_utils::custom_serde::iso8601")]
    pub modified_at: PrimitiveDateTime,
    #[serde(with = "common_utils::custom_serde::iso8601::option")]
    pub last_synced: Option<PrimitiveDateTime>,
    pub setup_future_usage: storage_enums::FutureUsage,
    /// The client secret that is generated for the payment. This is used to authenticate the payment from client facing apis.
    pub client_secret: common_utils::types::ClientSecret,
    /// The active attempt for the payment intent. This is the payment attempt that is currently active for the payment intent.
    pub active_attempt_id: Option<id_type::GlobalAttemptId>,
    /// The order details for the payment.
    pub order_details: Option<Vec<Secret<OrderDetailsWithAmount>>>,
    /// This is the list of payment method types that are allowed for the payment intent.
    /// This field allows the merchant to restrict the payment methods that can be used for the payment intent.
    pub allowed_payment_method_types: Option<Vec<common_enums::PaymentMethodType>>,
    /// This metadata contains details about
    pub connector_metadata: Option<pii::SecretSerdeValue>,
    pub feature_metadata: Option<FeatureMetadata>,
    /// Number of attempts that have been made for the order
    pub attempt_count: i16,
    /// The profile id for the payment.
    pub profile_id: id_type::ProfileId,
    /// The payment link id for the payment. This is generated only if `enable_payment_link` is set to true.
    pub payment_link_id: Option<String>,
    /// This Denotes the action(approve or reject) taken by merchant in case of manual review.
    /// Manual review can occur when the transaction is marked as risky by the frm_processor, payment processor or when there is underpayment/over payment incase of crypto payment
    pub frm_merchant_decision: Option<common_enums::MerchantDecision>,
    /// Denotes the last instance which updated the payment
    pub updated_by: String,
    /// Denotes whether merchant requested for incremental authorization to be enabled for this payment.
    pub request_incremental_authorization: storage_enums::RequestIncrementalAuthorization,
    /// Denotes the number of authorizations that have been made for the payment.
    pub authorization_count: Option<i32>,
    /// Denotes the client secret expiry for the payment. This is the time at which the client secret will expire.
    #[serde(with = "common_utils::custom_serde::iso8601")]
    pub session_expiry: PrimitiveDateTime,
    /// Denotes whether merchant requested for 3ds authentication to be enabled for this payment.
    pub request_external_three_ds_authentication: common_enums::External3dsAuthenticationRequest,
    /// Metadata related to fraud and risk management
    pub frm_metadata: Option<pii::SecretSerdeValue>,
    /// The details of the customer in a denormalized form. Only a subset of fields are stored.
    #[encrypt]
    pub customer_details: Option<Encryptable<Secret<Value>>>,
    /// The reference id for the order in the merchant's system. This value can be passed by the merchant.
    pub merchant_reference_id: Option<id_type::PaymentReferenceId>,
    /// The billing address for the order in a denormalized form.
    #[encrypt(ty = Value)]
    pub billing_address: Option<Encryptable<Address>>,
    /// The shipping address for the order in a denormalized form.
    #[encrypt(ty = Value)]
    pub shipping_address: Option<Encryptable<Address>>,
    /// Capture method for the payment
    pub capture_method: storage_enums::CaptureMethod,
    /// Authentication type that is requested by the merchant for this payment.
    pub authentication_type: common_enums::AuthenticationType,
    /// This contains the pre routing results that are done when routing is done during listing the payment methods.
    pub prerouting_algorithm: Option<Value>,
    /// The organization id for the payment. This is derived from the merchant account
    pub organization_id: id_type::OrganizationId,
    /// Denotes the request by the merchant whether to enable a payment link for this payment.
    pub enable_payment_link: common_enums::EnablePaymentLinkRequest,
    /// Denotes the request by the merchant whether to apply MIT exemption for this payment
    pub apply_mit_exemption: common_enums::MitExemptionRequest,
    /// Denotes whether the customer is present during the payment flow. This information may be used for 3ds authentication
    pub customer_present: common_enums::PresenceOfCustomerDuringPayment,
    /// Denotes the override for payment link configuration
    pub payment_link_config: Option<diesel_models::PaymentLinkConfigRequestForPayments>,
    /// The straight through routing algorithm id that is used for this payment. This overrides the default routing algorithm that is configured in business profile.
    pub routing_algorithm_id: Option<id_type::RoutingId>,
}

#[cfg(feature = "v2")]
impl PaymentIntent {
    fn get_request_incremental_authorization_value(
        request: &api_models::payments::PaymentsCreateIntentRequest,
    ) -> CustomResult<
        common_enums::RequestIncrementalAuthorization,
        errors::api_error_response::ApiErrorResponse,
    > {
        request.request_incremental_authorization
            .map(|request_incremental_authorization| {
                if request_incremental_authorization == common_enums::RequestIncrementalAuthorization::True {
                    if request.capture_method == Some(common_enums::CaptureMethod::Automatic) {
                        Err(errors::api_error_response::ApiErrorResponse::InvalidRequestData { message: "incremental authorization is not supported when capture_method is automatic".to_owned() })?
                    }
                    Ok(common_enums::RequestIncrementalAuthorization::True)
                } else {
                    Ok(common_enums::RequestIncrementalAuthorization::False)
                }
            })
            .unwrap_or(Ok(common_enums::RequestIncrementalAuthorization::default()))
    }

    /// Check if the client secret is associated with the payment and if it has been expired
    pub fn validate_client_secret(
        &self,
        client_secret: &common_utils::types::ClientSecret,
    ) -> Result<(), errors::api_error_response::ApiErrorResponse> {
        common_utils::fp_utils::when(self.client_secret != *client_secret, || {
            Err(errors::api_error_response::ApiErrorResponse::ClientSecretInvalid)
        })?;

        common_utils::fp_utils::when(self.session_expiry < common_utils::date_time::now(), || {
            Err(errors::api_error_response::ApiErrorResponse::ClientSecretExpired)
        })?;

        Ok(())
    }

    pub async fn create_domain_model_from_request(
        payment_id: &id_type::GlobalPaymentId,
        merchant_account: &merchant_account::MerchantAccount,
        profile: &business_profile::Profile,
        request: api_models::payments::PaymentsCreateIntentRequest,
        decrypted_payment_intent: DecryptedPaymentIntent,
    ) -> CustomResult<Self, errors::api_error_response::ApiErrorResponse> {
        let connector_metadata = request
            .get_connector_metadata_as_value()
            .change_context(errors::api_error_response::ApiErrorResponse::InternalServerError)
            .attach_printable("Error getting connector metadata as value")?;
        let request_incremental_authorization =
            Self::get_request_incremental_authorization_value(&request)?;
        let allowed_payment_method_types = request.allowed_payment_method_types;

        let session_expiry =
            common_utils::date_time::now().saturating_add(time::Duration::seconds(
                request.session_expiry.map(i64::from).unwrap_or(
                    profile
                        .session_expiry
                        .unwrap_or(common_utils::consts::DEFAULT_SESSION_EXPIRY),
                ),
            ));
        let client_secret = payment_id.generate_client_secret();
        let order_details = request.order_details.map(|order_details| {
            order_details
                .into_iter()
                .map(|order_detail| Secret::new(OrderDetailsWithAmount::convert_from(order_detail)))
                .collect()
        });
        Ok(Self {
            id: payment_id.clone(),
            merchant_id: merchant_account.get_id().clone(),
            // Intent status would be RequiresPaymentMethod because we are creating a new payment intent
            status: common_enums::IntentStatus::RequiresPaymentMethod,
            amount_details: AmountDetails::from(request.amount_details),
            amount_captured: None,
            customer_id: request.customer_id,
            description: request.description,
            return_url: request.return_url,
            metadata: request.metadata,
            statement_descriptor: request.statement_descriptor,
            created_at: common_utils::date_time::now(),
            modified_at: common_utils::date_time::now(),
            last_synced: None,
            setup_future_usage: request.setup_future_usage.unwrap_or_default(),
            client_secret,
            active_attempt_id: None,
            order_details,
            allowed_payment_method_types,
            connector_metadata,
            feature_metadata: request.feature_metadata.map(FeatureMetadata::convert_from),
            // Attempt count is 0 in create intent as no attempt is made yet
            attempt_count: 0,
            profile_id: profile.get_id().clone(),
            payment_link_id: None,
            frm_merchant_decision: None,
            updated_by: merchant_account.storage_scheme.to_string(),
            request_incremental_authorization,
            // Authorization count is 0 in create intent as no authorization is made yet
            authorization_count: Some(0),
            session_expiry,
            request_external_three_ds_authentication: request
                .request_external_three_ds_authentication
                .unwrap_or_default(),
            frm_metadata: request.frm_metadata,
            customer_details: None,
            merchant_reference_id: request.merchant_reference_id,
            billing_address: decrypted_payment_intent
                .billing_address
                .as_ref()
                .map(|data| {
                    data.clone()
                        .deserialize_inner_value(|value| value.parse_value("Address"))
                })
                .transpose()
                .change_context(errors::api_error_response::ApiErrorResponse::InternalServerError)
                .attach_printable("Unable to decode billing address")?,
            shipping_address: decrypted_payment_intent
                .shipping_address
                .as_ref()
                .map(|data| {
                    data.clone()
                        .deserialize_inner_value(|value| value.parse_value("Address"))
                })
                .transpose()
                .change_context(errors::api_error_response::ApiErrorResponse::InternalServerError)
                .attach_printable("Unable to decode shipping address")?,
            capture_method: request.capture_method.unwrap_or_default(),
            authentication_type: request.authentication_type.unwrap_or_default(),
            prerouting_algorithm: None,
            organization_id: merchant_account.organization_id.clone(),
            enable_payment_link: request.payment_link_enabled.unwrap_or_default(),
            apply_mit_exemption: request.apply_mit_exemption.unwrap_or_default(),
            customer_present: request.customer_present.unwrap_or_default(),
            payment_link_config: request
                .payment_link_config
                .map(ApiModelToDieselModelConvertor::convert_from),
            routing_algorithm_id: request.routing_algorithm_id,
        })
    }
}

#[cfg(feature = "v1")]
#[derive(Default, Debug, Clone)]
pub struct HeaderPayload {
    pub payment_confirm_source: Option<common_enums::PaymentSource>,
    pub client_source: Option<String>,
    pub client_version: Option<String>,
    pub x_hs_latency: Option<bool>,
    pub browser_name: Option<common_enums::BrowserName>,
    pub x_client_platform: Option<common_enums::ClientPlatform>,
    pub x_merchant_domain: Option<String>,
    pub locale: Option<String>,
    pub x_app_id: Option<String>,
    pub x_redirect_uri: Option<String>,
}

// TODO: uncomment fields as necessary
#[cfg(feature = "v2")]
#[derive(Default, Debug, Clone)]
pub struct HeaderPayload {
    /// The source with which the payment is confirmed.
    pub payment_confirm_source: Option<common_enums::PaymentSource>,
    // pub client_source: Option<String>,
    // pub client_version: Option<String>,
    pub x_hs_latency: Option<bool>,
    pub browser_name: Option<common_enums::BrowserName>,
    pub x_client_platform: Option<common_enums::ClientPlatform>,
    pub x_merchant_domain: Option<String>,
    pub locale: Option<String>,
    pub x_app_id: Option<String>,
    pub x_redirect_uri: Option<String>,
    pub client_secret: Option<common_utils::types::ClientSecret>,
}

impl HeaderPayload {
    pub fn with_source(payment_confirm_source: common_enums::PaymentSource) -> Self {
        Self {
            payment_confirm_source: Some(payment_confirm_source),
            ..Default::default()
        }
    }
}

#[cfg(feature = "v2")]
#[derive(Clone)]
pub struct PaymentIntentData<F>
where
    F: Clone,
{
    pub flow: PhantomData<F>,
    pub payment_intent: PaymentIntent,
    pub sessions_token: Vec<SessionToken>,
}

// TODO: Check if this can be merged with existing payment data
#[cfg(feature = "v2")]
#[derive(Clone)]
pub struct PaymentConfirmData<F>
where
    F: Clone,
{
    pub flow: PhantomData<F>,
    pub payment_intent: PaymentIntent,
    pub payment_attempt: PaymentAttempt,
    pub payment_method_data: Option<payment_method_data::PaymentMethodData>,
}

#[cfg(feature = "v2")]
#[derive(Clone)]
pub struct PaymentStatusData<F>
where
    F: Clone,
{
    pub flow: PhantomData<F>,
    pub payment_intent: PaymentIntent,
    pub payment_attempt: Option<PaymentAttempt>,
    /// Should the payment status be synced with connector
    /// This will depend on the payment status and the force sync flag in the request
    pub should_sync_with_connector: bool,
}

#[cfg(feature = "v2")]
impl<F> PaymentStatusData<F>
where
    F: Clone,
{
    pub fn get_payment_id(&self) -> &id_type::GlobalPaymentId {
        &self.payment_intent.id
    }
}<|MERGE_RESOLUTION|>--- conflicted
+++ resolved
@@ -103,11 +103,8 @@
     pub organization_id: id_type::OrganizationId,
     pub tax_details: Option<TaxDetails>,
     pub skip_external_tax_calculation: Option<bool>,
-<<<<<<< HEAD
+    pub psd2_sca_exemption_type: Option<storage_enums::ScaExemptionType>,
     pub platform_merchant_id: Option<id_type::MerchantId>,
-=======
-    pub psd2_sca_exemption_type: Option<storage_enums::ScaExemptionType>,
->>>>>>> 707f48ce
 }
 
 impl PaymentIntent {
