--- conflicted
+++ resolved
@@ -42,12 +42,8 @@
 #[cfg(feature = "v2")]
 use crate::{
     address::Address, business_profile, customer, errors, merchant_account,
-<<<<<<< HEAD
-    merchant_connector_account, payment_address, payment_method_data, revenue_recovery, routing,
-=======
-    merchant_connector_account, merchant_context, payment_address, payment_method_data, routing,
->>>>>>> 212ac270
-    ApiModelToDieselModelConvertor,
+    merchant_connector_account, merchant_context, payment_address, payment_method_data,
+    revenue_recovery, routing, ApiModelToDieselModelConvertor,
 };
 #[cfg(feature = "v1")]
 use crate::{payment_method_data, RemoteStorageObject};
