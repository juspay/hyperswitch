--- conflicted
+++ resolved
@@ -424,27 +424,6 @@
             .and_then(|metadata| metadata.get_payment_method_type())
     }
 
-<<<<<<< HEAD
-    pub fn set_payment_connector_transmission(
-        &self,
-        feature_metadata: Option<FeatureMetadata>,
-        status: bool,
-    ) -> Option<Box<FeatureMetadata>> {
-        feature_metadata.map(|fm| {
-            let mut updated_metadata = fm;
-            if let Some(ref mut rrm) = updated_metadata.payment_revenue_recovery_metadata {
-                rrm.payment_connector_transmission = if status {
-                    common_enums::PaymentConnectorTransmission::ConnectorCallUnsuccessful
-                } else {
-                    common_enums::PaymentConnectorTransmission::ConnectorCallSucceeded
-                };
-            }
-            Box::new(updated_metadata)
-        })
-    }
-
-=======
->>>>>>> aa337eee
     pub fn get_connector_customer_id_from_feature_metadata(&self) -> Option<String> {
         self.feature_metadata
             .as_ref()
