--- conflicted
+++ resolved
@@ -72,7 +72,7 @@
     pub is_payment_processor_token_flow: Option<bool>,
     pub organization_id: id_type::OrganizationId,
     pub tax_details: Option<TaxDetails>,
-<<<<<<< HEAD
+    pub skip_external_tax_calculation: Option<bool>,
 }
 
 impl PaymentIntent {
@@ -147,7 +147,4 @@
     pub surcharge_amount: Option<MinorUnit>,
     pub tax_on_surcharge: Option<MinorUnit>,
     pub organization_id: id_type::OrganizationId,
-=======
-    pub skip_external_tax_calculation: Option<bool>,
->>>>>>> 74ec3f3d
 }