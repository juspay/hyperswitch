--- conflicted
+++ resolved
@@ -290,11 +290,7 @@
     pub setup_future_usage: storage_enums::FutureUsage,
     /// The client secret that is generated for the payment. This is used to authenticate the payment from client facing apis.
     pub client_secret: common_utils::types::ClientSecret,
-<<<<<<< HEAD
     /// The active attempt for the payment intent. This is the payment attempt that is currently active for the payment intent.
-=======
-    /// The active attempt id for the payment intent. This is the payment attempt that is currently active for the payment intent.
->>>>>>> ce95b653
     pub active_attempt_id: Option<id_type::GlobalAttemptId>,
     /// The order details for the payment.
     pub order_details: Option<Vec<Secret<OrderDetailsWithAmount>>>,
