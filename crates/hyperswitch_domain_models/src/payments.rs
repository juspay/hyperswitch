--- conflicted
+++ resolved
@@ -2,11 +2,9 @@
 use std::marker::PhantomData;
 
 #[cfg(feature = "v2")]
-<<<<<<< HEAD
 use api_models::payments::{Address, SessionToken};
-=======
+#[cfg(feature = "v2")]
 use common_utils::ext_traits::ValueExt;
->>>>>>> d4b482c2
 use common_utils::{
     self,
     crypto::Encryptable,
