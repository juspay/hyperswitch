#[cfg(feature = "v2")]
use std::marker::PhantomData;

#[cfg(feature = "v2")]
use api_models::payments::SessionToken;
use common_types::primitive_wrappers::{
    AlwaysRequestExtendedAuthorization, RequestExtendedAuthorizationBool,
};
#[cfg(feature = "v2")]
use common_utils::ext_traits::OptionExt;
use common_utils::{
    self,
    crypto::Encryptable,
    encryption::Encryption,
    errors::CustomResult,
    ext_traits::ValueExt,
    id_type, pii,
    types::{keymanager::ToEncryptable, CreatedBy, MinorUnit},
};
use diesel_models::payment_intent::TaxDetails;
#[cfg(feature = "v2")]
use error_stack::ResultExt;
use masking::Secret;
#[cfg(feature = "v2")]
use payment_intent::PaymentIntentUpdate;
use router_derive::ToEncryption;
use rustc_hash::FxHashMap;
use serde_json::Value;
use time::PrimitiveDateTime;

pub mod payment_attempt;
pub mod payment_intent;

use common_enums as storage_enums;
#[cfg(feature = "v2")]
use diesel_models::{
    ephemeral_key,
    types::{FeatureMetadata, OrderDetailsWithAmount},
};

use self::payment_attempt::PaymentAttempt;
#[cfg(feature = "v2")]
use crate::{
    address::Address, business_profile, customer, errors, merchant_account,
    merchant_connector_account, merchant_context, payment_address, payment_method_data, routing,
    ApiModelToDieselModelConvertor,
};
#[cfg(feature = "v1")]
use crate::{payment_method_data, RemoteStorageObject};

#[cfg(feature = "v1")]
#[derive(Clone, Debug, PartialEq, serde::Serialize, ToEncryption)]
pub struct PaymentIntent {
    pub payment_id: id_type::PaymentId,
    pub merchant_id: id_type::MerchantId,
    pub status: storage_enums::IntentStatus,
    pub amount: MinorUnit,
    pub shipping_cost: Option<MinorUnit>,
    pub currency: Option<storage_enums::Currency>,
    pub amount_captured: Option<MinorUnit>,
    pub customer_id: Option<id_type::CustomerId>,
    pub description: Option<String>,
    pub return_url: Option<String>,
    pub metadata: Option<Value>,
    pub connector_id: Option<String>,
    pub shipping_address_id: Option<String>,
    pub billing_address_id: Option<String>,
    pub statement_descriptor_name: Option<String>,
    pub statement_descriptor_suffix: Option<String>,
    #[serde(with = "common_utils::custom_serde::iso8601")]
    pub created_at: PrimitiveDateTime,
    #[serde(with = "common_utils::custom_serde::iso8601")]
    pub modified_at: PrimitiveDateTime,
    #[serde(with = "common_utils::custom_serde::iso8601::option")]
    pub last_synced: Option<PrimitiveDateTime>,
    pub setup_future_usage: Option<storage_enums::FutureUsage>,
    pub off_session: Option<bool>,
    pub client_secret: Option<String>,
    pub active_attempt: RemoteStorageObject<PaymentAttempt>,
    pub business_country: Option<storage_enums::CountryAlpha2>,
    pub business_label: Option<String>,
    pub order_details: Option<Vec<pii::SecretSerdeValue>>,
    pub allowed_payment_method_types: Option<Value>,
    pub connector_metadata: Option<Value>,
    pub feature_metadata: Option<Value>,
    pub attempt_count: i16,
    pub profile_id: Option<id_type::ProfileId>,
    pub payment_link_id: Option<String>,
    // Denotes the action(approve or reject) taken by merchant in case of manual review.
    // Manual review can occur when the transaction is marked as risky by the frm_processor, payment processor or when there is underpayment/over payment incase of crypto payment
    pub merchant_decision: Option<String>,
    pub payment_confirm_source: Option<storage_enums::PaymentSource>,

    pub updated_by: String,
    pub surcharge_applicable: Option<bool>,
    pub request_incremental_authorization: Option<storage_enums::RequestIncrementalAuthorization>,
    pub incremental_authorization_allowed: Option<bool>,
    pub authorization_count: Option<i32>,
    pub fingerprint_id: Option<String>,
    #[serde(with = "common_utils::custom_serde::iso8601::option")]
    pub session_expiry: Option<PrimitiveDateTime>,
    pub request_external_three_ds_authentication: Option<bool>,
    pub split_payments: Option<common_types::payments::SplitPaymentsRequest>,
    pub frm_metadata: Option<pii::SecretSerdeValue>,
    #[encrypt]
    pub customer_details: Option<Encryptable<Secret<Value>>>,
    #[encrypt]
    pub billing_details: Option<Encryptable<Secret<Value>>>,
    pub merchant_order_reference_id: Option<String>,
    #[encrypt]
    pub shipping_details: Option<Encryptable<Secret<Value>>>,
    pub is_payment_processor_token_flow: Option<bool>,
    pub organization_id: id_type::OrganizationId,
    pub tax_details: Option<TaxDetails>,
    pub skip_external_tax_calculation: Option<bool>,
    pub request_extended_authorization: Option<RequestExtendedAuthorizationBool>,
    pub psd2_sca_exemption_type: Option<storage_enums::ScaExemptionType>,
    pub processor_merchant_id: id_type::MerchantId,
    pub created_by: Option<CreatedBy>,
    pub force_3ds_challenge: Option<bool>,
    pub force_3ds_challenge_trigger: Option<bool>,
}

impl PaymentIntent {
    #[cfg(feature = "v1")]
    pub fn get_id(&self) -> &id_type::PaymentId {
        &self.payment_id
    }

    #[cfg(feature = "v2")]
    pub fn get_id(&self) -> &id_type::GlobalPaymentId {
        &self.id
    }

    #[cfg(feature = "v2")]
    /// This is the url to which the customer will be redirected to, to complete the redirection flow
    pub fn create_start_redirection_url(
        &self,
        base_url: &str,
        publishable_key: String,
    ) -> CustomResult<url::Url, errors::api_error_response::ApiErrorResponse> {
        let start_redirection_url = &format!(
            "{}/v2/payments/{}/start-redirection?publishable_key={}&profile_id={}",
            base_url,
            self.get_id().get_string_repr(),
            publishable_key,
            self.profile_id.get_string_repr()
        );
        url::Url::parse(start_redirection_url)
            .change_context(errors::api_error_response::ApiErrorResponse::InternalServerError)
            .attach_printable("Error creating start redirection url")
    }
    #[cfg(feature = "v1")]
    pub fn get_request_extended_authorization_bool_if_connector_supports(
        &self,
        connector: common_enums::connector_enums::Connector,
        always_request_extended_authorization_optional: Option<AlwaysRequestExtendedAuthorization>,
        payment_method_optional: Option<common_enums::PaymentMethod>,
        payment_method_type_optional: Option<common_enums::PaymentMethodType>,
    ) -> Option<RequestExtendedAuthorizationBool> {
        use router_env::logger;

        let is_extended_authorization_supported_by_connector = || {
            let supported_pms = connector.get_payment_methods_supporting_extended_authorization();
            let supported_pmts =
                connector.get_payment_method_types_supporting_extended_authorization();
            // check if payment method or payment method type is supported by the connector
            logger::info!(
                "Extended Authentication Connector:{:?}, Supported payment methods: {:?}, Supported payment method types: {:?}, Payment method Selected: {:?}, Payment method type Selected: {:?}",
                connector,
                supported_pms,
                supported_pmts,
                payment_method_optional,
                payment_method_type_optional
            );
            match (payment_method_optional, payment_method_type_optional) {
                (Some(payment_method), Some(payment_method_type)) => {
                    supported_pms.contains(&payment_method)
                        && supported_pmts.contains(&payment_method_type)
                }
                (Some(payment_method), None) => supported_pms.contains(&payment_method),
                (None, Some(payment_method_type)) => supported_pmts.contains(&payment_method_type),
                (None, None) => false,
            }
        };
        let intent_request_extended_authorization_optional = self.request_extended_authorization;
        if always_request_extended_authorization_optional.is_some_and(
            |always_request_extended_authorization| *always_request_extended_authorization,
        ) || intent_request_extended_authorization_optional.is_some_and(
            |intent_request_extended_authorization| *intent_request_extended_authorization,
        ) {
            Some(is_extended_authorization_supported_by_connector())
        } else {
            None
        }
        .map(RequestExtendedAuthorizationBool::from)
    }

    #[cfg(feature = "v2")]
    /// This is the url to which the customer will be redirected to, after completing the redirection flow
    pub fn create_finish_redirection_url(
        &self,
        base_url: &str,
        publishable_key: &str,
    ) -> CustomResult<url::Url, errors::api_error_response::ApiErrorResponse> {
        let finish_redirection_url = format!(
            "{base_url}/v2/payments/{}/finish-redirection/{publishable_key}/{}",
            self.id.get_string_repr(),
            self.profile_id.get_string_repr()
        );

        url::Url::parse(&finish_redirection_url)
            .change_context(errors::api_error_response::ApiErrorResponse::InternalServerError)
            .attach_printable("Error creating finish redirection url")
    }

    pub fn parse_and_get_metadata<T>(
        &self,
        type_name: &'static str,
    ) -> CustomResult<Option<T>, common_utils::errors::ParsingError>
    where
        T: for<'de> masking::Deserialize<'de>,
    {
        self.metadata
            .clone()
            .map(|metadata| metadata.parse_value(type_name))
            .transpose()
    }

    #[cfg(feature = "v1")]
    pub fn merge_metadata(
        &self,
        request_metadata: Value,
    ) -> Result<Value, common_utils::errors::ParsingError> {
        if !request_metadata.is_null() {
            match (&self.metadata, &request_metadata) {
                (Some(Value::Object(existing_map)), Value::Object(req_map)) => {
                    let mut merged = existing_map.clone();
                    merged.extend(req_map.clone());
                    Ok(Value::Object(merged))
                }
                (None, Value::Object(_)) => Ok(request_metadata),
                _ => {
                    router_env::logger::error!(
                        "Expected metadata to be an object, got: {:?}",
                        request_metadata
                    );
                    Err(common_utils::errors::ParsingError::UnknownError)
                }
            }
        } else {
            router_env::logger::error!("Metadata does not contain any key");
            Err(common_utils::errors::ParsingError::UnknownError)
        }
    }
}

#[cfg(feature = "v2")]
#[derive(Clone, Debug, PartialEq, serde::Serialize)]
pub struct AmountDetails {
    /// The amount of the order in the lowest denomination of currency
    pub order_amount: MinorUnit,
    /// The currency of the order
    pub currency: common_enums::Currency,
    /// The shipping cost of the order. This has to be collected from the merchant
    pub shipping_cost: Option<MinorUnit>,
    /// Tax details related to the order. This will be calculated by the external tax provider
    pub tax_details: Option<TaxDetails>,
    /// The action to whether calculate tax by calling external tax provider or not
    pub skip_external_tax_calculation: common_enums::TaxCalculationOverride,
    /// The action to whether calculate surcharge or not
    pub skip_surcharge_calculation: common_enums::SurchargeCalculationOverride,
    /// The surcharge amount to be added to the order, collected from the merchant
    pub surcharge_amount: Option<MinorUnit>,
    /// tax on surcharge amount
    pub tax_on_surcharge: Option<MinorUnit>,
    /// The total amount captured for the order. This is the sum of all the captured amounts for the order.
    /// For automatic captures, this will be the same as net amount for the order
    pub amount_captured: Option<MinorUnit>,
}

#[cfg(feature = "v2")]
impl AmountDetails {
    /// Get the action to whether calculate surcharge or not as a boolean value
    fn get_surcharge_action_as_bool(&self) -> bool {
        self.skip_surcharge_calculation.as_bool()
    }

    /// Get the action to whether calculate external tax or not as a boolean value
    fn get_external_tax_action_as_bool(&self) -> bool {
        self.skip_external_tax_calculation.as_bool()
    }

    /// Calculate the net amount for the order
    pub fn calculate_net_amount(&self) -> MinorUnit {
        self.order_amount
            + self.shipping_cost.unwrap_or(MinorUnit::zero())
            + self.surcharge_amount.unwrap_or(MinorUnit::zero())
            + self.tax_on_surcharge.unwrap_or(MinorUnit::zero())
    }

    pub fn create_attempt_amount_details(
        &self,
        confirm_intent_request: &api_models::payments::PaymentsConfirmIntentRequest,
    ) -> payment_attempt::AttemptAmountDetails {
        let net_amount = self.calculate_net_amount();

        let surcharge_amount = match self.skip_surcharge_calculation {
            common_enums::SurchargeCalculationOverride::Skip => self.surcharge_amount,
            common_enums::SurchargeCalculationOverride::Calculate => None,
        };

        let tax_on_surcharge = match self.skip_surcharge_calculation {
            common_enums::SurchargeCalculationOverride::Skip => self.tax_on_surcharge,
            common_enums::SurchargeCalculationOverride::Calculate => None,
        };

        let order_tax_amount = match self.skip_external_tax_calculation {
            common_enums::TaxCalculationOverride::Skip => {
                self.tax_details.as_ref().and_then(|tax_details| {
                    tax_details.get_tax_amount(Some(confirm_intent_request.payment_method_subtype))
                })
            }
            common_enums::TaxCalculationOverride::Calculate => None,
        };

        payment_attempt::AttemptAmountDetails::from(payment_attempt::AttemptAmountDetailsSetter {
            net_amount,
            amount_to_capture: None,
            surcharge_amount,
            tax_on_surcharge,
            // This will be updated when we receive response from the connector
            amount_capturable: MinorUnit::zero(),
            shipping_cost: self.shipping_cost,
            order_tax_amount,
        })
    }

    pub fn proxy_create_attempt_amount_details(
        &self,
        _confirm_intent_request: &api_models::payments::ProxyPaymentsRequest,
    ) -> payment_attempt::AttemptAmountDetails {
        let net_amount = self.calculate_net_amount();

        let surcharge_amount = match self.skip_surcharge_calculation {
            common_enums::SurchargeCalculationOverride::Skip => self.surcharge_amount,
            common_enums::SurchargeCalculationOverride::Calculate => None,
        };

        let tax_on_surcharge = match self.skip_surcharge_calculation {
            common_enums::SurchargeCalculationOverride::Skip => self.tax_on_surcharge,
            common_enums::SurchargeCalculationOverride::Calculate => None,
        };

        let order_tax_amount = match self.skip_external_tax_calculation {
            common_enums::TaxCalculationOverride::Skip => self
                .tax_details
                .as_ref()
                .and_then(|tax_details| tax_details.get_tax_amount(None)),
            common_enums::TaxCalculationOverride::Calculate => None,
        };

        payment_attempt::AttemptAmountDetails::from(payment_attempt::AttemptAmountDetailsSetter {
            net_amount,
            amount_to_capture: None,
            surcharge_amount,
            tax_on_surcharge,
            // This will be updated when we receive response from the connector
            amount_capturable: MinorUnit::zero(),
            shipping_cost: self.shipping_cost,
            order_tax_amount,
        })
    }

    pub fn update_from_request(self, req: &api_models::payments::AmountDetailsUpdate) -> Self {
        Self {
            order_amount: req
                .order_amount()
                .unwrap_or(self.order_amount.into())
                .into(),
            currency: req.currency().unwrap_or(self.currency),
            shipping_cost: req.shipping_cost().or(self.shipping_cost),
            tax_details: req
                .order_tax_amount()
                .map(|order_tax_amount| TaxDetails {
                    default: Some(diesel_models::DefaultTax { order_tax_amount }),
                    payment_method_type: None,
                })
                .or(self.tax_details),
            skip_external_tax_calculation: req
                .skip_external_tax_calculation()
                .unwrap_or(self.skip_external_tax_calculation),
            skip_surcharge_calculation: req
                .skip_surcharge_calculation()
                .unwrap_or(self.skip_surcharge_calculation),
            surcharge_amount: req.surcharge_amount().or(self.surcharge_amount),
            tax_on_surcharge: req.tax_on_surcharge().or(self.tax_on_surcharge),
            amount_captured: self.amount_captured,
        }
    }
}

#[cfg(feature = "v2")]
#[derive(Clone, Debug, PartialEq, serde::Serialize, ToEncryption)]
pub struct PaymentIntent {
    /// The global identifier for the payment intent. This is generated by the system.
    /// The format of the global id is `{cell_id:5}_pay_{time_ordered_uuid:32}`.
    pub id: id_type::GlobalPaymentId,
    /// The identifier for the merchant. This is automatically derived from the api key used to create the payment.
    pub merchant_id: id_type::MerchantId,
    /// The status of payment intent.
    pub status: storage_enums::IntentStatus,
    /// The amount related details of the payment
    pub amount_details: AmountDetails,
    /// The total amount captured for the order. This is the sum of all the captured amounts for the order.
    pub amount_captured: Option<MinorUnit>,
    /// The identifier for the customer. This is the identifier for the customer in the merchant's system.
    pub customer_id: Option<id_type::GlobalCustomerId>,
    /// The description of the order. This will be passed to connectors which support description.
    pub description: Option<common_utils::types::Description>,
    /// The return url for the payment. This is the url to which the user will be redirected after the payment is completed.
    pub return_url: Option<common_utils::types::Url>,
    /// The metadata for the payment intent. This is the metadata that will be passed to the connectors.
    pub metadata: Option<pii::SecretSerdeValue>,
    /// The statement descriptor for the order, this will be displayed in the user's bank statement.
    pub statement_descriptor: Option<common_utils::types::StatementDescriptor>,
    /// The time at which the order was created
    #[serde(with = "common_utils::custom_serde::iso8601")]
    pub created_at: PrimitiveDateTime,
    /// The time at which the order was last modified
    #[serde(with = "common_utils::custom_serde::iso8601")]
    pub modified_at: PrimitiveDateTime,
    #[serde(with = "common_utils::custom_serde::iso8601::option")]
    pub last_synced: Option<PrimitiveDateTime>,
    pub setup_future_usage: storage_enums::FutureUsage,
    /// The active attempt for the payment intent. This is the payment attempt that is currently active for the payment intent.
    pub active_attempt_id: Option<id_type::GlobalAttemptId>,
    /// The order details for the payment.
    pub order_details: Option<Vec<Secret<OrderDetailsWithAmount>>>,
    /// This is the list of payment method types that are allowed for the payment intent.
    /// This field allows the merchant to restrict the payment methods that can be used for the payment intent.
    pub allowed_payment_method_types: Option<Vec<common_enums::PaymentMethodType>>,
    /// This metadata contains details about
    pub connector_metadata: Option<pii::SecretSerdeValue>,
    pub feature_metadata: Option<FeatureMetadata>,
    /// Number of attempts that have been made for the order
    pub attempt_count: i16,
    /// The profile id for the payment.
    pub profile_id: id_type::ProfileId,
    /// The payment link id for the payment. This is generated only if `enable_payment_link` is set to true.
    pub payment_link_id: Option<String>,
    /// This Denotes the action(approve or reject) taken by merchant in case of manual review.
    /// Manual review can occur when the transaction is marked as risky by the frm_processor, payment processor or when there is underpayment/over payment incase of crypto payment
    pub frm_merchant_decision: Option<common_enums::MerchantDecision>,
    /// Denotes the last instance which updated the payment
    pub updated_by: String,
    /// Denotes whether merchant requested for incremental authorization to be enabled for this payment.
    pub request_incremental_authorization: storage_enums::RequestIncrementalAuthorization,
    /// Denotes the number of authorizations that have been made for the payment.
    pub authorization_count: Option<i32>,
    /// Denotes the client secret expiry for the payment. This is the time at which the client secret will expire.
    #[serde(with = "common_utils::custom_serde::iso8601")]
    pub session_expiry: PrimitiveDateTime,
    /// Denotes whether merchant requested for 3ds authentication to be enabled for this payment.
    pub request_external_three_ds_authentication: common_enums::External3dsAuthenticationRequest,
    /// Metadata related to fraud and risk management
    pub frm_metadata: Option<pii::SecretSerdeValue>,
    /// The details of the customer in a denormalized form. Only a subset of fields are stored.
    #[encrypt]
    pub customer_details: Option<Encryptable<Secret<Value>>>,
    /// The reference id for the order in the merchant's system. This value can be passed by the merchant.
    pub merchant_reference_id: Option<id_type::PaymentReferenceId>,
    /// The billing address for the order in a denormalized form.
    #[encrypt(ty = Value)]
    pub billing_address: Option<Encryptable<Address>>,
    /// The shipping address for the order in a denormalized form.
    #[encrypt(ty = Value)]
    pub shipping_address: Option<Encryptable<Address>>,
    /// Capture method for the payment
    pub capture_method: storage_enums::CaptureMethod,
    /// Authentication type that is requested by the merchant for this payment.
    pub authentication_type: Option<common_enums::AuthenticationType>,
    /// This contains the pre routing results that are done when routing is done during listing the payment methods.
    pub prerouting_algorithm: Option<routing::PaymentRoutingInfo>,
    /// The organization id for the payment. This is derived from the merchant account
    pub organization_id: id_type::OrganizationId,
    /// Denotes the request by the merchant whether to enable a payment link for this payment.
    pub enable_payment_link: common_enums::EnablePaymentLinkRequest,
    /// Denotes the request by the merchant whether to apply MIT exemption for this payment
    pub apply_mit_exemption: common_enums::MitExemptionRequest,
    /// Denotes whether the customer is present during the payment flow. This information may be used for 3ds authentication
    pub customer_present: common_enums::PresenceOfCustomerDuringPayment,
    /// Denotes the override for payment link configuration
    pub payment_link_config: Option<diesel_models::PaymentLinkConfigRequestForPayments>,
    /// The straight through routing algorithm id that is used for this payment. This overrides the default routing algorithm that is configured in business profile.
    pub routing_algorithm_id: Option<id_type::RoutingId>,
    /// Split Payment Data
    pub split_payments: Option<common_types::payments::SplitPaymentsRequest>,

    pub force_3ds_challenge: Option<bool>,
    pub force_3ds_challenge_trigger: Option<bool>,
    /// merchant who owns the credentials of the processor, i.e. processor owner
    pub processor_merchant_id: id_type::MerchantId,
    /// merchantwho invoked the resource based api (identifier) and through what source (Api, Jwt(Dashboard))
    pub created_by: Option<CreatedBy>,
}

#[cfg(feature = "v2")]
impl PaymentIntent {
    fn get_payment_method_sub_type(&self) -> Option<common_enums::PaymentMethodType> {
        self.feature_metadata
            .as_ref()
            .and_then(|metadata| metadata.get_payment_method_sub_type())
    }

    fn get_payment_method_type(&self) -> Option<common_enums::PaymentMethod> {
        self.feature_metadata
            .as_ref()
            .and_then(|metadata| metadata.get_payment_method_type())
    }

    pub fn get_connector_customer_id_from_feature_metadata(&self) -> Option<String> {
        self.feature_metadata
            .as_ref()
            .and_then(|metadata| metadata.payment_revenue_recovery_metadata.as_ref())
            .map(|recovery_metadata| {
                recovery_metadata
                    .billing_connector_payment_details
                    .connector_customer_id
                    .clone()
            })
    }

    pub fn get_billing_merchant_connector_account_id(
        &self,
    ) -> Option<id_type::MerchantConnectorAccountId> {
        self.feature_metadata.as_ref().and_then(|feature_metadata| {
            feature_metadata.get_billing_merchant_connector_account_id()
        })
    }

    fn get_request_incremental_authorization_value(
        request: &api_models::payments::PaymentsCreateIntentRequest,
    ) -> CustomResult<
        common_enums::RequestIncrementalAuthorization,
        errors::api_error_response::ApiErrorResponse,
    > {
        request.request_incremental_authorization
            .map(|request_incremental_authorization| {
                if request_incremental_authorization == common_enums::RequestIncrementalAuthorization::True {
                    if request.capture_method == Some(common_enums::CaptureMethod::Automatic) {
                        Err(errors::api_error_response::ApiErrorResponse::InvalidRequestData { message: "incremental authorization is not supported when capture_method is automatic".to_owned() })?
                    }
                    Ok(common_enums::RequestIncrementalAuthorization::True)
                } else {
                    Ok(common_enums::RequestIncrementalAuthorization::False)
                }
            })
            .unwrap_or(Ok(common_enums::RequestIncrementalAuthorization::default()))
    }

    pub async fn create_domain_model_from_request(
        payment_id: &id_type::GlobalPaymentId,
        merchant_context: &merchant_context::MerchantContext,
        profile: &business_profile::Profile,
        request: api_models::payments::PaymentsCreateIntentRequest,
        decrypted_payment_intent: DecryptedPaymentIntent,
    ) -> CustomResult<Self, errors::api_error_response::ApiErrorResponse> {
        let connector_metadata = request
            .get_connector_metadata_as_value()
            .change_context(errors::api_error_response::ApiErrorResponse::InternalServerError)
            .attach_printable("Error getting connector metadata as value")?;
        let request_incremental_authorization =
            Self::get_request_incremental_authorization_value(&request)?;
        let allowed_payment_method_types = request.allowed_payment_method_types;

        let session_expiry =
            common_utils::date_time::now().saturating_add(time::Duration::seconds(
                request.session_expiry.map(i64::from).unwrap_or(
                    profile
                        .session_expiry
                        .unwrap_or(common_utils::consts::DEFAULT_SESSION_EXPIRY),
                ),
            ));
        let order_details = request.order_details.map(|order_details| {
            order_details
                .into_iter()
                .map(|order_detail| Secret::new(OrderDetailsWithAmount::convert_from(order_detail)))
                .collect()
        });

        Ok(Self {
            id: payment_id.clone(),
            merchant_id: merchant_context.get_merchant_account().get_id().clone(),
            // Intent status would be RequiresPaymentMethod because we are creating a new payment intent
            status: common_enums::IntentStatus::RequiresPaymentMethod,
            amount_details: AmountDetails::from(request.amount_details),
            amount_captured: None,
            customer_id: request.customer_id,
            description: request.description,
            return_url: request.return_url,
            metadata: request.metadata,
            statement_descriptor: request.statement_descriptor,
            created_at: common_utils::date_time::now(),
            modified_at: common_utils::date_time::now(),
            last_synced: None,
            setup_future_usage: request.setup_future_usage.unwrap_or_default(),
            active_attempt_id: None,
            order_details,
            allowed_payment_method_types,
            connector_metadata,
            feature_metadata: request.feature_metadata.map(FeatureMetadata::convert_from),
            // Attempt count is 0 in create intent as no attempt is made yet
            attempt_count: 0,
            profile_id: profile.get_id().clone(),
            payment_link_id: None,
            frm_merchant_decision: None,
            updated_by: merchant_context
                .get_merchant_account()
                .storage_scheme
                .to_string(),
            request_incremental_authorization,
            // Authorization count is 0 in create intent as no authorization is made yet
            authorization_count: Some(0),
            session_expiry,
            request_external_three_ds_authentication: request
                .request_external_three_ds_authentication
                .unwrap_or_default(),
            frm_metadata: request.frm_metadata,
            customer_details: None,
            merchant_reference_id: request.merchant_reference_id,
            billing_address: decrypted_payment_intent
                .billing_address
                .as_ref()
                .map(|data| {
                    data.clone()
                        .deserialize_inner_value(|value| value.parse_value("Address"))
                })
                .transpose()
                .change_context(errors::api_error_response::ApiErrorResponse::InternalServerError)
                .attach_printable("Unable to decode billing address")?,
            shipping_address: decrypted_payment_intent
                .shipping_address
                .as_ref()
                .map(|data| {
                    data.clone()
                        .deserialize_inner_value(|value| value.parse_value("Address"))
                })
                .transpose()
                .change_context(errors::api_error_response::ApiErrorResponse::InternalServerError)
                .attach_printable("Unable to decode shipping address")?,
            capture_method: request.capture_method.unwrap_or_default(),
            authentication_type: request.authentication_type,
            prerouting_algorithm: None,
            organization_id: merchant_context
                .get_merchant_account()
                .organization_id
                .clone(),
            enable_payment_link: request.payment_link_enabled.unwrap_or_default(),
            apply_mit_exemption: request.apply_mit_exemption.unwrap_or_default(),
            customer_present: request.customer_present.unwrap_or_default(),
            payment_link_config: request
                .payment_link_config
                .map(ApiModelToDieselModelConvertor::convert_from),
            routing_algorithm_id: request.routing_algorithm_id,
            split_payments: None,
            force_3ds_challenge: None,
            force_3ds_challenge_trigger: None,
<<<<<<< HEAD
            processor_merchant_id: merchant_context.get_merchant_account().get_id().clone(),
=======
            processor_merchant_id: merchant_account.get_id().clone(),
>>>>>>> 2c9b8abd
            created_by: None,
        })
    }

    pub fn get_revenue_recovery_metadata(
        &self,
    ) -> Option<diesel_models::types::PaymentRevenueRecoveryMetadata> {
        self.feature_metadata
            .as_ref()
            .and_then(|feature_metadata| feature_metadata.payment_revenue_recovery_metadata.clone())
    }

    pub fn get_feature_metadata(&self) -> Option<FeatureMetadata> {
        self.feature_metadata.clone()
    }

    pub fn get_optional_customer_id(
        &self,
    ) -> CustomResult<Option<id_type::CustomerId>, common_utils::errors::ValidationError> {
        self.customer_id
            .as_ref()
            .map(|customer_id| id_type::CustomerId::try_from(customer_id.clone()))
            .transpose()
    }

    pub fn get_optional_connector_metadata(
        &self,
    ) -> CustomResult<
        Option<api_models::payments::ConnectorMetadata>,
        common_utils::errors::ParsingError,
    > {
        self.connector_metadata
            .clone()
            .map(|cm| {
                cm.parse_value::<api_models::payments::ConnectorMetadata>("ConnectorMetadata")
            })
            .transpose()
    }
}

#[cfg(feature = "v1")]
#[derive(Default, Debug, Clone)]
pub struct HeaderPayload {
    pub payment_confirm_source: Option<common_enums::PaymentSource>,
    pub client_source: Option<String>,
    pub client_version: Option<String>,
    pub x_hs_latency: Option<bool>,
    pub browser_name: Option<common_enums::BrowserName>,
    pub x_client_platform: Option<common_enums::ClientPlatform>,
    pub x_merchant_domain: Option<String>,
    pub locale: Option<String>,
    pub x_app_id: Option<String>,
    pub x_redirect_uri: Option<String>,
}

#[derive(Debug, Clone, serde::Serialize, serde::Deserialize)]
pub struct ClickToPayMetaData {
    pub dpa_id: String,
    pub dpa_name: String,
    pub locale: String,
    pub card_brands: Vec<String>,
    pub acquirer_bin: String,
    pub acquirer_merchant_id: String,
    pub merchant_category_code: String,
    pub merchant_country_code: String,
    pub dpa_client_id: Option<String>,
}

// TODO: uncomment fields as necessary
#[cfg(feature = "v2")]
#[derive(Default, Debug, Clone)]
pub struct HeaderPayload {
    /// The source with which the payment is confirmed.
    pub payment_confirm_source: Option<common_enums::PaymentSource>,
    // pub client_source: Option<String>,
    // pub client_version: Option<String>,
    pub x_hs_latency: Option<bool>,
    pub browser_name: Option<common_enums::BrowserName>,
    pub x_client_platform: Option<common_enums::ClientPlatform>,
    pub x_merchant_domain: Option<String>,
    pub locale: Option<String>,
    pub x_app_id: Option<String>,
    pub x_redirect_uri: Option<String>,
}

impl HeaderPayload {
    pub fn with_source(payment_confirm_source: common_enums::PaymentSource) -> Self {
        Self {
            payment_confirm_source: Some(payment_confirm_source),
            ..Default::default()
        }
    }
}

#[cfg(feature = "v2")]
#[derive(Clone)]
pub struct PaymentIntentData<F>
where
    F: Clone,
{
    pub flow: PhantomData<F>,
    pub payment_intent: PaymentIntent,
    pub sessions_token: Vec<SessionToken>,
    pub client_secret: Option<Secret<String>>,
}

// TODO: Check if this can be merged with existing payment data
#[cfg(feature = "v2")]
#[derive(Clone, Debug)]
pub struct PaymentConfirmData<F>
where
    F: Clone,
{
    pub flow: PhantomData<F>,
    pub payment_intent: PaymentIntent,
    pub payment_attempt: PaymentAttempt,
    pub payment_method_data: Option<payment_method_data::PaymentMethodData>,
    pub payment_address: payment_address::PaymentAddress,
    pub mandate_data: Option<api_models::payments::MandateIds>,
}

#[cfg(feature = "v2")]
impl<F: Clone> PaymentConfirmData<F> {
    pub fn get_connector_customer_id(
        &self,
        customer: Option<&customer::Customer>,
        merchant_connector_account: &merchant_connector_account::MerchantConnectorAccount,
    ) -> Option<String> {
        match customer
            .and_then(|cust| cust.get_connector_customer_id(&merchant_connector_account.get_id()))
        {
            Some(id) => Some(id.to_string()),
            None => self
                .payment_intent
                .get_connector_customer_id_from_feature_metadata(),
        }
    }
}

#[cfg(feature = "v2")]
#[derive(Clone)]
pub struct PaymentStatusData<F>
where
    F: Clone,
{
    pub flow: PhantomData<F>,
    pub payment_intent: PaymentIntent,
    pub payment_attempt: Option<PaymentAttempt>,
    pub payment_address: payment_address::PaymentAddress,
    pub attempts: Option<Vec<PaymentAttempt>>,
    /// Should the payment status be synced with connector
    /// This will depend on the payment status and the force sync flag in the request
    pub should_sync_with_connector: bool,
}

#[cfg(feature = "v2")]
#[derive(Clone)]
pub struct PaymentCaptureData<F>
where
    F: Clone,
{
    pub flow: PhantomData<F>,
    pub payment_intent: PaymentIntent,
    pub payment_attempt: PaymentAttempt,
}

#[cfg(feature = "v2")]
impl<F> PaymentStatusData<F>
where
    F: Clone,
{
    pub fn get_payment_id(&self) -> &id_type::GlobalPaymentId {
        &self.payment_intent.id
    }
}

#[cfg(feature = "v2")]
#[derive(Clone)]
pub struct PaymentAttemptRecordData<F>
where
    F: Clone,
{
    pub flow: PhantomData<F>,
    pub payment_intent: PaymentIntent,
    pub payment_attempt: PaymentAttempt,
    pub revenue_recovery_data: RevenueRecoveryData,
}

#[cfg(feature = "v2")]
#[derive(Clone)]
pub struct RevenueRecoveryData {
    pub billing_connector_id: id_type::MerchantConnectorAccountId,
    pub processor_payment_method_token: String,
    pub connector_customer_id: String,
    pub retry_count: Option<u16>,
    pub invoice_next_billing_time: Option<PrimitiveDateTime>,
}

#[cfg(feature = "v2")]
impl<F> PaymentAttemptRecordData<F>
where
    F: Clone,
{
    pub fn get_updated_feature_metadata(
        &self,
    ) -> CustomResult<Option<FeatureMetadata>, errors::api_error_response::ApiErrorResponse> {
        let payment_intent_feature_metadata = self.payment_intent.get_feature_metadata();

        let revenue_recovery = self.payment_intent.get_revenue_recovery_metadata();
        let payment_attempt_connector = self.payment_attempt.connector.clone();
        let payment_revenue_recovery_metadata = match payment_attempt_connector {
            Some(connector) => Some(diesel_models::types::PaymentRevenueRecoveryMetadata {
                // Update retry count by one.
                total_retry_count: revenue_recovery.as_ref().map_or(
                    self.revenue_recovery_data
                        .retry_count
                        .map_or_else(|| 1, |retry_count| retry_count),
                    |data| (data.total_retry_count + 1),
                ),
                // Since this is an external system call, marking this payment_connector_transmission to ConnectorCallSucceeded.
                payment_connector_transmission:
                    common_enums::PaymentConnectorTransmission::ConnectorCallUnsuccessful,
                billing_connector_id: self.revenue_recovery_data.billing_connector_id.clone(),
                active_attempt_payment_connector_id: self
                    .payment_attempt
                    .get_attempt_merchant_connector_account_id()?,
                billing_connector_payment_details:
                    diesel_models::types::BillingConnectorPaymentDetails {
                        payment_processor_token: self
                            .revenue_recovery_data
                            .processor_payment_method_token
                            .clone(),
                        connector_customer_id: self
                            .revenue_recovery_data
                            .connector_customer_id
                            .clone(),
                    },
                payment_method_type: self.payment_attempt.payment_method_type,
                payment_method_subtype: self.payment_attempt.payment_method_subtype,
                connector: connector.parse().map_err(|err| {
                    router_env::logger::error!(?err, "Failed to parse connector string to enum");
                    errors::api_error_response::ApiErrorResponse::InternalServerError
                })?,
                invoice_next_billing_time: self.revenue_recovery_data.invoice_next_billing_time,
            }),
            None => Err(errors::api_error_response::ApiErrorResponse::InternalServerError)
                .attach_printable("Connector not found in payment attempt")?,
        };
        Ok(Some(FeatureMetadata {
            redirect_response: payment_intent_feature_metadata
                .as_ref()
                .and_then(|data| data.redirect_response.clone()),
            search_tags: payment_intent_feature_metadata
                .as_ref()
                .and_then(|data| data.search_tags.clone()),
            apple_pay_recurring_details: payment_intent_feature_metadata
                .as_ref()
                .and_then(|data| data.apple_pay_recurring_details.clone()),
            payment_revenue_recovery_metadata,
        }))
    }
}

#[derive(Clone, serde::Serialize, Debug)]
pub enum VaultOperation {
    ExistingVaultData(VaultData),
}

impl VaultOperation {
    pub fn get_updated_vault_data(
        existing_vault_data: Option<&Self>,
        payment_method_data: &payment_method_data::PaymentMethodData,
    ) -> Option<Self> {
        match (existing_vault_data, payment_method_data) {
            (None, payment_method_data::PaymentMethodData::Card(card)) => {
                Some(Self::ExistingVaultData(VaultData::Card(card.clone())))
            }
            (None, payment_method_data::PaymentMethodData::NetworkToken(nt_data)) => Some(
                Self::ExistingVaultData(VaultData::NetworkToken(nt_data.clone())),
            ),
            (Some(Self::ExistingVaultData(vault_data)), payment_method_data) => {
                match (vault_data, payment_method_data) {
                    (
                        VaultData::Card(card),
                        payment_method_data::PaymentMethodData::NetworkToken(nt_data),
                    ) => Some(Self::ExistingVaultData(VaultData::CardAndNetworkToken(
                        Box::new(CardAndNetworkTokenData {
                            card_data: card.clone(),
                            network_token_data: nt_data.clone(),
                        }),
                    ))),
                    (
                        VaultData::NetworkToken(nt_data),
                        payment_method_data::PaymentMethodData::Card(card),
                    ) => Some(Self::ExistingVaultData(VaultData::CardAndNetworkToken(
                        Box::new(CardAndNetworkTokenData {
                            card_data: card.clone(),
                            network_token_data: nt_data.clone(),
                        }),
                    ))),
                    _ => Some(Self::ExistingVaultData(vault_data.clone())),
                }
            }
            //payment_method_data is not card or network token
            _ => None,
        }
    }
}

#[derive(Clone, serde::Serialize, Debug)]
pub enum VaultData {
    Card(payment_method_data::Card),
    NetworkToken(payment_method_data::NetworkTokenData),
    CardAndNetworkToken(Box<CardAndNetworkTokenData>),
}

#[derive(Default, Clone, serde::Serialize, Debug)]
pub struct CardAndNetworkTokenData {
    pub card_data: payment_method_data::Card,
    pub network_token_data: payment_method_data::NetworkTokenData,
}

impl VaultData {
    pub fn get_card_vault_data(&self) -> Option<payment_method_data::Card> {
        match self {
            Self::Card(card_data) => Some(card_data.clone()),
            Self::NetworkToken(_network_token_data) => None,
            Self::CardAndNetworkToken(vault_data) => Some(vault_data.card_data.clone()),
        }
    }

    pub fn get_network_token_data(&self) -> Option<payment_method_data::NetworkTokenData> {
        match self {
            Self::Card(_card_data) => None,
            Self::NetworkToken(network_token_data) => Some(network_token_data.clone()),
            Self::CardAndNetworkToken(vault_data) => Some(vault_data.network_token_data.clone()),
        }
    }
}<|MERGE_RESOLUTION|>--- conflicted
+++ resolved
@@ -666,11 +666,7 @@
             split_payments: None,
             force_3ds_challenge: None,
             force_3ds_challenge_trigger: None,
-<<<<<<< HEAD
             processor_merchant_id: merchant_context.get_merchant_account().get_id().clone(),
-=======
-            processor_merchant_id: merchant_account.get_id().clone(),
->>>>>>> 2c9b8abd
             created_by: None,
         })
     }
