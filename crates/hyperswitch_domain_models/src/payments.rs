#[cfg(feature = "v2")]
use std::marker::PhantomData;

#[cfg(feature = "v2")]
use api_models::payments::{SessionToken, VaultSessionDetails};
#[cfg(feature = "v1")]
use common_types::primitive_wrappers::{
    AlwaysRequestExtendedAuthorization, RequestExtendedAuthorizationBool,
};
use common_utils::{
    self,
    crypto::Encryptable,
    encryption::Encryption,
    errors::CustomResult,
    ext_traits::ValueExt,
    id_type, pii,
    types::{keymanager::ToEncryptable, CreatedBy, MinorUnit},
};
use diesel_models::payment_intent::TaxDetails;
#[cfg(feature = "v2")]
use error_stack::ResultExt;
use masking::Secret;
use router_derive::ToEncryption;
use rustc_hash::FxHashMap;
use serde_json::Value;
use time::PrimitiveDateTime;

pub mod payment_attempt;
pub mod payment_intent;

use common_enums as storage_enums;
#[cfg(feature = "v2")]
use diesel_models::types::{FeatureMetadata, OrderDetailsWithAmount};

use self::payment_attempt::PaymentAttempt;
#[cfg(feature = "v2")]
use crate::{
    address::Address, business_profile, customer, errors, merchant_connector_account,
    merchant_connector_account::MerchantConnectorAccountTypeDetails, merchant_context,
    payment_address, payment_method_data, payment_methods, revenue_recovery, routing,
    ApiModelToDieselModelConvertor,
};
#[cfg(feature = "v1")]
use crate::{payment_method_data, RemoteStorageObject};

#[cfg(feature = "v1")]
#[derive(Clone, Debug, PartialEq, serde::Serialize, ToEncryption)]
pub struct PaymentIntent {
    pub payment_id: id_type::PaymentId,
    pub merchant_id: id_type::MerchantId,
    pub status: storage_enums::IntentStatus,
    pub amount: MinorUnit,
    pub shipping_cost: Option<MinorUnit>,
    pub currency: Option<storage_enums::Currency>,
    pub amount_captured: Option<MinorUnit>,
    pub customer_id: Option<id_type::CustomerId>,
    pub description: Option<String>,
    pub return_url: Option<String>,
    pub metadata: Option<Value>,
    pub connector_id: Option<String>,
    pub shipping_address_id: Option<String>,
    pub billing_address_id: Option<String>,
    pub statement_descriptor_name: Option<String>,
    pub statement_descriptor_suffix: Option<String>,
    #[serde(with = "common_utils::custom_serde::iso8601")]
    pub created_at: PrimitiveDateTime,
    #[serde(with = "common_utils::custom_serde::iso8601")]
    pub modified_at: PrimitiveDateTime,
    #[serde(with = "common_utils::custom_serde::iso8601::option")]
    pub last_synced: Option<PrimitiveDateTime>,
    pub setup_future_usage: Option<storage_enums::FutureUsage>,
    pub off_session: Option<bool>,
    pub client_secret: Option<String>,
    pub active_attempt: RemoteStorageObject<PaymentAttempt>,
    pub business_country: Option<storage_enums::CountryAlpha2>,
    pub business_label: Option<String>,
    pub order_details: Option<Vec<pii::SecretSerdeValue>>,
    pub allowed_payment_method_types: Option<Value>,
    pub connector_metadata: Option<Value>,
    pub feature_metadata: Option<Value>,
    pub attempt_count: i16,
    pub profile_id: Option<id_type::ProfileId>,
    pub payment_link_id: Option<String>,
    // Denotes the action(approve or reject) taken by merchant in case of manual review.
    // Manual review can occur when the transaction is marked as risky by the frm_processor, payment processor or when there is underpayment/over payment incase of crypto payment
    pub merchant_decision: Option<String>,
    pub payment_confirm_source: Option<storage_enums::PaymentSource>,

    pub updated_by: String,
    pub surcharge_applicable: Option<bool>,
    pub request_incremental_authorization: Option<storage_enums::RequestIncrementalAuthorization>,
    pub incremental_authorization_allowed: Option<bool>,
    pub authorization_count: Option<i32>,
    pub fingerprint_id: Option<String>,
    #[serde(with = "common_utils::custom_serde::iso8601::option")]
    pub session_expiry: Option<PrimitiveDateTime>,
    pub request_external_three_ds_authentication: Option<bool>,
    pub split_payments: Option<common_types::payments::SplitPaymentsRequest>,
    pub frm_metadata: Option<pii::SecretSerdeValue>,
    #[encrypt]
    pub customer_details: Option<Encryptable<Secret<Value>>>,
    #[encrypt]
    pub billing_details: Option<Encryptable<Secret<Value>>>,
    pub merchant_order_reference_id: Option<String>,
    #[encrypt]
    pub shipping_details: Option<Encryptable<Secret<Value>>>,
    pub is_payment_processor_token_flow: Option<bool>,
    pub organization_id: id_type::OrganizationId,
    pub tax_details: Option<TaxDetails>,
    pub skip_external_tax_calculation: Option<bool>,
    pub request_extended_authorization: Option<RequestExtendedAuthorizationBool>,
    pub psd2_sca_exemption_type: Option<storage_enums::ScaExemptionType>,
    pub processor_merchant_id: id_type::MerchantId,
    pub created_by: Option<CreatedBy>,
    pub force_3ds_challenge: Option<bool>,
    pub force_3ds_challenge_trigger: Option<bool>,
    pub is_iframe_redirection_enabled: Option<bool>,
    pub is_payment_id_from_merchant: Option<bool>,
    pub payment_channel: Option<common_enums::PaymentChannel>,
<<<<<<< HEAD
    pub enable_partial_authorization: Option<bool>,
=======
    pub tax_status: Option<storage_enums::TaxStatus>,
    pub discount_amount: Option<MinorUnit>,
    pub order_date: Option<PrimitiveDateTime>,
    pub shipping_amount_tax: Option<MinorUnit>,
    pub duty_amount: Option<MinorUnit>,
>>>>>>> 640d0552
}

impl PaymentIntent {
    #[cfg(feature = "v1")]
    pub fn get_id(&self) -> &id_type::PaymentId {
        &self.payment_id
    }

    #[cfg(feature = "v2")]
    pub fn get_id(&self) -> &id_type::GlobalPaymentId {
        &self.id
    }

    #[cfg(feature = "v2")]
    /// This is the url to which the customer will be redirected to, to complete the redirection flow
    pub fn create_start_redirection_url(
        &self,
        base_url: &str,
        publishable_key: String,
    ) -> CustomResult<url::Url, errors::api_error_response::ApiErrorResponse> {
        let start_redirection_url = &format!(
            "{}/v2/payments/{}/start-redirection?publishable_key={}&profile_id={}",
            base_url,
            self.get_id().get_string_repr(),
            publishable_key,
            self.profile_id.get_string_repr()
        );
        url::Url::parse(start_redirection_url)
            .change_context(errors::api_error_response::ApiErrorResponse::InternalServerError)
            .attach_printable("Error creating start redirection url")
    }
    #[cfg(feature = "v1")]
    pub fn get_request_extended_authorization_bool_if_connector_supports(
        &self,
        connector: common_enums::connector_enums::Connector,
        always_request_extended_authorization_optional: Option<AlwaysRequestExtendedAuthorization>,
        payment_method_optional: Option<common_enums::PaymentMethod>,
        payment_method_type_optional: Option<common_enums::PaymentMethodType>,
    ) -> Option<RequestExtendedAuthorizationBool> {
        use router_env::logger;

        let is_extended_authorization_supported_by_connector = || {
            let supported_pms = connector.get_payment_methods_supporting_extended_authorization();
            let supported_pmts =
                connector.get_payment_method_types_supporting_extended_authorization();
            // check if payment method or payment method type is supported by the connector
            logger::info!(
                "Extended Authentication Connector:{:?}, Supported payment methods: {:?}, Supported payment method types: {:?}, Payment method Selected: {:?}, Payment method type Selected: {:?}",
                connector,
                supported_pms,
                supported_pmts,
                payment_method_optional,
                payment_method_type_optional
            );
            match (payment_method_optional, payment_method_type_optional) {
                (Some(payment_method), Some(payment_method_type)) => {
                    supported_pms.contains(&payment_method)
                        && supported_pmts.contains(&payment_method_type)
                }
                (Some(payment_method), None) => supported_pms.contains(&payment_method),
                (None, Some(payment_method_type)) => supported_pmts.contains(&payment_method_type),
                (None, None) => false,
            }
        };
        let intent_request_extended_authorization_optional = self.request_extended_authorization;
        if always_request_extended_authorization_optional.is_some_and(
            |always_request_extended_authorization| *always_request_extended_authorization,
        ) || intent_request_extended_authorization_optional.is_some_and(
            |intent_request_extended_authorization| *intent_request_extended_authorization,
        ) {
            Some(is_extended_authorization_supported_by_connector())
        } else {
            None
        }
        .map(RequestExtendedAuthorizationBool::from)
    }

    #[cfg(feature = "v2")]
    /// This is the url to which the customer will be redirected to, after completing the redirection flow
    pub fn create_finish_redirection_url(
        &self,
        base_url: &str,
        publishable_key: &str,
    ) -> CustomResult<url::Url, errors::api_error_response::ApiErrorResponse> {
        let finish_redirection_url = format!(
            "{base_url}/v2/payments/{}/finish-redirection/{publishable_key}/{}",
            self.id.get_string_repr(),
            self.profile_id.get_string_repr()
        );

        url::Url::parse(&finish_redirection_url)
            .change_context(errors::api_error_response::ApiErrorResponse::InternalServerError)
            .attach_printable("Error creating finish redirection url")
    }

    pub fn parse_and_get_metadata<T>(
        &self,
        type_name: &'static str,
    ) -> CustomResult<Option<T>, common_utils::errors::ParsingError>
    where
        T: for<'de> masking::Deserialize<'de>,
    {
        self.metadata
            .clone()
            .map(|metadata| metadata.parse_value(type_name))
            .transpose()
    }

    #[cfg(feature = "v1")]
    pub fn merge_metadata(
        &self,
        request_metadata: Value,
    ) -> Result<Value, common_utils::errors::ParsingError> {
        if !request_metadata.is_null() {
            match (&self.metadata, &request_metadata) {
                (Some(Value::Object(existing_map)), Value::Object(req_map)) => {
                    let mut merged = existing_map.clone();
                    merged.extend(req_map.clone());
                    Ok(Value::Object(merged))
                }
                (None, Value::Object(_)) => Ok(request_metadata),
                _ => {
                    router_env::logger::error!(
                        "Expected metadata to be an object, got: {:?}",
                        request_metadata
                    );
                    Err(common_utils::errors::ParsingError::UnknownError)
                }
            }
        } else {
            router_env::logger::error!("Metadata does not contain any key");
            Err(common_utils::errors::ParsingError::UnknownError)
        }
    }
}

#[cfg(feature = "v2")]
#[derive(Clone, Debug, PartialEq, serde::Serialize)]
pub struct AmountDetails {
    /// The amount of the order in the lowest denomination of currency
    pub order_amount: MinorUnit,
    /// The currency of the order
    pub currency: common_enums::Currency,
    /// The shipping cost of the order. This has to be collected from the merchant
    pub shipping_cost: Option<MinorUnit>,
    /// Tax details related to the order. This will be calculated by the external tax provider
    pub tax_details: Option<TaxDetails>,
    /// The action to whether calculate tax by calling external tax provider or not
    pub skip_external_tax_calculation: common_enums::TaxCalculationOverride,
    /// The action to whether calculate surcharge or not
    pub skip_surcharge_calculation: common_enums::SurchargeCalculationOverride,
    /// The surcharge amount to be added to the order, collected from the merchant
    pub surcharge_amount: Option<MinorUnit>,
    /// tax on surcharge amount
    pub tax_on_surcharge: Option<MinorUnit>,
    /// The total amount captured for the order. This is the sum of all the captured amounts for the order.
    /// For automatic captures, this will be the same as net amount for the order
    pub amount_captured: Option<MinorUnit>,
}

#[cfg(feature = "v2")]
impl AmountDetails {
    /// Get the action to whether calculate surcharge or not as a boolean value
    fn get_surcharge_action_as_bool(&self) -> bool {
        self.skip_surcharge_calculation.as_bool()
    }

    /// Get the action to whether calculate external tax or not as a boolean value
    pub fn get_external_tax_action_as_bool(&self) -> bool {
        self.skip_external_tax_calculation.as_bool()
    }

    /// Calculate the net amount for the order
    pub fn calculate_net_amount(&self) -> MinorUnit {
        self.order_amount
            + self.shipping_cost.unwrap_or(MinorUnit::zero())
            + self.surcharge_amount.unwrap_or(MinorUnit::zero())
            + self.tax_on_surcharge.unwrap_or(MinorUnit::zero())
    }

    pub fn create_attempt_amount_details(
        &self,
        confirm_intent_request: &api_models::payments::PaymentsConfirmIntentRequest,
    ) -> payment_attempt::AttemptAmountDetails {
        let net_amount = self.calculate_net_amount();

        let surcharge_amount = match self.skip_surcharge_calculation {
            common_enums::SurchargeCalculationOverride::Skip => self.surcharge_amount,
            common_enums::SurchargeCalculationOverride::Calculate => None,
        };

        let tax_on_surcharge = match self.skip_surcharge_calculation {
            common_enums::SurchargeCalculationOverride::Skip => self.tax_on_surcharge,
            common_enums::SurchargeCalculationOverride::Calculate => None,
        };

        let order_tax_amount = match self.skip_external_tax_calculation {
            common_enums::TaxCalculationOverride::Skip => {
                self.tax_details.as_ref().and_then(|tax_details| {
                    tax_details.get_tax_amount(Some(confirm_intent_request.payment_method_subtype))
                })
            }
            common_enums::TaxCalculationOverride::Calculate => None,
        };

        payment_attempt::AttemptAmountDetails::from(payment_attempt::AttemptAmountDetailsSetter {
            net_amount,
            amount_to_capture: None,
            surcharge_amount,
            tax_on_surcharge,
            // This will be updated when we receive response from the connector
            amount_capturable: MinorUnit::zero(),
            shipping_cost: self.shipping_cost,
            order_tax_amount,
        })
    }

    pub fn proxy_create_attempt_amount_details(
        &self,
        _confirm_intent_request: &api_models::payments::ProxyPaymentsRequest,
    ) -> payment_attempt::AttemptAmountDetails {
        let net_amount = self.calculate_net_amount();

        let surcharge_amount = match self.skip_surcharge_calculation {
            common_enums::SurchargeCalculationOverride::Skip => self.surcharge_amount,
            common_enums::SurchargeCalculationOverride::Calculate => None,
        };

        let tax_on_surcharge = match self.skip_surcharge_calculation {
            common_enums::SurchargeCalculationOverride::Skip => self.tax_on_surcharge,
            common_enums::SurchargeCalculationOverride::Calculate => None,
        };

        let order_tax_amount = match self.skip_external_tax_calculation {
            common_enums::TaxCalculationOverride::Skip => self
                .tax_details
                .as_ref()
                .and_then(|tax_details| tax_details.get_tax_amount(None)),
            common_enums::TaxCalculationOverride::Calculate => None,
        };

        payment_attempt::AttemptAmountDetails::from(payment_attempt::AttemptAmountDetailsSetter {
            net_amount,
            amount_to_capture: None,
            surcharge_amount,
            tax_on_surcharge,
            // This will be updated when we receive response from the connector
            amount_capturable: MinorUnit::zero(),
            shipping_cost: self.shipping_cost,
            order_tax_amount,
        })
    }

    pub fn update_from_request(self, req: &api_models::payments::AmountDetailsUpdate) -> Self {
        Self {
            order_amount: req
                .order_amount()
                .unwrap_or(self.order_amount.into())
                .into(),
            currency: req.currency().unwrap_or(self.currency),
            shipping_cost: req.shipping_cost().or(self.shipping_cost),
            tax_details: req
                .order_tax_amount()
                .map(|order_tax_amount| TaxDetails {
                    default: Some(diesel_models::DefaultTax { order_tax_amount }),
                    payment_method_type: None,
                })
                .or(self.tax_details),
            skip_external_tax_calculation: req
                .skip_external_tax_calculation()
                .unwrap_or(self.skip_external_tax_calculation),
            skip_surcharge_calculation: req
                .skip_surcharge_calculation()
                .unwrap_or(self.skip_surcharge_calculation),
            surcharge_amount: req.surcharge_amount().or(self.surcharge_amount),
            tax_on_surcharge: req.tax_on_surcharge().or(self.tax_on_surcharge),
            amount_captured: self.amount_captured,
        }
    }
}

#[cfg(feature = "v2")]
#[derive(Clone, Debug, PartialEq, serde::Serialize, ToEncryption)]
pub struct PaymentIntent {
    /// The global identifier for the payment intent. This is generated by the system.
    /// The format of the global id is `{cell_id:5}_pay_{time_ordered_uuid:32}`.
    pub id: id_type::GlobalPaymentId,
    /// The identifier for the merchant. This is automatically derived from the api key used to create the payment.
    pub merchant_id: id_type::MerchantId,
    /// The status of payment intent.
    pub status: storage_enums::IntentStatus,
    /// The amount related details of the payment
    pub amount_details: AmountDetails,
    /// The total amount captured for the order. This is the sum of all the captured amounts for the order.
    pub amount_captured: Option<MinorUnit>,
    /// The identifier for the customer. This is the identifier for the customer in the merchant's system.
    pub customer_id: Option<id_type::GlobalCustomerId>,
    /// The description of the order. This will be passed to connectors which support description.
    pub description: Option<common_utils::types::Description>,
    /// The return url for the payment. This is the url to which the user will be redirected after the payment is completed.
    pub return_url: Option<common_utils::types::Url>,
    /// The metadata for the payment intent. This is the metadata that will be passed to the connectors.
    pub metadata: Option<pii::SecretSerdeValue>,
    /// The statement descriptor for the order, this will be displayed in the user's bank statement.
    pub statement_descriptor: Option<common_utils::types::StatementDescriptor>,
    /// The time at which the order was created
    #[serde(with = "common_utils::custom_serde::iso8601")]
    pub created_at: PrimitiveDateTime,
    /// The time at which the order was last modified
    #[serde(with = "common_utils::custom_serde::iso8601")]
    pub modified_at: PrimitiveDateTime,
    #[serde(with = "common_utils::custom_serde::iso8601::option")]
    pub last_synced: Option<PrimitiveDateTime>,
    pub setup_future_usage: storage_enums::FutureUsage,
    /// The active attempt for the payment intent. This is the payment attempt that is currently active for the payment intent.
    pub active_attempt_id: Option<id_type::GlobalAttemptId>,
    /// The order details for the payment.
    pub order_details: Option<Vec<Secret<OrderDetailsWithAmount>>>,
    /// This is the list of payment method types that are allowed for the payment intent.
    /// This field allows the merchant to restrict the payment methods that can be used for the payment intent.
    pub allowed_payment_method_types: Option<Vec<common_enums::PaymentMethodType>>,
    /// This metadata contains details about
    pub connector_metadata: Option<pii::SecretSerdeValue>,
    pub feature_metadata: Option<FeatureMetadata>,
    /// Number of attempts that have been made for the order
    pub attempt_count: i16,
    /// The profile id for the payment.
    pub profile_id: id_type::ProfileId,
    /// The payment link id for the payment. This is generated only if `enable_payment_link` is set to true.
    pub payment_link_id: Option<String>,
    /// This Denotes the action(approve or reject) taken by merchant in case of manual review.
    /// Manual review can occur when the transaction is marked as risky by the frm_processor, payment processor or when there is underpayment/over payment incase of crypto payment
    pub frm_merchant_decision: Option<common_enums::MerchantDecision>,
    /// Denotes the last instance which updated the payment
    pub updated_by: String,
    /// Denotes whether merchant requested for incremental authorization to be enabled for this payment.
    pub request_incremental_authorization: storage_enums::RequestIncrementalAuthorization,
    /// Denotes the number of authorizations that have been made for the payment.
    pub authorization_count: Option<i32>,
    /// Denotes the client secret expiry for the payment. This is the time at which the client secret will expire.
    #[serde(with = "common_utils::custom_serde::iso8601")]
    pub session_expiry: PrimitiveDateTime,
    /// Denotes whether merchant requested for 3ds authentication to be enabled for this payment.
    pub request_external_three_ds_authentication: common_enums::External3dsAuthenticationRequest,
    /// Metadata related to fraud and risk management
    pub frm_metadata: Option<pii::SecretSerdeValue>,
    /// The details of the customer in a denormalized form. Only a subset of fields are stored.
    #[encrypt]
    pub customer_details: Option<Encryptable<Secret<Value>>>,
    /// The reference id for the order in the merchant's system. This value can be passed by the merchant.
    pub merchant_reference_id: Option<id_type::PaymentReferenceId>,
    /// The billing address for the order in a denormalized form.
    #[encrypt(ty = Value)]
    pub billing_address: Option<Encryptable<Address>>,
    /// The shipping address for the order in a denormalized form.
    #[encrypt(ty = Value)]
    pub shipping_address: Option<Encryptable<Address>>,
    /// Capture method for the payment
    pub capture_method: storage_enums::CaptureMethod,
    /// Authentication type that is requested by the merchant for this payment.
    pub authentication_type: Option<common_enums::AuthenticationType>,
    /// This contains the pre routing results that are done when routing is done during listing the payment methods.
    pub prerouting_algorithm: Option<routing::PaymentRoutingInfo>,
    /// The organization id for the payment. This is derived from the merchant account
    pub organization_id: id_type::OrganizationId,
    /// Denotes the request by the merchant whether to enable a payment link for this payment.
    pub enable_payment_link: common_enums::EnablePaymentLinkRequest,
    /// Denotes the request by the merchant whether to apply MIT exemption for this payment
    pub apply_mit_exemption: common_enums::MitExemptionRequest,
    /// Denotes whether the customer is present during the payment flow. This information may be used for 3ds authentication
    pub customer_present: common_enums::PresenceOfCustomerDuringPayment,
    /// Denotes the override for payment link configuration
    pub payment_link_config: Option<diesel_models::PaymentLinkConfigRequestForPayments>,
    /// The straight through routing algorithm id that is used for this payment. This overrides the default routing algorithm that is configured in business profile.
    pub routing_algorithm_id: Option<id_type::RoutingId>,
    /// Split Payment Data
    pub split_payments: Option<common_types::payments::SplitPaymentsRequest>,

    pub force_3ds_challenge: Option<bool>,
    pub force_3ds_challenge_trigger: Option<bool>,
    /// merchant who owns the credentials of the processor, i.e. processor owner
    pub processor_merchant_id: id_type::MerchantId,
    /// merchantwho invoked the resource based api (identifier) and through what source (Api, Jwt(Dashboard))
    pub created_by: Option<CreatedBy>,

    /// Indicates if the redirection has to open in the iframe
    pub is_iframe_redirection_enabled: Option<bool>,

    /// Indicates whether the payment_id was provided by the merchant (true),
    /// or generated internally by Hyperswitch (false)
    pub is_payment_id_from_merchant: Option<bool>,
}

#[cfg(feature = "v2")]
impl PaymentIntent {
    fn get_payment_method_sub_type(&self) -> Option<common_enums::PaymentMethodType> {
        self.feature_metadata
            .as_ref()
            .and_then(|metadata| metadata.get_payment_method_sub_type())
    }

    fn get_payment_method_type(&self) -> Option<common_enums::PaymentMethod> {
        self.feature_metadata
            .as_ref()
            .and_then(|metadata| metadata.get_payment_method_type())
    }

    pub fn get_connector_customer_id_from_feature_metadata(&self) -> Option<String> {
        self.feature_metadata
            .as_ref()
            .and_then(|metadata| metadata.payment_revenue_recovery_metadata.as_ref())
            .map(|recovery_metadata| {
                recovery_metadata
                    .billing_connector_payment_details
                    .connector_customer_id
                    .clone()
            })
    }

    pub fn get_billing_merchant_connector_account_id(
        &self,
    ) -> Option<id_type::MerchantConnectorAccountId> {
        self.feature_metadata.as_ref().and_then(|feature_metadata| {
            feature_metadata.get_billing_merchant_connector_account_id()
        })
    }

    fn get_request_incremental_authorization_value(
        request: &api_models::payments::PaymentsCreateIntentRequest,
    ) -> CustomResult<
        common_enums::RequestIncrementalAuthorization,
        errors::api_error_response::ApiErrorResponse,
    > {
        request.request_incremental_authorization
            .map(|request_incremental_authorization| {
                if request_incremental_authorization == common_enums::RequestIncrementalAuthorization::True {
                    if request.capture_method == Some(common_enums::CaptureMethod::Automatic) {
                        Err(errors::api_error_response::ApiErrorResponse::InvalidRequestData { message: "incremental authorization is not supported when capture_method is automatic".to_owned() })?
                    }
                    Ok(common_enums::RequestIncrementalAuthorization::True)
                } else {
                    Ok(common_enums::RequestIncrementalAuthorization::False)
                }
            })
            .unwrap_or(Ok(common_enums::RequestIncrementalAuthorization::default()))
    }

    pub async fn create_domain_model_from_request(
        payment_id: &id_type::GlobalPaymentId,
        merchant_context: &merchant_context::MerchantContext,
        profile: &business_profile::Profile,
        request: api_models::payments::PaymentsCreateIntentRequest,
        decrypted_payment_intent: DecryptedPaymentIntent,
    ) -> CustomResult<Self, errors::api_error_response::ApiErrorResponse> {
        let connector_metadata = request
            .get_connector_metadata_as_value()
            .change_context(errors::api_error_response::ApiErrorResponse::InternalServerError)
            .attach_printable("Error getting connector metadata as value")?;
        let request_incremental_authorization =
            Self::get_request_incremental_authorization_value(&request)?;
        let allowed_payment_method_types = request.allowed_payment_method_types;

        let session_expiry =
            common_utils::date_time::now().saturating_add(time::Duration::seconds(
                request.session_expiry.map(i64::from).unwrap_or(
                    profile
                        .session_expiry
                        .unwrap_or(common_utils::consts::DEFAULT_SESSION_EXPIRY),
                ),
            ));
        let order_details = request.order_details.map(|order_details| {
            order_details
                .into_iter()
                .map(|order_detail| Secret::new(OrderDetailsWithAmount::convert_from(order_detail)))
                .collect()
        });

        Ok(Self {
            id: payment_id.clone(),
            merchant_id: merchant_context.get_merchant_account().get_id().clone(),
            // Intent status would be RequiresPaymentMethod because we are creating a new payment intent
            status: common_enums::IntentStatus::RequiresPaymentMethod,
            amount_details: AmountDetails::from(request.amount_details),
            amount_captured: None,
            customer_id: request.customer_id,
            description: request.description,
            return_url: request.return_url,
            metadata: request.metadata,
            statement_descriptor: request.statement_descriptor,
            created_at: common_utils::date_time::now(),
            modified_at: common_utils::date_time::now(),
            last_synced: None,
            setup_future_usage: request.setup_future_usage.unwrap_or_default(),
            active_attempt_id: None,
            order_details,
            allowed_payment_method_types,
            connector_metadata,
            feature_metadata: request.feature_metadata.map(FeatureMetadata::convert_from),
            // Attempt count is 0 in create intent as no attempt is made yet
            attempt_count: 0,
            profile_id: profile.get_id().clone(),
            payment_link_id: None,
            frm_merchant_decision: None,
            updated_by: merchant_context
                .get_merchant_account()
                .storage_scheme
                .to_string(),
            request_incremental_authorization,
            // Authorization count is 0 in create intent as no authorization is made yet
            authorization_count: Some(0),
            session_expiry,
            request_external_three_ds_authentication: request
                .request_external_three_ds_authentication
                .unwrap_or_default(),
            frm_metadata: request.frm_metadata,
            customer_details: None,
            merchant_reference_id: request.merchant_reference_id,
            billing_address: decrypted_payment_intent
                .billing_address
                .as_ref()
                .map(|data| {
                    data.clone()
                        .deserialize_inner_value(|value| value.parse_value("Address"))
                })
                .transpose()
                .change_context(errors::api_error_response::ApiErrorResponse::InternalServerError)
                .attach_printable("Unable to decode billing address")?,
            shipping_address: decrypted_payment_intent
                .shipping_address
                .as_ref()
                .map(|data| {
                    data.clone()
                        .deserialize_inner_value(|value| value.parse_value("Address"))
                })
                .transpose()
                .change_context(errors::api_error_response::ApiErrorResponse::InternalServerError)
                .attach_printable("Unable to decode shipping address")?,
            capture_method: request.capture_method.unwrap_or_default(),
            authentication_type: request.authentication_type,
            prerouting_algorithm: None,
            organization_id: merchant_context
                .get_merchant_account()
                .organization_id
                .clone(),
            enable_payment_link: request.payment_link_enabled.unwrap_or_default(),
            apply_mit_exemption: request.apply_mit_exemption.unwrap_or_default(),
            customer_present: request.customer_present.unwrap_or_default(),
            payment_link_config: request
                .payment_link_config
                .map(ApiModelToDieselModelConvertor::convert_from),
            routing_algorithm_id: request.routing_algorithm_id,
            split_payments: None,
            force_3ds_challenge: None,
            force_3ds_challenge_trigger: None,
            processor_merchant_id: merchant_context.get_merchant_account().get_id().clone(),
            created_by: None,
            is_iframe_redirection_enabled: None,
            is_payment_id_from_merchant: None,
        })
    }

    pub fn get_revenue_recovery_metadata(
        &self,
    ) -> Option<diesel_models::types::PaymentRevenueRecoveryMetadata> {
        self.feature_metadata
            .as_ref()
            .and_then(|feature_metadata| feature_metadata.payment_revenue_recovery_metadata.clone())
    }

    pub fn get_feature_metadata(&self) -> Option<FeatureMetadata> {
        self.feature_metadata.clone()
    }

    pub fn create_revenue_recovery_attempt_data(
        &self,
        revenue_recovery_metadata: api_models::payments::PaymentRevenueRecoveryMetadata,
        billing_connector_account: &merchant_connector_account::MerchantConnectorAccount,
    ) -> CustomResult<
        revenue_recovery::RevenueRecoveryAttemptData,
        errors::api_error_response::ApiErrorResponse,
    > {
        let merchant_reference_id = self.merchant_reference_id.clone().ok_or_else(|| {
            error_stack::report!(
                errors::api_error_response::ApiErrorResponse::GenericNotFoundError {
                    message: "mandate reference id not found".to_string()
                }
            )
        })?;

        let connector_account_reference_id = billing_connector_account
            .get_account_reference_id_using_payment_merchant_connector_account_id(
                revenue_recovery_metadata.active_attempt_payment_connector_id,
            )
            .ok_or_else(|| {
                error_stack::report!(
                    errors::api_error_response::ApiErrorResponse::GenericNotFoundError {
                        message: "connector account reference id not found".to_string()
                    }
                )
            })?;

        Ok(revenue_recovery::RevenueRecoveryAttemptData {
            amount: self.amount_details.order_amount,
            currency: self.amount_details.currency,
            merchant_reference_id,
            connector_transaction_id: None, // No connector id
            error_code: None,
            error_message: None,
            processor_payment_method_token: revenue_recovery_metadata
                .billing_connector_payment_details
                .payment_processor_token,
            connector_customer_id: revenue_recovery_metadata
                .billing_connector_payment_details
                .connector_customer_id,
            connector_account_reference_id,
            transaction_created_at: None, // would unwrap_or as now
            status: common_enums::AttemptStatus::Started,
            payment_method_type: self
                .get_payment_method_type()
                .unwrap_or(revenue_recovery_metadata.payment_method_type),
            payment_method_sub_type: self
                .get_payment_method_sub_type()
                .unwrap_or(revenue_recovery_metadata.payment_method_subtype),
            network_advice_code: None,
            network_decline_code: None,
            network_error_message: None,
            retry_count: None,
            invoice_next_billing_time: None,
            invoice_billing_started_at_time: None,
            card_isin: None,
            card_network: None,
            // No charge id is present here since it is an internal payment and we didn't call connector yet.
            charge_id: None,
        })
    }

    pub fn get_optional_customer_id(
        &self,
    ) -> CustomResult<Option<id_type::CustomerId>, common_utils::errors::ValidationError> {
        self.customer_id
            .as_ref()
            .map(|customer_id| id_type::CustomerId::try_from(customer_id.clone()))
            .transpose()
    }

    pub fn get_optional_connector_metadata(
        &self,
    ) -> CustomResult<
        Option<api_models::payments::ConnectorMetadata>,
        common_utils::errors::ParsingError,
    > {
        self.connector_metadata
            .clone()
            .map(|cm| {
                cm.parse_value::<api_models::payments::ConnectorMetadata>("ConnectorMetadata")
            })
            .transpose()
    }

    pub fn get_currency(&self) -> storage_enums::Currency {
        self.amount_details.currency
    }
}

#[cfg(feature = "v1")]
#[derive(Default, Debug, Clone)]
pub struct HeaderPayload {
    pub payment_confirm_source: Option<common_enums::PaymentSource>,
    pub client_source: Option<String>,
    pub client_version: Option<String>,
    pub x_hs_latency: Option<bool>,
    pub browser_name: Option<common_enums::BrowserName>,
    pub x_client_platform: Option<common_enums::ClientPlatform>,
    pub x_merchant_domain: Option<String>,
    pub locale: Option<String>,
    pub x_app_id: Option<String>,
    pub x_redirect_uri: Option<String>,
}

#[derive(Debug, Clone, serde::Serialize, serde::Deserialize)]
pub struct ClickToPayMetaData {
    pub dpa_id: String,
    pub dpa_name: String,
    pub locale: String,
    pub card_brands: Vec<String>,
    pub acquirer_bin: String,
    pub acquirer_merchant_id: String,
    pub merchant_category_code: String,
    pub merchant_country_code: String,
    pub dpa_client_id: Option<String>,
}

// TODO: uncomment fields as necessary
#[cfg(feature = "v2")]
#[derive(Default, Debug, Clone)]
pub struct HeaderPayload {
    /// The source with which the payment is confirmed.
    pub payment_confirm_source: Option<common_enums::PaymentSource>,
    // pub client_source: Option<String>,
    // pub client_version: Option<String>,
    pub x_hs_latency: Option<bool>,
    pub browser_name: Option<common_enums::BrowserName>,
    pub x_client_platform: Option<common_enums::ClientPlatform>,
    pub x_merchant_domain: Option<String>,
    pub locale: Option<String>,
    pub x_app_id: Option<String>,
    pub x_redirect_uri: Option<String>,
}

impl HeaderPayload {
    pub fn with_source(payment_confirm_source: common_enums::PaymentSource) -> Self {
        Self {
            payment_confirm_source: Some(payment_confirm_source),
            ..Default::default()
        }
    }
}

#[cfg(feature = "v2")]
#[derive(Clone)]
pub struct PaymentIntentData<F>
where
    F: Clone,
{
    pub flow: PhantomData<F>,
    pub payment_intent: PaymentIntent,
    pub sessions_token: Vec<SessionToken>,
    pub client_secret: Option<Secret<String>>,
    pub vault_session_details: Option<VaultSessionDetails>,
    pub connector_customer_id: Option<String>,
}

#[cfg(feature = "v2")]
#[derive(Clone)]
pub struct PaymentAttemptListData<F>
where
    F: Clone,
{
    pub flow: PhantomData<F>,
    pub payment_attempt_list: Vec<PaymentAttempt>,
}

// TODO: Check if this can be merged with existing payment data
#[cfg(feature = "v2")]
#[derive(Clone, Debug)]
pub struct PaymentConfirmData<F>
where
    F: Clone,
{
    pub flow: PhantomData<F>,
    pub payment_intent: PaymentIntent,
    pub payment_attempt: PaymentAttempt,
    pub payment_method_data: Option<payment_method_data::PaymentMethodData>,
    pub payment_address: payment_address::PaymentAddress,
    pub mandate_data: Option<api_models::payments::MandateIds>,
    pub payment_method: Option<payment_methods::PaymentMethod>,
    pub merchant_connector_details: Option<common_types::domain::MerchantConnectorAuthDetails>,
}

#[cfg(feature = "v2")]
impl<F: Clone> PaymentConfirmData<F> {
    pub fn get_connector_customer_id(
        &self,
        customer: Option<&customer::Customer>,
        merchant_connector_account: &MerchantConnectorAccountTypeDetails,
    ) -> Option<String> {
        match merchant_connector_account {
            MerchantConnectorAccountTypeDetails::MerchantConnectorAccount(_) => customer
                .and_then(|customer| customer.get_connector_customer_id(merchant_connector_account))
                .map(|id| id.to_string())
                .or_else(|| {
                    self.payment_intent
                        .get_connector_customer_id_from_feature_metadata()
                }),
            MerchantConnectorAccountTypeDetails::MerchantConnectorDetails(_) => None,
        }
    }

    pub fn update_payment_method_data(
        &mut self,
        payment_method_data: payment_method_data::PaymentMethodData,
    ) {
        self.payment_method_data = Some(payment_method_data);
    }

    pub fn update_payment_method_and_pm_id(
        &mut self,
        payment_method_id: id_type::GlobalPaymentMethodId,
        payment_method: payment_methods::PaymentMethod,
    ) {
        self.payment_attempt.payment_method_id = Some(payment_method_id);
        self.payment_method = Some(payment_method);
    }
}

#[cfg(feature = "v2")]
#[derive(Clone)]
pub struct PaymentStatusData<F>
where
    F: Clone,
{
    pub flow: PhantomData<F>,
    pub payment_intent: PaymentIntent,
    pub payment_attempt: PaymentAttempt,
    pub payment_address: payment_address::PaymentAddress,
    pub attempts: Option<Vec<PaymentAttempt>>,
    /// Should the payment status be synced with connector
    /// This will depend on the payment status and the force sync flag in the request
    pub should_sync_with_connector: bool,
    pub merchant_connector_details: Option<common_types::domain::MerchantConnectorAuthDetails>,
}

#[cfg(feature = "v2")]
#[derive(Clone)]
pub struct PaymentCaptureData<F>
where
    F: Clone,
{
    pub flow: PhantomData<F>,
    pub payment_intent: PaymentIntent,
    pub payment_attempt: PaymentAttempt,
}

#[cfg(feature = "v2")]
impl<F> PaymentStatusData<F>
where
    F: Clone,
{
    pub fn get_payment_id(&self) -> &id_type::GlobalPaymentId {
        &self.payment_intent.id
    }
}

#[cfg(feature = "v2")]
#[derive(Clone)]
pub struct PaymentAttemptRecordData<F>
where
    F: Clone,
{
    pub flow: PhantomData<F>,
    pub payment_intent: PaymentIntent,
    pub payment_attempt: PaymentAttempt,
    pub revenue_recovery_data: RevenueRecoveryData,
    pub payment_address: payment_address::PaymentAddress,
}

#[cfg(feature = "v2")]
#[derive(Clone)]
pub struct RevenueRecoveryData {
    pub billing_connector_id: id_type::MerchantConnectorAccountId,
    pub processor_payment_method_token: String,
    pub connector_customer_id: String,
    pub retry_count: Option<u16>,
    pub invoice_next_billing_time: Option<PrimitiveDateTime>,
    pub triggered_by: storage_enums::enums::TriggeredBy,
    pub card_network: Option<common_enums::CardNetwork>,
    pub card_issuer: Option<String>,
}

#[cfg(feature = "v2")]
impl<F> PaymentAttemptRecordData<F>
where
    F: Clone,
{
    pub fn get_updated_feature_metadata(
        &self,
    ) -> CustomResult<Option<FeatureMetadata>, errors::api_error_response::ApiErrorResponse> {
        let payment_intent_feature_metadata = self.payment_intent.get_feature_metadata();
        let revenue_recovery = self.payment_intent.get_revenue_recovery_metadata();
        let payment_attempt_connector = self.payment_attempt.connector.clone();

        let feature_metadata_first_pg_error_code = revenue_recovery
            .as_ref()
            .and_then(|data| data.first_payment_attempt_pg_error_code.clone());

        let (first_pg_error_code, first_network_advice_code, first_network_decline_code) =
            feature_metadata_first_pg_error_code.map_or_else(
                || {
                    let first_pg_error_code = self
                        .payment_attempt
                        .error
                        .as_ref()
                        .map(|error| error.code.clone());
                    let first_network_advice_code = self
                        .payment_attempt
                        .error
                        .as_ref()
                        .and_then(|error| error.network_advice_code.clone());
                    let first_network_decline_code = self
                        .payment_attempt
                        .error
                        .as_ref()
                        .and_then(|error| error.network_decline_code.clone());
                    (
                        first_pg_error_code,
                        first_network_advice_code,
                        first_network_decline_code,
                    )
                },
                |pg_code| {
                    let advice_code = revenue_recovery
                        .as_ref()
                        .and_then(|data| data.first_payment_attempt_network_advice_code.clone());
                    let decline_code = revenue_recovery
                        .as_ref()
                        .and_then(|data| data.first_payment_attempt_network_decline_code.clone());
                    (Some(pg_code), advice_code, decline_code)
                },
            );

        let billing_connector_payment_method_details = Some(
            diesel_models::types::BillingConnectorPaymentMethodDetails::Card(
                diesel_models::types::BillingConnectorAdditionalCardInfo {
                    card_network: self.revenue_recovery_data.card_network.clone(),
                    card_issuer: self.revenue_recovery_data.card_issuer.clone(),
                },
            ),
        );

        let payment_revenue_recovery_metadata = match payment_attempt_connector {
            Some(connector) => Some(diesel_models::types::PaymentRevenueRecoveryMetadata {
                // Update retry count by one.
                total_retry_count: revenue_recovery.as_ref().map_or(
                    self.revenue_recovery_data
                        .retry_count
                        .map_or_else(|| 1, |retry_count| retry_count),
                    |data| (data.total_retry_count + 1),
                ),
                // Since this is an external system call, marking this payment_connector_transmission to ConnectorCallSucceeded.
                payment_connector_transmission:
                    common_enums::PaymentConnectorTransmission::ConnectorCallUnsuccessful,
                billing_connector_id: self.revenue_recovery_data.billing_connector_id.clone(),
                active_attempt_payment_connector_id: self
                    .payment_attempt
                    .get_attempt_merchant_connector_account_id()?,
                billing_connector_payment_details:
                    diesel_models::types::BillingConnectorPaymentDetails {
                        payment_processor_token: self
                            .revenue_recovery_data
                            .processor_payment_method_token
                            .clone(),
                        connector_customer_id: self
                            .revenue_recovery_data
                            .connector_customer_id
                            .clone(),
                    },
                payment_method_type: self.payment_attempt.payment_method_type,
                payment_method_subtype: self.payment_attempt.payment_method_subtype,
                connector: connector.parse().map_err(|err| {
                    router_env::logger::error!(?err, "Failed to parse connector string to enum");
                    errors::api_error_response::ApiErrorResponse::InternalServerError
                })?,
                invoice_next_billing_time: self.revenue_recovery_data.invoice_next_billing_time,
                invoice_billing_started_at_time: self
                    .revenue_recovery_data
                    .invoice_next_billing_time,
                billing_connector_payment_method_details,
                first_payment_attempt_network_advice_code: first_network_advice_code,
                first_payment_attempt_network_decline_code: first_network_decline_code,
                first_payment_attempt_pg_error_code: first_pg_error_code,
            }),
            None => Err(errors::api_error_response::ApiErrorResponse::InternalServerError)
                .attach_printable("Connector not found in payment attempt")?,
        };
        Ok(Some(FeatureMetadata {
            redirect_response: payment_intent_feature_metadata
                .as_ref()
                .and_then(|data| data.redirect_response.clone()),
            search_tags: payment_intent_feature_metadata
                .as_ref()
                .and_then(|data| data.search_tags.clone()),
            apple_pay_recurring_details: payment_intent_feature_metadata
                .as_ref()
                .and_then(|data| data.apple_pay_recurring_details.clone()),
            payment_revenue_recovery_metadata,
        }))
    }
}

#[derive(Default, Clone, serde::Serialize, Debug)]
pub struct CardAndNetworkTokenDataForVault {
    pub card_data: payment_method_data::Card,
    pub network_token: NetworkTokenDataForVault,
}

#[derive(Default, Clone, serde::Serialize, Debug)]
pub struct NetworkTokenDataForVault {
    pub network_token_data: payment_method_data::NetworkTokenData,
    pub network_token_req_ref_id: String,
}

#[derive(Default, Clone, serde::Serialize, Debug)]
pub struct CardDataForVault {
    pub card_data: payment_method_data::Card,
    pub network_token_req_ref_id: Option<String>,
}

#[derive(Clone, serde::Serialize, Debug)]
pub enum VaultOperation {
    ExistingVaultData(VaultData),
    SaveCardData(CardDataForVault),
    SaveCardAndNetworkTokenData(Box<CardAndNetworkTokenDataForVault>),
}

impl VaultOperation {
    pub fn get_updated_vault_data(
        existing_vault_data: Option<&Self>,
        payment_method_data: &payment_method_data::PaymentMethodData,
    ) -> Option<Self> {
        match (existing_vault_data, payment_method_data) {
            (None, payment_method_data::PaymentMethodData::Card(card)) => {
                Some(Self::ExistingVaultData(VaultData::Card(card.clone())))
            }
            (None, payment_method_data::PaymentMethodData::NetworkToken(nt_data)) => Some(
                Self::ExistingVaultData(VaultData::NetworkToken(nt_data.clone())),
            ),
            (Some(Self::ExistingVaultData(vault_data)), payment_method_data) => {
                match (vault_data, payment_method_data) {
                    (
                        VaultData::Card(card),
                        payment_method_data::PaymentMethodData::NetworkToken(nt_data),
                    ) => Some(Self::ExistingVaultData(VaultData::CardAndNetworkToken(
                        Box::new(CardAndNetworkTokenData {
                            card_data: card.clone(),
                            network_token_data: nt_data.clone(),
                        }),
                    ))),
                    (
                        VaultData::NetworkToken(nt_data),
                        payment_method_data::PaymentMethodData::Card(card),
                    ) => Some(Self::ExistingVaultData(VaultData::CardAndNetworkToken(
                        Box::new(CardAndNetworkTokenData {
                            card_data: card.clone(),
                            network_token_data: nt_data.clone(),
                        }),
                    ))),
                    _ => Some(Self::ExistingVaultData(vault_data.clone())),
                }
            }
            //payment_method_data is not card or network token
            _ => None,
        }
    }
}

#[derive(Clone, serde::Serialize, Debug)]
pub enum VaultData {
    Card(payment_method_data::Card),
    NetworkToken(payment_method_data::NetworkTokenData),
    CardAndNetworkToken(Box<CardAndNetworkTokenData>),
}

#[derive(Default, Clone, serde::Serialize, Debug)]
pub struct CardAndNetworkTokenData {
    pub card_data: payment_method_data::Card,
    pub network_token_data: payment_method_data::NetworkTokenData,
}

impl VaultData {
    pub fn get_card_vault_data(&self) -> Option<payment_method_data::Card> {
        match self {
            Self::Card(card_data) => Some(card_data.clone()),
            Self::NetworkToken(_network_token_data) => None,
            Self::CardAndNetworkToken(vault_data) => Some(vault_data.card_data.clone()),
        }
    }

    pub fn get_network_token_data(&self) -> Option<payment_method_data::NetworkTokenData> {
        match self {
            Self::Card(_card_data) => None,
            Self::NetworkToken(network_token_data) => Some(network_token_data.clone()),
            Self::CardAndNetworkToken(vault_data) => Some(vault_data.network_token_data.clone()),
        }
    }
}<|MERGE_RESOLUTION|>--- conflicted
+++ resolved
@@ -117,15 +117,12 @@
     pub is_iframe_redirection_enabled: Option<bool>,
     pub is_payment_id_from_merchant: Option<bool>,
     pub payment_channel: Option<common_enums::PaymentChannel>,
-<<<<<<< HEAD
-    pub enable_partial_authorization: Option<bool>,
-=======
     pub tax_status: Option<storage_enums::TaxStatus>,
     pub discount_amount: Option<MinorUnit>,
     pub order_date: Option<PrimitiveDateTime>,
     pub shipping_amount_tax: Option<MinorUnit>,
     pub duty_amount: Option<MinorUnit>,
->>>>>>> 640d0552
+    pub enable_partial_authorization: Option<bool>,
 }
 
 impl PaymentIntent {
