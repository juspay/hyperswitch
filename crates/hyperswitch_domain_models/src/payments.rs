--- conflicted
+++ resolved
@@ -7,13 +7,7 @@
     AlwaysRequestExtendedAuthorization, RequestExtendedAuthorizationBool,
 };
 #[cfg(feature = "v2")]
-<<<<<<< HEAD
-use common_utils::ext_traits::ValueExt;
-#[cfg(feature = "v1")]
-use common_utils::types::RequestExtendedAuthorizationBool;
-=======
 use common_utils::ext_traits::OptionExt;
->>>>>>> 1dabfe3e
 use common_utils::{
     self,
     crypto::Encryptable,
@@ -21,11 +15,7 @@
     errors::CustomResult,
     ext_traits::ValueExt,
     id_type, pii,
-<<<<<<< HEAD
-    types::{keymanager::ToEncryptable, MinorUnit},
-=======
     types::{keymanager::ToEncryptable, CreatedBy, MinorUnit},
->>>>>>> 1dabfe3e
 };
 use diesel_models::payment_intent::TaxDetails;
 #[cfg(feature = "v2")]
