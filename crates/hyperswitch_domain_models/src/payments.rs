#[cfg(feature = "v2")]
use std::marker::PhantomData;

#[cfg(feature = "v2")]
use api_models::payments::{ConnectorMetadata, SessionToken, VaultSessionDetails};
use common_types::primitive_wrappers;
#[cfg(feature = "v1")]
use common_types::{
    payments::BillingDescriptor,
    primitive_wrappers::{
        AlwaysRequestExtendedAuthorization, EnableOvercaptureBool, RequestExtendedAuthorizationBool,
    },
};
use common_utils::{
    self,
    crypto::Encryptable,
    encryption::Encryption,
    errors::CustomResult,
    ext_traits::ValueExt,
    id_type, pii,
    types::{keymanager::ToEncryptable, CreatedBy, MinorUnit},
};
use diesel_models::payment_intent::TaxDetails;
#[cfg(feature = "v2")]
use error_stack::ResultExt;
use masking::Secret;
use router_derive::ToEncryption;
use rustc_hash::FxHashMap;
use serde_json::Value;
use time::PrimitiveDateTime;

pub mod payment_attempt;
pub mod payment_intent;
#[cfg(feature = "v2")]
pub mod split_payments;

use common_enums as storage_enums;
#[cfg(feature = "v2")]
use diesel_models::types::{FeatureMetadata, OrderDetailsWithAmount};

use self::payment_attempt::PaymentAttempt;
#[cfg(feature = "v2")]
use crate::{
    address::Address, business_profile, customer, errors, merchant_connector_account,
    merchant_connector_account::MerchantConnectorAccountTypeDetails, merchant_context,
    payment_address, payment_method_data, payment_methods, revenue_recovery, routing,
    ApiModelToDieselModelConvertor,
};
#[cfg(feature = "v1")]
use crate::{payment_method_data, RemoteStorageObject};

#[cfg(feature = "v1")]
#[derive(Clone, Debug, PartialEq, serde::Serialize, ToEncryption)]
pub struct PaymentIntent {
    pub payment_id: id_type::PaymentId,
    pub merchant_id: id_type::MerchantId,
    pub status: storage_enums::IntentStatus,
    pub amount: MinorUnit,
    pub shipping_cost: Option<MinorUnit>,
    pub currency: Option<storage_enums::Currency>,
    pub amount_captured: Option<MinorUnit>,
    pub customer_id: Option<id_type::CustomerId>,
    pub description: Option<String>,
    pub return_url: Option<String>,
    pub metadata: Option<Value>,
    pub connector_id: Option<String>,
    pub shipping_address_id: Option<String>,
    pub billing_address_id: Option<String>,
    pub statement_descriptor_name: Option<String>,
    pub statement_descriptor_suffix: Option<String>,
    #[serde(with = "common_utils::custom_serde::iso8601")]
    pub created_at: PrimitiveDateTime,
    #[serde(with = "common_utils::custom_serde::iso8601")]
    pub modified_at: PrimitiveDateTime,
    #[serde(with = "common_utils::custom_serde::iso8601::option")]
    pub last_synced: Option<PrimitiveDateTime>,
    pub setup_future_usage: Option<storage_enums::FutureUsage>,
    pub off_session: Option<bool>,
    pub client_secret: Option<String>,
    pub active_attempt: RemoteStorageObject<PaymentAttempt>,
    pub business_country: Option<storage_enums::CountryAlpha2>,
    pub business_label: Option<String>,
    pub order_details: Option<Vec<pii::SecretSerdeValue>>,
    pub allowed_payment_method_types: Option<Value>,
    pub connector_metadata: Option<Value>,
    pub feature_metadata: Option<Value>,
    pub attempt_count: i16,
    pub profile_id: Option<id_type::ProfileId>,
    pub payment_link_id: Option<String>,
    // Denotes the action(approve or reject) taken by merchant in case of manual review.
    // Manual review can occur when the transaction is marked as risky by the frm_processor, payment processor or when there is underpayment/over payment incase of crypto payment
    pub merchant_decision: Option<String>,
    pub payment_confirm_source: Option<storage_enums::PaymentSource>,

    pub updated_by: String,
    pub surcharge_applicable: Option<bool>,
    pub request_incremental_authorization: Option<storage_enums::RequestIncrementalAuthorization>,
    pub incremental_authorization_allowed: Option<bool>,
    pub authorization_count: Option<i32>,
    pub fingerprint_id: Option<String>,
    #[serde(with = "common_utils::custom_serde::iso8601::option")]
    pub session_expiry: Option<PrimitiveDateTime>,
    pub request_external_three_ds_authentication: Option<bool>,
    pub split_payments: Option<common_types::payments::SplitPaymentsRequest>,
    pub frm_metadata: Option<pii::SecretSerdeValue>,
    #[encrypt]
    pub customer_details: Option<Encryptable<Secret<Value>>>,
    #[encrypt]
    pub billing_details: Option<Encryptable<Secret<Value>>>,
    pub merchant_order_reference_id: Option<String>,
    #[encrypt]
    pub shipping_details: Option<Encryptable<Secret<Value>>>,
    pub is_payment_processor_token_flow: Option<bool>,
    pub organization_id: id_type::OrganizationId,
    pub tax_details: Option<TaxDetails>,
    pub skip_external_tax_calculation: Option<bool>,
    pub request_extended_authorization: Option<RequestExtendedAuthorizationBool>,
    pub psd2_sca_exemption_type: Option<storage_enums::ScaExemptionType>,
    pub processor_merchant_id: id_type::MerchantId,
    pub created_by: Option<CreatedBy>,
    pub force_3ds_challenge: Option<bool>,
    pub force_3ds_challenge_trigger: Option<bool>,
    pub is_iframe_redirection_enabled: Option<bool>,
    pub is_payment_id_from_merchant: Option<bool>,
    pub payment_channel: Option<common_enums::PaymentChannel>,
    pub tax_status: Option<storage_enums::TaxStatus>,
    pub discount_amount: Option<MinorUnit>,
    pub order_date: Option<PrimitiveDateTime>,
    pub shipping_amount_tax: Option<MinorUnit>,
    pub duty_amount: Option<MinorUnit>,
    pub enable_partial_authorization: Option<primitive_wrappers::EnablePartialAuthorizationBool>,
    pub enable_overcapture: Option<EnableOvercaptureBool>,
    pub mit_category: Option<common_enums::MitCategory>,
    pub billing_descriptor: Option<BillingDescriptor>,
<<<<<<< HEAD
    pub partner_merchant_identifier_details:
        Option<common_types::payments::PartnerMerchantIdentifierDetails>,
=======
    pub tokenization: Option<common_enums::Tokenization>,
>>>>>>> 947941ca
}

impl PaymentIntent {
    #[cfg(feature = "v1")]
    pub fn get_id(&self) -> &id_type::PaymentId {
        &self.payment_id
    }

    #[cfg(feature = "v2")]
    pub fn get_id(&self) -> &id_type::GlobalPaymentId {
        &self.id
    }

    #[cfg(feature = "v2")]
    /// This is the url to which the customer will be redirected to, to complete the redirection flow
    pub fn create_start_redirection_url(
        &self,
        base_url: &str,
        publishable_key: String,
    ) -> CustomResult<url::Url, errors::api_error_response::ApiErrorResponse> {
        let start_redirection_url = &format!(
            "{}/v2/payments/{}/start-redirection?publishable_key={}&profile_id={}",
            base_url,
            self.get_id().get_string_repr(),
            publishable_key,
            self.profile_id.get_string_repr()
        );
        url::Url::parse(start_redirection_url)
            .change_context(errors::api_error_response::ApiErrorResponse::InternalServerError)
            .attach_printable("Error creating start redirection url")
    }
    #[cfg(feature = "v1")]
    pub fn get_request_extended_authorization_bool_if_connector_supports(
        &self,
        connector: common_enums::connector_enums::Connector,
        always_request_extended_authorization_optional: Option<AlwaysRequestExtendedAuthorization>,
        payment_method_optional: Option<common_enums::PaymentMethod>,
        payment_method_type_optional: Option<common_enums::PaymentMethodType>,
    ) -> Option<RequestExtendedAuthorizationBool> {
        use router_env::logger;

        let is_extended_authorization_supported_by_connector = || {
            let supported_pms = connector.get_payment_methods_supporting_extended_authorization();
            let supported_pmts =
                connector.get_payment_method_types_supporting_extended_authorization();
            // check if payment method or payment method type is supported by the connector
            logger::info!(
                "Extended Authentication Connector:{:?}, Supported payment methods: {:?}, Supported payment method types: {:?}, Payment method Selected: {:?}, Payment method type Selected: {:?}",
                connector,
                supported_pms,
                supported_pmts,
                payment_method_optional,
                payment_method_type_optional
            );
            match (payment_method_optional, payment_method_type_optional) {
                (Some(payment_method), Some(payment_method_type)) => {
                    supported_pms.contains(&payment_method)
                        && supported_pmts.contains(&payment_method_type)
                }
                (Some(payment_method), None) => supported_pms.contains(&payment_method),
                (None, Some(payment_method_type)) => supported_pmts.contains(&payment_method_type),
                (None, None) => false,
            }
        };
        let intent_request_extended_authorization_optional = self.request_extended_authorization;

        let is_extended_authorization_requested = intent_request_extended_authorization_optional
            .map(|should_request_extended_authorization| *should_request_extended_authorization)
            .or(always_request_extended_authorization_optional.map(
                |should_always_request_extended_authorization| {
                    *should_always_request_extended_authorization
                },
            ));

        is_extended_authorization_requested
            .map(|requested| {
                if requested {
                    is_extended_authorization_supported_by_connector()
                } else {
                    false
                }
            })
            .map(RequestExtendedAuthorizationBool::from)
    }

    #[cfg(feature = "v1")]
    pub fn get_enable_overcapture_bool_if_connector_supports(
        &self,
        connector: common_enums::connector_enums::Connector,
        always_enable_overcapture: Option<primitive_wrappers::AlwaysEnableOvercaptureBool>,
        capture_method: &Option<common_enums::CaptureMethod>,
    ) -> Option<EnableOvercaptureBool> {
        let is_overcapture_supported_by_connector =
            connector.is_overcapture_supported_by_connector();
        if matches!(capture_method, Some(common_enums::CaptureMethod::Manual))
            && is_overcapture_supported_by_connector
        {
            self.enable_overcapture
                .or_else(|| always_enable_overcapture.map(EnableOvercaptureBool::from))
        } else {
            None
        }
    }

    #[cfg(feature = "v2")]
    /// This is the url to which the customer will be redirected to, after completing the redirection flow
    pub fn create_finish_redirection_url(
        &self,
        base_url: &str,
        publishable_key: &str,
    ) -> CustomResult<url::Url, errors::api_error_response::ApiErrorResponse> {
        let finish_redirection_url = format!(
            "{base_url}/v2/payments/{}/finish-redirection/{publishable_key}/{}",
            self.id.get_string_repr(),
            self.profile_id.get_string_repr()
        );

        url::Url::parse(&finish_redirection_url)
            .change_context(errors::api_error_response::ApiErrorResponse::InternalServerError)
            .attach_printable("Error creating finish redirection url")
    }

    pub fn parse_and_get_metadata<T>(
        &self,
        type_name: &'static str,
    ) -> CustomResult<Option<T>, common_utils::errors::ParsingError>
    where
        T: for<'de> masking::Deserialize<'de>,
    {
        self.metadata
            .clone()
            .map(|metadata| metadata.parse_value(type_name))
            .transpose()
    }

    #[cfg(feature = "v1")]
    pub fn merge_metadata(
        &self,
        request_metadata: Value,
    ) -> Result<Value, common_utils::errors::ParsingError> {
        if !request_metadata.is_null() {
            match (&self.metadata, &request_metadata) {
                (Some(Value::Object(existing_map)), Value::Object(req_map)) => {
                    let mut merged = existing_map.clone();
                    merged.extend(req_map.clone());
                    Ok(Value::Object(merged))
                }
                (None, Value::Object(_)) => Ok(request_metadata),
                _ => {
                    router_env::logger::error!(
                        "Expected metadata to be an object, got: {:?}",
                        request_metadata
                    );
                    Err(common_utils::errors::ParsingError::UnknownError)
                }
            }
        } else {
            router_env::logger::error!("Metadata does not contain any key");
            Err(common_utils::errors::ParsingError::UnknownError)
        }
    }

    #[cfg(feature = "v1")]
    pub fn get_billing_descriptor(&self) -> Option<BillingDescriptor> {
        self.billing_descriptor
            .as_ref()
            .map(|descriptor| BillingDescriptor {
                name: descriptor.name.clone(),
                city: descriptor.city.clone(),
                phone: descriptor.phone.clone(),
                statement_descriptor: descriptor
                    .statement_descriptor
                    .clone()
                    .or_else(|| self.statement_descriptor_name.clone()),
                statement_descriptor_suffix: descriptor
                    .statement_descriptor_suffix
                    .clone()
                    .or_else(|| self.statement_descriptor_suffix.clone()),
            })
    }
}

#[cfg(feature = "v2")]
#[derive(Clone, Debug, PartialEq, serde::Serialize)]
pub struct AmountDetails {
    /// The amount of the order in the lowest denomination of currency
    pub order_amount: MinorUnit,
    /// The currency of the order
    pub currency: common_enums::Currency,
    /// The shipping cost of the order. This has to be collected from the merchant
    pub shipping_cost: Option<MinorUnit>,
    /// Tax details related to the order. This will be calculated by the external tax provider
    pub tax_details: Option<TaxDetails>,
    /// The action to whether calculate tax by calling external tax provider or not
    pub skip_external_tax_calculation: common_enums::TaxCalculationOverride,
    /// The action to whether calculate surcharge or not
    pub skip_surcharge_calculation: common_enums::SurchargeCalculationOverride,
    /// The surcharge amount to be added to the order, collected from the merchant
    pub surcharge_amount: Option<MinorUnit>,
    /// tax on surcharge amount
    pub tax_on_surcharge: Option<MinorUnit>,
    /// The total amount captured for the order. This is the sum of all the captured amounts for the order.
    /// For automatic captures, this will be the same as net amount for the order
    pub amount_captured: Option<MinorUnit>,
}

#[cfg(feature = "v2")]
impl AmountDetails {
    /// Get the action to whether calculate surcharge or not as a boolean value
    fn get_surcharge_action_as_bool(&self) -> bool {
        self.skip_surcharge_calculation.as_bool()
    }

    /// Get the action to whether calculate external tax or not as a boolean value
    pub fn get_external_tax_action_as_bool(&self) -> bool {
        self.skip_external_tax_calculation.as_bool()
    }

    /// Calculate the net amount for the order
    pub fn calculate_net_amount(&self) -> MinorUnit {
        self.order_amount
            + self.shipping_cost.unwrap_or(MinorUnit::zero())
            + self.surcharge_amount.unwrap_or(MinorUnit::zero())
            + self.tax_on_surcharge.unwrap_or(MinorUnit::zero())
    }

    pub fn create_attempt_amount_details(
        &self,
        confirm_intent_request: &api_models::payments::PaymentsConfirmIntentRequest,
    ) -> payment_attempt::AttemptAmountDetails {
        let net_amount = self.calculate_net_amount();

        let surcharge_amount = match self.skip_surcharge_calculation {
            common_enums::SurchargeCalculationOverride::Skip => self.surcharge_amount,
            common_enums::SurchargeCalculationOverride::Calculate => None,
        };

        let tax_on_surcharge = match self.skip_surcharge_calculation {
            common_enums::SurchargeCalculationOverride::Skip => self.tax_on_surcharge,
            common_enums::SurchargeCalculationOverride::Calculate => None,
        };

        let order_tax_amount = match self.skip_external_tax_calculation {
            common_enums::TaxCalculationOverride::Skip => {
                self.tax_details.as_ref().and_then(|tax_details| {
                    tax_details.get_tax_amount(Some(confirm_intent_request.payment_method_subtype))
                })
            }
            common_enums::TaxCalculationOverride::Calculate => None,
        };

        payment_attempt::AttemptAmountDetails::from(payment_attempt::AttemptAmountDetailsSetter {
            net_amount,
            amount_to_capture: None,
            surcharge_amount,
            tax_on_surcharge,
            // This will be updated when we receive response from the connector
            amount_capturable: MinorUnit::zero(),
            shipping_cost: self.shipping_cost,
            order_tax_amount,
        })
    }

    pub fn create_split_attempt_amount_details(
        &self,
        confirm_intent_request: &api_models::payments::PaymentsConfirmIntentRequest,
        split_amount: MinorUnit,
    ) -> payment_attempt::AttemptAmountDetails {
        let net_amount = split_amount;

        let surcharge_amount = match self.skip_surcharge_calculation {
            common_enums::SurchargeCalculationOverride::Skip => self.surcharge_amount,
            common_enums::SurchargeCalculationOverride::Calculate => None,
        };

        let tax_on_surcharge = match self.skip_surcharge_calculation {
            common_enums::SurchargeCalculationOverride::Skip => self.tax_on_surcharge,
            common_enums::SurchargeCalculationOverride::Calculate => None,
        };

        let order_tax_amount = match self.skip_external_tax_calculation {
            common_enums::TaxCalculationOverride::Skip => {
                self.tax_details.as_ref().and_then(|tax_details| {
                    tax_details.get_tax_amount(Some(confirm_intent_request.payment_method_subtype))
                })
            }
            common_enums::TaxCalculationOverride::Calculate => None,
        };

        payment_attempt::AttemptAmountDetails::from(payment_attempt::AttemptAmountDetailsSetter {
            net_amount,
            amount_to_capture: None,
            surcharge_amount,
            tax_on_surcharge,
            // This will be updated when we receive response from the connector
            amount_capturable: MinorUnit::zero(),
            shipping_cost: self.shipping_cost,
            order_tax_amount,
        })
    }

    pub fn proxy_create_attempt_amount_details(
        &self,
        _confirm_intent_request: &api_models::payments::ProxyPaymentsRequest,
    ) -> payment_attempt::AttemptAmountDetails {
        let net_amount = self.calculate_net_amount();

        let surcharge_amount = match self.skip_surcharge_calculation {
            common_enums::SurchargeCalculationOverride::Skip => self.surcharge_amount,
            common_enums::SurchargeCalculationOverride::Calculate => None,
        };

        let tax_on_surcharge = match self.skip_surcharge_calculation {
            common_enums::SurchargeCalculationOverride::Skip => self.tax_on_surcharge,
            common_enums::SurchargeCalculationOverride::Calculate => None,
        };

        let order_tax_amount = match self.skip_external_tax_calculation {
            common_enums::TaxCalculationOverride::Skip => self
                .tax_details
                .as_ref()
                .and_then(|tax_details| tax_details.get_tax_amount(None)),
            common_enums::TaxCalculationOverride::Calculate => None,
        };

        payment_attempt::AttemptAmountDetails::from(payment_attempt::AttemptAmountDetailsSetter {
            net_amount,
            amount_to_capture: None,
            surcharge_amount,
            tax_on_surcharge,
            // This will be updated when we receive response from the connector
            amount_capturable: MinorUnit::zero(),
            shipping_cost: self.shipping_cost,
            order_tax_amount,
        })
    }

    pub fn update_from_request(self, req: &api_models::payments::AmountDetailsUpdate) -> Self {
        Self {
            order_amount: req
                .order_amount()
                .unwrap_or(self.order_amount.into())
                .into(),
            currency: req.currency().unwrap_or(self.currency),
            shipping_cost: req.shipping_cost().or(self.shipping_cost),
            tax_details: req
                .order_tax_amount()
                .map(|order_tax_amount| TaxDetails {
                    default: Some(diesel_models::DefaultTax { order_tax_amount }),
                    payment_method_type: None,
                })
                .or(self.tax_details),
            skip_external_tax_calculation: req
                .skip_external_tax_calculation()
                .unwrap_or(self.skip_external_tax_calculation),
            skip_surcharge_calculation: req
                .skip_surcharge_calculation()
                .unwrap_or(self.skip_surcharge_calculation),
            surcharge_amount: req.surcharge_amount().or(self.surcharge_amount),
            tax_on_surcharge: req.tax_on_surcharge().or(self.tax_on_surcharge),
            amount_captured: self.amount_captured,
        }
    }
}

#[cfg(feature = "v2")]
#[derive(Clone, Debug, PartialEq, serde::Serialize, ToEncryption)]
pub struct PaymentIntent {
    /// The global identifier for the payment intent. This is generated by the system.
    /// The format of the global id is `{cell_id:5}_pay_{time_ordered_uuid:32}`.
    pub id: id_type::GlobalPaymentId,
    /// The identifier for the merchant. This is automatically derived from the api key used to create the payment.
    pub merchant_id: id_type::MerchantId,
    /// The status of payment intent.
    pub status: storage_enums::IntentStatus,
    /// The amount related details of the payment
    pub amount_details: AmountDetails,
    /// The total amount captured for the order. This is the sum of all the captured amounts for the order.
    pub amount_captured: Option<MinorUnit>,
    /// The identifier for the customer. This is the identifier for the customer in the merchant's system.
    pub customer_id: Option<id_type::GlobalCustomerId>,
    /// The description of the order. This will be passed to connectors which support description.
    pub description: Option<common_utils::types::Description>,
    /// The return url for the payment. This is the url to which the user will be redirected after the payment is completed.
    pub return_url: Option<common_utils::types::Url>,
    /// The metadata for the payment intent. This is the metadata that will be passed to the connectors.
    pub metadata: Option<pii::SecretSerdeValue>,
    /// The statement descriptor for the order, this will be displayed in the user's bank statement.
    pub statement_descriptor: Option<common_utils::types::StatementDescriptor>,
    /// The time at which the order was created
    #[serde(with = "common_utils::custom_serde::iso8601")]
    pub created_at: PrimitiveDateTime,
    /// The time at which the order was last modified
    #[serde(with = "common_utils::custom_serde::iso8601")]
    pub modified_at: PrimitiveDateTime,
    #[serde(with = "common_utils::custom_serde::iso8601::option")]
    pub last_synced: Option<PrimitiveDateTime>,
    pub setup_future_usage: storage_enums::FutureUsage,
    /// The active attempt for the payment intent. This is the payment attempt that is currently active for the payment intent.
    pub active_attempt_id: Option<id_type::GlobalAttemptId>,
    /// This field represents whether there are attempt groups for this payment intent. Used in split payments workflow
    pub active_attempt_id_type: common_enums::ActiveAttemptIDType,
    /// The ID of the active attempt group for the payment intent
    pub active_attempts_group_id: Option<id_type::GlobalAttemptGroupId>,
    /// The order details for the payment.
    pub order_details: Option<Vec<Secret<OrderDetailsWithAmount>>>,
    /// This is the list of payment method types that are allowed for the payment intent.
    /// This field allows the merchant to restrict the payment methods that can be used for the payment intent.
    pub allowed_payment_method_types: Option<Vec<common_enums::PaymentMethodType>>,
    /// This metadata contains connector-specific details like Apple Pay certificates, Airwallex data, Noon order category, Braintree merchant account ID, and Adyen testing data
    pub connector_metadata: Option<ConnectorMetadata>,
    pub feature_metadata: Option<FeatureMetadata>,
    /// Number of attempts that have been made for the order
    pub attempt_count: i16,
    /// The profile id for the payment.
    pub profile_id: id_type::ProfileId,
    /// The payment link id for the payment. This is generated only if `enable_payment_link` is set to true.
    pub payment_link_id: Option<String>,
    /// This Denotes the action(approve or reject) taken by merchant in case of manual review.
    /// Manual review can occur when the transaction is marked as risky by the frm_processor, payment processor or when there is underpayment/over payment incase of crypto payment
    pub frm_merchant_decision: Option<common_enums::MerchantDecision>,
    /// Denotes the last instance which updated the payment
    pub updated_by: String,
    /// Denotes whether merchant requested for incremental authorization to be enabled for this payment.
    pub request_incremental_authorization: storage_enums::RequestIncrementalAuthorization,
    /// Denotes whether merchant requested for split payments to be enabled for this payment
    pub split_txns_enabled: storage_enums::SplitTxnsEnabled,
    /// Denotes the number of authorizations that have been made for the payment.
    pub authorization_count: Option<i32>,
    /// Denotes the client secret expiry for the payment. This is the time at which the client secret will expire.
    #[serde(with = "common_utils::custom_serde::iso8601")]
    pub session_expiry: PrimitiveDateTime,
    /// Denotes whether merchant requested for 3ds authentication to be enabled for this payment.
    pub request_external_three_ds_authentication: common_enums::External3dsAuthenticationRequest,
    /// Metadata related to fraud and risk management
    pub frm_metadata: Option<pii::SecretSerdeValue>,
    /// The details of the customer in a denormalized form. Only a subset of fields are stored.
    #[encrypt]
    pub customer_details: Option<Encryptable<Secret<Value>>>,
    /// The reference id for the order in the merchant's system. This value can be passed by the merchant.
    pub merchant_reference_id: Option<id_type::PaymentReferenceId>,
    /// The billing address for the order in a denormalized form.
    #[encrypt(ty = Value)]
    pub billing_address: Option<Encryptable<Address>>,
    /// The shipping address for the order in a denormalized form.
    #[encrypt(ty = Value)]
    pub shipping_address: Option<Encryptable<Address>>,
    /// Capture method for the payment
    pub capture_method: storage_enums::CaptureMethod,
    /// Authentication type that is requested by the merchant for this payment.
    pub authentication_type: Option<common_enums::AuthenticationType>,
    /// This contains the pre routing results that are done when routing is done during listing the payment methods.
    pub prerouting_algorithm: Option<routing::PaymentRoutingInfo>,
    /// The organization id for the payment. This is derived from the merchant account
    pub organization_id: id_type::OrganizationId,
    /// Denotes the request by the merchant whether to enable a payment link for this payment.
    pub enable_payment_link: common_enums::EnablePaymentLinkRequest,
    /// Denotes the request by the merchant whether to apply MIT exemption for this payment
    pub apply_mit_exemption: common_enums::MitExemptionRequest,
    /// Denotes whether the customer is present during the payment flow. This information may be used for 3ds authentication
    pub customer_present: common_enums::PresenceOfCustomerDuringPayment,
    /// Denotes the override for payment link configuration
    pub payment_link_config: Option<diesel_models::PaymentLinkConfigRequestForPayments>,
    /// The straight through routing algorithm id that is used for this payment. This overrides the default routing algorithm that is configured in business profile.
    pub routing_algorithm_id: Option<id_type::RoutingId>,
    /// Split Payment Data
    pub split_payments: Option<common_types::payments::SplitPaymentsRequest>,

    pub force_3ds_challenge: Option<bool>,
    pub force_3ds_challenge_trigger: Option<bool>,
    /// merchant who owns the credentials of the processor, i.e. processor owner
    pub processor_merchant_id: id_type::MerchantId,
    /// merchantwho invoked the resource based api (identifier) and through what source (Api, Jwt(Dashboard))
    pub created_by: Option<CreatedBy>,

    /// Indicates if the redirection has to open in the iframe
    pub is_iframe_redirection_enabled: Option<bool>,

    /// Indicates whether the payment_id was provided by the merchant (true),
    /// or generated internally by Hyperswitch (false)
    pub is_payment_id_from_merchant: Option<bool>,
    /// Denotes whether merchant requested for partial authorization to be enabled for this payment.
    pub enable_partial_authorization: Option<primitive_wrappers::EnablePartialAuthorizationBool>,
}

#[cfg(feature = "v2")]
impl PaymentIntent {
    /// Extract customer_id from payment intent feature metadata
    pub fn extract_connector_customer_id_from_payment_intent(
        &self,
    ) -> Result<String, common_utils::errors::ValidationError> {
        self.feature_metadata
            .as_ref()
            .and_then(|metadata| metadata.payment_revenue_recovery_metadata.as_ref())
            .map(|recovery| {
                recovery
                    .billing_connector_payment_details
                    .connector_customer_id
                    .clone()
            })
            .ok_or(
                common_utils::errors::ValidationError::MissingRequiredField {
                    field_name: "connector_customer_id".to_string(),
                },
            )
    }

    fn get_payment_method_sub_type(&self) -> Option<common_enums::PaymentMethodType> {
        self.feature_metadata
            .as_ref()
            .and_then(|metadata| metadata.get_payment_method_sub_type())
    }

    fn get_payment_method_type(&self) -> Option<common_enums::PaymentMethod> {
        self.feature_metadata
            .as_ref()
            .and_then(|metadata| metadata.get_payment_method_type())
    }

    pub fn get_connector_customer_id_from_feature_metadata(&self) -> Option<String> {
        self.feature_metadata
            .as_ref()
            .and_then(|metadata| metadata.payment_revenue_recovery_metadata.as_ref())
            .map(|recovery_metadata| {
                recovery_metadata
                    .billing_connector_payment_details
                    .connector_customer_id
                    .clone()
            })
    }

    pub fn get_billing_merchant_connector_account_id(
        &self,
    ) -> Option<id_type::MerchantConnectorAccountId> {
        self.feature_metadata.as_ref().and_then(|feature_metadata| {
            feature_metadata.get_billing_merchant_connector_account_id()
        })
    }

    fn get_request_incremental_authorization_value(
        request: &api_models::payments::PaymentsCreateIntentRequest,
    ) -> CustomResult<
        common_enums::RequestIncrementalAuthorization,
        errors::api_error_response::ApiErrorResponse,
    > {
        request.request_incremental_authorization
            .map(|request_incremental_authorization| {
                if request_incremental_authorization == common_enums::RequestIncrementalAuthorization::True {
                    if request.capture_method == Some(common_enums::CaptureMethod::Automatic) {
                        Err(errors::api_error_response::ApiErrorResponse::InvalidRequestData { message: "incremental authorization is not supported when capture_method is automatic".to_owned() })?
                    }
                    Ok(common_enums::RequestIncrementalAuthorization::True)
                } else {
                    Ok(common_enums::RequestIncrementalAuthorization::False)
                }
            })
            .unwrap_or(Ok(common_enums::RequestIncrementalAuthorization::default()))
    }

    pub async fn create_domain_model_from_request(
        payment_id: &id_type::GlobalPaymentId,
        merchant_context: &merchant_context::MerchantContext,
        profile: &business_profile::Profile,
        request: api_models::payments::PaymentsCreateIntentRequest,
        decrypted_payment_intent: DecryptedPaymentIntent,
    ) -> CustomResult<Self, errors::api_error_response::ApiErrorResponse> {
        let request_incremental_authorization =
            Self::get_request_incremental_authorization_value(&request)?;
        let allowed_payment_method_types = request.allowed_payment_method_types;

        let session_expiry =
            common_utils::date_time::now().saturating_add(time::Duration::seconds(
                request.session_expiry.map(i64::from).unwrap_or(
                    profile
                        .session_expiry
                        .unwrap_or(common_utils::consts::DEFAULT_SESSION_EXPIRY),
                ),
            ));
        let order_details = request.order_details.map(|order_details| {
            order_details
                .into_iter()
                .map(|order_detail| Secret::new(OrderDetailsWithAmount::convert_from(order_detail)))
                .collect()
        });

        Ok(Self {
            id: payment_id.clone(),
            merchant_id: merchant_context.get_merchant_account().get_id().clone(),
            // Intent status would be RequiresPaymentMethod because we are creating a new payment intent
            status: common_enums::IntentStatus::RequiresPaymentMethod,
            amount_details: AmountDetails::from(request.amount_details),
            amount_captured: None,
            customer_id: request.customer_id,
            description: request.description,
            return_url: request.return_url,
            metadata: request.metadata,
            statement_descriptor: request.statement_descriptor,
            created_at: common_utils::date_time::now(),
            modified_at: common_utils::date_time::now(),
            last_synced: None,
            setup_future_usage: request.setup_future_usage.unwrap_or_default(),
            active_attempt_id: None,
            active_attempt_id_type: common_enums::ActiveAttemptIDType::AttemptID,
            active_attempts_group_id: None,
            order_details,
            allowed_payment_method_types,
            connector_metadata: request.connector_metadata,
            feature_metadata: request.feature_metadata.map(FeatureMetadata::convert_from),
            // Attempt count is 0 in create intent as no attempt is made yet
            attempt_count: 0,
            profile_id: profile.get_id().clone(),
            payment_link_id: None,
            frm_merchant_decision: None,
            updated_by: merchant_context
                .get_merchant_account()
                .storage_scheme
                .to_string(),
            request_incremental_authorization,
            // Authorization count is 0 in create intent as no authorization is made yet
            authorization_count: Some(0),
            session_expiry,
            request_external_three_ds_authentication: request
                .request_external_three_ds_authentication
                .unwrap_or_default(),
            split_txns_enabled: profile.split_txns_enabled,
            frm_metadata: request.frm_metadata,
            customer_details: None,
            merchant_reference_id: request.merchant_reference_id,
            billing_address: decrypted_payment_intent
                .billing_address
                .as_ref()
                .map(|data| {
                    data.clone()
                        .deserialize_inner_value(|value| value.parse_value("Address"))
                })
                .transpose()
                .change_context(errors::api_error_response::ApiErrorResponse::InternalServerError)
                .attach_printable("Unable to decode billing address")?,
            shipping_address: decrypted_payment_intent
                .shipping_address
                .as_ref()
                .map(|data| {
                    data.clone()
                        .deserialize_inner_value(|value| value.parse_value("Address"))
                })
                .transpose()
                .change_context(errors::api_error_response::ApiErrorResponse::InternalServerError)
                .attach_printable("Unable to decode shipping address")?,
            capture_method: request.capture_method.unwrap_or_default(),
            authentication_type: request.authentication_type,
            prerouting_algorithm: None,
            organization_id: merchant_context
                .get_merchant_account()
                .organization_id
                .clone(),
            enable_payment_link: request.payment_link_enabled.unwrap_or_default(),
            apply_mit_exemption: request.apply_mit_exemption.unwrap_or_default(),
            customer_present: request.customer_present.unwrap_or_default(),
            payment_link_config: request
                .payment_link_config
                .map(ApiModelToDieselModelConvertor::convert_from),
            routing_algorithm_id: request.routing_algorithm_id,
            split_payments: None,
            force_3ds_challenge: None,
            force_3ds_challenge_trigger: None,
            processor_merchant_id: merchant_context.get_merchant_account().get_id().clone(),
            created_by: None,
            is_iframe_redirection_enabled: None,
            is_payment_id_from_merchant: None,
            enable_partial_authorization: request.enable_partial_authorization,
        })
    }

    pub fn get_revenue_recovery_metadata(
        &self,
    ) -> Option<diesel_models::types::PaymentRevenueRecoveryMetadata> {
        self.feature_metadata
            .as_ref()
            .and_then(|feature_metadata| feature_metadata.payment_revenue_recovery_metadata.clone())
    }

    pub fn get_feature_metadata(&self) -> Option<FeatureMetadata> {
        self.feature_metadata.clone()
    }

    pub fn create_revenue_recovery_attempt_data(
        &self,
        revenue_recovery_metadata: api_models::payments::PaymentRevenueRecoveryMetadata,
        billing_connector_account: &merchant_connector_account::MerchantConnectorAccount,
        card_info: api_models::payments::AdditionalCardInfo,
        payment_processor_token: &str,
    ) -> CustomResult<
        revenue_recovery::RevenueRecoveryAttemptData,
        errors::api_error_response::ApiErrorResponse,
    > {
        let merchant_reference_id = self.merchant_reference_id.clone().ok_or_else(|| {
            error_stack::report!(
                errors::api_error_response::ApiErrorResponse::GenericNotFoundError {
                    message: "mandate reference id not found".to_string()
                }
            )
        })?;

        let connector_account_reference_id = billing_connector_account
            .get_account_reference_id_using_payment_merchant_connector_account_id(
                revenue_recovery_metadata.active_attempt_payment_connector_id,
            )
            .ok_or_else(|| {
                error_stack::report!(
                    errors::api_error_response::ApiErrorResponse::GenericNotFoundError {
                        message: "connector account reference id not found".to_string()
                    }
                )
            })?;

        Ok(revenue_recovery::RevenueRecoveryAttemptData {
            amount: self.amount_details.order_amount,
            currency: self.amount_details.currency,
            merchant_reference_id,
            connector_transaction_id: None, // No connector id
            error_code: None,
            error_message: None,
            processor_payment_method_token: payment_processor_token.to_string(),
            connector_customer_id: revenue_recovery_metadata
                .billing_connector_payment_details
                .connector_customer_id,
            connector_account_reference_id,
            transaction_created_at: None, // would unwrap_or as now
            status: common_enums::AttemptStatus::Started,
            payment_method_type: self
                .get_payment_method_type()
                .unwrap_or(revenue_recovery_metadata.payment_method_type),
            payment_method_sub_type: self
                .get_payment_method_sub_type()
                .unwrap_or(revenue_recovery_metadata.payment_method_subtype),
            network_advice_code: None,
            network_decline_code: None,
            network_error_message: None,
            retry_count: None,
            invoice_next_billing_time: None,
            invoice_billing_started_at_time: None,
            // No charge id is present here since it is an internal payment and we didn't call connector yet.
            charge_id: None,
            card_info: card_info.clone(),
        })
    }

    pub fn get_optional_customer_id(
        &self,
    ) -> CustomResult<Option<id_type::CustomerId>, common_utils::errors::ValidationError> {
        self.customer_id
            .as_ref()
            .map(|customer_id| id_type::CustomerId::try_from(customer_id.clone()))
            .transpose()
    }

    pub fn get_currency(&self) -> storage_enums::Currency {
        self.amount_details.currency
    }

    pub fn supports_split_payments(&self) -> bool {
        self.split_txns_enabled == common_enums::SplitTxnsEnabled::Enable
    }

    pub fn is_split_payment(&self) -> bool {
        self.split_txns_enabled == common_enums::SplitTxnsEnabled::Enable
            && self.active_attempt_id_type == common_enums::ActiveAttemptIDType::GroupID
    }

    pub fn is_succeeded(&self) -> bool {
        match self.status {
            common_enums::IntentStatus::Succeeded => true,
            common_enums::IntentStatus::Failed
            | common_enums::IntentStatus::Cancelled
            | common_enums::IntentStatus::CancelledPostCapture
            | common_enums::IntentStatus::PartiallyCaptured
            | common_enums::IntentStatus::Expired
            | common_enums::IntentStatus::Processing
            | common_enums::IntentStatus::RequiresCustomerAction
            | common_enums::IntentStatus::RequiresMerchantAction
            | common_enums::IntentStatus::RequiresPaymentMethod
            | common_enums::IntentStatus::RequiresConfirmation
            | common_enums::IntentStatus::RequiresCapture
            | common_enums::IntentStatus::PartiallyCapturedAndCapturable
            | common_enums::IntentStatus::PartiallyAuthorizedAndRequiresCapture
            | common_enums::IntentStatus::Conflicted => false,
        }
    }
}

#[cfg(feature = "v1")]
#[derive(Default, Debug, Clone, serde::Serialize)]
pub struct HeaderPayload {
    pub payment_confirm_source: Option<common_enums::PaymentSource>,
    pub client_source: Option<String>,
    pub client_version: Option<String>,
    pub x_hs_latency: Option<bool>,
    pub browser_name: Option<common_enums::BrowserName>,
    pub x_client_platform: Option<common_enums::ClientPlatform>,
    pub x_merchant_domain: Option<String>,
    pub locale: Option<String>,
    pub x_app_id: Option<String>,
    pub x_redirect_uri: Option<String>,
    pub x_reference_id: Option<String>,
}

#[derive(Debug, Clone, serde::Serialize, serde::Deserialize)]
pub struct ClickToPayMetaData {
    pub dpa_id: String,
    pub dpa_name: String,
    pub locale: String,
    pub acquirer_bin: String,
    pub acquirer_merchant_id: String,
    pub merchant_category_code: String,
    pub merchant_country_code: String,
    pub dpa_client_id: Option<String>,
}

// TODO: uncomment fields as necessary
#[cfg(feature = "v2")]
#[derive(Default, Debug, Clone, serde::Serialize)]
pub struct HeaderPayload {
    /// The source with which the payment is confirmed.
    pub payment_confirm_source: Option<common_enums::PaymentSource>,
    // pub client_source: Option<String>,
    // pub client_version: Option<String>,
    pub x_hs_latency: Option<bool>,
    pub browser_name: Option<common_enums::BrowserName>,
    pub x_client_platform: Option<common_enums::ClientPlatform>,
    pub x_merchant_domain: Option<String>,
    pub locale: Option<String>,
    pub x_app_id: Option<String>,
    pub x_redirect_uri: Option<String>,
    pub x_reference_id: Option<String>,
}

impl HeaderPayload {
    pub fn with_source(payment_confirm_source: common_enums::PaymentSource) -> Self {
        Self {
            payment_confirm_source: Some(payment_confirm_source),
            ..Default::default()
        }
    }
}

#[cfg(feature = "v2")]
#[derive(Clone)]
pub struct PaymentIntentData<F>
where
    F: Clone,
{
    pub flow: PhantomData<F>,
    pub payment_intent: PaymentIntent,
    pub sessions_token: Vec<SessionToken>,
    pub client_secret: Option<Secret<String>>,
    pub vault_session_details: Option<VaultSessionDetails>,
    pub connector_customer_id: Option<String>,
}

#[cfg(feature = "v2")]
#[derive(Clone)]
pub struct PaymentAttemptListData<F>
where
    F: Clone,
{
    pub flow: PhantomData<F>,
    pub payment_attempt_list: Vec<PaymentAttempt>,
}

// TODO: Check if this can be merged with existing payment data
#[cfg(feature = "v2")]
#[derive(Clone, Debug)]
pub struct PaymentConfirmData<F>
where
    F: Clone,
{
    pub flow: PhantomData<F>,
    pub payment_intent: PaymentIntent,
    pub payment_attempt: PaymentAttempt,
    pub payment_method_data: Option<payment_method_data::PaymentMethodData>,
    pub payment_address: payment_address::PaymentAddress,
    pub mandate_data: Option<api_models::payments::MandateIds>,
    pub payment_method: Option<payment_methods::PaymentMethod>,
    pub merchant_connector_details: Option<common_types::domain::MerchantConnectorAuthDetails>,
    pub external_vault_pmd: Option<payment_method_data::ExternalVaultPaymentMethodData>,
    /// The webhook url of the merchant, to which the connector will send the webhook.
    pub webhook_url: Option<String>,
}

#[cfg(feature = "v2")]
impl<F: Clone> PaymentConfirmData<F> {
    pub fn get_connector_customer_id(
        &self,
        customer: Option<&customer::Customer>,
        merchant_connector_account: &MerchantConnectorAccountTypeDetails,
    ) -> Option<String> {
        match merchant_connector_account {
            MerchantConnectorAccountTypeDetails::MerchantConnectorAccount(_) => customer
                .and_then(|customer| customer.get_connector_customer_id(merchant_connector_account))
                .map(|id| id.to_string())
                .or_else(|| {
                    self.payment_intent
                        .get_connector_customer_id_from_feature_metadata()
                }),
            MerchantConnectorAccountTypeDetails::MerchantConnectorDetails(_) => None,
        }
    }

    pub fn update_payment_method_data(
        &mut self,
        payment_method_data: payment_method_data::PaymentMethodData,
    ) {
        self.payment_method_data = Some(payment_method_data);
    }

    pub fn update_payment_method_and_pm_id(
        &mut self,
        payment_method_id: id_type::GlobalPaymentMethodId,
        payment_method: payment_methods::PaymentMethod,
    ) {
        self.payment_attempt.payment_method_id = Some(payment_method_id);
        self.payment_method = Some(payment_method);
    }
}

#[cfg(feature = "v2")]
#[derive(Clone, Debug)]
pub struct PaymentStatusData<F>
where
    F: Clone,
{
    pub flow: PhantomData<F>,
    pub payment_intent: PaymentIntent,
    pub payment_attempt: PaymentAttempt,
    pub payment_address: payment_address::PaymentAddress,
    pub attempts: Option<Vec<PaymentAttempt>>,
    /// Should the payment status be synced with connector
    /// This will depend on the payment status and the force sync flag in the request
    pub should_sync_with_connector: bool,
    pub merchant_connector_details: Option<common_types::domain::MerchantConnectorAuthDetails>,
}

#[cfg(feature = "v2")]
#[derive(Clone)]
pub struct PaymentCaptureData<F>
where
    F: Clone,
{
    pub flow: PhantomData<F>,
    pub payment_intent: PaymentIntent,
    pub payment_attempt: PaymentAttempt,
}

#[cfg(feature = "v2")]
#[derive(Clone)]
pub struct PaymentCancelData<F>
where
    F: Clone,
{
    pub flow: PhantomData<F>,
    pub payment_intent: PaymentIntent,
    pub payment_attempt: PaymentAttempt,
}

#[cfg(feature = "v2")]
impl<F> PaymentStatusData<F>
where
    F: Clone,
{
    pub fn get_payment_id(&self) -> &id_type::GlobalPaymentId {
        &self.payment_intent.id
    }
}

#[cfg(feature = "v2")]
#[derive(Clone)]
pub struct PaymentAttemptRecordData<F>
where
    F: Clone,
{
    pub flow: PhantomData<F>,
    pub payment_intent: PaymentIntent,
    pub payment_attempt: PaymentAttempt,
    pub revenue_recovery_data: RevenueRecoveryData,
    pub payment_address: payment_address::PaymentAddress,
}

#[cfg(feature = "v2")]
#[derive(Clone)]
pub struct RevenueRecoveryData {
    pub billing_connector_id: id_type::MerchantConnectorAccountId,
    pub processor_payment_method_token: String,
    pub connector_customer_id: String,
    pub retry_count: Option<u16>,
    pub invoice_next_billing_time: Option<PrimitiveDateTime>,
    pub triggered_by: storage_enums::enums::TriggeredBy,
    pub card_network: Option<common_enums::CardNetwork>,
    pub card_issuer: Option<String>,
}

#[cfg(feature = "v2")]
impl<F> PaymentAttemptRecordData<F>
where
    F: Clone,
{
    pub fn get_updated_feature_metadata(
        &self,
    ) -> CustomResult<Option<FeatureMetadata>, errors::api_error_response::ApiErrorResponse> {
        let payment_intent_feature_metadata = self.payment_intent.get_feature_metadata();
        let revenue_recovery = self.payment_intent.get_revenue_recovery_metadata();
        let payment_attempt_connector = self.payment_attempt.connector.clone();

        let feature_metadata_first_pg_error_code = revenue_recovery
            .as_ref()
            .and_then(|data| data.first_payment_attempt_pg_error_code.clone());

        let (first_pg_error_code, first_network_advice_code, first_network_decline_code) =
            feature_metadata_first_pg_error_code.map_or_else(
                || {
                    let first_pg_error_code = self
                        .payment_attempt
                        .error
                        .as_ref()
                        .map(|error| error.code.clone());
                    let first_network_advice_code = self
                        .payment_attempt
                        .error
                        .as_ref()
                        .and_then(|error| error.network_advice_code.clone());
                    let first_network_decline_code = self
                        .payment_attempt
                        .error
                        .as_ref()
                        .and_then(|error| error.network_decline_code.clone());
                    (
                        first_pg_error_code,
                        first_network_advice_code,
                        first_network_decline_code,
                    )
                },
                |pg_code| {
                    let advice_code = revenue_recovery
                        .as_ref()
                        .and_then(|data| data.first_payment_attempt_network_advice_code.clone());
                    let decline_code = revenue_recovery
                        .as_ref()
                        .and_then(|data| data.first_payment_attempt_network_decline_code.clone());
                    (Some(pg_code), advice_code, decline_code)
                },
            );

        let billing_connector_payment_method_details = Some(
            diesel_models::types::BillingConnectorPaymentMethodDetails::Card(
                diesel_models::types::BillingConnectorAdditionalCardInfo {
                    card_network: self.revenue_recovery_data.card_network.clone(),
                    card_issuer: self.revenue_recovery_data.card_issuer.clone(),
                },
            ),
        );

        let payment_revenue_recovery_metadata = match payment_attempt_connector {
            Some(connector) => Some(diesel_models::types::PaymentRevenueRecoveryMetadata {
                // Update retry count by one.
                total_retry_count: revenue_recovery.as_ref().map_or(
                    self.revenue_recovery_data
                        .retry_count
                        .map_or_else(|| 1, |retry_count| retry_count),
                    |data| (data.total_retry_count + 1),
                ),
                // Since this is an external system call, marking this payment_connector_transmission to ConnectorCallSucceeded.
                payment_connector_transmission:
                    common_enums::PaymentConnectorTransmission::ConnectorCallUnsuccessful,
                billing_connector_id: self.revenue_recovery_data.billing_connector_id.clone(),
                active_attempt_payment_connector_id: self
                    .payment_attempt
                    .get_attempt_merchant_connector_account_id()?,
                billing_connector_payment_details:
                    diesel_models::types::BillingConnectorPaymentDetails {
                        payment_processor_token: self
                            .revenue_recovery_data
                            .processor_payment_method_token
                            .clone(),
                        connector_customer_id: self
                            .revenue_recovery_data
                            .connector_customer_id
                            .clone(),
                    },
                payment_method_type: self.payment_attempt.payment_method_type,
                payment_method_subtype: self.payment_attempt.payment_method_subtype,
                connector: connector.parse().map_err(|err| {
                    router_env::logger::error!(?err, "Failed to parse connector string to enum");
                    errors::api_error_response::ApiErrorResponse::InternalServerError
                })?,
                invoice_next_billing_time: self.revenue_recovery_data.invoice_next_billing_time,
                invoice_billing_started_at_time: self
                    .revenue_recovery_data
                    .invoice_next_billing_time,
                billing_connector_payment_method_details,
                first_payment_attempt_network_advice_code: first_network_advice_code,
                first_payment_attempt_network_decline_code: first_network_decline_code,
                first_payment_attempt_pg_error_code: first_pg_error_code,
            }),
            None => Err(errors::api_error_response::ApiErrorResponse::InternalServerError)
                .attach_printable("Connector not found in payment attempt")?,
        };
        Ok(Some(FeatureMetadata {
            redirect_response: payment_intent_feature_metadata
                .as_ref()
                .and_then(|data| data.redirect_response.clone()),
            search_tags: payment_intent_feature_metadata
                .as_ref()
                .and_then(|data| data.search_tags.clone()),
            apple_pay_recurring_details: payment_intent_feature_metadata
                .as_ref()
                .and_then(|data| data.apple_pay_recurring_details.clone()),
            payment_revenue_recovery_metadata,
        }))
    }
}

#[derive(Default, Clone, serde::Serialize, Debug)]
pub struct CardAndNetworkTokenDataForVault {
    pub card_data: payment_method_data::Card,
    pub network_token: NetworkTokenDataForVault,
}

#[derive(Default, Clone, serde::Serialize, Debug)]
pub struct NetworkTokenDataForVault {
    pub network_token_data: payment_method_data::NetworkTokenData,
    pub network_token_req_ref_id: String,
}

#[derive(Default, Clone, serde::Serialize, Debug)]
pub struct CardDataForVault {
    pub card_data: payment_method_data::Card,
    pub network_token_req_ref_id: Option<String>,
}

#[derive(Clone, serde::Serialize, Debug)]
pub enum VaultOperation {
    ExistingVaultData(VaultData),
    SaveCardData(CardDataForVault),
    SaveCardAndNetworkTokenData(Box<CardAndNetworkTokenDataForVault>),
}

impl VaultOperation {
    pub fn get_updated_vault_data(
        existing_vault_data: Option<&Self>,
        payment_method_data: &payment_method_data::PaymentMethodData,
    ) -> Option<Self> {
        match (existing_vault_data, payment_method_data) {
            (None, payment_method_data::PaymentMethodData::Card(card)) => {
                Some(Self::ExistingVaultData(VaultData::Card(card.clone())))
            }
            (None, payment_method_data::PaymentMethodData::NetworkToken(nt_data)) => Some(
                Self::ExistingVaultData(VaultData::NetworkToken(nt_data.clone())),
            ),
            (Some(Self::ExistingVaultData(vault_data)), payment_method_data) => {
                match (vault_data, payment_method_data) {
                    (
                        VaultData::Card(card),
                        payment_method_data::PaymentMethodData::NetworkToken(nt_data),
                    ) => Some(Self::ExistingVaultData(VaultData::CardAndNetworkToken(
                        Box::new(CardAndNetworkTokenData {
                            card_data: card.clone(),
                            network_token_data: nt_data.clone(),
                        }),
                    ))),
                    (
                        VaultData::NetworkToken(nt_data),
                        payment_method_data::PaymentMethodData::Card(card),
                    ) => Some(Self::ExistingVaultData(VaultData::CardAndNetworkToken(
                        Box::new(CardAndNetworkTokenData {
                            card_data: card.clone(),
                            network_token_data: nt_data.clone(),
                        }),
                    ))),
                    _ => Some(Self::ExistingVaultData(vault_data.clone())),
                }
            }
            //payment_method_data is not card or network token
            _ => None,
        }
    }
}

#[derive(Clone, serde::Serialize, Debug)]
pub enum VaultData {
    Card(payment_method_data::Card),
    NetworkToken(payment_method_data::NetworkTokenData),
    CardAndNetworkToken(Box<CardAndNetworkTokenData>),
}

#[derive(Default, Clone, serde::Serialize, Debug)]
pub struct CardAndNetworkTokenData {
    pub card_data: payment_method_data::Card,
    pub network_token_data: payment_method_data::NetworkTokenData,
}

impl VaultData {
    pub fn get_card_vault_data(&self) -> Option<payment_method_data::Card> {
        match self {
            Self::Card(card_data) => Some(card_data.clone()),
            Self::NetworkToken(_network_token_data) => None,
            Self::CardAndNetworkToken(vault_data) => Some(vault_data.card_data.clone()),
        }
    }

    pub fn get_network_token_data(&self) -> Option<payment_method_data::NetworkTokenData> {
        match self {
            Self::Card(_card_data) => None,
            Self::NetworkToken(network_token_data) => Some(network_token_data.clone()),
            Self::CardAndNetworkToken(vault_data) => Some(vault_data.network_token_data.clone()),
        }
    }
}<|MERGE_RESOLUTION|>--- conflicted
+++ resolved
@@ -132,12 +132,9 @@
     pub enable_overcapture: Option<EnableOvercaptureBool>,
     pub mit_category: Option<common_enums::MitCategory>,
     pub billing_descriptor: Option<BillingDescriptor>,
-<<<<<<< HEAD
+    pub tokenization: Option<common_enums::Tokenization>,
     pub partner_merchant_identifier_details:
         Option<common_types::payments::PartnerMerchantIdentifierDetails>,
-=======
-    pub tokenization: Option<common_enums::Tokenization>,
->>>>>>> 947941ca
 }
 
 impl PaymentIntent {
