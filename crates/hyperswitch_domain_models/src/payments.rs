use common_utils::{self, crypto::Encryptable, id_type, pii, types::MinorUnit};
use masking::Secret;
use time::PrimitiveDateTime;

pub mod payment_attempt;
pub mod payment_intent;

use common_enums as storage_enums;

use self::payment_attempt::PaymentAttempt;
use crate::RemoteStorageObject;

#[derive(Clone, Debug, PartialEq, serde::Serialize)]
pub struct PaymentIntent {
    pub payment_id: String,
    pub merchant_id: String,
    pub status: storage_enums::IntentStatus,
    pub amount: MinorUnit,
    pub currency: Option<storage_enums::Currency>,
    pub amount_captured: Option<MinorUnit>,
    pub customer_id: Option<id_type::CustomerId>,
    pub description: Option<String>,
    pub return_url: Option<String>,
    pub metadata: Option<pii::SecretSerdeValue>,
    pub connector_id: Option<String>,
    pub shipping_address_id: Option<String>,
    pub billing_address_id: Option<String>,
    pub statement_descriptor_name: Option<String>,
    pub statement_descriptor_suffix: Option<String>,
    #[serde(with = "common_utils::custom_serde::iso8601")]
    pub created_at: PrimitiveDateTime,
    #[serde(with = "common_utils::custom_serde::iso8601")]
    pub modified_at: PrimitiveDateTime,
    #[serde(with = "common_utils::custom_serde::iso8601::option")]
    pub last_synced: Option<PrimitiveDateTime>,
    pub setup_future_usage: Option<storage_enums::FutureUsage>,
    pub off_session: Option<bool>,
    pub client_secret: Option<String>,
    pub active_attempt: RemoteStorageObject<PaymentAttempt>,
    pub business_country: Option<storage_enums::CountryAlpha2>,
    pub business_label: Option<String>,
    pub order_details: Option<Vec<pii::SecretSerdeValue>>,
    pub allowed_payment_method_types: Option<serde_json::Value>,
    pub connector_metadata: Option<serde_json::Value>,
    pub feature_metadata: Option<serde_json::Value>,
    pub attempt_count: i16,
    pub profile_id: Option<String>,
    pub payment_link_id: Option<String>,
    // Denotes the action(approve or reject) taken by merchant in case of manual review.
    // Manual review can occur when the transaction is marked as risky by the frm_processor, payment processor or when there is underpayment/over payment incase of crypto payment
    pub merchant_decision: Option<String>,
    pub payment_confirm_source: Option<storage_enums::PaymentSource>,

    pub updated_by: String,
    pub surcharge_applicable: Option<bool>,
    pub request_incremental_authorization: Option<storage_enums::RequestIncrementalAuthorization>,
    pub incremental_authorization_allowed: Option<bool>,
    pub authorization_count: Option<i32>,
    pub fingerprint_id: Option<String>,
    #[serde(with = "common_utils::custom_serde::iso8601::option")]
    pub session_expiry: Option<PrimitiveDateTime>,
    pub request_external_three_ds_authentication: Option<bool>,
    pub charges: Option<pii::SecretSerdeValue>,
    pub frm_metadata: Option<pii::SecretSerdeValue>,
<<<<<<< HEAD
    pub billing_address_details: Option<Encryptable<Secret<serde_json::Value>>>,
    pub shipping_details: Option<Encryptable<Secret<serde_json::Value>>>,
=======
>>>>>>> cfcad515
    pub customer_details: Option<Encryptable<Secret<serde_json::Value>>>,
    pub billing_details: Option<Encryptable<Secret<serde_json::Value>>>,
    pub merchant_order_reference_id: Option<String>,
}<|MERGE_RESOLUTION|>--- conflicted
+++ resolved
@@ -62,12 +62,8 @@
     pub request_external_three_ds_authentication: Option<bool>,
     pub charges: Option<pii::SecretSerdeValue>,
     pub frm_metadata: Option<pii::SecretSerdeValue>,
-<<<<<<< HEAD
-    pub billing_address_details: Option<Encryptable<Secret<serde_json::Value>>>,
-    pub shipping_details: Option<Encryptable<Secret<serde_json::Value>>>,
-=======
->>>>>>> cfcad515
     pub customer_details: Option<Encryptable<Secret<serde_json::Value>>>,
     pub billing_details: Option<Encryptable<Secret<serde_json::Value>>>,
     pub merchant_order_reference_id: Option<String>,
+    pub shipping_details: Option<Encryptable<Secret<serde_json::Value>>>,
 }