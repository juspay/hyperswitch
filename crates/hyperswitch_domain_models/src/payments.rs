#[cfg(feature = "v2")]
use std::marker::PhantomData;

#[cfg(feature = "v2")]
use api_models::payments::SessionToken;
#[cfg(feature = "v2")]
use common_utils::ext_traits::ValueExt;
use common_utils::{
    self,
    crypto::Encryptable,
    encryption::Encryption,
    errors::CustomResult,
    id_type, pii,
    types::{keymanager::ToEncryptable, MinorUnit, RequestExtendedAuthorizationBool},
};
use diesel_models::payment_intent::TaxDetails;
#[cfg(feature = "v2")]
use error_stack::ResultExt;
use masking::Secret;
#[cfg(feature = "v2")]
use payment_intent::PaymentIntentUpdate;
use router_derive::ToEncryption;
use rustc_hash::FxHashMap;
use serde_json::Value;
use time::PrimitiveDateTime;

pub mod payment_attempt;
pub mod payment_intent;

use common_enums as storage_enums;
#[cfg(feature = "v2")]
use diesel_models::{
    ephemeral_key,
    types::{FeatureMetadata, OrderDetailsWithAmount},
};

use self::payment_attempt::PaymentAttempt;
#[cfg(feature = "v2")]
use crate::{
    address::Address, business_profile, errors, merchant_account, payment_address,
    payment_method_data, ApiModelToDieselModelConvertor,
};
#[cfg(feature = "v1")]
use crate::{payment_method_data, RemoteStorageObject};

#[cfg(feature = "v1")]
#[derive(Clone, Debug, PartialEq, serde::Serialize, ToEncryption)]
pub struct PaymentIntent {
    pub payment_id: id_type::PaymentId,
    pub merchant_id: id_type::MerchantId,
    pub status: storage_enums::IntentStatus,
    pub amount: MinorUnit,
    pub shipping_cost: Option<MinorUnit>,
    pub currency: Option<storage_enums::Currency>,
    pub amount_captured: Option<MinorUnit>,
    pub customer_id: Option<id_type::CustomerId>,
    pub description: Option<String>,
    pub return_url: Option<String>,
    pub metadata: Option<Value>,
    pub connector_id: Option<String>,
    pub shipping_address_id: Option<String>,
    pub billing_address_id: Option<String>,
    pub statement_descriptor_name: Option<String>,
    pub statement_descriptor_suffix: Option<String>,
    #[serde(with = "common_utils::custom_serde::iso8601")]
    pub created_at: PrimitiveDateTime,
    #[serde(with = "common_utils::custom_serde::iso8601")]
    pub modified_at: PrimitiveDateTime,
    #[serde(with = "common_utils::custom_serde::iso8601::option")]
    pub last_synced: Option<PrimitiveDateTime>,
    pub setup_future_usage: Option<storage_enums::FutureUsage>,
    pub off_session: Option<bool>,
    pub client_secret: Option<String>,
    pub active_attempt: RemoteStorageObject<PaymentAttempt>,
    pub business_country: Option<storage_enums::CountryAlpha2>,
    pub business_label: Option<String>,
    pub order_details: Option<Vec<pii::SecretSerdeValue>>,
    pub allowed_payment_method_types: Option<Value>,
    pub connector_metadata: Option<Value>,
    pub feature_metadata: Option<Value>,
    pub attempt_count: i16,
    pub profile_id: Option<id_type::ProfileId>,
    pub payment_link_id: Option<String>,
    // Denotes the action(approve or reject) taken by merchant in case of manual review.
    // Manual review can occur when the transaction is marked as risky by the frm_processor, payment processor or when there is underpayment/over payment incase of crypto payment
    pub merchant_decision: Option<String>,
    pub payment_confirm_source: Option<storage_enums::PaymentSource>,

    pub updated_by: String,
    pub surcharge_applicable: Option<bool>,
    pub request_incremental_authorization: Option<storage_enums::RequestIncrementalAuthorization>,
    pub incremental_authorization_allowed: Option<bool>,
    pub authorization_count: Option<i32>,
    pub fingerprint_id: Option<String>,
    #[serde(with = "common_utils::custom_serde::iso8601::option")]
    pub session_expiry: Option<PrimitiveDateTime>,
    pub request_external_three_ds_authentication: Option<bool>,
    pub split_payments: Option<common_types::payments::SplitPaymentsRequest>,
    pub frm_metadata: Option<pii::SecretSerdeValue>,
    #[encrypt]
    pub customer_details: Option<Encryptable<Secret<Value>>>,
    #[encrypt]
    pub billing_details: Option<Encryptable<Secret<Value>>>,
    pub merchant_order_reference_id: Option<String>,
    #[encrypt]
    pub shipping_details: Option<Encryptable<Secret<Value>>>,
    pub is_payment_processor_token_flow: Option<bool>,
    pub organization_id: id_type::OrganizationId,
    pub tax_details: Option<TaxDetails>,
    pub skip_external_tax_calculation: Option<bool>,
    pub request_extended_authorization: Option<RequestExtendedAuthorizationBool>,
    pub psd2_sca_exemption_type: Option<storage_enums::ScaExemptionType>,
    pub platform_merchant_id: Option<id_type::MerchantId>,
}

impl PaymentIntent {
    #[cfg(feature = "v1")]
    pub fn get_id(&self) -> &id_type::PaymentId {
        &self.payment_id
    }

    #[cfg(feature = "v2")]
    pub fn get_id(&self) -> &id_type::GlobalPaymentId {
        &self.id
    }

    #[cfg(feature = "v2")]
    /// This is the url to which the customer will be redirected to, to complete the redirection flow
    pub fn create_start_redirection_url(
        &self,
        base_url: &str,
        publishable_key: String,
    ) -> CustomResult<url::Url, errors::api_error_response::ApiErrorResponse> {
        let start_redirection_url = &format!(
            "{}/v2/payments/{}/start-redirection?publishable_key={}&profile_id={}",
            base_url,
            self.get_id().get_string_repr(),
            publishable_key,
            self.profile_id.get_string_repr()
        );
        url::Url::parse(start_redirection_url)
            .change_context(errors::api_error_response::ApiErrorResponse::InternalServerError)
            .attach_printable("Error creating start redirection url")
    }

    #[cfg(feature = "v2")]
    /// This is the url to which the customer will be redirected to, after completing the redirection flow
    pub fn create_finish_redirection_url(
        &self,
        base_url: &str,
        publishable_key: &str,
    ) -> CustomResult<url::Url, errors::api_error_response::ApiErrorResponse> {
        let finish_redirection_url = format!(
            "{base_url}/v2/payments/{}/finish-redirection/{publishable_key}/{}",
            self.id.get_string_repr(),
            self.profile_id.get_string_repr()
        );

        url::Url::parse(&finish_redirection_url)
            .change_context(errors::api_error_response::ApiErrorResponse::InternalServerError)
            .attach_printable("Error creating finish redirection url")
    }
}

#[cfg(feature = "v2")]
#[derive(Clone, Debug, PartialEq, serde::Serialize)]
pub struct AmountDetails {
    /// The amount of the order in the lowest denomination of currency
    pub order_amount: MinorUnit,
    /// The currency of the order
    pub currency: common_enums::Currency,
    /// The shipping cost of the order. This has to be collected from the merchant
    pub shipping_cost: Option<MinorUnit>,
    /// Tax details related to the order. This will be calculated by the external tax provider
    pub tax_details: Option<TaxDetails>,
    /// The action to whether calculate tax by calling external tax provider or not
    pub skip_external_tax_calculation: common_enums::TaxCalculationOverride,
    /// The action to whether calculate surcharge or not
    pub skip_surcharge_calculation: common_enums::SurchargeCalculationOverride,
    /// The surcharge amount to be added to the order, collected from the merchant
    pub surcharge_amount: Option<MinorUnit>,
    /// tax on surcharge amount
    pub tax_on_surcharge: Option<MinorUnit>,
    /// The total amount captured for the order. This is the sum of all the captured amounts for the order.
    /// For automatic captures, this will be the same as net amount for the order
    pub amount_captured: Option<MinorUnit>,
}

#[cfg(feature = "v2")]
impl AmountDetails {
    /// Get the action to whether calculate surcharge or not as a boolean value
    fn get_surcharge_action_as_bool(&self) -> bool {
        self.skip_surcharge_calculation.as_bool()
    }

    /// Get the action to whether calculate external tax or not as a boolean value
    fn get_external_tax_action_as_bool(&self) -> bool {
        self.skip_external_tax_calculation.as_bool()
    }

    /// Calculate the net amount for the order
    pub fn calculate_net_amount(&self) -> MinorUnit {
        self.order_amount
            + self.shipping_cost.unwrap_or(MinorUnit::zero())
            + self.surcharge_amount.unwrap_or(MinorUnit::zero())
            + self.tax_on_surcharge.unwrap_or(MinorUnit::zero())
    }

    pub fn create_attempt_amount_details(
        &self,
        confirm_intent_request: &api_models::payments::PaymentsConfirmIntentRequest,
    ) -> payment_attempt::AttemptAmountDetails {
        let net_amount = self.calculate_net_amount();

        let surcharge_amount = match self.skip_surcharge_calculation {
            common_enums::SurchargeCalculationOverride::Skip => self.surcharge_amount,
            common_enums::SurchargeCalculationOverride::Calculate => None,
        };

        let tax_on_surcharge = match self.skip_surcharge_calculation {
            common_enums::SurchargeCalculationOverride::Skip => self.tax_on_surcharge,
            common_enums::SurchargeCalculationOverride::Calculate => None,
        };

        let order_tax_amount = match self.skip_external_tax_calculation {
            common_enums::TaxCalculationOverride::Skip => {
                self.tax_details.as_ref().and_then(|tax_details| {
                    tax_details.get_tax_amount(confirm_intent_request.payment_method_subtype)
                })
            }
            common_enums::TaxCalculationOverride::Calculate => None,
        };

        payment_attempt::AttemptAmountDetails::from(payment_attempt::AttemptAmountDetailsSetter {
            net_amount,
            amount_to_capture: None,
            surcharge_amount,
            tax_on_surcharge,
            // This will be updated when we receive response from the connector
            amount_capturable: MinorUnit::zero(),
            shipping_cost: self.shipping_cost,
            order_tax_amount,
        })
    }

    pub fn update_from_request(self, req: &api_models::payments::AmountDetailsUpdate) -> Self {
        Self {
            order_amount: req
                .order_amount()
                .unwrap_or(self.order_amount.into())
                .into(),
            currency: req.currency().unwrap_or(self.currency),
            shipping_cost: req.shipping_cost().or(self.shipping_cost),
            tax_details: req
                .order_tax_amount()
                .map(|order_tax_amount| TaxDetails {
                    default: Some(diesel_models::DefaultTax { order_tax_amount }),
                    payment_method_type: None,
                })
                .or(self.tax_details),
            skip_external_tax_calculation: req
                .skip_external_tax_calculation()
                .unwrap_or(self.skip_external_tax_calculation),
            skip_surcharge_calculation: req
                .skip_surcharge_calculation()
                .unwrap_or(self.skip_surcharge_calculation),
            surcharge_amount: req.surcharge_amount().or(self.surcharge_amount),
            tax_on_surcharge: req.tax_on_surcharge().or(self.tax_on_surcharge),
            amount_captured: self.amount_captured,
        }
    }
}

#[cfg(feature = "v2")]
#[derive(Clone, Debug, PartialEq, serde::Serialize, ToEncryption)]
pub struct PaymentIntent {
    /// The global identifier for the payment intent. This is generated by the system.
    /// The format of the global id is `{cell_id:5}_pay_{time_ordered_uuid:32}`.
    pub id: id_type::GlobalPaymentId,
    /// The identifier for the merchant. This is automatically derived from the api key used to create the payment.
    pub merchant_id: id_type::MerchantId,
    /// The status of payment intent.
    pub status: storage_enums::IntentStatus,
    /// The amount related details of the payment
    pub amount_details: AmountDetails,
    /// The total amount captured for the order. This is the sum of all the captured amounts for the order.
    pub amount_captured: Option<MinorUnit>,
    /// The identifier for the customer. This is the identifier for the customer in the merchant's system.
    pub customer_id: Option<id_type::GlobalCustomerId>,
    /// The description of the order. This will be passed to connectors which support description.
    pub description: Option<common_utils::types::Description>,
    /// The return url for the payment. This is the url to which the user will be redirected after the payment is completed.
    pub return_url: Option<common_utils::types::Url>,
    /// The metadata for the payment intent. This is the metadata that will be passed to the connectors.
    pub metadata: Option<pii::SecretSerdeValue>,
    /// The statement descriptor for the order, this will be displayed in the user's bank statement.
    pub statement_descriptor: Option<common_utils::types::StatementDescriptor>,
    /// The time at which the order was created
    #[serde(with = "common_utils::custom_serde::iso8601")]
    pub created_at: PrimitiveDateTime,
    /// The time at which the order was last modified
    #[serde(with = "common_utils::custom_serde::iso8601")]
    pub modified_at: PrimitiveDateTime,
    #[serde(with = "common_utils::custom_serde::iso8601::option")]
    pub last_synced: Option<PrimitiveDateTime>,
    pub setup_future_usage: storage_enums::FutureUsage,
    /// The client secret that is generated for the payment. This is used to authenticate the payment from client facing apis.
    pub client_secret: common_utils::types::ClientSecret,
    /// The active attempt for the payment intent. This is the payment attempt that is currently active for the payment intent.
    pub active_attempt_id: Option<id_type::GlobalAttemptId>,
    /// The order details for the payment.
    pub order_details: Option<Vec<Secret<OrderDetailsWithAmount>>>,
    /// This is the list of payment method types that are allowed for the payment intent.
    /// This field allows the merchant to restrict the payment methods that can be used for the payment intent.
    pub allowed_payment_method_types: Option<Vec<common_enums::PaymentMethodType>>,
    /// This metadata contains details about
    pub connector_metadata: Option<pii::SecretSerdeValue>,
    pub feature_metadata: Option<FeatureMetadata>,
    /// Number of attempts that have been made for the order
    pub attempt_count: i16,
    /// The profile id for the payment.
    pub profile_id: id_type::ProfileId,
    /// The payment link id for the payment. This is generated only if `enable_payment_link` is set to true.
    pub payment_link_id: Option<String>,
    /// This Denotes the action(approve or reject) taken by merchant in case of manual review.
    /// Manual review can occur when the transaction is marked as risky by the frm_processor, payment processor or when there is underpayment/over payment incase of crypto payment
    pub frm_merchant_decision: Option<common_enums::MerchantDecision>,
    /// Denotes the last instance which updated the payment
    pub updated_by: String,
    /// Denotes whether merchant requested for incremental authorization to be enabled for this payment.
    pub request_incremental_authorization: storage_enums::RequestIncrementalAuthorization,
    /// Denotes the number of authorizations that have been made for the payment.
    pub authorization_count: Option<i32>,
    /// Denotes the client secret expiry for the payment. This is the time at which the client secret will expire.
    #[serde(with = "common_utils::custom_serde::iso8601")]
    pub session_expiry: PrimitiveDateTime,
    /// Denotes whether merchant requested for 3ds authentication to be enabled for this payment.
    pub request_external_three_ds_authentication: common_enums::External3dsAuthenticationRequest,
    /// Metadata related to fraud and risk management
    pub frm_metadata: Option<pii::SecretSerdeValue>,
    /// The details of the customer in a denormalized form. Only a subset of fields are stored.
    #[encrypt]
    pub customer_details: Option<Encryptable<Secret<Value>>>,
    /// The reference id for the order in the merchant's system. This value can be passed by the merchant.
    pub merchant_reference_id: Option<id_type::PaymentReferenceId>,
    /// The billing address for the order in a denormalized form.
    #[encrypt(ty = Value)]
    pub billing_address: Option<Encryptable<Address>>,
    /// The shipping address for the order in a denormalized form.
    #[encrypt(ty = Value)]
    pub shipping_address: Option<Encryptable<Address>>,
    /// Capture method for the payment
    pub capture_method: storage_enums::CaptureMethod,
    /// Authentication type that is requested by the merchant for this payment.
    pub authentication_type: Option<common_enums::AuthenticationType>,
    /// This contains the pre routing results that are done when routing is done during listing the payment methods.
    pub prerouting_algorithm: Option<Value>,
    /// The organization id for the payment. This is derived from the merchant account
    pub organization_id: id_type::OrganizationId,
    /// Denotes the request by the merchant whether to enable a payment link for this payment.
    pub enable_payment_link: common_enums::EnablePaymentLinkRequest,
    /// Denotes the request by the merchant whether to apply MIT exemption for this payment
    pub apply_mit_exemption: common_enums::MitExemptionRequest,
    /// Denotes whether the customer is present during the payment flow. This information may be used for 3ds authentication
    pub customer_present: common_enums::PresenceOfCustomerDuringPayment,
    /// Denotes the override for payment link configuration
    pub payment_link_config: Option<diesel_models::PaymentLinkConfigRequestForPayments>,
    /// The straight through routing algorithm id that is used for this payment. This overrides the default routing algorithm that is configured in business profile.
    pub routing_algorithm_id: Option<id_type::RoutingId>,
    /// Identifier for the platform merchant.
    pub platform_merchant_id: Option<id_type::MerchantId>,
    /// Split Payment Data
    pub split_payments: Option<common_types::payments::SplitPaymentsRequest>,
}

#[cfg(feature = "v2")]
impl PaymentIntent {
    fn get_request_incremental_authorization_value(
        request: &api_models::payments::PaymentsCreateIntentRequest,
    ) -> CustomResult<
        common_enums::RequestIncrementalAuthorization,
        errors::api_error_response::ApiErrorResponse,
    > {
        request.request_incremental_authorization
            .map(|request_incremental_authorization| {
                if request_incremental_authorization == common_enums::RequestIncrementalAuthorization::True {
                    if request.capture_method == Some(common_enums::CaptureMethod::Automatic) {
                        Err(errors::api_error_response::ApiErrorResponse::InvalidRequestData { message: "incremental authorization is not supported when capture_method is automatic".to_owned() })?
                    }
                    Ok(common_enums::RequestIncrementalAuthorization::True)
                } else {
                    Ok(common_enums::RequestIncrementalAuthorization::False)
                }
            })
            .unwrap_or(Ok(common_enums::RequestIncrementalAuthorization::default()))
    }

    /// Check if the client secret is associated with the payment and if it has been expired
    pub fn validate_client_secret(
        &self,
        client_secret: &common_utils::types::ClientSecret,
    ) -> Result<(), errors::api_error_response::ApiErrorResponse> {
        common_utils::fp_utils::when(self.client_secret != *client_secret, || {
            Err(errors::api_error_response::ApiErrorResponse::ClientSecretInvalid)
        })?;

        common_utils::fp_utils::when(self.session_expiry < common_utils::date_time::now(), || {
            Err(errors::api_error_response::ApiErrorResponse::ClientSecretExpired)
        })?;

        Ok(())
    }

    pub async fn create_domain_model_from_request(
        payment_id: &id_type::GlobalPaymentId,
        merchant_account: &merchant_account::MerchantAccount,
        profile: &business_profile::Profile,
        request: api_models::payments::PaymentsCreateIntentRequest,
        decrypted_payment_intent: DecryptedPaymentIntent,
        platform_merchant_id: Option<&merchant_account::MerchantAccount>,
    ) -> CustomResult<Self, errors::api_error_response::ApiErrorResponse> {
        let connector_metadata = request
            .get_connector_metadata_as_value()
            .change_context(errors::api_error_response::ApiErrorResponse::InternalServerError)
            .attach_printable("Error getting connector metadata as value")?;
        let request_incremental_authorization =
            Self::get_request_incremental_authorization_value(&request)?;
        let allowed_payment_method_types = request.allowed_payment_method_types;

        let session_expiry =
            common_utils::date_time::now().saturating_add(time::Duration::seconds(
                request.session_expiry.map(i64::from).unwrap_or(
                    profile
                        .session_expiry
                        .unwrap_or(common_utils::consts::DEFAULT_SESSION_EXPIRY),
                ),
            ));
        let client_secret = payment_id.generate_client_secret();
        let order_details = request.order_details.map(|order_details| {
            order_details
                .into_iter()
                .map(|order_detail| Secret::new(OrderDetailsWithAmount::convert_from(order_detail)))
                .collect()
        });
        Ok(Self {
            id: payment_id.clone(),
            merchant_id: merchant_account.get_id().clone(),
            // Intent status would be RequiresPaymentMethod because we are creating a new payment intent
            status: common_enums::IntentStatus::RequiresPaymentMethod,
            amount_details: AmountDetails::from(request.amount_details),
            amount_captured: None,
            customer_id: request.customer_id,
            description: request.description,
            return_url: request.return_url,
            metadata: request.metadata,
            statement_descriptor: request.statement_descriptor,
            created_at: common_utils::date_time::now(),
            modified_at: common_utils::date_time::now(),
            last_synced: None,
            setup_future_usage: request.setup_future_usage.unwrap_or_default(),
            client_secret,
            active_attempt_id: None,
            order_details,
            allowed_payment_method_types,
            connector_metadata,
            feature_metadata: request.feature_metadata.map(FeatureMetadata::convert_from),
            // Attempt count is 0 in create intent as no attempt is made yet
            attempt_count: 0,
            profile_id: profile.get_id().clone(),
            payment_link_id: None,
            frm_merchant_decision: None,
            updated_by: merchant_account.storage_scheme.to_string(),
            request_incremental_authorization,
            // Authorization count is 0 in create intent as no authorization is made yet
            authorization_count: Some(0),
            session_expiry,
            request_external_three_ds_authentication: request
                .request_external_three_ds_authentication
                .unwrap_or_default(),
            frm_metadata: request.frm_metadata,
            customer_details: None,
            merchant_reference_id: request.merchant_reference_id,
            billing_address: decrypted_payment_intent
                .billing_address
                .as_ref()
                .map(|data| {
                    data.clone()
                        .deserialize_inner_value(|value| value.parse_value("Address"))
                })
                .transpose()
                .change_context(errors::api_error_response::ApiErrorResponse::InternalServerError)
                .attach_printable("Unable to decode billing address")?,
            shipping_address: decrypted_payment_intent
                .shipping_address
                .as_ref()
                .map(|data| {
                    data.clone()
                        .deserialize_inner_value(|value| value.parse_value("Address"))
                })
                .transpose()
                .change_context(errors::api_error_response::ApiErrorResponse::InternalServerError)
                .attach_printable("Unable to decode shipping address")?,
            capture_method: request.capture_method.unwrap_or_default(),
            authentication_type: request.authentication_type,
            prerouting_algorithm: None,
            organization_id: merchant_account.organization_id.clone(),
            enable_payment_link: request.payment_link_enabled.unwrap_or_default(),
            apply_mit_exemption: request.apply_mit_exemption.unwrap_or_default(),
            customer_present: request.customer_present.unwrap_or_default(),
            payment_link_config: request
                .payment_link_config
                .map(ApiModelToDieselModelConvertor::convert_from),
            routing_algorithm_id: request.routing_algorithm_id,
            platform_merchant_id: platform_merchant_id
                .map(|merchant_account| merchant_account.get_id().to_owned()),
            split_payments: None,
        })
    }
}

#[cfg(feature = "v1")]
#[derive(Default, Debug, Clone)]
pub struct HeaderPayload {
    pub payment_confirm_source: Option<common_enums::PaymentSource>,
    pub client_source: Option<String>,
    pub client_version: Option<String>,
    pub x_hs_latency: Option<bool>,
    pub browser_name: Option<common_enums::BrowserName>,
    pub x_client_platform: Option<common_enums::ClientPlatform>,
    pub x_merchant_domain: Option<String>,
    pub locale: Option<String>,
    pub x_app_id: Option<String>,
    pub x_redirect_uri: Option<String>,
}

#[derive(Debug, Clone, serde::Serialize, serde::Deserialize)]
pub struct ClickToPayMetaData {
    pub dpa_id: String,
    pub dpa_name: String,
    pub locale: String,
    pub card_brands: Vec<String>,
    pub acquirer_bin: String,
    pub acquirer_merchant_id: String,
    pub merchant_category_code: String,
    pub merchant_country_code: String,
}

// TODO: uncomment fields as necessary
#[cfg(feature = "v2")]
#[derive(Default, Debug, Clone)]
pub struct HeaderPayload {
    /// The source with which the payment is confirmed.
    pub payment_confirm_source: Option<common_enums::PaymentSource>,
    // pub client_source: Option<String>,
    // pub client_version: Option<String>,
    pub x_hs_latency: Option<bool>,
    pub browser_name: Option<common_enums::BrowserName>,
    pub x_client_platform: Option<common_enums::ClientPlatform>,
    pub x_merchant_domain: Option<String>,
    pub locale: Option<String>,
    pub x_app_id: Option<String>,
    pub x_redirect_uri: Option<String>,
    pub client_secret: Option<common_utils::types::ClientSecret>,
}

impl HeaderPayload {
    pub fn with_source(payment_confirm_source: common_enums::PaymentSource) -> Self {
        Self {
            payment_confirm_source: Some(payment_confirm_source),
            ..Default::default()
        }
    }
}

#[cfg(feature = "v2")]
#[derive(Clone)]
pub struct PaymentIntentData<F>
where
    F: Clone,
{
    pub flow: PhantomData<F>,
    pub payment_intent: PaymentIntent,
    pub sessions_token: Vec<SessionToken>,
}

// TODO: Check if this can be merged with existing payment data
#[cfg(feature = "v2")]
#[derive(Clone)]
pub struct PaymentConfirmData<F>
where
    F: Clone,
{
    pub flow: PhantomData<F>,
    pub payment_intent: PaymentIntent,
    pub payment_attempt: PaymentAttempt,
    pub payment_method_data: Option<payment_method_data::PaymentMethodData>,
    pub payment_address: payment_address::PaymentAddress,
}

#[cfg(feature = "v2")]
#[derive(Clone)]
pub struct PaymentStatusData<F>
where
    F: Clone,
{
    pub flow: PhantomData<F>,
    pub payment_intent: PaymentIntent,
    pub payment_attempt: Option<PaymentAttempt>,
    pub payment_address: payment_address::PaymentAddress,
    pub attempts: Option<Vec<PaymentAttempt>>,
    /// Should the payment status be synced with connector
    /// This will depend on the payment status and the force sync flag in the request
    pub should_sync_with_connector: bool,
}

#[cfg(feature = "v2")]
#[derive(Clone)]
pub struct PaymentCaptureData<F>
where
    F: Clone,
{
    pub flow: PhantomData<F>,
    pub payment_intent: PaymentIntent,
    pub payment_attempt: PaymentAttempt,
}

#[cfg(feature = "v2")]
impl<F> PaymentStatusData<F>
where
    F: Clone,
{
    pub fn get_payment_id(&self) -> &id_type::GlobalPaymentId {
        &self.payment_intent.id
    }
}

<<<<<<< HEAD
#[cfg(feature = "v2")]
#[derive(Clone)]
pub struct PaymentAttemptRecordData<F>
where
    F: Clone,
{
    pub flow: PhantomData<F>,
    pub payment_intent: PaymentIntent,
    pub payment_attempt: PaymentAttempt,
    pub revenue_recovery_data: RevenueRecoveryData,
}

#[cfg(feature = "v2")]
#[derive(Clone)]
pub struct RevenueRecoveryData{
    pub billing_connector_id : id_type::MerchantConnectorAccountId,
    pub processor_payment_method_token: Option<String>,
    pub connector_customer_id : Option<String>,
=======
#[derive(Clone, serde::Serialize, Debug)]
pub enum VaultOperation {
    ExistingVaultData(VaultData),
}

impl VaultOperation {
    pub fn get_updated_vault_data(
        existing_vault_data: Option<&Self>,
        payment_method_data: &payment_method_data::PaymentMethodData,
    ) -> Option<Self> {
        match (existing_vault_data, payment_method_data) {
            (None, payment_method_data::PaymentMethodData::Card(card)) => {
                Some(Self::ExistingVaultData(VaultData::Card(card.clone())))
            }
            (None, payment_method_data::PaymentMethodData::NetworkToken(nt_data)) => Some(
                Self::ExistingVaultData(VaultData::NetworkToken(nt_data.clone())),
            ),
            (Some(Self::ExistingVaultData(vault_data)), payment_method_data) => {
                match (vault_data, payment_method_data) {
                    (
                        VaultData::Card(card),
                        payment_method_data::PaymentMethodData::NetworkToken(nt_data),
                    ) => Some(Self::ExistingVaultData(VaultData::CardAndNetworkToken(
                        Box::new(CardAndNetworkTokenData {
                            card_data: card.clone(),
                            network_token_data: nt_data.clone(),
                        }),
                    ))),
                    (
                        VaultData::NetworkToken(nt_data),
                        payment_method_data::PaymentMethodData::Card(card),
                    ) => Some(Self::ExistingVaultData(VaultData::CardAndNetworkToken(
                        Box::new(CardAndNetworkTokenData {
                            card_data: card.clone(),
                            network_token_data: nt_data.clone(),
                        }),
                    ))),
                    _ => Some(Self::ExistingVaultData(vault_data.clone())),
                }
            }
            //payment_method_data is not card or network token
            _ => None,
        }
    }
}

#[derive(Clone, serde::Serialize, Debug)]
pub enum VaultData {
    Card(payment_method_data::Card),
    NetworkToken(payment_method_data::NetworkTokenData),
    CardAndNetworkToken(Box<CardAndNetworkTokenData>),
}

#[derive(Default, Clone, serde::Serialize, Debug)]
pub struct CardAndNetworkTokenData {
    pub card_data: payment_method_data::Card,
    pub network_token_data: payment_method_data::NetworkTokenData,
}

impl VaultData {
    pub fn get_card_vault_data(&self) -> Option<payment_method_data::Card> {
        match self {
            Self::Card(card_data) => Some(card_data.clone()),
            Self::NetworkToken(_network_token_data) => None,
            Self::CardAndNetworkToken(vault_data) => Some(vault_data.card_data.clone()),
        }
    }

    pub fn get_network_token_data(&self) -> Option<payment_method_data::NetworkTokenData> {
        match self {
            Self::Card(_card_data) => None,
            Self::NetworkToken(network_token_data) => Some(network_token_data.clone()),
            Self::CardAndNetworkToken(vault_data) => Some(vault_data.network_token_data.clone()),
        }
    }
>>>>>>> 8e922d30
}<|MERGE_RESOLUTION|>--- conflicted
+++ resolved
@@ -634,7 +634,6 @@
     }
 }
 
-<<<<<<< HEAD
 #[cfg(feature = "v2")]
 #[derive(Clone)]
 pub struct PaymentAttemptRecordData<F>
@@ -653,7 +652,8 @@
     pub billing_connector_id : id_type::MerchantConnectorAccountId,
     pub processor_payment_method_token: Option<String>,
     pub connector_customer_id : Option<String>,
-=======
+}
+
 #[derive(Clone, serde::Serialize, Debug)]
 pub enum VaultOperation {
     ExistingVaultData(VaultData),
@@ -729,5 +729,4 @@
             Self::CardAndNetworkToken(vault_data) => Some(vault_data.network_token_data.clone()),
         }
     }
->>>>>>> 8e922d30
 }