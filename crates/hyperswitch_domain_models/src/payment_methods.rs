--- conflicted
+++ resolved
@@ -797,19 +797,6 @@
     ) -> CustomResult<PaymentMethod, Self::Error>;
 
     #[cfg(feature = "v1")]
-<<<<<<< HEAD
-    async fn find_payment_method_by_locker_id_customer_id_merchant_id(
-        &self,
-        key_store: &MerchantKeyStore,
-        locker_id: &str,
-        customer_id: &id_type::CustomerId,
-        merchant_id: &id_type::MerchantId,
-        storage_scheme: MerchantStorageScheme,
-    ) -> CustomResult<PaymentMethod, Self::Error>;
-
-    #[cfg(feature = "v1")]
-=======
->>>>>>> 372f9b4d
     async fn find_payment_method_by_customer_id_merchant_id_list(
         &self,
         key_store: &MerchantKeyStore,
