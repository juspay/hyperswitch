--- conflicted
+++ resolved
@@ -195,10 +195,7 @@
             }
         }
 
-<<<<<<< HEAD
-=======
-        // Do not remove the `skip_all` as the key would be logged otherwise
->>>>>>> 43d87913
+        // Do not remove the `skip_all` as the key would be logged otherwise
         #[instrument(skip_all)]
         async fn encrypt(
             masked_data: Secret<String, S>,
@@ -210,10 +207,7 @@
             Ok(Self::new(masked_data, encrypted_data.into()))
         }
 
-<<<<<<< HEAD
-=======
-        // Do not remove the `skip_all` as the key would be logged otherwise
->>>>>>> 43d87913
+        // Do not remove the `skip_all` as the key would be logged otherwise
         #[instrument(skip_all)]
         async fn decrypt(
             encrypted_data: Encryption,
@@ -231,10 +225,7 @@
             Ok(Self::new(value.into(), encrypted))
         }
 
-<<<<<<< HEAD
-=======
-        // Do not remove the `skip_all` as the key would be logged otherwise
->>>>>>> 43d87913
+        // Do not remove the `skip_all` as the key would be logged otherwise
         #[instrument(skip_all)]
         async fn batch_encrypt_via_api(
             state: &KeyManagerState,
@@ -269,10 +260,7 @@
             }
         }
 
-<<<<<<< HEAD
-=======
-        // Do not remove the `skip_all` as the key would be logged otherwise
->>>>>>> 43d87913
+        // Do not remove the `skip_all` as the key would be logged otherwise
         #[instrument(skip_all)]
         async fn batch_decrypt_via_api(
             state: &KeyManagerState,
@@ -315,10 +303,7 @@
             }
         }
 
-<<<<<<< HEAD
-=======
-        // Do not remove the `skip_all` as the key would be logged otherwise
->>>>>>> 43d87913
+        // Do not remove the `skip_all` as the key would be logged otherwise
         #[instrument(skip_all)]
         async fn batch_encrypt(
             masked_data: FxHashMap<String, Secret<String, S>>,
@@ -340,10 +325,7 @@
                 .collect()
         }
 
-<<<<<<< HEAD
-=======
-        // Do not remove the `skip_all` as the key would be logged otherwise
->>>>>>> 43d87913
+        // Do not remove the `skip_all` as the key would be logged otherwise
         #[instrument(skip_all)]
         async fn batch_decrypt(
             encrypted_data: FxHashMap<String, Encryption>,
@@ -479,10 +461,7 @@
             Ok(Self::new(value.into(), encrypted))
         }
 
-<<<<<<< HEAD
-=======
-        // Do not remove the `skip_all` as the key would be logged otherwise
->>>>>>> 43d87913
+        // Do not remove the `skip_all` as the key would be logged otherwise
         #[instrument(skip_all)]
         async fn batch_encrypt_via_api(
             state: &KeyManagerState,
@@ -517,10 +496,7 @@
             }
         }
 
-<<<<<<< HEAD
-=======
-        // Do not remove the `skip_all` as the key would be logged otherwise
->>>>>>> 43d87913
+        // Do not remove the `skip_all` as the key would be logged otherwise
         #[instrument(skip_all)]
         async fn batch_decrypt_via_api(
             state: &KeyManagerState,
@@ -563,10 +539,7 @@
             }
         }
 
-<<<<<<< HEAD
-=======
-        // Do not remove the `skip_all` as the key would be logged otherwise
->>>>>>> 43d87913
+        // Do not remove the `skip_all` as the key would be logged otherwise
         #[instrument(skip_all)]
         async fn batch_encrypt(
             masked_data: FxHashMap<String, Secret<serde_json::Value, S>>,
@@ -587,10 +560,7 @@
                 .collect()
         }
 
-<<<<<<< HEAD
-=======
-        // Do not remove the `skip_all` as the key would be logged otherwise
->>>>>>> 43d87913
+        // Do not remove the `skip_all` as the key would be logged otherwise
         #[instrument(skip_all)]
         async fn batch_decrypt(
             encrypted_data: FxHashMap<String, Encryption>,
@@ -645,10 +615,7 @@
         > TypeEncryption<EncryptedJsonType<T>, V, S>
         for crypto::Encryptable<Secret<EncryptedJsonType<T>, S>>
     {
-<<<<<<< HEAD
-=======
-        // Do not remove the `skip_all` as the key would be logged otherwise
->>>>>>> 43d87913
+        // Do not remove the `skip_all` as the key would be logged otherwise
         #[instrument(skip_all)]
         async fn encrypt_via_api(
             state: &KeyManagerState,
@@ -664,10 +631,7 @@
             Ok(Self::new(masked_data, result.into_encrypted()))
         }
 
-<<<<<<< HEAD
-=======
-        // Do not remove the `skip_all` as the key would be logged otherwise
->>>>>>> 43d87913
+        // Do not remove the `skip_all` as the key would be logged otherwise
         #[instrument(skip_all)]
         async fn decrypt_via_api(
             state: &KeyManagerState,
@@ -684,10 +648,7 @@
                 .change_context(errors::CryptoError::DecodingFailed)
         }
 
-<<<<<<< HEAD
-=======
-        // Do not remove the `skip_all` as the key would be logged otherwise
->>>>>>> 43d87913
+        // Do not remove the `skip_all` as the key would be logged otherwise
         #[instrument(skip_all)]
         async fn encrypt(
             masked_data: Secret<EncryptedJsonType<T>, S>,
@@ -700,10 +661,7 @@
             Ok(Self::new(masked_data, result.into_encrypted()))
         }
 
-<<<<<<< HEAD
-=======
-        // Do not remove the `skip_all` as the key would be logged otherwise
->>>>>>> 43d87913
+        // Do not remove the `skip_all` as the key would be logged otherwise
         #[instrument(skip_all)]
         async fn decrypt(
             encrypted_data: Encryption,
@@ -717,10 +675,7 @@
                 .change_context(errors::CryptoError::DecodingFailed)
         }
 
-<<<<<<< HEAD
-=======
-        // Do not remove the `skip_all` as the key would be logged otherwise
->>>>>>> 43d87913
+        // Do not remove the `skip_all` as the key would be logged otherwise
         #[instrument(skip_all)]
         async fn batch_encrypt_via_api(
             state: &KeyManagerState,
@@ -764,10 +719,7 @@
             Ok(result_hashmap)
         }
 
-<<<<<<< HEAD
-=======
-        // Do not remove the `skip_all` as the key would be logged otherwise
->>>>>>> 43d87913
+        // Do not remove the `skip_all` as the key would be logged otherwise
         #[instrument(skip_all)]
         async fn batch_decrypt_via_api(
             state: &KeyManagerState,
@@ -801,10 +753,7 @@
             Ok(result_hashmap)
         }
 
-<<<<<<< HEAD
-=======
-        // Do not remove the `skip_all` as the key would be logged otherwise
->>>>>>> 43d87913
+        // Do not remove the `skip_all` as the key would be logged otherwise
         #[instrument(skip_all)]
         async fn batch_encrypt(
             masked_data: FxHashMap<String, Secret<EncryptedJsonType<T>, S>>,
@@ -843,10 +792,7 @@
             Ok(result_hashmap)
         }
 
-<<<<<<< HEAD
-=======
-        // Do not remove the `skip_all` as the key would be logged otherwise
->>>>>>> 43d87913
+        // Do not remove the `skip_all` as the key would be logged otherwise
         #[instrument(skip_all)]
         async fn batch_decrypt(
             encrypted_data: FxHashMap<String, Encryption>,
@@ -981,10 +927,7 @@
             Ok(Self::new(data.into(), encrypted))
         }
 
-<<<<<<< HEAD
-=======
-        // Do not remove the `skip_all` as the key would be logged otherwise
->>>>>>> 43d87913
+        // Do not remove the `skip_all` as the key would be logged otherwise
         #[instrument(skip_all)]
         async fn batch_encrypt_via_api(
             state: &KeyManagerState,
@@ -1019,10 +962,7 @@
             }
         }
 
-<<<<<<< HEAD
-=======
-        // Do not remove the `skip_all` as the key would be logged otherwise
->>>>>>> 43d87913
+        // Do not remove the `skip_all` as the key would be logged otherwise
         #[instrument(skip_all)]
         async fn batch_decrypt_via_api(
             state: &KeyManagerState,
@@ -1065,10 +1005,7 @@
             }
         }
 
-<<<<<<< HEAD
-=======
-        // Do not remove the `skip_all` as the key would be logged otherwise
->>>>>>> 43d87913
+        // Do not remove the `skip_all` as the key would be logged otherwise
         #[instrument(skip_all)]
         async fn batch_encrypt(
             masked_data: FxHashMap<String, Secret<Vec<u8>, S>>,
@@ -1087,10 +1024,7 @@
                 .collect()
         }
 
-<<<<<<< HEAD
-=======
-        // Do not remove the `skip_all` as the key would be logged otherwise
->>>>>>> 43d87913
+        // Do not remove the `skip_all` as the key would be logged otherwise
         #[instrument(skip_all)]
         async fn batch_decrypt(
             encrypted_data: FxHashMap<String, Encryption>,
@@ -1119,8 +1053,6 @@
 #[derive(Debug, Clone, serde::Serialize, serde::Deserialize)]
 pub struct EncryptedJsonType<T>(T);
 
-<<<<<<< HEAD
-=======
 impl<T> EncryptedJsonType<T> {
     pub fn inner(&self) -> &T {
         &self.0
@@ -1131,21 +1063,12 @@
     }
 }
 
->>>>>>> 43d87913
 impl<T> From<T> for EncryptedJsonType<T> {
     fn from(value: T) -> Self {
         Self(value)
     }
 }
 
-<<<<<<< HEAD
-impl<T> EncryptedJsonType<T> {
-    pub(crate) fn inner(&self) -> &T {
-        &self.0
-    }
-}
-
-=======
 impl<T> std::ops::Deref for EncryptedJsonType<T> {
     type Target = T;
 
@@ -1157,7 +1080,6 @@
 /// Type alias for `Option<Encryptable<Secret<EncryptedJsonType<T>>>>`
 pub type OptionalEncryptableJsonType<T> = Option<crypto::Encryptable<Secret<EncryptedJsonType<T>>>>;
 
->>>>>>> 43d87913
 pub trait Lift<U> {
     type SelfWrapper<T>;
     type OtherWrapper<T, E>;
