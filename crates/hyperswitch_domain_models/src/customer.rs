--- conflicted
+++ resolved
@@ -1,12 +1,6 @@
 use api_models::customers::CustomerRequestWithEncryption;
-<<<<<<< HEAD
-use common_enums::ApiVersion;
 #[cfg(all(feature = "v2", feature = "customer_v2"))]
 use common_enums::DeleteStatus;
-=======
-// #[cfg(all(feature = "v2", feature = "customer_v2"))]
-// use common_enums::SoftDeleteStatus;
->>>>>>> a6cb6c6e
 use common_utils::{
     crypto, date_time,
     encryption::Encryption,
@@ -41,11 +35,7 @@
     pub address_id: Option<String>,
     pub default_payment_method_id: Option<String>,
     pub updated_by: Option<String>,
-<<<<<<< HEAD
-    pub version: ApiVersion,
-=======
     pub version: common_enums::ApiVersion,
->>>>>>> a6cb6c6e
 }
 
 #[cfg(all(feature = "v2", feature = "customer_v2"))]
@@ -63,35 +53,12 @@
     pub modified_at: PrimitiveDateTime,
     pub default_payment_method_id: Option<String>,
     pub updated_by: Option<String>,
-<<<<<<< HEAD
-    pub version: ApiVersion,
     pub merchant_reference_id: Option<id_type::CustomerId>,
     pub default_billing_address: Option<Encryption>,
     pub default_shipping_address: Option<Encryption>,
     pub id: String,
+    pub version: common_enums::ApiVersion,
     pub status: DeleteStatus,
-}
-
-#[cfg(all(any(feature = "v1", feature = "v2"), not(feature = "customer_v2")))]
-impl Customer {
-    pub fn get_customer_id(&self) -> id_type::CustomerId {
-        self.customer_id.clone()
-    }
-}
-
-#[cfg(all(feature = "v2", feature = "customer_v2"))]
-impl Customer {
-    pub fn get_customer_id(&self) -> id_type::CustomerId {
-        todo!()
-    }
-=======
-    pub merchant_reference_id: Option<id_type::CustomerId>,
-    pub default_billing_address: Option<Encryption>,
-    pub default_shipping_address: Option<Encryption>,
-    // pub status: Option<SoftDeleteStatus>,
-    pub id: String,
-    pub version: common_enums::ApiVersion,
->>>>>>> a6cb6c6e
 }
 
 #[cfg(all(any(feature = "v1", feature = "v2"), not(feature = "customer_v2")))]
@@ -201,13 +168,8 @@
             id: self.id,
             merchant_reference_id: self.merchant_reference_id,
             merchant_id: self.merchant_id,
-<<<<<<< HEAD
-            name: self.name.map(|value| value.into()),
-            email: self.email.map(|value| value.into()),
-=======
             name: self.name.map(Encryption::from),
             email: self.email.map(Encryption::from),
->>>>>>> a6cb6c6e
             phone: self.phone.map(Encryption::from),
             phone_country_code: self.phone_country_code,
             description: self.description,
@@ -219,14 +181,8 @@
             updated_by: self.updated_by,
             default_billing_address: self.default_billing_address.map(Encryption::from),
             default_shipping_address: self.default_shipping_address.map(Encryption::from),
-<<<<<<< HEAD
-            // status: self.status,
             version: self.version,
             status: self.status,
-=======
-            version: self.version,
-            // status: self.status,
->>>>>>> a6cb6c6e
         })
     }
 
@@ -239,15 +195,6 @@
     where
         Self: Sized,
     {
-<<<<<<< HEAD
-        let decrypted = types::batch_decrypt(
-            state,
-            CustomerRequestWithEncryption::to_encryptable(CustomerRequestWithEncryption {
-                name: item.name.clone(),
-                phone: item.phone.clone(),
-                email: item.email.clone(),
-            }),
-=======
         let decrypted = types::crypto_operation(
             state,
             common_utils::type_name!(Self::DstType),
@@ -258,15 +205,11 @@
                     email: item.email.clone(),
                 },
             )),
->>>>>>> a6cb6c6e
             keymanager::Identifier::Merchant(item.merchant_id.clone()),
             key.peek(),
         )
         .await
-<<<<<<< HEAD
-=======
         .and_then(|val| val.try_into_batchoperation())
->>>>>>> a6cb6c6e
         .change_context(ValidationError::InvalidValue {
             message: "Failed while decrypting customer data".to_string(),
         })?;
@@ -292,14 +235,8 @@
             updated_by: item.updated_by,
             default_billing_address: item.default_billing_address,
             default_shipping_address: item.default_shipping_address,
-<<<<<<< HEAD
-            // status: item.status,
             version: item.version,
             status: item.status,
-=======
-            version: item.version,
-            // status: item.status,
->>>>>>> a6cb6c6e
         })
     }
 
@@ -322,13 +259,8 @@
             updated_by: self.updated_by,
             default_billing_address: self.default_billing_address,
             default_shipping_address: self.default_shipping_address,
-<<<<<<< HEAD
-            version: self.version,
+            version: crate::consts::API_VERSION,
             status: self.status,
-=======
-            // status: self.status,
-            version: crate::consts::API_VERSION,
->>>>>>> a6cb6c6e
         })
     }
 }
@@ -347,10 +279,7 @@
         default_billing_address: Option<Encryption>,
         default_shipping_address: Option<Encryption>,
         default_payment_method_id: Option<Option<String>>,
-<<<<<<< HEAD
         status: Option<DeleteStatus>,
-=======
->>>>>>> a6cb6c6e
     },
     ConnectorCustomer {
         connector_customer: Option<pii::SecretSerdeValue>,
@@ -375,10 +304,7 @@
                 default_billing_address,
                 default_shipping_address,
                 default_payment_method_id,
-<<<<<<< HEAD
                 status,
-=======
->>>>>>> a6cb6c6e
             } => Self {
                 name: name.map(Encryption::from),
                 email: email.map(Encryption::from),
@@ -387,24 +313,12 @@
                 phone_country_code,
                 metadata,
                 connector_customer,
-<<<<<<< HEAD
-                modified_at: Some(date_time::now()),
+                modified_at: date_time::now(),
                 default_billing_address,
                 default_shipping_address,
                 default_payment_method_id,
+                updated_by: None,
                 status,
-                ..Default::default()
-            },
-            CustomerUpdate::ConnectorCustomer { connector_customer } => Self {
-                connector_customer,
-                modified_at: Some(date_time::now()),
-                ..Default::default()
-=======
-                modified_at: date_time::now(),
-                default_billing_address,
-                default_shipping_address,
-                default_payment_method_id,
-                updated_by: None,
             },
             CustomerUpdate::ConnectorCustomer { connector_customer } => Self {
                 connector_customer,
@@ -419,16 +333,12 @@
                 updated_by: None,
                 default_billing_address: None,
                 default_shipping_address: None,
->>>>>>> a6cb6c6e
+                status: None,
             },
             CustomerUpdate::UpdateDefaultPaymentMethod {
                 default_payment_method_id,
             } => Self {
                 default_payment_method_id,
-<<<<<<< HEAD
-                modified_at: Some(date_time::now()),
-                ..Default::default()
-=======
                 modified_at: date_time::now(),
                 name: None,
                 email: None,
@@ -440,7 +350,7 @@
                 updated_by: None,
                 default_billing_address: None,
                 default_shipping_address: None,
->>>>>>> a6cb6c6e
+                status: None,
             },
         }
     }
