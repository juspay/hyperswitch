use api_models::customers::CustomerRequestWithEncryption;
// #[cfg(all(feature = "v2", feature = "customer_v2"))]
// use common_enums::SoftDeleteStatus;
<<<<<<< HEAD
use common_enums::ApiVersion;
=======
>>>>>>> 72b61310
use common_utils::{
    crypto, date_time,
    encryption::Encryption,
    errors::{CustomResult, ValidationError},
    id_type, pii,
    types::{
        keymanager::{self, KeyManagerState, ToEncryptable},
        Description,
    },
};
use diesel_models::customers::CustomerUpdateInternal;
use error_stack::ResultExt;
use masking::{PeekInterface, Secret};
use time::PrimitiveDateTime;

use crate::type_encryption as types;

#[cfg(all(any(feature = "v1", feature = "v2"), not(feature = "customer_v2")))]
#[derive(Clone, Debug)]
pub struct Customer {
    pub customer_id: id_type::CustomerId,
    pub merchant_id: id_type::MerchantId,
    pub name: crypto::OptionalEncryptableName,
    pub email: crypto::OptionalEncryptableEmail,
    pub phone: crypto::OptionalEncryptablePhone,
    pub phone_country_code: Option<String>,
    pub description: Option<Description>,
    pub created_at: PrimitiveDateTime,
    pub metadata: Option<pii::SecretSerdeValue>,
    pub modified_at: PrimitiveDateTime,
    pub connector_customer: Option<pii::SecretSerdeValue>,
    pub address_id: Option<String>,
    pub default_payment_method_id: Option<String>,
    pub updated_by: Option<String>,
<<<<<<< HEAD
    pub version: ApiVersion,
}

#[cfg(all(feature = "v2", feature = "customer_v2"))]
#[derive(Clone, Debug)]
pub struct Customer {
    pub merchant_id: id_type::MerchantId,
    pub name: crypto::OptionalEncryptableName,
    pub email: crypto::OptionalEncryptableEmail,
    pub phone: crypto::OptionalEncryptablePhone,
    pub phone_country_code: Option<String>,
    pub description: Option<Description>,
    pub created_at: PrimitiveDateTime,
    pub metadata: Option<pii::SecretSerdeValue>,
    pub connector_customer: Option<pii::SecretSerdeValue>,
    pub modified_at: PrimitiveDateTime,
    pub default_payment_method_id: Option<String>,
    pub updated_by: Option<String>,
    pub version: ApiVersion,
    pub merchant_reference_id: Option<id_type::CustomerId>,
    pub default_billing_address: Option<Encryption>,
    pub default_shipping_address: Option<Encryption>,
    // pub status: Option<SoftDeleteStatus>,
    pub id: String,
}

#[cfg(all(any(feature = "v1", feature = "v2"), not(feature = "customer_v2")))]
impl Customer {
    pub fn get_customer_id(&self) -> id_type::CustomerId {
        self.customer_id.clone()
    }
}

#[cfg(all(feature = "v2", feature = "customer_v2"))]
=======
    pub version: common_enums::ApiVersion,
}

#[cfg(all(feature = "v2", feature = "customer_v2"))]
#[derive(Clone, Debug)]
pub struct Customer {
    pub merchant_id: id_type::MerchantId,
    pub name: crypto::OptionalEncryptableName,
    pub email: crypto::OptionalEncryptableEmail,
    pub phone: crypto::OptionalEncryptablePhone,
    pub phone_country_code: Option<String>,
    pub description: Option<Description>,
    pub created_at: PrimitiveDateTime,
    pub metadata: Option<pii::SecretSerdeValue>,
    pub connector_customer: Option<pii::SecretSerdeValue>,
    pub modified_at: PrimitiveDateTime,
    pub default_payment_method_id: Option<String>,
    pub updated_by: Option<String>,
    pub merchant_reference_id: Option<id_type::CustomerId>,
    pub default_billing_address: Option<Encryption>,
    pub default_shipping_address: Option<Encryption>,
    // pub status: Option<SoftDeleteStatus>,
    pub id: String,
    pub version: common_enums::ApiVersion,
}

#[cfg(all(any(feature = "v1", feature = "v2"), not(feature = "customer_v2")))]
impl Customer {
    pub fn get_customer_id(&self) -> id_type::CustomerId {
        self.customer_id.clone()
    }
}

#[cfg(all(feature = "v2", feature = "customer_v2"))]
>>>>>>> 72b61310
impl Customer {
    pub fn get_customer_id(&self) -> id_type::CustomerId {
        todo!()
    }
}

#[cfg(all(any(feature = "v1", feature = "v2"), not(feature = "customer_v2")))]
#[async_trait::async_trait]
impl super::behaviour::Conversion for Customer {
    type DstType = diesel_models::customers::Customer;
    type NewDstType = diesel_models::customers::CustomerNew;
    async fn convert(self) -> CustomResult<Self::DstType, ValidationError> {
        Ok(diesel_models::customers::Customer {
            customer_id: self.customer_id,
            merchant_id: self.merchant_id,
            name: self.name.map(Encryption::from),
            email: self.email.map(Encryption::from),
            phone: self.phone.map(Encryption::from),
            phone_country_code: self.phone_country_code,
            description: self.description,
            created_at: self.created_at,
            metadata: self.metadata,
            modified_at: self.modified_at,
            connector_customer: self.connector_customer,
            address_id: self.address_id,
            default_payment_method_id: self.default_payment_method_id,
            updated_by: self.updated_by,
            version: self.version,
        })
    }

    async fn convert_back(
        state: &KeyManagerState,
        item: Self::DstType,
        key: &Secret<Vec<u8>>,
        _key_store_ref_id: keymanager::Identifier,
    ) -> CustomResult<Self, ValidationError>
    where
        Self: Sized,
    {
        let decrypted = types::crypto_operation(
            state,
            common_utils::type_name!(Self::DstType),
            types::CryptoOperation::BatchDecrypt(CustomerRequestWithEncryption::to_encryptable(
                CustomerRequestWithEncryption {
                    name: item.name.clone(),
                    phone: item.phone.clone(),
                    email: item.email.clone(),
                },
            )),
            keymanager::Identifier::Merchant(item.merchant_id.clone()),
            key.peek(),
        )
        .await
        .and_then(|val| val.try_into_batchoperation())
        .change_context(ValidationError::InvalidValue {
            message: "Failed while decrypting customer data".to_string(),
        })?;
        let encryptable_customer = CustomerRequestWithEncryption::from_encryptable(decrypted)
            .change_context(ValidationError::InvalidValue {
                message: "Failed while decrypting customer data".to_string(),
            })?;

        Ok(Self {
            customer_id: item.customer_id,
            merchant_id: item.merchant_id,
            name: encryptable_customer.name,
            email: encryptable_customer.email,
            phone: encryptable_customer.phone,
            phone_country_code: item.phone_country_code,
            description: item.description,
            created_at: item.created_at,
            metadata: item.metadata,
            modified_at: item.modified_at,
            connector_customer: item.connector_customer,
            address_id: item.address_id,
            default_payment_method_id: item.default_payment_method_id,
            updated_by: item.updated_by,
            version: item.version,
        })
    }

    async fn construct_new(self) -> CustomResult<Self::NewDstType, ValidationError> {
        let now = date_time::now();
        Ok(diesel_models::customers::CustomerNew {
            customer_id: self.customer_id,
            merchant_id: self.merchant_id,
            name: self.name.map(Encryption::from),
            email: self.email.map(Encryption::from),
            phone: self.phone.map(Encryption::from),
            description: self.description,
            phone_country_code: self.phone_country_code,
            metadata: self.metadata,
            created_at: now,
            modified_at: now,
            connector_customer: self.connector_customer,
            address_id: self.address_id,
            updated_by: self.updated_by,
            version: self.version,
        })
    }
}

#[cfg(all(feature = "v2", feature = "customer_v2"))]
#[async_trait::async_trait]
impl super::behaviour::Conversion for Customer {
    type DstType = diesel_models::customers::Customer;
    type NewDstType = diesel_models::customers::CustomerNew;
    async fn convert(self) -> CustomResult<Self::DstType, ValidationError> {
        Ok(diesel_models::customers::Customer {
            id: self.id,
            merchant_reference_id: self.merchant_reference_id,
            merchant_id: self.merchant_id,
<<<<<<< HEAD
            name: self.name.map(|value| value.into()),
            email: self.email.map(|value| value.into()),
=======
            name: self.name.map(Encryption::from),
            email: self.email.map(Encryption::from),
>>>>>>> 72b61310
            phone: self.phone.map(Encryption::from),
            phone_country_code: self.phone_country_code,
            description: self.description,
            created_at: self.created_at,
            metadata: self.metadata,
            modified_at: self.modified_at,
            connector_customer: self.connector_customer,
            default_payment_method_id: self.default_payment_method_id,
            updated_by: self.updated_by,
            default_billing_address: self.default_billing_address.map(Encryption::from),
            default_shipping_address: self.default_shipping_address.map(Encryption::from),
<<<<<<< HEAD
            // status: self.status,
            version: self.version,
=======
            version: self.version,
            // status: self.status,
>>>>>>> 72b61310
        })
    }

    async fn convert_back(
        state: &KeyManagerState,
        item: Self::DstType,
        key: &Secret<Vec<u8>>,
        _key_store_ref_id: keymanager::Identifier,
    ) -> CustomResult<Self, ValidationError>
    where
        Self: Sized,
    {
<<<<<<< HEAD
        let decrypted = types::batch_decrypt(
            state,
            CustomerRequestWithEncryption::to_encryptable(CustomerRequestWithEncryption {
                name: item.name.clone(),
                phone: item.phone.clone(),
                email: item.email.clone(),
            }),
=======
        let decrypted = types::crypto_operation(
            state,
            common_utils::type_name!(Self::DstType),
            types::CryptoOperation::BatchDecrypt(CustomerRequestWithEncryption::to_encryptable(
                CustomerRequestWithEncryption {
                    name: item.name.clone(),
                    phone: item.phone.clone(),
                    email: item.email.clone(),
                },
            )),
>>>>>>> 72b61310
            keymanager::Identifier::Merchant(item.merchant_id.clone()),
            key.peek(),
        )
        .await
<<<<<<< HEAD
=======
        .and_then(|val| val.try_into_batchoperation())
>>>>>>> 72b61310
        .change_context(ValidationError::InvalidValue {
            message: "Failed while decrypting customer data".to_string(),
        })?;
        let encryptable_customer = CustomerRequestWithEncryption::from_encryptable(decrypted)
            .change_context(ValidationError::InvalidValue {
                message: "Failed while decrypting customer data".to_string(),
            })?;

        Ok(Self {
            id: item.id,
            merchant_reference_id: item.merchant_reference_id,
            merchant_id: item.merchant_id,
            name: encryptable_customer.name,
            email: encryptable_customer.email,
            phone: encryptable_customer.phone,
            phone_country_code: item.phone_country_code,
            description: item.description,
            created_at: item.created_at,
            metadata: item.metadata,
            modified_at: item.modified_at,
            connector_customer: item.connector_customer,
            default_payment_method_id: item.default_payment_method_id,
            updated_by: item.updated_by,
            default_billing_address: item.default_billing_address,
            default_shipping_address: item.default_shipping_address,
<<<<<<< HEAD
            // status: item.status,
            version: item.version,
=======
            version: item.version,
            // status: item.status,
>>>>>>> 72b61310
        })
    }

    async fn construct_new(self) -> CustomResult<Self::NewDstType, ValidationError> {
        let now = date_time::now();
        Ok(diesel_models::customers::CustomerNew {
            id: self.id,
            merchant_reference_id: self.merchant_reference_id,
            merchant_id: self.merchant_id,
            name: self.name.map(Encryption::from),
            email: self.email.map(Encryption::from),
            phone: self.phone.map(Encryption::from),
            description: self.description,
            phone_country_code: self.phone_country_code,
            metadata: self.metadata,
            default_payment_method_id: None,
            created_at: now,
            modified_at: now,
            connector_customer: self.connector_customer,
            updated_by: self.updated_by,
            default_billing_address: self.default_billing_address,
            default_shipping_address: self.default_shipping_address,
            // status: self.status,
<<<<<<< HEAD
            version: self.version,
=======
            version: crate::consts::API_VERSION,
>>>>>>> 72b61310
        })
    }
}

#[cfg(all(feature = "v2", feature = "customer_v2"))]
#[derive(Clone, Debug)]
pub enum CustomerUpdate {
    Update {
        name: crypto::OptionalEncryptableName,
        email: crypto::OptionalEncryptableEmail,
        phone: Box<crypto::OptionalEncryptablePhone>,
        description: Option<Description>,
        phone_country_code: Option<String>,
        metadata: Option<pii::SecretSerdeValue>,
        connector_customer: Option<pii::SecretSerdeValue>,
        default_billing_address: Option<Encryption>,
        default_shipping_address: Option<Encryption>,
        default_payment_method_id: Option<Option<String>>,
    },
    ConnectorCustomer {
        connector_customer: Option<pii::SecretSerdeValue>,
    },
    UpdateDefaultPaymentMethod {
        default_payment_method_id: Option<Option<String>>,
    },
}

#[cfg(all(feature = "v2", feature = "customer_v2"))]
impl From<CustomerUpdate> for CustomerUpdateInternal {
    fn from(customer_update: CustomerUpdate) -> Self {
        match customer_update {
            CustomerUpdate::Update {
                name,
                email,
                phone,
                description,
                phone_country_code,
                metadata,
                connector_customer,
                default_billing_address,
                default_shipping_address,
                default_payment_method_id,
            } => Self {
                name: name.map(Encryption::from),
                email: email.map(Encryption::from),
                phone: phone.map(Encryption::from),
                description,
                phone_country_code,
                metadata,
                connector_customer,
<<<<<<< HEAD
                modified_at: Some(date_time::now()),
                default_billing_address,
                default_shipping_address,
                default_payment_method_id,
                ..Default::default()
            },
            CustomerUpdate::ConnectorCustomer { connector_customer } => Self {
                connector_customer,
                modified_at: Some(date_time::now()),
                ..Default::default()
=======
                modified_at: date_time::now(),
                default_billing_address,
                default_shipping_address,
                default_payment_method_id,
                updated_by: None,
            },
            CustomerUpdate::ConnectorCustomer { connector_customer } => Self {
                connector_customer,
                name: None,
                email: None,
                phone: None,
                description: None,
                phone_country_code: None,
                metadata: None,
                modified_at: date_time::now(),
                default_payment_method_id: None,
                updated_by: None,
                default_billing_address: None,
                default_shipping_address: None,
>>>>>>> 72b61310
            },
            CustomerUpdate::UpdateDefaultPaymentMethod {
                default_payment_method_id,
            } => Self {
                default_payment_method_id,
<<<<<<< HEAD
                modified_at: Some(date_time::now()),
                ..Default::default()
=======
                modified_at: date_time::now(),
                name: None,
                email: None,
                phone: None,
                description: None,
                phone_country_code: None,
                metadata: None,
                connector_customer: None,
                updated_by: None,
                default_billing_address: None,
                default_shipping_address: None,
>>>>>>> 72b61310
            },
        }
    }
}

#[cfg(all(any(feature = "v1", feature = "v2"), not(feature = "customer_v2")))]
#[derive(Clone, Debug)]
pub enum CustomerUpdate {
    Update {
        name: crypto::OptionalEncryptableName,
        email: crypto::OptionalEncryptableEmail,
        phone: Box<crypto::OptionalEncryptablePhone>,
        description: Option<Description>,
        phone_country_code: Option<String>,
        metadata: Option<pii::SecretSerdeValue>,
        connector_customer: Option<pii::SecretSerdeValue>,
        address_id: Option<String>,
    },
    ConnectorCustomer {
        connector_customer: Option<pii::SecretSerdeValue>,
    },
    UpdateDefaultPaymentMethod {
        default_payment_method_id: Option<Option<String>>,
    },
}

#[cfg(all(any(feature = "v1", feature = "v2"), not(feature = "customer_v2")))]
impl From<CustomerUpdate> for CustomerUpdateInternal {
    fn from(customer_update: CustomerUpdate) -> Self {
        match customer_update {
            CustomerUpdate::Update {
                name,
                email,
                phone,
                description,
                phone_country_code,
                metadata,
                connector_customer,
                address_id,
            } => Self {
                name: name.map(Encryption::from),
                email: email.map(Encryption::from),
                phone: phone.map(Encryption::from),
                description,
                phone_country_code,
                metadata,
                connector_customer,
                modified_at: date_time::now(),
                address_id,
                default_payment_method_id: None,
                updated_by: None,
            },
            CustomerUpdate::ConnectorCustomer { connector_customer } => Self {
                connector_customer,
                modified_at: date_time::now(),
                name: None,
                email: None,
                phone: None,
                description: None,
                phone_country_code: None,
                metadata: None,
                default_payment_method_id: None,
                updated_by: None,
                address_id: None,
            },
            CustomerUpdate::UpdateDefaultPaymentMethod {
                default_payment_method_id,
            } => Self {
                default_payment_method_id,
                modified_at: date_time::now(),
                name: None,
                email: None,
                phone: None,
                description: None,
                phone_country_code: None,
                metadata: None,
                connector_customer: None,
                updated_by: None,
                address_id: None,
            },
        }
    }
}<|MERGE_RESOLUTION|>--- conflicted
+++ resolved
@@ -1,10 +1,6 @@
 use api_models::customers::CustomerRequestWithEncryption;
 // #[cfg(all(feature = "v2", feature = "customer_v2"))]
 // use common_enums::SoftDeleteStatus;
-<<<<<<< HEAD
-use common_enums::ApiVersion;
-=======
->>>>>>> 72b61310
 use common_utils::{
     crypto, date_time,
     encryption::Encryption,
@@ -39,42 +35,6 @@
     pub address_id: Option<String>,
     pub default_payment_method_id: Option<String>,
     pub updated_by: Option<String>,
-<<<<<<< HEAD
-    pub version: ApiVersion,
-}
-
-#[cfg(all(feature = "v2", feature = "customer_v2"))]
-#[derive(Clone, Debug)]
-pub struct Customer {
-    pub merchant_id: id_type::MerchantId,
-    pub name: crypto::OptionalEncryptableName,
-    pub email: crypto::OptionalEncryptableEmail,
-    pub phone: crypto::OptionalEncryptablePhone,
-    pub phone_country_code: Option<String>,
-    pub description: Option<Description>,
-    pub created_at: PrimitiveDateTime,
-    pub metadata: Option<pii::SecretSerdeValue>,
-    pub connector_customer: Option<pii::SecretSerdeValue>,
-    pub modified_at: PrimitiveDateTime,
-    pub default_payment_method_id: Option<String>,
-    pub updated_by: Option<String>,
-    pub version: ApiVersion,
-    pub merchant_reference_id: Option<id_type::CustomerId>,
-    pub default_billing_address: Option<Encryption>,
-    pub default_shipping_address: Option<Encryption>,
-    // pub status: Option<SoftDeleteStatus>,
-    pub id: String,
-}
-
-#[cfg(all(any(feature = "v1", feature = "v2"), not(feature = "customer_v2")))]
-impl Customer {
-    pub fn get_customer_id(&self) -> id_type::CustomerId {
-        self.customer_id.clone()
-    }
-}
-
-#[cfg(all(feature = "v2", feature = "customer_v2"))]
-=======
     pub version: common_enums::ApiVersion,
 }
 
@@ -109,7 +69,6 @@
 }
 
 #[cfg(all(feature = "v2", feature = "customer_v2"))]
->>>>>>> 72b61310
 impl Customer {
     pub fn get_customer_id(&self) -> id_type::CustomerId {
         todo!()
@@ -223,13 +182,8 @@
             id: self.id,
             merchant_reference_id: self.merchant_reference_id,
             merchant_id: self.merchant_id,
-<<<<<<< HEAD
-            name: self.name.map(|value| value.into()),
-            email: self.email.map(|value| value.into()),
-=======
             name: self.name.map(Encryption::from),
             email: self.email.map(Encryption::from),
->>>>>>> 72b61310
             phone: self.phone.map(Encryption::from),
             phone_country_code: self.phone_country_code,
             description: self.description,
@@ -241,13 +195,8 @@
             updated_by: self.updated_by,
             default_billing_address: self.default_billing_address.map(Encryption::from),
             default_shipping_address: self.default_shipping_address.map(Encryption::from),
-<<<<<<< HEAD
-            // status: self.status,
-            version: self.version,
-=======
             version: self.version,
             // status: self.status,
->>>>>>> 72b61310
         })
     }
 
@@ -260,15 +209,6 @@
     where
         Self: Sized,
     {
-<<<<<<< HEAD
-        let decrypted = types::batch_decrypt(
-            state,
-            CustomerRequestWithEncryption::to_encryptable(CustomerRequestWithEncryption {
-                name: item.name.clone(),
-                phone: item.phone.clone(),
-                email: item.email.clone(),
-            }),
-=======
         let decrypted = types::crypto_operation(
             state,
             common_utils::type_name!(Self::DstType),
@@ -279,15 +219,11 @@
                     email: item.email.clone(),
                 },
             )),
->>>>>>> 72b61310
             keymanager::Identifier::Merchant(item.merchant_id.clone()),
             key.peek(),
         )
         .await
-<<<<<<< HEAD
-=======
         .and_then(|val| val.try_into_batchoperation())
->>>>>>> 72b61310
         .change_context(ValidationError::InvalidValue {
             message: "Failed while decrypting customer data".to_string(),
         })?;
@@ -313,13 +249,8 @@
             updated_by: item.updated_by,
             default_billing_address: item.default_billing_address,
             default_shipping_address: item.default_shipping_address,
-<<<<<<< HEAD
-            // status: item.status,
-            version: item.version,
-=======
             version: item.version,
             // status: item.status,
->>>>>>> 72b61310
         })
     }
 
@@ -343,11 +274,7 @@
             default_billing_address: self.default_billing_address,
             default_shipping_address: self.default_shipping_address,
             // status: self.status,
-<<<<<<< HEAD
-            version: self.version,
-=======
             version: crate::consts::API_VERSION,
->>>>>>> 72b61310
         })
     }
 }
@@ -398,18 +325,6 @@
                 phone_country_code,
                 metadata,
                 connector_customer,
-<<<<<<< HEAD
-                modified_at: Some(date_time::now()),
-                default_billing_address,
-                default_shipping_address,
-                default_payment_method_id,
-                ..Default::default()
-            },
-            CustomerUpdate::ConnectorCustomer { connector_customer } => Self {
-                connector_customer,
-                modified_at: Some(date_time::now()),
-                ..Default::default()
-=======
                 modified_at: date_time::now(),
                 default_billing_address,
                 default_shipping_address,
@@ -429,16 +344,11 @@
                 updated_by: None,
                 default_billing_address: None,
                 default_shipping_address: None,
->>>>>>> 72b61310
             },
             CustomerUpdate::UpdateDefaultPaymentMethod {
                 default_payment_method_id,
             } => Self {
                 default_payment_method_id,
-<<<<<<< HEAD
-                modified_at: Some(date_time::now()),
-                ..Default::default()
-=======
                 modified_at: date_time::now(),
                 name: None,
                 email: None,
@@ -450,7 +360,6 @@
                 updated_by: None,
                 default_billing_address: None,
                 default_shipping_address: None,
->>>>>>> 72b61310
             },
         }
     }
