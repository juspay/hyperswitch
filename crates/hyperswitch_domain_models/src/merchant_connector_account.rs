#[cfg(feature = "v2")]
use api_models::admin;
#[cfg(feature = "v2")]
use common_utils::ext_traits::ValueExt;
use common_utils::{
    crypto::Encryptable,
    date_time,
    encryption::Encryption,
    errors::{CustomResult, ValidationError},
    id_type, pii, type_name,
    types::keymanager::{Identifier, KeyManagerState, ToEncryptable},
};
use diesel_models::{enums, merchant_connector_account::MerchantConnectorAccountUpdateInternal};
use error_stack::ResultExt;
use masking::{PeekInterface, Secret};
use rustc_hash::FxHashMap;
use serde_json::Value;

use super::behaviour;
#[cfg(feature = "v2")]
<<<<<<< HEAD
use crate::errors::api_error_response::ApiErrorResponse;
=======
use crate::router_data;
>>>>>>> b9f640bc
use crate::type_encryption::{crypto_operation, CryptoOperation};

#[cfg(feature = "v1")]
#[derive(Clone, Debug, router_derive::ToEncryption)]
pub struct MerchantConnectorAccount {
    pub merchant_id: id_type::MerchantId,
    pub connector_name: String,
    #[encrypt]
    pub connector_account_details: Encryptable<Secret<Value>>,
    pub test_mode: Option<bool>,
    pub disabled: Option<bool>,
    pub merchant_connector_id: id_type::MerchantConnectorAccountId,
    pub payment_methods_enabled: Option<Vec<pii::SecretSerdeValue>>,
    pub connector_type: enums::ConnectorType,
    pub metadata: Option<pii::SecretSerdeValue>,
    pub frm_configs: Option<Vec<pii::SecretSerdeValue>>,
    pub connector_label: Option<String>,
    pub business_country: Option<enums::CountryAlpha2>,
    pub business_label: Option<String>,
    pub business_sub_label: Option<String>,
    pub created_at: time::PrimitiveDateTime,
    pub modified_at: time::PrimitiveDateTime,
    pub connector_webhook_details: Option<pii::SecretSerdeValue>,
    pub profile_id: id_type::ProfileId,
    pub applepay_verified_domains: Option<Vec<String>>,
    pub pm_auth_config: Option<pii::SecretSerdeValue>,
    pub status: enums::ConnectorStatus,
    #[encrypt]
    pub connector_wallets_details: Option<Encryptable<Secret<Value>>>,
    #[encrypt]
    pub additional_merchant_data: Option<Encryptable<Secret<Value>>>,
    pub version: common_enums::ApiVersion,
}

#[cfg(feature = "v1")]
impl MerchantConnectorAccount {
    pub fn get_id(&self) -> id_type::MerchantConnectorAccountId {
        self.merchant_connector_id.clone()
    }
}

#[cfg(feature = "v2")]
#[derive(Clone, Debug, router_derive::ToEncryption)]
pub struct MerchantConnectorAccount {
    pub id: id_type::MerchantConnectorAccountId,
    pub merchant_id: id_type::MerchantId,
    pub connector_name: String,
    #[encrypt]
    pub connector_account_details: Encryptable<Secret<Value>>,
    pub disabled: Option<bool>,
    pub payment_methods_enabled: Option<Vec<pii::SecretSerdeValue>>,
    pub connector_type: enums::ConnectorType,
    pub metadata: Option<pii::SecretSerdeValue>,
    pub frm_configs: Option<Vec<pii::SecretSerdeValue>>,
    pub connector_label: Option<String>,
    pub created_at: time::PrimitiveDateTime,
    pub modified_at: time::PrimitiveDateTime,
    pub connector_webhook_details: Option<pii::SecretSerdeValue>,
    pub profile_id: id_type::ProfileId,
    pub applepay_verified_domains: Option<Vec<String>>,
    pub pm_auth_config: Option<pii::SecretSerdeValue>,
    pub status: enums::ConnectorStatus,
    #[encrypt]
    pub connector_wallets_details: Option<Encryptable<Secret<Value>>>,
    #[encrypt]
    pub additional_merchant_data: Option<Encryptable<Secret<Value>>>,
    pub version: common_enums::ApiVersion,
}

#[cfg(feature = "v2")]
impl MerchantConnectorAccount {
    pub fn get_id(&self) -> id_type::MerchantConnectorAccountId {
        self.id.clone()
    }

<<<<<<< HEAD
    pub fn get_parsed_payment_methods_enabled(
        &self,
    ) -> Vec<CustomResult<admin::PaymentMethodsEnabled, ApiErrorResponse>> {
        self.payment_methods_enabled
            .clone()
            .unwrap_or_default()
            .into_iter()
            .map(|payment_methods_enabled| {
                payment_methods_enabled
                    .parse_value::<admin::PaymentMethodsEnabled>("payment_methods_enabled")
                    .change_context(ApiErrorResponse::InvalidDataValue {
                        field_name: "payment_methods_enabled",
                    })
            })
            .collect()
=======
    pub fn is_disabled(&self) -> bool {
        self.disabled.unwrap_or(false)
    }

    pub fn get_connector_account_details(
        &self,
    ) -> error_stack::Result<router_data::ConnectorAuthType, common_utils::errors::ParsingError>
    {
        use common_utils::ext_traits::ValueExt;

        self.connector_account_details
            .get_inner()
            .clone()
            .parse_value("ConnectorAuthType")
>>>>>>> b9f640bc
    }
}

#[cfg(feature = "v1")]
#[derive(Debug)]
pub enum MerchantConnectorAccountUpdate {
    Update {
        connector_type: Option<enums::ConnectorType>,
        connector_name: Option<String>,
        connector_account_details: Box<Option<Encryptable<pii::SecretSerdeValue>>>,
        test_mode: Option<bool>,
        disabled: Option<bool>,
        merchant_connector_id: Option<id_type::MerchantConnectorAccountId>,
        payment_methods_enabled: Option<Vec<pii::SecretSerdeValue>>,
        metadata: Option<pii::SecretSerdeValue>,
        frm_configs: Option<Vec<pii::SecretSerdeValue>>,
        connector_webhook_details: Box<Option<pii::SecretSerdeValue>>,
        applepay_verified_domains: Option<Vec<String>>,
        pm_auth_config: Box<Option<pii::SecretSerdeValue>>,
        connector_label: Option<String>,
        status: Option<enums::ConnectorStatus>,
        connector_wallets_details: Box<Option<Encryptable<pii::SecretSerdeValue>>>,
        additional_merchant_data: Box<Option<Encryptable<pii::SecretSerdeValue>>>,
    },
    ConnectorWalletDetailsUpdate {
        connector_wallets_details: Encryptable<pii::SecretSerdeValue>,
    },
}

#[cfg(feature = "v2")]
#[derive(Debug)]
pub enum MerchantConnectorAccountUpdate {
    Update {
        connector_type: Option<enums::ConnectorType>,
        connector_account_details: Box<Option<Encryptable<pii::SecretSerdeValue>>>,
        disabled: Option<bool>,
        payment_methods_enabled: Option<Vec<pii::SecretSerdeValue>>,
        metadata: Option<pii::SecretSerdeValue>,
        frm_configs: Option<Vec<pii::SecretSerdeValue>>,
        connector_webhook_details: Option<pii::SecretSerdeValue>,
        applepay_verified_domains: Option<Vec<String>>,
        pm_auth_config: Box<Option<pii::SecretSerdeValue>>,
        connector_label: Option<String>,
        status: Option<enums::ConnectorStatus>,
        connector_wallets_details: Box<Option<Encryptable<pii::SecretSerdeValue>>>,
        additional_merchant_data: Box<Option<Encryptable<pii::SecretSerdeValue>>>,
    },
    ConnectorWalletDetailsUpdate {
        connector_wallets_details: Encryptable<pii::SecretSerdeValue>,
    },
}

#[cfg(feature = "v1")]
#[async_trait::async_trait]
impl behaviour::Conversion for MerchantConnectorAccount {
    type DstType = diesel_models::merchant_connector_account::MerchantConnectorAccount;
    type NewDstType = diesel_models::merchant_connector_account::MerchantConnectorAccountNew;

    async fn convert(self) -> CustomResult<Self::DstType, ValidationError> {
        Ok(
            diesel_models::merchant_connector_account::MerchantConnectorAccount {
                merchant_id: self.merchant_id,
                connector_name: self.connector_name,
                connector_account_details: self.connector_account_details.into(),
                test_mode: self.test_mode,
                disabled: self.disabled,
                merchant_connector_id: self.merchant_connector_id,
                payment_methods_enabled: self.payment_methods_enabled,
                connector_type: self.connector_type,
                metadata: self.metadata,
                frm_configs: None,
                frm_config: self.frm_configs,
                business_country: self.business_country,
                business_label: self.business_label,
                connector_label: self.connector_label,
                business_sub_label: self.business_sub_label,
                created_at: self.created_at,
                modified_at: self.modified_at,
                connector_webhook_details: self.connector_webhook_details,
                profile_id: Some(self.profile_id),
                applepay_verified_domains: self.applepay_verified_domains,
                pm_auth_config: self.pm_auth_config,
                status: self.status,
                connector_wallets_details: self.connector_wallets_details.map(Encryption::from),
                additional_merchant_data: self.additional_merchant_data.map(|data| data.into()),
                version: self.version,
            },
        )
    }

    async fn convert_back(
        state: &KeyManagerState,
        other: Self::DstType,
        key: &Secret<Vec<u8>>,
        _key_manager_identifier: Identifier,
    ) -> CustomResult<Self, ValidationError> {
        let identifier = Identifier::Merchant(other.merchant_id.clone());
        let decrypted_data = crypto_operation(
            state,
            type_name!(Self::DstType),
            CryptoOperation::BatchDecrypt(EncryptedMerchantConnectorAccount::to_encryptable(
                EncryptedMerchantConnectorAccount {
                    connector_account_details: other.connector_account_details,
                    additional_merchant_data: other.additional_merchant_data,
                    connector_wallets_details: other.connector_wallets_details,
                },
            )),
            identifier.clone(),
            key.peek(),
        )
        .await
        .and_then(|val| val.try_into_batchoperation())
        .change_context(ValidationError::InvalidValue {
            message: "Failed while decrypting connector account details".to_string(),
        })?;

        let decrypted_data = EncryptedMerchantConnectorAccount::from_encryptable(decrypted_data)
            .change_context(ValidationError::InvalidValue {
                message: "Failed while decrypting connector account details".to_string(),
            })?;

        Ok(Self {
            merchant_id: other.merchant_id,
            connector_name: other.connector_name,
            connector_account_details: decrypted_data.connector_account_details,
            test_mode: other.test_mode,
            disabled: other.disabled,
            merchant_connector_id: other.merchant_connector_id,
            payment_methods_enabled: other.payment_methods_enabled,
            connector_type: other.connector_type,
            metadata: other.metadata,

            frm_configs: other.frm_config,
            business_country: other.business_country,
            business_label: other.business_label,
            connector_label: other.connector_label,
            business_sub_label: other.business_sub_label,
            created_at: other.created_at,
            modified_at: other.modified_at,
            connector_webhook_details: other.connector_webhook_details,
            profile_id: other
                .profile_id
                .ok_or(ValidationError::MissingRequiredField {
                    field_name: "profile_id".to_string(),
                })?,
            applepay_verified_domains: other.applepay_verified_domains,
            pm_auth_config: other.pm_auth_config,
            status: other.status,
            connector_wallets_details: decrypted_data.connector_wallets_details,
            additional_merchant_data: decrypted_data.additional_merchant_data,
            version: other.version,
        })
    }

    async fn construct_new(self) -> CustomResult<Self::NewDstType, ValidationError> {
        let now = date_time::now();
        Ok(Self::NewDstType {
            merchant_id: Some(self.merchant_id),
            connector_name: Some(self.connector_name),
            connector_account_details: Some(self.connector_account_details.into()),
            test_mode: self.test_mode,
            disabled: self.disabled,
            merchant_connector_id: self.merchant_connector_id,
            payment_methods_enabled: self.payment_methods_enabled,
            connector_type: Some(self.connector_type),
            metadata: self.metadata,
            frm_configs: None,
            frm_config: self.frm_configs,
            business_country: self.business_country,
            business_label: self.business_label,
            connector_label: self.connector_label,
            business_sub_label: self.business_sub_label,
            created_at: now,
            modified_at: now,
            connector_webhook_details: self.connector_webhook_details,
            profile_id: Some(self.profile_id),
            applepay_verified_domains: self.applepay_verified_domains,
            pm_auth_config: self.pm_auth_config,
            status: self.status,
            connector_wallets_details: self.connector_wallets_details.map(Encryption::from),
            additional_merchant_data: self.additional_merchant_data.map(|data| data.into()),
            version: self.version,
        })
    }
}

#[cfg(feature = "v2")]
#[async_trait::async_trait]
impl behaviour::Conversion for MerchantConnectorAccount {
    type DstType = diesel_models::merchant_connector_account::MerchantConnectorAccount;
    type NewDstType = diesel_models::merchant_connector_account::MerchantConnectorAccountNew;

    async fn convert(self) -> CustomResult<Self::DstType, ValidationError> {
        Ok(
            diesel_models::merchant_connector_account::MerchantConnectorAccount {
                id: self.id,
                merchant_id: self.merchant_id,
                connector_name: self.connector_name,
                connector_account_details: self.connector_account_details.into(),
                disabled: self.disabled,
                payment_methods_enabled: self.payment_methods_enabled,
                connector_type: self.connector_type,
                metadata: self.metadata,
                frm_config: self.frm_configs,
                connector_label: self.connector_label,
                created_at: self.created_at,
                modified_at: self.modified_at,
                connector_webhook_details: self.connector_webhook_details,
                profile_id: self.profile_id,
                applepay_verified_domains: self.applepay_verified_domains,
                pm_auth_config: self.pm_auth_config,
                status: self.status,
                connector_wallets_details: self.connector_wallets_details.map(Encryption::from),
                additional_merchant_data: self.additional_merchant_data.map(|data| data.into()),
                version: self.version,
            },
        )
    }

    async fn convert_back(
        state: &KeyManagerState,
        other: Self::DstType,
        key: &Secret<Vec<u8>>,
        _key_manager_identifier: Identifier,
    ) -> CustomResult<Self, ValidationError> {
        let identifier = Identifier::Merchant(other.merchant_id.clone());

        let decrypted_data = crypto_operation(
            state,
            type_name!(Self::DstType),
            CryptoOperation::BatchDecrypt(EncryptedMerchantConnectorAccount::to_encryptable(
                EncryptedMerchantConnectorAccount {
                    connector_account_details: other.connector_account_details,
                    additional_merchant_data: other.additional_merchant_data,
                    connector_wallets_details: other.connector_wallets_details,
                },
            )),
            identifier.clone(),
            key.peek(),
        )
        .await
        .and_then(|val| val.try_into_batchoperation())
        .change_context(ValidationError::InvalidValue {
            message: "Failed while decrypting connector account details".to_string(),
        })?;

        let decrypted_data = EncryptedMerchantConnectorAccount::from_encryptable(decrypted_data)
            .change_context(ValidationError::InvalidValue {
                message: "Failed while decrypting connector account details".to_string(),
            })?;

        Ok(Self {
            id: other.id,
            merchant_id: other.merchant_id,
            connector_name: other.connector_name,
            connector_account_details: decrypted_data.connector_account_details,
            disabled: other.disabled,
            payment_methods_enabled: other.payment_methods_enabled,
            connector_type: other.connector_type,
            metadata: other.metadata,

            frm_configs: other.frm_config,
            connector_label: other.connector_label,
            created_at: other.created_at,
            modified_at: other.modified_at,
            connector_webhook_details: other.connector_webhook_details,
            profile_id: other.profile_id,
            applepay_verified_domains: other.applepay_verified_domains,
            pm_auth_config: other.pm_auth_config,
            status: other.status,
            connector_wallets_details: decrypted_data.connector_wallets_details,
            additional_merchant_data: decrypted_data.additional_merchant_data,
            version: other.version,
        })
    }

    async fn construct_new(self) -> CustomResult<Self::NewDstType, ValidationError> {
        let now = date_time::now();
        Ok(Self::NewDstType {
            id: self.id,
            merchant_id: Some(self.merchant_id),
            connector_name: Some(self.connector_name),
            connector_account_details: Some(self.connector_account_details.into()),
            disabled: self.disabled,
            payment_methods_enabled: self.payment_methods_enabled,
            connector_type: Some(self.connector_type),
            metadata: self.metadata,
            frm_config: self.frm_configs,
            connector_label: self.connector_label,
            created_at: now,
            modified_at: now,
            connector_webhook_details: self.connector_webhook_details,
            profile_id: self.profile_id,
            applepay_verified_domains: self.applepay_verified_domains,
            pm_auth_config: self.pm_auth_config,
            status: self.status,
            connector_wallets_details: self.connector_wallets_details.map(Encryption::from),
            additional_merchant_data: self.additional_merchant_data.map(|data| data.into()),
            version: self.version,
        })
    }
}

#[cfg(feature = "v1")]
impl From<MerchantConnectorAccountUpdate> for MerchantConnectorAccountUpdateInternal {
    fn from(merchant_connector_account_update: MerchantConnectorAccountUpdate) -> Self {
        match merchant_connector_account_update {
            MerchantConnectorAccountUpdate::Update {
                connector_type,
                connector_name,
                connector_account_details,
                test_mode,
                disabled,
                merchant_connector_id,
                payment_methods_enabled,
                metadata,
                frm_configs,
                connector_webhook_details,
                applepay_verified_domains,
                pm_auth_config,
                connector_label,
                status,
                connector_wallets_details,
                additional_merchant_data,
            } => Self {
                connector_type,
                connector_name,
                connector_account_details: connector_account_details.map(Encryption::from),
                test_mode,
                disabled,
                merchant_connector_id,
                payment_methods_enabled,
                metadata,
                frm_configs: None,
                frm_config: frm_configs,
                modified_at: Some(date_time::now()),
                connector_webhook_details: *connector_webhook_details,
                applepay_verified_domains,
                pm_auth_config: *pm_auth_config,
                connector_label,
                status,
                connector_wallets_details: connector_wallets_details.map(Encryption::from),
                additional_merchant_data: additional_merchant_data.map(Encryption::from),
            },
            MerchantConnectorAccountUpdate::ConnectorWalletDetailsUpdate {
                connector_wallets_details,
            } => Self {
                connector_wallets_details: Some(Encryption::from(connector_wallets_details)),
                connector_type: None,
                connector_name: None,
                connector_account_details: None,
                connector_label: None,
                test_mode: None,
                disabled: None,
                merchant_connector_id: None,
                payment_methods_enabled: None,
                frm_configs: None,
                metadata: None,
                modified_at: None,
                connector_webhook_details: None,
                frm_config: None,
                applepay_verified_domains: None,
                pm_auth_config: None,
                status: None,
                additional_merchant_data: None,
            },
        }
    }
}

#[cfg(feature = "v2")]
impl From<MerchantConnectorAccountUpdate> for MerchantConnectorAccountUpdateInternal {
    fn from(merchant_connector_account_update: MerchantConnectorAccountUpdate) -> Self {
        match merchant_connector_account_update {
            MerchantConnectorAccountUpdate::Update {
                connector_type,
                connector_account_details,
                disabled,
                payment_methods_enabled,
                metadata,
                frm_configs,
                connector_webhook_details,
                applepay_verified_domains,
                pm_auth_config,
                connector_label,
                status,
                connector_wallets_details,
                additional_merchant_data,
            } => Self {
                connector_type,
                connector_account_details: connector_account_details.map(Encryption::from),
                disabled,
                payment_methods_enabled,
                metadata,
                frm_config: frm_configs,
                modified_at: Some(date_time::now()),
                connector_webhook_details,
                applepay_verified_domains,
                pm_auth_config: *pm_auth_config,
                connector_label,
                status,
                connector_wallets_details: connector_wallets_details.map(Encryption::from),
                additional_merchant_data: additional_merchant_data.map(Encryption::from),
            },
            MerchantConnectorAccountUpdate::ConnectorWalletDetailsUpdate {
                connector_wallets_details,
            } => Self {
                connector_wallets_details: Some(Encryption::from(connector_wallets_details)),
                connector_type: None,
                connector_account_details: None,
                connector_label: None,
                disabled: None,
                payment_methods_enabled: None,
                metadata: None,
                modified_at: None,
                connector_webhook_details: None,
                frm_config: None,
                applepay_verified_domains: None,
                pm_auth_config: None,
                status: None,
                additional_merchant_data: None,
            },
        }
    }
}

#[derive(Debug)]
pub struct MerchantConnectorAccounts(Vec<MerchantConnectorAccount>);

impl MerchantConnectorAccounts {
    pub fn new(merchant_connector_accounts: Vec<MerchantConnectorAccount>) -> Self {
        Self(merchant_connector_accounts)
    }

    pub fn is_merchant_connector_account_id_in_connector_mandate_details(
        &self,
        profile_id: Option<&id_type::ProfileId>,
        connector_mandate_details: &diesel_models::PaymentsMandateReference,
    ) -> bool {
        let mca_ids = self
            .0
            .iter()
            .filter(|mca| {
                mca.disabled.is_some_and(|disabled| !disabled)
                    && profile_id.is_some_and(|profile_id| *profile_id == mca.profile_id)
            })
            .map(|mca| mca.get_id())
            .collect::<std::collections::HashSet<_>>();

        connector_mandate_details
            .keys()
            .any(|mca_id| mca_ids.contains(mca_id))
    }
}<|MERGE_RESOLUTION|>--- conflicted
+++ resolved
@@ -18,11 +18,9 @@
 
 use super::behaviour;
 #[cfg(feature = "v2")]
-<<<<<<< HEAD
 use crate::errors::api_error_response::ApiErrorResponse;
-=======
+#[cfg(feature = "v2")]
 use crate::router_data;
->>>>>>> b9f640bc
 use crate::type_encryption::{crypto_operation, CryptoOperation};
 
 #[cfg(feature = "v1")]
@@ -98,7 +96,6 @@
         self.id.clone()
     }
 
-<<<<<<< HEAD
     pub fn get_parsed_payment_methods_enabled(
         &self,
     ) -> Vec<CustomResult<admin::PaymentMethodsEnabled, ApiErrorResponse>> {
@@ -114,7 +111,8 @@
                     })
             })
             .collect()
-=======
+    }
+
     pub fn is_disabled(&self) -> bool {
         self.disabled.unwrap_or(false)
     }
@@ -129,7 +127,6 @@
             .get_inner()
             .clone()
             .parse_value("ConnectorAuthType")
->>>>>>> b9f640bc
     }
 }
 
