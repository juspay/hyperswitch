--- conflicted
+++ resolved
@@ -230,15 +230,10 @@
     }
 
     async fn convert_back(
-<<<<<<< HEAD
-        item: Self::DstType,
-        key: &Secret<Vec<u8>>,
-=======
         state: &keymanager::KeyManagerState,
         item: Self::DstType,
         key: &Secret<Vec<u8>>,
         key_store_ref_id: String,
->>>>>>> b2ea69d2
     ) -> CustomResult<Self, ValidationError>
     where
         Self: Sized,
@@ -249,11 +244,8 @@
                     field_name: "publishable_key".to_string(),
                 })?;
 
-<<<<<<< HEAD
-=======
         let identifier = keymanager::Identifier::Merchant(key_store_ref_id.clone());
 
->>>>>>> b2ea69d2
         async {
             Ok::<Self, error_stack::Report<common_utils::errors::CryptoError>>(Self {
                 merchant_id: item.merchant_id,
@@ -263,19 +255,11 @@
                 redirect_to_merchant_with_http_post: item.redirect_to_merchant_with_http_post,
                 merchant_name: item
                     .merchant_name
-<<<<<<< HEAD
-                    .async_lift(|inner| decrypt(inner, key.peek()))
-                    .await?,
-                merchant_details: item
-                    .merchant_details
-                    .async_lift(|inner| decrypt(inner, key.peek()))
-=======
                     .async_lift(|inner| decrypt(state, inner, identifier.clone(), key.peek()))
                     .await?,
                 merchant_details: item
                     .merchant_details
                     .async_lift(|inner| decrypt(state, inner, identifier.clone(), key.peek()))
->>>>>>> b2ea69d2
                     .await?,
                 webhook_details: item.webhook_details,
                 sub_merchants_enabled: item.sub_merchants_enabled,
