use common_utils::{
    crypto::{OptionalEncryptableName, OptionalEncryptableValue},
    date_time,
    encryption::Encryption,
    errors::{CustomResult, ValidationError},
    ext_traits::ValueExt,
    pii,
    types::keymanager::{self},
};
use diesel_models::{
    business_profile::WebhookDetails, enums::MerchantStorageScheme,
    merchant_account::MerchantAccountUpdateInternal,
};
use error_stack::ResultExt;
use masking::{PeekInterface, Secret};
use router_env::logger;

use crate::type_encryption::{decrypt_optional, AsyncLift};

#[cfg(all(
    any(feature = "v1", feature = "v2"),
    not(feature = "merchant_account_v2")
))]
#[derive(Clone, Debug, serde::Serialize)]
pub struct MerchantAccount {
    merchant_id: common_utils::id_type::MerchantId,
    pub return_url: Option<String>,
    pub enable_payment_response_hash: bool,
    pub payment_response_hash_key: Option<String>,
    pub redirect_to_merchant_with_http_post: bool,
    pub merchant_name: OptionalEncryptableName,
    pub merchant_details: OptionalEncryptableValue,
    pub webhook_details: Option<WebhookDetails>,
    pub sub_merchants_enabled: Option<bool>,
    pub parent_merchant_id: Option<common_utils::id_type::MerchantId>,
    pub publishable_key: String,
    pub storage_scheme: MerchantStorageScheme,
    pub locker_id: Option<String>,
    pub metadata: Option<pii::SecretSerdeValue>,
    pub routing_algorithm: Option<serde_json::Value>,
    pub primary_business_details: serde_json::Value,
    pub frm_routing_algorithm: Option<serde_json::Value>,
    pub created_at: time::PrimitiveDateTime,
    pub modified_at: time::PrimitiveDateTime,
    pub intent_fulfillment_time: Option<i64>,
    pub payout_routing_algorithm: Option<serde_json::Value>,
    pub organization_id: common_utils::id_type::OrganizationId,
    pub is_recon_enabled: bool,
    pub default_profile: Option<String>,
    pub recon_status: diesel_models::enums::ReconStatus,
    pub payment_link_config: Option<serde_json::Value>,
    pub pm_collect_link_config: Option<serde_json::Value>,
}

#[cfg(all(
    any(feature = "v1", feature = "v2"),
    not(feature = "merchant_account_v2")
))]
#[derive(Clone)]
/// Set the private fields of merchant account
pub struct MerchantAccountSetter {
    pub merchant_id: common_utils::id_type::MerchantId,
    pub return_url: Option<String>,
    pub enable_payment_response_hash: bool,
    pub payment_response_hash_key: Option<String>,
    pub redirect_to_merchant_with_http_post: bool,
    pub merchant_name: OptionalEncryptableName,
    pub merchant_details: OptionalEncryptableValue,
    pub webhook_details: Option<WebhookDetails>,
    pub sub_merchants_enabled: Option<bool>,
    pub parent_merchant_id: Option<common_utils::id_type::MerchantId>,
    pub publishable_key: String,
    pub storage_scheme: MerchantStorageScheme,
    pub locker_id: Option<String>,
    pub metadata: Option<pii::SecretSerdeValue>,
    pub routing_algorithm: Option<serde_json::Value>,
    pub primary_business_details: serde_json::Value,
    pub frm_routing_algorithm: Option<serde_json::Value>,
    pub created_at: time::PrimitiveDateTime,
    pub modified_at: time::PrimitiveDateTime,
    pub intent_fulfillment_time: Option<i64>,
    pub payout_routing_algorithm: Option<serde_json::Value>,
    pub organization_id: common_utils::id_type::OrganizationId,
    pub is_recon_enabled: bool,
    pub default_profile: Option<String>,
    pub recon_status: diesel_models::enums::ReconStatus,
    pub payment_link_config: Option<serde_json::Value>,
    pub pm_collect_link_config: Option<serde_json::Value>,
}

#[cfg(all(
    any(feature = "v1", feature = "v2"),
    not(feature = "merchant_account_v2")
))]
impl From<MerchantAccountSetter> for MerchantAccount {
    fn from(item: MerchantAccountSetter) -> Self {
        Self {
            merchant_id: item.merchant_id,
            return_url: item.return_url,
            enable_payment_response_hash: item.enable_payment_response_hash,
            payment_response_hash_key: item.payment_response_hash_key,
            redirect_to_merchant_with_http_post: item.redirect_to_merchant_with_http_post,
            merchant_name: item.merchant_name,
            merchant_details: item.merchant_details,
            webhook_details: item.webhook_details,
            sub_merchants_enabled: item.sub_merchants_enabled,
            parent_merchant_id: item.parent_merchant_id,
            publishable_key: item.publishable_key,
            storage_scheme: item.storage_scheme,
            locker_id: item.locker_id,
            metadata: item.metadata,
            routing_algorithm: item.routing_algorithm,
            primary_business_details: item.primary_business_details,
            frm_routing_algorithm: item.frm_routing_algorithm,
            created_at: item.created_at,
            modified_at: item.modified_at,
            intent_fulfillment_time: item.intent_fulfillment_time,
            payout_routing_algorithm: item.payout_routing_algorithm,
            organization_id: item.organization_id,
            is_recon_enabled: item.is_recon_enabled,
            default_profile: item.default_profile,
            recon_status: item.recon_status,
            payment_link_config: item.payment_link_config,
            pm_collect_link_config: item.pm_collect_link_config,
        }
    }
}

#[cfg(all(feature = "v2", feature = "merchant_account_v2"))]
#[derive(Clone)]
/// Set the private fields of merchant account
pub struct MerchantAccountSetter {
    pub id: common_utils::id_type::MerchantId,
    pub merchant_name: OptionalEncryptableName,
    pub merchant_details: OptionalEncryptableValue,
<<<<<<< HEAD
    pub webhook_details: Option<WebhookDetails>,
    pub sub_merchants_enabled: Option<bool>,
    pub parent_merchant_id: Option<common_utils::id_type::MerchantId>,
=======
>>>>>>> 83022724
    pub publishable_key: String,
    pub storage_scheme: MerchantStorageScheme,
    pub metadata: Option<pii::SecretSerdeValue>,
    pub routing_algorithm: Option<serde_json::Value>,
    pub frm_routing_algorithm: Option<serde_json::Value>,
    pub created_at: time::PrimitiveDateTime,
    pub modified_at: time::PrimitiveDateTime,
    pub payout_routing_algorithm: Option<serde_json::Value>,
    pub organization_id: common_utils::id_type::OrganizationId,
    pub recon_status: diesel_models::enums::ReconStatus,
}

#[cfg(all(feature = "v2", feature = "merchant_account_v2"))]
impl From<MerchantAccountSetter> for MerchantAccount {
    fn from(item: MerchantAccountSetter) -> Self {
        let MerchantAccountSetter {
            id,
            merchant_name,
            merchant_details,
            publishable_key,
            storage_scheme,
            metadata,
            routing_algorithm,
            frm_routing_algorithm,
            created_at,
            modified_at,
            payout_routing_algorithm,
            organization_id,
            recon_status,
        } = item;
        Self {
            id,
            merchant_name,
            merchant_details,
            publishable_key,
            storage_scheme,
            metadata,
            routing_algorithm,
            frm_routing_algorithm,
            created_at,
            modified_at,
            payout_routing_algorithm,
            organization_id,
            recon_status,
        }
    }
}

#[cfg(all(feature = "v2", feature = "merchant_account_v2"))]
#[derive(Clone, Debug, serde::Serialize)]
pub struct MerchantAccount {
    id: common_utils::id_type::MerchantId,
    pub merchant_name: OptionalEncryptableName,
    pub merchant_details: OptionalEncryptableValue,
<<<<<<< HEAD
    pub webhook_details: Option<WebhookDetails>,
    pub sub_merchants_enabled: Option<bool>,
    pub parent_merchant_id: Option<common_utils::id_type::MerchantId>,
=======
>>>>>>> 83022724
    pub publishable_key: String,
    pub storage_scheme: MerchantStorageScheme,
    pub metadata: Option<pii::SecretSerdeValue>,
    pub routing_algorithm: Option<serde_json::Value>,
    pub frm_routing_algorithm: Option<serde_json::Value>,
    pub created_at: time::PrimitiveDateTime,
    pub modified_at: time::PrimitiveDateTime,
    pub payout_routing_algorithm: Option<serde_json::Value>,
    pub organization_id: common_utils::id_type::OrganizationId,
    pub recon_status: diesel_models::enums::ReconStatus,
}

impl MerchantAccount {
    #[cfg(all(
        any(feature = "v1", feature = "v2"),
        not(feature = "merchant_account_v2")
    ))]
    /// Get the unique identifier of MerchantAccount
    pub fn get_id(&self) -> &common_utils::id_type::MerchantId {
        &self.merchant_id
    }

    #[cfg(all(feature = "v2", feature = "merchant_account_v2"))]
    /// Get the unique identifier of MerchantAccount
    pub fn get_id(&self) -> &common_utils::id_type::MerchantId {
        &self.id
    }
}

#[cfg(all(
    any(feature = "v1", feature = "v2"),
    not(feature = "merchant_account_v2")
))]
#[allow(clippy::large_enum_variant)]
#[derive(Debug)]
pub enum MerchantAccountUpdate {
    Update {
        merchant_name: OptionalEncryptableName,
        merchant_details: OptionalEncryptableValue,
        return_url: Option<String>,
        webhook_details: Option<WebhookDetails>,
        sub_merchants_enabled: Option<bool>,
        parent_merchant_id: Option<common_utils::id_type::MerchantId>,
        enable_payment_response_hash: Option<bool>,
        payment_response_hash_key: Option<String>,
        redirect_to_merchant_with_http_post: Option<bool>,
        publishable_key: Option<String>,
        locker_id: Option<String>,
        metadata: Option<pii::SecretSerdeValue>,
        routing_algorithm: Option<serde_json::Value>,
        primary_business_details: Option<serde_json::Value>,
        intent_fulfillment_time: Option<i64>,
        frm_routing_algorithm: Option<serde_json::Value>,
        payout_routing_algorithm: Option<serde_json::Value>,
        default_profile: Option<Option<String>>,
        payment_link_config: Option<serde_json::Value>,
        pm_collect_link_config: Option<serde_json::Value>,
    },
    StorageSchemeUpdate {
        storage_scheme: MerchantStorageScheme,
    },
    ReconUpdate {
        recon_status: diesel_models::enums::ReconStatus,
    },
    UnsetDefaultProfile,
    ModifiedAtUpdate,
}

#[cfg(all(feature = "v2", feature = "merchant_account_v2"))]
#[allow(clippy::large_enum_variant)]
#[derive(Debug)]
pub enum MerchantAccountUpdate {
    Update {
        merchant_name: OptionalEncryptableName,
        merchant_details: OptionalEncryptableValue,
        publishable_key: Option<String>,
        metadata: Option<pii::SecretSerdeValue>,
        routing_algorithm: Option<serde_json::Value>,
        frm_routing_algorithm: Option<serde_json::Value>,
        payout_routing_algorithm: Option<serde_json::Value>,
    },
    StorageSchemeUpdate {
        storage_scheme: MerchantStorageScheme,
    },
    ReconUpdate {
        recon_status: diesel_models::enums::ReconStatus,
    },
    ModifiedAtUpdate,
}

#[cfg(all(
    any(feature = "v1", feature = "v2"),
    not(feature = "merchant_account_v2")
))]

impl From<MerchantAccountUpdate> for MerchantAccountUpdateInternal {
    fn from(merchant_account_update: MerchantAccountUpdate) -> Self {
        let now = date_time::now();

        match merchant_account_update {
            MerchantAccountUpdate::Update {
                merchant_name,
                merchant_details,
                webhook_details,
                return_url,
                routing_algorithm,
                sub_merchants_enabled,
                parent_merchant_id,
                enable_payment_response_hash,
                payment_response_hash_key,
                redirect_to_merchant_with_http_post,
                publishable_key,
                locker_id,
                metadata,
                primary_business_details,
                intent_fulfillment_time,
                frm_routing_algorithm,
                payout_routing_algorithm,
                default_profile,
                payment_link_config,
                pm_collect_link_config,
            } => Self {
                merchant_name: merchant_name.map(Encryption::from),
                merchant_details: merchant_details.map(Encryption::from),
                frm_routing_algorithm,
                webhook_details,
                routing_algorithm,
                sub_merchants_enabled,
                parent_merchant_id,
                return_url,
                enable_payment_response_hash,
                payment_response_hash_key,
                redirect_to_merchant_with_http_post,
                publishable_key,
                locker_id,
                metadata,
                primary_business_details,
                modified_at: now,
                intent_fulfillment_time,
                payout_routing_algorithm,
                default_profile,
                payment_link_config,
                pm_collect_link_config,
                storage_scheme: None,
                organization_id: None,
                is_recon_enabled: None,
                recon_status: None,
            },
            MerchantAccountUpdate::StorageSchemeUpdate { storage_scheme } => Self {
                storage_scheme: Some(storage_scheme),
                modified_at: now,
                merchant_name: None,
                merchant_details: None,
                return_url: None,
                webhook_details: None,
                sub_merchants_enabled: None,
                parent_merchant_id: None,
                enable_payment_response_hash: None,
                payment_response_hash_key: None,
                redirect_to_merchant_with_http_post: None,
                publishable_key: None,
                locker_id: None,
                metadata: None,
                routing_algorithm: None,
                primary_business_details: None,
                intent_fulfillment_time: None,
                frm_routing_algorithm: None,
                payout_routing_algorithm: None,
                organization_id: None,
                is_recon_enabled: None,
                default_profile: None,
                recon_status: None,
                payment_link_config: None,
                pm_collect_link_config: None,
            },
            MerchantAccountUpdate::ReconUpdate { recon_status } => Self {
                recon_status: Some(recon_status),
                modified_at: now,
                merchant_name: None,
                merchant_details: None,
                return_url: None,
                webhook_details: None,
                sub_merchants_enabled: None,
                parent_merchant_id: None,
                enable_payment_response_hash: None,
                payment_response_hash_key: None,
                redirect_to_merchant_with_http_post: None,
                publishable_key: None,
                storage_scheme: None,
                locker_id: None,
                metadata: None,
                routing_algorithm: None,
                primary_business_details: None,
                intent_fulfillment_time: None,
                frm_routing_algorithm: None,
                payout_routing_algorithm: None,
                organization_id: None,
                is_recon_enabled: None,
                default_profile: None,
                payment_link_config: None,
                pm_collect_link_config: None,
            },
            MerchantAccountUpdate::UnsetDefaultProfile => Self {
                default_profile: Some(None),
                modified_at: now,
                merchant_name: None,
                merchant_details: None,
                return_url: None,
                webhook_details: None,
                sub_merchants_enabled: None,
                parent_merchant_id: None,
                enable_payment_response_hash: None,
                payment_response_hash_key: None,
                redirect_to_merchant_with_http_post: None,
                publishable_key: None,
                storage_scheme: None,
                locker_id: None,
                metadata: None,
                routing_algorithm: None,
                primary_business_details: None,
                intent_fulfillment_time: None,
                frm_routing_algorithm: None,
                payout_routing_algorithm: None,
                organization_id: None,
                is_recon_enabled: None,
                recon_status: None,
                payment_link_config: None,
                pm_collect_link_config: None,
            },
            MerchantAccountUpdate::ModifiedAtUpdate => Self {
                modified_at: now,
                merchant_name: None,
                merchant_details: None,
                return_url: None,
                webhook_details: None,
                sub_merchants_enabled: None,
                parent_merchant_id: None,
                enable_payment_response_hash: None,
                payment_response_hash_key: None,
                redirect_to_merchant_with_http_post: None,
                publishable_key: None,
                storage_scheme: None,
                locker_id: None,
                metadata: None,
                routing_algorithm: None,
                primary_business_details: None,
                intent_fulfillment_time: None,
                frm_routing_algorithm: None,
                payout_routing_algorithm: None,
                organization_id: None,
                is_recon_enabled: None,
                default_profile: None,
                recon_status: None,
                payment_link_config: None,
                pm_collect_link_config: None,
            },
        }
    }
}

#[cfg(all(feature = "v2", feature = "merchant_account_v2"))]
impl From<MerchantAccountUpdate> for MerchantAccountUpdateInternal {
    fn from(merchant_account_update: MerchantAccountUpdate) -> Self {
        let now = date_time::now();

        match merchant_account_update {
            MerchantAccountUpdate::Update {
                merchant_name,
                merchant_details,
                routing_algorithm,
                publishable_key,
                metadata,
                frm_routing_algorithm,
                payout_routing_algorithm,
            } => Self {
                merchant_name: merchant_name.map(Encryption::from),
                merchant_details: merchant_details.map(Encryption::from),
                frm_routing_algorithm,
                routing_algorithm,
                publishable_key,
                metadata,
                modified_at: now,
                payout_routing_algorithm,
                storage_scheme: None,
                organization_id: None,
                recon_status: None,
            },
            MerchantAccountUpdate::StorageSchemeUpdate { storage_scheme } => Self {
                storage_scheme: Some(storage_scheme),
                modified_at: now,
                merchant_name: None,
                merchant_details: None,
                publishable_key: None,
                metadata: None,
                routing_algorithm: None,
                frm_routing_algorithm: None,
                payout_routing_algorithm: None,
                organization_id: None,
                recon_status: None,
            },
            MerchantAccountUpdate::ReconUpdate { recon_status } => Self {
                recon_status: Some(recon_status),
                modified_at: now,
                merchant_name: None,
                merchant_details: None,
                publishable_key: None,
                storage_scheme: None,
                metadata: None,
                routing_algorithm: None,
                frm_routing_algorithm: None,
                payout_routing_algorithm: None,
                organization_id: None,
            },
            MerchantAccountUpdate::ModifiedAtUpdate => Self {
                modified_at: now,
                merchant_name: None,
                merchant_details: None,
                publishable_key: None,
                storage_scheme: None,
                metadata: None,
                routing_algorithm: None,
                frm_routing_algorithm: None,
                payout_routing_algorithm: None,
                organization_id: None,
                recon_status: None,
            },
        }
    }
}

#[cfg(all(feature = "v2", feature = "merchant_account_v2"))]
#[async_trait::async_trait]
impl super::behaviour::Conversion for MerchantAccount {
    type DstType = diesel_models::merchant_account::MerchantAccount;
    type NewDstType = diesel_models::merchant_account::MerchantAccountNew;
    async fn convert(self) -> CustomResult<Self::DstType, ValidationError> {
        let id = self.get_id().to_owned();

        let setter = diesel_models::merchant_account::MerchantAccountSetter {
            id,
            merchant_name: self.merchant_name.map(|name| name.into()),
            merchant_details: self.merchant_details.map(|details| details.into()),
            publishable_key: Some(self.publishable_key),
            storage_scheme: self.storage_scheme,
            metadata: self.metadata,
            routing_algorithm: self.routing_algorithm,
            created_at: self.created_at,
            modified_at: self.modified_at,
            frm_routing_algorithm: self.frm_routing_algorithm,
            payout_routing_algorithm: self.payout_routing_algorithm,
            organization_id: self.organization_id,
            recon_status: self.recon_status,
        };

        Ok(diesel_models::MerchantAccount::from(setter))
    }

    async fn convert_back(
        state: &keymanager::KeyManagerState,
        item: Self::DstType,
        key: &Secret<Vec<u8>>,
        key_manager_identifier: keymanager::Identifier,
    ) -> CustomResult<Self, ValidationError>
    where
        Self: Sized,
    {
        let id = item.get_id().to_owned();
        let publishable_key =
            item.publishable_key
                .ok_or(ValidationError::MissingRequiredField {
                    field_name: "publishable_key".to_string(),
                })?;

        async {
            Ok::<Self, error_stack::Report<common_utils::errors::CryptoError>>(Self {
                id,
                merchant_name: item
                    .merchant_name
                    .async_lift(|inner| {
                        decrypt_optional(state, inner, key_manager_identifier.clone(), key.peek())
                    })
                    .await?,
                merchant_details: item
                    .merchant_details
                    .async_lift(|inner| {
                        decrypt_optional(state, inner, key_manager_identifier.clone(), key.peek())
                    })
                    .await?,
                publishable_key,
                storage_scheme: item.storage_scheme,
                metadata: item.metadata,
                routing_algorithm: item.routing_algorithm,
                frm_routing_algorithm: item.frm_routing_algorithm,
                created_at: item.created_at,
                modified_at: item.modified_at,
                payout_routing_algorithm: item.payout_routing_algorithm,
                organization_id: item.organization_id,
                recon_status: item.recon_status,
            })
        }
        .await
        .change_context(ValidationError::InvalidValue {
            message: "Failed while decrypting merchant data".to_string(),
        })
    }

    async fn construct_new(self) -> CustomResult<Self::NewDstType, ValidationError> {
        let now = date_time::now();
        Ok(diesel_models::merchant_account::MerchantAccountNew {
            id: self.id,
            merchant_name: self.merchant_name.map(Encryption::from),
            merchant_details: self.merchant_details.map(Encryption::from),
            publishable_key: Some(self.publishable_key),
            metadata: self.metadata,
            routing_algorithm: self.routing_algorithm,
            created_at: now,
            modified_at: now,
            frm_routing_algorithm: self.frm_routing_algorithm,
            payout_routing_algorithm: self.payout_routing_algorithm,
            organization_id: self.organization_id,
            recon_status: self.recon_status,
        })
    }
}

#[cfg(all(
    any(feature = "v1", feature = "v2"),
    not(feature = "merchant_account_v2")
))]
#[async_trait::async_trait]
impl super::behaviour::Conversion for MerchantAccount {
    type DstType = diesel_models::merchant_account::MerchantAccount;
    type NewDstType = diesel_models::merchant_account::MerchantAccountNew;
    async fn convert(self) -> CustomResult<Self::DstType, ValidationError> {
        let setter = diesel_models::merchant_account::MerchantAccountSetter {
            merchant_id: self.merchant_id,
            return_url: self.return_url,
            enable_payment_response_hash: self.enable_payment_response_hash,
            payment_response_hash_key: self.payment_response_hash_key,
            redirect_to_merchant_with_http_post: self.redirect_to_merchant_with_http_post,
            merchant_name: self.merchant_name.map(|name| name.into()),
            merchant_details: self.merchant_details.map(|details| details.into()),
            webhook_details: self.webhook_details,
            sub_merchants_enabled: self.sub_merchants_enabled,
            parent_merchant_id: self.parent_merchant_id,
            publishable_key: Some(self.publishable_key),
            storage_scheme: self.storage_scheme,
            locker_id: self.locker_id,
            metadata: self.metadata,
            routing_algorithm: self.routing_algorithm,
            primary_business_details: self.primary_business_details,
            created_at: self.created_at,
            modified_at: self.modified_at,
            intent_fulfillment_time: self.intent_fulfillment_time,
            frm_routing_algorithm: self.frm_routing_algorithm,
            payout_routing_algorithm: self.payout_routing_algorithm,
            organization_id: self.organization_id,
            is_recon_enabled: self.is_recon_enabled,
            default_profile: self.default_profile,
            recon_status: self.recon_status,
            payment_link_config: self.payment_link_config,
            pm_collect_link_config: self.pm_collect_link_config,
        };

        Ok(diesel_models::MerchantAccount::from(setter))
    }

    async fn convert_back(
        state: &keymanager::KeyManagerState,
        item: Self::DstType,
        key: &Secret<Vec<u8>>,
        key_manager_identifier: keymanager::Identifier,
    ) -> CustomResult<Self, ValidationError>
    where
        Self: Sized,
    {
        let merchant_id = item.get_id().to_owned();
        let publishable_key =
            item.publishable_key
                .ok_or(ValidationError::MissingRequiredField {
                    field_name: "publishable_key".to_string(),
                })?;

        async {
            Ok::<Self, error_stack::Report<common_utils::errors::CryptoError>>(Self {
                merchant_id,
                return_url: item.return_url,
                enable_payment_response_hash: item.enable_payment_response_hash,
                payment_response_hash_key: item.payment_response_hash_key,
                redirect_to_merchant_with_http_post: item.redirect_to_merchant_with_http_post,
                merchant_name: item
                    .merchant_name
                    .async_lift(|inner| {
                        decrypt_optional(state, inner, key_manager_identifier.clone(), key.peek())
                    })
                    .await?,
                merchant_details: item
                    .merchant_details
                    .async_lift(|inner| {
                        decrypt_optional(state, inner, key_manager_identifier.clone(), key.peek())
                    })
                    .await?,
                webhook_details: item.webhook_details,
                sub_merchants_enabled: item.sub_merchants_enabled,
                parent_merchant_id: item.parent_merchant_id,
                publishable_key,
                storage_scheme: item.storage_scheme,
                locker_id: item.locker_id,
                metadata: item.metadata,
                routing_algorithm: item.routing_algorithm,
                frm_routing_algorithm: item.frm_routing_algorithm,
                primary_business_details: item.primary_business_details,
                created_at: item.created_at,
                modified_at: item.modified_at,
                intent_fulfillment_time: item.intent_fulfillment_time,
                payout_routing_algorithm: item.payout_routing_algorithm,
                organization_id: item.organization_id,
                is_recon_enabled: item.is_recon_enabled,
                default_profile: item.default_profile,
                recon_status: item.recon_status,
                payment_link_config: item.payment_link_config,
                pm_collect_link_config: item.pm_collect_link_config,
            })
        }
        .await
        .change_context(ValidationError::InvalidValue {
            message: "Failed while decrypting merchant data".to_string(),
        })
    }

    async fn construct_new(self) -> CustomResult<Self::NewDstType, ValidationError> {
        let now = date_time::now();
        Ok(diesel_models::merchant_account::MerchantAccountNew {
            merchant_id: self.merchant_id,
            merchant_name: self.merchant_name.map(Encryption::from),
            merchant_details: self.merchant_details.map(Encryption::from),
            return_url: self.return_url,
            webhook_details: self.webhook_details,
            sub_merchants_enabled: self.sub_merchants_enabled,
            parent_merchant_id: self.parent_merchant_id,
            enable_payment_response_hash: Some(self.enable_payment_response_hash),
            payment_response_hash_key: self.payment_response_hash_key,
            redirect_to_merchant_with_http_post: Some(self.redirect_to_merchant_with_http_post),
            publishable_key: Some(self.publishable_key),
            locker_id: self.locker_id,
            metadata: self.metadata,
            routing_algorithm: self.routing_algorithm,
            primary_business_details: self.primary_business_details,
            created_at: now,
            modified_at: now,
            intent_fulfillment_time: self.intent_fulfillment_time,
            frm_routing_algorithm: self.frm_routing_algorithm,
            payout_routing_algorithm: self.payout_routing_algorithm,
            organization_id: self.organization_id,
            is_recon_enabled: self.is_recon_enabled,
            default_profile: self.default_profile,
            recon_status: self.recon_status,
            payment_link_config: self.payment_link_config,
            pm_collect_link_config: self.pm_collect_link_config,
        })
    }
}

impl MerchantAccount {
    pub fn get_compatible_connector(&self) -> Option<api_models::enums::Connector> {
        let metadata: Option<api_models::admin::MerchantAccountMetadata> =
            self.metadata.as_ref().and_then(|meta| {
                meta.clone()
                    .parse_value("MerchantAccountMetadata")
                    .map_err(|err| logger::error!("Failed to deserialize {:?}", err))
                    .ok()
            });
        metadata.and_then(|a| a.compatible_connector)
    }
}<|MERGE_RESOLUTION|>--- conflicted
+++ resolved
@@ -133,12 +133,6 @@
     pub id: common_utils::id_type::MerchantId,
     pub merchant_name: OptionalEncryptableName,
     pub merchant_details: OptionalEncryptableValue,
-<<<<<<< HEAD
-    pub webhook_details: Option<WebhookDetails>,
-    pub sub_merchants_enabled: Option<bool>,
-    pub parent_merchant_id: Option<common_utils::id_type::MerchantId>,
-=======
->>>>>>> 83022724
     pub publishable_key: String,
     pub storage_scheme: MerchantStorageScheme,
     pub metadata: Option<pii::SecretSerdeValue>,
@@ -193,12 +187,6 @@
     id: common_utils::id_type::MerchantId,
     pub merchant_name: OptionalEncryptableName,
     pub merchant_details: OptionalEncryptableValue,
-<<<<<<< HEAD
-    pub webhook_details: Option<WebhookDetails>,
-    pub sub_merchants_enabled: Option<bool>,
-    pub parent_merchant_id: Option<common_utils::id_type::MerchantId>,
-=======
->>>>>>> 83022724
     pub publishable_key: String,
     pub storage_scheme: MerchantStorageScheme,
     pub metadata: Option<pii::SecretSerdeValue>,
