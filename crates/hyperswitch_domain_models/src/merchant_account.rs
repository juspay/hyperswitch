use common_utils::{
    crypto::{OptionalEncryptableName, OptionalEncryptableValue},
    date_time,
    encryption::Encryption,
    errors::{CustomResult, ValidationError},
    ext_traits::ValueExt,
<<<<<<< HEAD
    id_type, pii,
=======
    pii,
    types::keymanager,
>>>>>>> 476aed50
};
use diesel_models::{
    enums::MerchantStorageScheme, merchant_account::MerchantAccountUpdateInternal,
};
use error_stack::ResultExt;
use masking::{PeekInterface, Secret};
use router_env::logger;

use crate::type_encryption::{decrypt, AsyncLift};

#[derive(Clone, Debug, serde::Serialize)]
pub struct MerchantAccount {
    pub id: Option<i32>,
    pub merchant_id: String,
    pub return_url: Option<String>,
    pub enable_payment_response_hash: bool,
    pub payment_response_hash_key: Option<String>,
    pub redirect_to_merchant_with_http_post: bool,
    pub merchant_name: OptionalEncryptableName,
    pub merchant_details: OptionalEncryptableValue,
    pub webhook_details: Option<serde_json::Value>,
    pub sub_merchants_enabled: Option<bool>,
    pub parent_merchant_id: Option<String>,
    pub publishable_key: String,
    pub storage_scheme: MerchantStorageScheme,
    pub locker_id: Option<String>,
    pub metadata: Option<pii::SecretSerdeValue>,
    pub routing_algorithm: Option<serde_json::Value>,
    pub primary_business_details: serde_json::Value,
    pub frm_routing_algorithm: Option<serde_json::Value>,
    pub created_at: time::PrimitiveDateTime,
    pub modified_at: time::PrimitiveDateTime,
    pub intent_fulfillment_time: Option<i64>,
    pub payout_routing_algorithm: Option<serde_json::Value>,
    pub organization_id: id_type::OrganizationId,
    pub is_recon_enabled: bool,
    pub default_profile: Option<String>,
    pub recon_status: diesel_models::enums::ReconStatus,
    pub payment_link_config: Option<serde_json::Value>,
    pub pm_collect_link_config: Option<serde_json::Value>,
}

#[allow(clippy::large_enum_variant)]
#[derive(Debug)]
pub enum MerchantAccountUpdate {
    Update {
        merchant_name: OptionalEncryptableName,
        merchant_details: OptionalEncryptableValue,
        return_url: Option<String>,
        webhook_details: Option<serde_json::Value>,
        sub_merchants_enabled: Option<bool>,
        parent_merchant_id: Option<String>,
        enable_payment_response_hash: Option<bool>,
        payment_response_hash_key: Option<String>,
        redirect_to_merchant_with_http_post: Option<bool>,
        publishable_key: Option<String>,
        locker_id: Option<String>,
        metadata: Option<pii::SecretSerdeValue>,
        routing_algorithm: Option<serde_json::Value>,
        primary_business_details: Option<serde_json::Value>,
        intent_fulfillment_time: Option<i64>,
        frm_routing_algorithm: Option<serde_json::Value>,
        payout_routing_algorithm: Option<serde_json::Value>,
        default_profile: Option<Option<String>>,
        payment_link_config: Option<serde_json::Value>,
        pm_collect_link_config: Option<serde_json::Value>,
    },
    StorageSchemeUpdate {
        storage_scheme: MerchantStorageScheme,
    },
    ReconUpdate {
        recon_status: diesel_models::enums::ReconStatus,
    },
    UnsetDefaultProfile,
    ModifiedAtUpdate,
}

impl From<MerchantAccountUpdate> for MerchantAccountUpdateInternal {
    fn from(merchant_account_update: MerchantAccountUpdate) -> Self {
        let now = date_time::now();

        match merchant_account_update {
            MerchantAccountUpdate::Update {
                merchant_name,
                merchant_details,
                return_url,
                webhook_details,
                routing_algorithm,
                sub_merchants_enabled,
                parent_merchant_id,
                enable_payment_response_hash,
                payment_response_hash_key,
                redirect_to_merchant_with_http_post,
                publishable_key,
                locker_id,
                metadata,
                primary_business_details,
                intent_fulfillment_time,
                frm_routing_algorithm,
                payout_routing_algorithm,
                default_profile,
                payment_link_config,
                pm_collect_link_config,
            } => Self {
                merchant_name: merchant_name.map(Encryption::from),
                merchant_details: merchant_details.map(Encryption::from),
                frm_routing_algorithm,
                return_url,
                webhook_details,
                routing_algorithm,
                sub_merchants_enabled,
                parent_merchant_id,
                enable_payment_response_hash,
                payment_response_hash_key,
                redirect_to_merchant_with_http_post,
                publishable_key,
                locker_id,
                metadata,
                primary_business_details,
                modified_at: Some(now),
                intent_fulfillment_time,
                payout_routing_algorithm,
                default_profile,
                payment_link_config,
                pm_collect_link_config,
                ..Default::default()
            },
            MerchantAccountUpdate::StorageSchemeUpdate { storage_scheme } => Self {
                storage_scheme: Some(storage_scheme),
                modified_at: Some(now),
                ..Default::default()
            },
            MerchantAccountUpdate::ReconUpdate { recon_status } => Self {
                recon_status: Some(recon_status),
                modified_at: Some(now),
                ..Default::default()
            },
            MerchantAccountUpdate::UnsetDefaultProfile => Self {
                default_profile: Some(None),
                modified_at: Some(now),
                ..Default::default()
            },
            MerchantAccountUpdate::ModifiedAtUpdate => Self {
                modified_at: Some(date_time::now()),
                ..Default::default()
            },
        }
    }
}

#[async_trait::async_trait]
impl super::behaviour::Conversion for MerchantAccount {
    type DstType = diesel_models::merchant_account::MerchantAccount;
    type NewDstType = diesel_models::merchant_account::MerchantAccountNew;
    async fn convert(self) -> CustomResult<Self::DstType, ValidationError> {
        Ok(diesel_models::merchant_account::MerchantAccount {
            id: self.id.ok_or(ValidationError::MissingRequiredField {
                field_name: "id".to_string(),
            })?,
            merchant_id: self.merchant_id,
            return_url: self.return_url,
            enable_payment_response_hash: self.enable_payment_response_hash,
            payment_response_hash_key: self.payment_response_hash_key,
            redirect_to_merchant_with_http_post: self.redirect_to_merchant_with_http_post,
            merchant_name: self.merchant_name.map(|name| name.into()),
            merchant_details: self.merchant_details.map(|details| details.into()),
            webhook_details: self.webhook_details,
            sub_merchants_enabled: self.sub_merchants_enabled,
            parent_merchant_id: self.parent_merchant_id,
            publishable_key: Some(self.publishable_key),
            storage_scheme: self.storage_scheme,
            locker_id: self.locker_id,
            metadata: self.metadata,
            routing_algorithm: self.routing_algorithm,
            primary_business_details: self.primary_business_details,
            created_at: self.created_at,
            modified_at: self.modified_at,
            intent_fulfillment_time: self.intent_fulfillment_time,
            frm_routing_algorithm: self.frm_routing_algorithm,
            payout_routing_algorithm: self.payout_routing_algorithm,
            organization_id: self.organization_id,
            is_recon_enabled: self.is_recon_enabled,
            default_profile: self.default_profile,
            recon_status: self.recon_status,
            payment_link_config: self.payment_link_config,
            pm_collect_link_config: self.pm_collect_link_config,
        })
    }

    async fn convert_back(
        state: &keymanager::KeyManagerState,
        item: Self::DstType,
        key: &Secret<Vec<u8>>,
        key_store_ref_id: String,
    ) -> CustomResult<Self, ValidationError>
    where
        Self: Sized,
    {
        let publishable_key =
            item.publishable_key
                .ok_or(ValidationError::MissingRequiredField {
                    field_name: "publishable_key".to_string(),
                })?;
        let identifier = keymanager::Identifier::Merchant(key_store_ref_id.clone());
        async {
            Ok::<Self, error_stack::Report<common_utils::errors::CryptoError>>(Self {
                id: Some(item.id),
                merchant_id: item.merchant_id,
                return_url: item.return_url,
                enable_payment_response_hash: item.enable_payment_response_hash,
                payment_response_hash_key: item.payment_response_hash_key,
                redirect_to_merchant_with_http_post: item.redirect_to_merchant_with_http_post,
                merchant_name: item
                    .merchant_name
                    .async_lift(|inner| decrypt(state, inner, identifier.clone(), key.peek()))
                    .await?,
                merchant_details: item
                    .merchant_details
                    .async_lift(|inner| decrypt(state, inner, identifier.clone(), key.peek()))
                    .await?,
                webhook_details: item.webhook_details,
                sub_merchants_enabled: item.sub_merchants_enabled,
                parent_merchant_id: item.parent_merchant_id,
                publishable_key,
                storage_scheme: item.storage_scheme,
                locker_id: item.locker_id,
                metadata: item.metadata,
                routing_algorithm: item.routing_algorithm,
                frm_routing_algorithm: item.frm_routing_algorithm,
                primary_business_details: item.primary_business_details,
                created_at: item.created_at,
                modified_at: item.modified_at,
                intent_fulfillment_time: item.intent_fulfillment_time,
                payout_routing_algorithm: item.payout_routing_algorithm,
                organization_id: item.organization_id,
                is_recon_enabled: item.is_recon_enabled,
                default_profile: item.default_profile,
                recon_status: item.recon_status,
                payment_link_config: item.payment_link_config,
                pm_collect_link_config: item.pm_collect_link_config,
            })
        }
        .await
        .change_context(ValidationError::InvalidValue {
            message: "Failed while decrypting merchant data".to_string(),
        })
    }

    async fn construct_new(self) -> CustomResult<Self::NewDstType, ValidationError> {
        let now = date_time::now();
        Ok(diesel_models::merchant_account::MerchantAccountNew {
            merchant_id: self.merchant_id,
            merchant_name: self.merchant_name.map(Encryption::from),
            merchant_details: self.merchant_details.map(Encryption::from),
            return_url: self.return_url,
            webhook_details: self.webhook_details,
            sub_merchants_enabled: self.sub_merchants_enabled,
            parent_merchant_id: self.parent_merchant_id,
            enable_payment_response_hash: Some(self.enable_payment_response_hash),
            payment_response_hash_key: self.payment_response_hash_key,
            redirect_to_merchant_with_http_post: Some(self.redirect_to_merchant_with_http_post),
            publishable_key: Some(self.publishable_key),
            locker_id: self.locker_id,
            metadata: self.metadata,
            routing_algorithm: self.routing_algorithm,
            primary_business_details: self.primary_business_details,
            created_at: now,
            modified_at: now,
            intent_fulfillment_time: self.intent_fulfillment_time,
            frm_routing_algorithm: self.frm_routing_algorithm,
            payout_routing_algorithm: self.payout_routing_algorithm,
            organization_id: self.organization_id,
            is_recon_enabled: self.is_recon_enabled,
            default_profile: self.default_profile,
            recon_status: self.recon_status,
            payment_link_config: self.payment_link_config,
            pm_collect_link_config: self.pm_collect_link_config,
        })
    }
}

impl MerchantAccount {
    pub fn get_compatible_connector(&self) -> Option<api_models::enums::Connector> {
        let metadata: Option<api_models::admin::MerchantAccountMetadata> =
            self.metadata.as_ref().and_then(|meta| {
                meta.clone()
                    .parse_value("MerchantAccountMetadata")
                    .map_err(|err| logger::error!("Failed to deserialize {:?}", err))
                    .ok()
            });
        metadata.and_then(|a| a.compatible_connector)
    }
}<|MERGE_RESOLUTION|>--- conflicted
+++ resolved
@@ -4,12 +4,8 @@
     encryption::Encryption,
     errors::{CustomResult, ValidationError},
     ext_traits::ValueExt,
-<<<<<<< HEAD
     id_type, pii,
-=======
-    pii,
     types::keymanager,
->>>>>>> 476aed50
 };
 use diesel_models::{
     enums::MerchantStorageScheme, merchant_account::MerchantAccountUpdateInternal,
