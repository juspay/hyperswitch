--- conflicted
+++ resolved
@@ -4,13 +4,8 @@
     encryption::Encryption,
     errors::{CustomResult, ValidationError},
     ext_traits::ValueExt,
-<<<<<<< HEAD
-    id_type, pii,
+    pii,
     types::keymanager,
-=======
-    pii,
-    types::keymanager::{self},
->>>>>>> 5861c5a6
 };
 use diesel_models::{
     enums::MerchantStorageScheme, merchant_account::MerchantAccountUpdateInternal,
@@ -28,6 +23,38 @@
 #[derive(Clone, Debug, serde::Serialize)]
 pub struct MerchantAccount {
     pub id: Option<i32>,
+    pub merchant_id: String,
+    pub return_url: Option<String>,
+    pub enable_payment_response_hash: bool,
+    pub payment_response_hash_key: Option<String>,
+    pub redirect_to_merchant_with_http_post: bool,
+    pub merchant_name: OptionalEncryptableName,
+    pub merchant_details: OptionalEncryptableValue,
+    pub webhook_details: Option<serde_json::Value>,
+    pub sub_merchants_enabled: Option<bool>,
+    pub parent_merchant_id: Option<String>,
+    pub publishable_key: String,
+    pub storage_scheme: MerchantStorageScheme,
+    pub locker_id: Option<String>,
+    pub metadata: Option<pii::SecretSerdeValue>,
+    pub routing_algorithm: Option<serde_json::Value>,
+    pub primary_business_details: serde_json::Value,
+    pub frm_routing_algorithm: Option<serde_json::Value>,
+    pub created_at: time::PrimitiveDateTime,
+    pub modified_at: time::PrimitiveDateTime,
+    pub intent_fulfillment_time: Option<i64>,
+    pub payout_routing_algorithm: Option<serde_json::Value>,
+    pub organization_id: id_type::OrganizationId,
+    pub is_recon_enabled: bool,
+    pub default_profile: Option<String>,
+    pub recon_status: diesel_models::enums::ReconStatus,
+    pub payment_link_config: Option<serde_json::Value>,
+    pub pm_collect_link_config: Option<serde_json::Value>,
+}
+
+#[cfg(all(feature = "v2", feature = "merchant_account_v2"))]
+#[derive(Clone, Debug, serde::Serialize)]
+pub struct MerchantAccount {
     pub merchant_id: String,
     pub return_url: Option<String>,
     pub enable_payment_response_hash: bool,
