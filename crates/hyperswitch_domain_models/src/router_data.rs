use std::{collections::HashMap, marker::PhantomData};

use common_types::{payments as common_payment_types, primitive_wrappers};
use common_utils::{
    errors::IntegrityCheckError,
    ext_traits::{OptionExt, ValueExt},
    id_type::{self},
    types::MinorUnit,
};
use error_stack::ResultExt;
use masking::{ExposeInterface, Secret};
use serde::{Deserialize, Serialize};

use crate::{
    address::AddressDetails, network_tokenization::NetworkTokenNumber,
    payment_address::PaymentAddress, payment_method_data, payments, router_response_types,
};
#[cfg(feature = "v2")]
use crate::{
    payments::{
        payment_attempt::{ErrorDetails, PaymentAttemptUpdate},
        payment_intent::PaymentIntentUpdate,
    },
    router_flow_types, router_request_types,
};

#[derive(Debug, Clone, Serialize)]
pub struct RouterData<Flow, Request, Response> {
    pub flow: PhantomData<Flow>,
    pub merchant_id: id_type::MerchantId,
    pub customer_id: Option<id_type::CustomerId>,
    pub connector_customer: Option<String>,
    pub connector: String,
    // TODO: This should be a PaymentId type.
    // Make this change after all the connector dependency has been removed from connectors
    pub payment_id: String,
    pub attempt_id: String,
    pub tenant_id: id_type::TenantId,
    pub status: common_enums::enums::AttemptStatus,
    pub payment_method: common_enums::enums::PaymentMethod,
    pub payment_method_type: Option<common_enums::enums::PaymentMethodType>,
    pub connector_auth_type: ConnectorAuthType,
    pub description: Option<String>,
    pub address: PaymentAddress,
    pub auth_type: common_enums::enums::AuthenticationType,
    pub connector_meta_data: Option<common_utils::pii::SecretSerdeValue>,
    pub connector_wallets_details: Option<common_utils::pii::SecretSerdeValue>,
    pub amount_captured: Option<i64>,
    pub access_token: Option<AccessToken>,
    pub session_token: Option<String>,
    pub reference_id: Option<String>,
    pub payment_method_token: Option<PaymentMethodToken>,
    pub recurring_mandate_payment_data: Option<RecurringMandatePaymentData>,
    pub preprocessing_id: Option<String>,
    /// This is the balance amount for gift cards or voucher
    pub payment_method_balance: Option<PaymentMethodBalance>,

    ///for switching between two different versions of the same connector
    pub connector_api_version: Option<String>,

    /// Contains flow-specific data required to construct a request and send it to the connector.
    pub request: Request,

    /// Contains flow-specific data that the connector responds with.
    pub response: Result<Response, ErrorResponse>,

    /// Contains a reference ID that should be sent in the connector request
    pub connector_request_reference_id: String,

    #[cfg(feature = "payouts")]
    /// Contains payout method data
    pub payout_method_data: Option<api_models::payouts::PayoutMethodData>,

    #[cfg(feature = "payouts")]
    /// Contains payout's quote ID
    pub quote_id: Option<String>,

    pub test_mode: Option<bool>,
    pub connector_http_status_code: Option<u16>,
    pub external_latency: Option<u128>,
    /// Contains apple pay flow type simplified or manual
    pub apple_pay_flow: Option<payment_method_data::ApplePayFlow>,

    pub frm_metadata: Option<common_utils::pii::SecretSerdeValue>,

    pub dispute_id: Option<String>,
    pub refund_id: Option<String>,

    /// This field is used to store various data regarding the response from connector
    pub connector_response: Option<ConnectorResponseData>,
    pub payment_method_status: Option<common_enums::PaymentMethodStatus>,

    // minor amount for amount framework
    pub minor_amount_captured: Option<MinorUnit>,
    pub minor_amount_capturable: Option<MinorUnit>,

    // stores the authorized amount in case of partial authorization
    pub authorized_amount: Option<MinorUnit>,

    pub integrity_check: Result<(), IntegrityCheckError>,

    pub additional_merchant_data: Option<api_models::admin::AdditionalMerchantData>,

    pub header_payload: Option<payments::HeaderPayload>,

    pub connector_mandate_request_reference_id: Option<String>,

    pub l2_l3_data: Option<Box<L2L3Data>>,

    pub authentication_id: Option<id_type::AuthenticationId>,
    /// Contains the type of sca exemption required for the transaction
    pub psd2_sca_exemption_type: Option<common_enums::ScaExemptionType>,

    /// Contains stringified connector raw response body
    pub raw_connector_response: Option<Secret<String>>,

    /// Indicates whether the payment ID was provided by the merchant (true),
    /// or generated internally by Hyperswitch (false)
    pub is_payment_id_from_merchant: Option<bool>,
}

#[derive(Debug, Clone, Default, Serialize, Deserialize)]
pub struct L2L3Data {
    pub order_info: Option<OrderInfo>,
    pub tax_info: Option<TaxInfo>,
    pub customer_info: Option<CustomerInfo>,
    pub shipping_details: Option<AddressDetails>,
    pub billing_details: Option<BillingDetails>,
}
#[derive(Debug, Clone, Serialize, Deserialize)]
pub struct OrderInfo {
    pub order_date: Option<time::PrimitiveDateTime>,
    pub order_details: Option<Vec<api_models::payments::OrderDetailsWithAmount>>,
    pub merchant_order_reference_id: Option<String>,
    pub discount_amount: Option<MinorUnit>,
    pub shipping_cost: Option<MinorUnit>,
    pub duty_amount: Option<MinorUnit>,
}

#[derive(Debug, Clone, Serialize, Deserialize)]
pub struct TaxInfo {
    pub tax_status: Option<common_enums::TaxStatus>,
    pub customer_tax_registration_id: Option<Secret<String>>,
    pub merchant_tax_registration_id: Option<Secret<String>>,
    pub shipping_amount_tax: Option<MinorUnit>,
    pub order_tax_amount: Option<MinorUnit>,
}

#[derive(Debug, Clone, Serialize, Deserialize)]
pub struct CustomerInfo {
    pub customer_id: Option<id_type::CustomerId>,
    pub customer_email: Option<common_utils::pii::Email>,
    pub customer_name: Option<Secret<String>>,
    pub customer_phone_number: Option<Secret<String>>,
    pub customer_phone_country_code: Option<String>,
}
#[derive(Debug, Clone, Serialize, Deserialize)]
pub struct BillingDetails {
    pub address_city: Option<String>,
}
impl L2L3Data {
    pub fn get_shipping_country(&self) -> Option<common_enums::enums::CountryAlpha2> {
        self.shipping_details
            .as_ref()
            .and_then(|address| address.country)
    }

    pub fn get_shipping_city(&self) -> Option<String> {
        self.shipping_details
            .as_ref()
            .and_then(|address| address.city.clone())
    }

    pub fn get_shipping_state(&self) -> Option<Secret<String>> {
        self.shipping_details
            .as_ref()
            .and_then(|address| address.state.clone())
    }

    pub fn get_shipping_origin_zip(&self) -> Option<Secret<String>> {
        self.shipping_details
            .as_ref()
            .and_then(|address| address.origin_zip.clone())
    }

    pub fn get_shipping_zip(&self) -> Option<Secret<String>> {
        self.shipping_details
            .as_ref()
            .and_then(|address| address.zip.clone())
    }

    pub fn get_shipping_address_line1(&self) -> Option<Secret<String>> {
        self.shipping_details
            .as_ref()
            .and_then(|address| address.line1.clone())
    }

    pub fn get_shipping_address_line2(&self) -> Option<Secret<String>> {
        self.shipping_details
            .as_ref()
            .and_then(|address| address.line2.clone())
    }

    pub fn get_order_date(&self) -> Option<time::PrimitiveDateTime> {
        self.order_info.as_ref().and_then(|order| order.order_date)
    }

    pub fn get_order_details(&self) -> Option<Vec<api_models::payments::OrderDetailsWithAmount>> {
        self.order_info
            .as_ref()
            .and_then(|order| order.order_details.clone())
    }

    pub fn get_merchant_order_reference_id(&self) -> Option<String> {
        self.order_info
            .as_ref()
            .and_then(|order| order.merchant_order_reference_id.clone())
    }

    pub fn get_discount_amount(&self) -> Option<MinorUnit> {
        self.order_info
            .as_ref()
            .and_then(|order| order.discount_amount)
    }

    pub fn get_shipping_cost(&self) -> Option<MinorUnit> {
        self.order_info
            .as_ref()
            .and_then(|order| order.shipping_cost)
    }

    pub fn get_duty_amount(&self) -> Option<MinorUnit> {
        self.order_info.as_ref().and_then(|order| order.duty_amount)
    }

    pub fn get_tax_status(&self) -> Option<common_enums::TaxStatus> {
        self.tax_info.as_ref().and_then(|tax| tax.tax_status)
    }

    pub fn get_customer_tax_registration_id(&self) -> Option<Secret<String>> {
        self.tax_info
            .as_ref()
            .and_then(|tax| tax.customer_tax_registration_id.clone())
    }

    pub fn get_merchant_tax_registration_id(&self) -> Option<Secret<String>> {
        self.tax_info
            .as_ref()
            .and_then(|tax| tax.merchant_tax_registration_id.clone())
    }

    pub fn get_shipping_amount_tax(&self) -> Option<MinorUnit> {
        self.tax_info
            .as_ref()
            .and_then(|tax| tax.shipping_amount_tax)
    }

    pub fn get_order_tax_amount(&self) -> Option<MinorUnit> {
        self.tax_info.as_ref().and_then(|tax| tax.order_tax_amount)
    }

    pub fn get_customer_id(&self) -> Option<id_type::CustomerId> {
        self.customer_info
            .as_ref()
            .and_then(|customer| customer.customer_id.clone())
    }

    pub fn get_customer_email(&self) -> Option<common_utils::pii::Email> {
        self.customer_info
            .as_ref()
            .and_then(|customer| customer.customer_email.clone())
    }

    pub fn get_customer_name(&self) -> Option<Secret<String>> {
        self.customer_info
            .as_ref()
            .and_then(|customer| customer.customer_name.clone())
    }

    pub fn get_customer_phone_number(&self) -> Option<Secret<String>> {
        self.customer_info
            .as_ref()
            .and_then(|customer| customer.customer_phone_number.clone())
    }

    pub fn get_customer_phone_country_code(&self) -> Option<String> {
        self.customer_info
            .as_ref()
            .and_then(|customer| customer.customer_phone_country_code.clone())
    }
    pub fn get_billing_city(&self) -> Option<String> {
        self.billing_details
            .as_ref()
            .and_then(|billing| billing.address_city.clone())
    }
}
// Different patterns of authentication.
#[derive(Default, Debug, Clone, Deserialize, Serialize)]
#[serde(tag = "auth_type")]
pub enum ConnectorAuthType {
    TemporaryAuth,
    HeaderKey {
        api_key: Secret<String>,
    },
    BodyKey {
        api_key: Secret<String>,
        key1: Secret<String>,
    },
    SignatureKey {
        api_key: Secret<String>,
        key1: Secret<String>,
        api_secret: Secret<String>,
    },
    MultiAuthKey {
        api_key: Secret<String>,
        key1: Secret<String>,
        api_secret: Secret<String>,
        key2: Secret<String>,
    },
    CurrencyAuthKey {
        auth_key_map: HashMap<common_enums::enums::Currency, common_utils::pii::SecretSerdeValue>,
    },
    CertificateAuth {
        certificate: Secret<String>,
        private_key: Secret<String>,
    },
    #[default]
    NoKey,
}

impl ConnectorAuthType {
    pub fn from_option_secret_value(
        value: Option<common_utils::pii::SecretSerdeValue>,
    ) -> common_utils::errors::CustomResult<Self, common_utils::errors::ParsingError> {
        value
            .parse_value::<Self>("ConnectorAuthType")
            .change_context(common_utils::errors::ParsingError::StructParseFailure(
                "ConnectorAuthType",
            ))
    }

    pub fn from_secret_value(
        value: common_utils::pii::SecretSerdeValue,
    ) -> common_utils::errors::CustomResult<Self, common_utils::errors::ParsingError> {
        value
            .parse_value::<Self>("ConnectorAuthType")
            .change_context(common_utils::errors::ParsingError::StructParseFailure(
                "ConnectorAuthType",
            ))
    }

    // show only first and last two digits of the key and mask others with *
    // mask the entire key if it's length is less than or equal to 4
    fn mask_key(&self, key: String) -> Secret<String> {
        let key_len = key.len();
        let masked_key = if key_len <= 4 {
            "*".repeat(key_len)
        } else {
            // Show the first two and last two characters, mask the rest with '*'
            let mut masked_key = String::new();
            let key_len = key.len();
            // Iterate through characters by their index
            for (index, character) in key.chars().enumerate() {
                if index < 2 || index >= key_len - 2 {
                    masked_key.push(character); // Keep the first two and last two characters
                } else {
                    masked_key.push('*'); // Mask the middle characters
                }
            }
            masked_key
        };
        Secret::new(masked_key)
    }

    // Mask the keys in the auth_type
    pub fn get_masked_keys(&self) -> Self {
        match self {
            Self::TemporaryAuth => Self::TemporaryAuth,
            Self::NoKey => Self::NoKey,
            Self::HeaderKey { api_key } => Self::HeaderKey {
                api_key: self.mask_key(api_key.clone().expose()),
            },
            Self::BodyKey { api_key, key1 } => Self::BodyKey {
                api_key: self.mask_key(api_key.clone().expose()),
                key1: self.mask_key(key1.clone().expose()),
            },
            Self::SignatureKey {
                api_key,
                key1,
                api_secret,
            } => Self::SignatureKey {
                api_key: self.mask_key(api_key.clone().expose()),
                key1: self.mask_key(key1.clone().expose()),
                api_secret: self.mask_key(api_secret.clone().expose()),
            },
            Self::MultiAuthKey {
                api_key,
                key1,
                api_secret,
                key2,
            } => Self::MultiAuthKey {
                api_key: self.mask_key(api_key.clone().expose()),
                key1: self.mask_key(key1.clone().expose()),
                api_secret: self.mask_key(api_secret.clone().expose()),
                key2: self.mask_key(key2.clone().expose()),
            },
            Self::CurrencyAuthKey { auth_key_map } => Self::CurrencyAuthKey {
                auth_key_map: auth_key_map.clone(),
            },
            Self::CertificateAuth {
                certificate,
                private_key,
            } => Self::CertificateAuth {
                certificate: self.mask_key(certificate.clone().expose()),
                private_key: self.mask_key(private_key.clone().expose()),
            },
        }
    }
}

#[derive(Deserialize, Serialize, Debug, Clone)]
pub struct AccessTokenAuthenticationResponse {
    pub code: Secret<String>,
    pub expires: i64,
}

#[derive(Deserialize, Serialize, Debug, Clone)]
pub struct AccessToken {
    pub token: Secret<String>,
    pub expires: i64,
}

#[derive(Debug, Clone, Deserialize, Serialize)]
pub enum PaymentMethodToken {
    Token(Secret<String>),
    ApplePayDecrypt(Box<common_payment_types::ApplePayPredecryptData>),
    GooglePayDecrypt(Box<common_payment_types::GPayPredecryptData>),
    PazeDecrypt(Box<PazeDecryptedData>),
}

impl PaymentMethodToken {
    pub fn get_payment_method_token(&self) -> Option<Secret<String>> {
        match self {
            Self::Token(secret_token) => Some(secret_token.clone()),
            _ => None,
        }
    }
}

#[derive(Debug, Clone, Deserialize)]
#[serde(rename_all = "camelCase")]
pub struct ApplePayPredecryptDataInternal {
    pub application_primary_account_number: cards::CardNumber,
    pub application_expiration_date: String,
    pub currency_code: String,
    pub transaction_amount: i64,
    pub device_manufacturer_identifier: Secret<String>,
    pub payment_data_type: Secret<String>,
    pub payment_data: ApplePayCryptogramDataInternal,
}

#[derive(Debug, Clone, Deserialize)]
#[serde(rename_all = "camelCase")]
pub struct ApplePayCryptogramDataInternal {
    pub online_payment_cryptogram: Secret<String>,
    pub eci_indicator: Option<String>,
}

impl TryFrom<ApplePayPredecryptDataInternal> for common_payment_types::ApplePayPredecryptData {
    type Error = common_utils::errors::ValidationError;
    fn try_from(data: ApplePayPredecryptDataInternal) -> Result<Self, Self::Error> {
        let application_expiration_month = data.clone().get_expiry_month()?;
        let application_expiration_year = data.clone().get_four_digit_expiry_year()?;

        Ok(Self {
            application_primary_account_number: data.application_primary_account_number.clone(),
            application_expiration_month,
            application_expiration_year,
            payment_data: data.payment_data.into(),
        })
    }
}

impl From<GooglePayPredecryptDataInternal> for common_payment_types::GPayPredecryptData {
    fn from(data: GooglePayPredecryptDataInternal) -> Self {
        Self {
            card_exp_month: Secret::new(data.payment_method_details.expiration_month.two_digits()),
            card_exp_year: Secret::new(data.payment_method_details.expiration_year.four_digits()),
            application_primary_account_number: data.payment_method_details.pan.clone(),
            cryptogram: data.payment_method_details.cryptogram.clone(),
            eci_indicator: data.payment_method_details.eci_indicator.clone(),
        }
    }
}

impl From<ApplePayCryptogramDataInternal> for common_payment_types::ApplePayCryptogramData {
    fn from(payment_data: ApplePayCryptogramDataInternal) -> Self {
        Self {
            online_payment_cryptogram: payment_data.online_payment_cryptogram,
            eci_indicator: payment_data.eci_indicator,
        }
    }
}

impl ApplePayPredecryptDataInternal {
    /// This logic being applied as apple pay provides application_expiration_date in the YYMMDD format
    fn get_four_digit_expiry_year(
        &self,
    ) -> Result<Secret<String>, common_utils::errors::ValidationError> {
        Ok(Secret::new(format!(
            "20{}",
            self.application_expiration_date.get(0..2).ok_or(
                common_utils::errors::ValidationError::InvalidValue {
                    message: "Invalid two-digit year".to_string(),
                }
            )?
        )))
    }

    fn get_expiry_month(&self) -> Result<Secret<String>, common_utils::errors::ValidationError> {
        Ok(Secret::new(
            self.application_expiration_date
                .get(2..4)
                .ok_or(common_utils::errors::ValidationError::InvalidValue {
                    message: "Invalid two-digit month".to_string(),
                })?
                .to_owned(),
        ))
    }
}

#[derive(Debug, Clone, Deserialize)]
#[serde(rename_all = "camelCase")]
pub struct GooglePayPredecryptDataInternal {
    pub message_expiration: String,
    pub message_id: String,
    #[serde(rename = "paymentMethod")]
    pub payment_method_type: String,
    pub payment_method_details: GooglePayPaymentMethodDetails,
}

#[derive(Debug, Clone, Deserialize)]
#[serde(rename_all = "camelCase")]
pub struct GooglePayPaymentMethodDetails {
    pub auth_method: common_enums::enums::GooglePayAuthMethod,
    pub expiration_month: cards::CardExpirationMonth,
    pub expiration_year: cards::CardExpirationYear,
    pub pan: cards::CardNumber,
    pub cryptogram: Option<Secret<String>>,
    pub eci_indicator: Option<String>,
    pub card_network: Option<String>,
}

#[derive(Debug, Clone, Deserialize, Serialize)]
#[serde(rename_all = "camelCase")]
pub struct PazeDecryptedData {
    pub client_id: Secret<String>,
    pub profile_id: String,
    pub token: PazeToken,
    pub payment_card_network: common_enums::enums::CardNetwork,
    pub dynamic_data: Vec<PazeDynamicData>,
    pub billing_address: PazeAddress,
    pub consumer: PazeConsumer,
    pub eci: Option<String>,
}

#[derive(Debug, Clone, Deserialize, Serialize)]
#[serde(rename_all = "camelCase")]
pub struct PazeToken {
    pub payment_token: NetworkTokenNumber,
    pub token_expiration_month: Secret<String>,
    pub token_expiration_year: Secret<String>,
    pub payment_account_reference: Secret<String>,
}

#[derive(Debug, Clone, Deserialize, Serialize)]
#[serde(rename_all = "camelCase")]
pub struct PazeDynamicData {
    pub dynamic_data_value: Option<Secret<String>>,
    pub dynamic_data_type: Option<String>,
    pub dynamic_data_expiration: Option<String>,
}

#[derive(Debug, Clone, Deserialize, Serialize)]
#[serde(rename_all = "camelCase")]
pub struct PazeAddress {
    pub name: Option<Secret<String>>,
    pub line1: Option<Secret<String>>,
    pub line2: Option<Secret<String>>,
    pub line3: Option<Secret<String>>,
    pub city: Option<Secret<String>>,
    pub state: Option<Secret<String>>,
    pub zip: Option<Secret<String>>,
    pub country_code: Option<common_enums::enums::CountryAlpha2>,
}

#[derive(Debug, Clone, Deserialize, Serialize)]
#[serde(rename_all = "camelCase")]
pub struct PazeConsumer {
    // This is consumer data not customer data.
    pub first_name: Option<Secret<String>>,
    pub last_name: Option<Secret<String>>,
    pub full_name: Secret<String>,
    pub email_address: common_utils::pii::Email,
    pub mobile_number: Option<PazePhoneNumber>,
    pub country_code: Option<common_enums::enums::CountryAlpha2>,
    pub language_code: Option<String>,
}

#[derive(Debug, Clone, Deserialize, Serialize)]
#[serde(rename_all = "camelCase")]
pub struct PazePhoneNumber {
    pub country_code: Secret<String>,
    pub phone_number: Secret<String>,
}

#[derive(Debug, Default, Clone, Serialize)]
pub struct RecurringMandatePaymentData {
    pub payment_method_type: Option<common_enums::enums::PaymentMethodType>, //required for making recurring payment using saved payment method through stripe
    pub original_payment_authorized_amount: Option<i64>,
    pub original_payment_authorized_currency: Option<common_enums::enums::Currency>,
    pub mandate_metadata: Option<common_utils::pii::SecretSerdeValue>,
}

#[derive(Debug, Clone, Serialize)]
pub struct PaymentMethodBalance {
    pub amount: MinorUnit,
    pub currency: common_enums::enums::Currency,
}

#[derive(Debug, Clone, Serialize, Deserialize)]
pub struct ConnectorResponseData {
    pub additional_payment_method_data: Option<AdditionalPaymentMethodConnectorResponse>,
    extended_authorization_response_data: Option<ExtendedAuthorizationResponseData>,
    is_overcapture_enabled: Option<primitive_wrappers::OvercaptureEnabledBool>,
    pub mandate_reference: Option<router_response_types::MandateReference>,
}

impl ConnectorResponseData {
    pub fn with_additional_payment_method_data(
        additional_payment_method_data: AdditionalPaymentMethodConnectorResponse,
    ) -> Self {
        Self {
            additional_payment_method_data: Some(additional_payment_method_data),
            extended_authorization_response_data: None,
            is_overcapture_enabled: None,
            mandate_reference: None,
        }
    }
    pub fn new(
        additional_payment_method_data: Option<AdditionalPaymentMethodConnectorResponse>,
        is_overcapture_enabled: Option<primitive_wrappers::OvercaptureEnabledBool>,
        extended_authorization_response_data: Option<ExtendedAuthorizationResponseData>,
        mandate_reference: Option<router_response_types::MandateReference>,
    ) -> Self {
        Self {
            additional_payment_method_data,
            extended_authorization_response_data,
            is_overcapture_enabled,
            mandate_reference,
        }
    }

    pub fn get_extended_authorization_response_data(
        &self,
    ) -> Option<&ExtendedAuthorizationResponseData> {
        self.extended_authorization_response_data.as_ref()
    }

    pub fn is_overcapture_enabled(&self) -> Option<primitive_wrappers::OvercaptureEnabledBool> {
        self.is_overcapture_enabled
    }
}

#[derive(Debug, Clone, Serialize, Deserialize)]
pub enum AdditionalPaymentMethodConnectorResponse {
    Card {
        /// Details regarding the authentication details of the connector, if this is a 3ds payment.
        authentication_data: Option<serde_json::Value>,
        /// Various payment checks that are done for a payment
        payment_checks: Option<serde_json::Value>,
        /// Card Network returned by the processor
        card_network: Option<String>,
        /// Domestic(Co-Branded) Card network returned by the processor
        domestic_network: Option<String>,
    },
    PayLater {
        klarna_sdk: Option<KlarnaSdkResponse>,
    },
    BankRedirect {
        interac: Option<InteracCustomerInfo>,
    },
}

#[derive(Debug, Clone, Serialize, Deserialize)]
pub struct ExtendedAuthorizationResponseData {
    pub extended_authentication_applied:
        Option<primitive_wrappers::ExtendedAuthorizationAppliedBool>,
    pub extended_authorization_last_applied_at: Option<time::PrimitiveDateTime>,
    pub capture_before: Option<time::PrimitiveDateTime>,
}

#[derive(Debug, Clone, Serialize, Deserialize)]
pub struct KlarnaSdkResponse {
    pub payment_type: Option<String>,
}

#[derive(Debug, Clone, Serialize, Deserialize)]
pub struct InteracCustomerInfo {
    pub customer_info: Option<common_utils::pii::SecretSerdeValue>,
}

#[derive(Clone, Debug, Serialize)]
pub struct ErrorResponse {
    pub code: String,
    pub message: String,
    pub reason: Option<String>,
    pub status_code: u16,
    pub attempt_status: Option<common_enums::enums::AttemptStatus>,
    pub connector_transaction_id: Option<String>,
    pub network_decline_code: Option<String>,
    pub network_advice_code: Option<String>,
    pub network_error_message: Option<String>,
    pub connector_metadata: Option<Secret<serde_json::Value>>,
}

impl Default for ErrorResponse {
    fn default() -> Self {
        Self {
            code: "HE_00".to_string(),
            message: "Something went wrong".to_string(),
            reason: None,
            status_code: http::StatusCode::INTERNAL_SERVER_ERROR.as_u16(),
            attempt_status: None,
            connector_transaction_id: None,
            network_decline_code: None,
            network_advice_code: None,
            network_error_message: None,
            connector_metadata: None,
        }
    }
}

impl ErrorResponse {
    pub fn get_not_implemented() -> Self {
        Self {
            code: "IR_00".to_string(),
            message: "This API is under development and will be made available soon.".to_string(),
            reason: None,
            status_code: http::StatusCode::INTERNAL_SERVER_ERROR.as_u16(),
            attempt_status: None,
            connector_transaction_id: None,
            network_decline_code: None,
            network_advice_code: None,
            network_error_message: None,
            connector_metadata: None,
        }
    }
}

/// Get updatable trakcer objects of payment intent and payment attempt
#[cfg(feature = "v2")]
pub trait TrackerPostUpdateObjects<Flow, FlowRequest, D> {
    fn get_payment_intent_update(
        &self,
        payment_data: &D,
        storage_scheme: common_enums::MerchantStorageScheme,
    ) -> PaymentIntentUpdate;

    fn get_payment_attempt_update(
        &self,
        payment_data: &D,
        storage_scheme: common_enums::MerchantStorageScheme,
    ) -> PaymentAttemptUpdate;

    /// Get the amount that can be captured for the payment
    fn get_amount_capturable(&self, payment_data: &D) -> Option<MinorUnit>;

    /// Get the amount that has been captured for the payment
    fn get_captured_amount(&self, payment_data: &D) -> Option<MinorUnit>;

    /// Get the intent status based on parameters like captured amount and amount capturable
    fn get_intent_status_for_db_update(
        &self,
        payment_data: &D,
    ) -> common_enums::enums::IntentStatus;

    /// Get the intent error response status based on parameters like captured amount and amount capturable
    fn get_intent_error_response_status_for_db_update(
        &self,
        payment_data: &D,
        error: ErrorResponse,
    ) -> common_enums::enums::IntentStatus;

    /// Get the attempt status based on parameters like captured amount and amount capturable
    fn get_attempt_status_for_db_update(
        &self,
        payment_data: &D,
    ) -> common_enums::enums::AttemptStatus;
}

#[cfg(feature = "v2")]
impl
    TrackerPostUpdateObjects<
        router_flow_types::Authorize,
        router_request_types::PaymentsAuthorizeData,
        payments::PaymentConfirmData<router_flow_types::Authorize>,
    >
    for RouterData<
        router_flow_types::Authorize,
        router_request_types::PaymentsAuthorizeData,
        router_response_types::PaymentsResponseData,
    >
{
    fn get_payment_intent_update(
        &self,
        payment_data: &payments::PaymentConfirmData<router_flow_types::Authorize>,
        storage_scheme: common_enums::MerchantStorageScheme,
    ) -> PaymentIntentUpdate {
        let amount_captured = self.get_captured_amount(payment_data);
        let intent_amount_captured = payment_data
            .payment_intent
            .amount_captured
            .map(|amount| amount + amount_captured.unwrap_or(MinorUnit::zero()))
            .or(amount_captured);
        let updated_feature_metadata =
            payment_data
                .payment_intent
                .feature_metadata
                .clone()
                .map(|mut feature_metadata| {
                    if let Some(ref mut payment_revenue_recovery_metadata) =
                        feature_metadata.payment_revenue_recovery_metadata
                    {
                        payment_revenue_recovery_metadata.payment_connector_transmission = match &self.response {
                            Ok(_) => common_enums::enums::PaymentConnectorTransmission::ConnectorCallSucceeded,
                            Err(error_response) =>  match &error_response.status_code {
                                        500..=511 => common_enums::enums::PaymentConnectorTransmission::ConnectorCallUnsuccessful,
                                        _ => common_enums::enums::PaymentConnectorTransmission::ConnectorCallSucceeded,
                                }
                        }
                    }
                    Box::new(feature_metadata)
                });

        match self.response {
            Ok(ref _response) => {
                let status = self.get_intent_status_for_db_update(payment_data);

                PaymentIntentUpdate::ConfirmIntentPostUpdate {
                    status,
                    amount_captured: intent_amount_captured,
                    updated_by: storage_scheme.to_string(),
                    feature_metadata: updated_feature_metadata,
                }
            }
            Err(ref error) => {
                let status = self
                    .get_intent_error_response_status_for_db_update(payment_data, error.clone());
                PaymentIntentUpdate::ConfirmIntentPostUpdate {
                    status,
                    amount_captured: intent_amount_captured,
                    updated_by: storage_scheme.to_string(),
                    feature_metadata: updated_feature_metadata,
                }
            }
        }
    }

    fn get_payment_attempt_update(
        &self,
        payment_data: &payments::PaymentConfirmData<router_flow_types::Authorize>,
        storage_scheme: common_enums::MerchantStorageScheme,
    ) -> PaymentAttemptUpdate {
        let amount_capturable = self.get_amount_capturable(payment_data);
        let amount_captured = self.get_captured_amount(payment_data);

        match self.response {
            Ok(ref response_router_data) => match response_router_data {
                router_response_types::PaymentsResponseData::TransactionResponse {
                    resource_id,
                    redirection_data,
                    connector_metadata,
                    connector_response_reference_id,
                    ..
                } => {
                    let attempt_status = self.get_attempt_status_for_db_update(payment_data);

                    let connector_payment_id = match resource_id {
                        router_request_types::ResponseId::NoResponseId => None,
                        router_request_types::ResponseId::ConnectorTransactionId(id)
                        | router_request_types::ResponseId::EncodedData(id) => Some(id.to_owned()),
                    };

                    PaymentAttemptUpdate::ConfirmIntentResponse(Box::new(
                        payments::payment_attempt::ConfirmIntentResponseUpdate {
                            status: attempt_status,
                            connector_payment_id,
                            updated_by: storage_scheme.to_string(),
                            redirection_data: *redirection_data.clone(),
                            amount_capturable,
                            connector_metadata: connector_metadata.clone().map(Secret::new),
                            connector_token_details: response_router_data
                                .get_updated_connector_token_details(
                                    payment_data
                                        .payment_attempt
                                        .connector_token_details
                                        .as_ref()
                                        .and_then(|token_details| {
                                            token_details.get_connector_token_request_reference_id()
                                        }),
                                ),
                            connector_response_reference_id: connector_response_reference_id
                                .clone(),
                            amount_captured,
                        },
                    ))
                }
                router_response_types::PaymentsResponseData::MultipleCaptureResponse { .. } => {
                    todo!()
                }
                router_response_types::PaymentsResponseData::SessionResponse { .. } => todo!(),
                router_response_types::PaymentsResponseData::SessionTokenResponse { .. } => todo!(),
                router_response_types::PaymentsResponseData::TransactionUnresolvedResponse {
                    ..
                } => todo!(),
                router_response_types::PaymentsResponseData::TokenizationResponse { .. } => todo!(),
                router_response_types::PaymentsResponseData::ConnectorCustomerResponse {
                    ..
                } => todo!(),
                router_response_types::PaymentsResponseData::ThreeDSEnrollmentResponse {
                    ..
                } => todo!(),
                router_response_types::PaymentsResponseData::PreProcessingResponse { .. } => {
                    todo!()
                }
                router_response_types::PaymentsResponseData::IncrementalAuthorizationResponse {
                    ..
                } => todo!(),
                router_response_types::PaymentsResponseData::PostProcessingResponse { .. } => {
                    todo!()
                }
                router_response_types::PaymentsResponseData::PaymentResourceUpdateResponse {
                    ..
                } => {
                    todo!()
                }
                router_response_types::PaymentsResponseData::PaymentsCreateOrderResponse {
                    ..
                } => todo!(),
            },
            Err(ref error_response) => {
                let ErrorResponse {
                    code,
                    message,
                    reason,
                    status_code: _,
                    attempt_status: _,
                    connector_transaction_id,
                    network_decline_code,
                    network_advice_code,
                    network_error_message,
                    connector_metadata,
                } = error_response.clone();

                let attempt_status = match error_response.attempt_status {
                    // Use the status sent by connector in error_response if it's present
                    Some(status) => status,
                    None => match error_response.status_code {
                        500..=511 => common_enums::enums::AttemptStatus::Pending,
                        _ => common_enums::enums::AttemptStatus::Failure,
                    },
                };
                let error_details = ErrorDetails {
                    code,
                    message,
                    reason,
                    unified_code: None,
                    unified_message: None,
                    network_advice_code,
                    network_decline_code,
                    network_error_message,
                };

                PaymentAttemptUpdate::ErrorUpdate {
                    status: attempt_status,
                    error: error_details,
                    amount_capturable,
                    connector_payment_id: connector_transaction_id,
                    updated_by: storage_scheme.to_string(),
                }
            }
        }
    }

    fn get_attempt_status_for_db_update(
        &self,
        payment_data: &payments::PaymentConfirmData<router_flow_types::Authorize>,
    ) -> common_enums::AttemptStatus {
        match self.status {
            common_enums::AttemptStatus::Charged => {
                let amount_captured = self
                    .get_captured_amount(payment_data)
                    .unwrap_or(MinorUnit::zero());
                let total_amount = payment_data.payment_attempt.amount_details.get_net_amount();

                if amount_captured == total_amount {
                    common_enums::AttemptStatus::Charged
                } else {
                    common_enums::AttemptStatus::PartialCharged
                }
            }
            _ => self.status,
        }
    }

    fn get_intent_status_for_db_update(
        &self,
        payment_data: &payments::PaymentConfirmData<router_flow_types::Authorize>,
    ) -> common_enums::IntentStatus {
        let base_status =
            common_enums::IntentStatus::from(self.get_attempt_status_for_db_update(payment_data));

        let amount_captured = self.get_captured_amount(payment_data);
        let intent_amount_captured = payment_data
            .payment_intent
            .amount_captured
            .map(|amount| amount + amount_captured.unwrap_or(MinorUnit::zero()))
            .or(amount_captured);

        let has_captured_amount = intent_amount_captured
            .map(|amt| amt > MinorUnit::zero())
            .unwrap_or(false);

        // If it's a partial authorization flow, we need to adjust the intent status accordingly
        if *payment_data.payment_intent.enable_partial_authorization && has_captured_amount {
            match self.status {
                common_enums::enums::AttemptStatus::Pending => {
                    common_enums::IntentStatus::PartiallyCapturedAndProcessing
                }
                status if status.is_payment_terminal_failure() => {
                    common_enums::IntentStatus::PartiallyCaptured
                }
                _ => base_status,
            }
        } else {
            base_status
        }
    }

    fn get_intent_error_response_status_for_db_update(
        &self,
        payment_data: &payments::PaymentConfirmData<router_flow_types::Authorize>,
        error: ErrorResponse,
    ) -> common_enums::enums::IntentStatus {
        // Step 1: Determine attempt_status using existing logic
        let attempt_status = match error.attempt_status {
            // Use the status sent by connector in error_response if it's present
            Some(status) => status,
            None => match error.status_code {
                500..=511 => common_enums::enums::AttemptStatus::Pending,
                _ => common_enums::enums::AttemptStatus::Failure,
            },
        };
        // Step 2: Check if amount was captured
        let amount_captured = self.get_captured_amount(payment_data);
        let intent_amount_captured = payment_data
            .payment_intent
            .amount_captured
            .map(|amount| amount + amount_captured.unwrap_or(MinorUnit::zero()))
            .or(amount_captured);

        let has_captured_amount = intent_amount_captured
            .map(|amt| amt > MinorUnit::zero())
            .unwrap_or(false);

        // Step 3: Map to intent status based on both attempt_status and amount_captured

        if *payment_data.payment_intent.enable_partial_authorization && has_captured_amount {
            match self.status {
                common_enums::enums::AttemptStatus::Pending => {
                    common_enums::IntentStatus::PartiallyCapturedAndProcessing
                }
                status if status.is_payment_terminal_failure() => {
                    common_enums::IntentStatus::PartiallyCaptured
                }
                _ => common_enums::IntentStatus::from(attempt_status),
            }
        } else {
            common_enums::IntentStatus::from(attempt_status)
        }
    }

    fn get_amount_capturable(
        &self,
        payment_data: &payments::PaymentConfirmData<router_flow_types::Authorize>,
    ) -> Option<MinorUnit> {
        // Based on the status of the response, we can determine the amount capturable
        let intent_status = common_enums::IntentStatus::from(self.status);
        let amount_capturable_from_intent_status = match intent_status {
            // If the status is already succeeded / failed we cannot capture any more amount
            // So set the amount capturable to zero
            common_enums::IntentStatus::Succeeded
            | common_enums::IntentStatus::Failed
            | common_enums::IntentStatus::Cancelled
            | common_enums::IntentStatus::CancelledPostCapture
            | common_enums::IntentStatus::Conflicted
            | common_enums::IntentStatus::Expired => Some(MinorUnit::zero()),
            // For these statuses, update the capturable amount when it reaches terminal / capturable state
            common_enums::IntentStatus::RequiresCustomerAction
            | common_enums::IntentStatus::RequiresMerchantAction
            | common_enums::IntentStatus::Processing
            | common_enums::IntentStatus::PartiallyCapturedAndProcessing => None,
            // Invalid states for this flow
            common_enums::IntentStatus::RequiresPaymentMethod
            | common_enums::IntentStatus::RequiresConfirmation
            | common_enums::IntentStatus::PartiallyAuthorizedAndRequiresCapture => None,
            // If status is requires capture, get the total amount that can be captured
            // This is in cases where the capture method will be `manual` or `manual_multiple`
            // We do not need to handle the case where amount_to_capture is provided here as it cannot be passed in authroize flow
            common_enums::IntentStatus::RequiresCapture => {
                let total_amount = payment_data.payment_attempt.amount_details.get_net_amount();
                Some(total_amount)
            }
            // Invalid statues for this flow, after doing authorization this state is invalid
            common_enums::IntentStatus::PartiallyCaptured
            | common_enums::IntentStatus::PartiallyCapturedAndCapturable
            | common_enums::IntentStatus::PartiallyCapturedAndProcessing => None,
        };
        self.minor_amount_capturable
            .or(amount_capturable_from_intent_status)
            .or(Some(payment_data.payment_attempt.get_total_amount()))
    }

    fn get_captured_amount(
        &self,
        payment_data: &payments::PaymentConfirmData<router_flow_types::Authorize>,
    ) -> Option<MinorUnit> {
        // Based on the status of the response, we can determine the amount that was captured
        let intent_status = common_enums::IntentStatus::from(self.status);
        match intent_status {
            // If the status is succeeded then we have captured the whole amount
            // we need not check for `amount_to_capture` here because passing `amount_to_capture` when authorizing is not supported
            common_enums::IntentStatus::Succeeded | common_enums::IntentStatus::Conflicted => {
                let total_amount = payment_data.payment_attempt.amount_details.get_net_amount();
                Some(total_amount)
            }
            // No amount is captured
            common_enums::IntentStatus::Cancelled
            | common_enums::IntentStatus::CancelledPostCapture
            | common_enums::IntentStatus::Failed
            | common_enums::IntentStatus::Expired => Some(MinorUnit::zero()),
            // For these statuses, update the amount captured when it reaches terminal state
            common_enums::IntentStatus::RequiresCustomerAction
            | common_enums::IntentStatus::RequiresMerchantAction
            | common_enums::IntentStatus::Processing
<<<<<<< HEAD
            | common_enums::IntentStatus::PartiallyCapturedAndProcessing => Some(MinorUnit::zero()),
=======
            | common_enums::IntentStatus::PartiallyCapturedAndProcessing => None,
>>>>>>> 23da065c
            // Invalid states for this flow
            common_enums::IntentStatus::RequiresPaymentMethod
            | common_enums::IntentStatus::RequiresConfirmation => None,
            // No amount has been captured yet
            common_enums::IntentStatus::RequiresCapture
            | common_enums::IntentStatus::PartiallyAuthorizedAndRequiresCapture => {
                Some(MinorUnit::zero())
            }
            // Invalid statues for this flow
            common_enums::IntentStatus::PartiallyCaptured
            | common_enums::IntentStatus::PartiallyCapturedAndCapturable => {
                self.minor_amount_captured
            }
        }
    }
}
#[cfg(feature = "v2")]
impl
    TrackerPostUpdateObjects<
        router_flow_types::Capture,
        router_request_types::PaymentsCaptureData,
        payments::PaymentCaptureData<router_flow_types::Capture>,
    >
    for RouterData<
        router_flow_types::Capture,
        router_request_types::PaymentsCaptureData,
        router_response_types::PaymentsResponseData,
    >
{
    fn get_payment_intent_update(
        &self,
        payment_data: &payments::PaymentCaptureData<router_flow_types::Capture>,
        storage_scheme: common_enums::MerchantStorageScheme,
    ) -> PaymentIntentUpdate {
        let amount_captured = self.get_captured_amount(payment_data);
        match self.response {
            Ok(ref _response) => PaymentIntentUpdate::CaptureUpdate {
                status: self.get_intent_status_for_db_update(payment_data),
                amount_captured,
                updated_by: storage_scheme.to_string(),
            },
            Err(ref error) => PaymentIntentUpdate::CaptureUpdate {
                status: self
                    .get_intent_error_response_status_for_db_update(payment_data, error.clone()),
                amount_captured,
                updated_by: storage_scheme.to_string(),
            },
        }
    }

    fn get_intent_status_for_db_update(
        &self,
        payment_data: &payments::PaymentCaptureData<router_flow_types::Capture>,
    ) -> common_enums::enums::IntentStatus {
        common_enums::IntentStatus::from(self.get_attempt_status_for_db_update(payment_data))
    }

    fn get_intent_error_response_status_for_db_update(
        &self,
        payment_data: &payments::PaymentCaptureData<router_flow_types::Capture>,
        error: ErrorResponse,
    ) -> common_enums::enums::IntentStatus {
        error
            .attempt_status
            .map(common_enums::IntentStatus::from)
            .unwrap_or(common_enums::IntentStatus::Failed)
    }

    fn get_payment_attempt_update(
        &self,
        payment_data: &payments::PaymentCaptureData<router_flow_types::Capture>,
        storage_scheme: common_enums::MerchantStorageScheme,
    ) -> PaymentAttemptUpdate {
        let amount_capturable = self.get_amount_capturable(payment_data);

        match self.response {
            Ok(ref response_router_data) => match response_router_data {
                router_response_types::PaymentsResponseData::TransactionResponse { .. } => {
                    let attempt_status = self.status;

                    PaymentAttemptUpdate::CaptureUpdate {
                        status: attempt_status,
                        amount_capturable,
                        updated_by: storage_scheme.to_string(),
                    }
                }
                router_response_types::PaymentsResponseData::MultipleCaptureResponse { .. } => {
                    todo!()
                }
                router_response_types::PaymentsResponseData::SessionResponse { .. } => todo!(),
                router_response_types::PaymentsResponseData::SessionTokenResponse { .. } => todo!(),
                router_response_types::PaymentsResponseData::TransactionUnresolvedResponse {
                    ..
                } => todo!(),
                router_response_types::PaymentsResponseData::TokenizationResponse { .. } => todo!(),
                router_response_types::PaymentsResponseData::ConnectorCustomerResponse {
                    ..
                } => todo!(),
                router_response_types::PaymentsResponseData::ThreeDSEnrollmentResponse {
                    ..
                } => todo!(),
                router_response_types::PaymentsResponseData::PreProcessingResponse { .. } => {
                    todo!()
                }
                router_response_types::PaymentsResponseData::IncrementalAuthorizationResponse {
                    ..
                } => todo!(),
                router_response_types::PaymentsResponseData::PostProcessingResponse { .. } => {
                    todo!()
                }
                router_response_types::PaymentsResponseData::PaymentResourceUpdateResponse {
                    ..
                } => {
                    todo!()
                }
                router_response_types::PaymentsResponseData::PaymentsCreateOrderResponse {
                    ..
                } => todo!(),
            },
            Err(ref error_response) => {
                let ErrorResponse {
                    code,
                    message,
                    reason,
                    status_code: _,
                    attempt_status,
                    connector_transaction_id,
                    network_advice_code,
                    network_decline_code,
                    network_error_message,
                    connector_metadata: _,
                } = error_response.clone();
                let attempt_status = attempt_status.unwrap_or(self.status);

                let error_details = ErrorDetails {
                    code,
                    message,
                    reason,
                    unified_code: None,
                    unified_message: None,
                    network_advice_code,
                    network_decline_code,
                    network_error_message,
                };

                PaymentAttemptUpdate::ErrorUpdate {
                    status: attempt_status,
                    error: error_details,
                    amount_capturable,
                    connector_payment_id: connector_transaction_id,
                    updated_by: storage_scheme.to_string(),
                }
            }
        }
    }

    fn get_attempt_status_for_db_update(
        &self,
        payment_data: &payments::PaymentCaptureData<router_flow_types::Capture>,
    ) -> common_enums::AttemptStatus {
        match self.status {
            common_enums::AttemptStatus::Charged => {
                let amount_captured = self
                    .get_captured_amount(payment_data)
                    .unwrap_or(MinorUnit::zero());
                let total_amount = payment_data.payment_attempt.amount_details.get_net_amount();

                if amount_captured == total_amount {
                    common_enums::AttemptStatus::Charged
                } else {
                    common_enums::AttemptStatus::PartialCharged
                }
            }
            _ => self.status,
        }
    }

    fn get_amount_capturable(
        &self,
        payment_data: &payments::PaymentCaptureData<router_flow_types::Capture>,
    ) -> Option<MinorUnit> {
        // Based on the status of the response, we can determine the amount capturable
        let intent_status = common_enums::IntentStatus::from(self.status);
        match intent_status {
            // If the status is already succeeded / failed we cannot capture any more amount
            common_enums::IntentStatus::Succeeded
            | common_enums::IntentStatus::Failed
            | common_enums::IntentStatus::Cancelled
            | common_enums::IntentStatus::CancelledPostCapture
            | common_enums::IntentStatus::Conflicted
            | common_enums::IntentStatus::Expired => Some(MinorUnit::zero()),
            // For these statuses, update the capturable amount when it reaches terminal / capturable state
            common_enums::IntentStatus::RequiresCustomerAction
            | common_enums::IntentStatus::RequiresMerchantAction
            | common_enums::IntentStatus::Processing
            | common_enums::IntentStatus::PartiallyCapturedAndProcessing => None,
            // Invalid states for this flow
            common_enums::IntentStatus::RequiresPaymentMethod
            | common_enums::IntentStatus::RequiresConfirmation => None,
            common_enums::IntentStatus::RequiresCapture
            | common_enums::IntentStatus::PartiallyAuthorizedAndRequiresCapture => {
                let total_amount = payment_data.payment_attempt.amount_details.get_net_amount();
                Some(total_amount)
            }
            // Invalid statues for this flow
            common_enums::IntentStatus::PartiallyCaptured
            | common_enums::IntentStatus::PartiallyCapturedAndCapturable
            | common_enums::IntentStatus::PartiallyCapturedAndProcessing => None,
        }
    }

    fn get_captured_amount(
        &self,
        payment_data: &payments::PaymentCaptureData<router_flow_types::Capture>,
    ) -> Option<MinorUnit> {
        // Based on the status of the response, we can determine the amount capturable
        let intent_status = common_enums::IntentStatus::from(self.status);
        match intent_status {
            // If the status is succeeded then we have captured the whole amount
            common_enums::IntentStatus::Succeeded | common_enums::IntentStatus::Conflicted => {
                let amount_to_capture = payment_data
                    .payment_attempt
                    .amount_details
                    .get_amount_to_capture();

                let amount_captured = amount_to_capture
                    .unwrap_or(payment_data.payment_attempt.amount_details.get_net_amount());

                Some(amount_captured)
            }
            // No amount is captured
            common_enums::IntentStatus::Cancelled
            | common_enums::IntentStatus::CancelledPostCapture
            | common_enums::IntentStatus::Failed
            | common_enums::IntentStatus::Expired => Some(MinorUnit::zero()),
            common_enums::IntentStatus::RequiresCapture
            | common_enums::IntentStatus::PartiallyAuthorizedAndRequiresCapture => {
                let total_amount = payment_data.payment_attempt.amount_details.get_net_amount();
                Some(total_amount)
            }
            // For these statuses, update the amount captured when it reaches terminal state
            common_enums::IntentStatus::RequiresCustomerAction
            | common_enums::IntentStatus::RequiresMerchantAction
            | common_enums::IntentStatus::Processing
            | common_enums::IntentStatus::PartiallyCapturedAndProcessing => None,
            // Invalid states for this flow
            common_enums::IntentStatus::RequiresPaymentMethod
            | common_enums::IntentStatus::RequiresConfirmation => None,
            // Invalid statues for this flow
            common_enums::IntentStatus::PartiallyCaptured
            | common_enums::IntentStatus::PartiallyCapturedAndCapturable
            | common_enums::IntentStatus::PartiallyCapturedAndProcessing => {
                todo!()
            }
        }
    }
}

#[cfg(feature = "v2")]
impl
    TrackerPostUpdateObjects<
        router_flow_types::PSync,
        router_request_types::PaymentsSyncData,
        payments::PaymentStatusData<router_flow_types::PSync>,
    >
    for RouterData<
        router_flow_types::PSync,
        router_request_types::PaymentsSyncData,
        router_response_types::PaymentsResponseData,
    >
{
    fn get_payment_intent_update(
        &self,
        payment_data: &payments::PaymentStatusData<router_flow_types::PSync>,
        storage_scheme: common_enums::MerchantStorageScheme,
    ) -> PaymentIntentUpdate {
        let amount_captured = self.get_captured_amount(payment_data);
        let updated_amount_captured_in_db = payment_data
            .payment_intent
            .amount_captured
            .map(|amount| amount + amount_captured.unwrap_or(MinorUnit::zero()))
            .or(amount_captured);

        match self.response {
            Ok(ref _response) => {
                let status = self.get_intent_status_for_db_update(payment_data);
                PaymentIntentUpdate::SyncUpdate {
                    status,
                    amount_captured: updated_amount_captured_in_db,
                    updated_by: storage_scheme.to_string(),
                }
            }
            Err(ref error) => {
                let status = self
                    .get_intent_error_response_status_for_db_update(payment_data, error.clone());
                PaymentIntentUpdate::SyncUpdate {
                    status,
                    amount_captured: updated_amount_captured_in_db,
                    updated_by: storage_scheme.to_string(),
                }
            }
        }
    }
    fn get_intent_status_for_db_update(
        &self,
        payment_data: &payments::PaymentStatusData<router_flow_types::PSync>,
    ) -> common_enums::IntentStatus {
        // Calculate base status from attempt
        let base_status =
            common_enums::IntentStatus::from(self.get_attempt_status_for_db_update(payment_data));

        let amount_captured = self.get_captured_amount(payment_data);
        let intent_amount_captured = payment_data
            .payment_intent
            .amount_captured
            .map(|amount| amount + amount_captured.unwrap_or(MinorUnit::zero()))
            .or(amount_captured);

        let has_captured_amount = intent_amount_captured
            .map(|amt| amt > MinorUnit::zero())
            .unwrap_or(false);

        // If it's a partial authorization flow, we need to adjust the intent status accordingly
        if *payment_data.payment_intent.enable_partial_authorization && has_captured_amount {
            match self.status {
                common_enums::enums::AttemptStatus::Pending => {
                    common_enums::IntentStatus::PartiallyCapturedAndProcessing
                }
                status if status.is_payment_terminal_failure() => {
                    common_enums::IntentStatus::PartiallyCaptured
                }
                _ => base_status,
            }
        } else {
            base_status
        }
    }

    fn get_intent_error_response_status_for_db_update(
        &self,
        payment_data: &payments::PaymentStatusData<router_flow_types::PSync>,
        error: ErrorResponse,
    ) -> common_enums::enums::IntentStatus {
        // Step 1: Determine attempt_status using existing logic
        let attempt_status = match error.attempt_status {
            // Use the status sent by connector in error_response if it's present
            Some(status) => status,
            None => match error.status_code {
                200..=299 => common_enums::enums::AttemptStatus::Failure,
                _ => self.status,
            },
        };

        // Step 2: Check if amount was captured
        let amount_captured = self.get_captured_amount(payment_data);
        let intent_amount_captured = payment_data
            .payment_intent
            .amount_captured
            .map(|amount| amount + amount_captured.unwrap_or(MinorUnit::zero()))
            .or(amount_captured);
        let has_captured_amount = intent_amount_captured
            .map(|amt| amt > MinorUnit::zero())
            .unwrap_or(false);
        // Step 3: Map to intent status based on both attempt_status and amount_captured
        if *payment_data.payment_intent.enable_partial_authorization && has_captured_amount {
            match self.status {
                common_enums::enums::AttemptStatus::Pending => {
                    common_enums::IntentStatus::PartiallyCapturedAndProcessing
                }
                status if status.is_payment_terminal_failure() => {
                    common_enums::IntentStatus::PartiallyCaptured
                }
                _ => common_enums::IntentStatus::from(attempt_status),
            }
        } else {
            common_enums::IntentStatus::from(attempt_status)
        }
    }

    fn get_payment_attempt_update(
        &self,
        payment_data: &payments::PaymentStatusData<router_flow_types::PSync>,
        storage_scheme: common_enums::MerchantStorageScheme,
    ) -> PaymentAttemptUpdate {
        let amount_capturable = self.get_amount_capturable(payment_data);
        let amount_captured = self.get_captured_amount(payment_data);

        match self.response {
            Ok(ref response_router_data) => match response_router_data {
                router_response_types::PaymentsResponseData::TransactionResponse { .. } => {
                    let attempt_status = self.get_attempt_status_for_db_update(payment_data);

                    PaymentAttemptUpdate::SyncUpdate {
                        status: attempt_status,
                        amount_capturable,
                        updated_by: storage_scheme.to_string(),
                        amount_captured,
                    }
                }
                router_response_types::PaymentsResponseData::MultipleCaptureResponse { .. } => {
                    todo!()
                }
                router_response_types::PaymentsResponseData::SessionResponse { .. } => todo!(),
                router_response_types::PaymentsResponseData::SessionTokenResponse { .. } => todo!(),
                router_response_types::PaymentsResponseData::TransactionUnresolvedResponse {
                    ..
                } => todo!(),
                router_response_types::PaymentsResponseData::TokenizationResponse { .. } => todo!(),
                router_response_types::PaymentsResponseData::ConnectorCustomerResponse {
                    ..
                } => todo!(),
                router_response_types::PaymentsResponseData::ThreeDSEnrollmentResponse {
                    ..
                } => todo!(),
                router_response_types::PaymentsResponseData::PreProcessingResponse { .. } => {
                    todo!()
                }
                router_response_types::PaymentsResponseData::IncrementalAuthorizationResponse {
                    ..
                } => todo!(),
                router_response_types::PaymentsResponseData::PostProcessingResponse { .. } => {
                    todo!()
                }
                router_response_types::PaymentsResponseData::PaymentResourceUpdateResponse {
                    ..
                } => {
                    todo!()
                }
                router_response_types::PaymentsResponseData::PaymentsCreateOrderResponse {
                    ..
                } => todo!(),
            },
            Err(ref error_response) => {
                let ErrorResponse {
                    code,
                    message,
                    reason,
                    status_code: _,
                    attempt_status: _,
                    connector_transaction_id,
                    network_advice_code,
                    network_decline_code,
                    network_error_message,
                    connector_metadata: _,
                } = error_response.clone();

                let attempt_status = match error_response.attempt_status {
                    // Use the status sent by connector in error_response if it's present
                    Some(status) => status,
                    None => match error_response.status_code {
                        200..=299 => common_enums::enums::AttemptStatus::Failure,
                        _ => self.status,
                    },
                };

                let error_details = ErrorDetails {
                    code,
                    message,
                    reason,
                    unified_code: None,
                    unified_message: None,
                    network_advice_code,
                    network_decline_code,
                    network_error_message,
                };

                PaymentAttemptUpdate::ErrorUpdate {
                    status: attempt_status,
                    error: error_details,
                    amount_capturable,
                    connector_payment_id: connector_transaction_id,
                    updated_by: storage_scheme.to_string(),
                }
            }
        }
    }

    fn get_attempt_status_for_db_update(
        &self,
        payment_data: &payments::PaymentStatusData<router_flow_types::PSync>,
    ) -> common_enums::AttemptStatus {
        match self.status {
            common_enums::AttemptStatus::Charged => {
                let amount_captured = self
                    .get_captured_amount(payment_data)
                    .unwrap_or(MinorUnit::zero());

                let total_amount = payment_data.payment_attempt.amount_details.get_net_amount();

                if amount_captured == total_amount {
                    common_enums::AttemptStatus::Charged
                } else {
                    common_enums::AttemptStatus::PartialCharged
                }
            }
            _ => self.status,
        }
    }

    fn get_amount_capturable(
        &self,
        payment_data: &payments::PaymentStatusData<router_flow_types::PSync>,
    ) -> Option<MinorUnit> {
        let payment_attempt = &payment_data.payment_attempt;

        // Based on the status of the response, we can determine the amount capturable
        let intent_status = common_enums::IntentStatus::from(self.status);
        match intent_status {
            // If the status is already succeeded / failed we cannot capture any more amount
            common_enums::IntentStatus::Succeeded
            | common_enums::IntentStatus::Failed
            | common_enums::IntentStatus::Cancelled
            | common_enums::IntentStatus::CancelledPostCapture
            | common_enums::IntentStatus::Conflicted
            | common_enums::IntentStatus::Expired => Some(MinorUnit::zero()),
            // For these statuses, update the capturable amount when it reaches terminal / capturable state
            common_enums::IntentStatus::RequiresCustomerAction
            | common_enums::IntentStatus::RequiresMerchantAction
            | common_enums::IntentStatus::Processing
            | common_enums::IntentStatus::PartiallyCapturedAndProcessing => None,
            // Invalid states for this flow
            common_enums::IntentStatus::RequiresPaymentMethod
            | common_enums::IntentStatus::RequiresConfirmation => None,
            common_enums::IntentStatus::RequiresCapture
            | common_enums::IntentStatus::PartiallyAuthorizedAndRequiresCapture
            | common_enums::IntentStatus::PartiallyCaptured => self.minor_amount_capturable,
            // Invalid statues for this flow
            common_enums::IntentStatus::PartiallyCapturedAndCapturable
            | common_enums::IntentStatus::PartiallyCapturedAndProcessing => None,
        }
    }

    fn get_captured_amount(
        &self,
        payment_data: &payments::PaymentStatusData<router_flow_types::PSync>,
    ) -> Option<MinorUnit> {
        let payment_attempt = &payment_data.payment_attempt;

        // Based on the status of the response, we can determine the amount capturable
        let intent_status = common_enums::IntentStatus::from(self.status);
        let amount_captured_from_intent_status = match intent_status {
            // If the status is succeeded then we have captured the whole amount or amount_to_capture
            common_enums::IntentStatus::Succeeded | common_enums::IntentStatus::Conflicted => {
                let amount_to_capture = payment_attempt.amount_details.get_amount_to_capture();

                let amount_captured =
                    amount_to_capture.unwrap_or(payment_attempt.amount_details.get_net_amount());

                Some(amount_captured)
            }
            // No amount is captured
            common_enums::IntentStatus::Cancelled
            | common_enums::IntentStatus::CancelledPostCapture
            | common_enums::IntentStatus::Failed
            | common_enums::IntentStatus::Expired => Some(MinorUnit::zero()),
            // For these statuses, update the amount captured when it reaches terminal state
            common_enums::IntentStatus::RequiresCustomerAction
            | common_enums::IntentStatus::RequiresMerchantAction
            | common_enums::IntentStatus::Processing
<<<<<<< HEAD
            | common_enums::IntentStatus::PartiallyCapturedAndProcessing => Some(MinorUnit::zero()),
=======
            | common_enums::IntentStatus::PartiallyCapturedAndProcessing => None,
>>>>>>> 23da065c
            // Invalid states for this flow
            common_enums::IntentStatus::RequiresPaymentMethod
            | common_enums::IntentStatus::RequiresConfirmation => None,
            common_enums::IntentStatus::RequiresCapture
            | common_enums::IntentStatus::PartiallyAuthorizedAndRequiresCapture => {
                Some(MinorUnit::zero())
            }
            // Invalid statues for this flow
            common_enums::IntentStatus::PartiallyCaptured
            | common_enums::IntentStatus::PartiallyCapturedAndCapturable => None,
        };
        self.minor_amount_captured
            .or(amount_captured_from_intent_status)
    }
}

#[cfg(feature = "v2")]
impl
    TrackerPostUpdateObjects<
        router_flow_types::ExternalVaultProxy,
        router_request_types::ExternalVaultProxyPaymentsData,
        payments::PaymentConfirmData<router_flow_types::ExternalVaultProxy>,
    >
    for RouterData<
        router_flow_types::ExternalVaultProxy,
        router_request_types::ExternalVaultProxyPaymentsData,
        router_response_types::PaymentsResponseData,
    >
{
    fn get_payment_intent_update(
        &self,
        payment_data: &payments::PaymentConfirmData<router_flow_types::ExternalVaultProxy>,
        storage_scheme: common_enums::MerchantStorageScheme,
    ) -> PaymentIntentUpdate {
        let amount_captured = self.get_captured_amount(payment_data);
        match self.response {
            Ok(ref _response) => PaymentIntentUpdate::ConfirmIntentPostUpdate {
                status: self.get_intent_status_for_db_update(payment_data),
                amount_captured,
                updated_by: storage_scheme.to_string(),
                feature_metadata: None,
            },
            Err(ref error) => PaymentIntentUpdate::ConfirmIntentPostUpdate {
                status: self
                    .get_intent_error_response_status_for_db_update(payment_data, error.clone()),
                amount_captured,
                updated_by: storage_scheme.to_string(),
                feature_metadata: None,
            },
        }
    }
    fn get_intent_status_for_db_update(
        &self,
        payment_data: &payments::PaymentConfirmData<router_flow_types::ExternalVaultProxy>,
    ) -> common_enums::enums::IntentStatus {
        common_enums::IntentStatus::from(self.get_attempt_status_for_db_update(payment_data))
    }

    fn get_intent_error_response_status_for_db_update(
        &self,
        payment_data: &payments::PaymentConfirmData<router_flow_types::ExternalVaultProxy>,
        error: ErrorResponse,
    ) -> common_enums::enums::IntentStatus {
        let attempt_status = match error.attempt_status {
            // Use the status sent by connector in error_response if it's present
            Some(status) => status,
            None => match error.status_code {
                500..=511 => common_enums::enums::AttemptStatus::Pending,
                _ => common_enums::enums::AttemptStatus::Failure,
            },
        };
        common_enums::IntentStatus::from(attempt_status)
    }

    fn get_payment_attempt_update(
        &self,
        payment_data: &payments::PaymentConfirmData<router_flow_types::ExternalVaultProxy>,
        storage_scheme: common_enums::MerchantStorageScheme,
    ) -> PaymentAttemptUpdate {
        let amount_capturable = self.get_amount_capturable(payment_data);
        let amount_captured = self.get_captured_amount(payment_data);

        match self.response {
            Ok(ref response_router_data) => match response_router_data {
                router_response_types::PaymentsResponseData::TransactionResponse {
                    resource_id,
                    redirection_data,
                    connector_metadata,
                    connector_response_reference_id,
                    ..
                } => {
                    let attempt_status = self.get_attempt_status_for_db_update(payment_data);

                    let connector_payment_id = match resource_id {
                        router_request_types::ResponseId::NoResponseId => None,
                        router_request_types::ResponseId::ConnectorTransactionId(id)
                        | router_request_types::ResponseId::EncodedData(id) => Some(id.to_owned()),
                    };

                    PaymentAttemptUpdate::ConfirmIntentResponse(Box::new(
                        payments::payment_attempt::ConfirmIntentResponseUpdate {
                            status: attempt_status,
                            connector_payment_id,
                            updated_by: storage_scheme.to_string(),
                            redirection_data: *redirection_data.clone(),
                            amount_capturable,
                            connector_metadata: connector_metadata.clone().map(Secret::new),
                            connector_token_details: response_router_data
                                .get_updated_connector_token_details(
                                    payment_data
                                        .payment_attempt
                                        .connector_token_details
                                        .as_ref()
                                        .and_then(|token_details| {
                                            token_details.get_connector_token_request_reference_id()
                                        }),
                                ),
                            connector_response_reference_id: connector_response_reference_id
                                .clone(),
                            amount_captured,
                        },
                    ))
                }
                router_response_types::PaymentsResponseData::MultipleCaptureResponse { .. } => {
                    todo!()
                }
                router_response_types::PaymentsResponseData::SessionResponse { .. } => todo!(),
                router_response_types::PaymentsResponseData::SessionTokenResponse { .. } => todo!(),
                router_response_types::PaymentsResponseData::TransactionUnresolvedResponse {
                    ..
                } => todo!(),
                router_response_types::PaymentsResponseData::TokenizationResponse { .. } => todo!(),
                router_response_types::PaymentsResponseData::ConnectorCustomerResponse {
                    ..
                } => todo!(),
                router_response_types::PaymentsResponseData::ThreeDSEnrollmentResponse {
                    ..
                } => todo!(),
                router_response_types::PaymentsResponseData::PreProcessingResponse { .. } => {
                    todo!()
                }
                router_response_types::PaymentsResponseData::IncrementalAuthorizationResponse {
                    ..
                } => todo!(),
                router_response_types::PaymentsResponseData::PostProcessingResponse { .. } => {
                    todo!()
                }
                router_response_types::PaymentsResponseData::PaymentResourceUpdateResponse {
                    ..
                } => {
                    todo!()
                }
                router_response_types::PaymentsResponseData::PaymentsCreateOrderResponse {
                    ..
                } => todo!(),
            },
            Err(ref error_response) => {
                let ErrorResponse {
                    code,
                    message,
                    reason,
                    status_code: _,
                    attempt_status: _,
                    connector_transaction_id,
                    network_decline_code,
                    network_advice_code,
                    network_error_message,
                    connector_metadata,
                } = error_response.clone();

                let attempt_status = match error_response.attempt_status {
                    // Use the status sent by connector in error_response if it's present
                    Some(status) => status,
                    None => match error_response.status_code {
                        500..=511 => common_enums::enums::AttemptStatus::Pending,
                        _ => common_enums::enums::AttemptStatus::Failure,
                    },
                };
                let error_details = ErrorDetails {
                    code,
                    message,
                    reason,
                    unified_code: None,
                    unified_message: None,
                    network_advice_code,
                    network_decline_code,
                    network_error_message,
                };

                PaymentAttemptUpdate::ErrorUpdate {
                    status: attempt_status,
                    error: error_details,
                    amount_capturable,
                    connector_payment_id: connector_transaction_id,
                    updated_by: storage_scheme.to_string(),
                }
            }
        }
    }

    fn get_attempt_status_for_db_update(
        &self,
        _payment_data: &payments::PaymentConfirmData<router_flow_types::ExternalVaultProxy>,
    ) -> common_enums::AttemptStatus {
        // For this step, consider whatever status was given by the connector module
        // We do not need to check for amount captured or amount capturable here because we are authorizing the whole amount
        self.status
    }

    fn get_amount_capturable(
        &self,
        payment_data: &payments::PaymentConfirmData<router_flow_types::ExternalVaultProxy>,
    ) -> Option<MinorUnit> {
        // Based on the status of the response, we can determine the amount capturable
        let intent_status = common_enums::IntentStatus::from(self.status);
        match intent_status {
            common_enums::IntentStatus::Succeeded
            | common_enums::IntentStatus::Failed
            | common_enums::IntentStatus::Cancelled
            | common_enums::IntentStatus::CancelledPostCapture
            | common_enums::IntentStatus::Conflicted
            | common_enums::IntentStatus::Expired => Some(MinorUnit::zero()),
            common_enums::IntentStatus::RequiresCustomerAction
            | common_enums::IntentStatus::RequiresMerchantAction
            | common_enums::IntentStatus::Processing
            | common_enums::IntentStatus::PartiallyCapturedAndProcessing => None,
            common_enums::IntentStatus::RequiresPaymentMethod
            | common_enums::IntentStatus::RequiresConfirmation => None,
            common_enums::IntentStatus::RequiresCapture
            | common_enums::IntentStatus::PartiallyAuthorizedAndRequiresCapture => {
                let total_amount = payment_data.payment_attempt.amount_details.get_net_amount();
                Some(total_amount)
            }
            common_enums::IntentStatus::PartiallyCaptured
            | common_enums::IntentStatus::PartiallyCapturedAndCapturable
            | common_enums::IntentStatus::PartiallyCapturedAndProcessing => None,
        }
    }

    fn get_captured_amount(
        &self,
        payment_data: &payments::PaymentConfirmData<router_flow_types::ExternalVaultProxy>,
    ) -> Option<MinorUnit> {
        // Based on the status of the response, we can determine the amount that was captured
        let intent_status = common_enums::IntentStatus::from(self.status);
        match intent_status {
            common_enums::IntentStatus::Succeeded | common_enums::IntentStatus::Conflicted => {
                let total_amount = payment_data.payment_attempt.amount_details.get_net_amount();
                Some(total_amount)
            }
            common_enums::IntentStatus::Cancelled
            | common_enums::IntentStatus::Failed
            | common_enums::IntentStatus::PartiallyAuthorizedAndRequiresCapture
            | common_enums::IntentStatus::Expired => Some(MinorUnit::zero()),
            common_enums::IntentStatus::RequiresCustomerAction
            | common_enums::IntentStatus::RequiresMerchantAction
            | common_enums::IntentStatus::Processing
            | common_enums::IntentStatus::PartiallyCapturedAndProcessing => None,
            common_enums::IntentStatus::RequiresPaymentMethod
            | common_enums::IntentStatus::RequiresConfirmation => None,
            common_enums::IntentStatus::RequiresCapture
            | common_enums::IntentStatus::CancelledPostCapture => Some(MinorUnit::zero()),
            common_enums::IntentStatus::PartiallyCaptured
            | common_enums::IntentStatus::PartiallyCapturedAndCapturable
            | common_enums::IntentStatus::PartiallyCapturedAndProcessing => None,
        }
    }
}

#[cfg(feature = "v2")]
impl
    TrackerPostUpdateObjects<
        router_flow_types::SetupMandate,
        router_request_types::SetupMandateRequestData,
        payments::PaymentConfirmData<router_flow_types::SetupMandate>,
    >
    for RouterData<
        router_flow_types::SetupMandate,
        router_request_types::SetupMandateRequestData,
        router_response_types::PaymentsResponseData,
    >
{
    fn get_payment_intent_update(
        &self,
        payment_data: &payments::PaymentConfirmData<router_flow_types::SetupMandate>,
        storage_scheme: common_enums::MerchantStorageScheme,
    ) -> PaymentIntentUpdate {
        let amount_captured = self.get_captured_amount(payment_data);
        match self.response {
            Ok(ref _response) => PaymentIntentUpdate::ConfirmIntentPostUpdate {
                status: self.get_intent_status_for_db_update(payment_data),
                amount_captured,
                updated_by: storage_scheme.to_string(),
                feature_metadata: None,
            },
            Err(ref error) => PaymentIntentUpdate::ConfirmIntentPostUpdate {
                status: self
                    .get_intent_error_response_status_for_db_update(payment_data, error.clone()),
                amount_captured,
                updated_by: storage_scheme.to_string(),
                feature_metadata: None,
            },
        }
    }

    fn get_intent_status_for_db_update(
        &self,
        payment_data: &payments::PaymentConfirmData<router_flow_types::SetupMandate>,
    ) -> common_enums::enums::IntentStatus {
        common_enums::IntentStatus::from(self.get_attempt_status_for_db_update(payment_data))
    }

    fn get_intent_error_response_status_for_db_update(
        &self,
        payment_data: &payments::PaymentConfirmData<router_flow_types::SetupMandate>,
        error: ErrorResponse,
    ) -> common_enums::enums::IntentStatus {
        error
            .attempt_status
            .map(common_enums::IntentStatus::from)
            .unwrap_or(common_enums::IntentStatus::Failed)
    }

    fn get_payment_attempt_update(
        &self,
        payment_data: &payments::PaymentConfirmData<router_flow_types::SetupMandate>,
        storage_scheme: common_enums::MerchantStorageScheme,
    ) -> PaymentAttemptUpdate {
        let amount_capturable = self.get_amount_capturable(payment_data);
        let amount_captured = self.get_captured_amount(payment_data);

        match self.response {
            Ok(ref response_router_data) => match response_router_data {
                router_response_types::PaymentsResponseData::TransactionResponse {
                    resource_id,
                    redirection_data,
                    connector_metadata,
                    ..
                } => {
                    let attempt_status = self.get_attempt_status_for_db_update(payment_data);

                    let connector_payment_id = match resource_id {
                        router_request_types::ResponseId::NoResponseId => None,
                        router_request_types::ResponseId::ConnectorTransactionId(id)
                        | router_request_types::ResponseId::EncodedData(id) => Some(id.to_owned()),
                    };

                    PaymentAttemptUpdate::ConfirmIntentResponse(Box::new(
                        payments::payment_attempt::ConfirmIntentResponseUpdate {
                            status: attempt_status,
                            connector_payment_id,
                            updated_by: storage_scheme.to_string(),
                            redirection_data: *redirection_data.clone(),
                            amount_capturable,
                            connector_metadata: connector_metadata.clone().map(Secret::new),
                            connector_token_details: response_router_data
                                .get_updated_connector_token_details(
                                    payment_data
                                        .payment_attempt
                                        .connector_token_details
                                        .as_ref()
                                        .and_then(|token_details| {
                                            token_details.get_connector_token_request_reference_id()
                                        }),
                                ),
                            connector_response_reference_id: None,
                            amount_captured,
                        },
                    ))
                }
                router_response_types::PaymentsResponseData::MultipleCaptureResponse { .. } => {
                    todo!()
                }
                router_response_types::PaymentsResponseData::SessionResponse { .. } => todo!(),
                router_response_types::PaymentsResponseData::SessionTokenResponse { .. } => todo!(),
                router_response_types::PaymentsResponseData::TransactionUnresolvedResponse {
                    ..
                } => todo!(),
                router_response_types::PaymentsResponseData::TokenizationResponse { .. } => todo!(),
                router_response_types::PaymentsResponseData::ConnectorCustomerResponse {
                    ..
                } => todo!(),
                router_response_types::PaymentsResponseData::ThreeDSEnrollmentResponse {
                    ..
                } => todo!(),
                router_response_types::PaymentsResponseData::PreProcessingResponse { .. } => {
                    todo!()
                }
                router_response_types::PaymentsResponseData::IncrementalAuthorizationResponse {
                    ..
                } => todo!(),
                router_response_types::PaymentsResponseData::PostProcessingResponse { .. } => {
                    todo!()
                }
                router_response_types::PaymentsResponseData::PaymentResourceUpdateResponse {
                    ..
                } => {
                    todo!()
                }
                router_response_types::PaymentsResponseData::PaymentsCreateOrderResponse {
                    ..
                } => todo!(),
            },
            Err(ref error_response) => {
                let ErrorResponse {
                    code,
                    message,
                    reason,
                    status_code: _,
                    attempt_status,
                    connector_transaction_id,
                    network_advice_code,
                    network_decline_code,
                    network_error_message,
                    connector_metadata: _,
                } = error_response.clone();
                let attempt_status = attempt_status.unwrap_or(self.status);

                let error_details = ErrorDetails {
                    code,
                    message,
                    reason,
                    unified_code: None,
                    unified_message: None,
                    network_advice_code,
                    network_decline_code,
                    network_error_message,
                };

                PaymentAttemptUpdate::ErrorUpdate {
                    status: attempt_status,
                    error: error_details,
                    amount_capturable,
                    connector_payment_id: connector_transaction_id,
                    updated_by: storage_scheme.to_string(),
                }
            }
        }
    }

    fn get_attempt_status_for_db_update(
        &self,
        _payment_data: &payments::PaymentConfirmData<router_flow_types::SetupMandate>,
    ) -> common_enums::AttemptStatus {
        // For this step, consider whatever status was given by the connector module
        // We do not need to check for amount captured or amount capturable here because we are authorizing the whole amount
        self.status
    }

    fn get_amount_capturable(
        &self,
        payment_data: &payments::PaymentConfirmData<router_flow_types::SetupMandate>,
    ) -> Option<MinorUnit> {
        // Based on the status of the response, we can determine the amount capturable
        let intent_status = common_enums::IntentStatus::from(self.status);
        match intent_status {
            // If the status is already succeeded / failed we cannot capture any more amount
            // So set the amount capturable to zero
            common_enums::IntentStatus::Succeeded
            | common_enums::IntentStatus::Failed
            | common_enums::IntentStatus::Cancelled
            | common_enums::IntentStatus::CancelledPostCapture
            | common_enums::IntentStatus::Conflicted
            | common_enums::IntentStatus::Expired => Some(MinorUnit::zero()),
            // For these statuses, update the capturable amount when it reaches terminal / capturable state
            common_enums::IntentStatus::RequiresCustomerAction
            | common_enums::IntentStatus::RequiresMerchantAction
            | common_enums::IntentStatus::Processing
            | common_enums::IntentStatus::PartiallyCapturedAndProcessing => None,
            // Invalid states for this flow
            common_enums::IntentStatus::RequiresPaymentMethod
            | common_enums::IntentStatus::RequiresConfirmation => None,
            // If status is requires capture, get the total amount that can be captured
            // This is in cases where the capture method will be `manual` or `manual_multiple`
            // We do not need to handle the case where amount_to_capture is provided here as it cannot be passed in authroize flow
            common_enums::IntentStatus::RequiresCapture
            | common_enums::IntentStatus::PartiallyAuthorizedAndRequiresCapture => {
                let total_amount = payment_data.payment_attempt.amount_details.get_net_amount();
                Some(total_amount)
            }
            // Invalid statues for this flow, after doing authorization this state is invalid
            common_enums::IntentStatus::PartiallyCaptured
            | common_enums::IntentStatus::PartiallyCapturedAndCapturable
            | common_enums::IntentStatus::PartiallyCapturedAndProcessing => None,
        }
    }

    fn get_captured_amount(
        &self,
        payment_data: &payments::PaymentConfirmData<router_flow_types::SetupMandate>,
    ) -> Option<MinorUnit> {
        // Based on the status of the response, we can determine the amount that was captured
        let intent_status = common_enums::IntentStatus::from(self.status);
        match intent_status {
            // If the status is succeeded then we have captured the whole amount
            // we need not check for `amount_to_capture` here because passing `amount_to_capture` when authorizing is not supported
            common_enums::IntentStatus::Succeeded | common_enums::IntentStatus::Conflicted => {
                let total_amount = payment_data.payment_attempt.amount_details.get_net_amount();
                Some(total_amount)
            }
            // No amount is captured
            common_enums::IntentStatus::Cancelled
            | common_enums::IntentStatus::CancelledPostCapture
            | common_enums::IntentStatus::Failed
            | common_enums::IntentStatus::Expired => Some(MinorUnit::zero()),
            // For these statuses, update the amount captured when it reaches terminal state
            common_enums::IntentStatus::RequiresCustomerAction
            | common_enums::IntentStatus::RequiresMerchantAction
            | common_enums::IntentStatus::Processing
            | common_enums::IntentStatus::PartiallyCapturedAndProcessing => None,
            // Invalid states for this flow
            common_enums::IntentStatus::RequiresPaymentMethod
            | common_enums::IntentStatus::RequiresConfirmation => None,
            // No amount has been captured yet
            common_enums::IntentStatus::RequiresCapture
            | common_enums::IntentStatus::PartiallyAuthorizedAndRequiresCapture => {
                Some(MinorUnit::zero())
            }
            // Invalid statues for this flow
            common_enums::IntentStatus::PartiallyCaptured
            | common_enums::IntentStatus::PartiallyCapturedAndCapturable
            | common_enums::IntentStatus::PartiallyCapturedAndProcessing => None,
        }
    }
}

#[cfg(feature = "v2")]
impl
    TrackerPostUpdateObjects<
        router_flow_types::Void,
        router_request_types::PaymentsCancelData,
        payments::PaymentCancelData<router_flow_types::Void>,
    >
    for RouterData<
        router_flow_types::Void,
        router_request_types::PaymentsCancelData,
        router_response_types::PaymentsResponseData,
    >
{
    fn get_payment_intent_update(
        &self,
        payment_data: &payments::PaymentCancelData<router_flow_types::Void>,
        storage_scheme: common_enums::MerchantStorageScheme,
    ) -> PaymentIntentUpdate {
        let intent_status = self.get_intent_status_for_db_update(payment_data);
        PaymentIntentUpdate::VoidUpdate {
            status: intent_status,
            updated_by: storage_scheme.to_string(),
        }
    }
    fn get_intent_status_for_db_update(
        &self,
        payment_data: &payments::PaymentCancelData<router_flow_types::Void>,
    ) -> common_enums::enums::IntentStatus {
        common_enums::IntentStatus::from(self.get_attempt_status_for_db_update(payment_data))
    }

    fn get_intent_error_response_status_for_db_update(
        &self,
        payment_data: &payments::PaymentCancelData<router_flow_types::Void>,
        error: ErrorResponse,
    ) -> common_enums::enums::IntentStatus {
        error
            .attempt_status
            .map(common_enums::IntentStatus::from)
            .unwrap_or(common_enums::IntentStatus::Failed)
    }

    fn get_payment_attempt_update(
        &self,
        payment_data: &payments::PaymentCancelData<router_flow_types::Void>,
        storage_scheme: common_enums::MerchantStorageScheme,
    ) -> PaymentAttemptUpdate {
        match &self.response {
            Err(ref error_response) => {
                let ErrorResponse {
                    code,
                    message,
                    reason,
                    status_code: _,
                    attempt_status: _,
                    connector_transaction_id,
                    network_decline_code,
                    network_advice_code,
                    network_error_message,
                    connector_metadata: _,
                } = error_response.clone();

                // Handle errors exactly
                let status = match error_response.attempt_status {
                    // Use the status sent by connector in error_response if it's present
                    Some(status) => status,
                    None => match error_response.status_code {
                        500..=511 => common_enums::AttemptStatus::Pending,
                        _ => common_enums::AttemptStatus::VoidFailed,
                    },
                };

                let error_details = ErrorDetails {
                    code,
                    message,
                    reason,
                    unified_code: None,
                    unified_message: None,
                    network_advice_code,
                    network_decline_code,
                    network_error_message,
                };

                PaymentAttemptUpdate::ErrorUpdate {
                    status,
                    amount_capturable: Some(MinorUnit::zero()),
                    error: error_details,
                    updated_by: storage_scheme.to_string(),
                    connector_payment_id: connector_transaction_id,
                }
            }
            Ok(ref _response) => PaymentAttemptUpdate::VoidUpdate {
                status: self.status,
                cancellation_reason: payment_data.payment_attempt.cancellation_reason.clone(),
                updated_by: storage_scheme.to_string(),
            },
        }
    }

    fn get_amount_capturable(
        &self,
        _payment_data: &payments::PaymentCancelData<router_flow_types::Void>,
    ) -> Option<MinorUnit> {
        // For void operations, no amount is capturable
        Some(MinorUnit::zero())
    }

    fn get_captured_amount(
        &self,
        _payment_data: &payments::PaymentCancelData<router_flow_types::Void>,
    ) -> Option<MinorUnit> {
        // For void operations, no amount is captured
        Some(MinorUnit::zero())
    }

    fn get_attempt_status_for_db_update(
        &self,
        _payment_data: &payments::PaymentCancelData<router_flow_types::Void>,
    ) -> common_enums::AttemptStatus {
        // For void operations, determine status based on response
        match &self.response {
            Err(ref error_response) => match error_response.attempt_status {
                Some(status) => status,
                None => match error_response.status_code {
                    500..=511 => common_enums::AttemptStatus::Pending,
                    _ => common_enums::AttemptStatus::VoidFailed,
                },
            },
            Ok(ref _response) => self.status,
        }
    }
}<|MERGE_RESOLUTION|>--- conflicted
+++ resolved
@@ -1154,11 +1154,7 @@
             common_enums::IntentStatus::RequiresCustomerAction
             | common_enums::IntentStatus::RequiresMerchantAction
             | common_enums::IntentStatus::Processing
-<<<<<<< HEAD
             | common_enums::IntentStatus::PartiallyCapturedAndProcessing => Some(MinorUnit::zero()),
-=======
-            | common_enums::IntentStatus::PartiallyCapturedAndProcessing => None,
->>>>>>> 23da065c
             // Invalid states for this flow
             common_enums::IntentStatus::RequiresPaymentMethod
             | common_enums::IntentStatus::RequiresConfirmation => None,
@@ -1718,11 +1714,7 @@
             common_enums::IntentStatus::RequiresCustomerAction
             | common_enums::IntentStatus::RequiresMerchantAction
             | common_enums::IntentStatus::Processing
-<<<<<<< HEAD
             | common_enums::IntentStatus::PartiallyCapturedAndProcessing => Some(MinorUnit::zero()),
-=======
-            | common_enums::IntentStatus::PartiallyCapturedAndProcessing => None,
->>>>>>> 23da065c
             // Invalid states for this flow
             common_enums::IntentStatus::RequiresPaymentMethod
             | common_enums::IntentStatus::RequiresConfirmation => None,
