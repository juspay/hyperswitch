--- conflicted
+++ resolved
@@ -262,12 +262,8 @@
 pub struct GooglePayDecryptedData {
     pub message_expiration: String,
     pub message_id: String,
-<<<<<<< HEAD
-    pub payment_method: String,
-=======
     #[serde(rename = "paymentMethod")]
     pub payment_method_type: String,
->>>>>>> 3da637e6
     pub payment_method_details: GooglePayPaymentMethodDetails,
 }
 
@@ -275,15 +271,9 @@
 #[serde(rename_all = "camelCase")]
 pub struct GooglePayPaymentMethodDetails {
     pub auth_method: common_enums::enums::GooglePayAuthMethod,
-<<<<<<< HEAD
-    pub expiration_month: Secret<u16>,
-    pub expiration_year: Secret<u16>,
-    pub pan: Secret<String>,
-=======
     pub expiration_month: cards::CardExpirationMonth,
     pub expiration_year: cards::CardExpirationYear,
     pub pan: cards::CardNumber,
->>>>>>> 3da637e6
     pub cryptogram: Option<Secret<String>>,
     pub eci_indicator: Option<String>,
 }
