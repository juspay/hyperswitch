--- conflicted
+++ resolved
@@ -88,12 +88,9 @@
     pub enable_partial_authorization:
         Option<common_types::primitive_wrappers::EnablePartialAuthorizationBool>,
     pub enable_overcapture: Option<common_types::primitive_wrappers::EnableOvercaptureBool>,
-<<<<<<< HEAD
-    pub feature_metadata: Option<api_models::payments::FeatureMetadata>,
-=======
     pub is_stored_credential: Option<bool>,
     pub mit_category: Option<common_enums::MitCategory>,
->>>>>>> cc4eaed5
+    pub feature_metadata: Option<api_models::payments::FeatureMetadata>,
 }
 
 #[derive(Debug, Clone)]
