--- conflicted
+++ resolved
@@ -656,10 +656,7 @@
 
     // New minor amount for amount framework
     pub minor_amount: MinorUnit,
-<<<<<<< HEAD
-=======
     pub priority: Option<storage_enums::PayoutSendPriority>,
->>>>>>> 0796bb3b
 }
 
 #[derive(Debug, Default, Clone)]
