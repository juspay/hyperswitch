--- conflicted
+++ resolved
@@ -1,13 +1,9 @@
 pub mod authentication;
 pub mod fraud_check;
 use api_models::payments::RequestSurchargeDetails;
-<<<<<<< HEAD
 use common_utils::{
-    consts, errors, ext_traits::OptionExt, pii, types as common_types, types::MinorUnit,
+    consts, errors, ext_traits::OptionExt, pii, types as common_types, types::MinorUnit, id_type
 };
-=======
-use common_utils::{consts, errors, ext_traits::OptionExt, id_type, pii, types as common_types};
->>>>>>> 21a3a2ea
 use diesel_models::enums as storage_enums;
 use error_stack::ResultExt;
 use masking::Secret;
