--- conflicted
+++ resolved
@@ -681,10 +681,7 @@
 
     // New minor amount for amount framework
     pub minor_amount: MinorUnit,
-<<<<<<< HEAD
-=======
     pub priority: Option<storage_enums::PayoutSendPriority>,
->>>>>>> 1904ffad
 }
 
 #[derive(Debug, Default, Clone)]
