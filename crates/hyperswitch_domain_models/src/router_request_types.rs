--- conflicted
+++ resolved
@@ -1,11 +1,7 @@
 pub mod authentication;
 pub mod fraud_check;
 use api_models::payments::RequestSurchargeDetails;
-<<<<<<< HEAD
-use common_utils::{consts, errors, ext_traits::OptionExt, pii};
-=======
 use common_utils::{consts, errors, ext_traits::OptionExt, pii, types as common_types};
->>>>>>> d790f8f3
 use diesel_models::enums as storage_enums;
 use error_stack::ResultExt;
 use masking::Secret;
@@ -17,11 +13,7 @@
     errors::api_error_response::ApiErrorResponse,
     mandates, payments,
     router_data::{self, RouterData},
-<<<<<<< HEAD
     router_flow_types as flows, router_response_types as response_types,
-=======
-    router_response_types as response_types,
->>>>>>> d790f8f3
 };
 #[derive(Debug, Clone)]
 pub struct PaymentsAuthorizeData {
@@ -133,28 +125,19 @@
         })
     }
 }
-<<<<<<< HEAD
 impl
     TryFrom<
         &RouterData<flows::Authorize, PaymentsAuthorizeData, response_types::PaymentsResponseData>,
     > for ConnectorCustomerData
-=======
-impl<F> TryFrom<&RouterData<F, PaymentsAuthorizeData, response_types::PaymentsResponseData>>
-    for ConnectorCustomerData
->>>>>>> d790f8f3
 {
     type Error = error_stack::Report<ApiErrorResponse>;
 
     fn try_from(
-<<<<<<< HEAD
         data: &RouterData<
             flows::Authorize,
             PaymentsAuthorizeData,
             response_types::PaymentsResponseData,
         >,
-=======
-        data: &RouterData<F, PaymentsAuthorizeData, response_types::PaymentsResponseData>,
->>>>>>> d790f8f3
     ) -> Result<Self, Self::Error> {
         Ok(Self {
             email: data.request.email.clone(),
