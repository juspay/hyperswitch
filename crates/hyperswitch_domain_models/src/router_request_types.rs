pub mod authentication;
pub mod fraud_check;
pub mod revenue_recovery;
pub mod subscriptions;
pub mod unified_authentication_service;
use api_models::payments::{AdditionalPaymentData, AddressDetails, RequestSurchargeDetails};
use common_types::payments as common_payments_types;
use common_utils::{consts, errors, ext_traits::OptionExt, id_type, pii, types::MinorUnit};
use diesel_models::{enums as storage_enums, types::OrderDetailsWithAmount};
use error_stack::ResultExt;
use masking::Secret;
use serde::Serialize;
use serde_with::serde_as;

use super::payment_method_data::PaymentMethodData;
use crate::{
    address,
    errors::api_error_response::{ApiErrorResponse, NotImplementedMessage},
    mandates,
    payment_method_data::ExternalVaultPaymentMethodData,
    payments,
    router_data::{self, AccessTokenAuthenticationResponse, RouterData},
    router_flow_types as flows, router_response_types as response_types,
    vault::PaymentMethodVaultingData,
};
#[derive(Debug, Clone, Serialize)]
pub struct PaymentsAuthorizeData {
    pub payment_method_data: PaymentMethodData,
    /// total amount (original_amount + surcharge_amount + tax_on_surcharge_amount)
    /// If connector supports separate field for surcharge amount, consider using below functions defined on `PaymentsAuthorizeData` to fetch original amount and surcharge amount separately
    /// ```text
    /// get_original_amount()
    /// get_surcharge_amount()
    /// get_tax_on_surcharge_amount()
    /// get_total_surcharge_amount() // returns surcharge_amount + tax_on_surcharge_amount
    /// ```
    pub amount: i64,
    pub order_tax_amount: Option<MinorUnit>,
    pub email: Option<pii::Email>,
    pub customer_name: Option<Secret<String>>,
    pub currency: storage_enums::Currency,
    pub confirm: bool,
    pub capture_method: Option<storage_enums::CaptureMethod>,
    pub router_return_url: Option<String>,
    pub webhook_url: Option<String>,
    pub complete_authorize_url: Option<String>,
    // Mandates
    pub setup_future_usage: Option<storage_enums::FutureUsage>,
    pub mandate_id: Option<api_models::payments::MandateIds>,
    pub off_session: Option<bool>,
    pub customer_acceptance: Option<common_payments_types::CustomerAcceptance>,
    pub setup_mandate_details: Option<mandates::MandateData>,
    pub browser_info: Option<BrowserInformation>,
    pub order_details: Option<Vec<OrderDetailsWithAmount>>,
    pub order_category: Option<String>,
    pub session_token: Option<String>,
    pub enrolled_for_3ds: bool,
    pub related_transaction_id: Option<String>,
    pub payment_experience: Option<storage_enums::PaymentExperience>,
    pub payment_method_type: Option<storage_enums::PaymentMethodType>,
    pub surcharge_details: Option<SurchargeDetails>,
    pub customer_id: Option<id_type::CustomerId>,
    pub request_incremental_authorization: bool,
    pub metadata: Option<serde_json::Value>,
    pub authentication_data: Option<AuthenticationData>,
    pub request_extended_authorization:
        Option<common_types::primitive_wrappers::RequestExtendedAuthorizationBool>,
    pub split_payments: Option<common_types::payments::SplitPaymentsRequest>,

    // New amount for amount frame work
    pub minor_amount: MinorUnit,

    /// Merchant's identifier for the payment/invoice. This will be sent to the connector
    /// if the connector provides support to accept multiple reference ids.
    /// In case the connector supports only one reference id, Hyperswitch's Payment ID will be sent as reference.
    pub merchant_order_reference_id: Option<String>,
    pub integrity_object: Option<AuthoriseIntegrityObject>,
    pub shipping_cost: Option<MinorUnit>,
    pub additional_payment_method_data: Option<AdditionalPaymentData>,
    pub merchant_account_id: Option<Secret<String>>,
    pub merchant_config_currency: Option<storage_enums::Currency>,
    pub connector_testing_data: Option<pii::SecretSerdeValue>,
    pub order_id: Option<String>,
    pub locale: Option<String>,
    pub payment_channel: Option<common_enums::PaymentChannel>,
    pub enable_partial_authorization:
        Option<common_types::primitive_wrappers::EnablePartialAuthorizationBool>,
    pub enable_overcapture: Option<common_types::primitive_wrappers::EnableOvercaptureBool>,
    pub is_stored_credential: Option<bool>,
    pub mit_category: Option<common_enums::MitCategory>,
<<<<<<< HEAD
    pub external_authentication_three_ds_data:
        Option<api_models::three_ds_decision_rule::ExternalThreeDsData>,
=======
    pub billing_descriptor: Option<common_types::payments::BillingDescriptor>,
>>>>>>> cf6e5a10
}

#[derive(Debug, Clone, Serialize)]
pub struct ExternalVaultProxyPaymentsData {
    pub payment_method_data: ExternalVaultPaymentMethodData,
    /// total amount (original_amount + surcharge_amount + tax_on_surcharge_amount)
    /// If connector supports separate field for surcharge amount, consider using below functions defined on `PaymentsAuthorizeData` to fetch original amount and surcharge amount separately
    /// ```text
    /// get_original_amount()
    /// get_surcharge_amount()
    /// get_tax_on_surcharge_amount()
    /// get_total_surcharge_amount() // returns surcharge_amount + tax_on_surcharge_amount
    /// ```
    pub amount: i64,
    pub order_tax_amount: Option<MinorUnit>,
    pub email: Option<pii::Email>,
    pub customer_name: Option<Secret<String>>,
    pub currency: storage_enums::Currency,
    pub confirm: bool,
    pub statement_descriptor_suffix: Option<String>,
    pub statement_descriptor: Option<String>,
    pub capture_method: Option<storage_enums::CaptureMethod>,
    pub router_return_url: Option<String>,
    pub webhook_url: Option<String>,
    pub complete_authorize_url: Option<String>,
    // Mandates
    pub setup_future_usage: Option<storage_enums::FutureUsage>,
    pub mandate_id: Option<api_models::payments::MandateIds>,
    pub off_session: Option<bool>,
    pub customer_acceptance: Option<common_payments_types::CustomerAcceptance>,
    pub setup_mandate_details: Option<mandates::MandateData>,
    pub browser_info: Option<BrowserInformation>,
    pub order_details: Option<Vec<OrderDetailsWithAmount>>,
    pub order_category: Option<String>,
    pub session_token: Option<String>,
    pub enrolled_for_3ds: bool,
    pub related_transaction_id: Option<String>,
    pub payment_experience: Option<storage_enums::PaymentExperience>,
    pub payment_method_type: Option<storage_enums::PaymentMethodType>,
    pub surcharge_details: Option<SurchargeDetails>,
    pub customer_id: Option<id_type::CustomerId>,
    pub request_incremental_authorization: bool,
    pub metadata: Option<serde_json::Value>,
    pub authentication_data: Option<AuthenticationData>,
    pub request_extended_authorization:
        Option<common_types::primitive_wrappers::RequestExtendedAuthorizationBool>,
    pub split_payments: Option<common_types::payments::SplitPaymentsRequest>,

    // New amount for amount frame work
    pub minor_amount: MinorUnit,
    /// Merchant's identifier for the payment/invoice. This will be sent to the connector
    /// if the connector provides support to accept multiple reference ids.
    /// In case the connector supports only one reference id, Hyperswitch's Payment ID will be sent as reference.
    pub merchant_order_reference_id: Option<id_type::PaymentReferenceId>,
    pub integrity_object: Option<AuthoriseIntegrityObject>,
    pub shipping_cost: Option<MinorUnit>,
    pub additional_payment_method_data: Option<AdditionalPaymentData>,
    pub merchant_account_id: Option<Secret<String>>,
    pub merchant_config_currency: Option<storage_enums::Currency>,
    pub connector_testing_data: Option<pii::SecretSerdeValue>,
    pub order_id: Option<String>,
}

// Note: Integrity traits for ExternalVaultProxyPaymentsData are not implemented
// as they are not mandatory for this flow. The integrity_check field in RouterData
// will use Ok(()) as default, similar to other flows.

// Implement ConnectorCustomerData conversion for ExternalVaultProxy RouterData
impl
    TryFrom<
        &RouterData<
            flows::ExternalVaultProxy,
            ExternalVaultProxyPaymentsData,
            response_types::PaymentsResponseData,
        >,
    > for ConnectorCustomerData
{
    type Error = error_stack::Report<ApiErrorResponse>;

    fn try_from(
        data: &RouterData<
            flows::ExternalVaultProxy,
            ExternalVaultProxyPaymentsData,
            response_types::PaymentsResponseData,
        >,
    ) -> Result<Self, Self::Error> {
        Ok(Self {
            email: data.request.email.clone(),
            payment_method_data: None, // External vault proxy doesn't use regular payment method data
            description: None,
            phone: None,
            name: data.request.customer_name.clone(),
            preprocessing_id: data.preprocessing_id.clone(),
            split_payments: data.request.split_payments.clone(),
            setup_future_usage: data.request.setup_future_usage,
            customer_acceptance: data.request.customer_acceptance.clone(),
            customer_id: None,
            billing_address: None,
        })
    }
}
#[derive(Debug, Clone, Serialize)]
pub struct PaymentsPostSessionTokensData {
    // amount here would include amount, surcharge_amount and shipping_cost
    pub amount: MinorUnit,
    /// original amount sent by the merchant
    pub order_amount: MinorUnit,
    pub currency: storage_enums::Currency,
    pub capture_method: Option<storage_enums::CaptureMethod>,
    /// Merchant's identifier for the payment/invoice. This will be sent to the connector
    /// if the connector provides support to accept multiple reference ids.
    /// In case the connector supports only one reference id, Hyperswitch's Payment ID will be sent as reference.
    pub merchant_order_reference_id: Option<String>,
    pub shipping_cost: Option<MinorUnit>,
    pub setup_future_usage: Option<storage_enums::FutureUsage>,
    pub router_return_url: Option<String>,
}

#[derive(Debug, Clone, Serialize)]
pub struct PaymentsUpdateMetadataData {
    pub metadata: pii::SecretSerdeValue,
    pub connector_transaction_id: String,
}

#[derive(Debug, Clone, PartialEq, Serialize)]
pub struct AuthoriseIntegrityObject {
    /// Authorise amount
    pub amount: MinorUnit,
    /// Authorise currency
    pub currency: storage_enums::Currency,
}

#[derive(Debug, Clone, PartialEq, Serialize)]
pub struct SyncIntegrityObject {
    /// Sync amount
    pub amount: Option<MinorUnit>,
    /// Sync currency
    pub currency: Option<storage_enums::Currency>,
}

#[derive(Debug, Clone, Default, Serialize)]
pub struct PaymentsCaptureData {
    pub amount_to_capture: i64,
    pub currency: storage_enums::Currency,
    pub connector_transaction_id: String,
    pub payment_amount: i64,
    pub multiple_capture_data: Option<MultipleCaptureRequestData>,
    pub connector_meta: Option<serde_json::Value>,
    pub browser_info: Option<BrowserInformation>,
    pub metadata: Option<serde_json::Value>,
    // This metadata is used to store the metadata shared during the payment intent request.
    pub capture_method: Option<storage_enums::CaptureMethod>,
    pub split_payments: Option<common_types::payments::SplitPaymentsRequest>,
    // New amount for amount frame work
    pub minor_payment_amount: MinorUnit,
    pub minor_amount_to_capture: MinorUnit,
    pub integrity_object: Option<CaptureIntegrityObject>,
    pub webhook_url: Option<String>,
}

#[derive(Debug, Clone, PartialEq, Serialize)]
pub struct CaptureIntegrityObject {
    /// capture amount
    pub capture_amount: Option<MinorUnit>,
    /// capture currency
    pub currency: storage_enums::Currency,
}

#[derive(Debug, Clone, Default, Serialize)]
pub struct PaymentsIncrementalAuthorizationData {
    pub total_amount: i64,
    pub additional_amount: i64,
    pub currency: storage_enums::Currency,
    pub reason: Option<String>,
    pub connector_transaction_id: String,
    pub connector_meta: Option<serde_json::Value>,
}

#[derive(Debug, Clone, Default, Serialize)]
pub struct MultipleCaptureRequestData {
    pub capture_sequence: i16,
    pub capture_reference: String,
}

#[derive(Debug, Clone, Serialize)]
pub struct AuthorizeSessionTokenData {
    pub amount_to_capture: Option<i64>,
    pub currency: storage_enums::Currency,
    pub connector_transaction_id: String,
    pub amount: Option<i64>,
}

#[derive(Debug, Clone, Serialize)]
pub struct ConnectorCustomerData {
    pub description: Option<String>,
    pub email: Option<pii::Email>,
    pub phone: Option<Secret<String>>,
    pub name: Option<Secret<String>>,
    pub preprocessing_id: Option<String>,
    pub payment_method_data: Option<PaymentMethodData>,
    pub split_payments: Option<common_types::payments::SplitPaymentsRequest>,
    // Mandates
    pub setup_future_usage: Option<storage_enums::FutureUsage>,
    pub customer_acceptance: Option<common_payments_types::CustomerAcceptance>,
    pub customer_id: Option<id_type::CustomerId>,
    pub billing_address: Option<AddressDetails>,
}

impl TryFrom<SetupMandateRequestData> for ConnectorCustomerData {
    type Error = error_stack::Report<ApiErrorResponse>;
    fn try_from(data: SetupMandateRequestData) -> Result<Self, Self::Error> {
        Ok(Self {
            email: data.email,
            payment_method_data: Some(data.payment_method_data),
            description: None,
            phone: None,
            name: None,
            preprocessing_id: None,
            split_payments: data.split_payments,
            setup_future_usage: data.setup_future_usage,
            customer_acceptance: data.customer_acceptance,
            customer_id: None,
            billing_address: None,
        })
    }
}

impl TryFrom<SetupMandateRequestData> for PaymentsPreProcessingData {
    type Error = error_stack::Report<ApiErrorResponse>;

    fn try_from(data: SetupMandateRequestData) -> Result<Self, Self::Error> {
        Ok(Self {
            payment_method_data: Some(data.payment_method_data),
            amount: data.amount,
            minor_amount: data.minor_amount,
            email: data.email,
            currency: Some(data.currency),
            payment_method_type: data.payment_method_type,
            setup_mandate_details: data.setup_mandate_details,
            capture_method: data.capture_method,
            order_details: None,
            router_return_url: data.router_return_url,
            webhook_url: data.webhook_url,
            complete_authorize_url: data.complete_authorize_url,
            browser_info: data.browser_info,
            surcharge_details: None,
            connector_transaction_id: None,
            mandate_id: data.mandate_id,
            related_transaction_id: None,
            redirect_response: None,
            enrolled_for_3ds: false,
            split_payments: None,
            metadata: data.metadata,
            customer_acceptance: data.customer_acceptance,
            setup_future_usage: data.setup_future_usage,
            is_stored_credential: data.is_stored_credential,
        })
    }
}
impl
    TryFrom<
        &RouterData<flows::Authorize, PaymentsAuthorizeData, response_types::PaymentsResponseData>,
    > for ConnectorCustomerData
{
    type Error = error_stack::Report<ApiErrorResponse>;

    fn try_from(
        data: &RouterData<
            flows::Authorize,
            PaymentsAuthorizeData,
            response_types::PaymentsResponseData,
        >,
    ) -> Result<Self, Self::Error> {
        Ok(Self {
            email: data.request.email.clone(),
            payment_method_data: Some(data.request.payment_method_data.clone()),
            description: None,
            phone: None,
            name: data.request.customer_name.clone(),
            preprocessing_id: data.preprocessing_id.clone(),
            split_payments: data.request.split_payments.clone(),
            setup_future_usage: data.request.setup_future_usage,
            customer_acceptance: data.request.customer_acceptance.clone(),
            customer_id: None,
            billing_address: None,
        })
    }
}

impl TryFrom<&RouterData<flows::Session, PaymentsSessionData, response_types::PaymentsResponseData>>
    for ConnectorCustomerData
{
    type Error = error_stack::Report<ApiErrorResponse>;

    fn try_from(
        data: &RouterData<
            flows::Session,
            PaymentsSessionData,
            response_types::PaymentsResponseData,
        >,
    ) -> Result<Self, Self::Error> {
        Ok(Self {
            email: data.request.email.clone(),
            payment_method_data: None,
            description: None,
            phone: None,
            name: data.request.customer_name.clone(),
            preprocessing_id: data.preprocessing_id.clone(),
            split_payments: None,
            setup_future_usage: None,
            customer_acceptance: None,
            customer_id: None,
            billing_address: None,
        })
    }
}

#[derive(Debug, Clone, Serialize)]
pub struct PaymentMethodTokenizationData {
    pub payment_method_data: PaymentMethodData,
    pub browser_info: Option<BrowserInformation>,
    pub currency: storage_enums::Currency,
    pub amount: Option<i64>,
    pub split_payments: Option<common_types::payments::SplitPaymentsRequest>,
    pub customer_acceptance: Option<common_payments_types::CustomerAcceptance>,
    pub setup_future_usage: Option<storage_enums::FutureUsage>,
    pub setup_mandate_details: Option<mandates::MandateData>,
    pub mandate_id: Option<api_models::payments::MandateIds>,
}

impl TryFrom<SetupMandateRequestData> for PaymentMethodTokenizationData {
    type Error = error_stack::Report<ApiErrorResponse>;

    fn try_from(data: SetupMandateRequestData) -> Result<Self, Self::Error> {
        Ok(Self {
            payment_method_data: data.payment_method_data,
            browser_info: None,
            currency: data.currency,
            amount: data.amount,
            split_payments: None,
            customer_acceptance: data.customer_acceptance,
            setup_future_usage: data.setup_future_usage,
            setup_mandate_details: data.setup_mandate_details,
            mandate_id: data.mandate_id,
        })
    }
}
impl<F> From<&RouterData<F, PaymentsAuthorizeData, response_types::PaymentsResponseData>>
    for PaymentMethodTokenizationData
{
    fn from(
        data: &RouterData<F, PaymentsAuthorizeData, response_types::PaymentsResponseData>,
    ) -> Self {
        Self {
            payment_method_data: data.request.payment_method_data.clone(),
            browser_info: None,
            currency: data.request.currency,
            amount: Some(data.request.amount),
            split_payments: data.request.split_payments.clone(),
            customer_acceptance: data.request.customer_acceptance.clone(),
            setup_future_usage: data.request.setup_future_usage,
            setup_mandate_details: data.request.setup_mandate_details.clone(),
            mandate_id: data.request.mandate_id.clone(),
        }
    }
}

impl TryFrom<PaymentsAuthorizeData> for PaymentMethodTokenizationData {
    type Error = error_stack::Report<ApiErrorResponse>;

    fn try_from(data: PaymentsAuthorizeData) -> Result<Self, Self::Error> {
        Ok(Self {
            payment_method_data: data.payment_method_data,
            browser_info: data.browser_info,
            currency: data.currency,
            amount: Some(data.amount),
            split_payments: data.split_payments.clone(),
            customer_acceptance: data.customer_acceptance,
            setup_future_usage: data.setup_future_usage,
            setup_mandate_details: data.setup_mandate_details,
            mandate_id: data.mandate_id,
        })
    }
}

impl TryFrom<CompleteAuthorizeData> for PaymentMethodTokenizationData {
    type Error = error_stack::Report<ApiErrorResponse>;

    fn try_from(data: CompleteAuthorizeData) -> Result<Self, Self::Error> {
        Ok(Self {
            payment_method_data: data
                .payment_method_data
                .get_required_value("payment_method_data")
                .change_context(ApiErrorResponse::MissingRequiredField {
                    field_name: "payment_method_data",
                })?,
            browser_info: data.browser_info,
            currency: data.currency,
            amount: Some(data.amount),
            split_payments: None,
            customer_acceptance: data.customer_acceptance,
            setup_future_usage: data.setup_future_usage,
            setup_mandate_details: data.setup_mandate_details,
            mandate_id: data.mandate_id,
        })
    }
}

impl TryFrom<ExternalVaultProxyPaymentsData> for PaymentMethodTokenizationData {
    type Error = error_stack::Report<ApiErrorResponse>;

    fn try_from(_data: ExternalVaultProxyPaymentsData) -> Result<Self, Self::Error> {
        // TODO: External vault proxy payments should not use regular payment method tokenization
        // This needs to be implemented separately for external vault flows
        Err(ApiErrorResponse::NotImplemented {
            message: NotImplementedMessage::Reason(
                "External vault proxy tokenization not implemented".to_string(),
            ),
        }
        .into())
    }
}

#[derive(Debug, Clone, Serialize)]
pub struct CreateOrderRequestData {
    pub minor_amount: MinorUnit,
    pub currency: storage_enums::Currency,
    pub payment_method_data: Option<PaymentMethodData>,
    pub order_details: Option<Vec<OrderDetailsWithAmount>>,
}

impl TryFrom<PaymentsAuthorizeData> for CreateOrderRequestData {
    type Error = error_stack::Report<ApiErrorResponse>;

    fn try_from(data: PaymentsAuthorizeData) -> Result<Self, Self::Error> {
        Ok(Self {
            minor_amount: data.minor_amount,
            currency: data.currency,
            payment_method_data: Some(data.payment_method_data),
            order_details: data.order_details,
        })
    }
}

impl TryFrom<ExternalVaultProxyPaymentsData> for CreateOrderRequestData {
    type Error = error_stack::Report<ApiErrorResponse>;

    fn try_from(data: ExternalVaultProxyPaymentsData) -> Result<Self, Self::Error> {
        Ok(Self {
            minor_amount: data.minor_amount,
            currency: data.currency,
            payment_method_data: None,
            order_details: data.order_details,
        })
    }
}

#[derive(Debug, Clone, Serialize)]
pub struct PaymentsPreProcessingData {
    pub payment_method_data: Option<PaymentMethodData>,
    pub amount: Option<i64>,
    pub email: Option<pii::Email>,
    pub currency: Option<storage_enums::Currency>,
    pub payment_method_type: Option<storage_enums::PaymentMethodType>,
    pub setup_mandate_details: Option<mandates::MandateData>,
    pub capture_method: Option<storage_enums::CaptureMethod>,
    pub order_details: Option<Vec<OrderDetailsWithAmount>>,
    pub router_return_url: Option<String>,
    pub webhook_url: Option<String>,
    pub complete_authorize_url: Option<String>,
    pub surcharge_details: Option<SurchargeDetails>,
    pub browser_info: Option<BrowserInformation>,
    pub connector_transaction_id: Option<String>,
    pub enrolled_for_3ds: bool,
    pub mandate_id: Option<api_models::payments::MandateIds>,
    pub related_transaction_id: Option<String>,
    pub redirect_response: Option<CompleteAuthorizeRedirectResponse>,
    pub metadata: Option<Secret<serde_json::Value>>,
    pub split_payments: Option<common_types::payments::SplitPaymentsRequest>,
    pub customer_acceptance: Option<common_payments_types::CustomerAcceptance>,
    pub setup_future_usage: Option<storage_enums::FutureUsage>,
    // New amount for amount frame work
    pub minor_amount: Option<MinorUnit>,
    pub is_stored_credential: Option<bool>,
}

#[derive(Debug, Clone, Serialize)]
pub struct GiftCardBalanceCheckRequestData {
    pub payment_method_data: PaymentMethodData,
    pub currency: Option<storage_enums::Currency>,
    pub minor_amount: Option<MinorUnit>,
}

impl TryFrom<PaymentsAuthorizeData> for PaymentsPreProcessingData {
    type Error = error_stack::Report<ApiErrorResponse>;

    fn try_from(data: PaymentsAuthorizeData) -> Result<Self, Self::Error> {
        Ok(Self {
            payment_method_data: Some(data.payment_method_data),
            amount: Some(data.amount),
            minor_amount: Some(data.minor_amount),
            email: data.email,
            currency: Some(data.currency),
            payment_method_type: data.payment_method_type,
            setup_mandate_details: data.setup_mandate_details,
            capture_method: data.capture_method,
            order_details: data.order_details,
            router_return_url: data.router_return_url,
            webhook_url: data.webhook_url,
            complete_authorize_url: data.complete_authorize_url,
            browser_info: data.browser_info,
            surcharge_details: data.surcharge_details,
            connector_transaction_id: None,
            mandate_id: data.mandate_id,
            related_transaction_id: data.related_transaction_id,
            redirect_response: None,
            enrolled_for_3ds: data.enrolled_for_3ds,
            split_payments: data.split_payments,
            metadata: data.metadata.map(Secret::new),
            customer_acceptance: data.customer_acceptance,
            setup_future_usage: data.setup_future_usage,
            is_stored_credential: data.is_stored_credential,
        })
    }
}

#[derive(Debug, Clone, Serialize)]
pub struct PaymentsPreAuthenticateData {
    pub payment_method_data: PaymentMethodData,
    pub amount: i64,
    pub email: Option<pii::Email>,
    pub currency: Option<storage_enums::Currency>,
    pub payment_method_type: Option<storage_enums::PaymentMethodType>,
    pub router_return_url: Option<String>,
    pub complete_authorize_url: Option<String>,
    pub browser_info: Option<BrowserInformation>,
    pub enrolled_for_3ds: bool,
    pub customer_name: Option<Secret<String>>,
    pub metadata: Option<pii::SecretSerdeValue>,
    // New amount for amount frame work
    pub minor_amount: MinorUnit,
}

impl TryFrom<PaymentsAuthorizeData> for PaymentsPreAuthenticateData {
    type Error = error_stack::Report<ApiErrorResponse>;

    fn try_from(data: PaymentsAuthorizeData) -> Result<Self, Self::Error> {
        Ok(Self {
            payment_method_data: data.payment_method_data,
            customer_name: data.customer_name,
            metadata: data.metadata.map(Secret::new),
            amount: data.amount,
            minor_amount: data.minor_amount,
            email: data.email,
            currency: Some(data.currency),
            payment_method_type: data.payment_method_type,
            router_return_url: data.router_return_url,
            complete_authorize_url: data.complete_authorize_url,
            browser_info: data.browser_info,
            enrolled_for_3ds: data.enrolled_for_3ds,
        })
    }
}

#[derive(Debug, Clone, Serialize)]
pub struct PaymentsAuthenticateData {
    pub payment_method_data: Option<PaymentMethodData>,
    pub payment_method_type: Option<storage_enums::PaymentMethodType>,
    pub amount: Option<i64>,
    pub email: Option<pii::Email>,
    pub currency: Option<storage_enums::Currency>,
    pub complete_authorize_url: Option<String>,
    pub browser_info: Option<BrowserInformation>,
    pub redirect_response: Option<CompleteAuthorizeRedirectResponse>,
    pub minor_amount: Option<MinorUnit>,
}

impl TryFrom<CompleteAuthorizeData> for PaymentsAuthenticateData {
    type Error = error_stack::Report<ApiErrorResponse>;

    fn try_from(data: CompleteAuthorizeData) -> Result<Self, Self::Error> {
        Ok(Self {
            payment_method_data: data.payment_method_data,
            payment_method_type: data.payment_method_type,
            amount: Some(data.amount),
            minor_amount: Some(data.minor_amount),
            email: data.email,
            currency: Some(data.currency),
            complete_authorize_url: data.complete_authorize_url,
            browser_info: data.browser_info,
            redirect_response: data.redirect_response,
        })
    }
}

#[derive(Debug, Clone, Serialize)]
pub struct PaymentsPostAuthenticateData {
    pub payment_method_data: Option<PaymentMethodData>,
    pub payment_method_type: Option<storage_enums::PaymentMethodType>,
    pub amount: Option<i64>,
    pub email: Option<pii::Email>,
    pub currency: Option<storage_enums::Currency>,
    pub browser_info: Option<BrowserInformation>,
    pub connector_transaction_id: Option<String>,
    pub redirect_response: Option<CompleteAuthorizeRedirectResponse>,
    // New amount for amount frame work
    pub minor_amount: Option<MinorUnit>,
}

impl TryFrom<CompleteAuthorizeData> for PaymentsPostAuthenticateData {
    type Error = error_stack::Report<ApiErrorResponse>;

    fn try_from(data: CompleteAuthorizeData) -> Result<Self, Self::Error> {
        Ok(Self {
            payment_method_type: data.payment_method_type,
            payment_method_data: data.payment_method_data,
            amount: Some(data.amount),
            minor_amount: Some(data.minor_amount),
            email: data.email,
            currency: Some(data.currency),
            browser_info: data.browser_info,
            connector_transaction_id: None,
            redirect_response: data.redirect_response,
        })
    }
}

impl TryFrom<CompleteAuthorizeData> for PaymentsPreProcessingData {
    type Error = error_stack::Report<ApiErrorResponse>;

    fn try_from(data: CompleteAuthorizeData) -> Result<Self, Self::Error> {
        Ok(Self {
            payment_method_data: data.payment_method_data,
            amount: Some(data.amount),
            minor_amount: Some(data.minor_amount),
            email: data.email,
            currency: Some(data.currency),
            payment_method_type: None,
            setup_mandate_details: data.setup_mandate_details,
            capture_method: data.capture_method,
            order_details: None,
            router_return_url: None,
            webhook_url: None,
            complete_authorize_url: data.complete_authorize_url,
            browser_info: data.browser_info,
            surcharge_details: None,
            connector_transaction_id: data.connector_transaction_id,
            mandate_id: data.mandate_id,
            related_transaction_id: None,
            redirect_response: data.redirect_response,
            split_payments: None,
            enrolled_for_3ds: true,
            metadata: data.connector_meta.map(Secret::new),
            customer_acceptance: data.customer_acceptance,
            setup_future_usage: data.setup_future_usage,
            is_stored_credential: data.is_stored_credential,
        })
    }
}

#[derive(Debug, Clone, Serialize)]
pub struct PaymentsPostProcessingData {
    pub payment_method_data: PaymentMethodData,
    pub customer_id: Option<id_type::CustomerId>,
    pub connector_transaction_id: Option<String>,
    pub country: Option<common_enums::CountryAlpha2>,
    pub connector_meta_data: Option<pii::SecretSerdeValue>,
    pub header_payload: Option<payments::HeaderPayload>,
}

impl<F> TryFrom<RouterData<F, PaymentsAuthorizeData, response_types::PaymentsResponseData>>
    for PaymentsPostProcessingData
{
    type Error = error_stack::Report<ApiErrorResponse>;

    fn try_from(
        data: RouterData<F, PaymentsAuthorizeData, response_types::PaymentsResponseData>,
    ) -> Result<Self, Self::Error> {
        Ok(Self {
            payment_method_data: data.request.payment_method_data,
            connector_transaction_id: match data.response {
                Ok(response_types::PaymentsResponseData::TransactionResponse {
                    resource_id: ResponseId::ConnectorTransactionId(id),
                    ..
                }) => Some(id.clone()),
                _ => None,
            },
            customer_id: data.request.customer_id,
            country: data
                .address
                .get_payment_billing()
                .and_then(|bl| bl.address.as_ref())
                .and_then(|address| address.country),
            connector_meta_data: data.connector_meta_data.clone(),
            header_payload: data.header_payload,
        })
    }
}
#[derive(Debug, Clone, Serialize)]
pub struct CompleteAuthorizeData {
    pub payment_method_data: Option<PaymentMethodData>,
    pub amount: i64,
    pub email: Option<pii::Email>,
    pub currency: storage_enums::Currency,
    pub confirm: bool,
    pub statement_descriptor_suffix: Option<String>,
    pub capture_method: Option<storage_enums::CaptureMethod>,
    // Mandates
    pub setup_future_usage: Option<storage_enums::FutureUsage>,
    pub mandate_id: Option<api_models::payments::MandateIds>,
    pub off_session: Option<bool>,
    pub setup_mandate_details: Option<mandates::MandateData>,
    pub redirect_response: Option<CompleteAuthorizeRedirectResponse>,
    pub browser_info: Option<BrowserInformation>,
    pub connector_transaction_id: Option<String>,
    pub connector_meta: Option<serde_json::Value>,
    pub complete_authorize_url: Option<String>,
    pub metadata: Option<serde_json::Value>,
    pub customer_acceptance: Option<common_payments_types::CustomerAcceptance>,
    pub authentication_data: Option<UcsAuthenticationData>,
    pub payment_method_type: Option<storage_enums::PaymentMethodType>,
    // New amount for amount frame work
    pub minor_amount: MinorUnit,
    pub merchant_account_id: Option<Secret<String>>,
    pub merchant_config_currency: Option<storage_enums::Currency>,
    pub threeds_method_comp_ind: Option<api_models::payments::ThreeDsCompletionIndicator>,
    pub is_stored_credential: Option<bool>,
}

#[derive(Debug, Clone, Serialize)]
pub struct CompleteAuthorizeRedirectResponse {
    pub params: Option<Secret<String>>,
    pub payload: Option<pii::SecretSerdeValue>,
}

#[derive(Debug, Default, Clone, Serialize)]
pub struct PaymentsSyncData {
    //TODO : add fields based on the connector requirements
    pub connector_transaction_id: ResponseId,
    pub encoded_data: Option<String>,
    pub capture_method: Option<storage_enums::CaptureMethod>,
    pub connector_meta: Option<serde_json::Value>,
    pub sync_type: SyncRequestType,
    pub mandate_id: Option<api_models::payments::MandateIds>,
    pub payment_method_type: Option<storage_enums::PaymentMethodType>,
    pub currency: storage_enums::Currency,
    pub payment_experience: Option<common_enums::PaymentExperience>,
    pub split_payments: Option<common_types::payments::SplitPaymentsRequest>,
    pub amount: MinorUnit,
    pub integrity_object: Option<SyncIntegrityObject>,
    pub connector_reference_id: Option<String>,
    pub setup_future_usage: Option<storage_enums::FutureUsage>,
}

#[derive(Debug, Default, Clone, Serialize)]
pub enum SyncRequestType {
    MultipleCaptureSync(Vec<String>),
    #[default]
    SinglePaymentSync,
}

#[derive(Debug, Default, Clone, Serialize)]
pub struct PaymentsCancelData {
    pub amount: Option<i64>,
    pub currency: Option<storage_enums::Currency>,
    pub connector_transaction_id: String,
    pub cancellation_reason: Option<String>,
    pub connector_meta: Option<serde_json::Value>,
    pub browser_info: Option<BrowserInformation>,
    pub metadata: Option<serde_json::Value>,
    // This metadata is used to store the metadata shared during the payment intent request.

    // minor amount data for amount framework
    pub minor_amount: Option<MinorUnit>,
    pub webhook_url: Option<String>,
    pub capture_method: Option<storage_enums::CaptureMethod>,
    pub split_payments: Option<common_types::payments::SplitPaymentsRequest>,
}

#[derive(Debug, Default, Clone, Serialize)]
pub struct PaymentsCancelPostCaptureData {
    pub currency: Option<storage_enums::Currency>,
    pub connector_transaction_id: String,
    pub cancellation_reason: Option<String>,
    pub connector_meta: Option<serde_json::Value>,
    // minor amount data for amount framework
    pub minor_amount: Option<MinorUnit>,
}

#[derive(Debug, Default, Clone, Serialize)]
pub struct PaymentsExtendAuthorizationData {
    pub minor_amount: MinorUnit,
    pub currency: storage_enums::Currency,
    pub connector_transaction_id: String,
    pub connector_meta: Option<serde_json::Value>,
}

#[derive(Debug, Default, Clone)]
pub struct PaymentsRejectData {
    pub amount: Option<i64>,
    pub currency: Option<storage_enums::Currency>,
}

#[derive(Debug, Default, Clone)]
pub struct PaymentsApproveData {
    pub amount: Option<i64>,
    pub currency: Option<storage_enums::Currency>,
}

#[derive(Clone, Debug, Default, Serialize, serde::Deserialize)]
pub struct BrowserInformation {
    pub color_depth: Option<u8>,
    pub java_enabled: Option<bool>,
    pub java_script_enabled: Option<bool>,
    pub language: Option<String>,
    pub screen_height: Option<u32>,
    pub screen_width: Option<u32>,
    pub time_zone: Option<i32>,
    pub ip_address: Option<std::net::IpAddr>,
    pub accept_header: Option<String>,
    pub user_agent: Option<String>,
    pub os_type: Option<String>,
    pub os_version: Option<String>,
    pub device_model: Option<String>,
    pub accept_language: Option<String>,
    pub referer: Option<String>,
}

#[cfg(feature = "v2")]
impl From<common_utils::types::BrowserInformation> for BrowserInformation {
    fn from(value: common_utils::types::BrowserInformation) -> Self {
        Self {
            color_depth: value.color_depth,
            java_enabled: value.java_enabled,
            java_script_enabled: value.java_script_enabled,
            language: value.language,
            screen_height: value.screen_height,
            screen_width: value.screen_width,
            time_zone: value.time_zone,
            ip_address: value.ip_address,
            accept_header: value.accept_header,
            user_agent: value.user_agent,
            os_type: value.os_type,
            os_version: value.os_version,
            device_model: value.device_model,
            accept_language: value.accept_language,
            referer: value.referer,
        }
    }
}

#[cfg(feature = "v1")]
impl From<api_models::payments::BrowserInformation> for BrowserInformation {
    fn from(value: api_models::payments::BrowserInformation) -> Self {
        Self {
            color_depth: value.color_depth,
            java_enabled: value.java_enabled,
            java_script_enabled: value.java_script_enabled,
            language: value.language,
            screen_height: value.screen_height,
            screen_width: value.screen_width,
            time_zone: value.time_zone,
            ip_address: value.ip_address,
            accept_header: value.accept_header,
            user_agent: value.user_agent,
            os_type: value.os_type,
            os_version: value.os_version,
            device_model: value.device_model,
            accept_language: value.accept_language,
            referer: value.referer,
        }
    }
}

#[derive(Debug, Clone, Default, Serialize)]
pub enum ResponseId {
    ConnectorTransactionId(String),
    EncodedData(String),
    #[default]
    NoResponseId,
}
impl ResponseId {
    pub fn get_connector_transaction_id(
        &self,
    ) -> errors::CustomResult<String, errors::ValidationError> {
        match self {
            Self::ConnectorTransactionId(txn_id) => Ok(txn_id.to_string()),
            _ => Err(errors::ValidationError::IncorrectValueProvided {
                field_name: "connector_transaction_id",
            })
            .attach_printable("Expected connector transaction ID not found"),
        }
    }
}

#[derive(Clone, Debug, serde::Deserialize, Serialize)]
pub struct SurchargeDetails {
    /// original_amount
    pub original_amount: MinorUnit,
    /// surcharge value
    pub surcharge: common_utils::types::Surcharge,
    /// tax on surcharge value
    pub tax_on_surcharge:
        Option<common_utils::types::Percentage<{ consts::SURCHARGE_PERCENTAGE_PRECISION_LENGTH }>>,
    /// surcharge amount for this payment
    pub surcharge_amount: MinorUnit,
    /// tax on surcharge amount for this payment
    pub tax_on_surcharge_amount: MinorUnit,
}

impl SurchargeDetails {
    pub fn get_total_surcharge_amount(&self) -> MinorUnit {
        self.surcharge_amount + self.tax_on_surcharge_amount
    }
}

#[cfg(feature = "v1")]
impl
    From<(
        &RequestSurchargeDetails,
        &payments::payment_attempt::PaymentAttempt,
    )> for SurchargeDetails
{
    fn from(
        (request_surcharge_details, payment_attempt): (
            &RequestSurchargeDetails,
            &payments::payment_attempt::PaymentAttempt,
        ),
    ) -> Self {
        let surcharge_amount = request_surcharge_details.surcharge_amount;
        let tax_on_surcharge_amount = request_surcharge_details.tax_amount.unwrap_or_default();
        Self {
            original_amount: payment_attempt.net_amount.get_order_amount(),
            surcharge: common_utils::types::Surcharge::Fixed(
                request_surcharge_details.surcharge_amount,
            ),
            tax_on_surcharge: None,
            surcharge_amount,
            tax_on_surcharge_amount,
        }
    }
}

#[cfg(feature = "v2")]
impl
    From<(
        &RequestSurchargeDetails,
        &payments::payment_attempt::PaymentAttempt,
    )> for SurchargeDetails
{
    fn from(
        (_request_surcharge_details, _payment_attempt): (
            &RequestSurchargeDetails,
            &payments::payment_attempt::PaymentAttempt,
        ),
    ) -> Self {
        todo!()
    }
}

#[derive(Debug, Clone, Serialize)]
pub struct UcsAuthenticationData {
    pub eci: Option<String>,
    pub cavv: Option<Secret<String>>,
    pub threeds_server_transaction_id: Option<String>,
    pub message_version: Option<common_utils::types::SemanticVersion>,
    pub ds_trans_id: Option<String>,
    pub acs_trans_id: Option<String>,
    pub trans_status: Option<common_enums::TransactionStatus>,
    pub transaction_id: Option<String>,
    pub ucaf_collection_indicator: Option<String>,
}

#[derive(Debug, Clone, Serialize)]
pub struct AuthenticationData {
    pub eci: Option<common_enums::enums::Eci>,
    pub cavv: Secret<String>,
    pub threeds_server_transaction_id: Option<String>,
    pub message_version: Option<common_utils::types::SemanticVersion>,
    pub ds_trans_id: Option<String>,
    pub created_at: time::PrimitiveDateTime,
    pub challenge_code: Option<String>,
    pub challenge_cancel: Option<String>,
    pub challenge_code_reason: Option<String>,
    pub message_extension: Option<pii::SecretSerdeValue>,
    pub acs_trans_id: Option<String>,
    pub authentication_type: Option<common_enums::DecoupledAuthenticationType>,
}

#[derive(Debug, Clone, serde::Serialize)]
pub struct RefundsData {
    pub refund_id: String,
    pub connector_transaction_id: String,

    pub connector_refund_id: Option<String>,
    pub currency: storage_enums::Currency,
    /// Amount for the payment against which this refund is issued
    pub payment_amount: i64,

    pub reason: Option<String>,
    pub webhook_url: Option<String>,
    /// Amount to be refunded
    pub refund_amount: i64,
    /// Arbitrary metadata required for refund
    pub connector_metadata: Option<serde_json::Value>,
    /// refund method
    pub refund_connector_metadata: Option<pii::SecretSerdeValue>,
    pub browser_info: Option<BrowserInformation>,
    /// Charges associated with the payment
    pub split_refunds: Option<SplitRefundsRequest>,

    // New amount for amount frame work
    pub minor_payment_amount: MinorUnit,
    pub minor_refund_amount: MinorUnit,
    pub integrity_object: Option<RefundIntegrityObject>,
    pub refund_status: storage_enums::RefundStatus,
    pub merchant_account_id: Option<Secret<String>>,
    pub merchant_config_currency: Option<storage_enums::Currency>,
    pub capture_method: Option<storage_enums::CaptureMethod>,
    pub additional_payment_method_data: Option<AdditionalPaymentData>,
}

#[derive(Debug, Clone, PartialEq, serde::Serialize)]
pub struct RefundIntegrityObject {
    /// refund currency
    pub currency: storage_enums::Currency,
    /// refund amount
    pub refund_amount: MinorUnit,
}

#[derive(Debug, serde::Deserialize, serde::Serialize, Clone)]
pub enum SplitRefundsRequest {
    StripeSplitRefund(StripeSplitRefund),
    AdyenSplitRefund(common_types::domain::AdyenSplitData),
    XenditSplitRefund(common_types::domain::XenditSplitSubMerchantData),
}

#[derive(Debug, serde::Deserialize, serde::Serialize, Clone)]
pub struct StripeSplitRefund {
    pub charge_id: String,
    pub transfer_account_id: String,
    pub charge_type: api_models::enums::PaymentChargeType,
    pub options: ChargeRefundsOptions,
}

#[derive(Debug, serde::Deserialize, Clone)]
pub struct ChargeRefunds {
    pub charge_id: String,
    pub transfer_account_id: String,
    pub charge_type: api_models::enums::PaymentChargeType,
    pub options: ChargeRefundsOptions,
}

#[derive(Clone, Debug, Eq, PartialEq, serde::Deserialize, Serialize)]
pub enum ChargeRefundsOptions {
    Destination(DestinationChargeRefund),
    Direct(DirectChargeRefund),
}

#[derive(Clone, Debug, Eq, PartialEq, serde::Deserialize, Serialize)]
pub struct DirectChargeRefund {
    pub revert_platform_fee: bool,
}

#[derive(Clone, Debug, Eq, PartialEq, serde::Deserialize, Serialize)]
pub struct DestinationChargeRefund {
    pub revert_platform_fee: bool,
    pub revert_transfer: bool,
}

#[derive(Debug, Clone)]
pub struct AccessTokenAuthenticationRequestData {
    pub auth_creds: router_data::ConnectorAuthType,
}

impl TryFrom<router_data::ConnectorAuthType> for AccessTokenAuthenticationRequestData {
    type Error = ApiErrorResponse;
    fn try_from(connector_auth: router_data::ConnectorAuthType) -> Result<Self, Self::Error> {
        Ok(Self {
            auth_creds: connector_auth,
        })
    }
}

#[derive(Debug, Clone)]
pub struct AccessTokenRequestData {
    pub app_id: Secret<String>,
    pub id: Option<Secret<String>>,
    pub authentication_token: Option<AccessTokenAuthenticationResponse>,
    // Add more keys if required
}

// This is for backward compatibility
impl TryFrom<router_data::ConnectorAuthType> for AccessTokenRequestData {
    type Error = ApiErrorResponse;
    fn try_from(connector_auth: router_data::ConnectorAuthType) -> Result<Self, Self::Error> {
        match connector_auth {
            router_data::ConnectorAuthType::HeaderKey { api_key } => Ok(Self {
                app_id: api_key,
                id: None,
                authentication_token: None,
            }),
            router_data::ConnectorAuthType::BodyKey { api_key, key1 } => Ok(Self {
                app_id: api_key,
                id: Some(key1),
                authentication_token: None,
            }),
            router_data::ConnectorAuthType::SignatureKey { api_key, key1, .. } => Ok(Self {
                app_id: api_key,
                id: Some(key1),
                authentication_token: None,
            }),
            router_data::ConnectorAuthType::MultiAuthKey { api_key, key1, .. } => Ok(Self {
                app_id: api_key,
                id: Some(key1),
                authentication_token: None,
            }),

            _ => Err(ApiErrorResponse::InvalidDataValue {
                field_name: "connector_account_details",
            }),
        }
    }
}

impl
    TryFrom<(
        router_data::ConnectorAuthType,
        Option<AccessTokenAuthenticationResponse>,
    )> for AccessTokenRequestData
{
    type Error = ApiErrorResponse;
    fn try_from(
        (connector_auth, authentication_token): (
            router_data::ConnectorAuthType,
            Option<AccessTokenAuthenticationResponse>,
        ),
    ) -> Result<Self, Self::Error> {
        let mut access_token_request_data = Self::try_from(connector_auth)?;
        access_token_request_data.authentication_token = authentication_token;
        Ok(access_token_request_data)
    }
}

#[derive(Default, Debug, Clone)]
pub struct AcceptDisputeRequestData {
    pub dispute_id: String,
    pub connector_dispute_id: String,
    pub dispute_status: storage_enums::DisputeStatus,
}

#[derive(Default, Debug, Clone)]
pub struct DefendDisputeRequestData {
    pub dispute_id: String,
    pub connector_dispute_id: String,
}

#[derive(Default, Debug, Clone)]
pub struct SubmitEvidenceRequestData {
    pub dispute_id: String,
    pub dispute_status: storage_enums::DisputeStatus,
    pub connector_dispute_id: String,
    pub access_activity_log: Option<String>,
    pub billing_address: Option<String>,
    //cancellation policy
    pub cancellation_policy: Option<Vec<u8>>,
    pub cancellation_policy_file_type: Option<String>,
    pub cancellation_policy_provider_file_id: Option<String>,
    pub cancellation_policy_disclosure: Option<String>,
    pub cancellation_rebuttal: Option<String>,
    //customer communication
    pub customer_communication: Option<Vec<u8>>,
    pub customer_communication_file_type: Option<String>,
    pub customer_communication_provider_file_id: Option<String>,
    pub customer_email_address: Option<String>,
    pub customer_name: Option<String>,
    pub customer_purchase_ip: Option<String>,
    //customer signature
    pub customer_signature: Option<Vec<u8>>,
    pub customer_signature_file_type: Option<String>,
    pub customer_signature_provider_file_id: Option<String>,
    //product description
    pub product_description: Option<String>,
    //receipts
    pub receipt: Option<Vec<u8>>,
    pub receipt_file_type: Option<String>,
    pub receipt_provider_file_id: Option<String>,
    //refund policy
    pub refund_policy: Option<Vec<u8>>,
    pub refund_policy_file_type: Option<String>,
    pub refund_policy_provider_file_id: Option<String>,
    pub refund_policy_disclosure: Option<String>,
    pub refund_refusal_explanation: Option<String>,
    //service docs
    pub service_date: Option<String>,
    pub service_documentation: Option<Vec<u8>>,
    pub service_documentation_file_type: Option<String>,
    pub service_documentation_provider_file_id: Option<String>,
    //shipping details docs
    pub shipping_address: Option<String>,
    pub shipping_carrier: Option<String>,
    pub shipping_date: Option<String>,
    pub shipping_documentation: Option<Vec<u8>>,
    pub shipping_documentation_file_type: Option<String>,
    pub shipping_documentation_provider_file_id: Option<String>,
    pub shipping_tracking_number: Option<String>,
    //invoice details
    pub invoice_showing_distinct_transactions: Option<Vec<u8>>,
    pub invoice_showing_distinct_transactions_file_type: Option<String>,
    pub invoice_showing_distinct_transactions_provider_file_id: Option<String>,
    //subscription details
    pub recurring_transaction_agreement: Option<Vec<u8>>,
    pub recurring_transaction_agreement_file_type: Option<String>,
    pub recurring_transaction_agreement_provider_file_id: Option<String>,
    //uncategorized details
    pub uncategorized_file: Option<Vec<u8>>,
    pub uncategorized_file_type: Option<String>,
    pub uncategorized_file_provider_file_id: Option<String>,
    pub uncategorized_text: Option<String>,
}

#[derive(Debug, Serialize, Clone)]
pub struct FetchDisputesRequestData {
    pub created_from: time::PrimitiveDateTime,
    pub created_till: time::PrimitiveDateTime,
}

#[derive(Clone, Debug)]
pub struct RetrieveFileRequestData {
    pub provider_file_id: String,
    pub connector_dispute_id: Option<String>,
}

#[serde_as]
#[derive(Clone, Debug, Serialize)]
pub struct UploadFileRequestData {
    pub file_key: String,
    #[serde(skip)]
    pub file: Vec<u8>,
    #[serde_as(as = "serde_with::DisplayFromStr")]
    pub file_type: mime::Mime,
    pub file_size: i32,
    pub dispute_id: String,
    pub connector_dispute_id: String,
}

#[cfg(feature = "payouts")]
#[derive(Debug, Clone)]
pub struct PayoutsData {
    pub payout_id: id_type::PayoutId,
    pub amount: i64,
    pub connector_payout_id: Option<String>,
    pub destination_currency: storage_enums::Currency,
    pub source_currency: storage_enums::Currency,
    pub payout_type: Option<storage_enums::PayoutType>,
    pub entity_type: storage_enums::PayoutEntityType,
    pub customer_details: Option<CustomerDetails>,
    pub vendor_details: Option<api_models::payouts::PayoutVendorAccountDetails>,

    // New minor amount for amount framework
    pub minor_amount: MinorUnit,
    pub priority: Option<storage_enums::PayoutSendPriority>,
    pub connector_transfer_method_id: Option<String>,
    pub webhook_url: Option<String>,
    pub browser_info: Option<BrowserInformation>,
    pub payout_connector_metadata: Option<pii::SecretSerdeValue>,
}

#[derive(Debug, Default, Clone)]
pub struct CustomerDetails {
    pub customer_id: Option<id_type::CustomerId>,
    pub name: Option<Secret<String, masking::WithType>>,
    pub email: Option<pii::Email>,
    pub phone: Option<Secret<String, masking::WithType>>,
    pub phone_country_code: Option<String>,
    pub tax_registration_id: Option<Secret<String, masking::WithType>>,
}

#[derive(Debug, Clone)]
pub struct VerifyWebhookSourceRequestData {
    pub webhook_headers: actix_web::http::header::HeaderMap,
    pub webhook_body: Vec<u8>,
    pub merchant_secret: api_models::webhooks::ConnectorWebhookSecrets,
}

#[derive(Debug, Clone)]
pub struct MandateRevokeRequestData {
    pub mandate_id: String,
    pub connector_mandate_id: Option<String>,
}

#[derive(Debug, Clone, Serialize)]
pub struct PaymentsSessionData {
    pub amount: i64,
    pub currency: common_enums::Currency,
    pub country: Option<common_enums::CountryAlpha2>,
    pub surcharge_details: Option<SurchargeDetails>,
    pub order_details: Option<Vec<OrderDetailsWithAmount>>,
    pub email: Option<pii::Email>,
    // Minor Unit amount for amount frame work
    pub minor_amount: MinorUnit,
    pub apple_pay_recurring_details: Option<api_models::payments::ApplePayRecurringPaymentRequest>,
    pub customer_name: Option<Secret<String>>,
    pub order_tax_amount: Option<MinorUnit>,
    pub shipping_cost: Option<MinorUnit>,
    pub metadata: Option<Secret<serde_json::Value>>,
    /// The specific payment method type for which the session token is being generated
    pub payment_method_type: Option<common_enums::PaymentMethodType>,
    pub payment_method: Option<common_enums::PaymentMethod>,
}

#[derive(Debug, Clone, Default)]
pub struct PaymentsTaxCalculationData {
    pub amount: MinorUnit,
    pub currency: storage_enums::Currency,
    pub shipping_cost: Option<MinorUnit>,
    pub order_details: Option<Vec<OrderDetailsWithAmount>>,
    pub shipping_address: address::Address,
}

#[derive(Debug, Clone, Default, Serialize)]
pub struct SdkPaymentsSessionUpdateData {
    pub order_tax_amount: MinorUnit,
    // amount here would include amount, surcharge_amount, order_tax_amount and shipping_cost
    pub amount: MinorUnit,
    /// original amount sent by the merchant
    pub order_amount: MinorUnit,
    pub currency: storage_enums::Currency,
    pub session_id: Option<String>,
    pub shipping_cost: Option<MinorUnit>,
}

#[derive(Debug, Clone, Serialize)]
pub struct SetupMandateRequestData {
    pub currency: storage_enums::Currency,
    pub payment_method_data: PaymentMethodData,
    pub amount: Option<i64>,
    pub confirm: bool,
    pub customer_acceptance: Option<common_payments_types::CustomerAcceptance>,
    pub mandate_id: Option<api_models::payments::MandateIds>,
    pub setup_future_usage: Option<storage_enums::FutureUsage>,
    pub off_session: Option<bool>,
    pub setup_mandate_details: Option<mandates::MandateData>,
    pub router_return_url: Option<String>,
    pub webhook_url: Option<String>,
    pub browser_info: Option<BrowserInformation>,
    pub email: Option<pii::Email>,
    pub customer_name: Option<Secret<String>>,
    pub return_url: Option<String>,
    pub payment_method_type: Option<storage_enums::PaymentMethodType>,
    pub request_incremental_authorization: bool,
    pub metadata: Option<pii::SecretSerdeValue>,
    pub complete_authorize_url: Option<String>,
    pub capture_method: Option<storage_enums::CaptureMethod>,
    pub enrolled_for_3ds: bool,
    pub related_transaction_id: Option<String>,

    // MinorUnit for amount framework
    pub minor_amount: Option<MinorUnit>,
    pub shipping_cost: Option<MinorUnit>,
    pub connector_testing_data: Option<pii::SecretSerdeValue>,
    pub customer_id: Option<id_type::CustomerId>,
    pub enable_partial_authorization:
        Option<common_types::primitive_wrappers::EnablePartialAuthorizationBool>,
    pub payment_channel: Option<storage_enums::PaymentChannel>,
    pub is_stored_credential: Option<bool>,
    pub billing_descriptor: Option<common_types::payments::BillingDescriptor>,
    pub split_payments: Option<common_types::payments::SplitPaymentsRequest>,
}

#[derive(Debug, Clone)]
pub struct VaultRequestData {
    pub payment_method_vaulting_data: Option<PaymentMethodVaultingData>,
    pub connector_vault_id: Option<String>,
    pub connector_customer_id: Option<String>,
}

#[derive(Debug, Serialize, Clone)]
pub struct DisputeSyncData {
    pub dispute_id: String,
    pub connector_dispute_id: String,
}<|MERGE_RESOLUTION|>--- conflicted
+++ resolved
@@ -88,12 +88,9 @@
     pub enable_overcapture: Option<common_types::primitive_wrappers::EnableOvercaptureBool>,
     pub is_stored_credential: Option<bool>,
     pub mit_category: Option<common_enums::MitCategory>,
-<<<<<<< HEAD
+    pub billing_descriptor: Option<common_types::payments::BillingDescriptor>,
     pub external_authentication_three_ds_data:
         Option<api_models::three_ds_decision_rule::ExternalThreeDsData>,
-=======
-    pub billing_descriptor: Option<common_types::payments::BillingDescriptor>,
->>>>>>> cf6e5a10
 }
 
 #[derive(Debug, Clone, Serialize)]
