pub mod authentication;
pub mod fraud_check;
pub mod revenue_recovery;
pub mod unified_authentication_service;
use api_models::payments::{AdditionalPaymentData, RequestSurchargeDetails};
use common_utils::{consts, errors, ext_traits::OptionExt, id_type, pii, types::MinorUnit};
use diesel_models::{enums as storage_enums, types::OrderDetailsWithAmount};
use error_stack::ResultExt;
use masking::Secret;
use serde::Serialize;
use serde_with::serde_as;

use super::payment_method_data::PaymentMethodData;
use crate::{
    address,
    errors::api_error_response::ApiErrorResponse,
    mandates, payments,
    router_data::{self, RouterData},
    router_flow_types as flows, router_response_types as response_types,
};
#[derive(Debug, Clone)]
pub struct PaymentsAuthorizeData {
    pub payment_method_data: PaymentMethodData,
    /// total amount (original_amount + surcharge_amount + tax_on_surcharge_amount)
    /// If connector supports separate field for surcharge amount, consider using below functions defined on `PaymentsAuthorizeData` to fetch original amount and surcharge amount separately
    /// ```text
    /// get_original_amount()
    /// get_surcharge_amount()
    /// get_tax_on_surcharge_amount()
    /// get_total_surcharge_amount() // returns surcharge_amount + tax_on_surcharge_amount
    /// ```
    pub amount: i64,
    pub order_tax_amount: Option<MinorUnit>,
    pub email: Option<pii::Email>,
    pub customer_name: Option<Secret<String>>,
    pub currency: storage_enums::Currency,
    pub confirm: bool,
    pub statement_descriptor_suffix: Option<String>,
    pub statement_descriptor: Option<String>,
    pub capture_method: Option<storage_enums::CaptureMethod>,
    pub router_return_url: Option<String>,
    pub webhook_url: Option<String>,
    pub complete_authorize_url: Option<String>,
    // Mandates
    pub setup_future_usage: Option<storage_enums::FutureUsage>,
    pub mandate_id: Option<api_models::payments::MandateIds>,
    pub off_session: Option<bool>,
    pub customer_acceptance: Option<mandates::CustomerAcceptance>,
    pub setup_mandate_details: Option<mandates::MandateData>,
    pub browser_info: Option<BrowserInformation>,
    pub order_details: Option<Vec<OrderDetailsWithAmount>>,
    pub order_category: Option<String>,
    pub session_token: Option<String>,
    pub enrolled_for_3ds: bool,
    pub related_transaction_id: Option<String>,
    pub payment_experience: Option<storage_enums::PaymentExperience>,
    pub payment_method_type: Option<storage_enums::PaymentMethodType>,
    pub surcharge_details: Option<SurchargeDetails>,
    pub customer_id: Option<id_type::CustomerId>,
    pub request_incremental_authorization: bool,
    pub metadata: Option<serde_json::Value>,
    pub authentication_data: Option<AuthenticationData>,
    pub split_payments: Option<common_types::payments::SplitPaymentsRequest>,

    // New amount for amount frame work
    pub minor_amount: MinorUnit,

    /// Merchant's identifier for the payment/invoice. This will be sent to the connector
    /// if the connector provides support to accept multiple reference ids.
    /// In case the connector supports only one reference id, Hyperswitch's Payment ID will be sent as reference.
    pub merchant_order_reference_id: Option<String>,
    pub integrity_object: Option<AuthoriseIntegrityObject>,
    pub shipping_cost: Option<MinorUnit>,
    pub additional_payment_method_data: Option<AdditionalPaymentData>,
    pub merchant_account_id: Option<Secret<String>>,
    pub merchant_config_currency: Option<storage_enums::Currency>,
}
#[derive(Debug, Clone)]
pub struct PaymentsPostSessionTokensData {
    // amount here would include amount, surcharge_amount and shipping_cost
    pub amount: MinorUnit,
    /// original amount sent by the merchant
    pub order_amount: MinorUnit,
    pub currency: storage_enums::Currency,
    pub capture_method: Option<storage_enums::CaptureMethod>,
    /// Merchant's identifier for the payment/invoice. This will be sent to the connector
    /// if the connector provides support to accept multiple reference ids.
    /// In case the connector supports only one reference id, Hyperswitch's Payment ID will be sent as reference.
    pub merchant_order_reference_id: Option<String>,
    pub shipping_cost: Option<MinorUnit>,
    pub setup_future_usage: Option<storage_enums::FutureUsage>,
    pub router_return_url: Option<String>,
}

#[derive(Debug, Clone, PartialEq)]
pub struct AuthoriseIntegrityObject {
    /// Authorise amount
    pub amount: MinorUnit,
    /// Authorise currency
    pub currency: storage_enums::Currency,
}

#[derive(Debug, Clone, PartialEq)]
pub struct SyncIntegrityObject {
    /// Sync amount
    pub amount: Option<MinorUnit>,
    /// Sync currency
    pub currency: Option<storage_enums::Currency>,
}

#[derive(Debug, Clone, Default)]
pub struct PaymentsCaptureData {
    pub amount_to_capture: i64,
    pub currency: storage_enums::Currency,
    pub connector_transaction_id: String,
    pub payment_amount: i64,
    pub multiple_capture_data: Option<MultipleCaptureRequestData>,
    pub connector_meta: Option<serde_json::Value>,
    pub browser_info: Option<BrowserInformation>,
    pub metadata: Option<serde_json::Value>,
    // This metadata is used to store the metadata shared during the payment intent request.
    pub capture_method: Option<storage_enums::CaptureMethod>,
    pub split_payments: Option<common_types::payments::SplitPaymentsRequest>,
    // New amount for amount frame work
    pub minor_payment_amount: MinorUnit,
    pub minor_amount_to_capture: MinorUnit,
    pub integrity_object: Option<CaptureIntegrityObject>,
}

#[derive(Debug, Clone, PartialEq)]
pub struct CaptureIntegrityObject {
    /// capture amount
    pub capture_amount: Option<MinorUnit>,
    /// capture currency
    pub currency: storage_enums::Currency,
}

#[derive(Debug, Clone, Default)]
pub struct PaymentsIncrementalAuthorizationData {
    pub total_amount: i64,
    pub additional_amount: i64,
    pub currency: storage_enums::Currency,
    pub reason: Option<String>,
    pub connector_transaction_id: String,
}

#[derive(Debug, Clone, Default)]
pub struct MultipleCaptureRequestData {
    pub capture_sequence: i16,
    pub capture_reference: String,
}

#[derive(Debug, Clone)]
pub struct AuthorizeSessionTokenData {
    pub amount_to_capture: Option<i64>,
    pub currency: storage_enums::Currency,
    pub connector_transaction_id: String,
    pub amount: Option<i64>,
}

#[derive(Debug, Clone)]
pub struct ConnectorCustomerData {
    pub description: Option<String>,
    pub email: Option<pii::Email>,
    pub phone: Option<Secret<String>>,
    pub name: Option<Secret<String>>,
    pub preprocessing_id: Option<String>,
    pub payment_method_data: PaymentMethodData,
}

impl TryFrom<SetupMandateRequestData> for ConnectorCustomerData {
    type Error = error_stack::Report<ApiErrorResponse>;
    fn try_from(data: SetupMandateRequestData) -> Result<Self, Self::Error> {
        Ok(Self {
            email: data.email,
            payment_method_data: data.payment_method_data,
            description: None,
            phone: None,
            name: None,
            preprocessing_id: None,
        })
    }
}
impl
    TryFrom<
        &RouterData<flows::Authorize, PaymentsAuthorizeData, response_types::PaymentsResponseData>,
    > for ConnectorCustomerData
{
    type Error = error_stack::Report<ApiErrorResponse>;

    fn try_from(
        data: &RouterData<
            flows::Authorize,
            PaymentsAuthorizeData,
            response_types::PaymentsResponseData,
        >,
    ) -> Result<Self, Self::Error> {
        Ok(Self {
            email: data.request.email.clone(),
            payment_method_data: data.request.payment_method_data.clone(),
            description: None,
            phone: None,
            name: data.request.customer_name.clone(),
            preprocessing_id: data.preprocessing_id.clone(),
        })
    }
}

#[derive(Debug, Clone)]
pub struct PaymentMethodTokenizationData {
    pub payment_method_data: PaymentMethodData,
    pub browser_info: Option<BrowserInformation>,
    pub currency: storage_enums::Currency,
    pub amount: Option<i64>,
}

impl TryFrom<SetupMandateRequestData> for PaymentMethodTokenizationData {
    type Error = error_stack::Report<ApiErrorResponse>;

    fn try_from(data: SetupMandateRequestData) -> Result<Self, Self::Error> {
        Ok(Self {
            payment_method_data: data.payment_method_data,
            browser_info: None,
            currency: data.currency,
            amount: data.amount,
        })
    }
}
impl<F> From<&RouterData<F, PaymentsAuthorizeData, response_types::PaymentsResponseData>>
    for PaymentMethodTokenizationData
{
    fn from(
        data: &RouterData<F, PaymentsAuthorizeData, response_types::PaymentsResponseData>,
    ) -> Self {
        Self {
            payment_method_data: data.request.payment_method_data.clone(),
            browser_info: None,
            currency: data.request.currency,
            amount: Some(data.request.amount),
        }
    }
}

impl TryFrom<PaymentsAuthorizeData> for PaymentMethodTokenizationData {
    type Error = error_stack::Report<ApiErrorResponse>;

    fn try_from(data: PaymentsAuthorizeData) -> Result<Self, Self::Error> {
        Ok(Self {
            payment_method_data: data.payment_method_data,
            browser_info: data.browser_info,
            currency: data.currency,
            amount: Some(data.amount),
        })
    }
}

impl TryFrom<CompleteAuthorizeData> for PaymentMethodTokenizationData {
    type Error = error_stack::Report<ApiErrorResponse>;

    fn try_from(data: CompleteAuthorizeData) -> Result<Self, Self::Error> {
        Ok(Self {
            payment_method_data: data
                .payment_method_data
                .get_required_value("payment_method_data")
                .change_context(ApiErrorResponse::MissingRequiredField {
                    field_name: "payment_method_data",
                })?,
            browser_info: data.browser_info,
            currency: data.currency,
            amount: Some(data.amount),
        })
    }
}

#[derive(Debug, Clone)]
pub struct PaymentsPreProcessingData {
    pub payment_method_data: Option<PaymentMethodData>,
    pub amount: Option<i64>,
    pub email: Option<pii::Email>,
    pub currency: Option<storage_enums::Currency>,
    pub payment_method_type: Option<storage_enums::PaymentMethodType>,
    pub setup_mandate_details: Option<mandates::MandateData>,
    pub capture_method: Option<storage_enums::CaptureMethod>,
    pub order_details: Option<Vec<OrderDetailsWithAmount>>,
    pub router_return_url: Option<String>,
    pub webhook_url: Option<String>,
    pub complete_authorize_url: Option<String>,
    pub surcharge_details: Option<SurchargeDetails>,
    pub browser_info: Option<BrowserInformation>,
    pub connector_transaction_id: Option<String>,
    pub enrolled_for_3ds: bool,
    pub mandate_id: Option<api_models::payments::MandateIds>,
    pub related_transaction_id: Option<String>,
    pub redirect_response: Option<CompleteAuthorizeRedirectResponse>,
    pub metadata: Option<Secret<serde_json::Value>>,
    pub split_payments: Option<common_types::payments::SplitPaymentsRequest>,

    // New amount for amount frame work
    pub minor_amount: Option<MinorUnit>,
}

impl TryFrom<PaymentsAuthorizeData> for PaymentsPreProcessingData {
    type Error = error_stack::Report<ApiErrorResponse>;

    fn try_from(data: PaymentsAuthorizeData) -> Result<Self, Self::Error> {
        Ok(Self {
            payment_method_data: Some(data.payment_method_data),
            amount: Some(data.amount),
            minor_amount: Some(data.minor_amount),
            email: data.email,
            currency: Some(data.currency),
            payment_method_type: data.payment_method_type,
            setup_mandate_details: data.setup_mandate_details,
            capture_method: data.capture_method,
            order_details: data.order_details,
            router_return_url: data.router_return_url,
            webhook_url: data.webhook_url,
            complete_authorize_url: data.complete_authorize_url,
            browser_info: data.browser_info,
            surcharge_details: data.surcharge_details,
            connector_transaction_id: None,
            mandate_id: data.mandate_id,
            related_transaction_id: data.related_transaction_id,
            redirect_response: None,
            enrolled_for_3ds: data.enrolled_for_3ds,
            split_payments: data.split_payments,
            metadata: data.metadata.map(Secret::new),
        })
    }
}

impl TryFrom<CompleteAuthorizeData> for PaymentsPreProcessingData {
    type Error = error_stack::Report<ApiErrorResponse>;

    fn try_from(data: CompleteAuthorizeData) -> Result<Self, Self::Error> {
        Ok(Self {
            payment_method_data: data.payment_method_data,
            amount: Some(data.amount),
            minor_amount: Some(data.minor_amount),
            email: data.email,
            currency: Some(data.currency),
            payment_method_type: None,
            setup_mandate_details: data.setup_mandate_details,
            capture_method: data.capture_method,
            order_details: None,
            router_return_url: None,
            webhook_url: None,
            complete_authorize_url: data.complete_authorize_url,
            browser_info: data.browser_info,
            surcharge_details: None,
            connector_transaction_id: data.connector_transaction_id,
            mandate_id: data.mandate_id,
            related_transaction_id: None,
            redirect_response: data.redirect_response,
            split_payments: None,
            enrolled_for_3ds: true,
            metadata: data.connector_meta.map(Secret::new),
        })
    }
}

#[derive(Debug, Clone)]
pub struct PaymentsPostProcessingData {
    pub payment_method_data: PaymentMethodData,
    pub customer_id: Option<id_type::CustomerId>,
    pub connector_transaction_id: Option<String>,
    pub country: Option<common_enums::CountryAlpha2>,
    pub connector_meta_data: Option<pii::SecretSerdeValue>,
    pub header_payload: Option<payments::HeaderPayload>,
}

impl<F> TryFrom<RouterData<F, PaymentsAuthorizeData, response_types::PaymentsResponseData>>
    for PaymentsPostProcessingData
{
    type Error = error_stack::Report<ApiErrorResponse>;

    fn try_from(
        data: RouterData<F, PaymentsAuthorizeData, response_types::PaymentsResponseData>,
    ) -> Result<Self, Self::Error> {
        Ok(Self {
            payment_method_data: data.request.payment_method_data,
            connector_transaction_id: match data.response {
                Ok(response_types::PaymentsResponseData::TransactionResponse {
                    resource_id: ResponseId::ConnectorTransactionId(id),
                    ..
                }) => Some(id.clone()),
                _ => None,
            },
            customer_id: data.request.customer_id,
            country: data
                .address
                .get_payment_billing()
                .and_then(|bl| bl.address.as_ref())
                .and_then(|address| address.country),
            connector_meta_data: data.connector_meta_data.clone(),
            header_payload: data.header_payload,
        })
    }
}
#[derive(Debug, Clone)]
pub struct CompleteAuthorizeData {
    pub payment_method_data: Option<PaymentMethodData>,
    pub amount: i64,
    pub email: Option<pii::Email>,
    pub currency: storage_enums::Currency,
    pub confirm: bool,
    pub statement_descriptor_suffix: Option<String>,
    pub capture_method: Option<storage_enums::CaptureMethod>,
    // Mandates
    pub setup_future_usage: Option<storage_enums::FutureUsage>,
    pub mandate_id: Option<api_models::payments::MandateIds>,
    pub off_session: Option<bool>,
    pub setup_mandate_details: Option<mandates::MandateData>,
    pub redirect_response: Option<CompleteAuthorizeRedirectResponse>,
    pub browser_info: Option<BrowserInformation>,
    pub connector_transaction_id: Option<String>,
    pub connector_meta: Option<serde_json::Value>,
    pub complete_authorize_url: Option<String>,
    pub metadata: Option<serde_json::Value>,
    pub customer_acceptance: Option<mandates::CustomerAcceptance>,
    // New amount for amount frame work
    pub minor_amount: MinorUnit,
<<<<<<< HEAD
    pub threeds_method_comp_ind: Option<api_models::payments::ThreeDsCompletionIndicator>,
=======
    pub merchant_account_id: Option<Secret<String>>,
    pub merchant_config_currency: Option<storage_enums::Currency>,
>>>>>>> 13c621ae
}

#[derive(Debug, Clone)]
pub struct CompleteAuthorizeRedirectResponse {
    pub params: Option<Secret<String>>,
    pub payload: Option<pii::SecretSerdeValue>,
}

#[derive(Debug, Default, Clone)]
pub struct PaymentsSyncData {
    //TODO : add fields based on the connector requirements
    pub connector_transaction_id: ResponseId,
    pub encoded_data: Option<String>,
    pub capture_method: Option<storage_enums::CaptureMethod>,
    pub connector_meta: Option<serde_json::Value>,
    pub sync_type: SyncRequestType,
    pub mandate_id: Option<api_models::payments::MandateIds>,
    pub payment_method_type: Option<storage_enums::PaymentMethodType>,
    pub currency: storage_enums::Currency,
    pub payment_experience: Option<common_enums::PaymentExperience>,
    pub split_payments: Option<common_types::payments::SplitPaymentsRequest>,
    pub amount: MinorUnit,
    pub integrity_object: Option<SyncIntegrityObject>,
}

#[derive(Debug, Default, Clone)]
pub enum SyncRequestType {
    MultipleCaptureSync(Vec<String>),
    #[default]
    SinglePaymentSync,
}

#[derive(Debug, Default, Clone)]
pub struct PaymentsCancelData {
    pub amount: Option<i64>,
    pub currency: Option<storage_enums::Currency>,
    pub connector_transaction_id: String,
    pub cancellation_reason: Option<String>,
    pub connector_meta: Option<serde_json::Value>,
    pub browser_info: Option<BrowserInformation>,
    pub metadata: Option<serde_json::Value>,
    // This metadata is used to store the metadata shared during the payment intent request.

    // minor amount data for amount framework
    pub minor_amount: Option<MinorUnit>,
}

#[derive(Debug, Default, Clone)]
pub struct PaymentsRejectData {
    pub amount: Option<i64>,
    pub currency: Option<storage_enums::Currency>,
}

#[derive(Debug, Default, Clone)]
pub struct PaymentsApproveData {
    pub amount: Option<i64>,
    pub currency: Option<storage_enums::Currency>,
}

#[derive(Clone, Debug, Default, serde::Serialize, serde::Deserialize)]
pub struct BrowserInformation {
    pub color_depth: Option<u8>,
    pub java_enabled: Option<bool>,
    pub java_script_enabled: Option<bool>,
    pub language: Option<String>,
    pub screen_height: Option<u32>,
    pub screen_width: Option<u32>,
    pub time_zone: Option<i32>,
    pub ip_address: Option<std::net::IpAddr>,
    pub accept_header: Option<String>,
    pub user_agent: Option<String>,
    pub os_type: Option<String>,
    pub os_version: Option<String>,
    pub device_model: Option<String>,
    pub accept_language: Option<String>,
}

#[cfg(feature = "v2")]
impl From<common_utils::types::BrowserInformation> for BrowserInformation {
    fn from(value: common_utils::types::BrowserInformation) -> Self {
        Self {
            color_depth: value.color_depth,
            java_enabled: value.java_enabled,
            java_script_enabled: value.java_script_enabled,
            language: value.language,
            screen_height: value.screen_height,
            screen_width: value.screen_width,
            time_zone: value.time_zone,
            ip_address: value.ip_address,
            accept_header: value.accept_header,
            user_agent: value.user_agent,
            os_type: value.os_type,
            os_version: value.os_version,
            device_model: value.device_model,
            accept_language: value.accept_language,
        }
    }
}

#[derive(Debug, Clone, Default, Serialize)]
pub enum ResponseId {
    ConnectorTransactionId(String),
    EncodedData(String),
    #[default]
    NoResponseId,
}
impl ResponseId {
    pub fn get_connector_transaction_id(
        &self,
    ) -> errors::CustomResult<String, errors::ValidationError> {
        match self {
            Self::ConnectorTransactionId(txn_id) => Ok(txn_id.to_string()),
            _ => Err(errors::ValidationError::IncorrectValueProvided {
                field_name: "connector_transaction_id",
            })
            .attach_printable("Expected connector transaction ID not found"),
        }
    }
}

#[derive(Clone, Debug, serde::Deserialize, serde::Serialize)]
pub struct SurchargeDetails {
    /// original_amount
    pub original_amount: MinorUnit,
    /// surcharge value
    pub surcharge: common_utils::types::Surcharge,
    /// tax on surcharge value
    pub tax_on_surcharge:
        Option<common_utils::types::Percentage<{ consts::SURCHARGE_PERCENTAGE_PRECISION_LENGTH }>>,
    /// surcharge amount for this payment
    pub surcharge_amount: MinorUnit,
    /// tax on surcharge amount for this payment
    pub tax_on_surcharge_amount: MinorUnit,
}

impl SurchargeDetails {
    pub fn get_total_surcharge_amount(&self) -> MinorUnit {
        self.surcharge_amount + self.tax_on_surcharge_amount
    }
}

#[cfg(feature = "v1")]
impl
    From<(
        &RequestSurchargeDetails,
        &payments::payment_attempt::PaymentAttempt,
    )> for SurchargeDetails
{
    fn from(
        (request_surcharge_details, payment_attempt): (
            &RequestSurchargeDetails,
            &payments::payment_attempt::PaymentAttempt,
        ),
    ) -> Self {
        let surcharge_amount = request_surcharge_details.surcharge_amount;
        let tax_on_surcharge_amount = request_surcharge_details.tax_amount.unwrap_or_default();
        Self {
            original_amount: payment_attempt.net_amount.get_order_amount(),
            surcharge: common_utils::types::Surcharge::Fixed(
                request_surcharge_details.surcharge_amount,
            ),
            tax_on_surcharge: None,
            surcharge_amount,
            tax_on_surcharge_amount,
        }
    }
}

#[cfg(feature = "v2")]
impl
    From<(
        &RequestSurchargeDetails,
        &payments::payment_attempt::PaymentAttempt,
    )> for SurchargeDetails
{
    fn from(
        (request_surcharge_details, payment_attempt): (
            &RequestSurchargeDetails,
            &payments::payment_attempt::PaymentAttempt,
        ),
    ) -> Self {
        todo!()
    }
}

#[derive(Debug, Clone)]
pub struct AuthenticationData {
    pub eci: Option<String>,
    pub cavv: String,
    pub threeds_server_transaction_id: Option<String>,
    pub message_version: Option<common_utils::types::SemanticVersion>,
    pub ds_trans_id: Option<String>,
}

#[derive(Debug, Clone)]
pub struct RefundsData {
    pub refund_id: String,
    pub connector_transaction_id: String,

    pub connector_refund_id: Option<String>,
    pub currency: storage_enums::Currency,
    /// Amount for the payment against which this refund is issued
    pub payment_amount: i64,

    pub reason: Option<String>,
    pub webhook_url: Option<String>,
    /// Amount to be refunded
    pub refund_amount: i64,
    /// Arbitrary metadata required for refund
    pub connector_metadata: Option<serde_json::Value>,
    pub browser_info: Option<BrowserInformation>,
    /// Charges associated with the payment
    pub split_refunds: Option<SplitRefundsRequest>,

    // New amount for amount frame work
    pub minor_payment_amount: MinorUnit,
    pub minor_refund_amount: MinorUnit,
    pub integrity_object: Option<RefundIntegrityObject>,
    pub refund_status: storage_enums::RefundStatus,
    pub merchant_account_id: Option<Secret<String>>,
    pub merchant_config_currency: Option<storage_enums::Currency>,
}

#[derive(Debug, Clone, PartialEq)]
pub struct RefundIntegrityObject {
    /// refund currency
    pub currency: storage_enums::Currency,
    /// refund amount
    pub refund_amount: MinorUnit,
}

#[derive(Debug, serde::Deserialize, Clone)]
pub enum SplitRefundsRequest {
    StripeSplitRefund(StripeSplitRefund),
    AdyenSplitRefund(common_types::domain::AdyenSplitData),
    XenditSplitRefund(common_types::domain::XenditSplitSubMerchantData),
}

#[derive(Debug, serde::Deserialize, Clone)]
pub struct StripeSplitRefund {
    pub charge_id: String,
    pub transfer_account_id: String,
    pub charge_type: api_models::enums::PaymentChargeType,
    pub options: ChargeRefundsOptions,
}

#[derive(Debug, serde::Deserialize, Clone)]
pub struct ChargeRefunds {
    pub charge_id: String,
    pub transfer_account_id: String,
    pub charge_type: api_models::enums::PaymentChargeType,
    pub options: ChargeRefundsOptions,
}

#[derive(Clone, Debug, Eq, PartialEq, serde::Deserialize, serde::Serialize)]
pub enum ChargeRefundsOptions {
    Destination(DestinationChargeRefund),
    Direct(DirectChargeRefund),
}

#[derive(Clone, Debug, Eq, PartialEq, serde::Deserialize, serde::Serialize)]
pub struct DirectChargeRefund {
    pub revert_platform_fee: bool,
}

#[derive(Clone, Debug, Eq, PartialEq, serde::Deserialize, serde::Serialize)]
pub struct DestinationChargeRefund {
    pub revert_platform_fee: bool,
    pub revert_transfer: bool,
}

#[derive(Debug, Clone)]
pub struct AccessTokenRequestData {
    pub app_id: Secret<String>,
    pub id: Option<Secret<String>>,
    // Add more keys if required
}

impl TryFrom<router_data::ConnectorAuthType> for AccessTokenRequestData {
    type Error = ApiErrorResponse;
    fn try_from(connector_auth: router_data::ConnectorAuthType) -> Result<Self, Self::Error> {
        match connector_auth {
            router_data::ConnectorAuthType::HeaderKey { api_key } => Ok(Self {
                app_id: api_key,
                id: None,
            }),
            router_data::ConnectorAuthType::BodyKey { api_key, key1 } => Ok(Self {
                app_id: api_key,
                id: Some(key1),
            }),
            router_data::ConnectorAuthType::SignatureKey { api_key, key1, .. } => Ok(Self {
                app_id: api_key,
                id: Some(key1),
            }),
            router_data::ConnectorAuthType::MultiAuthKey { api_key, key1, .. } => Ok(Self {
                app_id: api_key,
                id: Some(key1),
            }),

            _ => Err(ApiErrorResponse::InvalidDataValue {
                field_name: "connector_account_details",
            }),
        }
    }
}

#[derive(Default, Debug, Clone)]
pub struct AcceptDisputeRequestData {
    pub dispute_id: String,
    pub connector_dispute_id: String,
}

#[derive(Default, Debug, Clone)]
pub struct DefendDisputeRequestData {
    pub dispute_id: String,
    pub connector_dispute_id: String,
}

#[derive(Default, Debug, Clone)]
pub struct SubmitEvidenceRequestData {
    pub dispute_id: String,
    pub connector_dispute_id: String,
    pub access_activity_log: Option<String>,
    pub billing_address: Option<String>,
    //cancellation policy
    pub cancellation_policy: Option<Vec<u8>>,
    pub cancellation_policy_file_type: Option<String>,
    pub cancellation_policy_provider_file_id: Option<String>,
    pub cancellation_policy_disclosure: Option<String>,
    pub cancellation_rebuttal: Option<String>,
    //customer communication
    pub customer_communication: Option<Vec<u8>>,
    pub customer_communication_file_type: Option<String>,
    pub customer_communication_provider_file_id: Option<String>,
    pub customer_email_address: Option<String>,
    pub customer_name: Option<String>,
    pub customer_purchase_ip: Option<String>,
    //customer signature
    pub customer_signature: Option<Vec<u8>>,
    pub customer_signature_file_type: Option<String>,
    pub customer_signature_provider_file_id: Option<String>,
    //product description
    pub product_description: Option<String>,
    //receipts
    pub receipt: Option<Vec<u8>>,
    pub receipt_file_type: Option<String>,
    pub receipt_provider_file_id: Option<String>,
    //refund policy
    pub refund_policy: Option<Vec<u8>>,
    pub refund_policy_file_type: Option<String>,
    pub refund_policy_provider_file_id: Option<String>,
    pub refund_policy_disclosure: Option<String>,
    pub refund_refusal_explanation: Option<String>,
    //service docs
    pub service_date: Option<String>,
    pub service_documentation: Option<Vec<u8>>,
    pub service_documentation_file_type: Option<String>,
    pub service_documentation_provider_file_id: Option<String>,
    //shipping details docs
    pub shipping_address: Option<String>,
    pub shipping_carrier: Option<String>,
    pub shipping_date: Option<String>,
    pub shipping_documentation: Option<Vec<u8>>,
    pub shipping_documentation_file_type: Option<String>,
    pub shipping_documentation_provider_file_id: Option<String>,
    pub shipping_tracking_number: Option<String>,
    //invoice details
    pub invoice_showing_distinct_transactions: Option<Vec<u8>>,
    pub invoice_showing_distinct_transactions_file_type: Option<String>,
    pub invoice_showing_distinct_transactions_provider_file_id: Option<String>,
    //subscription details
    pub recurring_transaction_agreement: Option<Vec<u8>>,
    pub recurring_transaction_agreement_file_type: Option<String>,
    pub recurring_transaction_agreement_provider_file_id: Option<String>,
    //uncategorized details
    pub uncategorized_file: Option<Vec<u8>>,
    pub uncategorized_file_type: Option<String>,
    pub uncategorized_file_provider_file_id: Option<String>,
    pub uncategorized_text: Option<String>,
}
#[derive(Clone, Debug)]
pub struct RetrieveFileRequestData {
    pub provider_file_id: String,
}

#[serde_as]
#[derive(Clone, Debug, serde::Serialize)]
pub struct UploadFileRequestData {
    pub file_key: String,
    #[serde(skip)]
    pub file: Vec<u8>,
    #[serde_as(as = "serde_with::DisplayFromStr")]
    pub file_type: mime::Mime,
    pub file_size: i32,
}

#[cfg(feature = "payouts")]
#[derive(Debug, Clone)]
pub struct PayoutsData {
    pub payout_id: String,
    pub amount: i64,
    pub connector_payout_id: Option<String>,
    pub destination_currency: storage_enums::Currency,
    pub source_currency: storage_enums::Currency,
    pub payout_type: Option<storage_enums::PayoutType>,
    pub entity_type: storage_enums::PayoutEntityType,
    pub customer_details: Option<CustomerDetails>,
    pub vendor_details: Option<api_models::payouts::PayoutVendorAccountDetails>,

    // New minor amount for amount framework
    pub minor_amount: MinorUnit,
    pub priority: Option<storage_enums::PayoutSendPriority>,
    pub connector_transfer_method_id: Option<String>,
}

#[derive(Debug, Default, Clone)]
pub struct CustomerDetails {
    pub customer_id: Option<id_type::CustomerId>,
    pub name: Option<Secret<String, masking::WithType>>,
    pub email: Option<pii::Email>,
    pub phone: Option<Secret<String, masking::WithType>>,
    pub phone_country_code: Option<String>,
}

#[derive(Debug, Clone)]
pub struct VerifyWebhookSourceRequestData {
    pub webhook_headers: actix_web::http::header::HeaderMap,
    pub webhook_body: Vec<u8>,
    pub merchant_secret: api_models::webhooks::ConnectorWebhookSecrets,
}

#[derive(Debug, Clone)]
pub struct MandateRevokeRequestData {
    pub mandate_id: String,
    pub connector_mandate_id: Option<String>,
}

#[derive(Debug, Clone)]
pub struct PaymentsSessionData {
    pub amount: i64,
    pub currency: common_enums::Currency,
    pub country: Option<common_enums::CountryAlpha2>,
    pub surcharge_details: Option<SurchargeDetails>,
    pub order_details: Option<Vec<OrderDetailsWithAmount>>,
    pub email: Option<pii::Email>,
    // Minor Unit amount for amount frame work
    pub minor_amount: MinorUnit,
    pub apple_pay_recurring_details: Option<api_models::payments::ApplePayRecurringPaymentRequest>,
}

#[derive(Debug, Clone, Default)]
pub struct PaymentsTaxCalculationData {
    pub amount: MinorUnit,
    pub currency: storage_enums::Currency,
    pub shipping_cost: Option<MinorUnit>,
    pub order_details: Option<Vec<OrderDetailsWithAmount>>,
    pub shipping_address: address::Address,
}

#[derive(Debug, Clone, Default)]
pub struct SdkPaymentsSessionUpdateData {
    pub order_tax_amount: MinorUnit,
    // amount here would include amount, surcharge_amount, order_tax_amount and shipping_cost
    pub amount: MinorUnit,
    /// original amount sent by the merchant
    pub order_amount: MinorUnit,
    pub currency: storage_enums::Currency,
    pub session_id: Option<String>,
    pub shipping_cost: Option<MinorUnit>,
}

#[derive(Debug, Clone)]
pub struct SetupMandateRequestData {
    pub currency: storage_enums::Currency,
    pub payment_method_data: PaymentMethodData,
    pub amount: Option<i64>,
    pub confirm: bool,
    pub statement_descriptor_suffix: Option<String>,
    pub customer_acceptance: Option<mandates::CustomerAcceptance>,
    pub mandate_id: Option<api_models::payments::MandateIds>,
    pub setup_future_usage: Option<storage_enums::FutureUsage>,
    pub off_session: Option<bool>,
    pub setup_mandate_details: Option<mandates::MandateData>,
    pub router_return_url: Option<String>,
    pub webhook_url: Option<String>,
    pub browser_info: Option<BrowserInformation>,
    pub email: Option<pii::Email>,
    pub customer_name: Option<Secret<String>>,
    pub return_url: Option<String>,
    pub payment_method_type: Option<storage_enums::PaymentMethodType>,
    pub request_incremental_authorization: bool,
    pub metadata: Option<pii::SecretSerdeValue>,

    // MinorUnit for amount framework
    pub minor_amount: Option<MinorUnit>,
    pub shipping_cost: Option<MinorUnit>,
}<|MERGE_RESOLUTION|>--- conflicted
+++ resolved
@@ -420,12 +420,9 @@
     pub customer_acceptance: Option<mandates::CustomerAcceptance>,
     // New amount for amount frame work
     pub minor_amount: MinorUnit,
-<<<<<<< HEAD
-    pub threeds_method_comp_ind: Option<api_models::payments::ThreeDsCompletionIndicator>,
-=======
     pub merchant_account_id: Option<Secret<String>>,
     pub merchant_config_currency: Option<storage_enums::Currency>,
->>>>>>> 13c621ae
+    pub threeds_method_comp_ind: Option<api_models::payments::ThreeDsCompletionIndicator>,
 }
 
 #[derive(Debug, Clone)]
