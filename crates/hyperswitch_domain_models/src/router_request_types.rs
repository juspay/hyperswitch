--- conflicted
+++ resolved
@@ -94,12 +94,9 @@
     pub is_stored_credential: Option<bool>,
     pub mit_category: Option<common_enums::MitCategory>,
     pub billing_descriptor: Option<common_types::payments::BillingDescriptor>,
-<<<<<<< HEAD
+    pub tokenization: Option<common_enums::Tokenization>,
     pub partner_merchant_identifier_details:
         Option<common_types::payments::PartnerMerchantIdentifierDetails>,
-=======
-    pub tokenization: Option<common_enums::Tokenization>,
->>>>>>> 947941ca
 }
 
 #[derive(Debug, Clone, Serialize)]
@@ -1472,12 +1469,9 @@
     pub is_stored_credential: Option<bool>,
     pub billing_descriptor: Option<common_types::payments::BillingDescriptor>,
     pub split_payments: Option<common_types::payments::SplitPaymentsRequest>,
-<<<<<<< HEAD
+    pub tokenization: Option<common_enums::Tokenization>,
     pub partner_merchant_identifier_details:
         Option<common_types::payments::PartnerMerchantIdentifierDetails>,
-=======
-    pub tokenization: Option<common_enums::Tokenization>,
->>>>>>> 947941ca
 }
 
 #[derive(Debug, Clone)]
