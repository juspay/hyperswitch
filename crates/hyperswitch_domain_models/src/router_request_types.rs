--- conflicted
+++ resolved
@@ -93,14 +93,11 @@
     pub enable_overcapture: Option<common_types::primitive_wrappers::EnableOvercaptureBool>,
     pub is_stored_credential: Option<bool>,
     pub mit_category: Option<common_enums::MitCategory>,
-<<<<<<< HEAD
-    pub feature_metadata: Option<api_models::payments::FeatureMetadata>,
-=======
     pub billing_descriptor: Option<common_types::payments::BillingDescriptor>,
     pub tokenization: Option<common_enums::Tokenization>,
     pub partner_merchant_identifier_details:
         Option<common_types::payments::PartnerMerchantIdentifierDetails>,
->>>>>>> fd058d97
+    pub feature_metadata: Option<api_models::payments::FeatureMetadata>,
 }
 
 #[derive(Debug, Clone, Serialize)]
@@ -891,12 +888,9 @@
     pub minor_amount: Option<MinorUnit>,
     pub webhook_url: Option<String>,
     pub capture_method: Option<storage_enums::CaptureMethod>,
-<<<<<<< HEAD
+    pub split_payments: Option<common_types::payments::SplitPaymentsRequest>,
     pub payment_method_type: Option<storage_enums::PaymentMethodType>,
     pub feature_metadata: Option<api_models::payments::FeatureMetadata>,
-=======
-    pub split_payments: Option<common_types::payments::SplitPaymentsRequest>,
->>>>>>> fd058d97
 }
 
 #[derive(Debug, Default, Clone, Serialize)]
