--- conflicted
+++ resolved
@@ -3,22 +3,17 @@
 use crate::{
     router_data::{AccessToken, RouterData},
     router_flow_types::{
-<<<<<<< HEAD
-        mandate_revoke::MandateRevoke, revenue_recovery::RevenueRecoveryRecordBack,
+        mandate_revoke::MandateRevoke, revenue_recovery::RevenueRecoveryRecordBackFlow,
         AccessTokenAuth, Authenticate, AuthenticationConfirmation, Authorize,
         AuthorizeSessionToken, CalculateTax, Capture, CompleteAuthorize, CreateConnectorCustomer,
-        Execute, IncrementalAuthorization, PSync, PaymentMethodToken, PostAuthenticate,
-        PostSessionTokens, PreAuthenticate, PreProcessing, RSync, Session, SetupMandate, Void,
-=======
-        mandate_revoke::MandateRevoke, AccessTokenAuth, Authenticate, AuthenticationConfirmation,
-        Authorize, AuthorizeSessionToken, CalculateTax, Capture, CompleteAuthorize,
-        CreateConnectorCustomer, Execute, GetAdditionalRevenueRecoveryDetails,
-        IncrementalAuthorization, PSync, PaymentMethodToken, PostAuthenticate, PostSessionTokens,
-        PreAuthenticate, PreProcessing, RSync, Session, SetupMandate, Void,
->>>>>>> 1ff273e1
+        Execute, GetAdditionalRevenueRecoveryDetails, IncrementalAuthorization, PSync,
+        PaymentMethodToken, PostAuthenticate, PostSessionTokens, PreAuthenticate, PreProcessing,
+        RSync, Session, SetupMandate, Void,
     },
     router_request_types::{
-        revenue_recovery::GetAdditionalRevenueRecoveryRequestData,
+        revenue_recovery::{
+            GetAdditionalRevenueRecoveryRequestData, RevenueRecoveryRecordBackRequest,
+        },
         unified_authentication_service::{
             UasAuthenticationRequestData, UasAuthenticationResponseData,
             UasConfirmationRequestData, UasPostAuthenticationRequestData,
@@ -29,17 +24,14 @@
         PaymentsAuthorizeData, PaymentsCancelData, PaymentsCaptureData,
         PaymentsIncrementalAuthorizationData, PaymentsPostSessionTokensData,
         PaymentsPreProcessingData, PaymentsSessionData, PaymentsSyncData,
-        PaymentsTaxCalculationData, RefundsData, RevenueRecoveryRecordBackRequest,
-        SetupMandateRequestData,
+        PaymentsTaxCalculationData, RefundsData, SetupMandateRequestData,
     },
     router_response_types::{
-<<<<<<< HEAD
+        revenue_recovery::{
+            GetAdditionalRevenueRecoveryResponseData, RevenueRecoveryRecordBackResponse,
+        },
         MandateRevokeResponseData, PaymentsResponseData, RefundsResponseData,
-        RevenueRecoveryRecordBackResponse, TaxCalculationResponseData,
-=======
-        revenue_recovery::GetAdditionalRevenueRecoveryResponseData, MandateRevokeResponseData,
-        PaymentsResponseData, RefundsResponseData, TaxCalculationResponseData,
->>>>>>> 1ff273e1
+        TaxCalculationResponseData,
     },
 };
 #[cfg(feature = "payouts")]
@@ -95,7 +87,7 @@
 pub type PayoutsRouterData<F> = RouterData<F, PayoutsData, PayoutsResponseData>;
 
 pub type RevenueRecoveryRecordBackData = RouterData<
-    RevenueRecoveryRecordBack,
+    RevenueRecoveryRecordBackFlow,
     RevenueRecoveryRecordBackRequest,
     RevenueRecoveryRecordBackResponse,
 >;
