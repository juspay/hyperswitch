--- conflicted
+++ resolved
@@ -5,17 +5,10 @@
     router_flow_types::{
         mandate_revoke::MandateRevoke, revenue_recovery::RecoveryRecordBack, AccessTokenAuth,
         Authenticate, AuthenticationConfirmation, Authorize, AuthorizeSessionToken,
-<<<<<<< HEAD
         BillingConnectorInvoiceSync, BillingConnectorPaymentsSync, CalculateTax, Capture,
         CompleteAuthorize, CreateConnectorCustomer, Execute, IncrementalAuthorization, PSync,
         PaymentMethodToken, PostAuthenticate, PostSessionTokens, PreAuthenticate, PreProcessing,
-        RSync, SdkSessionUpdate, Session, SetupMandate, VerifyWebhookSource, Void,
-=======
-        BillingConnectorPaymentsSync, CalculateTax, Capture, CompleteAuthorize,
-        CreateConnectorCustomer, Execute, IncrementalAuthorization, PSync, PaymentMethodToken,
-        PostAuthenticate, PostSessionTokens, PreAuthenticate, PreProcessing, RSync,
-        SdkSessionUpdate, Session, SetupMandate, UpdateMetadata, VerifyWebhookSource, Void,
->>>>>>> 82bc4616
+        RSync, SdkSessionUpdate, Session, SetupMandate, UpdateMetadata, VerifyWebhookSource, Void,
     },
     router_request_types::{
         revenue_recovery::{
