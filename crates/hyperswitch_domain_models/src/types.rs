--- conflicted
+++ resolved
@@ -6,11 +6,7 @@
     router_flow_types::{
         mandate_revoke::MandateRevoke,
         revenue_recovery::InvoiceRecordBack,
-<<<<<<< HEAD
-        subscriptions::{GetSubscriptionPlans, SubscriptionCreate},
-=======
-        subscriptions::{GetSubscriptionPlanPrices, GetSubscriptionPlans},
->>>>>>> e2f1a456
+        subscriptions::{GetSubscriptionPlans, SubscriptionCreate,GetSubscriptionPlans},
         AccessTokenAuth, AccessTokenAuthentication, Authenticate, AuthenticationConfirmation,
         Authorize, AuthorizeSessionToken, BillingConnectorInvoiceSync,
         BillingConnectorPaymentsSync, CalculateTax, Capture, CompleteAuthorize,
@@ -24,11 +20,7 @@
             BillingConnectorInvoiceSyncRequest, BillingConnectorPaymentsSyncRequest,
             InvoiceRecordBackRequest,
         },
-<<<<<<< HEAD
-        subscriptions::{GetSubscriptionPlansRequest, SubscriptionCreateRequest},
-=======
-        subscriptions::{GetSubscriptionPlanPricesRequest, GetSubscriptionPlansRequest},
->>>>>>> e2f1a456
+        subscriptions::{GetSubscriptionPlanPricesRequest, GetSubscriptionPlansRequest, SubscriptionCreateRequest},
         unified_authentication_service::{
             UasAuthenticationRequestData, UasAuthenticationResponseData,
             UasConfirmationRequestData, UasPostAuthenticationRequestData,
@@ -50,11 +42,7 @@
             BillingConnectorInvoiceSyncResponse, BillingConnectorPaymentsSyncResponse,
             InvoiceRecordBackResponse,
         },
-<<<<<<< HEAD
-        subscriptions::{GetSubscriptionPlansResponse, SubscriptionCreateResponse},
-=======
-        subscriptions::{GetSubscriptionPlanPricesResponse, GetSubscriptionPlansResponse},
->>>>>>> e2f1a456
+        subscriptions::{GetSubscriptionPlanPricesResponse, GetSubscriptionPlansResponse, SubscriptionCreateResponse},
         GiftCardBalanceCheckResponseData, MandateRevokeResponseData, PaymentsResponseData,
         RefundsResponseData, TaxCalculationResponseData, VaultResponseData,
         VerifyWebhookSourceResponseData,
