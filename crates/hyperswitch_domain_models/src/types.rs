--- conflicted
+++ resolved
@@ -1,26 +1,16 @@
 use crate::{
     router_data::{AccessToken, RouterData},
     router_flow_types::{
-<<<<<<< HEAD
-        AccessTokenAuth, Authorize, CalculateTax, Capture, CompleteAuthorize,
-        CreateConnectorCustomer, CreateOrder, PSync, PaymentMethodToken, RSync, SetupMandate, Void,
-    },
-    router_request_types::{
-        AccessTokenRequestData, CompleteAuthorizeData, ConnectorCustomerData,
-        PaymentMethodTokenizationData, PaymentsAuthorizeData, PaymentsCancelData,
-        PaymentsCaptureData, PaymentsCreateOrderData, PaymentsSyncData, PaymentsTaxCalculationData,
-        RefundsData, SetupMandateRequestData,
-=======
         AccessTokenAuth, Authorize, AuthorizeSessionToken, CalculateTax, Capture,
-        CompleteAuthorize, CreateConnectorCustomer, PSync, PaymentMethodToken, PreProcessing,
-        RSync, SetupMandate, Void,
+        CompleteAuthorize, CreateConnectorCustomer, CreateOrder, PSync, PaymentMethodToken,
+        PreProcessing, RSync, SetupMandate, Void,
     },
     router_request_types::{
         AccessTokenRequestData, AuthorizeSessionTokenData, CompleteAuthorizeData,
         ConnectorCustomerData, PaymentMethodTokenizationData, PaymentsAuthorizeData,
-        PaymentsCancelData, PaymentsCaptureData, PaymentsPreProcessingData, PaymentsSyncData,
-        PaymentsTaxCalculationData, RefundsData, SetupMandateRequestData,
->>>>>>> 81e3d9df
+        PaymentsCancelData, PaymentsCaptureData, PaymentsCreateOrderData,
+        PaymentsPreProcessingData, PaymentsSyncData, PaymentsTaxCalculationData, RefundsData,
+        SetupMandateRequestData,
     },
     router_response_types::{
         PaymentsResponseData, RefundsResponseData, TaxCalculationResponseData,
