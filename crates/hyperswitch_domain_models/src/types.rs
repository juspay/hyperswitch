use crate::{
    router_data::{AccessToken, RouterData},
    router_flow_types::{
<<<<<<< HEAD
        AccessTokenAuth, Authorize, Capture, CompleteAuthorize, CreateConnectorCustomer, PSync,
        PaymentMethodToken, RSync, SetupMandate, Void,
    },
    router_request_types::{
        AccessTokenRequestData, CompleteAuthorizeData, ConnectorCustomerData,
        PaymentMethodTokenizationData, PaymentsAuthorizeData, PaymentsCancelData,
        PaymentsCaptureData, PaymentsSyncData, RefundsData, SetupMandateRequestData,
=======
        Authorize, CalculateTax, Capture, CompleteAuthorize, CreateConnectorCustomer, PSync,
        PaymentMethodToken, RSync, SetupMandate, Void,
    },
    router_request_types::{
        CompleteAuthorizeData, ConnectorCustomerData, PaymentMethodTokenizationData,
        PaymentsAuthorizeData, PaymentsCancelData, PaymentsCaptureData, PaymentsSyncData,
        PaymentsTaxCalculationData, RefundsData, SetupMandateRequestData,
    },
    router_response_types::{
        PaymentsResponseData, RefundsResponseData, TaxCalculationResponseData,
>>>>>>> 10ac0894
    },
};

pub type PaymentsAuthorizeRouterData =
    RouterData<Authorize, PaymentsAuthorizeData, PaymentsResponseData>;
pub type PaymentsSyncRouterData = RouterData<PSync, PaymentsSyncData, PaymentsResponseData>;
pub type PaymentsCaptureRouterData = RouterData<Capture, PaymentsCaptureData, PaymentsResponseData>;
pub type PaymentsCancelRouterData = RouterData<Void, PaymentsCancelData, PaymentsResponseData>;
pub type SetupMandateRouterData =
    RouterData<SetupMandate, SetupMandateRequestData, PaymentsResponseData>;
pub type RefundsRouterData<F> = RouterData<F, RefundsData, RefundsResponseData>;
pub type RefundSyncRouterData = RouterData<RSync, RefundsData, RefundsResponseData>;
pub type TokenizationRouterData =
    RouterData<PaymentMethodToken, PaymentMethodTokenizationData, PaymentsResponseData>;
pub type ConnectorCustomerRouterData =
    RouterData<CreateConnectorCustomer, ConnectorCustomerData, PaymentsResponseData>;
pub type PaymentsCompleteAuthorizeRouterData =
    RouterData<CompleteAuthorize, CompleteAuthorizeData, PaymentsResponseData>;
<<<<<<< HEAD
pub type RefreshTokenRouterData = RouterData<AccessTokenAuth, AccessTokenRequestData, AccessToken>;
=======
pub type PaymentsTaxCalculationRouterData =
    RouterData<CalculateTax, PaymentsTaxCalculationData, TaxCalculationResponseData>;
>>>>>>> 10ac0894
<|MERGE_RESOLUTION|>--- conflicted
+++ resolved
@@ -1,26 +1,17 @@
 use crate::{
     router_data::{AccessToken, RouterData},
     router_flow_types::{
-<<<<<<< HEAD
-        AccessTokenAuth, Authorize, Capture, CompleteAuthorize, CreateConnectorCustomer, PSync,
-        PaymentMethodToken, RSync, SetupMandate, Void,
+        AccessTokenAuth, Authorize, CalculateTax, Capture, CompleteAuthorize,
+        CreateConnectorCustomer, PSync, PaymentMethodToken, RSync, SetupMandate, Void,
     },
     router_request_types::{
         AccessTokenRequestData, CompleteAuthorizeData, ConnectorCustomerData,
         PaymentMethodTokenizationData, PaymentsAuthorizeData, PaymentsCancelData,
-        PaymentsCaptureData, PaymentsSyncData, RefundsData, SetupMandateRequestData,
-=======
-        Authorize, CalculateTax, Capture, CompleteAuthorize, CreateConnectorCustomer, PSync,
-        PaymentMethodToken, RSync, SetupMandate, Void,
-    },
-    router_request_types::{
-        CompleteAuthorizeData, ConnectorCustomerData, PaymentMethodTokenizationData,
-        PaymentsAuthorizeData, PaymentsCancelData, PaymentsCaptureData, PaymentsSyncData,
-        PaymentsTaxCalculationData, RefundsData, SetupMandateRequestData,
+        PaymentsCaptureData, PaymentsSyncData, PaymentsTaxCalculationData, RefundsData,
+        SetupMandateRequestData,
     },
     router_response_types::{
         PaymentsResponseData, RefundsResponseData, TaxCalculationResponseData,
->>>>>>> 10ac0894
     },
 };
 
@@ -39,9 +30,6 @@
     RouterData<CreateConnectorCustomer, ConnectorCustomerData, PaymentsResponseData>;
 pub type PaymentsCompleteAuthorizeRouterData =
     RouterData<CompleteAuthorize, CompleteAuthorizeData, PaymentsResponseData>;
-<<<<<<< HEAD
-pub type RefreshTokenRouterData = RouterData<AccessTokenAuth, AccessTokenRequestData, AccessToken>;
-=======
 pub type PaymentsTaxCalculationRouterData =
     RouterData<CalculateTax, PaymentsTaxCalculationData, TaxCalculationResponseData>;
->>>>>>> 10ac0894
+pub type RefreshTokenRouterData = RouterData<AccessTokenAuth, AccessTokenRequestData, AccessToken>;