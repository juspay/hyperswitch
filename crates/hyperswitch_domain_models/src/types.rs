use crate::{
    router_data::{AccessToken, RouterData},
    router_flow_types::{
<<<<<<< HEAD
        Authorize, CalculateTax, Capture, CompleteAuthorize, CreateConnectorCustomer, Execute,
        PSync, PaymentMethodToken, RSync, SetupMandate, Void,
=======
        AccessTokenAuth, Authorize, AuthorizeSessionToken, CalculateTax, Capture,
        CompleteAuthorize, CreateConnectorCustomer, PSync, PaymentMethodToken, PreProcessing,
        RSync, SetupMandate, Void,
>>>>>>> 19a8474d
    },
    router_request_types::{
        AccessTokenRequestData, AuthorizeSessionTokenData, CompleteAuthorizeData,
        ConnectorCustomerData, PaymentMethodTokenizationData, PaymentsAuthorizeData,
        PaymentsCancelData, PaymentsCaptureData, PaymentsPreProcessingData, PaymentsSyncData,
        PaymentsTaxCalculationData, RefundsData, SetupMandateRequestData,
    },
    router_response_types::{
        PaymentsResponseData, RefundsResponseData, TaxCalculationResponseData,
    },
};

pub type PaymentsAuthorizeRouterData =
    RouterData<Authorize, PaymentsAuthorizeData, PaymentsResponseData>;
pub type PaymentsAuthorizeSessionTokenRouterData =
    RouterData<AuthorizeSessionToken, AuthorizeSessionTokenData, PaymentsResponseData>;
pub type PaymentsPreProcessingRouterData =
    RouterData<PreProcessing, PaymentsPreProcessingData, PaymentsResponseData>;
pub type PaymentsSyncRouterData = RouterData<PSync, PaymentsSyncData, PaymentsResponseData>;
pub type PaymentsCaptureRouterData = RouterData<Capture, PaymentsCaptureData, PaymentsResponseData>;
pub type PaymentsCancelRouterData = RouterData<Void, PaymentsCancelData, PaymentsResponseData>;
pub type SetupMandateRouterData =
    RouterData<SetupMandate, SetupMandateRequestData, PaymentsResponseData>;
pub type RefundsRouterData<F> = RouterData<F, RefundsData, RefundsResponseData>;
pub type RefundExecuteRouterData = RouterData<Execute, RefundsData, RefundsResponseData>;
pub type RefundSyncRouterData = RouterData<RSync, RefundsData, RefundsResponseData>;
pub type TokenizationRouterData =
    RouterData<PaymentMethodToken, PaymentMethodTokenizationData, PaymentsResponseData>;
pub type ConnectorCustomerRouterData =
    RouterData<CreateConnectorCustomer, ConnectorCustomerData, PaymentsResponseData>;
pub type PaymentsCompleteAuthorizeRouterData =
    RouterData<CompleteAuthorize, CompleteAuthorizeData, PaymentsResponseData>;
pub type PaymentsTaxCalculationRouterData =
    RouterData<CalculateTax, PaymentsTaxCalculationData, TaxCalculationResponseData>;
pub type RefreshTokenRouterData = RouterData<AccessTokenAuth, AccessTokenRequestData, AccessToken>;<|MERGE_RESOLUTION|>--- conflicted
+++ resolved
@@ -1,14 +1,9 @@
 use crate::{
     router_data::{AccessToken, RouterData},
     router_flow_types::{
-<<<<<<< HEAD
-        Authorize, CalculateTax, Capture, CompleteAuthorize, CreateConnectorCustomer, Execute,
-        PSync, PaymentMethodToken, RSync, SetupMandate, Void,
-=======
         AccessTokenAuth, Authorize, AuthorizeSessionToken, CalculateTax, Capture,
-        CompleteAuthorize, CreateConnectorCustomer, PSync, PaymentMethodToken, PreProcessing,
+        CompleteAuthorize, CreateConnectorCustomer, Execute, PSync, PaymentMethodToken, PreProcessing,
         RSync, SetupMandate, Void,
->>>>>>> 19a8474d
     },
     router_request_types::{
         AccessTokenRequestData, AuthorizeSessionTokenData, CompleteAuthorizeData,
