pub use diesel_models::types::OrderDetailsWithAmount;

use crate::{
    router_data::{AccessToken, AccessTokenAuthenticationResponse, RouterData},
    router_data_v2::{self, RouterDataV2},
    router_flow_types::{
        mandate_revoke::MandateRevoke,
        revenue_recovery::InvoiceRecordBack,
<<<<<<< HEAD
        subscriptions::{GetSubscriptionEstimate, GetSubscriptionPlans},
=======
        subscriptions::{GetSubscriptionPlanPrices, GetSubscriptionPlans, SubscriptionCreate},
>>>>>>> 3bd78ac5
        AccessTokenAuth, AccessTokenAuthentication, Authenticate, AuthenticationConfirmation,
        Authorize, AuthorizeSessionToken, BillingConnectorInvoiceSync,
        BillingConnectorPaymentsSync, CalculateTax, Capture, CompleteAuthorize,
        CreateConnectorCustomer, CreateOrder, Execute, ExternalVaultProxy, GiftCardBalanceCheck,
        IncrementalAuthorization, PSync, PaymentMethodToken, PostAuthenticate, PostCaptureVoid,
        PostSessionTokens, PreAuthenticate, PreProcessing, RSync, SdkSessionUpdate, Session,
        SetupMandate, UpdateMetadata, VerifyWebhookSource, Void,
    },
    router_request_types::{
        revenue_recovery::{
            BillingConnectorInvoiceSyncRequest, BillingConnectorPaymentsSyncRequest,
            InvoiceRecordBackRequest,
        },
<<<<<<< HEAD
        subscriptions::{GetSubscriptionEstimateRequest, GetSubscriptionPlansRequest},
=======
        subscriptions::{
            GetSubscriptionPlanPricesRequest, GetSubscriptionPlansRequest,
            SubscriptionCreateRequest,
        },
>>>>>>> 3bd78ac5
        unified_authentication_service::{
            UasAuthenticationRequestData, UasAuthenticationResponseData,
            UasConfirmationRequestData, UasPostAuthenticationRequestData,
            UasPreAuthenticationRequestData,
        },
        AccessTokenAuthenticationRequestData, AccessTokenRequestData, AuthorizeSessionTokenData,
        CompleteAuthorizeData, ConnectorCustomerData, CreateOrderRequestData,
        ExternalVaultProxyPaymentsData, GiftCardBalanceCheckRequestData, MandateRevokeRequestData,
        PaymentMethodTokenizationData, PaymentsAuthenticateData, PaymentsAuthorizeData,
        PaymentsCancelData, PaymentsCancelPostCaptureData, PaymentsCaptureData,
        PaymentsIncrementalAuthorizationData, PaymentsPostAuthenticateData,
        PaymentsPostSessionTokensData, PaymentsPreAuthenticateData, PaymentsPreProcessingData,
        PaymentsSessionData, PaymentsSyncData, PaymentsTaxCalculationData,
        PaymentsUpdateMetadataData, RefundsData, SdkPaymentsSessionUpdateData,
        SetupMandateRequestData, VaultRequestData, VerifyWebhookSourceRequestData,
    },
    router_response_types::{
        revenue_recovery::{
            BillingConnectorInvoiceSyncResponse, BillingConnectorPaymentsSyncResponse,
            InvoiceRecordBackResponse,
        },
<<<<<<< HEAD
        subscriptions::{GetSubscriptionEstimateResponse, GetSubscriptionPlansResponse},
=======
        subscriptions::{
            GetSubscriptionPlanPricesResponse, GetSubscriptionPlansResponse,
            SubscriptionCreateResponse,
        },
>>>>>>> 3bd78ac5
        GiftCardBalanceCheckResponseData, MandateRevokeResponseData, PaymentsResponseData,
        RefundsResponseData, TaxCalculationResponseData, VaultResponseData,
        VerifyWebhookSourceResponseData,
    },
};
#[cfg(feature = "payouts")]
pub use crate::{router_request_types::PayoutsData, router_response_types::PayoutsResponseData};

pub type PaymentsAuthorizeRouterData =
    RouterData<Authorize, PaymentsAuthorizeData, PaymentsResponseData>;
pub type ExternalVaultProxyPaymentsRouterData =
    RouterData<ExternalVaultProxy, ExternalVaultProxyPaymentsData, PaymentsResponseData>;
pub type PaymentsAuthorizeSessionTokenRouterData =
    RouterData<AuthorizeSessionToken, AuthorizeSessionTokenData, PaymentsResponseData>;
pub type PaymentsPreProcessingRouterData =
    RouterData<PreProcessing, PaymentsPreProcessingData, PaymentsResponseData>;
pub type PaymentsPreAuthenticateRouterData =
    RouterData<PreAuthenticate, PaymentsPreAuthenticateData, PaymentsResponseData>;
pub type PaymentsAuthenticateRouterData =
    RouterData<Authenticate, PaymentsAuthenticateData, PaymentsResponseData>;
pub type PaymentsPostAuthenticateRouterData =
    RouterData<PostAuthenticate, PaymentsPostAuthenticateData, PaymentsResponseData>;
pub type PaymentsSyncRouterData = RouterData<PSync, PaymentsSyncData, PaymentsResponseData>;
pub type PaymentsCaptureRouterData = RouterData<Capture, PaymentsCaptureData, PaymentsResponseData>;
pub type PaymentsCancelRouterData = RouterData<Void, PaymentsCancelData, PaymentsResponseData>;
pub type PaymentsCancelPostCaptureRouterData =
    RouterData<PostCaptureVoid, PaymentsCancelPostCaptureData, PaymentsResponseData>;
pub type SetupMandateRouterData =
    RouterData<SetupMandate, SetupMandateRequestData, PaymentsResponseData>;
pub type RefundsRouterData<F> = RouterData<F, RefundsData, RefundsResponseData>;
pub type RefundExecuteRouterData = RouterData<Execute, RefundsData, RefundsResponseData>;
pub type RefundSyncRouterData = RouterData<RSync, RefundsData, RefundsResponseData>;
pub type TokenizationRouterData =
    RouterData<PaymentMethodToken, PaymentMethodTokenizationData, PaymentsResponseData>;
pub type ConnectorCustomerRouterData =
    RouterData<CreateConnectorCustomer, ConnectorCustomerData, PaymentsResponseData>;
pub type PaymentsCompleteAuthorizeRouterData =
    RouterData<CompleteAuthorize, CompleteAuthorizeData, PaymentsResponseData>;
pub type PaymentsTaxCalculationRouterData =
    RouterData<CalculateTax, PaymentsTaxCalculationData, TaxCalculationResponseData>;
pub type AccessTokenAuthenticationRouterData = RouterData<
    AccessTokenAuthentication,
    AccessTokenAuthenticationRequestData,
    AccessTokenAuthenticationResponse,
>;
pub type PaymentsGiftCardBalanceCheckRouterData = RouterData<
    GiftCardBalanceCheck,
    GiftCardBalanceCheckRequestData,
    GiftCardBalanceCheckResponseData,
>;
pub type RefreshTokenRouterData = RouterData<AccessTokenAuth, AccessTokenRequestData, AccessToken>;
pub type PaymentsPostSessionTokensRouterData =
    RouterData<PostSessionTokens, PaymentsPostSessionTokensData, PaymentsResponseData>;
pub type PaymentsSessionRouterData = RouterData<Session, PaymentsSessionData, PaymentsResponseData>;
pub type PaymentsUpdateMetadataRouterData =
    RouterData<UpdateMetadata, PaymentsUpdateMetadataData, PaymentsResponseData>;

pub type CreateOrderRouterData =
    RouterData<CreateOrder, CreateOrderRequestData, PaymentsResponseData>;
pub type UasPostAuthenticationRouterData =
    RouterData<PostAuthenticate, UasPostAuthenticationRequestData, UasAuthenticationResponseData>;
pub type UasPreAuthenticationRouterData =
    RouterData<PreAuthenticate, UasPreAuthenticationRequestData, UasAuthenticationResponseData>;

pub type UasAuthenticationConfirmationRouterData = RouterData<
    AuthenticationConfirmation,
    UasConfirmationRequestData,
    UasAuthenticationResponseData,
>;

pub type MandateRevokeRouterData =
    RouterData<MandateRevoke, MandateRevokeRequestData, MandateRevokeResponseData>;
pub type PaymentsIncrementalAuthorizationRouterData = RouterData<
    IncrementalAuthorization,
    PaymentsIncrementalAuthorizationData,
    PaymentsResponseData,
>;
pub type SdkSessionUpdateRouterData =
    RouterData<SdkSessionUpdate, SdkPaymentsSessionUpdateData, PaymentsResponseData>;

pub type VerifyWebhookSourceRouterData = RouterData<
    VerifyWebhookSource,
    VerifyWebhookSourceRequestData,
    VerifyWebhookSourceResponseData,
>;

#[cfg(feature = "payouts")]
pub type PayoutsRouterData<F> = RouterData<F, PayoutsData, PayoutsResponseData>;

pub type InvoiceRecordBackRouterData =
    RouterData<InvoiceRecordBack, InvoiceRecordBackRequest, InvoiceRecordBackResponse>;

pub type GetSubscriptionPlansRouterData =
    RouterData<GetSubscriptionPlans, GetSubscriptionPlansRequest, GetSubscriptionPlansResponse>;

pub type GetSubscriptionEstimateRouterData = RouterData<
    GetSubscriptionEstimate,
    GetSubscriptionEstimateRequest,
    GetSubscriptionEstimateResponse,
>;

pub type UasAuthenticationRouterData =
    RouterData<Authenticate, UasAuthenticationRequestData, UasAuthenticationResponseData>;

pub type BillingConnectorPaymentsSyncRouterData = RouterData<
    BillingConnectorPaymentsSync,
    BillingConnectorPaymentsSyncRequest,
    BillingConnectorPaymentsSyncResponse,
>;

pub type BillingConnectorInvoiceSyncRouterData = RouterData<
    BillingConnectorInvoiceSync,
    BillingConnectorInvoiceSyncRequest,
    BillingConnectorInvoiceSyncResponse,
>;

pub type BillingConnectorInvoiceSyncRouterDataV2 = RouterDataV2<
    BillingConnectorInvoiceSync,
    router_data_v2::flow_common_types::BillingConnectorInvoiceSyncFlowData,
    BillingConnectorInvoiceSyncRequest,
    BillingConnectorInvoiceSyncResponse,
>;

pub type BillingConnectorPaymentsSyncRouterDataV2 = RouterDataV2<
    BillingConnectorPaymentsSync,
    router_data_v2::flow_common_types::BillingConnectorPaymentsSyncFlowData,
    BillingConnectorPaymentsSyncRequest,
    BillingConnectorPaymentsSyncResponse,
>;

pub type InvoiceRecordBackRouterDataV2 = RouterDataV2<
    InvoiceRecordBack,
    router_data_v2::flow_common_types::InvoiceRecordBackData,
    InvoiceRecordBackRequest,
    InvoiceRecordBackResponse,
>;

pub type GetSubscriptionPlanPricesRouterData = RouterData<
    GetSubscriptionPlanPrices,
    GetSubscriptionPlanPricesRequest,
    GetSubscriptionPlanPricesResponse,
>;

pub type VaultRouterData<F> = RouterData<F, VaultRequestData, VaultResponseData>;

pub type VaultRouterDataV2<F> = RouterDataV2<
    F,
    router_data_v2::flow_common_types::VaultConnectorFlowData,
    VaultRequestData,
    VaultResponseData,
>;

pub type ExternalVaultProxyPaymentsRouterDataV2 = RouterDataV2<
    ExternalVaultProxy,
    router_data_v2::flow_common_types::ExternalVaultProxyFlowData,
    ExternalVaultProxyPaymentsData,
    PaymentsResponseData,
>;

pub type SubscriptionCreateRouterData =
    RouterData<SubscriptionCreate, SubscriptionCreateRequest, SubscriptionCreateResponse>;<|MERGE_RESOLUTION|>--- conflicted
+++ resolved
@@ -6,11 +6,7 @@
     router_flow_types::{
         mandate_revoke::MandateRevoke,
         revenue_recovery::InvoiceRecordBack,
-<<<<<<< HEAD
-        subscriptions::{GetSubscriptionEstimate, GetSubscriptionPlans},
-=======
-        subscriptions::{GetSubscriptionPlanPrices, GetSubscriptionPlans, SubscriptionCreate},
->>>>>>> 3bd78ac5
+        subscriptions::{GetSubscriptionEstimate, GetSubscriptionPlanPrices, GetSubscriptionPlans, SubscriptionCreate},
         AccessTokenAuth, AccessTokenAuthentication, Authenticate, AuthenticationConfirmation,
         Authorize, AuthorizeSessionToken, BillingConnectorInvoiceSync,
         BillingConnectorPaymentsSync, CalculateTax, Capture, CompleteAuthorize,
@@ -24,14 +20,10 @@
             BillingConnectorInvoiceSyncRequest, BillingConnectorPaymentsSyncRequest,
             InvoiceRecordBackRequest,
         },
-<<<<<<< HEAD
-        subscriptions::{GetSubscriptionEstimateRequest, GetSubscriptionPlansRequest},
-=======
         subscriptions::{
-            GetSubscriptionPlanPricesRequest, GetSubscriptionPlansRequest,
+            GetSubscriptionEstimateRequest, GetSubscriptionPlanPricesRequest, GetSubscriptionPlansRequest,
             SubscriptionCreateRequest,
         },
->>>>>>> 3bd78ac5
         unified_authentication_service::{
             UasAuthenticationRequestData, UasAuthenticationResponseData,
             UasConfirmationRequestData, UasPostAuthenticationRequestData,
@@ -53,14 +45,10 @@
             BillingConnectorInvoiceSyncResponse, BillingConnectorPaymentsSyncResponse,
             InvoiceRecordBackResponse,
         },
-<<<<<<< HEAD
-        subscriptions::{GetSubscriptionEstimateResponse, GetSubscriptionPlansResponse},
-=======
         subscriptions::{
-            GetSubscriptionPlanPricesResponse, GetSubscriptionPlansResponse,
+            GetSubscriptionEstimateResponse, GetSubscriptionPlanPricesResponse, GetSubscriptionPlansResponse,
             SubscriptionCreateResponse,
         },
->>>>>>> 3bd78ac5
         GiftCardBalanceCheckResponseData, MandateRevokeResponseData, PaymentsResponseData,
         RefundsResponseData, TaxCalculationResponseData, VaultResponseData,
         VerifyWebhookSourceResponseData,
