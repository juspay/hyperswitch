pub use diesel_models::types::OrderDetailsWithAmount;

use crate::{
    router_data::{AccessToken, RouterData},
    router_data_v2::{self, RouterDataV2},
    router_flow_types::{
        mandate_revoke::MandateRevoke, revenue_recovery::RecoveryRecordBack, AccessTokenAuth,
        Authenticate, AuthenticationConfirmation, Authorize, AuthorizeSessionToken,
<<<<<<< HEAD
        BillingConnectorPaymentsSync, CalculateTax, Capture, CompleteAuthorize,
        CreateConnectorCustomer, Execute, IncrementalAuthorization, PSync, PaymentMethodToken,
        PostAuthenticate, PostSessionTokens, PreAuthenticate, PreProcessing, RSync,
        SdkSessionUpdate, Session, SetupMandate, UpdateMetadata, VaultDeleteFlow, VaultInsertFlow,
        VaultRetrieveFlow, VerifyWebhookSource, Void,
=======
        BillingConnectorInvoiceSync, BillingConnectorPaymentsSync, CalculateTax, Capture,
        CompleteAuthorize, CreateConnectorCustomer, CreateOrder, Execute, IncrementalAuthorization,
        PSync, PaymentMethodToken, PostAuthenticate, PostSessionTokens, PreAuthenticate,
        PreProcessing, RSync, SdkSessionUpdate, Session, SetupMandate, UpdateMetadata,
        VerifyWebhookSource, Void,
>>>>>>> e3233c67
    },
    router_request_types::{
        revenue_recovery::{
            BillingConnectorInvoiceSyncRequest, BillingConnectorPaymentsSyncRequest,
            RevenueRecoveryRecordBackRequest,
        },
        unified_authentication_service::{
            UasAuthenticationRequestData, UasAuthenticationResponseData,
            UasConfirmationRequestData, UasPostAuthenticationRequestData,
            UasPreAuthenticationRequestData,
        },
        AccessTokenRequestData, AuthorizeSessionTokenData, CompleteAuthorizeData,
        ConnectorCustomerData, CreateOrderRequestData, MandateRevokeRequestData,
        PaymentMethodTokenizationData, PaymentsAuthorizeData, PaymentsCancelData,
        PaymentsCaptureData, PaymentsIncrementalAuthorizationData, PaymentsPostSessionTokensData,
        PaymentsPreProcessingData, PaymentsSessionData, PaymentsSyncData,
        PaymentsTaxCalculationData, PaymentsUpdateMetadataData, RefundsData,
        SdkPaymentsSessionUpdateData, SetupMandateRequestData, VaultRequestData,
        VerifyWebhookSourceRequestData,
    },
    router_response_types::{
        revenue_recovery::{
            BillingConnectorInvoiceSyncResponse, BillingConnectorPaymentsSyncResponse,
            RevenueRecoveryRecordBackResponse,
        },
        MandateRevokeResponseData, PaymentsResponseData, RefundsResponseData,
        TaxCalculationResponseData, VaultResponseData, VerifyWebhookSourceResponseData,
    },
};
#[cfg(feature = "payouts")]
pub use crate::{router_request_types::PayoutsData, router_response_types::PayoutsResponseData};

pub type PaymentsAuthorizeRouterData =
    RouterData<Authorize, PaymentsAuthorizeData, PaymentsResponseData>;
pub type PaymentsAuthorizeSessionTokenRouterData =
    RouterData<AuthorizeSessionToken, AuthorizeSessionTokenData, PaymentsResponseData>;
pub type PaymentsPreProcessingRouterData =
    RouterData<PreProcessing, PaymentsPreProcessingData, PaymentsResponseData>;
pub type PaymentsSyncRouterData = RouterData<PSync, PaymentsSyncData, PaymentsResponseData>;
pub type PaymentsCaptureRouterData = RouterData<Capture, PaymentsCaptureData, PaymentsResponseData>;
pub type PaymentsCancelRouterData = RouterData<Void, PaymentsCancelData, PaymentsResponseData>;
pub type SetupMandateRouterData =
    RouterData<SetupMandate, SetupMandateRequestData, PaymentsResponseData>;
pub type RefundsRouterData<F> = RouterData<F, RefundsData, RefundsResponseData>;
pub type RefundExecuteRouterData = RouterData<Execute, RefundsData, RefundsResponseData>;
pub type RefundSyncRouterData = RouterData<RSync, RefundsData, RefundsResponseData>;
pub type TokenizationRouterData =
    RouterData<PaymentMethodToken, PaymentMethodTokenizationData, PaymentsResponseData>;
pub type ConnectorCustomerRouterData =
    RouterData<CreateConnectorCustomer, ConnectorCustomerData, PaymentsResponseData>;
pub type PaymentsCompleteAuthorizeRouterData =
    RouterData<CompleteAuthorize, CompleteAuthorizeData, PaymentsResponseData>;
pub type PaymentsTaxCalculationRouterData =
    RouterData<CalculateTax, PaymentsTaxCalculationData, TaxCalculationResponseData>;
pub type RefreshTokenRouterData = RouterData<AccessTokenAuth, AccessTokenRequestData, AccessToken>;
pub type PaymentsPostSessionTokensRouterData =
    RouterData<PostSessionTokens, PaymentsPostSessionTokensData, PaymentsResponseData>;
pub type PaymentsSessionRouterData = RouterData<Session, PaymentsSessionData, PaymentsResponseData>;
pub type PaymentsUpdateMetadataRouterData =
    RouterData<UpdateMetadata, PaymentsUpdateMetadataData, PaymentsResponseData>;

pub type CreateOrderRouterData =
    RouterData<CreateOrder, CreateOrderRequestData, PaymentsResponseData>;
pub type UasPostAuthenticationRouterData =
    RouterData<PostAuthenticate, UasPostAuthenticationRequestData, UasAuthenticationResponseData>;
pub type UasPreAuthenticationRouterData =
    RouterData<PreAuthenticate, UasPreAuthenticationRequestData, UasAuthenticationResponseData>;

pub type UasAuthenticationConfirmationRouterData = RouterData<
    AuthenticationConfirmation,
    UasConfirmationRequestData,
    UasAuthenticationResponseData,
>;

pub type MandateRevokeRouterData =
    RouterData<MandateRevoke, MandateRevokeRequestData, MandateRevokeResponseData>;
pub type PaymentsIncrementalAuthorizationRouterData = RouterData<
    IncrementalAuthorization,
    PaymentsIncrementalAuthorizationData,
    PaymentsResponseData,
>;
pub type SdkSessionUpdateRouterData =
    RouterData<SdkSessionUpdate, SdkPaymentsSessionUpdateData, PaymentsResponseData>;

pub type VerifyWebhookSourceRouterData = RouterData<
    VerifyWebhookSource,
    VerifyWebhookSourceRequestData,
    VerifyWebhookSourceResponseData,
>;

#[cfg(feature = "payouts")]
pub type PayoutsRouterData<F> = RouterData<F, PayoutsData, PayoutsResponseData>;

pub type RevenueRecoveryRecordBackRouterData = RouterData<
    RecoveryRecordBack,
    RevenueRecoveryRecordBackRequest,
    RevenueRecoveryRecordBackResponse,
>;

pub type UasAuthenticationRouterData =
    RouterData<Authenticate, UasAuthenticationRequestData, UasAuthenticationResponseData>;

pub type BillingConnectorPaymentsSyncRouterData = RouterData<
    BillingConnectorPaymentsSync,
    BillingConnectorPaymentsSyncRequest,
    BillingConnectorPaymentsSyncResponse,
>;

<<<<<<< HEAD
pub type VaultRouterData<F> = RouterData<F, VaultRequestData, VaultResponseData>;
=======
pub type BillingConnectorInvoiceSyncRouterData = RouterData<
    BillingConnectorInvoiceSync,
    BillingConnectorInvoiceSyncRequest,
    BillingConnectorInvoiceSyncResponse,
>;

pub type BillingConnectorInvoiceSyncRouterDataV2 = RouterDataV2<
    BillingConnectorInvoiceSync,
    router_data_v2::flow_common_types::BillingConnectorInvoiceSyncFlowData,
    BillingConnectorInvoiceSyncRequest,
    BillingConnectorInvoiceSyncResponse,
>;

pub type BillingConnectorPaymentsSyncRouterDataV2 = RouterDataV2<
    BillingConnectorPaymentsSync,
    router_data_v2::flow_common_types::BillingConnectorPaymentsSyncFlowData,
    BillingConnectorPaymentsSyncRequest,
    BillingConnectorPaymentsSyncResponse,
>;

pub type RevenueRecoveryRecordBackRouterDataV2 = RouterDataV2<
    RecoveryRecordBack,
    router_data_v2::flow_common_types::RevenueRecoveryRecordBackData,
    RevenueRecoveryRecordBackRequest,
    RevenueRecoveryRecordBackResponse,
>;

pub type VaultRouterData<F> = RouterData<F, VaultRequestData, VaultResponseData>;

pub type VaultRouterDataV2<F> = RouterDataV2<
    F,
    router_data_v2::flow_common_types::VaultConnectorFlowData,
    VaultRequestData,
    VaultResponseData,
>;
>>>>>>> e3233c67
<|MERGE_RESOLUTION|>--- conflicted
+++ resolved
@@ -6,19 +6,11 @@
     router_flow_types::{
         mandate_revoke::MandateRevoke, revenue_recovery::RecoveryRecordBack, AccessTokenAuth,
         Authenticate, AuthenticationConfirmation, Authorize, AuthorizeSessionToken,
-<<<<<<< HEAD
-        BillingConnectorPaymentsSync, CalculateTax, Capture, CompleteAuthorize,
-        CreateConnectorCustomer, Execute, IncrementalAuthorization, PSync, PaymentMethodToken,
-        PostAuthenticate, PostSessionTokens, PreAuthenticate, PreProcessing, RSync,
-        SdkSessionUpdate, Session, SetupMandate, UpdateMetadata, VaultDeleteFlow, VaultInsertFlow,
-        VaultRetrieveFlow, VerifyWebhookSource, Void,
-=======
         BillingConnectorInvoiceSync, BillingConnectorPaymentsSync, CalculateTax, Capture,
         CompleteAuthorize, CreateConnectorCustomer, CreateOrder, Execute, IncrementalAuthorization,
         PSync, PaymentMethodToken, PostAuthenticate, PostSessionTokens, PreAuthenticate,
         PreProcessing, RSync, SdkSessionUpdate, Session, SetupMandate, UpdateMetadata,
         VerifyWebhookSource, Void,
->>>>>>> e3233c67
     },
     router_request_types::{
         revenue_recovery::{
@@ -127,9 +119,6 @@
     BillingConnectorPaymentsSyncResponse,
 >;
 
-<<<<<<< HEAD
-pub type VaultRouterData<F> = RouterData<F, VaultRequestData, VaultResponseData>;
-=======
 pub type BillingConnectorInvoiceSyncRouterData = RouterData<
     BillingConnectorInvoiceSync,
     BillingConnectorInvoiceSyncRequest,
@@ -164,5 +153,4 @@
     router_data_v2::flow_common_types::VaultConnectorFlowData,
     VaultRequestData,
     VaultResponseData,
->;
->>>>>>> e3233c67
+>;