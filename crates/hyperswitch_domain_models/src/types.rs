pub use diesel_models::types::OrderDetailsWithAmount;

use crate::{
    router_data::{AccessToken, AccessTokenAuthenticationResponse, RouterData},
    router_data_v2::{self, RouterDataV2},
    router_flow_types::{
        mandate_revoke::MandateRevoke, revenue_recovery::RecoveryRecordBack,
        subscriptions::CreateCustomer, AccessTokenAuth, AccessTokenAuthentication, Authenticate,
        AuthenticationConfirmation, Authorize, AuthorizeSessionToken, BillingConnectorInvoiceSync,
        BillingConnectorPaymentsSync, CalculateTax, Capture, CompleteAuthorize,
        CreateConnectorCustomer, CreateOrder, Execute, ExternalVaultProxy,
        IncrementalAuthorization, PSync, PaymentMethodToken, PostAuthenticate, PostCaptureVoid,
        PostSessionTokens, PreAuthenticate, PreProcessing, RSync, SdkSessionUpdate, Session,
        SetupMandate, UpdateMetadata, VerifyWebhookSource, Void,
    },
    router_request_types::{
        revenue_recovery::{
            BillingConnectorInvoiceSyncRequest, BillingConnectorPaymentsSyncRequest,
            RevenueRecoveryRecordBackRequest,
        },
<<<<<<< HEAD
        subscriptions::{SubscriptionsRecordBackRequest, SubscriptionCreateRequest},
=======
        subscriptions::{BillingAddress, CreateCustomerRequest},
>>>>>>> ff607f3e
        unified_authentication_service::{
            UasAuthenticationRequestData, UasAuthenticationResponseData,
            UasConfirmationRequestData, UasPostAuthenticationRequestData,
            UasPreAuthenticationRequestData,
        },
        AccessTokenAuthenticationRequestData, AccessTokenRequestData, AuthorizeSessionTokenData,
        CompleteAuthorizeData, ConnectorCustomerData, CreateOrderRequestData,
        ExternalVaultProxyPaymentsData, MandateRevokeRequestData, PaymentMethodTokenizationData,
        PaymentsAuthorizeData, PaymentsCancelData, PaymentsCancelPostCaptureData,
        PaymentsCaptureData, PaymentsIncrementalAuthorizationData, PaymentsPostSessionTokensData,
        PaymentsPreProcessingData, PaymentsSessionData, PaymentsSyncData,
        PaymentsTaxCalculationData, PaymentsUpdateMetadataData, RefundsData,
        SdkPaymentsSessionUpdateData, SetupMandateRequestData, VaultRequestData,
        VerifyWebhookSourceRequestData,
    },
    router_response_types::{
        revenue_recovery::{
            BillingConnectorInvoiceSyncResponse, BillingConnectorPaymentsSyncResponse,
            RevenueRecoveryRecordBackResponse,
        },
<<<<<<< HEAD
        subscriptions::SubscriptionCreateResponse,
=======
        subscriptions::{BillingAddressResponse, CreateCustomerResponse},
>>>>>>> ff607f3e
        MandateRevokeResponseData, PaymentsResponseData, RefundsResponseData,
        TaxCalculationResponseData, VaultResponseData, VerifyWebhookSourceResponseData,
    },
};
#[cfg(feature = "payouts")]
pub use crate::{router_request_types::PayoutsData, router_response_types::PayoutsResponseData};

#[cfg(feature = "v1")]
use crate::router_flow_types::subscriptions::{SubscriptionRecordBack, SubscriptionCreate};

pub type PaymentsAuthorizeRouterData =
    RouterData<Authorize, PaymentsAuthorizeData, PaymentsResponseData>;
pub type ExternalVaultProxyPaymentsRouterData =
    RouterData<ExternalVaultProxy, ExternalVaultProxyPaymentsData, PaymentsResponseData>;
pub type PaymentsAuthorizeSessionTokenRouterData =
    RouterData<AuthorizeSessionToken, AuthorizeSessionTokenData, PaymentsResponseData>;
pub type PaymentsPreProcessingRouterData =
    RouterData<PreProcessing, PaymentsPreProcessingData, PaymentsResponseData>;
pub type PaymentsSyncRouterData = RouterData<PSync, PaymentsSyncData, PaymentsResponseData>;
pub type PaymentsCaptureRouterData = RouterData<Capture, PaymentsCaptureData, PaymentsResponseData>;
pub type PaymentsCancelRouterData = RouterData<Void, PaymentsCancelData, PaymentsResponseData>;
pub type PaymentsCancelPostCaptureRouterData =
    RouterData<PostCaptureVoid, PaymentsCancelPostCaptureData, PaymentsResponseData>;
pub type SetupMandateRouterData =
    RouterData<SetupMandate, SetupMandateRequestData, PaymentsResponseData>;
pub type RefundsRouterData<F> = RouterData<F, RefundsData, RefundsResponseData>;
pub type RefundExecuteRouterData = RouterData<Execute, RefundsData, RefundsResponseData>;
pub type RefundSyncRouterData = RouterData<RSync, RefundsData, RefundsResponseData>;
pub type TokenizationRouterData =
    RouterData<PaymentMethodToken, PaymentMethodTokenizationData, PaymentsResponseData>;
pub type ConnectorCustomerRouterData =
    RouterData<CreateConnectorCustomer, ConnectorCustomerData, PaymentsResponseData>;
pub type PaymentsCompleteAuthorizeRouterData =
    RouterData<CompleteAuthorize, CompleteAuthorizeData, PaymentsResponseData>;
pub type PaymentsTaxCalculationRouterData =
    RouterData<CalculateTax, PaymentsTaxCalculationData, TaxCalculationResponseData>;
pub type AccessTokenAuthenticationRouterData = RouterData<
    AccessTokenAuthentication,
    AccessTokenAuthenticationRequestData,
    AccessTokenAuthenticationResponse,
>;
pub type RefreshTokenRouterData = RouterData<AccessTokenAuth, AccessTokenRequestData, AccessToken>;
pub type PaymentsPostSessionTokensRouterData =
    RouterData<PostSessionTokens, PaymentsPostSessionTokensData, PaymentsResponseData>;
pub type PaymentsSessionRouterData = RouterData<Session, PaymentsSessionData, PaymentsResponseData>;
pub type PaymentsUpdateMetadataRouterData =
    RouterData<UpdateMetadata, PaymentsUpdateMetadataData, PaymentsResponseData>;

pub type CreateOrderRouterData =
    RouterData<CreateOrder, CreateOrderRequestData, PaymentsResponseData>;
pub type UasPostAuthenticationRouterData =
    RouterData<PostAuthenticate, UasPostAuthenticationRequestData, UasAuthenticationResponseData>;
pub type UasPreAuthenticationRouterData =
    RouterData<PreAuthenticate, UasPreAuthenticationRequestData, UasAuthenticationResponseData>;

pub type UasAuthenticationConfirmationRouterData = RouterData<
    AuthenticationConfirmation,
    UasConfirmationRequestData,
    UasAuthenticationResponseData,
>;

pub type MandateRevokeRouterData =
    RouterData<MandateRevoke, MandateRevokeRequestData, MandateRevokeResponseData>;
pub type PaymentsIncrementalAuthorizationRouterData = RouterData<
    IncrementalAuthorization,
    PaymentsIncrementalAuthorizationData,
    PaymentsResponseData,
>;
pub type SdkSessionUpdateRouterData =
    RouterData<SdkSessionUpdate, SdkPaymentsSessionUpdateData, PaymentsResponseData>;

pub type VerifyWebhookSourceRouterData = RouterData<
    VerifyWebhookSource,
    VerifyWebhookSourceRequestData,
    VerifyWebhookSourceResponseData,
>;

#[cfg(feature = "payouts")]
pub type PayoutsRouterData<F> = RouterData<F, PayoutsData, PayoutsResponseData>;

pub type RevenueRecoveryRecordBackRouterData = RouterData<
    RecoveryRecordBack,
    RevenueRecoveryRecordBackRequest,
    RevenueRecoveryRecordBackResponse,
>;
pub type CreateCustomerRouterData =
    RouterData<CreateCustomer, CreateCustomerRequest, CreateCustomerResponse>;


pub type UasAuthenticationRouterData =
    RouterData<Authenticate, UasAuthenticationRequestData, UasAuthenticationResponseData>;

pub type BillingConnectorPaymentsSyncRouterData = RouterData<
    BillingConnectorPaymentsSync,
    BillingConnectorPaymentsSyncRequest,
    BillingConnectorPaymentsSyncResponse,
>;

pub type BillingConnectorInvoiceSyncRouterData = RouterData<
    BillingConnectorInvoiceSync,
    BillingConnectorInvoiceSyncRequest,
    BillingConnectorInvoiceSyncResponse,
>;

pub type BillingConnectorInvoiceSyncRouterDataV2 = RouterDataV2<
    BillingConnectorInvoiceSync,
    router_data_v2::flow_common_types::BillingConnectorInvoiceSyncFlowData,
    BillingConnectorInvoiceSyncRequest,
    BillingConnectorInvoiceSyncResponse,
>;

pub type BillingConnectorPaymentsSyncRouterDataV2 = RouterDataV2<
    BillingConnectorPaymentsSync,
    router_data_v2::flow_common_types::BillingConnectorPaymentsSyncFlowData,
    BillingConnectorPaymentsSyncRequest,
    BillingConnectorPaymentsSyncResponse,
>;

pub type RevenueRecoveryRecordBackRouterDataV2 = RouterDataV2<
    RecoveryRecordBack,
    router_data_v2::flow_common_types::RevenueRecoveryRecordBackData,
    RevenueRecoveryRecordBackRequest,
    RevenueRecoveryRecordBackResponse,
>;

pub type VaultRouterData<F> = RouterData<F, VaultRequestData, VaultResponseData>;

pub type VaultRouterDataV2<F> = RouterDataV2<
    F,
    router_data_v2::flow_common_types::VaultConnectorFlowData,
    VaultRequestData,
    VaultResponseData,
>;

pub type ExternalVaultProxyPaymentsRouterDataV2 = RouterDataV2<
    ExternalVaultProxy,
    router_data_v2::flow_common_types::ExternalVaultProxyFlowData,
    ExternalVaultProxyPaymentsData,
    PaymentsResponseData,
>;

#[cfg(feature = "v1")]
pub type SubscriptionRecordBackRouterData = RouterData<
    SubscriptionRecordBack,
    SubscriptionsRecordBackRequest,
    RevenueRecoveryRecordBackResponse,
>;

#[cfg(feature = "v1")]
pub type SubscriptionCreateRouterData = RouterData<
    SubscriptionCreate,
    SubscriptionCreateRequest,
    SubscriptionCreateResponse,
>;<|MERGE_RESOLUTION|>--- conflicted
+++ resolved
@@ -18,11 +18,10 @@
             BillingConnectorInvoiceSyncRequest, BillingConnectorPaymentsSyncRequest,
             RevenueRecoveryRecordBackRequest,
         },
-<<<<<<< HEAD
-        subscriptions::{SubscriptionsRecordBackRequest, SubscriptionCreateRequest},
-=======
-        subscriptions::{BillingAddress, CreateCustomerRequest},
->>>>>>> ff607f3e
+        subscriptions::{
+            BillingAddress, CreateCustomerRequest, SubscriptionCreateRequest,
+            SubscriptionsRecordBackRequest,
+        },
         unified_authentication_service::{
             UasAuthenticationRequestData, UasAuthenticationResponseData,
             UasConfirmationRequestData, UasPostAuthenticationRequestData,
@@ -43,11 +42,9 @@
             BillingConnectorInvoiceSyncResponse, BillingConnectorPaymentsSyncResponse,
             RevenueRecoveryRecordBackResponse,
         },
-<<<<<<< HEAD
-        subscriptions::SubscriptionCreateResponse,
-=======
-        subscriptions::{BillingAddressResponse, CreateCustomerResponse},
->>>>>>> ff607f3e
+        subscriptions::{
+            BillingAddressResponse, CreateCustomerResponse, SubscriptionCreateResponse,
+        },
         MandateRevokeResponseData, PaymentsResponseData, RefundsResponseData,
         TaxCalculationResponseData, VaultResponseData, VerifyWebhookSourceResponseData,
     },
@@ -56,7 +53,7 @@
 pub use crate::{router_request_types::PayoutsData, router_response_types::PayoutsResponseData};
 
 #[cfg(feature = "v1")]
-use crate::router_flow_types::subscriptions::{SubscriptionRecordBack, SubscriptionCreate};
+use crate::router_flow_types::subscriptions::{SubscriptionCreate, SubscriptionRecordBack};
 
 pub type PaymentsAuthorizeRouterData =
     RouterData<Authorize, PaymentsAuthorizeData, PaymentsResponseData>;
@@ -136,7 +133,6 @@
 pub type CreateCustomerRouterData =
     RouterData<CreateCustomer, CreateCustomerRequest, CreateCustomerResponse>;
 
-
 pub type UasAuthenticationRouterData =
     RouterData<Authenticate, UasAuthenticationRequestData, UasAuthenticationResponseData>;
 
@@ -197,8 +193,5 @@
 >;
 
 #[cfg(feature = "v1")]
-pub type SubscriptionCreateRouterData = RouterData<
-    SubscriptionCreate,
-    SubscriptionCreateRequest,
-    SubscriptionCreateResponse,
->;+pub type SubscriptionCreateRouterData =
+    RouterData<SubscriptionCreate, SubscriptionCreateRequest, SubscriptionCreateResponse>;