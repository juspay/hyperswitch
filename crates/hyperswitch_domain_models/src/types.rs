pub use diesel_models::types::OrderDetailsWithAmount;

use crate::{
    router_data::{AccessToken, AccessTokenAuthenticationResponse, RouterData},
    router_data_v2::{self, RouterDataV2},
    router_flow_types::{
        mandate_revoke::MandateRevoke, revenue_recovery::InvoiceRecordBack,
<<<<<<< HEAD
        subscriptions::GetSubscriptionPlanPrices, AccessTokenAuth, AccessTokenAuthentication,
        Authenticate, AuthenticationConfirmation, Authorize, AuthorizeSessionToken,
        BillingConnectorInvoiceSync, BillingConnectorPaymentsSync, CalculateTax, Capture,
        CompleteAuthorize, CreateConnectorCustomer, CreateOrder, Execute, ExternalVaultProxy,
        IncrementalAuthorization, PSync, PaymentMethodToken, PostAuthenticate, PostCaptureVoid,
        PostSessionTokens, PreAuthenticate, PreProcessing, RSync, SdkSessionUpdate, Session,
        SetupMandate, UpdateMetadata, VerifyWebhookSource, Void,
=======
        subscriptions::GetSubscriptionPlans, AccessTokenAuth, AccessTokenAuthentication,
        Authenticate, AuthenticationConfirmation, Authorize, AuthorizeSessionToken,
        BillingConnectorInvoiceSync, BillingConnectorPaymentsSync, CalculateTax, Capture,
        CompleteAuthorize, CreateConnectorCustomer, CreateOrder, Execute, ExternalVaultProxy,
        GiftCardBalanceCheck, IncrementalAuthorization, PSync, PaymentMethodToken,
        PostAuthenticate, PostCaptureVoid, PostSessionTokens, PreAuthenticate, PreProcessing,
        RSync, SdkSessionUpdate, Session, SetupMandate, UpdateMetadata, VerifyWebhookSource, Void,
>>>>>>> 21316596
    },
    router_request_types::{
        revenue_recovery::{
            BillingConnectorInvoiceSyncRequest, BillingConnectorPaymentsSyncRequest,
            InvoiceRecordBackRequest,
        },
<<<<<<< HEAD
        subscriptions::GetSubscriptionPlanPricesRequest,
=======
        subscriptions::GetSubscriptionPlansRequest,
>>>>>>> 21316596
        unified_authentication_service::{
            UasAuthenticationRequestData, UasAuthenticationResponseData,
            UasConfirmationRequestData, UasPostAuthenticationRequestData,
            UasPreAuthenticationRequestData,
        },
        AccessTokenAuthenticationRequestData, AccessTokenRequestData, AuthorizeSessionTokenData,
        CompleteAuthorizeData, ConnectorCustomerData, CreateOrderRequestData,
        ExternalVaultProxyPaymentsData, GiftCardBalanceCheckRequestData, MandateRevokeRequestData,
        PaymentMethodTokenizationData, PaymentsAuthenticateData, PaymentsAuthorizeData,
        PaymentsCancelData, PaymentsCancelPostCaptureData, PaymentsCaptureData,
        PaymentsIncrementalAuthorizationData, PaymentsPostAuthenticateData,
        PaymentsPostSessionTokensData, PaymentsPreAuthenticateData, PaymentsPreProcessingData,
        PaymentsSessionData, PaymentsSyncData, PaymentsTaxCalculationData,
        PaymentsUpdateMetadataData, RefundsData, SdkPaymentsSessionUpdateData,
        SetupMandateRequestData, VaultRequestData, VerifyWebhookSourceRequestData,
    },
    router_response_types::{
        revenue_recovery::{
            BillingConnectorInvoiceSyncResponse, BillingConnectorPaymentsSyncResponse,
            InvoiceRecordBackResponse,
        },
<<<<<<< HEAD
        subscriptions::GetSubscriptionPlanPricesResponse,
        MandateRevokeResponseData, PaymentsResponseData, RefundsResponseData,
        TaxCalculationResponseData, VaultResponseData, VerifyWebhookSourceResponseData,
=======
        subscriptions::GetSubscriptionPlansResponse,
        GiftCardBalanceCheckResponseData, MandateRevokeResponseData, PaymentsResponseData,
        RefundsResponseData, TaxCalculationResponseData, VaultResponseData,
        VerifyWebhookSourceResponseData,
>>>>>>> 21316596
    },
};
#[cfg(feature = "payouts")]
pub use crate::{router_request_types::PayoutsData, router_response_types::PayoutsResponseData};

pub type PaymentsAuthorizeRouterData =
    RouterData<Authorize, PaymentsAuthorizeData, PaymentsResponseData>;
pub type ExternalVaultProxyPaymentsRouterData =
    RouterData<ExternalVaultProxy, ExternalVaultProxyPaymentsData, PaymentsResponseData>;
pub type PaymentsAuthorizeSessionTokenRouterData =
    RouterData<AuthorizeSessionToken, AuthorizeSessionTokenData, PaymentsResponseData>;
pub type PaymentsPreProcessingRouterData =
    RouterData<PreProcessing, PaymentsPreProcessingData, PaymentsResponseData>;
pub type PaymentsPreAuthenticateRouterData =
    RouterData<PreAuthenticate, PaymentsPreAuthenticateData, PaymentsResponseData>;
pub type PaymentsAuthenticateRouterData =
    RouterData<Authenticate, PaymentsAuthenticateData, PaymentsResponseData>;
pub type PaymentsPostAuthenticateRouterData =
    RouterData<PostAuthenticate, PaymentsPostAuthenticateData, PaymentsResponseData>;
pub type PaymentsSyncRouterData = RouterData<PSync, PaymentsSyncData, PaymentsResponseData>;
pub type PaymentsCaptureRouterData = RouterData<Capture, PaymentsCaptureData, PaymentsResponseData>;
pub type PaymentsCancelRouterData = RouterData<Void, PaymentsCancelData, PaymentsResponseData>;
pub type PaymentsCancelPostCaptureRouterData =
    RouterData<PostCaptureVoid, PaymentsCancelPostCaptureData, PaymentsResponseData>;
pub type SetupMandateRouterData =
    RouterData<SetupMandate, SetupMandateRequestData, PaymentsResponseData>;
pub type RefundsRouterData<F> = RouterData<F, RefundsData, RefundsResponseData>;
pub type RefundExecuteRouterData = RouterData<Execute, RefundsData, RefundsResponseData>;
pub type RefundSyncRouterData = RouterData<RSync, RefundsData, RefundsResponseData>;
pub type TokenizationRouterData =
    RouterData<PaymentMethodToken, PaymentMethodTokenizationData, PaymentsResponseData>;
pub type ConnectorCustomerRouterData =
    RouterData<CreateConnectorCustomer, ConnectorCustomerData, PaymentsResponseData>;
pub type PaymentsCompleteAuthorizeRouterData =
    RouterData<CompleteAuthorize, CompleteAuthorizeData, PaymentsResponseData>;
pub type PaymentsTaxCalculationRouterData =
    RouterData<CalculateTax, PaymentsTaxCalculationData, TaxCalculationResponseData>;
pub type AccessTokenAuthenticationRouterData = RouterData<
    AccessTokenAuthentication,
    AccessTokenAuthenticationRequestData,
    AccessTokenAuthenticationResponse,
>;
pub type PaymentsGiftCardBalanceCheckRouterData = RouterData<
    GiftCardBalanceCheck,
    GiftCardBalanceCheckRequestData,
    GiftCardBalanceCheckResponseData,
>;
pub type RefreshTokenRouterData = RouterData<AccessTokenAuth, AccessTokenRequestData, AccessToken>;
pub type PaymentsPostSessionTokensRouterData =
    RouterData<PostSessionTokens, PaymentsPostSessionTokensData, PaymentsResponseData>;
pub type PaymentsSessionRouterData = RouterData<Session, PaymentsSessionData, PaymentsResponseData>;
pub type PaymentsUpdateMetadataRouterData =
    RouterData<UpdateMetadata, PaymentsUpdateMetadataData, PaymentsResponseData>;

pub type CreateOrderRouterData =
    RouterData<CreateOrder, CreateOrderRequestData, PaymentsResponseData>;
pub type UasPostAuthenticationRouterData =
    RouterData<PostAuthenticate, UasPostAuthenticationRequestData, UasAuthenticationResponseData>;
pub type UasPreAuthenticationRouterData =
    RouterData<PreAuthenticate, UasPreAuthenticationRequestData, UasAuthenticationResponseData>;

pub type UasAuthenticationConfirmationRouterData = RouterData<
    AuthenticationConfirmation,
    UasConfirmationRequestData,
    UasAuthenticationResponseData,
>;

pub type MandateRevokeRouterData =
    RouterData<MandateRevoke, MandateRevokeRequestData, MandateRevokeResponseData>;
pub type PaymentsIncrementalAuthorizationRouterData = RouterData<
    IncrementalAuthorization,
    PaymentsIncrementalAuthorizationData,
    PaymentsResponseData,
>;
pub type SdkSessionUpdateRouterData =
    RouterData<SdkSessionUpdate, SdkPaymentsSessionUpdateData, PaymentsResponseData>;

pub type VerifyWebhookSourceRouterData = RouterData<
    VerifyWebhookSource,
    VerifyWebhookSourceRequestData,
    VerifyWebhookSourceResponseData,
>;

#[cfg(feature = "payouts")]
pub type PayoutsRouterData<F> = RouterData<F, PayoutsData, PayoutsResponseData>;

pub type InvoiceRecordBackRouterData =
    RouterData<InvoiceRecordBack, InvoiceRecordBackRequest, InvoiceRecordBackResponse>;

pub type GetSubscriptionPlansRouterData =
    RouterData<GetSubscriptionPlans, GetSubscriptionPlansRequest, GetSubscriptionPlansResponse>;

pub type UasAuthenticationRouterData =
    RouterData<Authenticate, UasAuthenticationRequestData, UasAuthenticationResponseData>;

pub type BillingConnectorPaymentsSyncRouterData = RouterData<
    BillingConnectorPaymentsSync,
    BillingConnectorPaymentsSyncRequest,
    BillingConnectorPaymentsSyncResponse,
>;

pub type BillingConnectorInvoiceSyncRouterData = RouterData<
    BillingConnectorInvoiceSync,
    BillingConnectorInvoiceSyncRequest,
    BillingConnectorInvoiceSyncResponse,
>;

pub type BillingConnectorInvoiceSyncRouterDataV2 = RouterDataV2<
    BillingConnectorInvoiceSync,
    router_data_v2::flow_common_types::BillingConnectorInvoiceSyncFlowData,
    BillingConnectorInvoiceSyncRequest,
    BillingConnectorInvoiceSyncResponse,
>;

pub type BillingConnectorPaymentsSyncRouterDataV2 = RouterDataV2<
    BillingConnectorPaymentsSync,
    router_data_v2::flow_common_types::BillingConnectorPaymentsSyncFlowData,
    BillingConnectorPaymentsSyncRequest,
    BillingConnectorPaymentsSyncResponse,
>;

pub type InvoiceRecordBackRouterDataV2 = RouterDataV2<
    InvoiceRecordBack,
    router_data_v2::flow_common_types::InvoiceRecordBackData,
    InvoiceRecordBackRequest,
    InvoiceRecordBackResponse,
>;

pub type GetSubscriptionPlanPricesRouterData = RouterData<
    GetSubscriptionPlanPrices,
    GetSubscriptionPlanPricesRequest,
    GetSubscriptionPlanPricesResponse,
>;

pub type VaultRouterData<F> = RouterData<F, VaultRequestData, VaultResponseData>;

pub type VaultRouterDataV2<F> = RouterDataV2<
    F,
    router_data_v2::flow_common_types::VaultConnectorFlowData,
    VaultRequestData,
    VaultResponseData,
>;

pub type ExternalVaultProxyPaymentsRouterDataV2 = RouterDataV2<
    ExternalVaultProxy,
    router_data_v2::flow_common_types::ExternalVaultProxyFlowData,
    ExternalVaultProxyPaymentsData,
    PaymentsResponseData,
>;<|MERGE_RESOLUTION|>--- conflicted
+++ resolved
@@ -5,34 +5,20 @@
     router_data_v2::{self, RouterDataV2},
     router_flow_types::{
         mandate_revoke::MandateRevoke, revenue_recovery::InvoiceRecordBack,
-<<<<<<< HEAD
-        subscriptions::GetSubscriptionPlanPrices, AccessTokenAuth, AccessTokenAuthentication,
-        Authenticate, AuthenticationConfirmation, Authorize, AuthorizeSessionToken,
-        BillingConnectorInvoiceSync, BillingConnectorPaymentsSync, CalculateTax, Capture,
-        CompleteAuthorize, CreateConnectorCustomer, CreateOrder, Execute, ExternalVaultProxy,
-        IncrementalAuthorization, PSync, PaymentMethodToken, PostAuthenticate, PostCaptureVoid,
-        PostSessionTokens, PreAuthenticate, PreProcessing, RSync, SdkSessionUpdate, Session,
-        SetupMandate, UpdateMetadata, VerifyWebhookSource, Void,
-=======
-        subscriptions::GetSubscriptionPlans, AccessTokenAuth, AccessTokenAuthentication,
+        subscriptions::{GetSubscriptionPlans, GetSubscriptionPlanPrices}, AccessTokenAuth, AccessTokenAuthentication,
         Authenticate, AuthenticationConfirmation, Authorize, AuthorizeSessionToken,
         BillingConnectorInvoiceSync, BillingConnectorPaymentsSync, CalculateTax, Capture,
         CompleteAuthorize, CreateConnectorCustomer, CreateOrder, Execute, ExternalVaultProxy,
         GiftCardBalanceCheck, IncrementalAuthorization, PSync, PaymentMethodToken,
         PostAuthenticate, PostCaptureVoid, PostSessionTokens, PreAuthenticate, PreProcessing,
         RSync, SdkSessionUpdate, Session, SetupMandate, UpdateMetadata, VerifyWebhookSource, Void,
->>>>>>> 21316596
     },
     router_request_types::{
         revenue_recovery::{
             BillingConnectorInvoiceSyncRequest, BillingConnectorPaymentsSyncRequest,
             InvoiceRecordBackRequest,
         },
-<<<<<<< HEAD
-        subscriptions::GetSubscriptionPlanPricesRequest,
-=======
-        subscriptions::GetSubscriptionPlansRequest,
->>>>>>> 21316596
+        subscriptions::{GetSubscriptionPlansRequest, GetSubscriptionPlanPricesRequest},
         unified_authentication_service::{
             UasAuthenticationRequestData, UasAuthenticationResponseData,
             UasConfirmationRequestData, UasPostAuthenticationRequestData,
@@ -54,16 +40,10 @@
             BillingConnectorInvoiceSyncResponse, BillingConnectorPaymentsSyncResponse,
             InvoiceRecordBackResponse,
         },
-<<<<<<< HEAD
-        subscriptions::GetSubscriptionPlanPricesResponse,
-        MandateRevokeResponseData, PaymentsResponseData, RefundsResponseData,
-        TaxCalculationResponseData, VaultResponseData, VerifyWebhookSourceResponseData,
-=======
-        subscriptions::GetSubscriptionPlansResponse,
+        subscriptions::{GetSubscriptionPlansResponse, GetSubscriptionPlanPricesResponse},
         GiftCardBalanceCheckResponseData, MandateRevokeResponseData, PaymentsResponseData,
         RefundsResponseData, TaxCalculationResponseData, VaultResponseData,
         VerifyWebhookSourceResponseData,
->>>>>>> 21316596
     },
 };
 #[cfg(feature = "payouts")]
