--- conflicted
+++ resolved
@@ -5,15 +5,9 @@
     router_flow_types::{
         mandate_revoke::MandateRevoke, AccessTokenAuth, Authenticate, AuthenticationConfirmation,
         Authorize, AuthorizeSessionToken, CalculateTax, Capture, CompleteAuthorize,
-<<<<<<< HEAD
-        CreateConnectorCustomer, Execute, IncrementalAuthorization, PSync, PaymentMethodToken,
-        PostAuthenticate, PostSessionTokens, PreAuthenticate, PreProcessing, RSync,
-        SdkSessionUpdate, Session, SetupMandate, VerifyWebhookSource, Void,
-=======
         CreateConnectorCustomer, Execute, GetAdditionalRevenueRecoveryDetails,
         IncrementalAuthorization, PSync, PaymentMethodToken, PostAuthenticate, PostSessionTokens,
-        PreAuthenticate, PreProcessing, RSync, Session, SetupMandate, Void,
->>>>>>> 957a2285
+        PreAuthenticate, PreProcessing, RSync, SdkSessionUpdate, Session, SetupMandate, VerifyWebhookSource, Void,
     },
     router_request_types::{
         revenue_recovery::GetAdditionalRevenueRecoveryRequestData,
@@ -31,13 +25,8 @@
         SetupMandateRequestData, VerifyWebhookSourceRequestData,
     },
     router_response_types::{
-<<<<<<< HEAD
-        MandateRevokeResponseData, PaymentsResponseData, RefundsResponseData,
-        TaxCalculationResponseData, VerifyWebhookSourceResponseData,
-=======
         revenue_recovery::GetAdditionalRevenueRecoveryResponseData, MandateRevokeResponseData,
-        PaymentsResponseData, RefundsResponseData, TaxCalculationResponseData,
->>>>>>> 957a2285
+        PaymentsResponseData, RefundsResponseData, TaxCalculationResponseData, VerifyWebhookSourceResponseData,
     },
 };
 #[cfg(feature = "payouts")]
