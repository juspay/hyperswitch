pub use diesel_models::types::OrderDetailsWithAmount;

use crate::{
    router_data::{AccessToken, AccessTokenAuthenticationResponse, RouterData},
    router_data_v2::{self, RouterDataV2},
    router_flow_types::{
        mandate_revoke::MandateRevoke, revenue_recovery::InvoiceRecordBack,
<<<<<<< HEAD
        subscriptions::SubscriptionCreate, AccessTokenAuth, AccessTokenAuthentication,
=======
        subscriptions::GetSubscriptionPlans, AccessTokenAuth, AccessTokenAuthentication,
>>>>>>> f3ab3d63
        Authenticate, AuthenticationConfirmation, Authorize, AuthorizeSessionToken,
        BillingConnectorInvoiceSync, BillingConnectorPaymentsSync, CalculateTax, Capture,
        CompleteAuthorize, CreateConnectorCustomer, CreateOrder, Execute, ExternalVaultProxy,
        IncrementalAuthorization, PSync, PaymentMethodToken, PostAuthenticate, PostCaptureVoid,
        PostSessionTokens, PreAuthenticate, PreProcessing, RSync, SdkSessionUpdate, Session,
        SetupMandate, UpdateMetadata, VerifyWebhookSource, Void,
    },
    router_request_types::{
        revenue_recovery::{
            BillingConnectorInvoiceSyncRequest, BillingConnectorPaymentsSyncRequest,
            InvoiceRecordBackRequest,
        },
<<<<<<< HEAD
        subscriptions::SubscriptionCreateRequest,
=======
        subscriptions::GetSubscriptionPlansRequest,
>>>>>>> f3ab3d63
        unified_authentication_service::{
            UasAuthenticationRequestData, UasAuthenticationResponseData,
            UasConfirmationRequestData, UasPostAuthenticationRequestData,
            UasPreAuthenticationRequestData,
        },
        AccessTokenAuthenticationRequestData, AccessTokenRequestData, AuthorizeSessionTokenData,
        CompleteAuthorizeData, ConnectorCustomerData, CreateOrderRequestData,
        ExternalVaultProxyPaymentsData, MandateRevokeRequestData, PaymentMethodTokenizationData,
        PaymentsAuthenticateData, PaymentsAuthorizeData, PaymentsCancelData,
        PaymentsCancelPostCaptureData, PaymentsCaptureData, PaymentsIncrementalAuthorizationData,
        PaymentsPostAuthenticateData, PaymentsPostSessionTokensData, PaymentsPreAuthenticateData,
        PaymentsPreProcessingData, PaymentsSessionData, PaymentsSyncData,
        PaymentsTaxCalculationData, PaymentsUpdateMetadataData, RefundsData,
        SdkPaymentsSessionUpdateData, SetupMandateRequestData, VaultRequestData,
        VerifyWebhookSourceRequestData,
    },
    router_response_types::{
        revenue_recovery::{
            BillingConnectorInvoiceSyncResponse, BillingConnectorPaymentsSyncResponse,
            InvoiceRecordBackResponse,
        },
<<<<<<< HEAD
        subscriptions::SubscriptionCreateResponse,
=======
        subscriptions::GetSubscriptionPlansResponse,
>>>>>>> f3ab3d63
        MandateRevokeResponseData, PaymentsResponseData, RefundsResponseData,
        TaxCalculationResponseData, VaultResponseData, VerifyWebhookSourceResponseData,
    },
};
#[cfg(feature = "payouts")]
pub use crate::{router_request_types::PayoutsData, router_response_types::PayoutsResponseData};

pub type PaymentsAuthorizeRouterData =
    RouterData<Authorize, PaymentsAuthorizeData, PaymentsResponseData>;
pub type ExternalVaultProxyPaymentsRouterData =
    RouterData<ExternalVaultProxy, ExternalVaultProxyPaymentsData, PaymentsResponseData>;
pub type PaymentsAuthorizeSessionTokenRouterData =
    RouterData<AuthorizeSessionToken, AuthorizeSessionTokenData, PaymentsResponseData>;
pub type PaymentsPreProcessingRouterData =
    RouterData<PreProcessing, PaymentsPreProcessingData, PaymentsResponseData>;
pub type PaymentsPreAuthenticateRouterData =
    RouterData<PreAuthenticate, PaymentsPreAuthenticateData, PaymentsResponseData>;
pub type PaymentsAuthenticateRouterData =
    RouterData<Authenticate, PaymentsAuthenticateData, PaymentsResponseData>;
pub type PaymentsPostAuthenticateRouterData =
    RouterData<PostAuthenticate, PaymentsPostAuthenticateData, PaymentsResponseData>;
pub type PaymentsSyncRouterData = RouterData<PSync, PaymentsSyncData, PaymentsResponseData>;
pub type PaymentsCaptureRouterData = RouterData<Capture, PaymentsCaptureData, PaymentsResponseData>;
pub type PaymentsCancelRouterData = RouterData<Void, PaymentsCancelData, PaymentsResponseData>;
pub type PaymentsCancelPostCaptureRouterData =
    RouterData<PostCaptureVoid, PaymentsCancelPostCaptureData, PaymentsResponseData>;
pub type SetupMandateRouterData =
    RouterData<SetupMandate, SetupMandateRequestData, PaymentsResponseData>;
pub type RefundsRouterData<F> = RouterData<F, RefundsData, RefundsResponseData>;
pub type RefundExecuteRouterData = RouterData<Execute, RefundsData, RefundsResponseData>;
pub type RefundSyncRouterData = RouterData<RSync, RefundsData, RefundsResponseData>;
pub type TokenizationRouterData =
    RouterData<PaymentMethodToken, PaymentMethodTokenizationData, PaymentsResponseData>;
pub type ConnectorCustomerRouterData =
    RouterData<CreateConnectorCustomer, ConnectorCustomerData, PaymentsResponseData>;
pub type PaymentsCompleteAuthorizeRouterData =
    RouterData<CompleteAuthorize, CompleteAuthorizeData, PaymentsResponseData>;
pub type PaymentsTaxCalculationRouterData =
    RouterData<CalculateTax, PaymentsTaxCalculationData, TaxCalculationResponseData>;
pub type AccessTokenAuthenticationRouterData = RouterData<
    AccessTokenAuthentication,
    AccessTokenAuthenticationRequestData,
    AccessTokenAuthenticationResponse,
>;
pub type RefreshTokenRouterData = RouterData<AccessTokenAuth, AccessTokenRequestData, AccessToken>;
pub type PaymentsPostSessionTokensRouterData =
    RouterData<PostSessionTokens, PaymentsPostSessionTokensData, PaymentsResponseData>;
pub type PaymentsSessionRouterData = RouterData<Session, PaymentsSessionData, PaymentsResponseData>;
pub type PaymentsUpdateMetadataRouterData =
    RouterData<UpdateMetadata, PaymentsUpdateMetadataData, PaymentsResponseData>;

pub type CreateOrderRouterData =
    RouterData<CreateOrder, CreateOrderRequestData, PaymentsResponseData>;
pub type UasPostAuthenticationRouterData =
    RouterData<PostAuthenticate, UasPostAuthenticationRequestData, UasAuthenticationResponseData>;
pub type UasPreAuthenticationRouterData =
    RouterData<PreAuthenticate, UasPreAuthenticationRequestData, UasAuthenticationResponseData>;

pub type UasAuthenticationConfirmationRouterData = RouterData<
    AuthenticationConfirmation,
    UasConfirmationRequestData,
    UasAuthenticationResponseData,
>;

pub type MandateRevokeRouterData =
    RouterData<MandateRevoke, MandateRevokeRequestData, MandateRevokeResponseData>;
pub type PaymentsIncrementalAuthorizationRouterData = RouterData<
    IncrementalAuthorization,
    PaymentsIncrementalAuthorizationData,
    PaymentsResponseData,
>;
pub type SdkSessionUpdateRouterData =
    RouterData<SdkSessionUpdate, SdkPaymentsSessionUpdateData, PaymentsResponseData>;

pub type VerifyWebhookSourceRouterData = RouterData<
    VerifyWebhookSource,
    VerifyWebhookSourceRequestData,
    VerifyWebhookSourceResponseData,
>;

#[cfg(feature = "payouts")]
pub type PayoutsRouterData<F> = RouterData<F, PayoutsData, PayoutsResponseData>;

pub type InvoiceRecordBackRouterData =
    RouterData<InvoiceRecordBack, InvoiceRecordBackRequest, InvoiceRecordBackResponse>;

pub type GetSubscriptionPlansRouterData =
    RouterData<GetSubscriptionPlans, GetSubscriptionPlansRequest, GetSubscriptionPlansResponse>;

pub type UasAuthenticationRouterData =
    RouterData<Authenticate, UasAuthenticationRequestData, UasAuthenticationResponseData>;

pub type BillingConnectorPaymentsSyncRouterData = RouterData<
    BillingConnectorPaymentsSync,
    BillingConnectorPaymentsSyncRequest,
    BillingConnectorPaymentsSyncResponse,
>;

pub type BillingConnectorInvoiceSyncRouterData = RouterData<
    BillingConnectorInvoiceSync,
    BillingConnectorInvoiceSyncRequest,
    BillingConnectorInvoiceSyncResponse,
>;

pub type BillingConnectorInvoiceSyncRouterDataV2 = RouterDataV2<
    BillingConnectorInvoiceSync,
    router_data_v2::flow_common_types::BillingConnectorInvoiceSyncFlowData,
    BillingConnectorInvoiceSyncRequest,
    BillingConnectorInvoiceSyncResponse,
>;

pub type BillingConnectorPaymentsSyncRouterDataV2 = RouterDataV2<
    BillingConnectorPaymentsSync,
    router_data_v2::flow_common_types::BillingConnectorPaymentsSyncFlowData,
    BillingConnectorPaymentsSyncRequest,
    BillingConnectorPaymentsSyncResponse,
>;

pub type InvoiceRecordBackRouterDataV2 = RouterDataV2<
    InvoiceRecordBack,
    router_data_v2::flow_common_types::InvoiceRecordBackData,
    InvoiceRecordBackRequest,
    InvoiceRecordBackResponse,
>;

pub type VaultRouterData<F> = RouterData<F, VaultRequestData, VaultResponseData>;

pub type VaultRouterDataV2<F> = RouterDataV2<
    F,
    router_data_v2::flow_common_types::VaultConnectorFlowData,
    VaultRequestData,
    VaultResponseData,
>;

pub type ExternalVaultProxyPaymentsRouterDataV2 = RouterDataV2<
    ExternalVaultProxy,
    router_data_v2::flow_common_types::ExternalVaultProxyFlowData,
    ExternalVaultProxyPaymentsData,
    PaymentsResponseData,
>;

pub type SubscriptionCreateRouterData =
    RouterData<SubscriptionCreate, SubscriptionCreateRequest, SubscriptionCreateResponse>;<|MERGE_RESOLUTION|>--- conflicted
+++ resolved
@@ -5,11 +5,7 @@
     router_data_v2::{self, RouterDataV2},
     router_flow_types::{
         mandate_revoke::MandateRevoke, revenue_recovery::InvoiceRecordBack,
-<<<<<<< HEAD
-        subscriptions::SubscriptionCreate, AccessTokenAuth, AccessTokenAuthentication,
-=======
-        subscriptions::GetSubscriptionPlans, AccessTokenAuth, AccessTokenAuthentication,
->>>>>>> f3ab3d63
+        subscriptions::{SubscriptionCreate, GetSubscriptionPlans}, AccessTokenAuth, AccessTokenAuthentication,
         Authenticate, AuthenticationConfirmation, Authorize, AuthorizeSessionToken,
         BillingConnectorInvoiceSync, BillingConnectorPaymentsSync, CalculateTax, Capture,
         CompleteAuthorize, CreateConnectorCustomer, CreateOrder, Execute, ExternalVaultProxy,
@@ -22,11 +18,7 @@
             BillingConnectorInvoiceSyncRequest, BillingConnectorPaymentsSyncRequest,
             InvoiceRecordBackRequest,
         },
-<<<<<<< HEAD
-        subscriptions::SubscriptionCreateRequest,
-=======
-        subscriptions::GetSubscriptionPlansRequest,
->>>>>>> f3ab3d63
+        subscriptions::{GetSubscriptionPlansRequest, SubscriptionCreateRequest},
         unified_authentication_service::{
             UasAuthenticationRequestData, UasAuthenticationResponseData,
             UasConfirmationRequestData, UasPostAuthenticationRequestData,
@@ -48,11 +40,7 @@
             BillingConnectorInvoiceSyncResponse, BillingConnectorPaymentsSyncResponse,
             InvoiceRecordBackResponse,
         },
-<<<<<<< HEAD
-        subscriptions::SubscriptionCreateResponse,
-=======
-        subscriptions::GetSubscriptionPlansResponse,
->>>>>>> f3ab3d63
+        subscriptions::{GetSubscriptionPlansResponse, SubscriptionCreateResponse},
         MandateRevokeResponseData, PaymentsResponseData, RefundsResponseData,
         TaxCalculationResponseData, VaultResponseData, VerifyWebhookSourceResponseData,
     },
