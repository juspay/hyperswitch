--- conflicted
+++ resolved
@@ -19,9 +19,3 @@
         &self.0
     }
 }
-<<<<<<< HEAD
-
-#[derive(Debug, Clone)]
-pub struct GetAdditionalRevenueRecoveryDetails;
-=======
->>>>>>> 66132cba
