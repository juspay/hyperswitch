--- conflicted
+++ resolved
@@ -89,7 +89,6 @@
 #[derive(Debug, Clone)]
 pub struct ExternalVaultProxy;
 
-<<<<<<< HEAD
 #[derive(Debug, Clone, PartialEq)]
 pub enum NextActionFlows {
     PreAuthenticate,
@@ -97,7 +96,5 @@
     PostAuthenticate,
     Authorize,
 }
-=======
 #[derive(Debug, Clone)]
-pub struct GiftCardBalanceCheck;
->>>>>>> 53f29f8d
+pub struct GiftCardBalanceCheck;