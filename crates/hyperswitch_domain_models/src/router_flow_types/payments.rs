--- conflicted
+++ resolved
@@ -57,11 +57,7 @@
 pub struct SdkSessionUpdate;
 
 #[derive(Debug, Clone)]
-<<<<<<< HEAD
-pub struct CreateIntent;
-=======
 pub struct CreateIntent;
 
 #[derive(Debug, Clone)]
-pub struct PostSessionTokens;
->>>>>>> 451376e7
+pub struct PostSessionTokens;