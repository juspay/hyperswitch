--- conflicted
+++ resolved
@@ -84,13 +84,12 @@
 pub struct PaymentGetListAttempts;
 
 #[derive(Debug, Clone)]
-<<<<<<< HEAD
+pub struct ExternalVaultProxy;
+
+#[derive(Debug, Clone)]
 pub enum NextActionFlows {
     PreAuthenticate,
     Authenticate,
     PostAuthenticate,
     Authorize,
-}
-=======
-pub struct ExternalVaultProxy;
->>>>>>> e01db198
+}