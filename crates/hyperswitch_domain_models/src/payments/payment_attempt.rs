--- conflicted
+++ resolved
@@ -397,15 +397,12 @@
             + self.tax_on_surcharge.unwrap_or_default()
     }
 
-<<<<<<< HEAD
-=======
     pub fn get_total_amount_excluding_surcharge(&self) -> MinorUnit {
         self.order_amount
             + self.shipping_cost.unwrap_or_default()
             + self.order_tax_amount.unwrap_or_default()
     }
 
->>>>>>> 985a0f13
     pub fn set_order_amount(&mut self, order_amount: MinorUnit) {
         self.order_amount = order_amount;
     }
