--- conflicted
+++ resolved
@@ -903,11 +903,8 @@
     pub created_by: Option<CreatedBy>,
     pub setup_future_usage_applied: Option<storage_enums::FutureUsage>,
     pub routing_approach: Option<storage_enums::RoutingApproach>,
-<<<<<<< HEAD
+    pub connector_request_reference_id: Option<String>,
     pub debit_routing_savings: Option<MinorUnit>,
-=======
-    pub connector_request_reference_id: Option<String>,
->>>>>>> 6678ee35
 }
 
 #[cfg(feature = "v1")]
@@ -2088,11 +2085,8 @@
                     .and_then(|created_by| created_by.parse::<CreatedBy>().ok()),
                 setup_future_usage_applied: storage_model.setup_future_usage_applied,
                 routing_approach: storage_model.routing_approach,
-<<<<<<< HEAD
+                connector_request_reference_id: storage_model.connector_request_reference_id,
                 debit_routing_savings: None,
-=======
-                connector_request_reference_id: storage_model.connector_request_reference_id,
->>>>>>> 6678ee35
             })
         }
         .await
