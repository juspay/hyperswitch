--- conflicted
+++ resolved
@@ -1,6 +1,7 @@
 use api_models::enums::Connector;
 use common_enums as storage_enums;
 use common_utils::{
+    encryption::Encryption,
     errors::{CustomResult, ValidationError},
     types::{keymanager::KeyManagerState, MinorUnit},
 };
@@ -475,8 +476,7 @@
 }
 
 use diesel_models::{
-    encryption::Encryption, PaymentIntent as DieselPaymentIntent,
-    PaymentIntentNew as DieselPaymentIntentNew,
+    PaymentIntent as DieselPaymentIntent, PaymentIntentNew as DieselPaymentIntentNew,
 };
 
 #[async_trait::async_trait]
@@ -534,20 +534,23 @@
     }
 
     async fn convert_back(
-        _state: &KeyManagerState,
+        state: &KeyManagerState,
         storage_model: Self::DstType,
-<<<<<<< HEAD
-        _key: &masking::Secret<Vec<u8>>,
-        _key_store_ref_id: String,
-=======
         key: &masking::Secret<Vec<u8>>,
->>>>>>> 1968f6f6
+        key_store_ref_id: String,
     ) -> CustomResult<Self, ValidationError>
     where
         Self: Sized,
     {
         async {
-            let inner_decrypt = |inner| decrypt(inner, key.peek());
+            let inner_decrypt = |inner| {
+                decrypt(
+                    state,
+                    inner,
+                    common_utils::types::keymanager::Identifier::Merchant(key_store_ref_id.clone()),
+                    key.peek(),
+                )
+            };
             Ok::<Self, error_stack::Report<common_utils::errors::CryptoError>>(Self {
                 payment_id: storage_model.payment_id,
                 merchant_id: storage_model.merchant_id,
