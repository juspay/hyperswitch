--- conflicted
+++ resolved
@@ -1230,12 +1230,8 @@
         customer_acceptance: Option<pii::SecretSerdeValue>,
         connector_mandate_detail: Option<ConnectorMandateReferenceId>,
         card_discovery: Option<common_enums::CardDiscovery>,
-<<<<<<< HEAD
-        routing_approach: Option<storage_enums::RoutingApproach>, // where all to add this one
+        routing_approach: Option<storage_enums::RoutingApproach>,
         connector_request_reference_id: Option<String>,
-=======
-        routing_approach: Option<storage_enums::RoutingApproach>,
->>>>>>> c275e13c
     },
     RejectUpdate {
         status: storage_enums::AttemptStatus,
