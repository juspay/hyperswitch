--- conflicted
+++ resolved
@@ -566,7 +566,6 @@
                 )),
             }),
             feature_metadata: None,
-<<<<<<< HEAD
             id,
             card_discovery: None,
         })
@@ -664,8 +663,6 @@
             payment_method_billing_address,
             error: None,
             feature_metadata: None,
-=======
->>>>>>> 06889728
             id,
             connector_token_details: None,
             card_discovery: None,
