--- conflicted
+++ resolved
@@ -529,11 +529,8 @@
             request_external_three_ds_authentication: self.request_external_three_ds_authentication,
             charges: self.charges,
             frm_metadata: self.frm_metadata,
-<<<<<<< HEAD
             billing_address_details: self.billing_address_details.map(Encryption::from),
-=======
             customer_details: self.customer_details.map(Encryption::from),
->>>>>>> 61d31dc4
         })
     }
 
@@ -591,13 +588,12 @@
                     .request_external_three_ds_authentication,
                 charges: storage_model.charges,
                 frm_metadata: storage_model.frm_metadata,
-<<<<<<< HEAD
                 billing_address_details: storage_model
                     .billing_address_details
-=======
+                    .async_lift(inner_decrypt)
+                    .await?,
                 customer_details: storage_model
                     .customer_details
->>>>>>> 61d31dc4
                     .async_lift(inner_decrypt)
                     .await?,
             })
@@ -653,11 +649,8 @@
             request_external_three_ds_authentication: self.request_external_three_ds_authentication,
             charges: self.charges,
             frm_metadata: self.frm_metadata,
-<<<<<<< HEAD
             billing_address_details: self.billing_address_details.map(Encryption::from),
-=======
             customer_details: self.customer_details.map(Encryption::from),
->>>>>>> 61d31dc4
         })
     }
 }