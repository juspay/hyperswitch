--- conflicted
+++ resolved
@@ -1410,11 +1410,8 @@
         routing_approach: Option<storage_enums::RoutingApproach>,
         connector_request_reference_id: Option<String>,
         network_transaction_id: Option<String>,
-<<<<<<< HEAD
         is_stored_credential: Option<bool>,
-=======
         request_extended_authorization: Option<RequestExtendedAuthorizationBool>,
->>>>>>> 1ff66a72
     },
     RejectUpdate {
         status: storage_enums::AttemptStatus,
@@ -1692,11 +1689,8 @@
                 routing_approach,
                 connector_request_reference_id,
                 network_transaction_id,
-<<<<<<< HEAD
                 is_stored_credential,
-=======
                 request_extended_authorization,
->>>>>>> 1ff66a72
             } => DieselPaymentAttemptUpdate::ConfirmUpdate {
                 amount: net_amount.get_order_amount(),
                 currency,
@@ -1741,11 +1735,8 @@
                 }),
                 connector_request_reference_id,
                 network_transaction_id,
-<<<<<<< HEAD
                 is_stored_credential,
-=======
                 request_extended_authorization,
->>>>>>> 1ff66a72
             },
             Self::VoidUpdate {
                 status,
