--- conflicted
+++ resolved
@@ -1590,11 +1590,8 @@
             authentication_applied,
             external_reference_id,
             connector,
-<<<<<<< HEAD
+            connector_payment_data,
             connector_mandate_detail,
-=======
-            connector_payment_data,
->>>>>>> 962afbd0
         })
     }
 
