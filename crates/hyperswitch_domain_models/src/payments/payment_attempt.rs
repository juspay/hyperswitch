use api_models::enums::Connector;
use common_enums as storage_enums;
#[cfg(all(any(feature = "v1", feature = "v2"), not(feature = "payment_v2")))]
use common_utils::types::keymanager::KeyManagerState;
#[cfg(all(feature = "v2", feature = "payment_v2"))]
use common_utils::types::keymanager::KeyManagerState;
use common_utils::{
    encryption::Encryption,
    errors::{CustomResult, ValidationError},
<<<<<<< HEAD
    id_type, pii,
    types::{
        keymanager::{self, KeyManagerState},
        MinorUnit,
    },
=======
    pii,
    types::MinorUnit,
>>>>>>> 26b87830
};
use error_stack::ResultExt;
use masking::PeekInterface;
use serde::{Deserialize, Serialize};
use time::PrimitiveDateTime;

use super::PaymentIntent;
use crate::{
    behaviour, errors,
    mandates::{MandateDataType, MandateDetails},
    type_encryption::{decrypt_optional, AsyncLift},
    ForeignIDRef, RemoteStorageObject,
};

#[async_trait::async_trait]
pub trait PaymentAttemptInterface {
    async fn insert_payment_attempt(
        &self,
        payment_attempt: PaymentAttemptNew,
        storage_scheme: storage_enums::MerchantStorageScheme,
    ) -> error_stack::Result<PaymentAttempt, errors::StorageError>;

    async fn update_payment_attempt_with_attempt_id(
        &self,
        this: PaymentAttempt,
        payment_attempt: PaymentAttemptUpdate,
        storage_scheme: storage_enums::MerchantStorageScheme,
    ) -> error_stack::Result<PaymentAttempt, errors::StorageError>;

    async fn find_payment_attempt_by_connector_transaction_id_payment_id_merchant_id(
        &self,
        connector_transaction_id: &str,
        payment_id: &str,
        merchant_id: &id_type::MerchantId,
        storage_scheme: storage_enums::MerchantStorageScheme,
    ) -> error_stack::Result<PaymentAttempt, errors::StorageError>;

    async fn find_payment_attempt_last_successful_attempt_by_payment_id_merchant_id(
        &self,
        payment_id: &str,
        merchant_id: &id_type::MerchantId,
        storage_scheme: storage_enums::MerchantStorageScheme,
    ) -> error_stack::Result<PaymentAttempt, errors::StorageError>;

    async fn find_payment_attempt_last_successful_or_partially_captured_attempt_by_payment_id_merchant_id(
        &self,
        payment_id: &str,
        merchant_id: &id_type::MerchantId,
        storage_scheme: storage_enums::MerchantStorageScheme,
    ) -> error_stack::Result<PaymentAttempt, errors::StorageError>;

    async fn find_payment_attempt_by_merchant_id_connector_txn_id(
        &self,
        merchant_id: &id_type::MerchantId,
        connector_txn_id: &str,
        storage_scheme: storage_enums::MerchantStorageScheme,
    ) -> error_stack::Result<PaymentAttempt, errors::StorageError>;

    async fn find_payment_attempt_by_payment_id_merchant_id_attempt_id(
        &self,
        payment_id: &str,
        merchant_id: &id_type::MerchantId,
        attempt_id: &str,
        storage_scheme: storage_enums::MerchantStorageScheme,
    ) -> error_stack::Result<PaymentAttempt, errors::StorageError>;

    async fn find_payment_attempt_by_attempt_id_merchant_id(
        &self,
        attempt_id: &str,
        merchant_id: &id_type::MerchantId,
        storage_scheme: storage_enums::MerchantStorageScheme,
    ) -> error_stack::Result<PaymentAttempt, errors::StorageError>;

    async fn find_payment_attempt_by_preprocessing_id_merchant_id(
        &self,
        preprocessing_id: &str,
        merchant_id: &id_type::MerchantId,
        storage_scheme: storage_enums::MerchantStorageScheme,
    ) -> error_stack::Result<PaymentAttempt, errors::StorageError>;

    async fn find_attempts_by_merchant_id_payment_id(
        &self,
        merchant_id: &id_type::MerchantId,
        payment_id: &str,
        storage_scheme: storage_enums::MerchantStorageScheme,
    ) -> error_stack::Result<Vec<PaymentAttempt>, errors::StorageError>;

    async fn get_filters_for_payments(
        &self,
        pi: &[PaymentIntent],
        merchant_id: &id_type::MerchantId,
        storage_scheme: storage_enums::MerchantStorageScheme,
    ) -> error_stack::Result<PaymentListFilters, errors::StorageError>;

    #[allow(clippy::too_many_arguments)]
    async fn get_total_count_of_filtered_payment_attempts(
        &self,
        merchant_id: &id_type::MerchantId,
        active_attempt_ids: &[String],
        connector: Option<Vec<Connector>>,
        payment_method: Option<Vec<storage_enums::PaymentMethod>>,
        payment_method_type: Option<Vec<storage_enums::PaymentMethodType>>,
        authentication_type: Option<Vec<storage_enums::AuthenticationType>>,
        merchant_connector_id: Option<Vec<String>>,
        storage_scheme: storage_enums::MerchantStorageScheme,
    ) -> error_stack::Result<i64, errors::StorageError>;
}

#[derive(Clone, Debug, Eq, PartialEq, Serialize, Deserialize)]
pub struct PaymentAttempt {
    pub payment_id: String,
    pub merchant_id: id_type::MerchantId,
    pub attempt_id: String,
    pub status: storage_enums::AttemptStatus,
    pub amount: MinorUnit,
    pub net_amount: MinorUnit,
    pub currency: Option<storage_enums::Currency>,
    pub save_to_locker: Option<bool>,
    pub connector: Option<String>,
    pub error_message: Option<String>,
    pub offer_amount: Option<MinorUnit>,
    pub surcharge_amount: Option<MinorUnit>,
    pub tax_amount: Option<MinorUnit>,
    pub payment_method_id: Option<String>,
    pub payment_method: Option<storage_enums::PaymentMethod>,
    pub connector_transaction_id: Option<String>,
    pub capture_method: Option<storage_enums::CaptureMethod>,
    #[serde(default, with = "common_utils::custom_serde::iso8601::option")]
    pub capture_on: Option<PrimitiveDateTime>,
    pub confirm: bool,
    pub authentication_type: Option<storage_enums::AuthenticationType>,
    #[serde(with = "common_utils::custom_serde::iso8601")]
    pub created_at: PrimitiveDateTime,
    #[serde(with = "common_utils::custom_serde::iso8601")]
    pub modified_at: PrimitiveDateTime,
    #[serde(default, with = "common_utils::custom_serde::iso8601::option")]
    pub last_synced: Option<PrimitiveDateTime>,
    pub cancellation_reason: Option<String>,
    pub amount_to_capture: Option<MinorUnit>,
    pub mandate_id: Option<String>,
    pub browser_info: Option<serde_json::Value>,
    pub error_code: Option<String>,
    pub payment_token: Option<String>,
    pub connector_metadata: Option<serde_json::Value>,
    pub payment_experience: Option<storage_enums::PaymentExperience>,
    pub payment_method_type: Option<storage_enums::PaymentMethodType>,
    pub payment_method_data: Option<serde_json::Value>,
    pub business_sub_label: Option<String>,
    pub straight_through_algorithm: Option<serde_json::Value>,
    pub preprocessing_step_id: Option<String>,
    // providing a location to store mandate details intermediately for transaction
    pub mandate_details: Option<MandateDataType>,
    pub error_reason: Option<String>,
    pub multiple_capture_count: Option<i16>,
    // reference to the payment at connector side
    pub connector_response_reference_id: Option<String>,
    pub amount_capturable: MinorUnit,
    pub updated_by: String,
    pub authentication_data: Option<serde_json::Value>,
    pub encoded_data: Option<String>,
    pub merchant_connector_id: Option<String>,
    pub unified_code: Option<String>,
    pub unified_message: Option<String>,
    pub external_three_ds_authentication_attempted: Option<bool>,
    pub authentication_connector: Option<String>,
    pub authentication_id: Option<String>,
    pub mandate_data: Option<MandateDetails>,
    pub payment_method_billing_address_id: Option<String>,
    pub fingerprint_id: Option<String>,
    pub charge_id: Option<String>,
    pub client_source: Option<String>,
    pub client_version: Option<String>,
    pub customer_acceptance: Option<pii::SecretSerdeValue>,
}

impl PaymentAttempt {
    pub fn get_total_amount(&self) -> MinorUnit {
        self.amount
            + self.surcharge_amount.unwrap_or_default()
            + self.tax_amount.unwrap_or_default()
    }

    pub fn get_total_surcharge_amount(&self) -> Option<MinorUnit> {
        self.surcharge_amount
            .map(|surcharge_amount| surcharge_amount + self.tax_amount.unwrap_or_default())
    }
}

#[derive(Clone, Debug, Eq, PartialEq)]
pub struct PaymentListFilters {
    pub connector: Vec<String>,
    pub currency: Vec<storage_enums::Currency>,
    pub status: Vec<storage_enums::IntentStatus>,
    pub payment_method: Vec<storage_enums::PaymentMethod>,
    pub payment_method_type: Vec<storage_enums::PaymentMethodType>,
    pub authentication_type: Vec<storage_enums::AuthenticationType>,
}

#[derive(Clone, Debug, Default, Serialize, Deserialize)]
pub struct PaymentAttemptNew {
    pub payment_id: String,
    pub merchant_id: id_type::MerchantId,
    pub attempt_id: String,
    pub status: storage_enums::AttemptStatus,
    pub amount: MinorUnit,
    /// amount + surcharge_amount + tax_amount
    /// This field will always be derived before updating in the Database
    pub net_amount: MinorUnit,
    pub currency: Option<storage_enums::Currency>,
    // pub auto_capture: Option<bool>,
    pub save_to_locker: Option<bool>,
    pub connector: Option<String>,
    pub error_message: Option<String>,
    pub offer_amount: Option<MinorUnit>,
    pub surcharge_amount: Option<MinorUnit>,
    pub tax_amount: Option<MinorUnit>,
    pub payment_method_id: Option<String>,
    pub payment_method: Option<storage_enums::PaymentMethod>,
    pub capture_method: Option<storage_enums::CaptureMethod>,
    #[serde(default, with = "common_utils::custom_serde::iso8601::option")]
    pub capture_on: Option<PrimitiveDateTime>,
    pub confirm: bool,
    pub authentication_type: Option<storage_enums::AuthenticationType>,
    #[serde(default, with = "common_utils::custom_serde::iso8601::option")]
    pub created_at: Option<PrimitiveDateTime>,
    #[serde(default, with = "common_utils::custom_serde::iso8601::option")]
    pub modified_at: Option<PrimitiveDateTime>,
    #[serde(default, with = "common_utils::custom_serde::iso8601::option")]
    pub last_synced: Option<PrimitiveDateTime>,
    pub cancellation_reason: Option<String>,
    pub amount_to_capture: Option<MinorUnit>,
    pub mandate_id: Option<String>,
    pub browser_info: Option<serde_json::Value>,
    pub payment_token: Option<String>,
    pub error_code: Option<String>,
    pub connector_metadata: Option<serde_json::Value>,
    pub payment_experience: Option<storage_enums::PaymentExperience>,
    pub payment_method_type: Option<storage_enums::PaymentMethodType>,
    pub payment_method_data: Option<serde_json::Value>,
    pub business_sub_label: Option<String>,
    pub straight_through_algorithm: Option<serde_json::Value>,
    pub preprocessing_step_id: Option<String>,
    pub mandate_details: Option<MandateDataType>,
    pub error_reason: Option<String>,
    pub connector_response_reference_id: Option<String>,
    pub multiple_capture_count: Option<i16>,
    pub amount_capturable: MinorUnit,
    pub updated_by: String,
    pub authentication_data: Option<serde_json::Value>,
    pub encoded_data: Option<String>,
    pub merchant_connector_id: Option<String>,
    pub unified_code: Option<String>,
    pub unified_message: Option<String>,
    pub external_three_ds_authentication_attempted: Option<bool>,
    pub authentication_connector: Option<String>,
    pub authentication_id: Option<String>,
    pub mandate_data: Option<MandateDetails>,
    pub payment_method_billing_address_id: Option<String>,
    pub fingerprint_id: Option<String>,
    pub charge_id: Option<String>,
    pub client_source: Option<String>,
    pub client_version: Option<String>,
    pub customer_acceptance: Option<pii::SecretSerdeValue>,
}

impl PaymentAttemptNew {
    /// returns amount + surcharge_amount + tax_amount
    pub fn calculate_net_amount(&self) -> MinorUnit {
        self.amount
            + self.surcharge_amount.unwrap_or_default()
            + self.tax_amount.unwrap_or_default()
    }

    pub fn populate_derived_fields(self) -> Self {
        let mut payment_attempt_new = self;
        payment_attempt_new.net_amount = payment_attempt_new.calculate_net_amount();
        payment_attempt_new
    }
}

#[derive(Debug, Clone, Serialize, Deserialize)]
pub enum PaymentAttemptUpdate {
    Update {
        amount: MinorUnit,
        currency: storage_enums::Currency,
        status: storage_enums::AttemptStatus,
        authentication_type: Option<storage_enums::AuthenticationType>,
        payment_method: Option<storage_enums::PaymentMethod>,
        payment_token: Option<String>,
        payment_method_data: Option<serde_json::Value>,
        payment_method_type: Option<storage_enums::PaymentMethodType>,
        payment_experience: Option<storage_enums::PaymentExperience>,
        business_sub_label: Option<String>,
        amount_to_capture: Option<MinorUnit>,
        capture_method: Option<storage_enums::CaptureMethod>,
        surcharge_amount: Option<MinorUnit>,
        tax_amount: Option<MinorUnit>,
        fingerprint_id: Option<String>,
        payment_method_billing_address_id: Option<String>,
        updated_by: String,
    },
    UpdateTrackers {
        payment_token: Option<String>,
        connector: Option<String>,
        straight_through_algorithm: Option<serde_json::Value>,
        amount_capturable: Option<MinorUnit>,
        surcharge_amount: Option<MinorUnit>,
        tax_amount: Option<MinorUnit>,
        updated_by: String,
        merchant_connector_id: Option<String>,
    },
    AuthenticationTypeUpdate {
        authentication_type: storage_enums::AuthenticationType,
        updated_by: String,
    },
    ConfirmUpdate {
        amount: MinorUnit,
        currency: storage_enums::Currency,
        status: storage_enums::AttemptStatus,
        authentication_type: Option<storage_enums::AuthenticationType>,
        capture_method: Option<storage_enums::CaptureMethod>,
        payment_method: Option<storage_enums::PaymentMethod>,
        browser_info: Option<serde_json::Value>,
        connector: Option<String>,
        payment_token: Option<String>,
        payment_method_data: Option<serde_json::Value>,
        payment_method_type: Option<storage_enums::PaymentMethodType>,
        payment_experience: Option<storage_enums::PaymentExperience>,
        business_sub_label: Option<String>,
        straight_through_algorithm: Option<serde_json::Value>,
        error_code: Option<Option<String>>,
        error_message: Option<Option<String>>,
        amount_capturable: Option<MinorUnit>,
        updated_by: String,
        surcharge_amount: Option<MinorUnit>,
        tax_amount: Option<MinorUnit>,
        merchant_connector_id: Option<String>,
        external_three_ds_authentication_attempted: Option<bool>,
        authentication_connector: Option<String>,
        authentication_id: Option<String>,
        payment_method_billing_address_id: Option<String>,
        fingerprint_id: Option<String>,
        payment_method_id: Option<String>,
        client_source: Option<String>,
        client_version: Option<String>,
        customer_acceptance: Option<pii::SecretSerdeValue>,
    },
    RejectUpdate {
        status: storage_enums::AttemptStatus,
        error_code: Option<Option<String>>,
        error_message: Option<Option<String>>,
        updated_by: String,
    },
    BlocklistUpdate {
        status: storage_enums::AttemptStatus,
        error_code: Option<Option<String>>,
        error_message: Option<Option<String>>,
        updated_by: String,
    },
    PaymentMethodDetailsUpdate {
        payment_method_id: Option<String>,
        updated_by: String,
    },
    VoidUpdate {
        status: storage_enums::AttemptStatus,
        cancellation_reason: Option<String>,
        updated_by: String,
    },
    ResponseUpdate {
        status: storage_enums::AttemptStatus,
        connector: Option<String>,
        connector_transaction_id: Option<String>,
        authentication_type: Option<storage_enums::AuthenticationType>,
        payment_method_id: Option<String>,
        mandate_id: Option<String>,
        connector_metadata: Option<serde_json::Value>,
        payment_token: Option<String>,
        error_code: Option<Option<String>>,
        error_message: Option<Option<String>>,
        error_reason: Option<Option<String>>,
        connector_response_reference_id: Option<String>,
        amount_capturable: Option<MinorUnit>,
        updated_by: String,
        authentication_data: Option<serde_json::Value>,
        encoded_data: Option<String>,
        unified_code: Option<Option<String>>,
        unified_message: Option<Option<String>>,
        payment_method_data: Option<serde_json::Value>,
        charge_id: Option<String>,
    },
    UnresolvedResponseUpdate {
        status: storage_enums::AttemptStatus,
        connector: Option<String>,
        connector_transaction_id: Option<String>,
        payment_method_id: Option<String>,
        error_code: Option<Option<String>>,
        error_message: Option<Option<String>>,
        error_reason: Option<Option<String>>,
        connector_response_reference_id: Option<String>,
        updated_by: String,
    },
    StatusUpdate {
        status: storage_enums::AttemptStatus,
        updated_by: String,
    },
    ErrorUpdate {
        connector: Option<String>,
        status: storage_enums::AttemptStatus,
        error_code: Option<Option<String>>,
        error_message: Option<Option<String>>,
        error_reason: Option<Option<String>>,
        amount_capturable: Option<MinorUnit>,
        updated_by: String,
        unified_code: Option<Option<String>>,
        unified_message: Option<Option<String>>,
        connector_transaction_id: Option<String>,
        payment_method_data: Option<serde_json::Value>,
        authentication_type: Option<storage_enums::AuthenticationType>,
    },
    CaptureUpdate {
        amount_to_capture: Option<MinorUnit>,
        multiple_capture_count: Option<i16>,
        updated_by: String,
    },
    AmountToCaptureUpdate {
        status: storage_enums::AttemptStatus,
        amount_capturable: MinorUnit,
        updated_by: String,
    },
    PreprocessingUpdate {
        status: storage_enums::AttemptStatus,
        payment_method_id: Option<String>,
        connector_metadata: Option<serde_json::Value>,
        preprocessing_step_id: Option<String>,
        connector_transaction_id: Option<String>,
        connector_response_reference_id: Option<String>,
        updated_by: String,
    },
    ConnectorResponse {
        authentication_data: Option<serde_json::Value>,
        encoded_data: Option<String>,
        connector_transaction_id: Option<String>,
        connector: Option<String>,
        charge_id: Option<String>,
        updated_by: String,
    },
    IncrementalAuthorizationAmountUpdate {
        amount: MinorUnit,
        amount_capturable: MinorUnit,
    },
    AuthenticationUpdate {
        status: storage_enums::AttemptStatus,
        external_three_ds_authentication_attempted: Option<bool>,
        authentication_connector: Option<String>,
        authentication_id: Option<String>,
        updated_by: String,
    },
    ManualUpdate {
        status: Option<storage_enums::AttemptStatus>,
        error_code: Option<String>,
        error_message: Option<String>,
        error_reason: Option<String>,
        updated_by: String,
        unified_code: Option<String>,
        unified_message: Option<String>,
    },
}

impl ForeignIDRef for PaymentAttempt {
    fn foreign_id(&self) -> String {
        self.attempt_id.clone()
    }
}

use diesel_models::{
    PaymentIntent as DieselPaymentIntent, PaymentIntentNew as DieselPaymentIntentNew,
};

#[cfg(all(feature = "v2", feature = "payment_v2"))]
#[async_trait::async_trait]
impl behaviour::Conversion for PaymentIntent {
    type DstType = DieselPaymentIntent;
    type NewDstType = DieselPaymentIntentNew;

    async fn convert(self) -> CustomResult<Self::DstType, ValidationError> {
        Ok(DieselPaymentIntent {
            payment_id: self.payment_id,
            merchant_id: self.merchant_id,
            status: self.status,
            amount: self.amount,
            currency: self.currency,
            amount_captured: self.amount_captured,
            customer_id: self.customer_id,
            description: self.description,
            return_url: self.return_url,
            metadata: self.metadata,
            connector_id: self.connector_id,
            shipping_address_id: self.shipping_address_id,
            billing_address_id: self.billing_address_id,
            statement_descriptor_name: self.statement_descriptor_name,
            statement_descriptor_suffix: self.statement_descriptor_suffix,
            created_at: self.created_at,
            modified_at: self.modified_at,
            last_synced: self.last_synced,
            setup_future_usage: self.setup_future_usage,
            off_session: self.off_session,
            client_secret: self.client_secret,
            active_attempt_id: self.active_attempt.get_id(),
            business_country: self.business_country,
            business_label: self.business_label,
            order_details: self.order_details,
            allowed_payment_method_types: self.allowed_payment_method_types,
            connector_metadata: self.connector_metadata,
            feature_metadata: self.feature_metadata,
            attempt_count: self.attempt_count,
            profile_id: self.profile_id,
            merchant_decision: self.merchant_decision,
            payment_link_id: self.payment_link_id,
            payment_confirm_source: self.payment_confirm_source,
            updated_by: self.updated_by,
            surcharge_applicable: self.surcharge_applicable,
            request_incremental_authorization: self.request_incremental_authorization,
            incremental_authorization_allowed: self.incremental_authorization_allowed,
            authorization_count: self.authorization_count,
            fingerprint_id: self.fingerprint_id,
            session_expiry: self.session_expiry,
            request_external_three_ds_authentication: self.request_external_three_ds_authentication,
            charges: self.charges,
            frm_metadata: self.frm_metadata,
            customer_details: self.customer_details.map(Encryption::from),
            billing_details: self.billing_details.map(Encryption::from),
            merchant_order_reference_id: self.merchant_order_reference_id,
            shipping_details: self.shipping_details.map(Encryption::from),
        })
    }
    async fn convert_back(
        state: &KeyManagerState,
        storage_model: Self::DstType,
        key: &masking::Secret<Vec<u8>>,
        key_manager_identifier: keymanager::Identifier,
    ) -> CustomResult<Self, ValidationError>
    where
        Self: Sized,
    {
        async {
            let inner_decrypt =
                |inner| decrypt_optional(state, inner, key_manager_identifier, key.peek());
            Ok::<Self, error_stack::Report<common_utils::errors::CryptoError>>(Self {
                payment_id: storage_model.payment_id,
                merchant_id: storage_model.merchant_id,
                status: storage_model.status,
                amount: storage_model.amount,
                currency: storage_model.currency,
                amount_captured: storage_model.amount_captured,
                customer_id: storage_model.customer_id,
                description: storage_model.description,
                return_url: storage_model.return_url,
                metadata: storage_model.metadata,
                connector_id: storage_model.connector_id,
                shipping_address_id: storage_model.shipping_address_id,
                billing_address_id: storage_model.billing_address_id,
                statement_descriptor_name: storage_model.statement_descriptor_name,
                statement_descriptor_suffix: storage_model.statement_descriptor_suffix,
                created_at: storage_model.created_at,
                modified_at: storage_model.modified_at,
                last_synced: storage_model.last_synced,
                setup_future_usage: storage_model.setup_future_usage,
                off_session: storage_model.off_session,
                client_secret: storage_model.client_secret,
                active_attempt: RemoteStorageObject::ForeignID(storage_model.active_attempt_id),
                business_country: storage_model.business_country,
                business_label: storage_model.business_label,
                order_details: storage_model.order_details,
                allowed_payment_method_types: storage_model.allowed_payment_method_types,
                connector_metadata: storage_model.connector_metadata,
                feature_metadata: storage_model.feature_metadata,
                attempt_count: storage_model.attempt_count,
                profile_id: storage_model.profile_id,
                merchant_decision: storage_model.merchant_decision,
                payment_link_id: storage_model.payment_link_id,
                payment_confirm_source: storage_model.payment_confirm_source,
                updated_by: storage_model.updated_by,
                surcharge_applicable: storage_model.surcharge_applicable,
                request_incremental_authorization: storage_model.request_incremental_authorization,
                incremental_authorization_allowed: storage_model.incremental_authorization_allowed,
                authorization_count: storage_model.authorization_count,
                fingerprint_id: storage_model.fingerprint_id,
                session_expiry: storage_model.session_expiry,
                request_external_three_ds_authentication: storage_model
                    .request_external_three_ds_authentication,
                charges: storage_model.charges,
                frm_metadata: storage_model.frm_metadata,
                customer_details: storage_model
                    .customer_details
                    .async_lift(inner_decrypt)
                    .await?,
                billing_details: storage_model
                    .billing_details
                    .async_lift(inner_decrypt)
                    .await?,
                merchant_order_reference_id: storage_model.merchant_order_reference_id,
                shipping_details: storage_model
                    .shipping_details
                    .async_lift(inner_decrypt)
                    .await?,
            })
        }
        .await
        .change_context(ValidationError::InvalidValue {
            message: "Failed while decrypting payment intent".to_string(),
        })
    }

    async fn construct_new(self) -> CustomResult<Self::NewDstType, ValidationError> {
        Ok(DieselPaymentIntentNew {
            payment_id: self.payment_id,
            merchant_id: self.merchant_id,
            status: self.status,
            amount: self.amount,
            currency: self.currency,
            amount_captured: self.amount_captured,
            customer_id: self.customer_id,
            description: self.description,
            return_url: self.return_url,
            metadata: self.metadata,
            connector_id: self.connector_id,
            shipping_address_id: self.shipping_address_id,
            billing_address_id: self.billing_address_id,
            statement_descriptor_name: self.statement_descriptor_name,
            statement_descriptor_suffix: self.statement_descriptor_suffix,
            created_at: self.created_at,
            modified_at: self.modified_at,
            last_synced: self.last_synced,
            setup_future_usage: self.setup_future_usage,
            off_session: self.off_session,
            client_secret: self.client_secret,
            active_attempt_id: self.active_attempt.get_id(),
            business_country: self.business_country,
            business_label: self.business_label,
            order_details: self.order_details,
            allowed_payment_method_types: self.allowed_payment_method_types,
            connector_metadata: self.connector_metadata,
            feature_metadata: self.feature_metadata,
            attempt_count: self.attempt_count,
            profile_id: self.profile_id,
            merchant_decision: self.merchant_decision,
            payment_link_id: self.payment_link_id,
            payment_confirm_source: self.payment_confirm_source,
            updated_by: self.updated_by,
            surcharge_applicable: self.surcharge_applicable,
            request_incremental_authorization: self.request_incremental_authorization,
            incremental_authorization_allowed: self.incremental_authorization_allowed,
            authorization_count: self.authorization_count,
            fingerprint_id: self.fingerprint_id,
            session_expiry: self.session_expiry,
            request_external_three_ds_authentication: self.request_external_three_ds_authentication,
            charges: self.charges,
            frm_metadata: self.frm_metadata,
            customer_details: self.customer_details.map(Encryption::from),
            billing_details: self.billing_details.map(Encryption::from),
            merchant_order_reference_id: self.merchant_order_reference_id,
            shipping_details: self.shipping_details.map(Encryption::from),
        })
    }
}

#[cfg(all(any(feature = "v1", feature = "v2"), not(feature = "payment_v2")))]
#[async_trait::async_trait]
impl behaviour::Conversion for PaymentIntent {
    type DstType = DieselPaymentIntent;
    type NewDstType = DieselPaymentIntentNew;

    async fn convert(self) -> CustomResult<Self::DstType, ValidationError> {
        Ok(DieselPaymentIntent {
            id: None,
            payment_id: self.payment_id,
            merchant_id: self.merchant_id,
            status: self.status,
            amount: self.amount,
            currency: self.currency,
            amount_captured: self.amount_captured,
            customer_id: self.customer_id,
            description: self.description,
            return_url: self.return_url,
            metadata: self.metadata,
            connector_id: self.connector_id,
            shipping_address_id: self.shipping_address_id,
            billing_address_id: self.billing_address_id,
            statement_descriptor_name: self.statement_descriptor_name,
            statement_descriptor_suffix: self.statement_descriptor_suffix,
            created_at: self.created_at,
            modified_at: self.modified_at,
            last_synced: self.last_synced,
            setup_future_usage: self.setup_future_usage,
            off_session: self.off_session,
            client_secret: self.client_secret,
            active_attempt_id: self.active_attempt.get_id(),
            business_country: self.business_country,
            business_label: self.business_label,
            order_details: self.order_details,
            allowed_payment_method_types: self.allowed_payment_method_types,
            connector_metadata: self.connector_metadata,
            feature_metadata: self.feature_metadata,
            attempt_count: self.attempt_count,
            profile_id: self.profile_id,
            merchant_decision: self.merchant_decision,
            payment_link_id: self.payment_link_id,
            payment_confirm_source: self.payment_confirm_source,
            updated_by: self.updated_by,
            surcharge_applicable: self.surcharge_applicable,
            request_incremental_authorization: self.request_incremental_authorization,
            incremental_authorization_allowed: self.incremental_authorization_allowed,
            authorization_count: self.authorization_count,
            fingerprint_id: self.fingerprint_id,
            session_expiry: self.session_expiry,
            request_external_three_ds_authentication: self.request_external_three_ds_authentication,
            charges: self.charges,
            frm_metadata: self.frm_metadata,
            customer_details: self.customer_details.map(Encryption::from),
            billing_details: self.billing_details.map(Encryption::from),
            merchant_order_reference_id: self.merchant_order_reference_id,
            shipping_details: self.shipping_details.map(Encryption::from),
        })
    }

    async fn convert_back(
        state: &KeyManagerState,
        storage_model: Self::DstType,
        key: &masking::Secret<Vec<u8>>,
        key_manager_identifier: keymanager::Identifier,
    ) -> CustomResult<Self, ValidationError>
    where
        Self: Sized,
    {
        async {
            let inner_decrypt =
                |inner| decrypt_optional(state, inner, key_manager_identifier.clone(), key.peek());
            Ok::<Self, error_stack::Report<common_utils::errors::CryptoError>>(Self {
                payment_id: storage_model.payment_id,
                merchant_id: storage_model.merchant_id,
                status: storage_model.status,
                amount: storage_model.amount,
                currency: storage_model.currency,
                amount_captured: storage_model.amount_captured,
                customer_id: storage_model.customer_id,
                description: storage_model.description,
                return_url: storage_model.return_url,
                metadata: storage_model.metadata,
                connector_id: storage_model.connector_id,
                shipping_address_id: storage_model.shipping_address_id,
                billing_address_id: storage_model.billing_address_id,
                statement_descriptor_name: storage_model.statement_descriptor_name,
                statement_descriptor_suffix: storage_model.statement_descriptor_suffix,
                created_at: storage_model.created_at,
                modified_at: storage_model.modified_at,
                last_synced: storage_model.last_synced,
                setup_future_usage: storage_model.setup_future_usage,
                off_session: storage_model.off_session,
                client_secret: storage_model.client_secret,
                active_attempt: RemoteStorageObject::ForeignID(storage_model.active_attempt_id),
                business_country: storage_model.business_country,
                business_label: storage_model.business_label,
                order_details: storage_model.order_details,
                allowed_payment_method_types: storage_model.allowed_payment_method_types,
                connector_metadata: storage_model.connector_metadata,
                feature_metadata: storage_model.feature_metadata,
                attempt_count: storage_model.attempt_count,
                profile_id: storage_model.profile_id,
                merchant_decision: storage_model.merchant_decision,
                payment_link_id: storage_model.payment_link_id,
                payment_confirm_source: storage_model.payment_confirm_source,
                updated_by: storage_model.updated_by,
                surcharge_applicable: storage_model.surcharge_applicable,
                request_incremental_authorization: storage_model.request_incremental_authorization,
                incremental_authorization_allowed: storage_model.incremental_authorization_allowed,
                authorization_count: storage_model.authorization_count,
                fingerprint_id: storage_model.fingerprint_id,
                session_expiry: storage_model.session_expiry,
                request_external_three_ds_authentication: storage_model
                    .request_external_three_ds_authentication,
                charges: storage_model.charges,
                frm_metadata: storage_model.frm_metadata,
                customer_details: storage_model
                    .customer_details
                    .async_lift(inner_decrypt)
                    .await?,
                billing_details: storage_model
                    .billing_details
                    .async_lift(inner_decrypt)
                    .await?,
                merchant_order_reference_id: storage_model.merchant_order_reference_id,
                shipping_details: storage_model
                    .shipping_details
                    .async_lift(inner_decrypt)
                    .await?,
            })
        }
        .await
        .change_context(ValidationError::InvalidValue {
            message: "Failed while decrypting payment intent".to_string(),
        })
    }

    async fn construct_new(self) -> CustomResult<Self::NewDstType, ValidationError> {
        Ok(DieselPaymentIntentNew {
            payment_id: self.payment_id,
            merchant_id: self.merchant_id,
            status: self.status,
            amount: self.amount,
            currency: self.currency,
            amount_captured: self.amount_captured,
            customer_id: self.customer_id,
            description: self.description,
            return_url: self.return_url,
            metadata: self.metadata,
            connector_id: self.connector_id,
            shipping_address_id: self.shipping_address_id,
            billing_address_id: self.billing_address_id,
            statement_descriptor_name: self.statement_descriptor_name,
            statement_descriptor_suffix: self.statement_descriptor_suffix,
            created_at: self.created_at,
            modified_at: self.modified_at,
            last_synced: self.last_synced,
            setup_future_usage: self.setup_future_usage,
            off_session: self.off_session,
            client_secret: self.client_secret,
            active_attempt_id: self.active_attempt.get_id(),
            business_country: self.business_country,
            business_label: self.business_label,
            order_details: self.order_details,
            allowed_payment_method_types: self.allowed_payment_method_types,
            connector_metadata: self.connector_metadata,
            feature_metadata: self.feature_metadata,
            attempt_count: self.attempt_count,
            profile_id: self.profile_id,
            merchant_decision: self.merchant_decision,
            payment_link_id: self.payment_link_id,
            payment_confirm_source: self.payment_confirm_source,
            updated_by: self.updated_by,
            surcharge_applicable: self.surcharge_applicable,
            request_incremental_authorization: self.request_incremental_authorization,
            incremental_authorization_allowed: self.incremental_authorization_allowed,
            authorization_count: self.authorization_count,
            fingerprint_id: self.fingerprint_id,
            session_expiry: self.session_expiry,
            request_external_three_ds_authentication: self.request_external_three_ds_authentication,
            charges: self.charges,
            frm_metadata: self.frm_metadata,
            customer_details: self.customer_details.map(Encryption::from),
            billing_details: self.billing_details.map(Encryption::from),
            merchant_order_reference_id: self.merchant_order_reference_id,
            shipping_details: self.shipping_details.map(Encryption::from),
        })
    }
}<|MERGE_RESOLUTION|>--- conflicted
+++ resolved
@@ -1,22 +1,13 @@
 use api_models::enums::Connector;
 use common_enums as storage_enums;
-#[cfg(all(any(feature = "v1", feature = "v2"), not(feature = "payment_v2")))]
-use common_utils::types::keymanager::KeyManagerState;
-#[cfg(all(feature = "v2", feature = "payment_v2"))]
-use common_utils::types::keymanager::KeyManagerState;
 use common_utils::{
     encryption::Encryption,
     errors::{CustomResult, ValidationError},
-<<<<<<< HEAD
     id_type, pii,
     types::{
         keymanager::{self, KeyManagerState},
         MinorUnit,
     },
-=======
-    pii,
-    types::MinorUnit,
->>>>>>> 26b87830
 };
 use error_stack::ResultExt;
 use masking::PeekInterface;
