#[cfg(all(feature = "v1", feature = "olap"))]
use api_models::enums::Connector;
use common_enums as storage_enums;
#[cfg(feature = "v2")]
use common_utils::{
    crypto::Encryptable, encryption::Encryption, ext_traits::ValueExt,
    types::keymanager::ToEncryptable,
};
use common_utils::{
    errors::{CustomResult, ValidationError},
    id_type, pii,
    types::{
        keymanager::{self, KeyManagerState},
        ConnectorTransactionId, ConnectorTransactionIdTrait, ExtendedAuthorizationAppliedBool,
        MinorUnit, RequestExtendedAuthorizationBool,
    },
};
use diesel_models::{
    ConnectorMandateReferenceId, PaymentAttempt as DieselPaymentAttempt,
    PaymentAttemptNew as DieselPaymentAttemptNew,
    PaymentAttemptUpdate as DieselPaymentAttemptUpdate,
};
use error_stack::ResultExt;
#[cfg(feature = "v2")]
use masking::PeekInterface;
use masking::Secret;
#[cfg(feature = "v2")]
use rustc_hash::FxHashMap;
use serde::{Deserialize, Serialize};
#[cfg(feature = "v2")]
use serde_json::Value;
use time::PrimitiveDateTime;

#[cfg(all(feature = "v1", feature = "olap"))]
use super::PaymentIntent;
#[cfg(feature = "v2")]
use crate::{
    address::Address,
    consts,
    merchant_key_store::MerchantKeyStore,
    router_response_types,
    type_encryption::{crypto_operation, CryptoOperation},
};
use crate::{
    behaviour, errors,
    mandates::{MandateDataType, MandateDetails},
    router_request_types, ForeignIDRef,
};

#[async_trait::async_trait]
pub trait PaymentAttemptInterface {
    #[cfg(feature = "v1")]
    async fn insert_payment_attempt(
        &self,
        payment_attempt: PaymentAttemptNew,
        storage_scheme: storage_enums::MerchantStorageScheme,
    ) -> error_stack::Result<PaymentAttempt, errors::StorageError>;

    #[cfg(feature = "v2")]
    async fn insert_payment_attempt(
        &self,
        key_manager_state: &KeyManagerState,
        merchant_key_store: &MerchantKeyStore,
        payment_attempt: PaymentAttempt,
        storage_scheme: storage_enums::MerchantStorageScheme,
    ) -> error_stack::Result<PaymentAttempt, errors::StorageError>;

    #[cfg(feature = "v1")]
    async fn update_payment_attempt_with_attempt_id(
        &self,
        this: PaymentAttempt,
        payment_attempt: PaymentAttemptUpdate,
        storage_scheme: storage_enums::MerchantStorageScheme,
    ) -> error_stack::Result<PaymentAttempt, errors::StorageError>;

    #[cfg(feature = "v2")]
    async fn update_payment_attempt(
        &self,
        key_manager_state: &KeyManagerState,
        merchant_key_store: &MerchantKeyStore,
        this: PaymentAttempt,
        payment_attempt: PaymentAttemptUpdate,
        storage_scheme: storage_enums::MerchantStorageScheme,
    ) -> error_stack::Result<PaymentAttempt, errors::StorageError>;

    #[cfg(feature = "v1")]
    async fn find_payment_attempt_by_connector_transaction_id_payment_id_merchant_id(
        &self,
        connector_transaction_id: &ConnectorTransactionId,
        payment_id: &id_type::PaymentId,
        merchant_id: &id_type::MerchantId,
        storage_scheme: storage_enums::MerchantStorageScheme,
    ) -> error_stack::Result<PaymentAttempt, errors::StorageError>;

    #[cfg(feature = "v1")]
    async fn find_payment_attempt_last_successful_attempt_by_payment_id_merchant_id(
        &self,
        payment_id: &id_type::PaymentId,
        merchant_id: &id_type::MerchantId,
        storage_scheme: storage_enums::MerchantStorageScheme,
    ) -> error_stack::Result<PaymentAttempt, errors::StorageError>;

    #[cfg(feature = "v1")]
    async fn find_payment_attempt_last_successful_or_partially_captured_attempt_by_payment_id_merchant_id(
        &self,
        payment_id: &id_type::PaymentId,
        merchant_id: &id_type::MerchantId,
        storage_scheme: storage_enums::MerchantStorageScheme,
    ) -> error_stack::Result<PaymentAttempt, errors::StorageError>;

    #[cfg(feature = "v1")]
    async fn find_payment_attempt_by_merchant_id_connector_txn_id(
        &self,
        merchant_id: &id_type::MerchantId,
        connector_txn_id: &str,
        storage_scheme: storage_enums::MerchantStorageScheme,
    ) -> error_stack::Result<PaymentAttempt, errors::StorageError>;

    #[cfg(feature = "v2")]
    async fn find_payment_attempt_by_profile_id_connector_transaction_id(
        &self,
        key_manager_state: &KeyManagerState,
        merchant_key_store: &MerchantKeyStore,
        profile_id: &id_type::ProfileId,
        connector_transaction_id: &str,
        _storage_scheme: storage_enums::MerchantStorageScheme,
    ) -> CustomResult<PaymentAttempt, errors::StorageError>;

    #[cfg(feature = "v1")]
    async fn find_payment_attempt_by_payment_id_merchant_id_attempt_id(
        &self,
        payment_id: &id_type::PaymentId,
        merchant_id: &id_type::MerchantId,
        attempt_id: &str,
        storage_scheme: storage_enums::MerchantStorageScheme,
    ) -> error_stack::Result<PaymentAttempt, errors::StorageError>;

    #[cfg(feature = "v1")]
    async fn find_payment_attempt_by_attempt_id_merchant_id(
        &self,
        attempt_id: &str,
        merchant_id: &id_type::MerchantId,
        storage_scheme: storage_enums::MerchantStorageScheme,
    ) -> error_stack::Result<PaymentAttempt, errors::StorageError>;

    #[cfg(feature = "v2")]
    async fn find_payment_attempt_by_id(
        &self,
        key_manager_state: &KeyManagerState,
        merchant_key_store: &MerchantKeyStore,
        attempt_id: &id_type::GlobalAttemptId,
        storage_scheme: storage_enums::MerchantStorageScheme,
    ) -> error_stack::Result<PaymentAttempt, errors::StorageError>;

    #[cfg(feature = "v2")]
    async fn find_payment_attempts_by_payment_intent_id(
        &self,
        state: &KeyManagerState,
        payment_id: &id_type::GlobalPaymentId,
        merchant_key_store: &MerchantKeyStore,
        storage_scheme: common_enums::MerchantStorageScheme,
    ) -> error_stack::Result<Vec<PaymentAttempt>, errors::StorageError>;

    #[cfg(feature = "v1")]
    async fn find_payment_attempt_by_preprocessing_id_merchant_id(
        &self,
        preprocessing_id: &str,
        merchant_id: &id_type::MerchantId,
        storage_scheme: storage_enums::MerchantStorageScheme,
    ) -> error_stack::Result<PaymentAttempt, errors::StorageError>;

    #[cfg(feature = "v1")]
    async fn find_attempts_by_merchant_id_payment_id(
        &self,
        merchant_id: &id_type::MerchantId,
        payment_id: &id_type::PaymentId,
        storage_scheme: storage_enums::MerchantStorageScheme,
    ) -> error_stack::Result<Vec<PaymentAttempt>, errors::StorageError>;

    #[cfg(all(feature = "v1", feature = "olap"))]
    async fn get_filters_for_payments(
        &self,
        pi: &[PaymentIntent],
        merchant_id: &id_type::MerchantId,
        storage_scheme: storage_enums::MerchantStorageScheme,
    ) -> error_stack::Result<PaymentListFilters, errors::StorageError>;

    #[cfg(all(feature = "v1", feature = "olap"))]
    #[allow(clippy::too_many_arguments)]
    async fn get_total_count_of_filtered_payment_attempts(
        &self,
        merchant_id: &id_type::MerchantId,
        active_attempt_ids: &[String],
        connector: Option<Vec<Connector>>,
        payment_method: Option<Vec<storage_enums::PaymentMethod>>,
        payment_method_type: Option<Vec<storage_enums::PaymentMethodType>>,
        authentication_type: Option<Vec<storage_enums::AuthenticationType>>,
        merchant_connector_id: Option<Vec<id_type::MerchantConnectorAccountId>>,
        card_network: Option<Vec<storage_enums::CardNetwork>>,
        storage_scheme: storage_enums::MerchantStorageScheme,
    ) -> error_stack::Result<i64, errors::StorageError>;
}

#[derive(Clone, Debug, Eq, PartialEq, serde::Serialize)]
pub struct AttemptAmountDetails {
    /// The total amount for this payment attempt. This includes all the surcharge and tax amounts.
    net_amount: MinorUnit,
    /// The amount that has to be captured,
    amount_to_capture: Option<MinorUnit>,
    /// Surcharge amount for the payment attempt.
    /// This is either derived by surcharge rules, or sent by the merchant
    surcharge_amount: Option<MinorUnit>,
    /// Tax amount for the payment attempt
    /// This is either derived by surcharge rules, or sent by the merchant
    tax_on_surcharge: Option<MinorUnit>,
    /// The total amount that can be captured for this payment attempt.
    amount_capturable: MinorUnit,
    /// Shipping cost for the payment attempt.
    shipping_cost: Option<MinorUnit>,
    /// Tax amount for the order.
    /// This is either derived by calling an external tax processor, or sent by the merchant
    order_tax_amount: Option<MinorUnit>,
}

#[derive(Clone, Debug, Eq, PartialEq, serde::Serialize)]
pub struct AttemptAmountDetailsSetter {
    /// The total amount for this payment attempt. This includes all the surcharge and tax amounts.
    pub net_amount: MinorUnit,
    /// The amount that has to be captured,
    pub amount_to_capture: Option<MinorUnit>,
    /// Surcharge amount for the payment attempt.
    /// This is either derived by surcharge rules, or sent by the merchant
    pub surcharge_amount: Option<MinorUnit>,
    /// Tax amount for the payment attempt
    /// This is either derived by surcharge rules, or sent by the merchant
    pub tax_on_surcharge: Option<MinorUnit>,
    /// The total amount that can be captured for this payment attempt.
    pub amount_capturable: MinorUnit,
    /// Shipping cost for the payment attempt.
    pub shipping_cost: Option<MinorUnit>,
    /// Tax amount for the order.
    /// This is either derived by calling an external tax processor, or sent by the merchant
    pub order_tax_amount: Option<MinorUnit>,
}

/// Set the fields of amount details, since the fields are not public
impl From<AttemptAmountDetailsSetter> for AttemptAmountDetails {
    fn from(setter: AttemptAmountDetailsSetter) -> Self {
        Self {
            net_amount: setter.net_amount,
            amount_to_capture: setter.amount_to_capture,
            surcharge_amount: setter.surcharge_amount,
            tax_on_surcharge: setter.tax_on_surcharge,
            amount_capturable: setter.amount_capturable,
            shipping_cost: setter.shipping_cost,
            order_tax_amount: setter.order_tax_amount,
        }
    }
}

impl AttemptAmountDetails {
    pub fn get_net_amount(&self) -> MinorUnit {
        self.net_amount
    }

    pub fn get_amount_to_capture(&self) -> Option<MinorUnit> {
        self.amount_to_capture
    }

    pub fn get_surcharge_amount(&self) -> Option<MinorUnit> {
        self.surcharge_amount
    }

    pub fn get_tax_on_surcharge(&self) -> Option<MinorUnit> {
        self.tax_on_surcharge
    }

    pub fn get_amount_capturable(&self) -> MinorUnit {
        self.amount_capturable
    }

    pub fn get_shipping_cost(&self) -> Option<MinorUnit> {
        self.shipping_cost
    }

    pub fn get_order_tax_amount(&self) -> Option<MinorUnit> {
        self.order_tax_amount
    }

    pub fn set_amount_to_capture(&mut self, amount_to_capture: MinorUnit) {
        self.amount_to_capture = Some(amount_to_capture);
    }

    /// Validate the amount to capture that is sent in the request
    pub fn validate_amount_to_capture(
        &self,
        request_amount_to_capture: MinorUnit,
    ) -> Result<(), ValidationError> {
        common_utils::fp_utils::when(request_amount_to_capture > self.get_net_amount(), || {
            Err(ValidationError::IncorrectValueProvided {
                field_name: "amount_to_capture",
            })
        })
    }
}

#[derive(Clone, Debug, Eq, PartialEq, serde::Serialize)]
pub struct ErrorDetails {
    /// The error code that was returned by the connector.
    /// This is a mandatory field. This is used to lookup the global status map record for unified code and retries
    pub code: String,
    /// The error message that was returned by the connector.
    /// This is a mandatory field. This is used to lookup the global status map record for unified message and retries
    pub message: String,
    /// The detailed error reason that was returned by the connector.
    pub reason: Option<String>,
    /// The unified code that is generated by the application based on the global status map record.
    /// This can be relied upon for common error code across all connectors
    pub unified_code: Option<String>,
    /// The unified message that is generated by the application based on the global status map record.
    /// This can be relied upon for common error code across all connectors
    /// If there is translation available, message will be translated to the requested language
    pub unified_message: Option<String>,
}

/// Domain model for the payment attempt.
/// Few fields which are related are grouped together for better readability and understandability.
/// These fields will be flattened and stored in the database in individual columns
#[cfg(feature = "v2")]
#[derive(Clone, Debug, PartialEq, serde::Serialize, router_derive::ToEncryption)]
pub struct PaymentAttempt {
    /// Payment id for the payment attempt
    pub payment_id: id_type::GlobalPaymentId,
    /// Merchant id for the payment attempt
    pub merchant_id: id_type::MerchantId,
    /// Amount details for the payment attempt
    pub amount_details: AttemptAmountDetails,
    /// Status of the payment attempt. This is the status that is updated by the connector.
    /// The intent status is updated by the AttemptStatus.
    pub status: storage_enums::AttemptStatus,
    /// Name of the connector that was used for the payment attempt. The connector is either decided by
    /// either running the routing algorithm or by straight through processing request.
    /// This will be updated before calling the connector
    // TODO: use connector enum, this should be done in v1 as well as a part of moving to domain types wherever possible
    pub connector: Option<String>,
    /// Error details in case the payment attempt failed
    pub error: Option<ErrorDetails>,
    /// The authentication type that was requested for the payment attempt.
    /// This authentication type maybe decided by step up 3ds or by running the decision engine.
    pub authentication_type: storage_enums::AuthenticationType,
    /// The time at which the payment attempt was created
    pub created_at: PrimitiveDateTime,
    /// The time at which the payment attempt was last modified
    pub modified_at: PrimitiveDateTime,
    pub last_synced: Option<PrimitiveDateTime>,
    /// The reason for the cancellation of the payment attempt. Some connectors will have strict rules regarding the values this can have
    /// Cancellation reason will be validated at the connector level when building the request
    pub cancellation_reason: Option<String>,
    /// Browser information required for 3DS authentication
    pub browser_info: Option<common_utils::types::BrowserInformation>,
    /// Payment token is the token used for temporary use in case the payment method is stored in vault
    pub payment_token: Option<String>,
    /// Metadata that is returned by the connector.
    pub connector_metadata: Option<pii::SecretSerdeValue>,
    pub payment_experience: Option<storage_enums::PaymentExperience>,
    /// The insensitive data of the payment method data is stored here
    pub payment_method_data: Option<pii::SecretSerdeValue>,
    /// The result of the routing algorithm.
    /// This will store the list of connectors and other related information that was used to route the payment.
    // TODO: change this to type instead of serde_json::Value
    pub routing_result: Option<Value>,
    pub preprocessing_step_id: Option<String>,
    /// Number of captures that have happened for the payment attempt
    pub multiple_capture_count: Option<i16>,
    /// A reference to the payment at connector side. This is returned by the connector
    pub connector_response_reference_id: Option<String>,
    /// Whether the payment was updated by postgres or redis
    pub updated_by: String,
    /// The authentication data which is used for external authentication
    pub redirection_data: Option<router_response_types::RedirectForm>,
    pub encoded_data: Option<Secret<String>>,
    pub merchant_connector_id: Option<id_type::MerchantConnectorAccountId>,
    /// Whether external 3DS authentication was attempted for this payment.
    /// This is based on the configuration of the merchant in the business profile
    pub external_three_ds_authentication_attempted: Option<bool>,
    /// The connector that was used for external authentication
    pub authentication_connector: Option<String>,
    /// The foreign key reference to the authentication details
    pub authentication_id: Option<String>,
    pub fingerprint_id: Option<String>,
    pub client_source: Option<String>,
    pub client_version: Option<String>,
    // TODO: use a type here instead of value
    pub customer_acceptance: Option<pii::SecretSerdeValue>,
    /// The profile id for the payment attempt. This will be derived from payment intent.
    pub profile_id: id_type::ProfileId,
    /// The organization id for the payment attempt. This will be derived from payment intent.
    pub organization_id: id_type::OrganizationId,
    /// Payment method type for the payment attempt
    pub payment_method_type: storage_enums::PaymentMethod,
    /// Foreig key reference of Payment method id in case the payment instrument was stored
    pub payment_method_id: Option<id_type::GlobalPaymentMethodId>,
    /// The reference to the payment at the connector side
    pub connector_payment_id: Option<String>,
    /// The payment method subtype for the payment attempt.
    pub payment_method_subtype: storage_enums::PaymentMethodType,
    /// The authentication type that was applied for the payment attempt.
    pub authentication_applied: Option<common_enums::AuthenticationType>,
    /// A reference to the payment at connector side. This is returned by the connector
    pub external_reference_id: Option<String>,
    /// The billing address for the payment method
    #[encrypt(ty = Value)]
    pub payment_method_billing_address: Option<Encryptable<Address>>,
    /// The global identifier for the payment attempt
    pub id: id_type::GlobalAttemptId,
    /// Connector token information that can be used to make payments directly by the merchant.
    pub connector_token_details: Option<diesel_models::ConnectorTokenDetails>,
    /// Indicates the method by which a card is discovered during a payment
    pub card_discovery: Option<common_enums::CardDiscovery>,
    /// Split payment data
    pub charges: Option<common_types::payments::ConnectorChargeResponseData>,
}

impl PaymentAttempt {
    #[cfg(feature = "v1")]
    pub fn get_payment_method(&self) -> Option<storage_enums::PaymentMethod> {
        self.payment_method
    }

    #[cfg(feature = "v2")]
    pub fn get_payment_method(&self) -> Option<storage_enums::PaymentMethod> {
        // TODO: check if we can fix this
        Some(self.payment_method_type)
    }

    #[cfg(feature = "v1")]
    pub fn get_payment_method_type(&self) -> Option<storage_enums::PaymentMethodType> {
        self.payment_method_type
    }

    #[cfg(feature = "v2")]
    pub fn get_payment_method_type(&self) -> Option<storage_enums::PaymentMethodType> {
        // TODO: check if we can fix this
        Some(self.payment_method_subtype)
    }

    #[cfg(feature = "v1")]
    pub fn get_id(&self) -> &str {
        &self.attempt_id
    }

    #[cfg(feature = "v2")]
    pub fn get_id(&self) -> &id_type::GlobalAttemptId {
        &self.id
    }

    #[cfg(feature = "v1")]
    pub fn get_connector_payment_id(&self) -> Option<&str> {
        self.connector_transaction_id.as_deref()
    }

    #[cfg(feature = "v2")]
    pub fn get_connector_payment_id(&self) -> Option<&str> {
        self.connector_payment_id.as_deref()
    }

    /// Construct the domain model from the ConfirmIntentRequest and PaymentIntent
    #[cfg(feature = "v2")]
    pub async fn create_domain_model(
        payment_intent: &super::PaymentIntent,
        cell_id: id_type::CellId,
        storage_scheme: storage_enums::MerchantStorageScheme,
        request: &api_models::payments::PaymentsConfirmIntentRequest,
        encrypted_data: DecryptedPaymentAttempt,
    ) -> CustomResult<Self, errors::api_error_response::ApiErrorResponse> {
        let id = id_type::GlobalAttemptId::generate(&cell_id);
        let intent_amount_details = payment_intent.amount_details.clone();

        let attempt_amount_details = intent_amount_details.create_attempt_amount_details(request);

        let now = common_utils::date_time::now();

        let payment_method_billing_address = encrypted_data
            .payment_method_billing_address
            .as_ref()
            .map(|data| {
                data.clone()
                    .deserialize_inner_value(|value| value.parse_value("Address"))
            })
            .transpose()
            .change_context(errors::api_error_response::ApiErrorResponse::InternalServerError)
            .attach_printable("Unable to decode billing address")?;

        Ok(Self {
            payment_id: payment_intent.id.clone(),
            merchant_id: payment_intent.merchant_id.clone(),
            amount_details: attempt_amount_details,
            status: common_enums::AttemptStatus::Started,
            // This will be decided by the routing algorithm and updated in update trackers
            // right before calling the connector
            connector: None,
            authentication_type: payment_intent.authentication_type,
            created_at: now,
            modified_at: now,
            last_synced: None,
            cancellation_reason: None,
            browser_info: request.browser_info.clone(),
            payment_token: None,
            connector_metadata: None,
            payment_experience: None,
            payment_method_data: None,
            routing_result: None,
            preprocessing_step_id: None,
            multiple_capture_count: None,
            connector_response_reference_id: None,
            updated_by: storage_scheme.to_string(),
            redirection_data: None,
            encoded_data: None,
            merchant_connector_id: None,
            external_three_ds_authentication_attempted: None,
            authentication_connector: None,
            authentication_id: None,
            fingerprint_id: None,
            charges: None,
            client_source: None,
            client_version: None,
            customer_acceptance: None,
            profile_id: payment_intent.profile_id.clone(),
            organization_id: payment_intent.organization_id.clone(),
            payment_method_type: request.payment_method_type,
            payment_method_id: None,
            connector_payment_id: None,
            payment_method_subtype: request.payment_method_subtype,
            authentication_applied: None,
            external_reference_id: None,
            payment_method_billing_address,
            error: None,
            connector_token_details: Some(diesel_models::ConnectorTokenDetails {
                connector_mandate_id: None,
                connector_mandate_request_reference_id: Some(common_utils::generate_id_with_len(
                    consts::CONNECTOR_MANDATE_REQUEST_REFERENCE_ID_LENGTH,
                )),
            }),
            id,
            card_discovery: None,
        })
    }
}

#[cfg(feature = "v1")]
#[derive(Clone, Debug, Eq, PartialEq, Serialize, Deserialize)]
pub struct PaymentAttempt {
    pub payment_id: id_type::PaymentId,
    pub merchant_id: id_type::MerchantId,
    pub attempt_id: String,
    pub status: storage_enums::AttemptStatus,
    pub net_amount: NetAmount,
    pub currency: Option<storage_enums::Currency>,
    pub save_to_locker: Option<bool>,
    pub connector: Option<String>,
    pub error_message: Option<String>,
    pub offer_amount: Option<MinorUnit>,
    pub payment_method_id: Option<String>,
    pub payment_method: Option<storage_enums::PaymentMethod>,
    pub connector_transaction_id: Option<String>,
    pub capture_method: Option<storage_enums::CaptureMethod>,
    #[serde(default, with = "common_utils::custom_serde::iso8601::option")]
    pub capture_on: Option<PrimitiveDateTime>,
    pub confirm: bool,
    pub authentication_type: Option<storage_enums::AuthenticationType>,
    #[serde(with = "common_utils::custom_serde::iso8601")]
    pub created_at: PrimitiveDateTime,
    #[serde(with = "common_utils::custom_serde::iso8601")]
    pub modified_at: PrimitiveDateTime,
    #[serde(default, with = "common_utils::custom_serde::iso8601::option")]
    pub last_synced: Option<PrimitiveDateTime>,
    pub cancellation_reason: Option<String>,
    pub amount_to_capture: Option<MinorUnit>,
    pub mandate_id: Option<String>,
    pub browser_info: Option<serde_json::Value>,
    pub error_code: Option<String>,
    pub payment_token: Option<String>,
    pub connector_metadata: Option<serde_json::Value>,
    pub payment_experience: Option<storage_enums::PaymentExperience>,
    pub payment_method_type: Option<storage_enums::PaymentMethodType>,
    pub payment_method_data: Option<serde_json::Value>,
    pub business_sub_label: Option<String>,
    pub straight_through_algorithm: Option<serde_json::Value>,
    pub preprocessing_step_id: Option<String>,
    // providing a location to store mandate details intermediately for transaction
    pub mandate_details: Option<MandateDataType>,
    pub error_reason: Option<String>,
    pub multiple_capture_count: Option<i16>,
    // reference to the payment at connector side
    pub connector_response_reference_id: Option<String>,
    pub amount_capturable: MinorUnit,
    pub updated_by: String,
    pub authentication_data: Option<serde_json::Value>,
    pub encoded_data: Option<String>,
    pub merchant_connector_id: Option<id_type::MerchantConnectorAccountId>,
    pub unified_code: Option<String>,
    pub unified_message: Option<String>,
    pub external_three_ds_authentication_attempted: Option<bool>,
    pub authentication_connector: Option<String>,
    pub authentication_id: Option<String>,
    pub mandate_data: Option<MandateDetails>,
    pub payment_method_billing_address_id: Option<String>,
    pub fingerprint_id: Option<String>,
    pub charge_id: Option<String>,
    pub client_source: Option<String>,
    pub client_version: Option<String>,
    pub customer_acceptance: Option<pii::SecretSerdeValue>,
    pub profile_id: id_type::ProfileId,
    pub organization_id: id_type::OrganizationId,
    pub connector_mandate_detail: Option<ConnectorMandateReferenceId>,
    pub request_extended_authorization: Option<RequestExtendedAuthorizationBool>,
    pub extended_authorization_applied: Option<ExtendedAuthorizationAppliedBool>,
    pub capture_before: Option<PrimitiveDateTime>,
    pub card_discovery: Option<common_enums::CardDiscovery>,
    pub charges: Option<common_types::payments::ConnectorChargeResponseData>,
}

#[cfg(feature = "v1")]
#[derive(Clone, Debug, Eq, PartialEq, Serialize, Deserialize, Default)]
pub struct NetAmount {
    /// The payment amount
    order_amount: MinorUnit,
    /// The shipping cost of the order
    shipping_cost: Option<MinorUnit>,
    /// Tax amount related to the order
    order_tax_amount: Option<MinorUnit>,
    /// The surcharge amount to be added to the order
    surcharge_amount: Option<MinorUnit>,
    /// tax on surcharge amount
    tax_on_surcharge: Option<MinorUnit>,
}

#[cfg(feature = "v1")]
impl NetAmount {
    pub fn new(
        order_amount: MinorUnit,
        shipping_cost: Option<MinorUnit>,
        order_tax_amount: Option<MinorUnit>,
        surcharge_amount: Option<MinorUnit>,
        tax_on_surcharge: Option<MinorUnit>,
    ) -> Self {
        Self {
            order_amount,
            shipping_cost,
            order_tax_amount,
            surcharge_amount,
            tax_on_surcharge,
        }
    }

    pub fn get_order_amount(&self) -> MinorUnit {
        self.order_amount
    }

    pub fn get_shipping_cost(&self) -> Option<MinorUnit> {
        self.shipping_cost
    }

    pub fn get_order_tax_amount(&self) -> Option<MinorUnit> {
        self.order_tax_amount
    }

    pub fn get_surcharge_amount(&self) -> Option<MinorUnit> {
        self.surcharge_amount
    }

    pub fn get_tax_on_surcharge(&self) -> Option<MinorUnit> {
        self.tax_on_surcharge
    }

    pub fn get_total_surcharge_amount(&self) -> Option<MinorUnit> {
        self.surcharge_amount
            .map(|surcharge_amount| surcharge_amount + self.tax_on_surcharge.unwrap_or_default())
    }

    pub fn get_total_amount(&self) -> MinorUnit {
        self.order_amount
            + self.shipping_cost.unwrap_or_default()
            + self.order_tax_amount.unwrap_or_default()
            + self.surcharge_amount.unwrap_or_default()
            + self.tax_on_surcharge.unwrap_or_default()
    }

    pub fn set_order_amount(&mut self, order_amount: MinorUnit) {
        self.order_amount = order_amount;
    }

    pub fn set_order_tax_amount(&mut self, order_tax_amount: Option<MinorUnit>) {
        self.order_tax_amount = order_tax_amount;
    }

    pub fn set_surcharge_details(
        &mut self,
        surcharge_details: Option<router_request_types::SurchargeDetails>,
    ) {
        self.surcharge_amount = surcharge_details
            .clone()
            .map(|details| details.surcharge_amount);
        self.tax_on_surcharge = surcharge_details.map(|details| details.tax_on_surcharge_amount);
    }

    pub fn from_payments_request(
        payments_request: &api_models::payments::PaymentsRequest,
        order_amount: MinorUnit,
    ) -> Self {
        let surcharge_amount = payments_request
            .surcharge_details
            .map(|surcharge_details| surcharge_details.surcharge_amount);
        let tax_on_surcharge = payments_request
            .surcharge_details
            .and_then(|surcharge_details| surcharge_details.tax_amount);
        Self {
            order_amount,
            shipping_cost: payments_request.shipping_cost,
            order_tax_amount: None,
            surcharge_amount,
            tax_on_surcharge,
        }
    }

    #[cfg(feature = "v1")]
    pub fn from_payments_request_and_payment_attempt(
        payments_request: &api_models::payments::PaymentsRequest,
        payment_attempt: Option<&PaymentAttempt>,
    ) -> Option<Self> {
        let option_order_amount = payments_request
            .amount
            .map(MinorUnit::from)
            .or(payment_attempt
                .map(|payment_attempt| payment_attempt.net_amount.get_order_amount()));
        option_order_amount.map(|order_amount| {
            let shipping_cost = payments_request.shipping_cost.or(payment_attempt
                .and_then(|payment_attempt| payment_attempt.net_amount.get_shipping_cost()));
            let order_tax_amount = payment_attempt
                .and_then(|payment_attempt| payment_attempt.net_amount.get_order_tax_amount());
            let surcharge_amount = payments_request
                .surcharge_details
                .map(|surcharge_details| surcharge_details.get_surcharge_amount())
                .or_else(|| {
                    payment_attempt.and_then(|payment_attempt| {
                        payment_attempt.net_amount.get_surcharge_amount()
                    })
                });
            let tax_on_surcharge = payments_request
                .surcharge_details
                .and_then(|surcharge_details| surcharge_details.get_tax_amount())
                .or_else(|| {
                    payment_attempt.and_then(|payment_attempt| {
                        payment_attempt.net_amount.get_tax_on_surcharge()
                    })
                });
            Self {
                order_amount,
                shipping_cost,
                order_tax_amount,
                surcharge_amount,
                tax_on_surcharge,
            }
        })
    }
}

#[cfg(feature = "v2")]
impl PaymentAttempt {
    #[track_caller]
    pub fn get_total_amount(&self) -> MinorUnit {
        todo!();
    }

    pub fn get_total_surcharge_amount(&self) -> Option<MinorUnit> {
        todo!();
    }
}

#[cfg(feature = "v1")]
impl PaymentAttempt {
    pub fn get_total_amount(&self) -> MinorUnit {
        self.net_amount.get_total_amount()
    }

    pub fn get_total_surcharge_amount(&self) -> Option<MinorUnit> {
        self.net_amount.get_total_surcharge_amount()
    }
}

#[derive(Clone, Debug, Eq, PartialEq)]
pub struct PaymentListFilters {
    pub connector: Vec<String>,
    pub currency: Vec<storage_enums::Currency>,
    pub status: Vec<storage_enums::IntentStatus>,
    pub payment_method: Vec<storage_enums::PaymentMethod>,
    pub payment_method_type: Vec<storage_enums::PaymentMethodType>,
    pub authentication_type: Vec<storage_enums::AuthenticationType>,
}

#[cfg(feature = "v1")]
#[derive(Clone, Debug, Serialize, Deserialize)]
pub struct PaymentAttemptNew {
    pub payment_id: id_type::PaymentId,
    pub merchant_id: id_type::MerchantId,
    pub attempt_id: String,
    pub status: storage_enums::AttemptStatus,
    /// amount + surcharge_amount + tax_amount
    /// This field will always be derived before updating in the Database
    pub net_amount: NetAmount,
    pub currency: Option<storage_enums::Currency>,
    // pub auto_capture: Option<bool>,
    pub save_to_locker: Option<bool>,
    pub connector: Option<String>,
    pub error_message: Option<String>,
    pub offer_amount: Option<MinorUnit>,
    pub payment_method_id: Option<String>,
    pub payment_method: Option<storage_enums::PaymentMethod>,
    pub capture_method: Option<storage_enums::CaptureMethod>,
    #[serde(default, with = "common_utils::custom_serde::iso8601::option")]
    pub capture_on: Option<PrimitiveDateTime>,
    pub confirm: bool,
    pub authentication_type: Option<storage_enums::AuthenticationType>,
    #[serde(default, with = "common_utils::custom_serde::iso8601::option")]
    pub created_at: Option<PrimitiveDateTime>,
    #[serde(default, with = "common_utils::custom_serde::iso8601::option")]
    pub modified_at: Option<PrimitiveDateTime>,
    #[serde(default, with = "common_utils::custom_serde::iso8601::option")]
    pub last_synced: Option<PrimitiveDateTime>,
    pub cancellation_reason: Option<String>,
    pub amount_to_capture: Option<MinorUnit>,
    pub mandate_id: Option<String>,
    pub browser_info: Option<serde_json::Value>,
    pub payment_token: Option<String>,
    pub error_code: Option<String>,
    pub connector_metadata: Option<serde_json::Value>,
    pub payment_experience: Option<storage_enums::PaymentExperience>,
    pub payment_method_type: Option<storage_enums::PaymentMethodType>,
    pub payment_method_data: Option<serde_json::Value>,
    pub business_sub_label: Option<String>,
    pub straight_through_algorithm: Option<serde_json::Value>,
    pub preprocessing_step_id: Option<String>,
    pub mandate_details: Option<MandateDataType>,
    pub error_reason: Option<String>,
    pub connector_response_reference_id: Option<String>,
    pub multiple_capture_count: Option<i16>,
    pub amount_capturable: MinorUnit,
    pub updated_by: String,
    pub authentication_data: Option<serde_json::Value>,
    pub encoded_data: Option<String>,
    pub merchant_connector_id: Option<id_type::MerchantConnectorAccountId>,
    pub unified_code: Option<String>,
    pub unified_message: Option<String>,
    pub external_three_ds_authentication_attempted: Option<bool>,
    pub authentication_connector: Option<String>,
    pub authentication_id: Option<String>,
    pub mandate_data: Option<MandateDetails>,
    pub payment_method_billing_address_id: Option<String>,
    pub fingerprint_id: Option<String>,
    pub client_source: Option<String>,
    pub client_version: Option<String>,
    pub customer_acceptance: Option<pii::SecretSerdeValue>,
    pub profile_id: id_type::ProfileId,
    pub organization_id: id_type::OrganizationId,
    pub connector_mandate_detail: Option<ConnectorMandateReferenceId>,
    pub request_extended_authorization: Option<RequestExtendedAuthorizationBool>,
    pub extended_authorization_applied: Option<ExtendedAuthorizationAppliedBool>,
    pub capture_before: Option<PrimitiveDateTime>,
    pub card_discovery: Option<common_enums::CardDiscovery>,
}

#[cfg(feature = "v1")]
#[derive(Debug, Clone, Serialize, Deserialize)]
pub enum PaymentAttemptUpdate {
    Update {
        net_amount: NetAmount,
        currency: storage_enums::Currency,
        status: storage_enums::AttemptStatus,
        authentication_type: Option<storage_enums::AuthenticationType>,
        payment_method: Option<storage_enums::PaymentMethod>,
        payment_token: Option<String>,
        payment_method_data: Option<serde_json::Value>,
        payment_method_type: Option<storage_enums::PaymentMethodType>,
        payment_experience: Option<storage_enums::PaymentExperience>,
        business_sub_label: Option<String>,
        amount_to_capture: Option<MinorUnit>,
        capture_method: Option<storage_enums::CaptureMethod>,
        fingerprint_id: Option<String>,
        payment_method_billing_address_id: Option<String>,
        updated_by: String,
    },
    UpdateTrackers {
        payment_token: Option<String>,
        connector: Option<String>,
        straight_through_algorithm: Option<serde_json::Value>,
        amount_capturable: Option<MinorUnit>,
        surcharge_amount: Option<MinorUnit>,
        tax_amount: Option<MinorUnit>,
        updated_by: String,
        merchant_connector_id: Option<id_type::MerchantConnectorAccountId>,
    },
    AuthenticationTypeUpdate {
        authentication_type: storage_enums::AuthenticationType,
        updated_by: String,
    },
    ConfirmUpdate {
        net_amount: NetAmount,
        currency: storage_enums::Currency,
        status: storage_enums::AttemptStatus,
        authentication_type: Option<storage_enums::AuthenticationType>,
        capture_method: Option<storage_enums::CaptureMethod>,
        payment_method: Option<storage_enums::PaymentMethod>,
        browser_info: Option<serde_json::Value>,
        connector: Option<String>,
        payment_token: Option<String>,
        payment_method_data: Option<serde_json::Value>,
        payment_method_type: Option<storage_enums::PaymentMethodType>,
        payment_experience: Option<storage_enums::PaymentExperience>,
        business_sub_label: Option<String>,
        straight_through_algorithm: Option<serde_json::Value>,
        error_code: Option<Option<String>>,
        error_message: Option<Option<String>>,
        amount_capturable: Option<MinorUnit>,
        updated_by: String,
        merchant_connector_id: Option<id_type::MerchantConnectorAccountId>,
        external_three_ds_authentication_attempted: Option<bool>,
        authentication_connector: Option<String>,
        authentication_id: Option<String>,
        payment_method_billing_address_id: Option<String>,
        fingerprint_id: Option<String>,
        payment_method_id: Option<String>,
        client_source: Option<String>,
        client_version: Option<String>,
        customer_acceptance: Option<pii::SecretSerdeValue>,
        connector_mandate_detail: Option<ConnectorMandateReferenceId>,
        card_discovery: Option<common_enums::CardDiscovery>,
    },
    RejectUpdate {
        status: storage_enums::AttemptStatus,
        error_code: Option<Option<String>>,
        error_message: Option<Option<String>>,
        updated_by: String,
    },
    BlocklistUpdate {
        status: storage_enums::AttemptStatus,
        error_code: Option<Option<String>>,
        error_message: Option<Option<String>>,
        updated_by: String,
    },
    PaymentMethodDetailsUpdate {
        payment_method_id: Option<String>,
        updated_by: String,
    },
    ConnectorMandateDetailUpdate {
        connector_mandate_detail: Option<ConnectorMandateReferenceId>,
        updated_by: String,
    },
    VoidUpdate {
        status: storage_enums::AttemptStatus,
        cancellation_reason: Option<String>,
        updated_by: String,
    },
    ResponseUpdate {
        status: storage_enums::AttemptStatus,
        connector: Option<String>,
        connector_transaction_id: Option<String>,
        authentication_type: Option<storage_enums::AuthenticationType>,
        payment_method_id: Option<String>,
        mandate_id: Option<String>,
        connector_metadata: Option<serde_json::Value>,
        payment_token: Option<String>,
        error_code: Option<Option<String>>,
        error_message: Option<Option<String>>,
        error_reason: Option<Option<String>>,
        connector_response_reference_id: Option<String>,
        amount_capturable: Option<MinorUnit>,
        updated_by: String,
        authentication_data: Option<serde_json::Value>,
        encoded_data: Option<String>,
        unified_code: Option<Option<String>>,
        unified_message: Option<Option<String>>,
        payment_method_data: Option<serde_json::Value>,
        connector_mandate_detail: Option<ConnectorMandateReferenceId>,
        charges: Option<common_types::payments::ConnectorChargeResponseData>,
    },
    UnresolvedResponseUpdate {
        status: storage_enums::AttemptStatus,
        connector: Option<String>,
        connector_transaction_id: Option<String>,
        payment_method_id: Option<String>,
        error_code: Option<Option<String>>,
        error_message: Option<Option<String>>,
        error_reason: Option<Option<String>>,
        connector_response_reference_id: Option<String>,
        updated_by: String,
    },
    StatusUpdate {
        status: storage_enums::AttemptStatus,
        updated_by: String,
    },
    ErrorUpdate {
        connector: Option<String>,
        status: storage_enums::AttemptStatus,
        error_code: Option<Option<String>>,
        error_message: Option<Option<String>>,
        error_reason: Option<Option<String>>,
        amount_capturable: Option<MinorUnit>,
        updated_by: String,
        unified_code: Option<Option<String>>,
        unified_message: Option<Option<String>>,
        connector_transaction_id: Option<String>,
        payment_method_data: Option<serde_json::Value>,
        authentication_type: Option<storage_enums::AuthenticationType>,
    },
    CaptureUpdate {
        amount_to_capture: Option<MinorUnit>,
        multiple_capture_count: Option<i16>,
        updated_by: String,
    },
    AmountToCaptureUpdate {
        status: storage_enums::AttemptStatus,
        amount_capturable: MinorUnit,
        updated_by: String,
    },
    PreprocessingUpdate {
        status: storage_enums::AttemptStatus,
        payment_method_id: Option<String>,
        connector_metadata: Option<serde_json::Value>,
        preprocessing_step_id: Option<String>,
        connector_transaction_id: Option<String>,
        connector_response_reference_id: Option<String>,
        updated_by: String,
    },
    ConnectorResponse {
        authentication_data: Option<serde_json::Value>,
        encoded_data: Option<String>,
        connector_transaction_id: Option<String>,
        connector: Option<String>,
        charges: Option<common_types::payments::ConnectorChargeResponseData>,
        updated_by: String,
    },
    IncrementalAuthorizationAmountUpdate {
        net_amount: NetAmount,
        amount_capturable: MinorUnit,
    },
    AuthenticationUpdate {
        status: storage_enums::AttemptStatus,
        external_three_ds_authentication_attempted: Option<bool>,
        authentication_connector: Option<String>,
        authentication_id: Option<String>,
        updated_by: String,
    },
    ManualUpdate {
        status: Option<storage_enums::AttemptStatus>,
        error_code: Option<String>,
        error_message: Option<String>,
        error_reason: Option<String>,
        updated_by: String,
        unified_code: Option<String>,
        unified_message: Option<String>,
        connector_transaction_id: Option<String>,
    },
    PostSessionTokensUpdate {
        updated_by: String,
        connector_metadata: Option<serde_json::Value>,
    },
}

#[cfg(feature = "v1")]
impl PaymentAttemptUpdate {
    pub fn to_storage_model(self) -> diesel_models::PaymentAttemptUpdate {
        match self {
            Self::Update {
                net_amount,
                currency,
                status,
                authentication_type,
                payment_method,
                payment_token,
                payment_method_data,
                payment_method_type,
                payment_experience,
                business_sub_label,
                amount_to_capture,
                capture_method,
                fingerprint_id,
                payment_method_billing_address_id,
                updated_by,
            } => DieselPaymentAttemptUpdate::Update {
                amount: net_amount.get_order_amount(),
                currency,
                status,
                authentication_type,
                payment_method,
                payment_token,
                payment_method_data,
                payment_method_type,
                payment_experience,
                business_sub_label,
                amount_to_capture,
                capture_method,
                surcharge_amount: net_amount.get_surcharge_amount(),
                tax_amount: net_amount.get_tax_on_surcharge(),
                fingerprint_id,
                payment_method_billing_address_id,
                updated_by,
            },
            Self::UpdateTrackers {
                payment_token,
                connector,
                straight_through_algorithm,
                amount_capturable,
                updated_by,
                surcharge_amount,
                tax_amount,
                merchant_connector_id,
            } => DieselPaymentAttemptUpdate::UpdateTrackers {
                payment_token,
                connector,
                straight_through_algorithm,
                amount_capturable,
                surcharge_amount,
                tax_amount,
                updated_by,
                merchant_connector_id,
            },
            Self::AuthenticationTypeUpdate {
                authentication_type,
                updated_by,
            } => DieselPaymentAttemptUpdate::AuthenticationTypeUpdate {
                authentication_type,
                updated_by,
            },
            Self::BlocklistUpdate {
                status,
                error_code,
                error_message,
                updated_by,
            } => DieselPaymentAttemptUpdate::BlocklistUpdate {
                status,
                error_code,
                error_message,
                updated_by,
            },
            Self::ConnectorMandateDetailUpdate {
                connector_mandate_detail,
                updated_by,
            } => DieselPaymentAttemptUpdate::ConnectorMandateDetailUpdate {
                connector_mandate_detail,
                updated_by,
            },
            Self::PaymentMethodDetailsUpdate {
                payment_method_id,
                updated_by,
            } => DieselPaymentAttemptUpdate::PaymentMethodDetailsUpdate {
                payment_method_id,
                updated_by,
            },
            Self::ConfirmUpdate {
                net_amount,
                currency,
                status,
                authentication_type,
                capture_method,
                payment_method,
                browser_info,
                connector,
                payment_token,
                payment_method_data,
                payment_method_type,
                payment_experience,
                business_sub_label,
                straight_through_algorithm,
                error_code,
                error_message,
                amount_capturable,
                fingerprint_id,
                updated_by,
                merchant_connector_id: connector_id,
                payment_method_id,
                external_three_ds_authentication_attempted,
                authentication_connector,
                authentication_id,
                payment_method_billing_address_id,
                client_source,
                client_version,
                customer_acceptance,
                connector_mandate_detail,
                card_discovery,
            } => DieselPaymentAttemptUpdate::ConfirmUpdate {
                amount: net_amount.get_order_amount(),
                currency,
                status,
                authentication_type,
                capture_method,
                payment_method,
                browser_info,
                connector,
                payment_token,
                payment_method_data,
                payment_method_type,
                payment_experience,
                business_sub_label,
                straight_through_algorithm,
                error_code,
                error_message,
                amount_capturable,
                surcharge_amount: net_amount.get_surcharge_amount(),
                tax_amount: net_amount.get_tax_on_surcharge(),
                fingerprint_id,
                updated_by,
                merchant_connector_id: connector_id,
                payment_method_id,
                external_three_ds_authentication_attempted,
                authentication_connector,
                authentication_id,
                payment_method_billing_address_id,
                client_source,
                client_version,
                customer_acceptance,
                shipping_cost: net_amount.get_shipping_cost(),
                order_tax_amount: net_amount.get_order_tax_amount(),
                connector_mandate_detail,
                card_discovery,
            },
            Self::VoidUpdate {
                status,
                cancellation_reason,
                updated_by,
            } => DieselPaymentAttemptUpdate::VoidUpdate {
                status,
                cancellation_reason,
                updated_by,
            },
            Self::ResponseUpdate {
                status,
                connector,
                connector_transaction_id,
                authentication_type,
                payment_method_id,
                mandate_id,
                connector_metadata,
                payment_token,
                error_code,
                error_message,
                error_reason,
                connector_response_reference_id,
                amount_capturable,
                updated_by,
                authentication_data,
                encoded_data,
                unified_code,
                unified_message,
                payment_method_data,
                connector_mandate_detail,
                charges,
            } => DieselPaymentAttemptUpdate::ResponseUpdate {
                status,
                connector,
                connector_transaction_id,
                authentication_type,
                payment_method_id,
                mandate_id,
                connector_metadata,
                payment_token,
                error_code,
                error_message,
                error_reason,
                connector_response_reference_id,
                amount_capturable,
                updated_by,
                authentication_data,
                encoded_data,
                unified_code,
                unified_message,
                payment_method_data,
                connector_mandate_detail,
                charges,
            },
            Self::UnresolvedResponseUpdate {
                status,
                connector,
                connector_transaction_id,
                payment_method_id,
                error_code,
                error_message,
                error_reason,
                connector_response_reference_id,
                updated_by,
            } => DieselPaymentAttemptUpdate::UnresolvedResponseUpdate {
                status,
                connector,
                connector_transaction_id,
                payment_method_id,
                error_code,
                error_message,
                error_reason,
                connector_response_reference_id,
                updated_by,
            },
            Self::StatusUpdate { status, updated_by } => {
                DieselPaymentAttemptUpdate::StatusUpdate { status, updated_by }
            }
            Self::ErrorUpdate {
                connector,
                status,
                error_code,
                error_message,
                error_reason,
                amount_capturable,
                updated_by,
                unified_code,
                unified_message,
                connector_transaction_id,
                payment_method_data,
                authentication_type,
            } => DieselPaymentAttemptUpdate::ErrorUpdate {
                connector,
                status,
                error_code,
                error_message,
                error_reason,
                amount_capturable,
                updated_by,
                unified_code,
                unified_message,
                connector_transaction_id,
                payment_method_data,
                authentication_type,
            },
            Self::CaptureUpdate {
                multiple_capture_count,
                updated_by,
                amount_to_capture,
            } => DieselPaymentAttemptUpdate::CaptureUpdate {
                multiple_capture_count,
                updated_by,
                amount_to_capture,
            },
            Self::PreprocessingUpdate {
                status,
                payment_method_id,
                connector_metadata,
                preprocessing_step_id,
                connector_transaction_id,
                connector_response_reference_id,
                updated_by,
            } => DieselPaymentAttemptUpdate::PreprocessingUpdate {
                status,
                payment_method_id,
                connector_metadata,
                preprocessing_step_id,
                connector_transaction_id,
                connector_response_reference_id,
                updated_by,
            },
            Self::RejectUpdate {
                status,
                error_code,
                error_message,
                updated_by,
            } => DieselPaymentAttemptUpdate::RejectUpdate {
                status,
                error_code,
                error_message,
                updated_by,
            },
            Self::AmountToCaptureUpdate {
                status,
                amount_capturable,
                updated_by,
            } => DieselPaymentAttemptUpdate::AmountToCaptureUpdate {
                status,
                amount_capturable,
                updated_by,
            },
            Self::ConnectorResponse {
                authentication_data,
                encoded_data,
                connector_transaction_id,
                connector,
                charges,
                updated_by,
            } => DieselPaymentAttemptUpdate::ConnectorResponse {
                authentication_data,
                encoded_data,
                connector_transaction_id,
                charges,
                connector,
                updated_by,
            },
            Self::IncrementalAuthorizationAmountUpdate {
                net_amount,
                amount_capturable,
            } => DieselPaymentAttemptUpdate::IncrementalAuthorizationAmountUpdate {
                amount: net_amount.get_order_amount(),
                amount_capturable,
            },
            Self::AuthenticationUpdate {
                status,
                external_three_ds_authentication_attempted,
                authentication_connector,
                authentication_id,
                updated_by,
            } => DieselPaymentAttemptUpdate::AuthenticationUpdate {
                status,
                external_three_ds_authentication_attempted,
                authentication_connector,
                authentication_id,
                updated_by,
            },
            Self::ManualUpdate {
                status,
                error_code,
                error_message,
                error_reason,
                updated_by,
                unified_code,
                unified_message,
                connector_transaction_id,
            } => DieselPaymentAttemptUpdate::ManualUpdate {
                status,
                error_code,
                error_message,
                error_reason,
                updated_by,
                unified_code,
                unified_message,
                connector_transaction_id,
            },
            Self::PostSessionTokensUpdate {
                updated_by,
                connector_metadata,
            } => DieselPaymentAttemptUpdate::PostSessionTokensUpdate {
                updated_by,
                connector_metadata,
            },
        }
    }
}

#[cfg(feature = "v2")]
#[derive(Debug, Clone, Serialize)]
pub struct ConfirmIntentResponseUpdate {
    pub status: storage_enums::AttemptStatus,
    pub connector_payment_id: Option<String>,
    pub updated_by: String,
    pub redirection_data: Option<router_response_types::RedirectForm>,
    pub connector_metadata: Option<pii::SecretSerdeValue>,
    pub amount_capturable: Option<MinorUnit>,
    pub connector_token_details: Option<diesel_models::ConnectorTokenDetails>,
}

#[cfg(feature = "v2")]
#[derive(Debug, Clone, Serialize)]
pub enum PaymentAttemptUpdate {
    /// Update the payment attempt on confirming the intent, before calling the connector
    ConfirmIntent {
        status: storage_enums::AttemptStatus,
        updated_by: String,
        connector: String,
        merchant_connector_id: id_type::MerchantConnectorAccountId,
    },
    /// Update the payment attempt on confirming the intent, after calling the connector on success response
    ConfirmIntentResponse(Box<ConfirmIntentResponseUpdate>),
    /// Update the payment attempt after force syncing with the connector
    SyncUpdate {
        status: storage_enums::AttemptStatus,
        amount_capturable: Option<MinorUnit>,
        updated_by: String,
    },
    PreCaptureUpdate {
        amount_to_capture: Option<MinorUnit>,
        updated_by: String,
    },
    /// Update the payment after attempting capture with the connector
    CaptureUpdate {
        status: storage_enums::AttemptStatus,
        amount_capturable: Option<MinorUnit>,
        updated_by: String,
    },
    /// Update the payment attempt on confirming the intent, after calling the connector on error response
    ErrorUpdate {
        status: storage_enums::AttemptStatus,
        amount_capturable: Option<MinorUnit>,
        error: ErrorDetails,
        updated_by: String,
        connector_payment_id: Option<String>,
    },
}

#[cfg(feature = "v2")]
impl ForeignIDRef for PaymentAttempt {
    fn foreign_id(&self) -> String {
        todo!()
    }
}

#[cfg(feature = "v1")]
impl ForeignIDRef for PaymentAttempt {
    fn foreign_id(&self) -> String {
        self.attempt_id.clone()
    }
}

#[cfg(feature = "v1")]
#[async_trait::async_trait]
impl behaviour::Conversion for PaymentAttempt {
    type DstType = DieselPaymentAttempt;
    type NewDstType = DieselPaymentAttemptNew;

    async fn convert(self) -> CustomResult<Self::DstType, ValidationError> {
        let card_network = self
            .payment_method_data
            .as_ref()
            .and_then(|data| data.as_object())
            .and_then(|card| card.get("card"))
            .and_then(|data| data.as_object())
            .and_then(|card| card.get("card_network"))
            .and_then(|network| network.as_str())
            .map(|network| network.to_string());
        let (connector_transaction_id, processor_transaction_data) = self
            .connector_transaction_id
            .map(ConnectorTransactionId::form_id_and_data)
            .map(|(txn_id, txn_data)| (Some(txn_id), txn_data))
            .unwrap_or((None, None));
        Ok(DieselPaymentAttempt {
            payment_id: self.payment_id,
            merchant_id: self.merchant_id,
            attempt_id: self.attempt_id,
            status: self.status,
            amount: self.net_amount.get_order_amount(),
            currency: self.currency,
            save_to_locker: self.save_to_locker,
            connector: self.connector,
            error_message: self.error_message,
            offer_amount: self.offer_amount,
            surcharge_amount: self.net_amount.get_surcharge_amount(),
            tax_amount: self.net_amount.get_tax_on_surcharge(),
            payment_method_id: self.payment_method_id,
            payment_method: self.payment_method,
            connector_transaction_id,
            capture_method: self.capture_method,
            capture_on: self.capture_on,
            confirm: self.confirm,
            authentication_type: self.authentication_type,
            created_at: self.created_at,
            modified_at: self.modified_at,
            last_synced: self.last_synced,
            cancellation_reason: self.cancellation_reason,
            amount_to_capture: self.amount_to_capture,
            mandate_id: self.mandate_id,
            browser_info: self.browser_info,
            error_code: self.error_code,
            payment_token: self.payment_token,
            connector_metadata: self.connector_metadata,
            payment_experience: self.payment_experience,
            payment_method_type: self.payment_method_type,
            payment_method_data: self.payment_method_data,
            business_sub_label: self.business_sub_label,
            straight_through_algorithm: self.straight_through_algorithm,
            preprocessing_step_id: self.preprocessing_step_id,
            mandate_details: self.mandate_details.map(Into::into),
            error_reason: self.error_reason,
            multiple_capture_count: self.multiple_capture_count,
            connector_response_reference_id: self.connector_response_reference_id,
            amount_capturable: self.amount_capturable,
            updated_by: self.updated_by,
            merchant_connector_id: self.merchant_connector_id,
            authentication_data: self.authentication_data,
            encoded_data: self.encoded_data,
            unified_code: self.unified_code,
            unified_message: self.unified_message,
            net_amount: Some(self.net_amount.get_total_amount()),
            external_three_ds_authentication_attempted: self
                .external_three_ds_authentication_attempted,
            authentication_connector: self.authentication_connector,
            authentication_id: self.authentication_id,
            mandate_data: self.mandate_data.map(Into::into),
            fingerprint_id: self.fingerprint_id,
            payment_method_billing_address_id: self.payment_method_billing_address_id,
            charge_id: self.charge_id,
            client_source: self.client_source,
            client_version: self.client_version,
            customer_acceptance: self.customer_acceptance,
            profile_id: self.profile_id,
            organization_id: self.organization_id,
            card_network,
            order_tax_amount: self.net_amount.get_order_tax_amount(),
            shipping_cost: self.net_amount.get_shipping_cost(),
            connector_mandate_detail: self.connector_mandate_detail,
<<<<<<< HEAD
            request_extended_authorization: self.request_extended_authorization,
            extended_authorization_applied: self.extended_authorization_applied,
            capture_before: self.capture_before,
=======
            processor_transaction_data,
>>>>>>> fa09db15
            card_discovery: self.card_discovery,
            charges: self.charges,
            // Below fields are deprecated. Please add any new fields above this line.
            connector_transaction_data: None,
        })
    }

    async fn convert_back(
        _state: &KeyManagerState,
        storage_model: Self::DstType,
        _key: &Secret<Vec<u8>>,
        _key_manager_identifier: keymanager::Identifier,
    ) -> CustomResult<Self, ValidationError>
    where
        Self: Sized,
    {
        async {
            let connector_transaction_id = storage_model
                .get_optional_connector_transaction_id()
                .cloned();
            Ok::<Self, error_stack::Report<common_utils::errors::CryptoError>>(Self {
                payment_id: storage_model.payment_id,
                merchant_id: storage_model.merchant_id,
                attempt_id: storage_model.attempt_id,
                status: storage_model.status,
                net_amount: NetAmount::new(
                    storage_model.amount,
                    storage_model.shipping_cost,
                    storage_model.order_tax_amount,
                    storage_model.surcharge_amount,
                    storage_model.tax_amount,
                ),
                currency: storage_model.currency,
                save_to_locker: storage_model.save_to_locker,
                connector: storage_model.connector,
                error_message: storage_model.error_message,
                offer_amount: storage_model.offer_amount,
                payment_method_id: storage_model.payment_method_id,
                payment_method: storage_model.payment_method,
                connector_transaction_id,
                capture_method: storage_model.capture_method,
                capture_on: storage_model.capture_on,
                confirm: storage_model.confirm,
                authentication_type: storage_model.authentication_type,
                created_at: storage_model.created_at,
                modified_at: storage_model.modified_at,
                last_synced: storage_model.last_synced,
                cancellation_reason: storage_model.cancellation_reason,
                amount_to_capture: storage_model.amount_to_capture,
                mandate_id: storage_model.mandate_id,
                browser_info: storage_model.browser_info,
                error_code: storage_model.error_code,
                payment_token: storage_model.payment_token,
                connector_metadata: storage_model.connector_metadata,
                payment_experience: storage_model.payment_experience,
                payment_method_type: storage_model.payment_method_type,
                payment_method_data: storage_model.payment_method_data,
                business_sub_label: storage_model.business_sub_label,
                straight_through_algorithm: storage_model.straight_through_algorithm,
                preprocessing_step_id: storage_model.preprocessing_step_id,
                mandate_details: storage_model.mandate_details.map(Into::into),
                error_reason: storage_model.error_reason,
                multiple_capture_count: storage_model.multiple_capture_count,
                connector_response_reference_id: storage_model.connector_response_reference_id,
                amount_capturable: storage_model.amount_capturable,
                updated_by: storage_model.updated_by,
                authentication_data: storage_model.authentication_data,
                encoded_data: storage_model.encoded_data,
                merchant_connector_id: storage_model.merchant_connector_id,
                unified_code: storage_model.unified_code,
                unified_message: storage_model.unified_message,
                external_three_ds_authentication_attempted: storage_model
                    .external_three_ds_authentication_attempted,
                authentication_connector: storage_model.authentication_connector,
                authentication_id: storage_model.authentication_id,
                mandate_data: storage_model.mandate_data.map(Into::into),
                payment_method_billing_address_id: storage_model.payment_method_billing_address_id,
                fingerprint_id: storage_model.fingerprint_id,
                charge_id: storage_model.charge_id,
                client_source: storage_model.client_source,
                client_version: storage_model.client_version,
                customer_acceptance: storage_model.customer_acceptance,
                profile_id: storage_model.profile_id,
                organization_id: storage_model.organization_id,
                connector_mandate_detail: storage_model.connector_mandate_detail,
                request_extended_authorization: storage_model.request_extended_authorization,
                extended_authorization_applied: storage_model.extended_authorization_applied,
                capture_before: storage_model.capture_before,
                card_discovery: storage_model.card_discovery,
                charges: storage_model.charges,
            })
        }
        .await
        .change_context(ValidationError::InvalidValue {
            message: "Failed while decrypting payment attempt".to_string(),
        })
    }

    async fn construct_new(self) -> CustomResult<Self::NewDstType, ValidationError> {
        let card_network = self
            .payment_method_data
            .as_ref()
            .and_then(|data| data.as_object())
            .and_then(|card| card.get("card"))
            .and_then(|data| data.as_object())
            .and_then(|card| card.get("card_network"))
            .and_then(|network| network.as_str())
            .map(|network| network.to_string());
        Ok(DieselPaymentAttemptNew {
            payment_id: self.payment_id,
            merchant_id: self.merchant_id,
            attempt_id: self.attempt_id,
            status: self.status,
            amount: self.net_amount.get_order_amount(),
            currency: self.currency,
            save_to_locker: self.save_to_locker,
            connector: self.connector,
            error_message: self.error_message,
            offer_amount: self.offer_amount,
            surcharge_amount: self.net_amount.get_surcharge_amount(),
            tax_amount: self.net_amount.get_tax_on_surcharge(),
            payment_method_id: self.payment_method_id,
            payment_method: self.payment_method,
            capture_method: self.capture_method,
            capture_on: self.capture_on,
            confirm: self.confirm,
            authentication_type: self.authentication_type,
            created_at: self.created_at,
            modified_at: self.modified_at,
            last_synced: self.last_synced,
            cancellation_reason: self.cancellation_reason,
            amount_to_capture: self.amount_to_capture,
            mandate_id: self.mandate_id,
            browser_info: self.browser_info,
            payment_token: self.payment_token,
            error_code: self.error_code,
            connector_metadata: self.connector_metadata,
            payment_experience: self.payment_experience,
            payment_method_type: self.payment_method_type,
            payment_method_data: self.payment_method_data,
            business_sub_label: self.business_sub_label,
            straight_through_algorithm: self.straight_through_algorithm,
            preprocessing_step_id: self.preprocessing_step_id,
            mandate_details: self.mandate_details.map(Into::into),
            error_reason: self.error_reason,
            connector_response_reference_id: self.connector_response_reference_id,
            multiple_capture_count: self.multiple_capture_count,
            amount_capturable: self.amount_capturable,
            updated_by: self.updated_by,
            merchant_connector_id: self.merchant_connector_id,
            authentication_data: self.authentication_data,
            encoded_data: self.encoded_data,
            unified_code: self.unified_code,
            unified_message: self.unified_message,
            net_amount: Some(self.net_amount.get_total_amount()),
            external_three_ds_authentication_attempted: self
                .external_three_ds_authentication_attempted,
            authentication_connector: self.authentication_connector,
            authentication_id: self.authentication_id,
            mandate_data: self.mandate_data.map(Into::into),
            fingerprint_id: self.fingerprint_id,
            payment_method_billing_address_id: self.payment_method_billing_address_id,
            client_source: self.client_source,
            client_version: self.client_version,
            customer_acceptance: self.customer_acceptance,
            profile_id: self.profile_id,
            organization_id: self.organization_id,
            card_network,
            order_tax_amount: self.net_amount.get_order_tax_amount(),
            shipping_cost: self.net_amount.get_shipping_cost(),
            connector_mandate_detail: self.connector_mandate_detail,
            request_extended_authorization: self.request_extended_authorization,
            extended_authorization_applied: self.extended_authorization_applied,
            capture_before: self.capture_before,
            card_discovery: self.card_discovery,
        })
    }
}

#[cfg(feature = "v2")]
#[async_trait::async_trait]
impl behaviour::Conversion for PaymentAttempt {
    type DstType = DieselPaymentAttempt;
    type NewDstType = DieselPaymentAttemptNew;

    async fn convert(self) -> CustomResult<Self::DstType, ValidationError> {
        use common_utils::encryption::Encryption;

        let card_network = self
            .payment_method_data
            .as_ref()
            .and_then(|data| data.peek().as_object())
            .and_then(|card| card.get("card"))
            .and_then(|data| data.as_object())
            .and_then(|card| card.get("card_network"))
            .and_then(|network| network.as_str())
            .map(|network| network.to_string());

        let Self {
            payment_id,
            merchant_id,
            status,
            error,
            amount_details,
            authentication_type,
            created_at,
            modified_at,
            last_synced,
            cancellation_reason,
            browser_info,
            payment_token,
            connector_metadata,
            payment_experience,
            payment_method_data,
            routing_result,
            preprocessing_step_id,
            multiple_capture_count,
            connector_response_reference_id,
            updated_by,
            redirection_data,
            encoded_data,
            merchant_connector_id,
            external_three_ds_authentication_attempted,
            authentication_connector,
            authentication_id,
            fingerprint_id,
            client_source,
            client_version,
            customer_acceptance,
            profile_id,
            organization_id,
            payment_method_type,
            connector_payment_id,
            payment_method_subtype,
            authentication_applied,
            external_reference_id,
            id,
            payment_method_id,
            payment_method_billing_address,
            connector,
            connector_token_details,
            card_discovery,
            charges,
        } = self;

        let AttemptAmountDetails {
            net_amount,
            tax_on_surcharge,
            surcharge_amount,
            order_tax_amount,
            shipping_cost,
            amount_capturable,
            amount_to_capture,
        } = amount_details;

        let (connector_payment_id, connector_payment_data) = connector_payment_id
            .map(ConnectorTransactionId::form_id_and_data)
            .map(|(txn_id, txn_data)| (Some(txn_id), txn_data))
            .unwrap_or((None, None));

        Ok(DieselPaymentAttempt {
            payment_id,
            merchant_id,
            id,
            status,
            error_message: error.as_ref().map(|details| details.message.clone()),
            payment_method_id,
            payment_method_type_v2: payment_method_type,
            connector_payment_id,
            authentication_type,
            created_at,
            modified_at,
            last_synced,
            cancellation_reason,
            amount_to_capture,
            browser_info,
            error_code: error.as_ref().map(|details| details.code.clone()),
            payment_token,
            connector_metadata,
            payment_experience,
            payment_method_subtype,
            payment_method_data,
            preprocessing_step_id,
            error_reason: error.as_ref().and_then(|details| details.reason.clone()),
            multiple_capture_count,
            connector_response_reference_id,
            amount_capturable,
            updated_by,
            merchant_connector_id,
            redirection_data: redirection_data.map(From::from),
            encoded_data,
            unified_code: error
                .as_ref()
                .and_then(|details| details.unified_code.clone()),
            unified_message: error
                .as_ref()
                .and_then(|details| details.unified_message.clone()),
            net_amount,
            external_three_ds_authentication_attempted,
            authentication_connector,
            authentication_id,
            fingerprint_id,
            client_source,
            client_version,
            customer_acceptance,
            profile_id,
            organization_id,
            card_network,
            order_tax_amount,
            shipping_cost,
            routing_result,
            authentication_applied,
            external_reference_id,
            connector,
            surcharge_amount,
            tax_on_surcharge,
            payment_method_billing_address: payment_method_billing_address.map(Encryption::from),
            connector_payment_data,
            connector_token_details,
            card_discovery,
            request_extended_authorization: None,
            extended_authorization_applied: None,
            capture_before: None,
            charges,
        })
    }

    async fn convert_back(
        state: &KeyManagerState,
        storage_model: Self::DstType,
        key: &Secret<Vec<u8>>,
        key_manager_identifier: keymanager::Identifier,
    ) -> CustomResult<Self, ValidationError>
    where
        Self: Sized,
    {
        async {
            let connector_payment_id = storage_model
                .get_optional_connector_transaction_id()
                .cloned();

            let decrypted_data = crypto_operation(
                state,
                common_utils::type_name!(Self::DstType),
                CryptoOperation::BatchDecrypt(EncryptedPaymentAttempt::to_encryptable(
                    EncryptedPaymentAttempt {
                        payment_method_billing_address: storage_model
                            .payment_method_billing_address,
                    },
                )),
                key_manager_identifier,
                key.peek(),
            )
            .await
            .and_then(|val| val.try_into_batchoperation())?;

            let decrypted_data = EncryptedPaymentAttempt::from_encryptable(decrypted_data)
                .change_context(common_utils::errors::CryptoError::DecodingFailed)
                .attach_printable("Invalid batch operation data")?;

            let payment_method_billing_address = decrypted_data
                .payment_method_billing_address
                .map(|billing| {
                    billing.deserialize_inner_value(|value| value.parse_value("Address"))
                })
                .transpose()
                .change_context(common_utils::errors::CryptoError::DecodingFailed)
                .attach_printable("Error while deserializing Address")?;

            let amount_details = AttemptAmountDetails {
                net_amount: storage_model.net_amount,
                tax_on_surcharge: storage_model.tax_on_surcharge,
                surcharge_amount: storage_model.surcharge_amount,
                order_tax_amount: storage_model.order_tax_amount,
                shipping_cost: storage_model.shipping_cost,
                amount_capturable: storage_model.amount_capturable,
                amount_to_capture: storage_model.amount_to_capture,
            };

            let error = storage_model
                .error_code
                .zip(storage_model.error_message)
                .map(|(error_code, error_message)| ErrorDetails {
                    code: error_code,
                    message: error_message,
                    reason: storage_model.error_reason,
                    unified_code: storage_model.unified_code,
                    unified_message: storage_model.unified_message,
                });

            Ok::<Self, error_stack::Report<common_utils::errors::CryptoError>>(Self {
                payment_id: storage_model.payment_id,
                merchant_id: storage_model.merchant_id,
                id: storage_model.id,
                status: storage_model.status,
                amount_details,
                error,
                payment_method_id: storage_model.payment_method_id,
                payment_method_type: storage_model.payment_method_type_v2,
                connector_payment_id,
                authentication_type: storage_model.authentication_type,
                created_at: storage_model.created_at,
                modified_at: storage_model.modified_at,
                last_synced: storage_model.last_synced,
                cancellation_reason: storage_model.cancellation_reason,
                browser_info: storage_model.browser_info,
                payment_token: storage_model.payment_token,
                connector_metadata: storage_model.connector_metadata,
                payment_experience: storage_model.payment_experience,
                payment_method_data: storage_model.payment_method_data,
                routing_result: storage_model.routing_result,
                preprocessing_step_id: storage_model.preprocessing_step_id,
                multiple_capture_count: storage_model.multiple_capture_count,
                connector_response_reference_id: storage_model.connector_response_reference_id,
                updated_by: storage_model.updated_by,
                redirection_data: storage_model.redirection_data.map(From::from),
                encoded_data: storage_model.encoded_data,
                merchant_connector_id: storage_model.merchant_connector_id,
                external_three_ds_authentication_attempted: storage_model
                    .external_three_ds_authentication_attempted,
                authentication_connector: storage_model.authentication_connector,
                authentication_id: storage_model.authentication_id,
                fingerprint_id: storage_model.fingerprint_id,
                charges: storage_model.charges,
                client_source: storage_model.client_source,
                client_version: storage_model.client_version,
                customer_acceptance: storage_model.customer_acceptance,
                profile_id: storage_model.profile_id,
                organization_id: storage_model.organization_id,
                payment_method_subtype: storage_model.payment_method_subtype,
                authentication_applied: storage_model.authentication_applied,
                external_reference_id: storage_model.external_reference_id,
                connector: storage_model.connector,
                payment_method_billing_address,
                connector_token_details: storage_model.connector_token_details,
                card_discovery: storage_model.card_discovery,
            })
        }
        .await
        .change_context(ValidationError::InvalidValue {
            message: "Failed while decrypting payment attempt".to_string(),
        })
    }

    async fn construct_new(self) -> CustomResult<Self::NewDstType, ValidationError> {
        use common_utils::encryption::Encryption;
        let Self {
            payment_id,
            merchant_id,
            status,
            error,
            amount_details,
            authentication_type,
            created_at,
            modified_at,
            last_synced,
            cancellation_reason,
            browser_info,
            payment_token,
            connector_metadata,
            payment_experience,
            payment_method_data,
            routing_result,
            preprocessing_step_id,
            multiple_capture_count,
            connector_response_reference_id,
            updated_by,
            redirection_data,
            encoded_data,
            merchant_connector_id,
            external_three_ds_authentication_attempted,
            authentication_connector,
            authentication_id,
            fingerprint_id,
            client_source,
            client_version,
            customer_acceptance,
            profile_id,
            organization_id,
            payment_method_type,
            connector_payment_id,
            payment_method_subtype,
            authentication_applied,
            external_reference_id,
            id,
            payment_method_id,
            payment_method_billing_address,
            connector,
            connector_token_details,
            card_discovery,
            charges,
        } = self;

        let card_network = payment_method_data
            .as_ref()
            .and_then(|data| data.peek().as_object())
            .and_then(|card| card.get("card"))
            .and_then(|data| data.as_object())
            .and_then(|card| card.get("card_network"))
            .and_then(|network| network.as_str())
            .map(|network| network.to_string());

        let error_details = error;

        Ok(DieselPaymentAttemptNew {
            payment_id,
            merchant_id,
            status,
            error_message: error_details
                .as_ref()
                .map(|details| details.message.clone()),
            surcharge_amount: amount_details.surcharge_amount,
            tax_on_surcharge: amount_details.tax_on_surcharge,
            payment_method_id,
            authentication_type,
            created_at,
            modified_at,
            last_synced,
            cancellation_reason,
            browser_info,
            payment_token,
            error_code: error_details.as_ref().map(|details| details.code.clone()),
            connector_metadata,
            payment_experience,
            payment_method_data,
            preprocessing_step_id,
            error_reason: error_details
                .as_ref()
                .and_then(|details| details.reason.clone()),
            connector_response_reference_id,
            multiple_capture_count,
            amount_capturable: amount_details.amount_capturable,
            updated_by,
            merchant_connector_id,
            redirection_data: redirection_data.map(From::from),
            encoded_data,
            unified_code: error_details
                .as_ref()
                .and_then(|details| details.unified_code.clone()),
            unified_message: error_details
                .as_ref()
                .and_then(|details| details.unified_message.clone()),
            net_amount: amount_details.net_amount,
            external_three_ds_authentication_attempted,
            authentication_connector,
            authentication_id,
            fingerprint_id,
            client_source,
            client_version,
            customer_acceptance,
            profile_id,
            organization_id,
            card_network,
            order_tax_amount: amount_details.order_tax_amount,
            shipping_cost: amount_details.shipping_cost,
            amount_to_capture: amount_details.amount_to_capture,
            payment_method_billing_address: payment_method_billing_address.map(Encryption::from),
            payment_method_subtype,
            payment_method_type_v2: payment_method_type,
            id,
            charges,
            connector_token_details,
            card_discovery,
            extended_authorization_applied: None,
            request_extended_authorization: None,
            capture_before: None,
        })
    }
}

#[cfg(feature = "v2")]
impl From<PaymentAttemptUpdate> for diesel_models::PaymentAttemptUpdateInternal {
    fn from(update: PaymentAttemptUpdate) -> Self {
        match update {
            PaymentAttemptUpdate::ConfirmIntent {
                status,
                updated_by,
                connector,
                merchant_connector_id,
            } => Self {
                status: Some(status),
                error_message: None,
                modified_at: common_utils::date_time::now(),
                browser_info: None,
                error_code: None,
                error_reason: None,
                updated_by,
                merchant_connector_id: Some(merchant_connector_id),
                unified_code: None,
                unified_message: None,
                connector_payment_id: None,
                connector: Some(connector),
                redirection_data: None,
                connector_metadata: None,
                amount_capturable: None,
                amount_to_capture: None,
                connector_token_details: None,
            },
            PaymentAttemptUpdate::ErrorUpdate {
                status,
                error,
                connector_payment_id,
                amount_capturable,
                updated_by,
            } => Self {
                status: Some(status),
                error_message: Some(error.message),
                error_code: Some(error.code),
                modified_at: common_utils::date_time::now(),
                browser_info: None,
                error_reason: error.reason,
                updated_by,
                merchant_connector_id: None,
                unified_code: None,
                unified_message: None,
                connector_payment_id,
                connector: None,
                redirection_data: None,
                connector_metadata: None,
                amount_capturable,
                amount_to_capture: None,
                connector_token_details: None,
            },
            PaymentAttemptUpdate::ConfirmIntentResponse(confirm_intent_response_update) => {
                let ConfirmIntentResponseUpdate {
                    status,
                    connector_payment_id,
                    updated_by,
                    redirection_data,
                    connector_metadata,
                    amount_capturable,
                    connector_token_details,
                } = *confirm_intent_response_update;
                Self {
                    status: Some(status),
                    amount_capturable,
                    error_message: None,
                    error_code: None,
                    modified_at: common_utils::date_time::now(),
                    browser_info: None,
                    error_reason: None,
                    updated_by,
                    merchant_connector_id: None,
                    unified_code: None,
                    unified_message: None,
                    connector_payment_id,
                    connector: None,
                    redirection_data: redirection_data
                        .map(diesel_models::payment_attempt::RedirectForm::from),
                    connector_metadata,
                    amount_to_capture: None,
                    connector_token_details,
                }
            }
            PaymentAttemptUpdate::SyncUpdate {
                status,
                amount_capturable,
                updated_by,
            } => Self {
                status: Some(status),
                amount_capturable,
                error_message: None,
                error_code: None,
                modified_at: common_utils::date_time::now(),
                browser_info: None,
                error_reason: None,
                updated_by,
                merchant_connector_id: None,
                unified_code: None,
                unified_message: None,
                connector_payment_id: None,
                connector: None,
                redirection_data: None,
                connector_metadata: None,
                amount_to_capture: None,
                connector_token_details: None,
            },
            PaymentAttemptUpdate::CaptureUpdate {
                status,
                amount_capturable,
                updated_by,
            } => Self {
                status: Some(status),
                amount_capturable,
                amount_to_capture: None,
                error_message: None,
                error_code: None,
                modified_at: common_utils::date_time::now(),
                browser_info: None,
                error_reason: None,
                updated_by,
                merchant_connector_id: None,
                unified_code: None,
                unified_message: None,
                connector_payment_id: None,
                connector: None,
                redirection_data: None,
                connector_metadata: None,
                connector_token_details: None,
            },
            PaymentAttemptUpdate::PreCaptureUpdate {
                amount_to_capture,
                updated_by,
            } => Self {
                amount_to_capture,
                error_message: None,
                modified_at: common_utils::date_time::now(),
                browser_info: None,
                error_code: None,
                error_reason: None,
                updated_by,
                merchant_connector_id: None,
                unified_code: None,
                unified_message: None,
                connector_payment_id: None,
                connector: None,
                redirection_data: None,
                status: None,
                connector_metadata: None,
                amount_capturable: None,
                connector_token_details: None,
            },
        }
    }
}<|MERGE_RESOLUTION|>--- conflicted
+++ resolved
@@ -1589,13 +1589,10 @@
             order_tax_amount: self.net_amount.get_order_tax_amount(),
             shipping_cost: self.net_amount.get_shipping_cost(),
             connector_mandate_detail: self.connector_mandate_detail,
-<<<<<<< HEAD
             request_extended_authorization: self.request_extended_authorization,
             extended_authorization_applied: self.extended_authorization_applied,
             capture_before: self.capture_before,
-=======
             processor_transaction_data,
->>>>>>> fa09db15
             card_discovery: self.card_discovery,
             charges: self.charges,
             // Below fields are deprecated. Please add any new fields above this line.
