#[cfg(all(feature = "v1", feature = "olap"))]
use api_models::enums::Connector;
use common_enums as storage_enums;
use common_types::primitive_wrappers::{
    ExtendedAuthorizationAppliedBool, RequestExtendedAuthorizationBool,
};
#[cfg(feature = "v2")]
use common_utils::{
    crypto::Encryptable, encryption::Encryption, ext_traits::ValueExt,
    types::keymanager::ToEncryptable,
};
use common_utils::{
    errors::{CustomResult, ValidationError},
    ext_traits::OptionExt,
    id_type, pii,
    types::{
        keymanager::{self, KeyManagerState},
        ConnectorTransactionId, ConnectorTransactionIdTrait, CreatedBy, MinorUnit,
    },
};
use diesel_models::{
    ConnectorMandateReferenceId, PaymentAttempt as DieselPaymentAttempt,
    PaymentAttemptNew as DieselPaymentAttemptNew,
    PaymentAttemptUpdate as DieselPaymentAttemptUpdate,
};
#[cfg(feature = "v2")]
use diesel_models::{
    PaymentAttemptFeatureMetadata as DieselPaymentAttemptFeatureMetadata,
    PaymentAttemptRecoveryData as DieselPassiveChurnRecoveryData,
};
use error_stack::ResultExt;
#[cfg(feature = "v2")]
use masking::PeekInterface;
use masking::Secret;
#[cfg(feature = "v2")]
use rustc_hash::FxHashMap;
use serde::{Deserialize, Serialize};
#[cfg(feature = "v2")]
use serde_json::Value;
use time::PrimitiveDateTime;

#[cfg(all(feature = "v1", feature = "olap"))]
use super::PaymentIntent;
#[cfg(feature = "v2")]
use crate::{
    address::Address,
    consts,
    merchant_key_store::MerchantKeyStore,
    router_response_types,
    type_encryption::{crypto_operation, CryptoOperation},
};
use crate::{
    behaviour, errors,
    mandates::{MandateDataType, MandateDetails},
    router_request_types, ForeignIDRef,
};

#[async_trait::async_trait]
pub trait PaymentAttemptInterface {
    type Error;
    #[cfg(feature = "v1")]
    async fn insert_payment_attempt(
        &self,
        payment_attempt: PaymentAttemptNew,
        storage_scheme: storage_enums::MerchantStorageScheme,
    ) -> error_stack::Result<PaymentAttempt, Self::Error>;

    #[cfg(feature = "v2")]
    async fn insert_payment_attempt(
        &self,
        key_manager_state: &KeyManagerState,
        merchant_key_store: &MerchantKeyStore,
        payment_attempt: PaymentAttempt,
        storage_scheme: storage_enums::MerchantStorageScheme,
    ) -> error_stack::Result<PaymentAttempt, Self::Error>;

    #[cfg(feature = "v1")]
    async fn update_payment_attempt_with_attempt_id(
        &self,
        this: PaymentAttempt,
        payment_attempt: PaymentAttemptUpdate,
        storage_scheme: storage_enums::MerchantStorageScheme,
    ) -> error_stack::Result<PaymentAttempt, Self::Error>;

    #[cfg(feature = "v2")]
    async fn update_payment_attempt(
        &self,
        key_manager_state: &KeyManagerState,
        merchant_key_store: &MerchantKeyStore,
        this: PaymentAttempt,
        payment_attempt: PaymentAttemptUpdate,
        storage_scheme: storage_enums::MerchantStorageScheme,
    ) -> error_stack::Result<PaymentAttempt, Self::Error>;

    #[cfg(feature = "v1")]
    async fn find_payment_attempt_by_connector_transaction_id_payment_id_merchant_id(
        &self,
        connector_transaction_id: &ConnectorTransactionId,
        payment_id: &id_type::PaymentId,
        merchant_id: &id_type::MerchantId,
        storage_scheme: storage_enums::MerchantStorageScheme,
    ) -> error_stack::Result<PaymentAttempt, Self::Error>;

    #[cfg(feature = "v1")]
    async fn find_payment_attempt_last_successful_attempt_by_payment_id_merchant_id(
        &self,
        payment_id: &id_type::PaymentId,
        merchant_id: &id_type::MerchantId,
        storage_scheme: storage_enums::MerchantStorageScheme,
    ) -> error_stack::Result<PaymentAttempt, Self::Error>;

    #[cfg(feature = "v1")]
    async fn find_payment_attempt_last_successful_or_partially_captured_attempt_by_payment_id_merchant_id(
        &self,
        payment_id: &id_type::PaymentId,
        merchant_id: &id_type::MerchantId,
        storage_scheme: storage_enums::MerchantStorageScheme,
    ) -> error_stack::Result<PaymentAttempt, Self::Error>;

    #[cfg(feature = "v1")]
    async fn find_payment_attempt_by_merchant_id_connector_txn_id(
        &self,
        merchant_id: &id_type::MerchantId,
        connector_txn_id: &str,
        storage_scheme: storage_enums::MerchantStorageScheme,
    ) -> error_stack::Result<PaymentAttempt, Self::Error>;

    #[cfg(feature = "v2")]
    async fn find_payment_attempt_by_profile_id_connector_transaction_id(
        &self,
        key_manager_state: &KeyManagerState,
        merchant_key_store: &MerchantKeyStore,
        profile_id: &id_type::ProfileId,
        connector_transaction_id: &str,
        _storage_scheme: storage_enums::MerchantStorageScheme,
    ) -> CustomResult<PaymentAttempt, Self::Error>;

    #[cfg(feature = "v1")]
    async fn find_payment_attempt_by_payment_id_merchant_id_attempt_id(
        &self,
        payment_id: &id_type::PaymentId,
        merchant_id: &id_type::MerchantId,
        attempt_id: &str,
        storage_scheme: storage_enums::MerchantStorageScheme,
    ) -> error_stack::Result<PaymentAttempt, Self::Error>;

    #[cfg(feature = "v1")]
    async fn find_payment_attempt_by_attempt_id_merchant_id(
        &self,
        attempt_id: &str,
        merchant_id: &id_type::MerchantId,
        storage_scheme: storage_enums::MerchantStorageScheme,
    ) -> error_stack::Result<PaymentAttempt, Self::Error>;

    #[cfg(feature = "v2")]
    async fn find_payment_attempt_by_id(
        &self,
        key_manager_state: &KeyManagerState,
        merchant_key_store: &MerchantKeyStore,
        attempt_id: &id_type::GlobalAttemptId,
        storage_scheme: storage_enums::MerchantStorageScheme,
    ) -> error_stack::Result<PaymentAttempt, Self::Error>;

    #[cfg(feature = "v2")]
    async fn find_payment_attempts_by_payment_intent_id(
        &self,
        state: &KeyManagerState,
        payment_id: &id_type::GlobalPaymentId,
        merchant_key_store: &MerchantKeyStore,
        storage_scheme: common_enums::MerchantStorageScheme,
    ) -> error_stack::Result<Vec<PaymentAttempt>, Self::Error>;

    #[cfg(feature = "v1")]
    async fn find_payment_attempt_by_preprocessing_id_merchant_id(
        &self,
        preprocessing_id: &str,
        merchant_id: &id_type::MerchantId,
        storage_scheme: storage_enums::MerchantStorageScheme,
    ) -> error_stack::Result<PaymentAttempt, Self::Error>;

    #[cfg(feature = "v1")]
    async fn find_attempts_by_merchant_id_payment_id(
        &self,
        merchant_id: &id_type::MerchantId,
        payment_id: &id_type::PaymentId,
        storage_scheme: storage_enums::MerchantStorageScheme,
    ) -> error_stack::Result<Vec<PaymentAttempt>, Self::Error>;

    #[cfg(all(feature = "v1", feature = "olap"))]
    async fn get_filters_for_payments(
        &self,
        pi: &[PaymentIntent],
        merchant_id: &id_type::MerchantId,
        storage_scheme: storage_enums::MerchantStorageScheme,
    ) -> error_stack::Result<PaymentListFilters, Self::Error>;

    #[cfg(all(feature = "v1", feature = "olap"))]
    #[allow(clippy::too_many_arguments)]
    async fn get_total_count_of_filtered_payment_attempts(
        &self,
        merchant_id: &id_type::MerchantId,
        active_attempt_ids: &[String],
        connector: Option<Vec<Connector>>,
        payment_method: Option<Vec<storage_enums::PaymentMethod>>,
        payment_method_type: Option<Vec<storage_enums::PaymentMethodType>>,
        authentication_type: Option<Vec<storage_enums::AuthenticationType>>,
        merchant_connector_id: Option<Vec<id_type::MerchantConnectorAccountId>>,
        card_network: Option<Vec<storage_enums::CardNetwork>>,
        card_discovery: Option<Vec<storage_enums::CardDiscovery>>,
        storage_scheme: storage_enums::MerchantStorageScheme,
    ) -> error_stack::Result<i64, Self::Error>;

    #[cfg(all(feature = "v2", feature = "olap"))]
    #[allow(clippy::too_many_arguments)]
    async fn get_total_count_of_filtered_payment_attempts(
        &self,
        merchant_id: &id_type::MerchantId,
        active_attempt_ids: &[String],
        connector: Option<api_models::enums::Connector>,
        payment_method_type: Option<storage_enums::PaymentMethod>,
        payment_method_subtype: Option<storage_enums::PaymentMethodType>,
        authentication_type: Option<storage_enums::AuthenticationType>,
        merchant_connector_id: Option<id_type::MerchantConnectorAccountId>,
        card_network: Option<storage_enums::CardNetwork>,
        storage_scheme: storage_enums::MerchantStorageScheme,
    ) -> error_stack::Result<i64, Self::Error>;
}

#[derive(Clone, Debug, Eq, PartialEq, serde::Serialize)]
pub struct AttemptAmountDetails {
    /// The total amount for this payment attempt. This includes all the surcharge and tax amounts.
    net_amount: MinorUnit,
    /// The amount that has to be captured,
    amount_to_capture: Option<MinorUnit>,
    /// Surcharge amount for the payment attempt.
    /// This is either derived by surcharge rules, or sent by the merchant
    surcharge_amount: Option<MinorUnit>,
    /// Tax amount for the payment attempt
    /// This is either derived by surcharge rules, or sent by the merchant
    tax_on_surcharge: Option<MinorUnit>,
    /// The total amount that can be captured for this payment attempt.
    amount_capturable: MinorUnit,
    /// Shipping cost for the payment attempt.
    shipping_cost: Option<MinorUnit>,
    /// Tax amount for the order.
    /// This is either derived by calling an external tax processor, or sent by the merchant
    order_tax_amount: Option<MinorUnit>,
}

#[derive(Clone, Debug, Eq, PartialEq, serde::Serialize)]
pub struct AttemptAmountDetailsSetter {
    /// The total amount for this payment attempt. This includes all the surcharge and tax amounts.
    pub net_amount: MinorUnit,
    /// The amount that has to be captured,
    pub amount_to_capture: Option<MinorUnit>,
    /// Surcharge amount for the payment attempt.
    /// This is either derived by surcharge rules, or sent by the merchant
    pub surcharge_amount: Option<MinorUnit>,
    /// Tax amount for the payment attempt
    /// This is either derived by surcharge rules, or sent by the merchant
    pub tax_on_surcharge: Option<MinorUnit>,
    /// The total amount that can be captured for this payment attempt.
    pub amount_capturable: MinorUnit,
    /// Shipping cost for the payment attempt.
    pub shipping_cost: Option<MinorUnit>,
    /// Tax amount for the order.
    /// This is either derived by calling an external tax processor, or sent by the merchant
    pub order_tax_amount: Option<MinorUnit>,
}

/// Set the fields of amount details, since the fields are not public
impl From<AttemptAmountDetailsSetter> for AttemptAmountDetails {
    fn from(setter: AttemptAmountDetailsSetter) -> Self {
        Self {
            net_amount: setter.net_amount,
            amount_to_capture: setter.amount_to_capture,
            surcharge_amount: setter.surcharge_amount,
            tax_on_surcharge: setter.tax_on_surcharge,
            amount_capturable: setter.amount_capturable,
            shipping_cost: setter.shipping_cost,
            order_tax_amount: setter.order_tax_amount,
        }
    }
}

impl AttemptAmountDetails {
    pub fn get_net_amount(&self) -> MinorUnit {
        self.net_amount
    }

    pub fn get_amount_to_capture(&self) -> Option<MinorUnit> {
        self.amount_to_capture
    }

    pub fn get_surcharge_amount(&self) -> Option<MinorUnit> {
        self.surcharge_amount
    }

    pub fn get_tax_on_surcharge(&self) -> Option<MinorUnit> {
        self.tax_on_surcharge
    }

    pub fn get_amount_capturable(&self) -> MinorUnit {
        self.amount_capturable
    }

    pub fn get_shipping_cost(&self) -> Option<MinorUnit> {
        self.shipping_cost
    }

    pub fn get_order_tax_amount(&self) -> Option<MinorUnit> {
        self.order_tax_amount
    }

    pub fn set_amount_to_capture(&mut self, amount_to_capture: MinorUnit) {
        self.amount_to_capture = Some(amount_to_capture);
    }

    /// Validate the amount to capture that is sent in the request
    pub fn validate_amount_to_capture(
        &self,
        request_amount_to_capture: MinorUnit,
    ) -> Result<(), ValidationError> {
        common_utils::fp_utils::when(request_amount_to_capture > self.get_net_amount(), || {
            Err(ValidationError::IncorrectValueProvided {
                field_name: "amount_to_capture",
            })
        })
    }
}

#[derive(Clone, Debug, Eq, PartialEq, serde::Serialize)]
pub struct ErrorDetails {
    /// The error code that was returned by the connector.
    /// This is a mandatory field. This is used to lookup the global status map record for unified code and retries
    pub code: String,
    /// The error message that was returned by the connector.
    /// This is a mandatory field. This is used to lookup the global status map record for unified message and retries
    pub message: String,
    /// The detailed error reason that was returned by the connector.
    pub reason: Option<String>,
    /// The unified code that is generated by the application based on the global status map record.
    /// This can be relied upon for common error code across all connectors
    pub unified_code: Option<String>,
    /// The unified message that is generated by the application based on the global status map record.
    /// This can be relied upon for common error code across all connectors
    /// If there is translation available, message will be translated to the requested language
    pub unified_message: Option<String>,
    /// This field can be returned for both approved and refused Mastercard payments.
    /// This code provides additional information about the type of transaction or the reason why the payment failed.
    /// If the payment failed, the network advice code gives guidance on if and when you can retry the payment.
    pub network_advice_code: Option<String>,
    /// For card errors resulting from a card issuer decline, a brand specific 2, 3, or 4 digit code which indicates the reason the authorization failed.
    pub network_decline_code: Option<String>,
    /// A string indicating how to proceed with an network error if payment gateway provide one. This is used to understand the network error code better.
    pub network_error_message: Option<String>,
}

/// Domain model for the payment attempt.
/// Few fields which are related are grouped together for better readability and understandability.
/// These fields will be flattened and stored in the database in individual columns
#[cfg(feature = "v2")]
#[derive(Clone, Debug, PartialEq, serde::Serialize, router_derive::ToEncryption)]
pub struct PaymentAttempt {
    /// Payment id for the payment attempt
    pub payment_id: id_type::GlobalPaymentId,
    /// Merchant id for the payment attempt
    pub merchant_id: id_type::MerchantId,
    /// Amount details for the payment attempt
    pub amount_details: AttemptAmountDetails,
    /// Status of the payment attempt. This is the status that is updated by the connector.
    /// The intent status is updated by the AttemptStatus.
    pub status: storage_enums::AttemptStatus,
    /// Name of the connector that was used for the payment attempt. The connector is either decided by
    /// either running the routing algorithm or by straight through processing request.
    /// This will be updated before calling the connector
    // TODO: use connector enum, this should be done in v1 as well as a part of moving to domain types wherever possible
    pub connector: Option<String>,
    /// Error details in case the payment attempt failed
    pub error: Option<ErrorDetails>,
    /// The authentication type that was requested for the payment attempt.
    /// This authentication type maybe decided by step up 3ds or by running the decision engine.
    pub authentication_type: storage_enums::AuthenticationType,
    /// The time at which the payment attempt was created
    pub created_at: PrimitiveDateTime,
    /// The time at which the payment attempt was last modified
    pub modified_at: PrimitiveDateTime,
    pub last_synced: Option<PrimitiveDateTime>,
    /// The reason for the cancellation of the payment attempt. Some connectors will have strict rules regarding the values this can have
    /// Cancellation reason will be validated at the connector level when building the request
    pub cancellation_reason: Option<String>,
    /// Browser information required for 3DS authentication
    pub browser_info: Option<common_utils::types::BrowserInformation>,
    /// Payment token is the token used for temporary use in case the payment method is stored in vault
    pub payment_token: Option<String>,
    /// Metadata that is returned by the connector.
    pub connector_metadata: Option<pii::SecretSerdeValue>,
    pub payment_experience: Option<storage_enums::PaymentExperience>,
    /// The insensitive data of the payment method data is stored here
    pub payment_method_data: Option<pii::SecretSerdeValue>,
    /// The result of the routing algorithm.
    /// This will store the list of connectors and other related information that was used to route the payment.
    // TODO: change this to type instead of serde_json::Value
    pub routing_result: Option<Value>,
    pub preprocessing_step_id: Option<String>,
    /// Number of captures that have happened for the payment attempt
    pub multiple_capture_count: Option<i16>,
    /// A reference to the payment at connector side. This is returned by the connector
    pub connector_response_reference_id: Option<String>,
    /// Whether the payment was updated by postgres or redis
    pub updated_by: String,
    /// The authentication data which is used for external authentication
    pub redirection_data: Option<router_response_types::RedirectForm>,
    pub encoded_data: Option<Secret<String>>,
    pub merchant_connector_id: Option<id_type::MerchantConnectorAccountId>,
    /// Whether external 3DS authentication was attempted for this payment.
    /// This is based on the configuration of the merchant in the business profile
    pub external_three_ds_authentication_attempted: Option<bool>,
    /// The connector that was used for external authentication
    pub authentication_connector: Option<String>,
    /// The foreign key reference to the authentication details
    pub authentication_id: Option<String>,
    pub fingerprint_id: Option<String>,
    pub client_source: Option<String>,
    pub client_version: Option<String>,
    // TODO: use a type here instead of value
    pub customer_acceptance: Option<pii::SecretSerdeValue>,
    /// The profile id for the payment attempt. This will be derived from payment intent.
    pub profile_id: id_type::ProfileId,
    /// The organization id for the payment attempt. This will be derived from payment intent.
    pub organization_id: id_type::OrganizationId,
    /// Payment method type for the payment attempt
    pub payment_method_type: storage_enums::PaymentMethod,
    /// Foreig key reference of Payment method id in case the payment instrument was stored
    pub payment_method_id: Option<id_type::GlobalPaymentMethodId>,
    /// The reference to the payment at the connector side
    pub connector_payment_id: Option<String>,
    /// The payment method subtype for the payment attempt.
    pub payment_method_subtype: storage_enums::PaymentMethodType,
    /// The authentication type that was applied for the payment attempt.
    pub authentication_applied: Option<common_enums::AuthenticationType>,
    /// A reference to the payment at connector side. This is returned by the connector
    pub external_reference_id: Option<String>,
    /// The billing address for the payment method
    #[encrypt(ty = Value)]
    pub payment_method_billing_address: Option<Encryptable<Address>>,
    /// The global identifier for the payment attempt
    pub id: id_type::GlobalAttemptId,
    /// Connector token information that can be used to make payments directly by the merchant.
    pub connector_token_details: Option<diesel_models::ConnectorTokenDetails>,
    /// Indicates the method by which a card is discovered during a payment
    pub card_discovery: Option<common_enums::CardDiscovery>,
    /// Split payment data
    pub charges: Option<common_types::payments::ConnectorChargeResponseData>,
    /// Additional data that might be required by hyperswitch, to enable some specific features.
    pub feature_metadata: Option<PaymentAttemptFeatureMetadata>,
    /// merchant who owns the credentials of the processor, i.e. processor owner
    pub processor_merchant_id: id_type::MerchantId,
    /// merchantwho invoked the resource based api (identifier) and through what source (Api, Jwt(Dashboard))
    pub created_by: Option<CreatedBy>,
}

impl PaymentAttempt {
    #[cfg(feature = "v1")]
    pub fn get_payment_method(&self) -> Option<storage_enums::PaymentMethod> {
        self.payment_method
    }

    #[cfg(feature = "v2")]
    pub fn get_payment_method(&self) -> Option<storage_enums::PaymentMethod> {
        // TODO: check if we can fix this
        Some(self.payment_method_type)
    }

    #[cfg(feature = "v1")]
    pub fn get_payment_method_type(&self) -> Option<storage_enums::PaymentMethodType> {
        self.payment_method_type
    }

    #[cfg(feature = "v2")]
    pub fn get_payment_method_type(&self) -> Option<storage_enums::PaymentMethodType> {
        // TODO: check if we can fix this
        Some(self.payment_method_subtype)
    }

    #[cfg(feature = "v1")]
    pub fn get_id(&self) -> &str {
        &self.attempt_id
    }

    #[cfg(feature = "v2")]
    pub fn get_id(&self) -> &id_type::GlobalAttemptId {
        &self.id
    }

    #[cfg(feature = "v1")]
    pub fn get_connector_payment_id(&self) -> Option<&str> {
        self.connector_transaction_id.as_deref()
    }

    #[cfg(feature = "v2")]
    pub fn get_connector_payment_id(&self) -> Option<&str> {
        self.connector_payment_id.as_deref()
    }

    /// Construct the domain model from the ConfirmIntentRequest and PaymentIntent
    #[cfg(feature = "v2")]
    pub async fn create_domain_model(
        payment_intent: &super::PaymentIntent,
        cell_id: id_type::CellId,
        storage_scheme: storage_enums::MerchantStorageScheme,
        request: &api_models::payments::PaymentsConfirmIntentRequest,
        encrypted_data: DecryptedPaymentAttempt,
    ) -> CustomResult<Self, errors::api_error_response::ApiErrorResponse> {
        let id = id_type::GlobalAttemptId::generate(&cell_id);
        let intent_amount_details = payment_intent.amount_details.clone();

        let attempt_amount_details = intent_amount_details.create_attempt_amount_details(request);

        let now = common_utils::date_time::now();

        let payment_method_billing_address = encrypted_data
            .payment_method_billing_address
            .as_ref()
            .map(|data| {
                data.clone()
                    .deserialize_inner_value(|value| value.parse_value("Address"))
            })
            .transpose()
            .change_context(errors::api_error_response::ApiErrorResponse::InternalServerError)
            .attach_printable("Unable to decode billing address")?;

        let connector_token = Some(diesel_models::ConnectorTokenDetails {
            connector_mandate_id: None,
            connector_token_request_reference_id: Some(common_utils::generate_id_with_len(
                consts::CONNECTOR_MANDATE_REQUEST_REFERENCE_ID_LENGTH,
            )),
        });

        let authentication_type = payment_intent.authentication_type.unwrap_or_default();

        Ok(Self {
            payment_id: payment_intent.id.clone(),
            merchant_id: payment_intent.merchant_id.clone(),
            amount_details: attempt_amount_details,
            status: common_enums::AttemptStatus::Started,
            // This will be decided by the routing algorithm and updated in update trackers
            // right before calling the connector
            connector: None,
            authentication_type,
            created_at: now,
            modified_at: now,
            last_synced: None,
            cancellation_reason: None,
            browser_info: request.browser_info.clone(),
            payment_token: None,
            connector_metadata: None,
            payment_experience: None,
            payment_method_data: None,
            routing_result: None,
            preprocessing_step_id: None,
            multiple_capture_count: None,
            connector_response_reference_id: None,
            updated_by: storage_scheme.to_string(),
            redirection_data: None,
            encoded_data: None,
            merchant_connector_id: None,
            external_three_ds_authentication_attempted: None,
            authentication_connector: None,
            authentication_id: None,
            fingerprint_id: None,
            charges: None,
            client_source: None,
            client_version: None,
            customer_acceptance: None,
            profile_id: payment_intent.profile_id.clone(),
            organization_id: payment_intent.organization_id.clone(),
            payment_method_type: request.payment_method_type,
            payment_method_id: request.payment_method_id.clone(),
            connector_payment_id: None,
            payment_method_subtype: request.payment_method_subtype,
            authentication_applied: None,
            external_reference_id: None,
            payment_method_billing_address,
            error: None,
            connector_token_details: connector_token,
            id,
            card_discovery: None,
            feature_metadata: None,
            processor_merchant_id: payment_intent.merchant_id.clone(),
            created_by: None,
        })
    }

    #[cfg(feature = "v2")]
    pub async fn proxy_create_domain_model(
        payment_intent: &super::PaymentIntent,
        cell_id: id_type::CellId,
        storage_scheme: storage_enums::MerchantStorageScheme,
        request: &api_models::payments::ProxyPaymentsRequest,
        encrypted_data: DecryptedPaymentAttempt,
    ) -> CustomResult<Self, errors::api_error_response::ApiErrorResponse> {
        let id = id_type::GlobalAttemptId::generate(&cell_id);
        let intent_amount_details = payment_intent.amount_details.clone();

        let attempt_amount_details =
            intent_amount_details.proxy_create_attempt_amount_details(request);

        let now = common_utils::date_time::now();
        let payment_method_billing_address = encrypted_data
            .payment_method_billing_address
            .as_ref()
            .map(|data| {
                data.clone()
                    .deserialize_inner_value(|value| value.parse_value("Address"))
            })
            .transpose()
            .change_context(errors::api_error_response::ApiErrorResponse::InternalServerError)
            .attach_printable("Unable to decode billing address")?;
        let connector_token = Some(diesel_models::ConnectorTokenDetails {
            connector_mandate_id: None,
            connector_token_request_reference_id: Some(common_utils::generate_id_with_len(
                consts::CONNECTOR_MANDATE_REQUEST_REFERENCE_ID_LENGTH,
            )),
        });
        let payment_method_type_data = payment_intent.get_payment_method_type();

        let payment_method_subtype_data = payment_intent.get_payment_method_sub_type();

        let authentication_type = payment_intent.authentication_type.unwrap_or_default();
        Ok(Self {
            payment_id: payment_intent.id.clone(),
            merchant_id: payment_intent.merchant_id.clone(),
            amount_details: attempt_amount_details,
            status: common_enums::AttemptStatus::Started,
            connector: Some(request.connector.clone()),
            authentication_type,
            created_at: now,
            modified_at: now,
            last_synced: None,
            cancellation_reason: None,
            browser_info: request.browser_info.clone(),
            payment_token: None,
            connector_metadata: None,
            payment_experience: None,
            payment_method_data: None,
            routing_result: None,
            preprocessing_step_id: None,
            multiple_capture_count: None,
            connector_response_reference_id: None,
            updated_by: storage_scheme.to_string(),
            redirection_data: None,
            encoded_data: None,
            merchant_connector_id: Some(request.merchant_connector_id.clone()),
            external_three_ds_authentication_attempted: None,
            authentication_connector: None,
            authentication_id: None,
            fingerprint_id: None,
            charges: None,
            client_source: None,
            client_version: None,
            customer_acceptance: None,
            profile_id: payment_intent.profile_id.clone(),
            organization_id: payment_intent.organization_id.clone(),
            payment_method_type: payment_method_type_data
                .unwrap_or(common_enums::PaymentMethod::Card),
            payment_method_id: None,
            connector_payment_id: None,
            payment_method_subtype: payment_method_subtype_data
                .unwrap_or(common_enums::PaymentMethodType::Credit),
            authentication_applied: None,
            external_reference_id: None,
            payment_method_billing_address,
            error: None,
            connector_token_details: connector_token,
            feature_metadata: None,
            id,
            card_discovery: None,
            processor_merchant_id: payment_intent.merchant_id.clone(),
            created_by: None,
        })
    }

    /// Construct the domain model from the ConfirmIntentRequest and PaymentIntent
    #[cfg(feature = "v2")]
    pub async fn create_domain_model_using_record_request(
        payment_intent: &super::PaymentIntent,
        cell_id: id_type::CellId,
        storage_scheme: storage_enums::MerchantStorageScheme,
        request: &api_models::payments::PaymentsAttemptRecordRequest,
        encrypted_data: DecryptedPaymentAttempt,
    ) -> CustomResult<Self, errors::api_error_response::ApiErrorResponse> {
        let id = id_type::GlobalAttemptId::generate(&cell_id);

        let amount_details = AttemptAmountDetailsSetter::from(&request.amount_details);

        let now = common_utils::date_time::now();
        // we consume transaction_created_at from webhook request, if it is not present we take store current time as transaction_created_at.
        let transaction_created_at = request
            .transaction_created_at
            .unwrap_or(common_utils::date_time::now());

        // This function is called in the record attempt flow, which tells us that this is a payment attempt created by an external system.
        let feature_metadata = PaymentAttemptFeatureMetadata {
            revenue_recovery: Some({
                PaymentAttemptRevenueRecoveryData {
                    attempt_triggered_by: common_enums::TriggeredBy::External,
                }
            }),
        };

        let payment_method_billing_address = encrypted_data
            .payment_method_billing_address
            .as_ref()
            .map(|data| {
                data.clone()
                    .deserialize_inner_value(|value| value.parse_value("Address"))
            })
            .transpose()
            .change_context(errors::api_error_response::ApiErrorResponse::InternalServerError)
            .attach_printable("Unable to decode billing address")?;
        let error = request.error.as_ref().map(ErrorDetails::from);
        let connector_payment_id = request
            .connector_transaction_id
            .as_ref()
            .map(|txn_id| txn_id.get_id().clone());
        let connector = request.connector.map(|connector| connector.to_string());

        Ok(Self {
            payment_id: payment_intent.id.clone(),
            merchant_id: payment_intent.merchant_id.clone(),
            amount_details: AttemptAmountDetails::from(amount_details),
            status: request.status,
            connector,
            authentication_type: storage_enums::AuthenticationType::NoThreeDs,
            created_at: transaction_created_at,
            modified_at: now,
            last_synced: None,
            cancellation_reason: None,
            browser_info: None,
            payment_token: None,
            connector_metadata: None,
            payment_experience: None,
            payment_method_data: None,
            routing_result: None,
            preprocessing_step_id: None,
            multiple_capture_count: None,
            connector_response_reference_id: None,
            updated_by: storage_scheme.to_string(),
            redirection_data: None,
            encoded_data: None,
            merchant_connector_id: request.payment_merchant_connector_id.clone(),
            external_three_ds_authentication_attempted: None,
            authentication_connector: None,
            authentication_id: None,
            fingerprint_id: None,
            client_source: None,
            client_version: None,
            customer_acceptance: None,
            profile_id: payment_intent.profile_id.clone(),
            organization_id: payment_intent.organization_id.clone(),
            payment_method_type: request.payment_method_type,
            payment_method_id: None,
            connector_payment_id,
            payment_method_subtype: request.payment_method_subtype,
            authentication_applied: None,
            external_reference_id: None,
            payment_method_billing_address,
            error,
            feature_metadata: Some(feature_metadata),
            id,
            connector_token_details: Some(diesel_models::ConnectorTokenDetails {
                connector_mandate_id: Some(request.processor_payment_method_token.clone()),
                connector_token_request_reference_id: None,
            }),
            card_discovery: None,
            charges: None,
            processor_merchant_id: payment_intent.merchant_id.clone(),
            created_by: None,
        })
    }

    pub fn get_attempt_merchant_connector_account_id(
        &self,
    ) -> CustomResult<
        id_type::MerchantConnectorAccountId,
        errors::api_error_response::ApiErrorResponse,
    > {
        let merchant_connector_id = self
            .merchant_connector_id
            .clone()
            .get_required_value("merchant_connector_id")
            .change_context(errors::api_error_response::ApiErrorResponse::InternalServerError)
            .attach_printable("Merchant connector id is None")?;
        Ok(merchant_connector_id)
    }
}

#[cfg(feature = "v1")]
#[derive(Clone, Debug, Eq, PartialEq, Serialize, Deserialize)]
pub struct PaymentAttempt {
    pub payment_id: id_type::PaymentId,
    pub merchant_id: id_type::MerchantId,
    pub attempt_id: String,
    pub status: storage_enums::AttemptStatus,
    pub net_amount: NetAmount,
    pub currency: Option<storage_enums::Currency>,
    pub save_to_locker: Option<bool>,
    pub connector: Option<String>,
    pub error_message: Option<String>,
    pub offer_amount: Option<MinorUnit>,
    pub payment_method_id: Option<String>,
    pub payment_method: Option<storage_enums::PaymentMethod>,
    pub connector_transaction_id: Option<String>,
    pub capture_method: Option<storage_enums::CaptureMethod>,
    #[serde(default, with = "common_utils::custom_serde::iso8601::option")]
    pub capture_on: Option<PrimitiveDateTime>,
    pub confirm: bool,
    pub authentication_type: Option<storage_enums::AuthenticationType>,
    #[serde(with = "common_utils::custom_serde::iso8601")]
    pub created_at: PrimitiveDateTime,
    #[serde(with = "common_utils::custom_serde::iso8601")]
    pub modified_at: PrimitiveDateTime,
    #[serde(default, with = "common_utils::custom_serde::iso8601::option")]
    pub last_synced: Option<PrimitiveDateTime>,
    pub cancellation_reason: Option<String>,
    pub amount_to_capture: Option<MinorUnit>,
    pub mandate_id: Option<String>,
    pub browser_info: Option<serde_json::Value>,
    pub error_code: Option<String>,
    pub payment_token: Option<String>,
    pub connector_metadata: Option<serde_json::Value>,
    pub payment_experience: Option<storage_enums::PaymentExperience>,
    pub payment_method_type: Option<storage_enums::PaymentMethodType>,
    pub payment_method_data: Option<serde_json::Value>,
    pub business_sub_label: Option<String>,
    pub straight_through_algorithm: Option<serde_json::Value>,
    pub preprocessing_step_id: Option<String>,
    // providing a location to store mandate details intermediately for transaction
    pub mandate_details: Option<MandateDataType>,
    pub error_reason: Option<String>,
    pub multiple_capture_count: Option<i16>,
    // reference to the payment at connector side
    pub connector_response_reference_id: Option<String>,
    pub amount_capturable: MinorUnit,
    pub updated_by: String,
    pub authentication_data: Option<serde_json::Value>,
    pub encoded_data: Option<String>,
    pub merchant_connector_id: Option<id_type::MerchantConnectorAccountId>,
    pub unified_code: Option<String>,
    pub unified_message: Option<String>,
    pub external_three_ds_authentication_attempted: Option<bool>,
    pub authentication_connector: Option<String>,
    pub authentication_id: Option<String>,
    pub mandate_data: Option<MandateDetails>,
    pub payment_method_billing_address_id: Option<String>,
    pub fingerprint_id: Option<String>,
    pub charge_id: Option<String>,
    pub client_source: Option<String>,
    pub client_version: Option<String>,
    pub customer_acceptance: Option<pii::SecretSerdeValue>,
    pub profile_id: id_type::ProfileId,
    pub organization_id: id_type::OrganizationId,
    pub connector_mandate_detail: Option<ConnectorMandateReferenceId>,
    pub request_extended_authorization: Option<RequestExtendedAuthorizationBool>,
    pub extended_authorization_applied: Option<ExtendedAuthorizationAppliedBool>,
    pub capture_before: Option<PrimitiveDateTime>,
    pub card_discovery: Option<common_enums::CardDiscovery>,
    pub charges: Option<common_types::payments::ConnectorChargeResponseData>,
    pub issuer_error_code: Option<String>,
    pub issuer_error_message: Option<String>,
<<<<<<< HEAD
    /// merchant who owns the credentials of the processor, i.e. processor owner
    pub processor_merchant_id: id_type::MerchantId,
    /// merchantwho invoked the resource based api (identifier) and through what source (Api, Jwt(Dashboard))
    pub created_by: Option<CreatedBy>,
=======
    pub setup_future_usage_applied: Option<storage_enums::FutureUsage>,
>>>>>>> 103a5c18
}

#[cfg(feature = "v1")]
#[derive(Clone, Debug, Eq, PartialEq, Serialize, Deserialize, Default)]
pub struct NetAmount {
    /// The payment amount
    order_amount: MinorUnit,
    /// The shipping cost of the order
    shipping_cost: Option<MinorUnit>,
    /// Tax amount related to the order
    order_tax_amount: Option<MinorUnit>,
    /// The surcharge amount to be added to the order
    surcharge_amount: Option<MinorUnit>,
    /// tax on surcharge amount
    tax_on_surcharge: Option<MinorUnit>,
}

#[cfg(feature = "v1")]
impl NetAmount {
    pub fn new(
        order_amount: MinorUnit,
        shipping_cost: Option<MinorUnit>,
        order_tax_amount: Option<MinorUnit>,
        surcharge_amount: Option<MinorUnit>,
        tax_on_surcharge: Option<MinorUnit>,
    ) -> Self {
        Self {
            order_amount,
            shipping_cost,
            order_tax_amount,
            surcharge_amount,
            tax_on_surcharge,
        }
    }

    pub fn get_order_amount(&self) -> MinorUnit {
        self.order_amount
    }

    pub fn get_shipping_cost(&self) -> Option<MinorUnit> {
        self.shipping_cost
    }

    pub fn get_order_tax_amount(&self) -> Option<MinorUnit> {
        self.order_tax_amount
    }

    pub fn get_surcharge_amount(&self) -> Option<MinorUnit> {
        self.surcharge_amount
    }

    pub fn get_tax_on_surcharge(&self) -> Option<MinorUnit> {
        self.tax_on_surcharge
    }

    pub fn get_total_surcharge_amount(&self) -> Option<MinorUnit> {
        self.surcharge_amount
            .map(|surcharge_amount| surcharge_amount + self.tax_on_surcharge.unwrap_or_default())
    }

    pub fn get_total_amount(&self) -> MinorUnit {
        self.order_amount
            + self.shipping_cost.unwrap_or_default()
            + self.order_tax_amount.unwrap_or_default()
            + self.surcharge_amount.unwrap_or_default()
            + self.tax_on_surcharge.unwrap_or_default()
    }

    pub fn set_order_amount(&mut self, order_amount: MinorUnit) {
        self.order_amount = order_amount;
    }

    pub fn set_order_tax_amount(&mut self, order_tax_amount: Option<MinorUnit>) {
        self.order_tax_amount = order_tax_amount;
    }

    pub fn set_surcharge_details(
        &mut self,
        surcharge_details: Option<router_request_types::SurchargeDetails>,
    ) {
        self.surcharge_amount = surcharge_details
            .clone()
            .map(|details| details.surcharge_amount);
        self.tax_on_surcharge = surcharge_details.map(|details| details.tax_on_surcharge_amount);
    }

    pub fn from_payments_request(
        payments_request: &api_models::payments::PaymentsRequest,
        order_amount: MinorUnit,
    ) -> Self {
        let surcharge_amount = payments_request
            .surcharge_details
            .map(|surcharge_details| surcharge_details.surcharge_amount);
        let tax_on_surcharge = payments_request
            .surcharge_details
            .and_then(|surcharge_details| surcharge_details.tax_amount);
        Self {
            order_amount,
            shipping_cost: payments_request.shipping_cost,
            order_tax_amount: None,
            surcharge_amount,
            tax_on_surcharge,
        }
    }

    #[cfg(feature = "v1")]
    pub fn from_payments_request_and_payment_attempt(
        payments_request: &api_models::payments::PaymentsRequest,
        payment_attempt: Option<&PaymentAttempt>,
    ) -> Option<Self> {
        let option_order_amount = payments_request
            .amount
            .map(MinorUnit::from)
            .or(payment_attempt
                .map(|payment_attempt| payment_attempt.net_amount.get_order_amount()));
        option_order_amount.map(|order_amount| {
            let shipping_cost = payments_request.shipping_cost.or(payment_attempt
                .and_then(|payment_attempt| payment_attempt.net_amount.get_shipping_cost()));
            let order_tax_amount = payment_attempt
                .and_then(|payment_attempt| payment_attempt.net_amount.get_order_tax_amount());
            let surcharge_amount = payments_request
                .surcharge_details
                .map(|surcharge_details| surcharge_details.get_surcharge_amount())
                .or_else(|| {
                    payment_attempt.and_then(|payment_attempt| {
                        payment_attempt.net_amount.get_surcharge_amount()
                    })
                });
            let tax_on_surcharge = payments_request
                .surcharge_details
                .and_then(|surcharge_details| surcharge_details.get_tax_amount())
                .or_else(|| {
                    payment_attempt.and_then(|payment_attempt| {
                        payment_attempt.net_amount.get_tax_on_surcharge()
                    })
                });
            Self {
                order_amount,
                shipping_cost,
                order_tax_amount,
                surcharge_amount,
                tax_on_surcharge,
            }
        })
    }
}

#[cfg(feature = "v2")]
impl PaymentAttempt {
    #[track_caller]
    pub fn get_total_amount(&self) -> MinorUnit {
        self.amount_details.get_net_amount()
    }

    pub fn get_total_surcharge_amount(&self) -> Option<MinorUnit> {
        todo!();
    }
}

#[cfg(feature = "v1")]
impl PaymentAttempt {
    pub fn get_total_amount(&self) -> MinorUnit {
        self.net_amount.get_total_amount()
    }

    pub fn get_total_surcharge_amount(&self) -> Option<MinorUnit> {
        self.net_amount.get_total_surcharge_amount()
    }
}

#[derive(Clone, Debug, Eq, PartialEq)]
pub struct PaymentListFilters {
    pub connector: Vec<String>,
    pub currency: Vec<storage_enums::Currency>,
    pub status: Vec<storage_enums::IntentStatus>,
    pub payment_method: Vec<storage_enums::PaymentMethod>,
    pub payment_method_type: Vec<storage_enums::PaymentMethodType>,
    pub authentication_type: Vec<storage_enums::AuthenticationType>,
}

#[cfg(feature = "v1")]
#[derive(Clone, Debug, Serialize, Deserialize)]
pub struct PaymentAttemptNew {
    pub payment_id: id_type::PaymentId,
    pub merchant_id: id_type::MerchantId,
    pub attempt_id: String,
    pub status: storage_enums::AttemptStatus,
    /// amount + surcharge_amount + tax_amount
    /// This field will always be derived before updating in the Database
    pub net_amount: NetAmount,
    pub currency: Option<storage_enums::Currency>,
    // pub auto_capture: Option<bool>,
    pub save_to_locker: Option<bool>,
    pub connector: Option<String>,
    pub error_message: Option<String>,
    pub offer_amount: Option<MinorUnit>,
    pub payment_method_id: Option<String>,
    pub payment_method: Option<storage_enums::PaymentMethod>,
    pub capture_method: Option<storage_enums::CaptureMethod>,
    #[serde(default, with = "common_utils::custom_serde::iso8601::option")]
    pub capture_on: Option<PrimitiveDateTime>,
    pub confirm: bool,
    pub authentication_type: Option<storage_enums::AuthenticationType>,
    #[serde(default, with = "common_utils::custom_serde::iso8601::option")]
    pub created_at: Option<PrimitiveDateTime>,
    #[serde(default, with = "common_utils::custom_serde::iso8601::option")]
    pub modified_at: Option<PrimitiveDateTime>,
    #[serde(default, with = "common_utils::custom_serde::iso8601::option")]
    pub last_synced: Option<PrimitiveDateTime>,
    pub cancellation_reason: Option<String>,
    pub amount_to_capture: Option<MinorUnit>,
    pub mandate_id: Option<String>,
    pub browser_info: Option<serde_json::Value>,
    pub payment_token: Option<String>,
    pub error_code: Option<String>,
    pub connector_metadata: Option<serde_json::Value>,
    pub payment_experience: Option<storage_enums::PaymentExperience>,
    pub payment_method_type: Option<storage_enums::PaymentMethodType>,
    pub payment_method_data: Option<serde_json::Value>,
    pub business_sub_label: Option<String>,
    pub straight_through_algorithm: Option<serde_json::Value>,
    pub preprocessing_step_id: Option<String>,
    pub mandate_details: Option<MandateDataType>,
    pub error_reason: Option<String>,
    pub connector_response_reference_id: Option<String>,
    pub multiple_capture_count: Option<i16>,
    pub amount_capturable: MinorUnit,
    pub updated_by: String,
    pub authentication_data: Option<serde_json::Value>,
    pub encoded_data: Option<String>,
    pub merchant_connector_id: Option<id_type::MerchantConnectorAccountId>,
    pub unified_code: Option<String>,
    pub unified_message: Option<String>,
    pub external_three_ds_authentication_attempted: Option<bool>,
    pub authentication_connector: Option<String>,
    pub authentication_id: Option<String>,
    pub mandate_data: Option<MandateDetails>,
    pub payment_method_billing_address_id: Option<String>,
    pub fingerprint_id: Option<String>,
    pub client_source: Option<String>,
    pub client_version: Option<String>,
    pub customer_acceptance: Option<pii::SecretSerdeValue>,
    pub profile_id: id_type::ProfileId,
    pub organization_id: id_type::OrganizationId,
    pub connector_mandate_detail: Option<ConnectorMandateReferenceId>,
    pub request_extended_authorization: Option<RequestExtendedAuthorizationBool>,
    pub extended_authorization_applied: Option<ExtendedAuthorizationAppliedBool>,
    pub capture_before: Option<PrimitiveDateTime>,
    pub card_discovery: Option<common_enums::CardDiscovery>,
<<<<<<< HEAD
    /// merchant who owns the credentials of the processor, i.e. processor owner
    pub processor_merchant_id: id_type::MerchantId,
    /// merchantwho invoked the resource based api (identifier) and through what source (Api, Jwt(Dashboard))
    pub created_by: Option<CreatedBy>,
=======
    pub setup_future_usage_applied: Option<storage_enums::FutureUsage>,
>>>>>>> 103a5c18
}

#[cfg(feature = "v1")]
#[derive(Debug, Clone, Serialize, Deserialize)]
pub enum PaymentAttemptUpdate {
    Update {
        net_amount: NetAmount,
        currency: storage_enums::Currency,
        status: storage_enums::AttemptStatus,
        authentication_type: Option<storage_enums::AuthenticationType>,
        payment_method: Option<storage_enums::PaymentMethod>,
        payment_token: Option<String>,
        payment_method_data: Option<serde_json::Value>,
        payment_method_type: Option<storage_enums::PaymentMethodType>,
        payment_experience: Option<storage_enums::PaymentExperience>,
        business_sub_label: Option<String>,
        amount_to_capture: Option<MinorUnit>,
        capture_method: Option<storage_enums::CaptureMethod>,
        fingerprint_id: Option<String>,
        payment_method_billing_address_id: Option<String>,
        updated_by: String,
    },
    UpdateTrackers {
        payment_token: Option<String>,
        connector: Option<String>,
        straight_through_algorithm: Option<serde_json::Value>,
        amount_capturable: Option<MinorUnit>,
        surcharge_amount: Option<MinorUnit>,
        tax_amount: Option<MinorUnit>,
        updated_by: String,
        merchant_connector_id: Option<id_type::MerchantConnectorAccountId>,
    },
    AuthenticationTypeUpdate {
        authentication_type: storage_enums::AuthenticationType,
        updated_by: String,
    },
    ConfirmUpdate {
        net_amount: NetAmount,
        currency: storage_enums::Currency,
        status: storage_enums::AttemptStatus,
        authentication_type: Option<storage_enums::AuthenticationType>,
        capture_method: Option<storage_enums::CaptureMethod>,
        payment_method: Option<storage_enums::PaymentMethod>,
        browser_info: Option<serde_json::Value>,
        connector: Option<String>,
        payment_token: Option<String>,
        payment_method_data: Option<serde_json::Value>,
        payment_method_type: Option<storage_enums::PaymentMethodType>,
        payment_experience: Option<storage_enums::PaymentExperience>,
        business_sub_label: Option<String>,
        straight_through_algorithm: Option<serde_json::Value>,
        error_code: Option<Option<String>>,
        error_message: Option<Option<String>>,
        amount_capturable: Option<MinorUnit>,
        updated_by: String,
        merchant_connector_id: Option<id_type::MerchantConnectorAccountId>,
        external_three_ds_authentication_attempted: Option<bool>,
        authentication_connector: Option<String>,
        authentication_id: Option<String>,
        payment_method_billing_address_id: Option<String>,
        fingerprint_id: Option<String>,
        payment_method_id: Option<String>,
        client_source: Option<String>,
        client_version: Option<String>,
        customer_acceptance: Option<pii::SecretSerdeValue>,
        connector_mandate_detail: Option<ConnectorMandateReferenceId>,
        card_discovery: Option<common_enums::CardDiscovery>,
    },
    RejectUpdate {
        status: storage_enums::AttemptStatus,
        error_code: Option<Option<String>>,
        error_message: Option<Option<String>>,
        updated_by: String,
    },
    BlocklistUpdate {
        status: storage_enums::AttemptStatus,
        error_code: Option<Option<String>>,
        error_message: Option<Option<String>>,
        updated_by: String,
    },
    PaymentMethodDetailsUpdate {
        payment_method_id: Option<String>,
        updated_by: String,
    },
    ConnectorMandateDetailUpdate {
        connector_mandate_detail: Option<ConnectorMandateReferenceId>,
        updated_by: String,
    },
    VoidUpdate {
        status: storage_enums::AttemptStatus,
        cancellation_reason: Option<String>,
        updated_by: String,
    },
    ResponseUpdate {
        status: storage_enums::AttemptStatus,
        connector: Option<String>,
        connector_transaction_id: Option<String>,
        authentication_type: Option<storage_enums::AuthenticationType>,
        payment_method_id: Option<String>,
        mandate_id: Option<String>,
        connector_metadata: Option<serde_json::Value>,
        payment_token: Option<String>,
        error_code: Option<Option<String>>,
        error_message: Option<Option<String>>,
        error_reason: Option<Option<String>>,
        connector_response_reference_id: Option<String>,
        amount_capturable: Option<MinorUnit>,
        updated_by: String,
        authentication_data: Option<serde_json::Value>,
        encoded_data: Option<String>,
        unified_code: Option<Option<String>>,
        unified_message: Option<Option<String>>,
        capture_before: Option<PrimitiveDateTime>,
        extended_authorization_applied: Option<ExtendedAuthorizationAppliedBool>,
        payment_method_data: Option<serde_json::Value>,
        connector_mandate_detail: Option<ConnectorMandateReferenceId>,
        charges: Option<common_types::payments::ConnectorChargeResponseData>,
        setup_future_usage_applied: Option<storage_enums::FutureUsage>,
    },
    UnresolvedResponseUpdate {
        status: storage_enums::AttemptStatus,
        connector: Option<String>,
        connector_transaction_id: Option<String>,
        payment_method_id: Option<String>,
        error_code: Option<Option<String>>,
        error_message: Option<Option<String>>,
        error_reason: Option<Option<String>>,
        connector_response_reference_id: Option<String>,
        updated_by: String,
    },
    StatusUpdate {
        status: storage_enums::AttemptStatus,
        updated_by: String,
    },
    ErrorUpdate {
        connector: Option<String>,
        status: storage_enums::AttemptStatus,
        error_code: Option<Option<String>>,
        error_message: Option<Option<String>>,
        error_reason: Option<Option<String>>,
        amount_capturable: Option<MinorUnit>,
        updated_by: String,
        unified_code: Option<Option<String>>,
        unified_message: Option<Option<String>>,
        connector_transaction_id: Option<String>,
        payment_method_data: Option<serde_json::Value>,
        authentication_type: Option<storage_enums::AuthenticationType>,
        issuer_error_code: Option<String>,
        issuer_error_message: Option<String>,
    },
    CaptureUpdate {
        amount_to_capture: Option<MinorUnit>,
        multiple_capture_count: Option<i16>,
        updated_by: String,
    },
    AmountToCaptureUpdate {
        status: storage_enums::AttemptStatus,
        amount_capturable: MinorUnit,
        updated_by: String,
    },
    PreprocessingUpdate {
        status: storage_enums::AttemptStatus,
        payment_method_id: Option<String>,
        connector_metadata: Option<serde_json::Value>,
        preprocessing_step_id: Option<String>,
        connector_transaction_id: Option<String>,
        connector_response_reference_id: Option<String>,
        updated_by: String,
    },
    ConnectorResponse {
        authentication_data: Option<serde_json::Value>,
        encoded_data: Option<String>,
        connector_transaction_id: Option<String>,
        connector: Option<String>,
        charges: Option<common_types::payments::ConnectorChargeResponseData>,
        updated_by: String,
    },
    IncrementalAuthorizationAmountUpdate {
        net_amount: NetAmount,
        amount_capturable: MinorUnit,
    },
    AuthenticationUpdate {
        status: storage_enums::AttemptStatus,
        external_three_ds_authentication_attempted: Option<bool>,
        authentication_connector: Option<String>,
        authentication_id: Option<String>,
        updated_by: String,
    },
    ManualUpdate {
        status: Option<storage_enums::AttemptStatus>,
        error_code: Option<String>,
        error_message: Option<String>,
        error_reason: Option<String>,
        updated_by: String,
        unified_code: Option<String>,
        unified_message: Option<String>,
        connector_transaction_id: Option<String>,
    },
    PostSessionTokensUpdate {
        updated_by: String,
        connector_metadata: Option<serde_json::Value>,
    },
}

#[cfg(feature = "v1")]
impl PaymentAttemptUpdate {
    pub fn to_storage_model(self) -> diesel_models::PaymentAttemptUpdate {
        match self {
            Self::Update {
                net_amount,
                currency,
                status,
                authentication_type,
                payment_method,
                payment_token,
                payment_method_data,
                payment_method_type,
                payment_experience,
                business_sub_label,
                amount_to_capture,
                capture_method,
                fingerprint_id,
                payment_method_billing_address_id,
                updated_by,
            } => DieselPaymentAttemptUpdate::Update {
                amount: net_amount.get_order_amount(),
                currency,
                status,
                authentication_type,
                payment_method,
                payment_token,
                payment_method_data,
                payment_method_type,
                payment_experience,
                business_sub_label,
                amount_to_capture,
                capture_method,
                surcharge_amount: net_amount.get_surcharge_amount(),
                tax_amount: net_amount.get_tax_on_surcharge(),
                fingerprint_id,
                payment_method_billing_address_id,
                updated_by,
            },
            Self::UpdateTrackers {
                payment_token,
                connector,
                straight_through_algorithm,
                amount_capturable,
                updated_by,
                surcharge_amount,
                tax_amount,
                merchant_connector_id,
            } => DieselPaymentAttemptUpdate::UpdateTrackers {
                payment_token,
                connector,
                straight_through_algorithm,
                amount_capturable,
                surcharge_amount,
                tax_amount,
                updated_by,
                merchant_connector_id,
            },
            Self::AuthenticationTypeUpdate {
                authentication_type,
                updated_by,
            } => DieselPaymentAttemptUpdate::AuthenticationTypeUpdate {
                authentication_type,
                updated_by,
            },
            Self::BlocklistUpdate {
                status,
                error_code,
                error_message,
                updated_by,
            } => DieselPaymentAttemptUpdate::BlocklistUpdate {
                status,
                error_code,
                error_message,
                updated_by,
            },
            Self::ConnectorMandateDetailUpdate {
                connector_mandate_detail,
                updated_by,
            } => DieselPaymentAttemptUpdate::ConnectorMandateDetailUpdate {
                connector_mandate_detail,
                updated_by,
            },
            Self::PaymentMethodDetailsUpdate {
                payment_method_id,
                updated_by,
            } => DieselPaymentAttemptUpdate::PaymentMethodDetailsUpdate {
                payment_method_id,
                updated_by,
            },
            Self::ConfirmUpdate {
                net_amount,
                currency,
                status,
                authentication_type,
                capture_method,
                payment_method,
                browser_info,
                connector,
                payment_token,
                payment_method_data,
                payment_method_type,
                payment_experience,
                business_sub_label,
                straight_through_algorithm,
                error_code,
                error_message,
                amount_capturable,
                fingerprint_id,
                updated_by,
                merchant_connector_id: connector_id,
                payment_method_id,
                external_three_ds_authentication_attempted,
                authentication_connector,
                authentication_id,
                payment_method_billing_address_id,
                client_source,
                client_version,
                customer_acceptance,
                connector_mandate_detail,
                card_discovery,
            } => DieselPaymentAttemptUpdate::ConfirmUpdate {
                amount: net_amount.get_order_amount(),
                currency,
                status,
                authentication_type,
                capture_method,
                payment_method,
                browser_info,
                connector,
                payment_token,
                payment_method_data,
                payment_method_type,
                payment_experience,
                business_sub_label,
                straight_through_algorithm,
                error_code,
                error_message,
                amount_capturable,
                surcharge_amount: net_amount.get_surcharge_amount(),
                tax_amount: net_amount.get_tax_on_surcharge(),
                fingerprint_id,
                updated_by,
                merchant_connector_id: connector_id,
                payment_method_id,
                external_three_ds_authentication_attempted,
                authentication_connector,
                authentication_id,
                payment_method_billing_address_id,
                client_source,
                client_version,
                customer_acceptance,
                shipping_cost: net_amount.get_shipping_cost(),
                order_tax_amount: net_amount.get_order_tax_amount(),
                connector_mandate_detail,
                card_discovery,
            },
            Self::VoidUpdate {
                status,
                cancellation_reason,
                updated_by,
            } => DieselPaymentAttemptUpdate::VoidUpdate {
                status,
                cancellation_reason,
                updated_by,
            },
            Self::ResponseUpdate {
                status,
                connector,
                connector_transaction_id,
                authentication_type,
                payment_method_id,
                mandate_id,
                connector_metadata,
                payment_token,
                error_code,
                error_message,
                error_reason,
                connector_response_reference_id,
                amount_capturable,
                updated_by,
                authentication_data,
                encoded_data,
                unified_code,
                unified_message,
                capture_before,
                extended_authorization_applied,
                payment_method_data,
                connector_mandate_detail,
                charges,
                setup_future_usage_applied,
            } => DieselPaymentAttemptUpdate::ResponseUpdate {
                status,
                connector,
                connector_transaction_id,
                authentication_type,
                payment_method_id,
                mandate_id,
                connector_metadata,
                payment_token,
                error_code,
                error_message,
                error_reason,
                connector_response_reference_id,
                amount_capturable,
                updated_by,
                authentication_data,
                encoded_data,
                unified_code,
                unified_message,
                capture_before,
                extended_authorization_applied,
                payment_method_data,
                connector_mandate_detail,
                charges,
                setup_future_usage_applied,
            },
            Self::UnresolvedResponseUpdate {
                status,
                connector,
                connector_transaction_id,
                payment_method_id,
                error_code,
                error_message,
                error_reason,
                connector_response_reference_id,
                updated_by,
            } => DieselPaymentAttemptUpdate::UnresolvedResponseUpdate {
                status,
                connector,
                connector_transaction_id,
                payment_method_id,
                error_code,
                error_message,
                error_reason,
                connector_response_reference_id,
                updated_by,
            },
            Self::StatusUpdate { status, updated_by } => {
                DieselPaymentAttemptUpdate::StatusUpdate { status, updated_by }
            }
            Self::ErrorUpdate {
                connector,
                status,
                error_code,
                error_message,
                error_reason,
                amount_capturable,
                updated_by,
                unified_code,
                unified_message,
                connector_transaction_id,
                payment_method_data,
                authentication_type,
                issuer_error_code,
                issuer_error_message,
            } => DieselPaymentAttemptUpdate::ErrorUpdate {
                connector,
                status,
                error_code,
                error_message,
                error_reason,
                amount_capturable,
                updated_by,
                unified_code,
                unified_message,
                connector_transaction_id,
                payment_method_data,
                authentication_type,
                issuer_error_code,
                issuer_error_message,
            },
            Self::CaptureUpdate {
                multiple_capture_count,
                updated_by,
                amount_to_capture,
            } => DieselPaymentAttemptUpdate::CaptureUpdate {
                multiple_capture_count,
                updated_by,
                amount_to_capture,
            },
            Self::PreprocessingUpdate {
                status,
                payment_method_id,
                connector_metadata,
                preprocessing_step_id,
                connector_transaction_id,
                connector_response_reference_id,
                updated_by,
            } => DieselPaymentAttemptUpdate::PreprocessingUpdate {
                status,
                payment_method_id,
                connector_metadata,
                preprocessing_step_id,
                connector_transaction_id,
                connector_response_reference_id,
                updated_by,
            },
            Self::RejectUpdate {
                status,
                error_code,
                error_message,
                updated_by,
            } => DieselPaymentAttemptUpdate::RejectUpdate {
                status,
                error_code,
                error_message,
                updated_by,
            },
            Self::AmountToCaptureUpdate {
                status,
                amount_capturable,
                updated_by,
            } => DieselPaymentAttemptUpdate::AmountToCaptureUpdate {
                status,
                amount_capturable,
                updated_by,
            },
            Self::ConnectorResponse {
                authentication_data,
                encoded_data,
                connector_transaction_id,
                connector,
                charges,
                updated_by,
            } => DieselPaymentAttemptUpdate::ConnectorResponse {
                authentication_data,
                encoded_data,
                connector_transaction_id,
                charges,
                connector,
                updated_by,
            },
            Self::IncrementalAuthorizationAmountUpdate {
                net_amount,
                amount_capturable,
            } => DieselPaymentAttemptUpdate::IncrementalAuthorizationAmountUpdate {
                amount: net_amount.get_order_amount(),
                amount_capturable,
            },
            Self::AuthenticationUpdate {
                status,
                external_three_ds_authentication_attempted,
                authentication_connector,
                authentication_id,
                updated_by,
            } => DieselPaymentAttemptUpdate::AuthenticationUpdate {
                status,
                external_three_ds_authentication_attempted,
                authentication_connector,
                authentication_id,
                updated_by,
            },
            Self::ManualUpdate {
                status,
                error_code,
                error_message,
                error_reason,
                updated_by,
                unified_code,
                unified_message,
                connector_transaction_id,
            } => DieselPaymentAttemptUpdate::ManualUpdate {
                status,
                error_code,
                error_message,
                error_reason,
                updated_by,
                unified_code,
                unified_message,
                connector_transaction_id,
            },
            Self::PostSessionTokensUpdate {
                updated_by,
                connector_metadata,
            } => DieselPaymentAttemptUpdate::PostSessionTokensUpdate {
                updated_by,
                connector_metadata,
            },
        }
    }
}

#[cfg(feature = "v2")]
#[derive(Debug, Clone, Serialize)]
pub struct ConfirmIntentResponseUpdate {
    pub status: storage_enums::AttemptStatus,
    pub connector_payment_id: Option<String>,
    pub updated_by: String,
    pub redirection_data: Option<router_response_types::RedirectForm>,
    pub connector_metadata: Option<pii::SecretSerdeValue>,
    pub amount_capturable: Option<MinorUnit>,
    pub connector_token_details: Option<diesel_models::ConnectorTokenDetails>,
}

#[cfg(feature = "v2")]
#[derive(Debug, Clone, Serialize)]
pub enum PaymentAttemptUpdate {
    /// Update the payment attempt on confirming the intent, before calling the connector
    ConfirmIntent {
        status: storage_enums::AttemptStatus,
        updated_by: String,
        connector: String,
        merchant_connector_id: id_type::MerchantConnectorAccountId,
        authentication_type: storage_enums::AuthenticationType,
    },
    /// Update the payment attempt on confirming the intent, after calling the connector on success response
    ConfirmIntentResponse(Box<ConfirmIntentResponseUpdate>),
    /// Update the payment attempt after force syncing with the connector
    SyncUpdate {
        status: storage_enums::AttemptStatus,
        amount_capturable: Option<MinorUnit>,
        updated_by: String,
    },
    PreCaptureUpdate {
        amount_to_capture: Option<MinorUnit>,
        updated_by: String,
    },
    /// Update the payment after attempting capture with the connector
    CaptureUpdate {
        status: storage_enums::AttemptStatus,
        amount_capturable: Option<MinorUnit>,
        updated_by: String,
    },
    /// Update the payment attempt on confirming the intent, after calling the connector on error response
    ErrorUpdate {
        status: storage_enums::AttemptStatus,
        amount_capturable: Option<MinorUnit>,
        error: ErrorDetails,
        updated_by: String,
        connector_payment_id: Option<String>,
    },
}

#[cfg(feature = "v2")]
impl ForeignIDRef for PaymentAttempt {
    fn foreign_id(&self) -> String {
        todo!()
    }
}

#[cfg(feature = "v1")]
impl ForeignIDRef for PaymentAttempt {
    fn foreign_id(&self) -> String {
        self.attempt_id.clone()
    }
}

#[cfg(feature = "v1")]
#[async_trait::async_trait]
impl behaviour::Conversion for PaymentAttempt {
    type DstType = DieselPaymentAttempt;
    type NewDstType = DieselPaymentAttemptNew;

    async fn convert(self) -> CustomResult<Self::DstType, ValidationError> {
        let card_network = self
            .payment_method_data
            .as_ref()
            .and_then(|data| data.as_object())
            .and_then(|card| card.get("card"))
            .and_then(|data| data.as_object())
            .and_then(|card| card.get("card_network"))
            .and_then(|network| network.as_str())
            .map(|network| network.to_string());
        let (connector_transaction_id, processor_transaction_data) = self
            .connector_transaction_id
            .map(ConnectorTransactionId::form_id_and_data)
            .map(|(txn_id, txn_data)| (Some(txn_id), txn_data))
            .unwrap_or((None, None));
        Ok(DieselPaymentAttempt {
            payment_id: self.payment_id,
            merchant_id: self.merchant_id,
            attempt_id: self.attempt_id,
            status: self.status,
            amount: self.net_amount.get_order_amount(),
            currency: self.currency,
            save_to_locker: self.save_to_locker,
            connector: self.connector,
            error_message: self.error_message,
            offer_amount: self.offer_amount,
            surcharge_amount: self.net_amount.get_surcharge_amount(),
            tax_amount: self.net_amount.get_tax_on_surcharge(),
            payment_method_id: self.payment_method_id,
            payment_method: self.payment_method,
            connector_transaction_id,
            capture_method: self.capture_method,
            capture_on: self.capture_on,
            confirm: self.confirm,
            authentication_type: self.authentication_type,
            created_at: self.created_at,
            modified_at: self.modified_at,
            last_synced: self.last_synced,
            cancellation_reason: self.cancellation_reason,
            amount_to_capture: self.amount_to_capture,
            mandate_id: self.mandate_id,
            browser_info: self.browser_info,
            error_code: self.error_code,
            payment_token: self.payment_token,
            connector_metadata: self.connector_metadata,
            payment_experience: self.payment_experience,
            payment_method_type: self.payment_method_type,
            payment_method_data: self.payment_method_data,
            business_sub_label: self.business_sub_label,
            straight_through_algorithm: self.straight_through_algorithm,
            preprocessing_step_id: self.preprocessing_step_id,
            mandate_details: self.mandate_details.map(Into::into),
            error_reason: self.error_reason,
            multiple_capture_count: self.multiple_capture_count,
            connector_response_reference_id: self.connector_response_reference_id,
            amount_capturable: self.amount_capturable,
            updated_by: self.updated_by,
            merchant_connector_id: self.merchant_connector_id,
            authentication_data: self.authentication_data,
            encoded_data: self.encoded_data,
            unified_code: self.unified_code,
            unified_message: self.unified_message,
            net_amount: Some(self.net_amount.get_total_amount()),
            external_three_ds_authentication_attempted: self
                .external_three_ds_authentication_attempted,
            authentication_connector: self.authentication_connector,
            authentication_id: self.authentication_id,
            mandate_data: self.mandate_data.map(Into::into),
            fingerprint_id: self.fingerprint_id,
            payment_method_billing_address_id: self.payment_method_billing_address_id,
            charge_id: self.charge_id,
            client_source: self.client_source,
            client_version: self.client_version,
            customer_acceptance: self.customer_acceptance,
            profile_id: self.profile_id,
            organization_id: self.organization_id,
            card_network,
            order_tax_amount: self.net_amount.get_order_tax_amount(),
            shipping_cost: self.net_amount.get_shipping_cost(),
            connector_mandate_detail: self.connector_mandate_detail,
            request_extended_authorization: self.request_extended_authorization,
            extended_authorization_applied: self.extended_authorization_applied,
            capture_before: self.capture_before,
            processor_transaction_data,
            card_discovery: self.card_discovery,
            charges: self.charges,
            issuer_error_code: self.issuer_error_code,
            issuer_error_message: self.issuer_error_message,
            setup_future_usage_applied: self.setup_future_usage_applied,
            // Below fields are deprecated. Please add any new fields above this line.
            connector_transaction_data: None,
            processor_merchant_id: Some(self.processor_merchant_id),
            created_by: self.created_by.map(|cb| cb.to_string()),
        })
    }

    async fn convert_back(
        _state: &KeyManagerState,
        storage_model: Self::DstType,
        _key: &Secret<Vec<u8>>,
        _key_manager_identifier: keymanager::Identifier,
    ) -> CustomResult<Self, ValidationError>
    where
        Self: Sized,
    {
        async {
            let connector_transaction_id = storage_model
                .get_optional_connector_transaction_id()
                .cloned();
            Ok::<Self, error_stack::Report<common_utils::errors::CryptoError>>(Self {
                payment_id: storage_model.payment_id,
                merchant_id: storage_model.merchant_id.clone(),
                attempt_id: storage_model.attempt_id,
                status: storage_model.status,
                net_amount: NetAmount::new(
                    storage_model.amount,
                    storage_model.shipping_cost,
                    storage_model.order_tax_amount,
                    storage_model.surcharge_amount,
                    storage_model.tax_amount,
                ),
                currency: storage_model.currency,
                save_to_locker: storage_model.save_to_locker,
                connector: storage_model.connector,
                error_message: storage_model.error_message,
                offer_amount: storage_model.offer_amount,
                payment_method_id: storage_model.payment_method_id,
                payment_method: storage_model.payment_method,
                connector_transaction_id,
                capture_method: storage_model.capture_method,
                capture_on: storage_model.capture_on,
                confirm: storage_model.confirm,
                authentication_type: storage_model.authentication_type,
                created_at: storage_model.created_at,
                modified_at: storage_model.modified_at,
                last_synced: storage_model.last_synced,
                cancellation_reason: storage_model.cancellation_reason,
                amount_to_capture: storage_model.amount_to_capture,
                mandate_id: storage_model.mandate_id,
                browser_info: storage_model.browser_info,
                error_code: storage_model.error_code,
                payment_token: storage_model.payment_token,
                connector_metadata: storage_model.connector_metadata,
                payment_experience: storage_model.payment_experience,
                payment_method_type: storage_model.payment_method_type,
                payment_method_data: storage_model.payment_method_data,
                business_sub_label: storage_model.business_sub_label,
                straight_through_algorithm: storage_model.straight_through_algorithm,
                preprocessing_step_id: storage_model.preprocessing_step_id,
                mandate_details: storage_model.mandate_details.map(Into::into),
                error_reason: storage_model.error_reason,
                multiple_capture_count: storage_model.multiple_capture_count,
                connector_response_reference_id: storage_model.connector_response_reference_id,
                amount_capturable: storage_model.amount_capturable,
                updated_by: storage_model.updated_by,
                authentication_data: storage_model.authentication_data,
                encoded_data: storage_model.encoded_data,
                merchant_connector_id: storage_model.merchant_connector_id,
                unified_code: storage_model.unified_code,
                unified_message: storage_model.unified_message,
                external_three_ds_authentication_attempted: storage_model
                    .external_three_ds_authentication_attempted,
                authentication_connector: storage_model.authentication_connector,
                authentication_id: storage_model.authentication_id,
                mandate_data: storage_model.mandate_data.map(Into::into),
                payment_method_billing_address_id: storage_model.payment_method_billing_address_id,
                fingerprint_id: storage_model.fingerprint_id,
                charge_id: storage_model.charge_id,
                client_source: storage_model.client_source,
                client_version: storage_model.client_version,
                customer_acceptance: storage_model.customer_acceptance,
                profile_id: storage_model.profile_id,
                organization_id: storage_model.organization_id,
                connector_mandate_detail: storage_model.connector_mandate_detail,
                request_extended_authorization: storage_model.request_extended_authorization,
                extended_authorization_applied: storage_model.extended_authorization_applied,
                capture_before: storage_model.capture_before,
                card_discovery: storage_model.card_discovery,
                charges: storage_model.charges,
                issuer_error_code: storage_model.issuer_error_code,
                issuer_error_message: storage_model.issuer_error_message,
<<<<<<< HEAD
                processor_merchant_id: storage_model
                    .processor_merchant_id
                    .unwrap_or(storage_model.merchant_id),
                created_by: storage_model
                    .created_by
                    .and_then(|created_by| created_by.parse::<CreatedBy>().ok()),
=======
                setup_future_usage_applied: storage_model.setup_future_usage_applied,
>>>>>>> 103a5c18
            })
        }
        .await
        .change_context(ValidationError::InvalidValue {
            message: "Failed while decrypting payment attempt".to_string(),
        })
    }

    async fn construct_new(self) -> CustomResult<Self::NewDstType, ValidationError> {
        let card_network = self
            .payment_method_data
            .as_ref()
            .and_then(|data| data.as_object())
            .and_then(|card| card.get("card"))
            .and_then(|data| data.as_object())
            .and_then(|card| card.get("card_network"))
            .and_then(|network| network.as_str())
            .map(|network| network.to_string());
        Ok(DieselPaymentAttemptNew {
            payment_id: self.payment_id,
            merchant_id: self.merchant_id,
            attempt_id: self.attempt_id,
            status: self.status,
            amount: self.net_amount.get_order_amount(),
            currency: self.currency,
            save_to_locker: self.save_to_locker,
            connector: self.connector,
            error_message: self.error_message,
            offer_amount: self.offer_amount,
            surcharge_amount: self.net_amount.get_surcharge_amount(),
            tax_amount: self.net_amount.get_tax_on_surcharge(),
            payment_method_id: self.payment_method_id,
            payment_method: self.payment_method,
            capture_method: self.capture_method,
            capture_on: self.capture_on,
            confirm: self.confirm,
            authentication_type: self.authentication_type,
            created_at: self.created_at,
            modified_at: self.modified_at,
            last_synced: self.last_synced,
            cancellation_reason: self.cancellation_reason,
            amount_to_capture: self.amount_to_capture,
            mandate_id: self.mandate_id,
            browser_info: self.browser_info,
            payment_token: self.payment_token,
            error_code: self.error_code,
            connector_metadata: self.connector_metadata,
            payment_experience: self.payment_experience,
            payment_method_type: self.payment_method_type,
            payment_method_data: self.payment_method_data,
            business_sub_label: self.business_sub_label,
            straight_through_algorithm: self.straight_through_algorithm,
            preprocessing_step_id: self.preprocessing_step_id,
            mandate_details: self.mandate_details.map(Into::into),
            error_reason: self.error_reason,
            connector_response_reference_id: self.connector_response_reference_id,
            multiple_capture_count: self.multiple_capture_count,
            amount_capturable: self.amount_capturable,
            updated_by: self.updated_by,
            merchant_connector_id: self.merchant_connector_id,
            authentication_data: self.authentication_data,
            encoded_data: self.encoded_data,
            unified_code: self.unified_code,
            unified_message: self.unified_message,
            net_amount: Some(self.net_amount.get_total_amount()),
            external_three_ds_authentication_attempted: self
                .external_three_ds_authentication_attempted,
            authentication_connector: self.authentication_connector,
            authentication_id: self.authentication_id,
            mandate_data: self.mandate_data.map(Into::into),
            fingerprint_id: self.fingerprint_id,
            payment_method_billing_address_id: self.payment_method_billing_address_id,
            client_source: self.client_source,
            client_version: self.client_version,
            customer_acceptance: self.customer_acceptance,
            profile_id: self.profile_id,
            organization_id: self.organization_id,
            card_network,
            order_tax_amount: self.net_amount.get_order_tax_amount(),
            shipping_cost: self.net_amount.get_shipping_cost(),
            connector_mandate_detail: self.connector_mandate_detail,
            request_extended_authorization: self.request_extended_authorization,
            extended_authorization_applied: self.extended_authorization_applied,
            capture_before: self.capture_before,
            card_discovery: self.card_discovery,
<<<<<<< HEAD
            processor_merchant_id: Some(self.processor_merchant_id),
            created_by: self.created_by.map(|cb| cb.to_string()),
=======
            setup_future_usage_applied: self.setup_future_usage_applied,
>>>>>>> 103a5c18
        })
    }
}

#[cfg(feature = "v2")]
#[async_trait::async_trait]
impl behaviour::Conversion for PaymentAttempt {
    type DstType = DieselPaymentAttempt;
    type NewDstType = DieselPaymentAttemptNew;

    async fn convert(self) -> CustomResult<Self::DstType, ValidationError> {
        use common_utils::encryption::Encryption;

        let card_network = self
            .payment_method_data
            .as_ref()
            .and_then(|data| data.peek().as_object())
            .and_then(|card| card.get("card"))
            .and_then(|data| data.as_object())
            .and_then(|card| card.get("card_network"))
            .and_then(|network| network.as_str())
            .map(|network| network.to_string());

        let Self {
            payment_id,
            merchant_id,
            status,
            error,
            amount_details,
            authentication_type,
            created_at,
            modified_at,
            last_synced,
            cancellation_reason,
            browser_info,
            payment_token,
            connector_metadata,
            payment_experience,
            payment_method_data,
            routing_result,
            preprocessing_step_id,
            multiple_capture_count,
            connector_response_reference_id,
            updated_by,
            redirection_data,
            encoded_data,
            merchant_connector_id,
            external_three_ds_authentication_attempted,
            authentication_connector,
            authentication_id,
            fingerprint_id,
            client_source,
            client_version,
            customer_acceptance,
            profile_id,
            organization_id,
            payment_method_type,
            connector_payment_id,
            payment_method_subtype,
            authentication_applied,
            external_reference_id,
            id,
            payment_method_id,
            payment_method_billing_address,
            connector,
            connector_token_details,
            card_discovery,
            charges,
            feature_metadata,
            processor_merchant_id,
            created_by,
        } = self;

        let AttemptAmountDetails {
            net_amount,
            tax_on_surcharge,
            surcharge_amount,
            order_tax_amount,
            shipping_cost,
            amount_capturable,
            amount_to_capture,
        } = amount_details;

        let (connector_payment_id, connector_payment_data) = connector_payment_id
            .map(ConnectorTransactionId::form_id_and_data)
            .map(|(txn_id, txn_data)| (Some(txn_id), txn_data))
            .unwrap_or((None, None));
        let feature_metadata = feature_metadata.as_ref().map(From::from);

        Ok(DieselPaymentAttempt {
            payment_id,
            merchant_id,
            id,
            status,
            error_message: error.as_ref().map(|details| details.message.clone()),
            payment_method_id,
            payment_method_type_v2: payment_method_type,
            connector_payment_id,
            authentication_type,
            created_at,
            modified_at,
            last_synced,
            cancellation_reason,
            amount_to_capture,
            browser_info,
            error_code: error.as_ref().map(|details| details.code.clone()),
            payment_token,
            connector_metadata,
            payment_experience,
            payment_method_subtype,
            payment_method_data,
            preprocessing_step_id,
            error_reason: error.as_ref().and_then(|details| details.reason.clone()),
            multiple_capture_count,
            connector_response_reference_id,
            amount_capturable,
            updated_by,
            merchant_connector_id,
            redirection_data: redirection_data.map(From::from),
            encoded_data,
            unified_code: error
                .as_ref()
                .and_then(|details| details.unified_code.clone()),
            unified_message: error
                .as_ref()
                .and_then(|details| details.unified_message.clone()),
            net_amount,
            external_three_ds_authentication_attempted,
            authentication_connector,
            authentication_id,
            fingerprint_id,
            client_source,
            client_version,
            customer_acceptance,
            profile_id,
            organization_id,
            card_network,
            order_tax_amount,
            shipping_cost,
            routing_result,
            authentication_applied,
            external_reference_id,
            connector,
            surcharge_amount,
            tax_on_surcharge,
            payment_method_billing_address: payment_method_billing_address.map(Encryption::from),
            connector_payment_data,
            connector_token_details,
            card_discovery,
            request_extended_authorization: None,
            extended_authorization_applied: None,
            capture_before: None,
            charges,
            feature_metadata,
            network_advice_code: error
                .as_ref()
                .and_then(|details| details.network_advice_code.clone()),
            network_decline_code: error
                .as_ref()
                .and_then(|details| details.network_decline_code.clone()),
            network_error_message: error
                .as_ref()
                .and_then(|details| details.network_error_message.clone()),
            processor_merchant_id: Some(processor_merchant_id),
            created_by: created_by.map(|cb| cb.to_string()),
        })
    }

    async fn convert_back(
        state: &KeyManagerState,
        storage_model: Self::DstType,
        key: &Secret<Vec<u8>>,
        key_manager_identifier: keymanager::Identifier,
    ) -> CustomResult<Self, ValidationError>
    where
        Self: Sized,
    {
        async {
            let connector_payment_id = storage_model
                .get_optional_connector_transaction_id()
                .cloned();

            let decrypted_data = crypto_operation(
                state,
                common_utils::type_name!(Self::DstType),
                CryptoOperation::BatchDecrypt(EncryptedPaymentAttempt::to_encryptable(
                    EncryptedPaymentAttempt {
                        payment_method_billing_address: storage_model
                            .payment_method_billing_address,
                    },
                )),
                key_manager_identifier,
                key.peek(),
            )
            .await
            .and_then(|val| val.try_into_batchoperation())?;

            let decrypted_data = EncryptedPaymentAttempt::from_encryptable(decrypted_data)
                .change_context(common_utils::errors::CryptoError::DecodingFailed)
                .attach_printable("Invalid batch operation data")?;

            let payment_method_billing_address = decrypted_data
                .payment_method_billing_address
                .map(|billing| {
                    billing.deserialize_inner_value(|value| value.parse_value("Address"))
                })
                .transpose()
                .change_context(common_utils::errors::CryptoError::DecodingFailed)
                .attach_printable("Error while deserializing Address")?;

            let amount_details = AttemptAmountDetails {
                net_amount: storage_model.net_amount,
                tax_on_surcharge: storage_model.tax_on_surcharge,
                surcharge_amount: storage_model.surcharge_amount,
                order_tax_amount: storage_model.order_tax_amount,
                shipping_cost: storage_model.shipping_cost,
                amount_capturable: storage_model.amount_capturable,
                amount_to_capture: storage_model.amount_to_capture,
            };

            let error = storage_model
                .error_code
                .zip(storage_model.error_message)
                .map(|(error_code, error_message)| ErrorDetails {
                    code: error_code,
                    message: error_message,
                    reason: storage_model.error_reason,
                    unified_code: storage_model.unified_code,
                    unified_message: storage_model.unified_message,
                    network_advice_code: storage_model.network_advice_code,
                    network_decline_code: storage_model.network_decline_code,
                    network_error_message: storage_model.network_error_message,
                });

            Ok::<Self, error_stack::Report<common_utils::errors::CryptoError>>(Self {
                payment_id: storage_model.payment_id,
                merchant_id: storage_model.merchant_id.clone(),
                id: storage_model.id,
                status: storage_model.status,
                amount_details,
                error,
                payment_method_id: storage_model.payment_method_id,
                payment_method_type: storage_model.payment_method_type_v2,
                connector_payment_id,
                authentication_type: storage_model.authentication_type,
                created_at: storage_model.created_at,
                modified_at: storage_model.modified_at,
                last_synced: storage_model.last_synced,
                cancellation_reason: storage_model.cancellation_reason,
                browser_info: storage_model.browser_info,
                payment_token: storage_model.payment_token,
                connector_metadata: storage_model.connector_metadata,
                payment_experience: storage_model.payment_experience,
                payment_method_data: storage_model.payment_method_data,
                routing_result: storage_model.routing_result,
                preprocessing_step_id: storage_model.preprocessing_step_id,
                multiple_capture_count: storage_model.multiple_capture_count,
                connector_response_reference_id: storage_model.connector_response_reference_id,
                updated_by: storage_model.updated_by,
                redirection_data: storage_model.redirection_data.map(From::from),
                encoded_data: storage_model.encoded_data,
                merchant_connector_id: storage_model.merchant_connector_id,
                external_three_ds_authentication_attempted: storage_model
                    .external_three_ds_authentication_attempted,
                authentication_connector: storage_model.authentication_connector,
                authentication_id: storage_model.authentication_id,
                fingerprint_id: storage_model.fingerprint_id,
                charges: storage_model.charges,
                client_source: storage_model.client_source,
                client_version: storage_model.client_version,
                customer_acceptance: storage_model.customer_acceptance,
                profile_id: storage_model.profile_id,
                organization_id: storage_model.organization_id,
                payment_method_subtype: storage_model.payment_method_subtype,
                authentication_applied: storage_model.authentication_applied,
                external_reference_id: storage_model.external_reference_id,
                connector: storage_model.connector,
                payment_method_billing_address,
                connector_token_details: storage_model.connector_token_details,
                card_discovery: storage_model.card_discovery,
                feature_metadata: storage_model.feature_metadata.map(From::from),
                processor_merchant_id: storage_model
                    .processor_merchant_id
                    .unwrap_or(storage_model.merchant_id),
                created_by: storage_model
                    .created_by
                    .and_then(|created_by| created_by.parse::<CreatedBy>().ok()),
            })
        }
        .await
        .change_context(ValidationError::InvalidValue {
            message: "Failed while decrypting payment attempt".to_string(),
        })
    }

    async fn construct_new(self) -> CustomResult<Self::NewDstType, ValidationError> {
        use common_utils::encryption::Encryption;
        let Self {
            payment_id,
            merchant_id,
            status,
            error,
            amount_details,
            authentication_type,
            created_at,
            modified_at,
            last_synced,
            cancellation_reason,
            browser_info,
            payment_token,
            connector_metadata,
            payment_experience,
            payment_method_data,
            routing_result,
            preprocessing_step_id,
            multiple_capture_count,
            connector_response_reference_id,
            updated_by,
            redirection_data,
            encoded_data,
            merchant_connector_id,
            external_three_ds_authentication_attempted,
            authentication_connector,
            authentication_id,
            fingerprint_id,
            client_source,
            client_version,
            customer_acceptance,
            profile_id,
            organization_id,
            payment_method_type,
            connector_payment_id,
            payment_method_subtype,
            authentication_applied,
            external_reference_id,
            id,
            payment_method_id,
            payment_method_billing_address,
            connector,
            connector_token_details,
            card_discovery,
            charges,
            feature_metadata,
            processor_merchant_id,
            created_by,
        } = self;

        let card_network = payment_method_data
            .as_ref()
            .and_then(|data| data.peek().as_object())
            .and_then(|card| card.get("card"))
            .and_then(|data| data.as_object())
            .and_then(|card| card.get("card_network"))
            .and_then(|network| network.as_str())
            .map(|network| network.to_string());

        let error_details = error;

        Ok(DieselPaymentAttemptNew {
            payment_id,
            merchant_id,
            status,
            error_message: error_details
                .as_ref()
                .map(|details| details.message.clone()),
            surcharge_amount: amount_details.surcharge_amount,
            tax_on_surcharge: amount_details.tax_on_surcharge,
            payment_method_id,
            authentication_type,
            created_at,
            modified_at,
            last_synced,
            cancellation_reason,
            browser_info,
            payment_token,
            error_code: error_details.as_ref().map(|details| details.code.clone()),
            connector_metadata,
            payment_experience,
            payment_method_data,
            preprocessing_step_id,
            error_reason: error_details
                .as_ref()
                .and_then(|details| details.reason.clone()),
            connector_response_reference_id,
            multiple_capture_count,
            amount_capturable: amount_details.amount_capturable,
            updated_by,
            merchant_connector_id,
            redirection_data: redirection_data.map(From::from),
            encoded_data,
            unified_code: error_details
                .as_ref()
                .and_then(|details| details.unified_code.clone()),
            unified_message: error_details
                .as_ref()
                .and_then(|details| details.unified_message.clone()),
            net_amount: amount_details.net_amount,
            external_three_ds_authentication_attempted,
            authentication_connector,
            authentication_id,
            fingerprint_id,
            client_source,
            client_version,
            customer_acceptance,
            profile_id,
            organization_id,
            card_network,
            order_tax_amount: amount_details.order_tax_amount,
            shipping_cost: amount_details.shipping_cost,
            amount_to_capture: amount_details.amount_to_capture,
            payment_method_billing_address: payment_method_billing_address.map(Encryption::from),
            payment_method_subtype,
            connector_payment_id: connector_payment_id
                .as_ref()
                .map(|txn_id| ConnectorTransactionId::TxnId(txn_id.clone())),
            payment_method_type_v2: payment_method_type,
            id,
            charges,
            connector_token_details,
            card_discovery,
            extended_authorization_applied: None,
            request_extended_authorization: None,
            capture_before: None,
            feature_metadata: feature_metadata.as_ref().map(From::from),
            connector,
            network_advice_code: error_details
                .as_ref()
                .and_then(|details| details.network_advice_code.clone()),
            network_decline_code: error_details
                .as_ref()
                .and_then(|details| details.network_decline_code.clone()),
            network_error_message: error_details
                .as_ref()
                .and_then(|details| details.network_error_message.clone()),
            processor_merchant_id: Some(processor_merchant_id),
            created_by: created_by.map(|cb| cb.to_string()),
        })
    }
}

#[cfg(feature = "v2")]
impl From<PaymentAttemptUpdate> for diesel_models::PaymentAttemptUpdateInternal {
    fn from(update: PaymentAttemptUpdate) -> Self {
        match update {
            PaymentAttemptUpdate::ConfirmIntent {
                status,
                updated_by,
                connector,
                merchant_connector_id,
                authentication_type,
            } => Self {
                status: Some(status),
                error_message: None,
                modified_at: common_utils::date_time::now(),
                browser_info: None,
                error_code: None,
                error_reason: None,
                updated_by,
                merchant_connector_id: Some(merchant_connector_id),
                unified_code: None,
                unified_message: None,
                connector_payment_id: None,
                connector: Some(connector),
                redirection_data: None,
                connector_metadata: None,
                amount_capturable: None,
                amount_to_capture: None,
                connector_token_details: None,
                authentication_type: Some(authentication_type),
                feature_metadata: None,
                network_advice_code: None,
                network_decline_code: None,
                network_error_message: None,
            },
            PaymentAttemptUpdate::ErrorUpdate {
                status,
                error,
                connector_payment_id,
                amount_capturable,
                updated_by,
            } => Self {
                status: Some(status),
                error_message: Some(error.message),
                error_code: Some(error.code),
                modified_at: common_utils::date_time::now(),
                browser_info: None,
                error_reason: error.reason,
                updated_by,
                merchant_connector_id: None,
                unified_code: None,
                unified_message: None,
                connector_payment_id,
                connector: None,
                redirection_data: None,
                connector_metadata: None,
                amount_capturable,
                amount_to_capture: None,
                connector_token_details: None,
                authentication_type: None,
                feature_metadata: None,
                network_advice_code: error.network_advice_code,
                network_decline_code: error.network_decline_code,
                network_error_message: error.network_error_message,
            },
            PaymentAttemptUpdate::ConfirmIntentResponse(confirm_intent_response_update) => {
                let ConfirmIntentResponseUpdate {
                    status,
                    connector_payment_id,
                    updated_by,
                    redirection_data,
                    connector_metadata,
                    amount_capturable,
                    connector_token_details,
                } = *confirm_intent_response_update;
                Self {
                    status: Some(status),
                    amount_capturable,
                    error_message: None,
                    error_code: None,
                    modified_at: common_utils::date_time::now(),
                    browser_info: None,
                    error_reason: None,
                    updated_by,
                    merchant_connector_id: None,
                    unified_code: None,
                    unified_message: None,
                    connector_payment_id,
                    connector: None,
                    redirection_data: redirection_data
                        .map(diesel_models::payment_attempt::RedirectForm::from),
                    connector_metadata,
                    amount_to_capture: None,
                    connector_token_details,
                    authentication_type: None,
                    feature_metadata: None,
                    network_advice_code: None,
                    network_decline_code: None,
                    network_error_message: None,
                }
            }
            PaymentAttemptUpdate::SyncUpdate {
                status,
                amount_capturable,
                updated_by,
            } => Self {
                status: Some(status),
                amount_capturable,
                error_message: None,
                error_code: None,
                modified_at: common_utils::date_time::now(),
                browser_info: None,
                error_reason: None,
                updated_by,
                merchant_connector_id: None,
                unified_code: None,
                unified_message: None,
                connector_payment_id: None,
                connector: None,
                redirection_data: None,
                connector_metadata: None,
                amount_to_capture: None,
                connector_token_details: None,
                authentication_type: None,
                feature_metadata: None,
                network_advice_code: None,
                network_decline_code: None,
                network_error_message: None,
            },
            PaymentAttemptUpdate::CaptureUpdate {
                status,
                amount_capturable,
                updated_by,
            } => Self {
                status: Some(status),
                amount_capturable,
                amount_to_capture: None,
                error_message: None,
                error_code: None,
                modified_at: common_utils::date_time::now(),
                browser_info: None,
                error_reason: None,
                updated_by,
                merchant_connector_id: None,
                unified_code: None,
                unified_message: None,
                connector_payment_id: None,
                connector: None,
                redirection_data: None,
                connector_metadata: None,
                connector_token_details: None,
                authentication_type: None,
                feature_metadata: None,
                network_advice_code: None,
                network_decline_code: None,
                network_error_message: None,
            },
            PaymentAttemptUpdate::PreCaptureUpdate {
                amount_to_capture,
                updated_by,
            } => Self {
                amount_to_capture,
                error_message: None,
                modified_at: common_utils::date_time::now(),
                browser_info: None,
                error_code: None,
                error_reason: None,
                updated_by,
                merchant_connector_id: None,
                unified_code: None,
                unified_message: None,
                connector_payment_id: None,
                connector: None,
                redirection_data: None,
                status: None,
                connector_metadata: None,
                amount_capturable: None,
                connector_token_details: None,
                authentication_type: None,
                feature_metadata: None,
                network_advice_code: None,
                network_decline_code: None,
                network_error_message: None,
            },
        }
    }
}
#[cfg(feature = "v2")]
#[derive(Debug, Clone, serde::Serialize, PartialEq)]
pub struct PaymentAttemptFeatureMetadata {
    pub revenue_recovery: Option<PaymentAttemptRevenueRecoveryData>,
}

#[cfg(feature = "v2")]
#[derive(Debug, Clone, serde::Serialize, PartialEq)]
pub struct PaymentAttemptRevenueRecoveryData {
    pub attempt_triggered_by: common_enums::TriggeredBy,
}

#[cfg(feature = "v2")]
impl From<&PaymentAttemptFeatureMetadata> for DieselPaymentAttemptFeatureMetadata {
    fn from(item: &PaymentAttemptFeatureMetadata) -> Self {
        let revenue_recovery =
            item.revenue_recovery
                .as_ref()
                .map(|recovery_data| DieselPassiveChurnRecoveryData {
                    attempt_triggered_by: recovery_data.attempt_triggered_by,
                });
        Self { revenue_recovery }
    }
}

#[cfg(feature = "v2")]
impl From<DieselPaymentAttemptFeatureMetadata> for PaymentAttemptFeatureMetadata {
    fn from(item: DieselPaymentAttemptFeatureMetadata) -> Self {
        let revenue_recovery =
            item.revenue_recovery
                .map(|recovery_data| PaymentAttemptRevenueRecoveryData {
                    attempt_triggered_by: recovery_data.attempt_triggered_by,
                });
        Self { revenue_recovery }
    }
}<|MERGE_RESOLUTION|>--- conflicted
+++ resolved
@@ -869,14 +869,11 @@
     pub charges: Option<common_types::payments::ConnectorChargeResponseData>,
     pub issuer_error_code: Option<String>,
     pub issuer_error_message: Option<String>,
-<<<<<<< HEAD
     /// merchant who owns the credentials of the processor, i.e. processor owner
     pub processor_merchant_id: id_type::MerchantId,
     /// merchantwho invoked the resource based api (identifier) and through what source (Api, Jwt(Dashboard))
     pub created_by: Option<CreatedBy>,
-=======
     pub setup_future_usage_applied: Option<storage_enums::FutureUsage>,
->>>>>>> 103a5c18
 }
 
 #[cfg(feature = "v1")]
@@ -1126,14 +1123,11 @@
     pub extended_authorization_applied: Option<ExtendedAuthorizationAppliedBool>,
     pub capture_before: Option<PrimitiveDateTime>,
     pub card_discovery: Option<common_enums::CardDiscovery>,
-<<<<<<< HEAD
     /// merchant who owns the credentials of the processor, i.e. processor owner
     pub processor_merchant_id: id_type::MerchantId,
     /// merchantwho invoked the resource based api (identifier) and through what source (Api, Jwt(Dashboard))
     pub created_by: Option<CreatedBy>,
-=======
     pub setup_future_usage_applied: Option<storage_enums::FutureUsage>,
->>>>>>> 103a5c18
 }
 
 #[cfg(feature = "v1")]
@@ -1973,16 +1967,13 @@
                 charges: storage_model.charges,
                 issuer_error_code: storage_model.issuer_error_code,
                 issuer_error_message: storage_model.issuer_error_message,
-<<<<<<< HEAD
                 processor_merchant_id: storage_model
                     .processor_merchant_id
                     .unwrap_or(storage_model.merchant_id),
                 created_by: storage_model
                     .created_by
                     .and_then(|created_by| created_by.parse::<CreatedBy>().ok()),
-=======
                 setup_future_usage_applied: storage_model.setup_future_usage_applied,
->>>>>>> 103a5c18
             })
         }
         .await
@@ -2068,12 +2059,9 @@
             extended_authorization_applied: self.extended_authorization_applied,
             capture_before: self.capture_before,
             card_discovery: self.card_discovery,
-<<<<<<< HEAD
             processor_merchant_id: Some(self.processor_merchant_id),
             created_by: self.created_by.map(|cb| cb.to_string()),
-=======
             setup_future_usage_applied: self.setup_future_usage_applied,
->>>>>>> 103a5c18
         })
     }
 }
