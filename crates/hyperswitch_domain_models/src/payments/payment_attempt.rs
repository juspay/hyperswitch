--- conflicted
+++ resolved
@@ -547,29 +547,14 @@
         state: &KeyManagerState,
         storage_model: Self::DstType,
         key: &masking::Secret<Vec<u8>>,
-<<<<<<< HEAD
-        key_store_ref_id: String,
-=======
         key_manager_identifier: keymanager::Identifier,
->>>>>>> 623cf4c8
     ) -> CustomResult<Self, ValidationError>
     where
         Self: Sized,
     {
         async {
-<<<<<<< HEAD
-            let inner_decrypt = |inner| {
-                decrypt_optional(
-                    state,
-                    inner,
-                    common_utils::types::keymanager::Identifier::Merchant(key_store_ref_id.clone()),
-                    key.peek(),
-                )
-            };
-=======
             let inner_decrypt =
                 |inner| decrypt_optional(state, inner, key_manager_identifier, key.peek());
->>>>>>> 623cf4c8
             Ok::<Self, error_stack::Report<common_utils::errors::CryptoError>>(Self {
                 payment_id: storage_model.payment_id,
                 merchant_id: storage_model.merchant_id,
