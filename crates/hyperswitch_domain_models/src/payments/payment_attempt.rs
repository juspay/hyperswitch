--- conflicted
+++ resolved
@@ -809,12 +809,8 @@
             charges: None,
             processor_merchant_id: payment_intent.merchant_id.clone(),
             created_by: None,
-<<<<<<< HEAD
-            connector_request_reference_id: None,
+            connector_request_reference_id,
             order_id: None,
-=======
-            connector_request_reference_id,
->>>>>>> d78b12c5
         })
     }
 
