--- conflicted
+++ resolved
@@ -335,11 +335,7 @@
     pub customer_acceptance: Option<pii::SecretSerdeValue>,
     pub profile_id: id_type::ProfileId,
     pub organization_id: id_type::OrganizationId,
-<<<<<<< HEAD
-    pub shipping_cost: Option<MinorUnit>,
-    pub order_tax_amount: Option<MinorUnit>,
     pub connector_transaction_data: Option<String>,
-=======
 }
 
 #[derive(Clone, Debug, Eq, PartialEq, Serialize, Deserialize, Default)]
@@ -483,7 +479,6 @@
             }
         })
     }
->>>>>>> 59300896
 }
 
 #[cfg(feature = "v2")]
@@ -1042,6 +1037,7 @@
                 unified_message,
                 payment_method_data,
                 charge_id,
+                connector_transaction_data,
             } => DieselPaymentAttemptUpdate::ResponseUpdate {
                 status,
                 connector,
@@ -1063,6 +1059,7 @@
                 unified_message,
                 payment_method_data,
                 charge_id,
+                connector_transaction_data,
             },
             Self::UnresolvedResponseUpdate {
                 status,
@@ -1074,6 +1071,7 @@
                 error_reason,
                 connector_response_reference_id,
                 updated_by,
+                connector_transaction_data,
             } => DieselPaymentAttemptUpdate::UnresolvedResponseUpdate {
                 status,
                 connector,
@@ -1084,6 +1082,7 @@
                 error_reason,
                 connector_response_reference_id,
                 updated_by,
+                connector_transaction_data,
             },
             Self::StatusUpdate { status, updated_by } => {
                 DieselPaymentAttemptUpdate::StatusUpdate { status, updated_by }
@@ -1101,6 +1100,7 @@
                 connector_transaction_id,
                 payment_method_data,
                 authentication_type,
+                connector_transaction_data,
             } => DieselPaymentAttemptUpdate::ErrorUpdate {
                 connector,
                 status,
@@ -1114,6 +1114,7 @@
                 connector_transaction_id,
                 payment_method_data,
                 authentication_type,
+                connector_transaction_data,
             },
             Self::CaptureUpdate {
                 multiple_capture_count,
@@ -1132,6 +1133,7 @@
                 connector_transaction_id,
                 connector_response_reference_id,
                 updated_by,
+                connector_transaction_data,
             } => DieselPaymentAttemptUpdate::PreprocessingUpdate {
                 status,
                 payment_method_id,
@@ -1140,6 +1142,7 @@
                 connector_transaction_id,
                 connector_response_reference_id,
                 updated_by,
+                connector_transaction_data,
             },
             Self::RejectUpdate {
                 status,
@@ -1168,6 +1171,7 @@
                 connector,
                 charge_id,
                 updated_by,
+                connector_transaction_data,
             } => DieselPaymentAttemptUpdate::ConnectorResponse {
                 authentication_data,
                 encoded_data,
@@ -1175,6 +1179,7 @@
                 connector,
                 charge_id,
                 updated_by,
+                connector_transaction_data,
             },
             Self::IncrementalAuthorizationAmountUpdate {
                 net_amount,
@@ -1205,6 +1210,7 @@
                 unified_code,
                 unified_message,
                 connector_transaction_id,
+                connector_transaction_data,
             } => DieselPaymentAttemptUpdate::ManualUpdate {
                 status,
                 error_code,
@@ -1214,6 +1220,7 @@
                 unified_code,
                 unified_message,
                 connector_transaction_id,
+                connector_transaction_data,
             },
         }
     }
@@ -1316,14 +1323,9 @@
             profile_id: self.profile_id,
             organization_id: self.organization_id,
             card_network,
-<<<<<<< HEAD
-            order_tax_amount: self.order_tax_amount,
-            shipping_cost: self.shipping_cost,
             connector_transaction_data: self.connector_transaction_data,
-=======
             order_tax_amount: self.net_amount.get_order_tax_amount(),
             shipping_cost: self.net_amount.get_shipping_cost(),
->>>>>>> 59300896
         })
     }
 
@@ -1401,12 +1403,7 @@
                 customer_acceptance: storage_model.customer_acceptance,
                 profile_id: storage_model.profile_id,
                 organization_id: storage_model.organization_id,
-<<<<<<< HEAD
-                order_tax_amount: storage_model.order_tax_amount,
-                shipping_cost: storage_model.shipping_cost,
                 connector_transaction_data: storage_model.connector_transaction_data,
-=======
->>>>>>> 59300896
             })
         }
         .await
