#[cfg(all(feature = "v1", feature = "olap"))]
use api_models::enums::Connector;
use common_enums as storage_enums;
#[cfg(feature = "v2")]
use common_utils::{
    crypto::Encryptable, encryption::Encryption, ext_traits::ValueExt,
    types::keymanager::ToEncryptable,
};
use common_utils::{
    errors::{CustomResult, ValidationError},
    id_type, pii,
    types::{
        keymanager::{self, KeyManagerState},
        ConnectorTransactionId, ConnectorTransactionIdTrait, MinorUnit,
    },
};
use diesel_models::{
    ConnectorMandateReferenceId, PaymentAttempt as DieselPaymentAttempt,
    PaymentAttemptNew as DieselPaymentAttemptNew,
    PaymentAttemptUpdate as DieselPaymentAttemptUpdate,
};
#[cfg(feature = "v2")]
use diesel_models::types::RevenueRecoveryMetadata;
use error_stack::ResultExt;
#[cfg(feature = "v2")]
use masking::PeekInterface;
use masking::Secret;
#[cfg(feature = "v2")]
use rustc_hash::FxHashMap;
use serde::{Deserialize, Serialize};
#[cfg(feature = "v2")]
use serde_json::Value;
use time::PrimitiveDateTime;

#[cfg(all(feature = "v1", feature = "olap"))]
use super::PaymentIntent;
#[cfg(feature = "v2")]
use crate::{
    address::Address,
    consts,
    merchant_key_store::MerchantKeyStore,
    router_response_types,
    type_encryption::{crypto_operation, CryptoOperation},
};
use crate::{
    behaviour, errors,
    mandates::{MandateDataType, MandateDetails},
    router_request_types, ForeignIDRef,
};

#[async_trait::async_trait]
pub trait PaymentAttemptInterface {
    #[cfg(feature = "v1")]
    async fn insert_payment_attempt(
        &self,
        payment_attempt: PaymentAttemptNew,
        storage_scheme: storage_enums::MerchantStorageScheme,
    ) -> error_stack::Result<PaymentAttempt, errors::StorageError>;

    #[cfg(feature = "v2")]
    async fn insert_payment_attempt(
        &self,
        key_manager_state: &KeyManagerState,
        merchant_key_store: &MerchantKeyStore,
        payment_attempt: PaymentAttempt,
        storage_scheme: storage_enums::MerchantStorageScheme,
    ) -> error_stack::Result<PaymentAttempt, errors::StorageError>;

    #[cfg(feature = "v1")]
    async fn update_payment_attempt_with_attempt_id(
        &self,
        this: PaymentAttempt,
        payment_attempt: PaymentAttemptUpdate,
        storage_scheme: storage_enums::MerchantStorageScheme,
    ) -> error_stack::Result<PaymentAttempt, errors::StorageError>;

    #[cfg(feature = "v2")]
    async fn update_payment_attempt(
        &self,
        key_manager_state: &KeyManagerState,
        merchant_key_store: &MerchantKeyStore,
        this: PaymentAttempt,
        payment_attempt: PaymentAttemptUpdate,
        storage_scheme: storage_enums::MerchantStorageScheme,
    ) -> error_stack::Result<PaymentAttempt, errors::StorageError>;

    #[cfg(feature = "v1")]
    async fn find_payment_attempt_by_connector_transaction_id_payment_id_merchant_id(
        &self,
        connector_transaction_id: &ConnectorTransactionId,
        payment_id: &id_type::PaymentId,
        merchant_id: &id_type::MerchantId,
        storage_scheme: storage_enums::MerchantStorageScheme,
    ) -> error_stack::Result<PaymentAttempt, errors::StorageError>;

    #[cfg(feature = "v1")]
    async fn find_payment_attempt_last_successful_attempt_by_payment_id_merchant_id(
        &self,
        payment_id: &id_type::PaymentId,
        merchant_id: &id_type::MerchantId,
        storage_scheme: storage_enums::MerchantStorageScheme,
    ) -> error_stack::Result<PaymentAttempt, errors::StorageError>;

    #[cfg(feature = "v1")]
    async fn find_payment_attempt_last_successful_or_partially_captured_attempt_by_payment_id_merchant_id(
        &self,
        payment_id: &id_type::PaymentId,
        merchant_id: &id_type::MerchantId,
        storage_scheme: storage_enums::MerchantStorageScheme,
    ) -> error_stack::Result<PaymentAttempt, errors::StorageError>;

    #[cfg(feature = "v1")]
    async fn find_payment_attempt_by_merchant_id_connector_txn_id(
        &self,
        merchant_id: &id_type::MerchantId,
        connector_txn_id: &str,
        storage_scheme: storage_enums::MerchantStorageScheme,
    ) -> error_stack::Result<PaymentAttempt, errors::StorageError>;

    #[cfg(feature = "v2")]
    async fn find_payment_attempt_by_profile_id_connector_transaction_id(
        &self,
        key_manager_state: &KeyManagerState,
        merchant_key_store: &MerchantKeyStore,
        profile_id: &id_type::ProfileId,
        connector_transaction_id: &str,
        _storage_scheme: storage_enums::MerchantStorageScheme,
    ) -> CustomResult<PaymentAttempt, errors::StorageError>;

    #[cfg(feature = "v1")]
    async fn find_payment_attempt_by_payment_id_merchant_id_attempt_id(
        &self,
        payment_id: &id_type::PaymentId,
        merchant_id: &id_type::MerchantId,
        attempt_id: &str,
        storage_scheme: storage_enums::MerchantStorageScheme,
    ) -> error_stack::Result<PaymentAttempt, errors::StorageError>;

    #[cfg(feature = "v1")]
    async fn find_payment_attempt_by_attempt_id_merchant_id(
        &self,
        attempt_id: &str,
        merchant_id: &id_type::MerchantId,
        storage_scheme: storage_enums::MerchantStorageScheme,
    ) -> error_stack::Result<PaymentAttempt, errors::StorageError>;

    #[cfg(feature = "v2")]
    async fn find_payment_attempt_by_id(
        &self,
        key_manager_state: &KeyManagerState,
        merchant_key_store: &MerchantKeyStore,
        attempt_id: &id_type::GlobalAttemptId,
        storage_scheme: storage_enums::MerchantStorageScheme,
    ) -> error_stack::Result<PaymentAttempt, errors::StorageError>;

    #[cfg(feature = "v1")]
    async fn find_payment_attempt_by_preprocessing_id_merchant_id(
        &self,
        preprocessing_id: &str,
        merchant_id: &id_type::MerchantId,
        storage_scheme: storage_enums::MerchantStorageScheme,
    ) -> error_stack::Result<PaymentAttempt, errors::StorageError>;

    #[cfg(feature = "v1")]
    async fn find_attempts_by_merchant_id_payment_id(
        &self,
        merchant_id: &id_type::MerchantId,
        payment_id: &id_type::PaymentId,
        storage_scheme: storage_enums::MerchantStorageScheme,
    ) -> error_stack::Result<Vec<PaymentAttempt>, errors::StorageError>;

    #[cfg(all(feature = "v1", feature = "olap"))]
    async fn get_filters_for_payments(
        &self,
        pi: &[PaymentIntent],
        merchant_id: &id_type::MerchantId,
        storage_scheme: storage_enums::MerchantStorageScheme,
    ) -> error_stack::Result<PaymentListFilters, errors::StorageError>;

    #[cfg(all(feature = "v1", feature = "olap"))]
    #[allow(clippy::too_many_arguments)]
    async fn get_total_count_of_filtered_payment_attempts(
        &self,
        merchant_id: &id_type::MerchantId,
        active_attempt_ids: &[String],
        connector: Option<Vec<Connector>>,
        payment_method: Option<Vec<storage_enums::PaymentMethod>>,
        payment_method_type: Option<Vec<storage_enums::PaymentMethodType>>,
        authentication_type: Option<Vec<storage_enums::AuthenticationType>>,
        merchant_connector_id: Option<Vec<id_type::MerchantConnectorAccountId>>,
        card_network: Option<Vec<storage_enums::CardNetwork>>,
        storage_scheme: storage_enums::MerchantStorageScheme,
    ) -> error_stack::Result<i64, errors::StorageError>;
}

#[derive(Clone, Debug, Eq, PartialEq, serde::Serialize)]
pub struct AttemptAmountDetails {
    /// The total amount for this payment attempt. This includes all the surcharge and tax amounts.
    net_amount: MinorUnit,
    /// The amount that has to be captured,
    amount_to_capture: Option<MinorUnit>,
    /// Surcharge amount for the payment attempt.
    /// This is either derived by surcharge rules, or sent by the merchant
    surcharge_amount: Option<MinorUnit>,
    /// Tax amount for the payment attempt
    /// This is either derived by surcharge rules, or sent by the merchant
    tax_on_surcharge: Option<MinorUnit>,
    /// The total amount that can be captured for this payment attempt.
    amount_capturable: MinorUnit,
    /// Shipping cost for the payment attempt.
    shipping_cost: Option<MinorUnit>,
    /// Tax amount for the order.
    /// This is either derived by calling an external tax processor, or sent by the merchant
    order_tax_amount: Option<MinorUnit>,
}

#[derive(Clone, Debug, Eq, PartialEq, serde::Serialize)]
pub struct AttemptAmountDetailsSetter {
    /// The total amount for this payment attempt. This includes all the surcharge and tax amounts.
    pub net_amount: MinorUnit,
    /// The amount that has to be captured,
    pub amount_to_capture: Option<MinorUnit>,
    /// Surcharge amount for the payment attempt.
    /// This is either derived by surcharge rules, or sent by the merchant
    pub surcharge_amount: Option<MinorUnit>,
    /// Tax amount for the payment attempt
    /// This is either derived by surcharge rules, or sent by the merchant
    pub tax_on_surcharge: Option<MinorUnit>,
    /// The total amount that can be captured for this payment attempt.
    pub amount_capturable: MinorUnit,
    /// Shipping cost for the payment attempt.
    pub shipping_cost: Option<MinorUnit>,
    /// Tax amount for the order.
    /// This is either derived by calling an external tax processor, or sent by the merchant
    pub order_tax_amount: Option<MinorUnit>,
}

/// Set the fields of amount details, since the fields are not public
impl From<AttemptAmountDetailsSetter> for AttemptAmountDetails {
    fn from(setter: AttemptAmountDetailsSetter) -> Self {
        Self {
            net_amount: setter.net_amount,
            amount_to_capture: setter.amount_to_capture,
            surcharge_amount: setter.surcharge_amount,
            tax_on_surcharge: setter.tax_on_surcharge,
            amount_capturable: setter.amount_capturable,
            shipping_cost: setter.shipping_cost,
            order_tax_amount: setter.order_tax_amount,
        }
    }
}

impl AttemptAmountDetails {
    pub fn get_net_amount(&self) -> MinorUnit {
        self.net_amount
    }

    pub fn get_amount_to_capture(&self) -> Option<MinorUnit> {
        self.amount_to_capture
    }

    pub fn get_surcharge_amount(&self) -> Option<MinorUnit> {
        self.surcharge_amount
    }

    pub fn get_tax_on_surcharge(&self) -> Option<MinorUnit> {
        self.tax_on_surcharge
    }

    pub fn get_amount_capturable(&self) -> MinorUnit {
        self.amount_capturable
    }

    pub fn get_shipping_cost(&self) -> Option<MinorUnit> {
        self.shipping_cost
    }

    pub fn get_order_tax_amount(&self) -> Option<MinorUnit> {
        self.order_tax_amount
    }

    pub fn set_amount_to_capture(&mut self, amount_to_capture: MinorUnit) {
        self.amount_to_capture = Some(amount_to_capture);
    }

    /// Validate the amount to capture that is sent in the request
    pub fn validate_amount_to_capture(
        &self,
        request_amount_to_capture: MinorUnit,
    ) -> Result<(), ValidationError> {
        common_utils::fp_utils::when(request_amount_to_capture > self.get_net_amount(), || {
            Err(ValidationError::IncorrectValueProvided {
                field_name: "amount_to_capture",
            })
        })
    }
}

#[derive(Clone, Debug, Eq, PartialEq, serde::Serialize)]
pub struct ErrorDetails {
    /// The error code that was returned by the connector.
    /// This is a mandatory field. This is used to lookup the global status map record for unified code and retries
    pub code: String,
    /// The error message that was returned by the connector.
    /// This is a mandatory field. This is used to lookup the global status map record for unified message and retries
    pub message: String,
    /// The detailed error reason that was returned by the connector.
    pub reason: Option<String>,
    /// The unified code that is generated by the application based on the global status map record.
    /// This can be relied upon for common error code across all connectors
    pub unified_code: Option<String>,
    /// The unified message that is generated by the application based on the global status map record.
    /// This can be relied upon for common error code across all connectors
    /// If there is translation available, message will be translated to the requested language
    pub unified_message: Option<String>,
}

/// Domain model for the payment attempt.
/// Few fields which are related are grouped together for better readability and understandability.
/// These fields will be flattened and stored in the database in individual columns
#[cfg(feature = "v2")]
#[derive(Clone, Debug, PartialEq, serde::Serialize, router_derive::ToEncryption)]
pub struct PaymentAttempt {
    /// Payment id for the payment attempt
    pub payment_id: id_type::GlobalPaymentId,
    /// Merchant id for the payment attempt
    pub merchant_id: id_type::MerchantId,
    /// Amount details for the payment attempt
    pub amount_details: AttemptAmountDetails,
    /// Status of the payment attempt. This is the status that is updated by the connector.
    /// The intent status is updated by the AttemptStatus.
    pub status: storage_enums::AttemptStatus,
    /// Name of the connector that was used for the payment attempt. The connector is either decided by
    /// either running the routing algorithm or by straight through processing request.
    /// This will be updated before calling the connector
    // TODO: use connector enum, this should be done in v1 as well as a part of moving to domain types wherever possible
    pub connector: Option<String>,
    /// Error details in case the payment attempt failed
    pub error: Option<ErrorDetails>,
    /// The authentication type that was requested for the payment attempt.
    /// This authentication type maybe decided by step up 3ds or by running the decision engine.
    pub authentication_type: storage_enums::AuthenticationType,
    /// The time at which the payment attempt was created
    pub created_at: PrimitiveDateTime,
    /// The time at which the payment attempt was last modified
    pub modified_at: PrimitiveDateTime,
    pub last_synced: Option<PrimitiveDateTime>,
    /// The reason for the cancellation of the payment attempt. Some connectors will have strict rules regarding the values this can have
    /// Cancellation reason will be validated at the connector level when building the request
    pub cancellation_reason: Option<String>,
    /// Browser information required for 3DS authentication
    pub browser_info: Option<common_utils::types::BrowserInformation>,
    /// Payment token is the token used for temporary use in case the payment method is stored in vault
    pub payment_token: Option<String>,
    /// Metadata that is returned by the connector.
    pub connector_metadata: Option<pii::SecretSerdeValue>,
    pub payment_experience: Option<storage_enums::PaymentExperience>,
    /// The insensitive data of the payment method data is stored here
    pub payment_method_data: Option<pii::SecretSerdeValue>,
    /// The result of the routing algorithm.
    /// This will store the list of connectors and other related information that was used to route the payment.
    // TODO: change this to type instead of serde_json::Value
    pub routing_result: Option<Value>,
    pub preprocessing_step_id: Option<String>,
    /// Number of captures that have happened for the payment attempt
    pub multiple_capture_count: Option<i16>,
    /// A reference to the payment at connector side. This is returned by the connector
    pub connector_response_reference_id: Option<String>,
    /// Whether the payment was updated by postgres or redis
    pub updated_by: String,
    /// The authentication data which is used for external authentication
    pub redirection_data: Option<router_response_types::RedirectForm>,
    pub encoded_data: Option<Secret<String>>,
    pub merchant_connector_id: Option<id_type::MerchantConnectorAccountId>,
    /// Whether external 3DS authentication was attempted for this payment.
    /// This is based on the configuration of the merchant in the business profile
    pub external_three_ds_authentication_attempted: Option<bool>,
    /// The connector that was used for external authentication
    pub authentication_connector: Option<String>,
    /// The foreign key reference to the authentication details
    pub authentication_id: Option<String>,
    pub fingerprint_id: Option<String>,
    pub charge_id: Option<String>,
    pub client_source: Option<String>,
    pub client_version: Option<String>,
    // TODO: use a type here instead of value
    pub customer_acceptance: Option<pii::SecretSerdeValue>,
    /// The profile id for the payment attempt. This will be derived from payment intent.
    pub profile_id: id_type::ProfileId,
    /// The organization id for the payment attempt. This will be derived from payment intent.
    pub organization_id: id_type::OrganizationId,
    /// Payment method type for the payment attempt
    pub payment_method_type: storage_enums::PaymentMethod,
    /// Foreig key reference of Payment method id in case the payment instrument was stored
    pub payment_method_id: Option<id_type::GlobalPaymentMethodId>,
    /// The reference to the payment at the connector side
    pub connector_payment_id: Option<String>,
    /// The payment method subtype for the payment attempt.
    pub payment_method_subtype: storage_enums::PaymentMethodType,
    /// The authentication type that was applied for the payment attempt.
    pub authentication_applied: Option<common_enums::AuthenticationType>,
    /// A reference to the payment at connector side. This is returned by the connector
    pub external_reference_id: Option<String>,
    /// The billing address for the payment method
    #[encrypt(ty = Value)]
    pub payment_method_billing_address: Option<Encryptable<Address>>,
    /// The global identifier for the payment attempt
    pub id: id_type::GlobalAttemptId,
    /// Connector token information that can be used to make payments directly by the merchant.
    pub connector_token_details: Option<diesel_models::ConnectorTokenDetails>,
    /// Indicates the method by which a card is discovered during a payment
    pub card_discovery: Option<common_enums::CardDiscovery>,
}

impl PaymentAttempt {
    #[cfg(feature = "v1")]
    pub fn get_payment_method(&self) -> Option<storage_enums::PaymentMethod> {
        self.payment_method
    }

    #[cfg(feature = "v2")]
    pub fn get_payment_method(&self) -> Option<storage_enums::PaymentMethod> {
        // TODO: check if we can fix this
        Some(self.payment_method_type)
    }

    #[cfg(feature = "v1")]
    pub fn get_payment_method_type(&self) -> Option<storage_enums::PaymentMethodType> {
        self.payment_method_type
    }

    #[cfg(feature = "v2")]
    pub fn get_payment_method_type(&self) -> Option<storage_enums::PaymentMethodType> {
        // TODO: check if we can fix this
        Some(self.payment_method_subtype)
    }

    #[cfg(feature = "v1")]
    pub fn get_id(&self) -> &str {
        &self.attempt_id
    }

    #[cfg(feature = "v2")]
    pub fn get_id(&self) -> &id_type::GlobalAttemptId {
        &self.id
    }

    #[cfg(feature = "v1")]
    pub fn get_connector_payment_id(&self) -> Option<&str> {
        self.connector_transaction_id.as_deref()
    }

    #[cfg(feature = "v2")]
    pub fn get_connector_payment_id(&self) -> Option<&str> {
        self.connector_payment_id.as_deref()
    }

    /// Construct the domain model from the ConfirmIntentRequest and PaymentIntent
    #[cfg(feature = "v2")]
    pub async fn create_domain_model(
        payment_intent: &super::PaymentIntent,
        cell_id: id_type::CellId,
        storage_scheme: storage_enums::MerchantStorageScheme,
        request: &api_models::payments::PaymentsConfirmIntentRequest,
        encrypted_data: DecryptedPaymentAttempt,
    ) -> CustomResult<Self, errors::api_error_response::ApiErrorResponse> {
        let id = id_type::GlobalAttemptId::generate(&cell_id);
        let intent_amount_details = payment_intent.amount_details.clone();

        let attempt_amount_details = intent_amount_details.create_attempt_amount_details(request);

        let now = common_utils::date_time::now();

        let payment_method_billing_address = encrypted_data
            .payment_method_billing_address
            .as_ref()
            .map(|data| {
                data.clone()
                    .deserialize_inner_value(|value| value.parse_value("Address"))
            })
            .transpose()
            .change_context(errors::api_error_response::ApiErrorResponse::InternalServerError)
            .attach_printable("Unable to decode billing address")?;

        Ok(Self {
            payment_id: payment_intent.id.clone(),
            merchant_id: payment_intent.merchant_id.clone(),
            amount_details: attempt_amount_details,
            status: common_enums::AttemptStatus::Started,
            // This will be decided by the routing algorithm and updated in update trackers
            // right before calling the connector
            connector: None,
            authentication_type: payment_intent.authentication_type,
            created_at: now,
            modified_at: now,
            last_synced: None,
            cancellation_reason: None,
            browser_info: request.browser_info.clone(),
            payment_token: None,
            connector_metadata: None,
            payment_experience: None,
            payment_method_data: None,
            routing_result: None,
            preprocessing_step_id: None,
            multiple_capture_count: None,
            connector_response_reference_id: None,
            updated_by: storage_scheme.to_string(),
            redirection_data: None,
            encoded_data: None,
            merchant_connector_id: None,
            external_three_ds_authentication_attempted: None,
            authentication_connector: None,
            authentication_id: None,
            fingerprint_id: None,
            charge_id: None,
            client_source: None,
            client_version: None,
            customer_acceptance: None,
            profile_id: payment_intent.profile_id.clone(),
            organization_id: payment_intent.organization_id.clone(),
            payment_method_type: request.payment_method_type,
            payment_method_id: None,
            connector_payment_id: None,
            payment_method_subtype: request.payment_method_subtype,
            authentication_applied: None,
            external_reference_id: None,
            payment_method_billing_address,
            error: None,
            connector_token_details: Some(diesel_models::ConnectorTokenDetails {
                connector_mandate_id: None,
                connector_mandate_request_reference_id: Some(common_utils::generate_id_with_len(
                    consts::CONNECTOR_MANDATE_REQUEST_REFERENCE_ID_LENGTH,
                )),
            }),
            id,
            card_discovery: None,
        })
    }

    #[cfg(feature = "v2")]
    pub async fn proxy_create_domain_model(
        payment_intent: &super::PaymentIntent,
        cell_id: id_type::CellId,
        storage_scheme: storage_enums::MerchantStorageScheme,
        request: &api_models::payments::ProxyPaymentsIntentRequest,
        encrypted_data: DecryptedPaymentAttempt,
    ) -> CustomResult<Self, errors::api_error_response::ApiErrorResponse> {
        let id = id_type::GlobalAttemptId::generate(&cell_id);
        let intent_amount_details = payment_intent.amount_details.clone();

        let attempt_amount_details = intent_amount_details.proxy_create_attempt_amount_details(request);

        let now = common_utils::date_time::now();
        let payment_method_billing_address = encrypted_data
            .payment_method_billing_address
            .as_ref()
            .map(|data| {
                data.clone()
                    .deserialize_inner_value(|value| value.parse_value("Address"))
            })
            .transpose()
            .change_context(errors::api_error_response::ApiErrorResponse::InternalServerError)
            .attach_printable("Unable to decode billing address")?;

        // let (payment_method_type, payment_method_subtype) = payment_intent.feature_metadata.and_then(|metatdata| metatdata.revenue_recovery_metadata.map(|metadata|( metadata.payment_method_type, metadata.payment_method_subtype)));

            Ok(Self {
                payment_id: payment_intent.id.clone(),
                merchant_id: payment_intent.merchant_id.clone(),
                amount_details: attempt_amount_details,
                status: common_enums::AttemptStatus::Started,
                // This will be decided by the routing algorithm and updated in update trackers
                // right before calling the connector
                connector: Some(request.connector.clone()),
                authentication_type: payment_intent.authentication_type,
                created_at: now,
                modified_at: now,
                last_synced: None,
                cancellation_reason: None,
                browser_info: request.browser_info.clone(),
                payment_token: None,
                connector_metadata: None,
                payment_experience: None,
                payment_method_data: None,
                routing_result: None,
                preprocessing_step_id: None,
                multiple_capture_count: None,
                connector_response_reference_id: None,
                updated_by: storage_scheme.to_string(),
                redirection_data: None,
                encoded_data: None,
                merchant_connector_id: Some(request.merchant_connector_id.clone()),
                external_three_ds_authentication_attempted: None,
                authentication_connector: None,
                authentication_id: None,
                fingerprint_id: None,
                charge_id: None,
                client_source: None,
                client_version: None,
                customer_acceptance: None,
                profile_id: payment_intent.profile_id.clone(),
                organization_id: payment_intent.organization_id.clone(),
                payment_method_type: storage_enums::PaymentMethod::Card,
                payment_method_id: None,
                connector_payment_id: None,
                payment_method_subtype: storage_enums::PaymentMethodType::Credit,   
                authentication_applied: None,
                external_reference_id: None,
                payment_method_billing_address,
                error: None,
                connector_mandate_detail: None,
                id,
            })
    }
}

#[cfg(feature = "v1")]
#[derive(Clone, Debug, Eq, PartialEq, Serialize, Deserialize)]
pub struct PaymentAttempt {
    pub payment_id: id_type::PaymentId,
    pub merchant_id: id_type::MerchantId,
    pub attempt_id: String,
    pub status: storage_enums::AttemptStatus,
    pub net_amount: NetAmount,
    pub currency: Option<storage_enums::Currency>,
    pub save_to_locker: Option<bool>,
    pub connector: Option<String>,
    pub error_message: Option<String>,
    pub offer_amount: Option<MinorUnit>,
    pub payment_method_id: Option<String>,
    pub payment_method: Option<storage_enums::PaymentMethod>,
    pub connector_transaction_id: Option<String>,
    pub capture_method: Option<storage_enums::CaptureMethod>,
    #[serde(default, with = "common_utils::custom_serde::iso8601::option")]
    pub capture_on: Option<PrimitiveDateTime>,
    pub confirm: bool,
    pub authentication_type: Option<storage_enums::AuthenticationType>,
    #[serde(with = "common_utils::custom_serde::iso8601")]
    pub created_at: PrimitiveDateTime,
    #[serde(with = "common_utils::custom_serde::iso8601")]
    pub modified_at: PrimitiveDateTime,
    #[serde(default, with = "common_utils::custom_serde::iso8601::option")]
    pub last_synced: Option<PrimitiveDateTime>,
    pub cancellation_reason: Option<String>,
    pub amount_to_capture: Option<MinorUnit>,
    pub mandate_id: Option<String>,
    pub browser_info: Option<serde_json::Value>,
    pub error_code: Option<String>,
    pub payment_token: Option<String>,
    pub connector_metadata: Option<serde_json::Value>,
    pub payment_experience: Option<storage_enums::PaymentExperience>,
    pub payment_method_type: Option<storage_enums::PaymentMethodType>,
    pub payment_method_data: Option<serde_json::Value>,
    pub business_sub_label: Option<String>,
    pub straight_through_algorithm: Option<serde_json::Value>,
    pub preprocessing_step_id: Option<String>,
    // providing a location to store mandate details intermediately for transaction
    pub mandate_details: Option<MandateDataType>,
    pub error_reason: Option<String>,
    pub multiple_capture_count: Option<i16>,
    // reference to the payment at connector side
    pub connector_response_reference_id: Option<String>,
    pub amount_capturable: MinorUnit,
    pub updated_by: String,
    pub authentication_data: Option<serde_json::Value>,
    pub encoded_data: Option<String>,
    pub merchant_connector_id: Option<id_type::MerchantConnectorAccountId>,
    pub unified_code: Option<String>,
    pub unified_message: Option<String>,
    pub external_three_ds_authentication_attempted: Option<bool>,
    pub authentication_connector: Option<String>,
    pub authentication_id: Option<String>,
    pub mandate_data: Option<MandateDetails>,
    pub payment_method_billing_address_id: Option<String>,
    pub fingerprint_id: Option<String>,
    pub charge_id: Option<String>,
    pub client_source: Option<String>,
    pub client_version: Option<String>,
    pub customer_acceptance: Option<pii::SecretSerdeValue>,
    pub profile_id: id_type::ProfileId,
    pub organization_id: id_type::OrganizationId,
    pub connector_mandate_detail: Option<ConnectorMandateReferenceId>,
    pub card_discovery: Option<common_enums::CardDiscovery>,
}

#[cfg(feature = "v1")]
#[derive(Clone, Debug, Eq, PartialEq, Serialize, Deserialize, Default)]
pub struct NetAmount {
    /// The payment amount
    order_amount: MinorUnit,
    /// The shipping cost of the order
    shipping_cost: Option<MinorUnit>,
    /// Tax amount related to the order
    order_tax_amount: Option<MinorUnit>,
    /// The surcharge amount to be added to the order
    surcharge_amount: Option<MinorUnit>,
    /// tax on surcharge amount
    tax_on_surcharge: Option<MinorUnit>,
}

#[cfg(feature = "v1")]
impl NetAmount {
    pub fn new(
        order_amount: MinorUnit,
        shipping_cost: Option<MinorUnit>,
        order_tax_amount: Option<MinorUnit>,
        surcharge_amount: Option<MinorUnit>,
        tax_on_surcharge: Option<MinorUnit>,
    ) -> Self {
        Self {
            order_amount,
            shipping_cost,
            order_tax_amount,
            surcharge_amount,
            tax_on_surcharge,
        }
    }

    pub fn get_order_amount(&self) -> MinorUnit {
        self.order_amount
    }

    pub fn get_shipping_cost(&self) -> Option<MinorUnit> {
        self.shipping_cost
    }

    pub fn get_order_tax_amount(&self) -> Option<MinorUnit> {
        self.order_tax_amount
    }

    pub fn get_surcharge_amount(&self) -> Option<MinorUnit> {
        self.surcharge_amount
    }

    pub fn get_tax_on_surcharge(&self) -> Option<MinorUnit> {
        self.tax_on_surcharge
    }

    pub fn get_total_surcharge_amount(&self) -> Option<MinorUnit> {
        self.surcharge_amount
            .map(|surcharge_amount| surcharge_amount + self.tax_on_surcharge.unwrap_or_default())
    }

    pub fn get_total_amount(&self) -> MinorUnit {
        self.order_amount
            + self.shipping_cost.unwrap_or_default()
            + self.order_tax_amount.unwrap_or_default()
            + self.surcharge_amount.unwrap_or_default()
            + self.tax_on_surcharge.unwrap_or_default()
    }

    pub fn set_order_amount(&mut self, order_amount: MinorUnit) {
        self.order_amount = order_amount;
    }

    pub fn set_order_tax_amount(&mut self, order_tax_amount: Option<MinorUnit>) {
        self.order_tax_amount = order_tax_amount;
    }

    pub fn set_surcharge_details(
        &mut self,
        surcharge_details: Option<router_request_types::SurchargeDetails>,
    ) {
        self.surcharge_amount = surcharge_details
            .clone()
            .map(|details| details.surcharge_amount);
        self.tax_on_surcharge = surcharge_details.map(|details| details.tax_on_surcharge_amount);
    }

    pub fn from_payments_request(
        payments_request: &api_models::payments::PaymentsRequest,
        order_amount: MinorUnit,
    ) -> Self {
        let surcharge_amount = payments_request
            .surcharge_details
            .map(|surcharge_details| surcharge_details.surcharge_amount);
        let tax_on_surcharge = payments_request
            .surcharge_details
            .and_then(|surcharge_details| surcharge_details.tax_amount);
        Self {
            order_amount,
            shipping_cost: payments_request.shipping_cost,
            order_tax_amount: None,
            surcharge_amount,
            tax_on_surcharge,
        }
    }

    #[cfg(feature = "v1")]
    pub fn from_payments_request_and_payment_attempt(
        payments_request: &api_models::payments::PaymentsRequest,
        payment_attempt: Option<&PaymentAttempt>,
    ) -> Option<Self> {
        let option_order_amount = payments_request
            .amount
            .map(MinorUnit::from)
            .or(payment_attempt
                .map(|payment_attempt| payment_attempt.net_amount.get_order_amount()));
        option_order_amount.map(|order_amount| {
            let shipping_cost = payments_request.shipping_cost.or(payment_attempt
                .and_then(|payment_attempt| payment_attempt.net_amount.get_shipping_cost()));
            let order_tax_amount = payment_attempt
                .and_then(|payment_attempt| payment_attempt.net_amount.get_order_tax_amount());
            let surcharge_amount = payments_request
                .surcharge_details
                .map(|surcharge_details| surcharge_details.get_surcharge_amount())
                .or_else(|| {
                    payment_attempt.and_then(|payment_attempt| {
                        payment_attempt.net_amount.get_surcharge_amount()
                    })
                });
            let tax_on_surcharge = payments_request
                .surcharge_details
                .and_then(|surcharge_details| surcharge_details.get_tax_amount())
                .or_else(|| {
                    payment_attempt.and_then(|payment_attempt| {
                        payment_attempt.net_amount.get_tax_on_surcharge()
                    })
                });
            Self {
                order_amount,
                shipping_cost,
                order_tax_amount,
                surcharge_amount,
                tax_on_surcharge,
            }
        })
    }
}

#[cfg(feature = "v2")]
impl PaymentAttempt {
    #[track_caller]
    pub fn get_total_amount(&self) -> MinorUnit {
        todo!();
    }

    pub fn get_total_surcharge_amount(&self) -> Option<MinorUnit> {
        todo!();
    }
}

#[cfg(feature = "v1")]
impl PaymentAttempt {
    pub fn get_total_amount(&self) -> MinorUnit {
        self.net_amount.get_total_amount()
    }

    pub fn get_total_surcharge_amount(&self) -> Option<MinorUnit> {
        self.net_amount.get_total_surcharge_amount()
    }
}

#[derive(Clone, Debug, Eq, PartialEq)]
pub struct PaymentListFilters {
    pub connector: Vec<String>,
    pub currency: Vec<storage_enums::Currency>,
    pub status: Vec<storage_enums::IntentStatus>,
    pub payment_method: Vec<storage_enums::PaymentMethod>,
    pub payment_method_type: Vec<storage_enums::PaymentMethodType>,
    pub authentication_type: Vec<storage_enums::AuthenticationType>,
}

#[cfg(feature = "v1")]
#[derive(Clone, Debug, Serialize, Deserialize)]
pub struct PaymentAttemptNew {
    pub payment_id: id_type::PaymentId,
    pub merchant_id: id_type::MerchantId,
    pub attempt_id: String,
    pub status: storage_enums::AttemptStatus,
    /// amount + surcharge_amount + tax_amount
    /// This field will always be derived before updating in the Database
    pub net_amount: NetAmount,
    pub currency: Option<storage_enums::Currency>,
    // pub auto_capture: Option<bool>,
    pub save_to_locker: Option<bool>,
    pub connector: Option<String>,
    pub error_message: Option<String>,
    pub offer_amount: Option<MinorUnit>,
    pub payment_method_id: Option<String>,
    pub payment_method: Option<storage_enums::PaymentMethod>,
    pub capture_method: Option<storage_enums::CaptureMethod>,
    #[serde(default, with = "common_utils::custom_serde::iso8601::option")]
    pub capture_on: Option<PrimitiveDateTime>,
    pub confirm: bool,
    pub authentication_type: Option<storage_enums::AuthenticationType>,
    #[serde(default, with = "common_utils::custom_serde::iso8601::option")]
    pub created_at: Option<PrimitiveDateTime>,
    #[serde(default, with = "common_utils::custom_serde::iso8601::option")]
    pub modified_at: Option<PrimitiveDateTime>,
    #[serde(default, with = "common_utils::custom_serde::iso8601::option")]
    pub last_synced: Option<PrimitiveDateTime>,
    pub cancellation_reason: Option<String>,
    pub amount_to_capture: Option<MinorUnit>,
    pub mandate_id: Option<String>,
    pub browser_info: Option<serde_json::Value>,
    pub payment_token: Option<String>,
    pub error_code: Option<String>,
    pub connector_metadata: Option<serde_json::Value>,
    pub payment_experience: Option<storage_enums::PaymentExperience>,
    pub payment_method_type: Option<storage_enums::PaymentMethodType>,
    pub payment_method_data: Option<serde_json::Value>,
    pub business_sub_label: Option<String>,
    pub straight_through_algorithm: Option<serde_json::Value>,
    pub preprocessing_step_id: Option<String>,
    pub mandate_details: Option<MandateDataType>,
    pub error_reason: Option<String>,
    pub connector_response_reference_id: Option<String>,
    pub multiple_capture_count: Option<i16>,
    pub amount_capturable: MinorUnit,
    pub updated_by: String,
    pub authentication_data: Option<serde_json::Value>,
    pub encoded_data: Option<String>,
    pub merchant_connector_id: Option<id_type::MerchantConnectorAccountId>,
    pub unified_code: Option<String>,
    pub unified_message: Option<String>,
    pub external_three_ds_authentication_attempted: Option<bool>,
    pub authentication_connector: Option<String>,
    pub authentication_id: Option<String>,
    pub mandate_data: Option<MandateDetails>,
    pub payment_method_billing_address_id: Option<String>,
    pub fingerprint_id: Option<String>,
    pub charge_id: Option<String>,
    pub client_source: Option<String>,
    pub client_version: Option<String>,
    pub customer_acceptance: Option<pii::SecretSerdeValue>,
    pub profile_id: id_type::ProfileId,
    pub organization_id: id_type::OrganizationId,
    pub connector_mandate_detail: Option<ConnectorMandateReferenceId>,
    pub card_discovery: Option<common_enums::CardDiscovery>,
}

#[cfg(feature = "v1")]
#[derive(Debug, Clone, Serialize, Deserialize)]
pub enum PaymentAttemptUpdate {
    Update {
        net_amount: NetAmount,
        currency: storage_enums::Currency,
        status: storage_enums::AttemptStatus,
        authentication_type: Option<storage_enums::AuthenticationType>,
        payment_method: Option<storage_enums::PaymentMethod>,
        payment_token: Option<String>,
        payment_method_data: Option<serde_json::Value>,
        payment_method_type: Option<storage_enums::PaymentMethodType>,
        payment_experience: Option<storage_enums::PaymentExperience>,
        business_sub_label: Option<String>,
        amount_to_capture: Option<MinorUnit>,
        capture_method: Option<storage_enums::CaptureMethod>,
        fingerprint_id: Option<String>,
        payment_method_billing_address_id: Option<String>,
        updated_by: String,
    },
    UpdateTrackers {
        payment_token: Option<String>,
        connector: Option<String>,
        straight_through_algorithm: Option<serde_json::Value>,
        amount_capturable: Option<MinorUnit>,
        surcharge_amount: Option<MinorUnit>,
        tax_amount: Option<MinorUnit>,
        updated_by: String,
        merchant_connector_id: Option<id_type::MerchantConnectorAccountId>,
    },
    AuthenticationTypeUpdate {
        authentication_type: storage_enums::AuthenticationType,
        updated_by: String,
    },
    ConfirmUpdate {
        net_amount: NetAmount,
        currency: storage_enums::Currency,
        status: storage_enums::AttemptStatus,
        authentication_type: Option<storage_enums::AuthenticationType>,
        capture_method: Option<storage_enums::CaptureMethod>,
        payment_method: Option<storage_enums::PaymentMethod>,
        browser_info: Option<serde_json::Value>,
        connector: Option<String>,
        payment_token: Option<String>,
        payment_method_data: Option<serde_json::Value>,
        payment_method_type: Option<storage_enums::PaymentMethodType>,
        payment_experience: Option<storage_enums::PaymentExperience>,
        business_sub_label: Option<String>,
        straight_through_algorithm: Option<serde_json::Value>,
        error_code: Option<Option<String>>,
        error_message: Option<Option<String>>,
        amount_capturable: Option<MinorUnit>,
        updated_by: String,
        merchant_connector_id: Option<id_type::MerchantConnectorAccountId>,
        external_three_ds_authentication_attempted: Option<bool>,
        authentication_connector: Option<String>,
        authentication_id: Option<String>,
        payment_method_billing_address_id: Option<String>,
        fingerprint_id: Option<String>,
        payment_method_id: Option<String>,
        client_source: Option<String>,
        client_version: Option<String>,
        customer_acceptance: Option<pii::SecretSerdeValue>,
        connector_mandate_detail: Option<ConnectorMandateReferenceId>,
        card_discovery: Option<common_enums::CardDiscovery>,
    },
    RejectUpdate {
        status: storage_enums::AttemptStatus,
        error_code: Option<Option<String>>,
        error_message: Option<Option<String>>,
        updated_by: String,
    },
    BlocklistUpdate {
        status: storage_enums::AttemptStatus,
        error_code: Option<Option<String>>,
        error_message: Option<Option<String>>,
        updated_by: String,
    },
    PaymentMethodDetailsUpdate {
        payment_method_id: Option<String>,
        updated_by: String,
    },
    ConnectorMandateDetailUpdate {
        connector_mandate_detail: Option<ConnectorMandateReferenceId>,
        updated_by: String,
    },
    VoidUpdate {
        status: storage_enums::AttemptStatus,
        cancellation_reason: Option<String>,
        updated_by: String,
    },
    ResponseUpdate {
        status: storage_enums::AttemptStatus,
        connector: Option<String>,
        connector_transaction_id: Option<String>,
        authentication_type: Option<storage_enums::AuthenticationType>,
        payment_method_id: Option<String>,
        mandate_id: Option<String>,
        connector_metadata: Option<serde_json::Value>,
        payment_token: Option<String>,
        error_code: Option<Option<String>>,
        error_message: Option<Option<String>>,
        error_reason: Option<Option<String>>,
        connector_response_reference_id: Option<String>,
        amount_capturable: Option<MinorUnit>,
        updated_by: String,
        authentication_data: Option<serde_json::Value>,
        encoded_data: Option<String>,
        unified_code: Option<Option<String>>,
        unified_message: Option<Option<String>>,
        payment_method_data: Option<serde_json::Value>,
        charge_id: Option<String>,
        connector_mandate_detail: Option<ConnectorMandateReferenceId>,
    },
    UnresolvedResponseUpdate {
        status: storage_enums::AttemptStatus,
        connector: Option<String>,
        connector_transaction_id: Option<String>,
        payment_method_id: Option<String>,
        error_code: Option<Option<String>>,
        error_message: Option<Option<String>>,
        error_reason: Option<Option<String>>,
        connector_response_reference_id: Option<String>,
        updated_by: String,
    },
    StatusUpdate {
        status: storage_enums::AttemptStatus,
        updated_by: String,
    },
    ErrorUpdate {
        connector: Option<String>,
        status: storage_enums::AttemptStatus,
        error_code: Option<Option<String>>,
        error_message: Option<Option<String>>,
        error_reason: Option<Option<String>>,
        amount_capturable: Option<MinorUnit>,
        updated_by: String,
        unified_code: Option<Option<String>>,
        unified_message: Option<Option<String>>,
        connector_transaction_id: Option<String>,
        payment_method_data: Option<serde_json::Value>,
        authentication_type: Option<storage_enums::AuthenticationType>,
    },
    CaptureUpdate {
        amount_to_capture: Option<MinorUnit>,
        multiple_capture_count: Option<i16>,
        updated_by: String,
    },
    AmountToCaptureUpdate {
        status: storage_enums::AttemptStatus,
        amount_capturable: MinorUnit,
        updated_by: String,
    },
    PreprocessingUpdate {
        status: storage_enums::AttemptStatus,
        payment_method_id: Option<String>,
        connector_metadata: Option<serde_json::Value>,
        preprocessing_step_id: Option<String>,
        connector_transaction_id: Option<String>,
        connector_response_reference_id: Option<String>,
        updated_by: String,
    },
    ConnectorResponse {
        authentication_data: Option<serde_json::Value>,
        encoded_data: Option<String>,
        connector_transaction_id: Option<String>,
        connector: Option<String>,
        charge_id: Option<String>,
        updated_by: String,
    },
    IncrementalAuthorizationAmountUpdate {
        net_amount: NetAmount,
        amount_capturable: MinorUnit,
    },
    AuthenticationUpdate {
        status: storage_enums::AttemptStatus,
        external_three_ds_authentication_attempted: Option<bool>,
        authentication_connector: Option<String>,
        authentication_id: Option<String>,
        updated_by: String,
    },
    ManualUpdate {
        status: Option<storage_enums::AttemptStatus>,
        error_code: Option<String>,
        error_message: Option<String>,
        error_reason: Option<String>,
        updated_by: String,
        unified_code: Option<String>,
        unified_message: Option<String>,
        connector_transaction_id: Option<String>,
    },
    PostSessionTokensUpdate {
        updated_by: String,
        connector_metadata: Option<serde_json::Value>,
    },
}

#[cfg(feature = "v1")]
impl PaymentAttemptUpdate {
    pub fn to_storage_model(self) -> diesel_models::PaymentAttemptUpdate {
        match self {
            Self::Update {
                net_amount,
                currency,
                status,
                authentication_type,
                payment_method,
                payment_token,
                payment_method_data,
                payment_method_type,
                payment_experience,
                business_sub_label,
                amount_to_capture,
                capture_method,
                fingerprint_id,
                payment_method_billing_address_id,
                updated_by,
            } => DieselPaymentAttemptUpdate::Update {
                amount: net_amount.get_order_amount(),
                currency,
                status,
                authentication_type,
                payment_method,
                payment_token,
                payment_method_data,
                payment_method_type,
                payment_experience,
                business_sub_label,
                amount_to_capture,
                capture_method,
                surcharge_amount: net_amount.get_surcharge_amount(),
                tax_amount: net_amount.get_tax_on_surcharge(),
                fingerprint_id,
                payment_method_billing_address_id,
                updated_by,
            },
            Self::UpdateTrackers {
                payment_token,
                connector,
                straight_through_algorithm,
                amount_capturable,
                updated_by,
                surcharge_amount,
                tax_amount,
                merchant_connector_id,
            } => DieselPaymentAttemptUpdate::UpdateTrackers {
                payment_token,
                connector,
                straight_through_algorithm,
                amount_capturable,
                surcharge_amount,
                tax_amount,
                updated_by,
                merchant_connector_id,
            },
            Self::AuthenticationTypeUpdate {
                authentication_type,
                updated_by,
            } => DieselPaymentAttemptUpdate::AuthenticationTypeUpdate {
                authentication_type,
                updated_by,
            },
            Self::BlocklistUpdate {
                status,
                error_code,
                error_message,
                updated_by,
            } => DieselPaymentAttemptUpdate::BlocklistUpdate {
                status,
                error_code,
                error_message,
                updated_by,
            },
            Self::ConnectorMandateDetailUpdate {
                connector_mandate_detail,
                updated_by,
            } => DieselPaymentAttemptUpdate::ConnectorMandateDetailUpdate {
                connector_mandate_detail,
                updated_by,
            },
            Self::PaymentMethodDetailsUpdate {
                payment_method_id,
                updated_by,
            } => DieselPaymentAttemptUpdate::PaymentMethodDetailsUpdate {
                payment_method_id,
                updated_by,
            },
            Self::ConfirmUpdate {
                net_amount,
                currency,
                status,
                authentication_type,
                capture_method,
                payment_method,
                browser_info,
                connector,
                payment_token,
                payment_method_data,
                payment_method_type,
                payment_experience,
                business_sub_label,
                straight_through_algorithm,
                error_code,
                error_message,
                amount_capturable,
                fingerprint_id,
                updated_by,
                merchant_connector_id: connector_id,
                payment_method_id,
                external_three_ds_authentication_attempted,
                authentication_connector,
                authentication_id,
                payment_method_billing_address_id,
                client_source,
                client_version,
                customer_acceptance,
                connector_mandate_detail,
                card_discovery,
            } => DieselPaymentAttemptUpdate::ConfirmUpdate {
                amount: net_amount.get_order_amount(),
                currency,
                status,
                authentication_type,
                capture_method,
                payment_method,
                browser_info,
                connector,
                payment_token,
                payment_method_data,
                payment_method_type,
                payment_experience,
                business_sub_label,
                straight_through_algorithm,
                error_code,
                error_message,
                amount_capturable,
                surcharge_amount: net_amount.get_surcharge_amount(),
                tax_amount: net_amount.get_tax_on_surcharge(),
                fingerprint_id,
                updated_by,
                merchant_connector_id: connector_id,
                payment_method_id,
                external_three_ds_authentication_attempted,
                authentication_connector,
                authentication_id,
                payment_method_billing_address_id,
                client_source,
                client_version,
                customer_acceptance,
                shipping_cost: net_amount.get_shipping_cost(),
                order_tax_amount: net_amount.get_order_tax_amount(),
                connector_mandate_detail,
                card_discovery,
            },
            Self::VoidUpdate {
                status,
                cancellation_reason,
                updated_by,
            } => DieselPaymentAttemptUpdate::VoidUpdate {
                status,
                cancellation_reason,
                updated_by,
            },
            Self::ResponseUpdate {
                status,
                connector,
                connector_transaction_id,
                authentication_type,
                payment_method_id,
                mandate_id,
                connector_metadata,
                payment_token,
                error_code,
                error_message,
                error_reason,
                connector_response_reference_id,
                amount_capturable,
                updated_by,
                authentication_data,
                encoded_data,
                unified_code,
                unified_message,
                payment_method_data,
                charge_id,
                connector_mandate_detail,
            } => DieselPaymentAttemptUpdate::ResponseUpdate {
                status,
                connector,
                connector_transaction_id,
                authentication_type,
                payment_method_id,
                mandate_id,
                connector_metadata,
                payment_token,
                error_code,
                error_message,
                error_reason,
                connector_response_reference_id,
                amount_capturable,
                updated_by,
                authentication_data,
                encoded_data,
                unified_code,
                unified_message,
                payment_method_data,
                charge_id,
                connector_mandate_detail,
            },
            Self::UnresolvedResponseUpdate {
                status,
                connector,
                connector_transaction_id,
                payment_method_id,
                error_code,
                error_message,
                error_reason,
                connector_response_reference_id,
                updated_by,
            } => DieselPaymentAttemptUpdate::UnresolvedResponseUpdate {
                status,
                connector,
                connector_transaction_id,
                payment_method_id,
                error_code,
                error_message,
                error_reason,
                connector_response_reference_id,
                updated_by,
            },
            Self::StatusUpdate { status, updated_by } => {
                DieselPaymentAttemptUpdate::StatusUpdate { status, updated_by }
            }
            Self::ErrorUpdate {
                connector,
                status,
                error_code,
                error_message,
                error_reason,
                amount_capturable,
                updated_by,
                unified_code,
                unified_message,
                connector_transaction_id,
                payment_method_data,
                authentication_type,
            } => DieselPaymentAttemptUpdate::ErrorUpdate {
                connector,
                status,
                error_code,
                error_message,
                error_reason,
                amount_capturable,
                updated_by,
                unified_code,
                unified_message,
                connector_transaction_id,
                payment_method_data,
                authentication_type,
            },
            Self::CaptureUpdate {
                multiple_capture_count,
                updated_by,
                amount_to_capture,
            } => DieselPaymentAttemptUpdate::CaptureUpdate {
                multiple_capture_count,
                updated_by,
                amount_to_capture,
            },
            Self::PreprocessingUpdate {
                status,
                payment_method_id,
                connector_metadata,
                preprocessing_step_id,
                connector_transaction_id,
                connector_response_reference_id,
                updated_by,
            } => DieselPaymentAttemptUpdate::PreprocessingUpdate {
                status,
                payment_method_id,
                connector_metadata,
                preprocessing_step_id,
                connector_transaction_id,
                connector_response_reference_id,
                updated_by,
            },
            Self::RejectUpdate {
                status,
                error_code,
                error_message,
                updated_by,
            } => DieselPaymentAttemptUpdate::RejectUpdate {
                status,
                error_code,
                error_message,
                updated_by,
            },
            Self::AmountToCaptureUpdate {
                status,
                amount_capturable,
                updated_by,
            } => DieselPaymentAttemptUpdate::AmountToCaptureUpdate {
                status,
                amount_capturable,
                updated_by,
            },
            Self::ConnectorResponse {
                authentication_data,
                encoded_data,
                connector_transaction_id,
                connector,
                charge_id,
                updated_by,
            } => DieselPaymentAttemptUpdate::ConnectorResponse {
                authentication_data,
                encoded_data,
                connector_transaction_id,
                connector,
                charge_id,
                updated_by,
            },
            Self::IncrementalAuthorizationAmountUpdate {
                net_amount,
                amount_capturable,
            } => DieselPaymentAttemptUpdate::IncrementalAuthorizationAmountUpdate {
                amount: net_amount.get_order_amount(),
                amount_capturable,
            },
            Self::AuthenticationUpdate {
                status,
                external_three_ds_authentication_attempted,
                authentication_connector,
                authentication_id,
                updated_by,
            } => DieselPaymentAttemptUpdate::AuthenticationUpdate {
                status,
                external_three_ds_authentication_attempted,
                authentication_connector,
                authentication_id,
                updated_by,
            },
            Self::ManualUpdate {
                status,
                error_code,
                error_message,
                error_reason,
                updated_by,
                unified_code,
                unified_message,
                connector_transaction_id,
            } => DieselPaymentAttemptUpdate::ManualUpdate {
                status,
                error_code,
                error_message,
                error_reason,
                updated_by,
                unified_code,
                unified_message,
                connector_transaction_id,
            },
            Self::PostSessionTokensUpdate {
                updated_by,
                connector_metadata,
            } => DieselPaymentAttemptUpdate::PostSessionTokensUpdate {
                updated_by,
                connector_metadata,
            },
        }
    }
}

#[cfg(feature = "v2")]
#[derive(Debug, Clone, Serialize)]
pub struct ConfirmIntentResponseUpdate {
    pub status: storage_enums::AttemptStatus,
    pub connector_payment_id: Option<String>,
    pub updated_by: String,
    pub redirection_data: Option<router_response_types::RedirectForm>,
    pub connector_metadata: Option<pii::SecretSerdeValue>,
    pub amount_capturable: Option<MinorUnit>,
    pub connector_token_details: Option<diesel_models::ConnectorTokenDetails>,
}

#[cfg(feature = "v2")]
#[derive(Debug, Clone, Serialize)]
pub enum PaymentAttemptUpdate {
    /// Update the payment attempt on confirming the intent, before calling the connector
    ConfirmIntent {
        status: storage_enums::AttemptStatus,
        updated_by: String,
        connector: String,
        merchant_connector_id: id_type::MerchantConnectorAccountId,
    },
    /// Update the payment attempt on confirming the intent, after calling the connector on success response
    ConfirmIntentResponse(Box<ConfirmIntentResponseUpdate>),
    /// Update the payment attempt after force syncing with the connector
    SyncUpdate {
        status: storage_enums::AttemptStatus,
        amount_capturable: Option<MinorUnit>,
        updated_by: String,
    },
    PreCaptureUpdate {
        amount_to_capture: Option<MinorUnit>,
        updated_by: String,
    },
    /// Update the payment after attempting capture with the connector
    CaptureUpdate {
        status: storage_enums::AttemptStatus,
        amount_capturable: Option<MinorUnit>,
        updated_by: String,
    },
    /// Update the payment attempt on confirming the intent, after calling the connector on error response
    ErrorUpdate {
        status: storage_enums::AttemptStatus,
        amount_capturable: Option<MinorUnit>,
        error: ErrorDetails,
        updated_by: String,
        connector_payment_id: Option<String>,
    },
}

#[cfg(feature = "v2")]
impl ForeignIDRef for PaymentAttempt {
    fn foreign_id(&self) -> String {
        todo!()
    }
}

#[cfg(feature = "v1")]
impl ForeignIDRef for PaymentAttempt {
    fn foreign_id(&self) -> String {
        self.attempt_id.clone()
    }
}

#[cfg(feature = "v1")]
#[async_trait::async_trait]
impl behaviour::Conversion for PaymentAttempt {
    type DstType = DieselPaymentAttempt;
    type NewDstType = DieselPaymentAttemptNew;

    async fn convert(self) -> CustomResult<Self::DstType, ValidationError> {
        let card_network = self
            .payment_method_data
            .as_ref()
            .and_then(|data| data.as_object())
            .and_then(|card| card.get("card"))
            .and_then(|data| data.as_object())
            .and_then(|card| card.get("card_network"))
            .and_then(|network| network.as_str())
            .map(|network| network.to_string());
        let (connector_transaction_id, connector_transaction_data) = self
            .connector_transaction_id
            .map(ConnectorTransactionId::form_id_and_data)
            .map(|(txn_id, txn_data)| (Some(txn_id), txn_data))
            .unwrap_or((None, None));
        Ok(DieselPaymentAttempt {
            payment_id: self.payment_id,
            merchant_id: self.merchant_id,
            attempt_id: self.attempt_id,
            status: self.status,
            amount: self.net_amount.get_order_amount(),
            currency: self.currency,
            save_to_locker: self.save_to_locker,
            connector: self.connector,
            error_message: self.error_message,
            offer_amount: self.offer_amount,
            surcharge_amount: self.net_amount.get_surcharge_amount(),
            tax_amount: self.net_amount.get_tax_on_surcharge(),
            payment_method_id: self.payment_method_id,
            payment_method: self.payment_method,
            connector_transaction_id,
            capture_method: self.capture_method,
            capture_on: self.capture_on,
            confirm: self.confirm,
            authentication_type: self.authentication_type,
            created_at: self.created_at,
            modified_at: self.modified_at,
            last_synced: self.last_synced,
            cancellation_reason: self.cancellation_reason,
            amount_to_capture: self.amount_to_capture,
            mandate_id: self.mandate_id,
            browser_info: self.browser_info,
            error_code: self.error_code,
            payment_token: self.payment_token,
            connector_metadata: self.connector_metadata,
            payment_experience: self.payment_experience,
            payment_method_type: self.payment_method_type,
            payment_method_data: self.payment_method_data,
            business_sub_label: self.business_sub_label,
            straight_through_algorithm: self.straight_through_algorithm,
            preprocessing_step_id: self.preprocessing_step_id,
            mandate_details: self.mandate_details.map(Into::into),
            error_reason: self.error_reason,
            multiple_capture_count: self.multiple_capture_count,
            connector_response_reference_id: self.connector_response_reference_id,
            amount_capturable: self.amount_capturable,
            updated_by: self.updated_by,
            merchant_connector_id: self.merchant_connector_id,
            authentication_data: self.authentication_data,
            encoded_data: self.encoded_data,
            unified_code: self.unified_code,
            unified_message: self.unified_message,
            net_amount: Some(self.net_amount.get_total_amount()),
            external_three_ds_authentication_attempted: self
                .external_three_ds_authentication_attempted,
            authentication_connector: self.authentication_connector,
            authentication_id: self.authentication_id,
            mandate_data: self.mandate_data.map(Into::into),
            fingerprint_id: self.fingerprint_id,
            payment_method_billing_address_id: self.payment_method_billing_address_id,
            charge_id: self.charge_id,
            client_source: self.client_source,
            client_version: self.client_version,
            customer_acceptance: self.customer_acceptance,
            profile_id: self.profile_id,
            organization_id: self.organization_id,
            card_network,
            connector_transaction_data,
            order_tax_amount: self.net_amount.get_order_tax_amount(),
            shipping_cost: self.net_amount.get_shipping_cost(),
            connector_mandate_detail: self.connector_mandate_detail,
            card_discovery: self.card_discovery,
        })
    }

    async fn convert_back(
        _state: &KeyManagerState,
        storage_model: Self::DstType,
        _key: &Secret<Vec<u8>>,
        _key_manager_identifier: keymanager::Identifier,
    ) -> CustomResult<Self, ValidationError>
    where
        Self: Sized,
    {
        async {
            let connector_transaction_id = storage_model
                .get_optional_connector_transaction_id()
                .cloned();
            Ok::<Self, error_stack::Report<common_utils::errors::CryptoError>>(Self {
                payment_id: storage_model.payment_id,
                merchant_id: storage_model.merchant_id,
                attempt_id: storage_model.attempt_id,
                status: storage_model.status,
                net_amount: NetAmount::new(
                    storage_model.amount,
                    storage_model.shipping_cost,
                    storage_model.order_tax_amount,
                    storage_model.surcharge_amount,
                    storage_model.tax_amount,
                ),
                currency: storage_model.currency,
                save_to_locker: storage_model.save_to_locker,
                connector: storage_model.connector,
                error_message: storage_model.error_message,
                offer_amount: storage_model.offer_amount,
                payment_method_id: storage_model.payment_method_id,
                payment_method: storage_model.payment_method,
                connector_transaction_id,
                capture_method: storage_model.capture_method,
                capture_on: storage_model.capture_on,
                confirm: storage_model.confirm,
                authentication_type: storage_model.authentication_type,
                created_at: storage_model.created_at,
                modified_at: storage_model.modified_at,
                last_synced: storage_model.last_synced,
                cancellation_reason: storage_model.cancellation_reason,
                amount_to_capture: storage_model.amount_to_capture,
                mandate_id: storage_model.mandate_id,
                browser_info: storage_model.browser_info,
                error_code: storage_model.error_code,
                payment_token: storage_model.payment_token,
                connector_metadata: storage_model.connector_metadata,
                payment_experience: storage_model.payment_experience,
                payment_method_type: storage_model.payment_method_type,
                payment_method_data: storage_model.payment_method_data,
                business_sub_label: storage_model.business_sub_label,
                straight_through_algorithm: storage_model.straight_through_algorithm,
                preprocessing_step_id: storage_model.preprocessing_step_id,
                mandate_details: storage_model.mandate_details.map(Into::into),
                error_reason: storage_model.error_reason,
                multiple_capture_count: storage_model.multiple_capture_count,
                connector_response_reference_id: storage_model.connector_response_reference_id,
                amount_capturable: storage_model.amount_capturable,
                updated_by: storage_model.updated_by,
                authentication_data: storage_model.authentication_data,
                encoded_data: storage_model.encoded_data,
                merchant_connector_id: storage_model.merchant_connector_id,
                unified_code: storage_model.unified_code,
                unified_message: storage_model.unified_message,
                external_three_ds_authentication_attempted: storage_model
                    .external_three_ds_authentication_attempted,
                authentication_connector: storage_model.authentication_connector,
                authentication_id: storage_model.authentication_id,
                mandate_data: storage_model.mandate_data.map(Into::into),
                payment_method_billing_address_id: storage_model.payment_method_billing_address_id,
                fingerprint_id: storage_model.fingerprint_id,
                charge_id: storage_model.charge_id,
                client_source: storage_model.client_source,
                client_version: storage_model.client_version,
                customer_acceptance: storage_model.customer_acceptance,
                profile_id: storage_model.profile_id,
                organization_id: storage_model.organization_id,
                connector_mandate_detail: storage_model.connector_mandate_detail,
                card_discovery: storage_model.card_discovery,
            })
        }
        .await
        .change_context(ValidationError::InvalidValue {
            message: "Failed while decrypting payment attempt".to_string(),
        })
    }

    async fn construct_new(self) -> CustomResult<Self::NewDstType, ValidationError> {
        let card_network = self
            .payment_method_data
            .as_ref()
            .and_then(|data| data.as_object())
            .and_then(|card| card.get("card"))
            .and_then(|data| data.as_object())
            .and_then(|card| card.get("card_network"))
            .and_then(|network| network.as_str())
            .map(|network| network.to_string());
        Ok(DieselPaymentAttemptNew {
            payment_id: self.payment_id,
            merchant_id: self.merchant_id,
            attempt_id: self.attempt_id,
            status: self.status,
            amount: self.net_amount.get_order_amount(),
            currency: self.currency,
            save_to_locker: self.save_to_locker,
            connector: self.connector,
            error_message: self.error_message,
            offer_amount: self.offer_amount,
            surcharge_amount: self.net_amount.get_surcharge_amount(),
            tax_amount: self.net_amount.get_tax_on_surcharge(),
            payment_method_id: self.payment_method_id,
            payment_method: self.payment_method,
            capture_method: self.capture_method,
            capture_on: self.capture_on,
            confirm: self.confirm,
            authentication_type: self.authentication_type,
            created_at: self.created_at,
            modified_at: self.modified_at,
            last_synced: self.last_synced,
            cancellation_reason: self.cancellation_reason,
            amount_to_capture: self.amount_to_capture,
            mandate_id: self.mandate_id,
            browser_info: self.browser_info,
            payment_token: self.payment_token,
            error_code: self.error_code,
            connector_metadata: self.connector_metadata,
            payment_experience: self.payment_experience,
            payment_method_type: self.payment_method_type,
            payment_method_data: self.payment_method_data,
            business_sub_label: self.business_sub_label,
            straight_through_algorithm: self.straight_through_algorithm,
            preprocessing_step_id: self.preprocessing_step_id,
            mandate_details: self.mandate_details.map(Into::into),
            error_reason: self.error_reason,
            connector_response_reference_id: self.connector_response_reference_id,
            multiple_capture_count: self.multiple_capture_count,
            amount_capturable: self.amount_capturable,
            updated_by: self.updated_by,
            merchant_connector_id: self.merchant_connector_id,
            authentication_data: self.authentication_data,
            encoded_data: self.encoded_data,
            unified_code: self.unified_code,
            unified_message: self.unified_message,
            net_amount: Some(self.net_amount.get_total_amount()),
            external_three_ds_authentication_attempted: self
                .external_three_ds_authentication_attempted,
            authentication_connector: self.authentication_connector,
            authentication_id: self.authentication_id,
            mandate_data: self.mandate_data.map(Into::into),
            fingerprint_id: self.fingerprint_id,
            payment_method_billing_address_id: self.payment_method_billing_address_id,
            charge_id: self.charge_id,
            client_source: self.client_source,
            client_version: self.client_version,
            customer_acceptance: self.customer_acceptance,
            profile_id: self.profile_id,
            organization_id: self.organization_id,
            card_network,
            order_tax_amount: self.net_amount.get_order_tax_amount(),
            shipping_cost: self.net_amount.get_shipping_cost(),
            connector_mandate_detail: self.connector_mandate_detail,
            card_discovery: self.card_discovery,
        })
    }
}

#[cfg(feature = "v2")]
#[async_trait::async_trait]
impl behaviour::Conversion for PaymentAttempt {
    type DstType = DieselPaymentAttempt;
    type NewDstType = DieselPaymentAttemptNew;

    async fn convert(self) -> CustomResult<Self::DstType, ValidationError> {
        use common_utils::encryption::Encryption;

        let card_network = self
            .payment_method_data
            .as_ref()
            .and_then(|data| data.peek().as_object())
            .and_then(|card| card.get("card"))
            .and_then(|data| data.as_object())
            .and_then(|card| card.get("card_network"))
            .and_then(|network| network.as_str())
            .map(|network| network.to_string());

        let Self {
            payment_id,
            merchant_id,
            status,
            error,
            amount_details,
            authentication_type,
            created_at,
            modified_at,
            last_synced,
            cancellation_reason,
            browser_info,
            payment_token,
            connector_metadata,
            payment_experience,
            payment_method_data,
            routing_result,
            preprocessing_step_id,
            multiple_capture_count,
            connector_response_reference_id,
            updated_by,
            redirection_data,
            encoded_data,
            merchant_connector_id,
            external_three_ds_authentication_attempted,
            authentication_connector,
            authentication_id,
            fingerprint_id,
            charge_id,
            client_source,
            client_version,
            customer_acceptance,
            profile_id,
            organization_id,
            payment_method_type,
            connector_payment_id,
            payment_method_subtype,
            authentication_applied,
            external_reference_id,
            id,
            payment_method_id,
            payment_method_billing_address,
            connector,
            connector_token_details,
            card_discovery,
        } = self;

        let AttemptAmountDetails {
            net_amount,
            tax_on_surcharge,
            surcharge_amount,
            order_tax_amount,
            shipping_cost,
            amount_capturable,
            amount_to_capture,
        } = amount_details;

        let (connector_payment_id, connector_payment_data) = connector_payment_id
            .map(ConnectorTransactionId::form_id_and_data)
            .map(|(txn_id, txn_data)| (Some(txn_id), txn_data))
            .unwrap_or((None, None));

        Ok(DieselPaymentAttempt {
            payment_id,
            merchant_id,
            id,
            status,
            error_message: error.as_ref().map(|details| details.message.clone()),
            payment_method_id,
            payment_method_type_v2: payment_method_type,
            connector_payment_id,
            authentication_type,
            created_at,
            modified_at,
            last_synced,
            cancellation_reason,
            amount_to_capture,
            browser_info,
            error_code: error.as_ref().map(|details| details.code.clone()),
            payment_token,
            connector_metadata,
            payment_experience,
            payment_method_subtype,
            payment_method_data,
            preprocessing_step_id,
            error_reason: error.as_ref().and_then(|details| details.reason.clone()),
            multiple_capture_count,
            connector_response_reference_id,
            amount_capturable,
            updated_by,
            merchant_connector_id,
            redirection_data: redirection_data.map(From::from),
            encoded_data,
            unified_code: error
                .as_ref()
                .and_then(|details| details.unified_code.clone()),
            unified_message: error
                .as_ref()
                .and_then(|details| details.unified_message.clone()),
            net_amount,
            external_three_ds_authentication_attempted,
            authentication_connector,
            authentication_id,
            fingerprint_id,
            charge_id,
            client_source,
            client_version,
            customer_acceptance,
            profile_id,
            organization_id,
            card_network,
            order_tax_amount,
            shipping_cost,
            routing_result,
            authentication_applied,
            external_reference_id,
            connector,
            surcharge_amount,
            tax_on_surcharge,
            payment_method_billing_address: payment_method_billing_address.map(Encryption::from),
            connector_payment_data,
            connector_token_details,
            card_discovery,
        })
    }

    async fn convert_back(
        state: &KeyManagerState,
        storage_model: Self::DstType,
        key: &Secret<Vec<u8>>,
        key_manager_identifier: keymanager::Identifier,
    ) -> CustomResult<Self, ValidationError>
    where
        Self: Sized,
    {
        async {
            let connector_payment_id = storage_model
                .get_optional_connector_transaction_id()
                .cloned();

            let decrypted_data = crypto_operation(
                state,
                common_utils::type_name!(Self::DstType),
                CryptoOperation::BatchDecrypt(EncryptedPaymentAttempt::to_encryptable(
                    EncryptedPaymentAttempt {
                        payment_method_billing_address: storage_model
                            .payment_method_billing_address,
                    },
                )),
                key_manager_identifier,
                key.peek(),
            )
            .await
            .and_then(|val| val.try_into_batchoperation())?;

            let decrypted_data = EncryptedPaymentAttempt::from_encryptable(decrypted_data)
                .change_context(common_utils::errors::CryptoError::DecodingFailed)
                .attach_printable("Invalid batch operation data")?;

            let payment_method_billing_address = decrypted_data
                .payment_method_billing_address
                .map(|billing| {
                    billing.deserialize_inner_value(|value| value.parse_value("Address"))
                })
                .transpose()
                .change_context(common_utils::errors::CryptoError::DecodingFailed)
                .attach_printable("Error while deserializing Address")?;

            let amount_details = AttemptAmountDetails {
                net_amount: storage_model.net_amount,
                tax_on_surcharge: storage_model.tax_on_surcharge,
                surcharge_amount: storage_model.surcharge_amount,
                order_tax_amount: storage_model.order_tax_amount,
                shipping_cost: storage_model.shipping_cost,
                amount_capturable: storage_model.amount_capturable,
                amount_to_capture: storage_model.amount_to_capture,
            };

            let error = storage_model
                .error_code
                .zip(storage_model.error_message)
                .map(|(error_code, error_message)| ErrorDetails {
                    code: error_code,
                    message: error_message,
                    reason: storage_model.error_reason,
                    unified_code: storage_model.unified_code,
                    unified_message: storage_model.unified_message,
                });

            Ok::<Self, error_stack::Report<common_utils::errors::CryptoError>>(Self {
                payment_id: storage_model.payment_id,
                merchant_id: storage_model.merchant_id,
                id: storage_model.id,
                status: storage_model.status,
                amount_details,
                error,
                payment_method_id: storage_model.payment_method_id,
                payment_method_type: storage_model.payment_method_type_v2,
                connector_payment_id,
                authentication_type: storage_model.authentication_type,
                created_at: storage_model.created_at,
                modified_at: storage_model.modified_at,
                last_synced: storage_model.last_synced,
                cancellation_reason: storage_model.cancellation_reason,
                browser_info: storage_model.browser_info,
                payment_token: storage_model.payment_token,
                connector_metadata: storage_model.connector_metadata,
                payment_experience: storage_model.payment_experience,
                payment_method_data: storage_model.payment_method_data,
                routing_result: storage_model.routing_result,
                preprocessing_step_id: storage_model.preprocessing_step_id,
                multiple_capture_count: storage_model.multiple_capture_count,
                connector_response_reference_id: storage_model.connector_response_reference_id,
                updated_by: storage_model.updated_by,
                redirection_data: storage_model.redirection_data.map(From::from),
                encoded_data: storage_model.encoded_data,
                merchant_connector_id: storage_model.merchant_connector_id,
                external_three_ds_authentication_attempted: storage_model
                    .external_three_ds_authentication_attempted,
                authentication_connector: storage_model.authentication_connector,
                authentication_id: storage_model.authentication_id,
                fingerprint_id: storage_model.fingerprint_id,
                charge_id: storage_model.charge_id,
                client_source: storage_model.client_source,
                client_version: storage_model.client_version,
                customer_acceptance: storage_model.customer_acceptance,
                profile_id: storage_model.profile_id,
                organization_id: storage_model.organization_id,
                payment_method_subtype: storage_model.payment_method_subtype,
                authentication_applied: storage_model.authentication_applied,
                external_reference_id: storage_model.external_reference_id,
                connector: storage_model.connector,
                payment_method_billing_address,
                connector_token_details: storage_model.connector_token_details,
                card_discovery: storage_model.card_discovery,
            })
        }
        .await
        .change_context(ValidationError::InvalidValue {
            message: "Failed while decrypting payment attempt".to_string(),
        })
    }

    async fn construct_new(self) -> CustomResult<Self::NewDstType, ValidationError> {
        use common_utils::encryption::Encryption;

        let card_network = self
            .payment_method_data
            .as_ref()
            .and_then(|data| data.peek().as_object())
            .and_then(|card| card.get("card"))
            .and_then(|data| data.as_object())
            .and_then(|card| card.get("card_network"))
            .and_then(|network| network.as_str())
            .map(|network| network.to_string());

        let error_details = self.error;

        Ok(DieselPaymentAttemptNew {
            payment_id: self.payment_id,
            merchant_id: self.merchant_id,
            status: self.status,
            error_message: error_details
                .as_ref()
                .map(|details| details.message.clone()),
            surcharge_amount: self.amount_details.surcharge_amount,
            tax_on_surcharge: self.amount_details.tax_on_surcharge,
            payment_method_id: self.payment_method_id,
            authentication_type: self.authentication_type,
            created_at: self.created_at,
            modified_at: self.modified_at,
            last_synced: self.last_synced,
            cancellation_reason: self.cancellation_reason,
            browser_info: self.browser_info,
            payment_token: self.payment_token,
            error_code: error_details.as_ref().map(|details| details.code.clone()),
            connector_metadata: self.connector_metadata,
            payment_experience: self.payment_experience,
            payment_method_data: self.payment_method_data,
            preprocessing_step_id: self.preprocessing_step_id,
            error_reason: error_details
                .as_ref()
                .and_then(|details| details.reason.clone()),
            connector_response_reference_id: self.connector_response_reference_id,
            multiple_capture_count: self.multiple_capture_count,
            amount_capturable: self.amount_details.amount_capturable,
            updated_by: self.updated_by,
            merchant_connector_id: self.merchant_connector_id,
            redirection_data: self.redirection_data.map(From::from),
            encoded_data: self.encoded_data,
            unified_code: error_details
                .as_ref()
                .and_then(|details| details.unified_code.clone()),
            unified_message: error_details
                .as_ref()
                .and_then(|details| details.unified_message.clone()),
            net_amount: self.amount_details.net_amount,
            external_three_ds_authentication_attempted: self
                .external_three_ds_authentication_attempted,
            authentication_connector: self.authentication_connector,
            authentication_id: self.authentication_id,
            fingerprint_id: self.fingerprint_id,
            charge_id: self.charge_id,
            client_source: self.client_source,
            client_version: self.client_version,
            customer_acceptance: self.customer_acceptance,
            profile_id: self.profile_id,
            organization_id: self.organization_id,
            card_network,
            order_tax_amount: self.amount_details.order_tax_amount,
            shipping_cost: self.amount_details.shipping_cost,
            amount_to_capture: self.amount_details.amount_to_capture,
            payment_method_billing_address: self
                .payment_method_billing_address
                .map(Encryption::from),
            payment_method_subtype: self.payment_method_subtype,
            payment_method_type_v2: self.payment_method_type,
            id: self.id,
<<<<<<< HEAD
            connector_mandate_detail: self.connector_mandate_detail,
            connector: self.connector,
=======
            connector_token_details: self.connector_token_details,
            card_discovery: self.card_discovery,
>>>>>>> 4693d21b
        })
    }
}

#[cfg(feature = "v2")]
impl From<PaymentAttemptUpdate> for diesel_models::PaymentAttemptUpdateInternal {
    fn from(update: PaymentAttemptUpdate) -> Self {
        match update {
            PaymentAttemptUpdate::ConfirmIntent {
                status,
                updated_by,
                connector,
                merchant_connector_id,
            } => Self {
                status: Some(status),
                error_message: None,
                modified_at: common_utils::date_time::now(),
                browser_info: None,
                error_code: None,
                error_reason: None,
                updated_by,
                merchant_connector_id: Some(merchant_connector_id),
                unified_code: None,
                unified_message: None,
                connector_payment_id: None,
                connector: Some(connector),
                redirection_data: None,
                connector_metadata: None,
                amount_capturable: None,
                amount_to_capture: None,
                connector_token_details: None,
            },
            PaymentAttemptUpdate::ErrorUpdate {
                status,
                error,
                connector_payment_id,
                amount_capturable,
                updated_by,
            } => Self {
                status: Some(status),
                error_message: Some(error.message),
                error_code: Some(error.code),
                modified_at: common_utils::date_time::now(),
                browser_info: None,
                error_reason: error.reason,
                updated_by,
                merchant_connector_id: None,
                unified_code: None,
                unified_message: None,
                connector_payment_id,
                connector: None,
                redirection_data: None,
                connector_metadata: None,
                amount_capturable,
                amount_to_capture: None,
                connector_token_details: None,
            },
            PaymentAttemptUpdate::ConfirmIntentResponse(confirm_intent_response_update) => {
                let ConfirmIntentResponseUpdate {
                    status,
                    connector_payment_id,
                    updated_by,
                    redirection_data,
                    connector_metadata,
                    amount_capturable,
                    connector_token_details,
                } = *confirm_intent_response_update;
                Self {
                    status: Some(status),
                    amount_capturable,
                    error_message: None,
                    error_code: None,
                    modified_at: common_utils::date_time::now(),
                    browser_info: None,
                    error_reason: None,
                    updated_by,
                    merchant_connector_id: None,
                    unified_code: None,
                    unified_message: None,
                    connector_payment_id,
                    connector: None,
                    redirection_data: redirection_data
                        .map(diesel_models::payment_attempt::RedirectForm::from),
                    connector_metadata,
                    amount_to_capture: None,
                    connector_token_details,
                }
            }
            PaymentAttemptUpdate::SyncUpdate {
                status,
                amount_capturable,
                updated_by,
            } => Self {
                status: Some(status),
                amount_capturable,
                error_message: None,
                error_code: None,
                modified_at: common_utils::date_time::now(),
                browser_info: None,
                error_reason: None,
                updated_by,
                merchant_connector_id: None,
                unified_code: None,
                unified_message: None,
                connector_payment_id: None,
                connector: None,
                redirection_data: None,
                connector_metadata: None,
                amount_to_capture: None,
                connector_token_details: None,
            },
            PaymentAttemptUpdate::CaptureUpdate {
                status,
                amount_capturable,
                updated_by,
            } => Self {
                status: Some(status),
                amount_capturable,
                amount_to_capture: None,
                error_message: None,
                error_code: None,
                modified_at: common_utils::date_time::now(),
                browser_info: None,
                error_reason: None,
                updated_by,
                merchant_connector_id: None,
                unified_code: None,
                unified_message: None,
                connector_payment_id: None,
                connector: None,
                redirection_data: None,
                connector_metadata: None,
                connector_token_details: None,
            },
            PaymentAttemptUpdate::PreCaptureUpdate {
                amount_to_capture,
                updated_by,
            } => Self {
                amount_to_capture,
                error_message: None,
                modified_at: common_utils::date_time::now(),
                browser_info: None,
                error_code: None,
                error_reason: None,
                updated_by,
                merchant_connector_id: None,
                unified_code: None,
                unified_message: None,
                connector_payment_id: None,
                connector: None,
                redirection_data: None,
                status: None,
                connector_metadata: None,
                amount_capturable: None,
                connector_token_details: None,
            },
        }
    }
}<|MERGE_RESOLUTION|>--- conflicted
+++ resolved
@@ -526,14 +526,8 @@
             external_reference_id: None,
             payment_method_billing_address,
             error: None,
-            connector_token_details: Some(diesel_models::ConnectorTokenDetails {
-                connector_mandate_id: None,
-                connector_mandate_request_reference_id: Some(common_utils::generate_id_with_len(
-                    consts::CONNECTOR_MANDATE_REQUEST_REFERENCE_ID_LENGTH,
-                )),
-            }),
+            connector_mandate_detail: None,
             id,
-            card_discovery: None,
         })
     }
 
@@ -608,9 +602,15 @@
                 external_reference_id: None,
                 payment_method_billing_address,
                 error: None,
-                connector_mandate_detail: None,
-                id,
-            })
+                connector_token_details: Some(diesel_models::ConnectorTokenDetails {
+                connector_mandate_id: None,
+                    connector_mandate_request_reference_id: Some(common_utils::generate_id_with_len(
+                    consts::CONNECTOR_MANDATE_REQUEST_REFERENCE_ID_LENGTH,
+                )),
+            }),
+            id,
+                card_discovery: None,
+        })
     }
 }
 
@@ -2158,13 +2158,7 @@
             payment_method_subtype: self.payment_method_subtype,
             payment_method_type_v2: self.payment_method_type,
             id: self.id,
-<<<<<<< HEAD
             connector_mandate_detail: self.connector_mandate_detail,
-            connector: self.connector,
-=======
-            connector_token_details: self.connector_token_details,
-            card_discovery: self.card_discovery,
->>>>>>> 4693d21b
         })
     }
 }
