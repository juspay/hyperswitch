--- conflicted
+++ resolved
@@ -166,12 +166,9 @@
     pub mandate_data: Option<MandateDetails>,
     pub payment_method_billing_address_id: Option<String>,
     pub fingerprint_id: Option<String>,
-<<<<<<< HEAD
     pub charge_id: Option<String>,
-=======
     pub client_source: Option<String>,
     pub client_version: Option<String>,
->>>>>>> 5e848554
 }
 
 impl PaymentAttempt {
@@ -255,12 +252,9 @@
     pub mandate_data: Option<MandateDetails>,
     pub payment_method_billing_address_id: Option<String>,
     pub fingerprint_id: Option<String>,
-<<<<<<< HEAD
     pub charge_id: Option<String>,
-=======
     pub client_source: Option<String>,
     pub client_version: Option<String>,
->>>>>>> 5e848554
 }
 
 impl PaymentAttemptNew {
