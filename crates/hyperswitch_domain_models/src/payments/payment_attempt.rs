#[cfg(all(feature = "v1", feature = "olap"))]
use api_models::enums::Connector;
use common_enums as storage_enums;
#[cfg(feature = "v2")]
use common_types::payments as common_payments_types;
#[cfg(feature = "v1")]
use common_types::primitive_wrappers::{
    ExtendedAuthorizationAppliedBool, OvercaptureEnabledBool, RequestExtendedAuthorizationBool,
};
#[cfg(feature = "v2")]
use common_utils::ext_traits::Encode;
use common_utils::{
    crypto::Encryptable,
    encryption::Encryption,
    errors::{CustomResult, ValidationError},
    ext_traits::{OptionExt, ValueExt},
    id_type, pii,
    types::{
        keymanager::{self, KeyManagerState, ToEncryptable},
        ConnectorTransactionId, ConnectorTransactionIdTrait, CreatedBy, MinorUnit,
    },
};
#[cfg(feature = "v1")]
use diesel_models::{
    ConnectorMandateReferenceId, NetworkDetails, PaymentAttemptUpdate as DieselPaymentAttemptUpdate,
};
use diesel_models::{
    PaymentAttempt as DieselPaymentAttempt, PaymentAttemptNew as DieselPaymentAttemptNew,
};
#[cfg(feature = "v2")]
use diesel_models::{
    PaymentAttemptFeatureMetadata as DieselPaymentAttemptFeatureMetadata,
    PaymentAttemptRecoveryData as DieselPassiveChurnRecoveryData,
};
use error_stack::ResultExt;
use masking::{PeekInterface, Secret};
#[cfg(feature = "v1")]
use router_env::logger;
use rustc_hash::FxHashMap;
#[cfg(feature = "v1")]
use serde::Deserialize;
use serde::Serialize;
use serde_json::Value;
use time::PrimitiveDateTime;
use url::Url;

#[cfg(all(feature = "v1", feature = "olap"))]
use super::PaymentIntent;
#[cfg(feature = "v2")]
use crate::{address::Address, consts, router_response_types};
use crate::{
    behaviour, errors,
    merchant_key_store::MerchantKeyStore,
    type_encryption::{crypto_operation, CryptoOperation},
    ForeignIDRef,
};
#[cfg(feature = "v1")]
use crate::{
    mandates::{MandateDataType, MandateDetails},
    router_request_types,
};

#[async_trait::async_trait]
pub trait PaymentAttemptInterface {
    type Error;
    #[cfg(feature = "v1")]
    async fn insert_payment_attempt(
        &self,
        payment_attempt: PaymentAttempt,
        storage_scheme: storage_enums::MerchantStorageScheme,
        merchant_key_store: &MerchantKeyStore,
    ) -> error_stack::Result<PaymentAttempt, Self::Error>;

    #[cfg(feature = "v2")]
    async fn insert_payment_attempt(
        &self,
        merchant_key_store: &MerchantKeyStore,
        payment_attempt: PaymentAttempt,
        storage_scheme: storage_enums::MerchantStorageScheme,
    ) -> error_stack::Result<PaymentAttempt, Self::Error>;

    #[cfg(feature = "v1")]
    async fn update_payment_attempt_with_attempt_id(
        &self,
        this: PaymentAttempt,
        payment_attempt: PaymentAttemptUpdate,
        storage_scheme: storage_enums::MerchantStorageScheme,
        merchant_key_store: &MerchantKeyStore,
    ) -> error_stack::Result<PaymentAttempt, Self::Error>;

    #[cfg(feature = "v2")]
    async fn update_payment_attempt(
        &self,
        merchant_key_store: &MerchantKeyStore,
        this: PaymentAttempt,
        payment_attempt: PaymentAttemptUpdate,
        storage_scheme: storage_enums::MerchantStorageScheme,
    ) -> error_stack::Result<PaymentAttempt, Self::Error>;

    #[cfg(feature = "v1")]
    async fn find_payment_attempt_by_connector_transaction_id_payment_id_merchant_id(
        &self,
        connector_transaction_id: &ConnectorTransactionId,
        payment_id: &id_type::PaymentId,
        merchant_id: &id_type::MerchantId,
        storage_scheme: storage_enums::MerchantStorageScheme,
        merchant_key_store: &MerchantKeyStore,
    ) -> error_stack::Result<PaymentAttempt, Self::Error>;

    #[cfg(feature = "v1")]
    async fn find_payment_attempt_last_successful_attempt_by_payment_id_merchant_id(
        &self,
        payment_id: &id_type::PaymentId,
        merchant_id: &id_type::MerchantId,
        storage_scheme: storage_enums::MerchantStorageScheme,
        merchant_key_store: &MerchantKeyStore,
    ) -> error_stack::Result<PaymentAttempt, Self::Error>;

    #[cfg(feature = "v1")]
    async fn find_payment_attempt_last_successful_or_partially_captured_attempt_by_payment_id_merchant_id(
        &self,
        payment_id: &id_type::PaymentId,
        merchant_id: &id_type::MerchantId,
        storage_scheme: storage_enums::MerchantStorageScheme,
        merchant_key_store: &MerchantKeyStore,
    ) -> error_stack::Result<PaymentAttempt, Self::Error>;

    #[cfg(feature = "v2")]
    async fn find_payment_attempt_last_successful_or_partially_captured_attempt_by_payment_id(
        &self,
        merchant_key_store: &MerchantKeyStore,
        payment_id: &id_type::GlobalPaymentId,
        storage_scheme: storage_enums::MerchantStorageScheme,
    ) -> error_stack::Result<PaymentAttempt, Self::Error>;

    #[cfg(feature = "v1")]
    async fn find_payment_attempt_by_merchant_id_connector_txn_id(
        &self,
        merchant_id: &id_type::MerchantId,
        connector_txn_id: &str,
        storage_scheme: storage_enums::MerchantStorageScheme,
        merchant_key_store: &MerchantKeyStore,
    ) -> error_stack::Result<PaymentAttempt, Self::Error>;

    #[cfg(feature = "v2")]
    async fn find_payment_attempt_by_profile_id_connector_transaction_id(
        &self,
        merchant_key_store: &MerchantKeyStore,
        profile_id: &id_type::ProfileId,
        connector_transaction_id: &str,
        _storage_scheme: storage_enums::MerchantStorageScheme,
    ) -> CustomResult<PaymentAttempt, Self::Error>;

    #[cfg(feature = "v1")]
    async fn find_payment_attempt_by_payment_id_merchant_id_attempt_id(
        &self,
        payment_id: &id_type::PaymentId,
        merchant_id: &id_type::MerchantId,
        attempt_id: &str,
        storage_scheme: storage_enums::MerchantStorageScheme,
        merchant_key_store: &MerchantKeyStore,
    ) -> error_stack::Result<PaymentAttempt, Self::Error>;

    #[cfg(feature = "v1")]
    async fn find_payment_attempt_by_attempt_id_merchant_id(
        &self,
        attempt_id: &str,
        merchant_id: &id_type::MerchantId,
        storage_scheme: storage_enums::MerchantStorageScheme,
        merchant_key_store: &MerchantKeyStore,
    ) -> error_stack::Result<PaymentAttempt, Self::Error>;

    #[cfg(feature = "v2")]
    async fn find_payment_attempt_by_id(
        &self,
        merchant_key_store: &MerchantKeyStore,
        attempt_id: &id_type::GlobalAttemptId,
        storage_scheme: storage_enums::MerchantStorageScheme,
    ) -> error_stack::Result<PaymentAttempt, Self::Error>;

    #[cfg(feature = "v2")]
    async fn find_payment_attempts_by_payment_intent_id(
        &self,
        payment_id: &id_type::GlobalPaymentId,
        merchant_key_store: &MerchantKeyStore,
        storage_scheme: common_enums::MerchantStorageScheme,
    ) -> error_stack::Result<Vec<PaymentAttempt>, Self::Error>;

    #[cfg(feature = "v1")]
    async fn find_payment_attempt_by_preprocessing_id_merchant_id(
        &self,
        preprocessing_id: &str,
        merchant_id: &id_type::MerchantId,
        storage_scheme: storage_enums::MerchantStorageScheme,
        merchant_key_store: &MerchantKeyStore,
    ) -> error_stack::Result<PaymentAttempt, Self::Error>;

    #[cfg(feature = "v1")]
    async fn find_attempts_by_merchant_id_payment_id(
        &self,
        merchant_id: &id_type::MerchantId,
        payment_id: &id_type::PaymentId,
        storage_scheme: storage_enums::MerchantStorageScheme,
        merchant_key_store: &MerchantKeyStore,
    ) -> error_stack::Result<Vec<PaymentAttempt>, Self::Error>;

    #[cfg(all(feature = "v1", feature = "olap"))]
    async fn get_filters_for_payments(
        &self,
        pi: &[PaymentIntent],
        merchant_id: &id_type::MerchantId,
        storage_scheme: storage_enums::MerchantStorageScheme,
    ) -> error_stack::Result<PaymentListFilters, Self::Error>;

    #[cfg(all(feature = "v1", feature = "olap"))]
    #[allow(clippy::too_many_arguments)]
    async fn get_total_count_of_filtered_payment_attempts(
        &self,
        merchant_id: &id_type::MerchantId,
        active_attempt_ids: &[String],
        connector: Option<Vec<Connector>>,
        payment_method: Option<Vec<storage_enums::PaymentMethod>>,
        payment_method_type: Option<Vec<storage_enums::PaymentMethodType>>,
        authentication_type: Option<Vec<storage_enums::AuthenticationType>>,
        merchant_connector_id: Option<Vec<id_type::MerchantConnectorAccountId>>,
        card_network: Option<Vec<storage_enums::CardNetwork>>,
        card_discovery: Option<Vec<storage_enums::CardDiscovery>>,
        storage_scheme: storage_enums::MerchantStorageScheme,
    ) -> error_stack::Result<i64, Self::Error>;

    #[cfg(all(feature = "v2", feature = "olap"))]
    #[allow(clippy::too_many_arguments)]
    async fn get_total_count_of_filtered_payment_attempts(
        &self,
        merchant_id: &id_type::MerchantId,
        active_attempt_ids: &[String],
        connector: Option<Vec<api_models::enums::Connector>>,
        payment_method_type: Option<Vec<storage_enums::PaymentMethod>>,
        payment_method_subtype: Option<Vec<storage_enums::PaymentMethodType>>,
        authentication_type: Option<Vec<storage_enums::AuthenticationType>>,
        merchant_connector_id: Option<Vec<id_type::MerchantConnectorAccountId>>,
        card_network: Option<Vec<storage_enums::CardNetwork>>,
        storage_scheme: storage_enums::MerchantStorageScheme,
    ) -> error_stack::Result<i64, Self::Error>;
}

#[derive(Clone, Debug, Eq, PartialEq, serde::Serialize)]
pub struct AttemptAmountDetails {
    /// The total amount for this payment attempt. This includes all the surcharge and tax amounts.
    net_amount: MinorUnit,
    /// The amount that has to be captured,
    amount_to_capture: Option<MinorUnit>,
    /// Surcharge amount for the payment attempt.
    /// This is either derived by surcharge rules, or sent by the merchant
    surcharge_amount: Option<MinorUnit>,
    /// Tax amount for the payment attempt
    /// This is either derived by surcharge rules, or sent by the merchant
    tax_on_surcharge: Option<MinorUnit>,
    /// The total amount that can be captured for this payment attempt.
    amount_capturable: MinorUnit,
    /// Shipping cost for the payment attempt.
    shipping_cost: Option<MinorUnit>,
    /// Tax amount for the order.
    /// This is either derived by calling an external tax processor, or sent by the merchant
    order_tax_amount: Option<MinorUnit>,
    /// Amount captured for this payment attempt
    amount_captured: Option<MinorUnit>,
}

#[derive(Clone, Debug, Eq, PartialEq, serde::Serialize)]
pub struct AttemptAmountDetailsSetter {
    /// The total amount for this payment attempt. This includes all the surcharge and tax amounts.
    pub net_amount: MinorUnit,
    /// The amount that has to be captured,
    pub amount_to_capture: Option<MinorUnit>,
    /// Surcharge amount for the payment attempt.
    /// This is either derived by surcharge rules, or sent by the merchant
    pub surcharge_amount: Option<MinorUnit>,
    /// Tax amount for the payment attempt
    /// This is either derived by surcharge rules, or sent by the merchant
    pub tax_on_surcharge: Option<MinorUnit>,
    /// The total amount that can be captured for this payment attempt.
    pub amount_capturable: MinorUnit,
    /// Shipping cost for the payment attempt.
    pub shipping_cost: Option<MinorUnit>,
    /// Tax amount for the order.
    /// This is either derived by calling an external tax processor, or sent by the merchant
    pub order_tax_amount: Option<MinorUnit>,
    /// Amount captured for this payment attempt
    pub amount_captured: Option<MinorUnit>,
}

/// Set the fields of amount details, since the fields are not public
impl From<AttemptAmountDetailsSetter> for AttemptAmountDetails {
    fn from(setter: AttemptAmountDetailsSetter) -> Self {
        Self {
            net_amount: setter.net_amount,
            amount_to_capture: setter.amount_to_capture,
            surcharge_amount: setter.surcharge_amount,
            tax_on_surcharge: setter.tax_on_surcharge,
            amount_capturable: setter.amount_capturable,
            shipping_cost: setter.shipping_cost,
            order_tax_amount: setter.order_tax_amount,
            amount_captured: setter.amount_captured,
        }
    }
}

impl AttemptAmountDetails {
    pub fn get_net_amount(&self) -> MinorUnit {
        self.net_amount
    }

    pub fn get_amount_to_capture(&self) -> Option<MinorUnit> {
        self.amount_to_capture
    }

    pub fn get_surcharge_amount(&self) -> Option<MinorUnit> {
        self.surcharge_amount
    }

    pub fn get_tax_on_surcharge(&self) -> Option<MinorUnit> {
        self.tax_on_surcharge
    }

    pub fn get_amount_capturable(&self) -> MinorUnit {
        self.amount_capturable
    }

    pub fn get_amount_captured(&self) -> Option<MinorUnit> {
        self.amount_captured
    }

    pub fn get_shipping_cost(&self) -> Option<MinorUnit> {
        self.shipping_cost
    }

    pub fn get_order_tax_amount(&self) -> Option<MinorUnit> {
        self.order_tax_amount
    }

    pub fn set_amount_to_capture(&mut self, amount_to_capture: MinorUnit) {
        self.amount_to_capture = Some(amount_to_capture);
    }

    /// Validate the amount to capture that is sent in the request
    pub fn validate_amount_to_capture(
        &self,
        request_amount_to_capture: MinorUnit,
    ) -> Result<(), ValidationError> {
        common_utils::fp_utils::when(request_amount_to_capture > self.get_net_amount(), || {
            Err(ValidationError::IncorrectValueProvided {
                field_name: "amount_to_capture",
            })
        })
    }
}

#[derive(Clone, Debug, Eq, PartialEq, serde::Serialize)]
pub struct ErrorDetails {
    /// The error code that was returned by the connector.
    /// This is a mandatory field. This is used to lookup the global status map record for unified code and retries
    pub code: String,
    /// The error message that was returned by the connector.
    /// This is a mandatory field. This is used to lookup the global status map record for unified message and retries
    pub message: String,
    /// The detailed error reason that was returned by the connector.
    pub reason: Option<String>,
    /// The unified code that is generated by the application based on the global status map record.
    /// This can be relied upon for common error code across all connectors
    pub unified_code: Option<String>,
    /// The unified message that is generated by the application based on the global status map record.
    /// This can be relied upon for common error code across all connectors
    /// If there is translation available, message will be translated to the requested language
    pub unified_message: Option<String>,
    /// This field can be returned for both approved and refused Mastercard payments.
    /// This code provides additional information about the type of transaction or the reason why the payment failed.
    /// If the payment failed, the network advice code gives guidance on if and when you can retry the payment.
    pub network_advice_code: Option<String>,
    /// For card errors resulting from a card issuer decline, a brand specific 2, 3, or 4 digit code which indicates the reason the authorization failed.
    pub network_decline_code: Option<String>,
    /// A string indicating how to proceed with an network error if payment gateway provide one. This is used to understand the network error code better.
    pub network_error_message: Option<String>,
}

#[cfg(feature = "v2")]
impl From<ErrorDetails> for api_models::payments::RecordAttemptErrorDetails {
    fn from(error_details: ErrorDetails) -> Self {
        Self {
            code: error_details.code,
            message: error_details.message,
            network_decline_code: error_details.network_decline_code,
            network_advice_code: error_details.network_advice_code,
            network_error_message: error_details.network_error_message,
        }
    }
}

/// Domain model for the payment attempt.
/// Few fields which are related are grouped together for better readability and understandability.
/// These fields will be flattened and stored in the database in individual columns
#[cfg(feature = "v2")]
#[derive(Clone, Debug, PartialEq, serde::Serialize, router_derive::ToEncryption)]
pub struct PaymentAttempt {
    /// Payment id for the payment attempt
    pub payment_id: id_type::GlobalPaymentId,
    /// Merchant id for the payment attempt
    pub merchant_id: id_type::MerchantId,
    /// Group id for the payment attempt
    pub attempts_group_id: Option<id_type::GlobalAttemptGroupId>,
    /// Amount details for the payment attempt
    pub amount_details: AttemptAmountDetails,
    /// Status of the payment attempt. This is the status that is updated by the connector.
    /// The intent status is updated by the AttemptStatus.
    pub status: storage_enums::AttemptStatus,
    /// Name of the connector that was used for the payment attempt. The connector is either decided by
    /// either running the routing algorithm or by straight through processing request.
    /// This will be updated before calling the connector
    // TODO: use connector enum, this should be done in v1 as well as a part of moving to domain types wherever possible
    pub connector: Option<String>,
    /// Error details in case the payment attempt failed
    pub error: Option<ErrorDetails>,
    /// The authentication type that was requested for the payment attempt.
    /// This authentication type maybe decided by step up 3ds or by running the decision engine.
    pub authentication_type: storage_enums::AuthenticationType,
    /// The time at which the payment attempt was created
    pub created_at: PrimitiveDateTime,
    /// The time at which the payment attempt was last modified
    pub modified_at: PrimitiveDateTime,
    pub last_synced: Option<PrimitiveDateTime>,
    /// The reason for the cancellation of the payment attempt. Some connectors will have strict rules regarding the values this can have
    /// Cancellation reason will be validated at the connector level when building the request
    pub cancellation_reason: Option<String>,
    /// Browser information required for 3DS authentication
    pub browser_info: Option<common_utils::types::BrowserInformation>,
    /// Payment token is the token used for temporary use in case the payment method is stored in vault
    pub payment_token: Option<String>,
    /// Metadata that is returned by the connector.
    pub connector_metadata: Option<pii::SecretSerdeValue>,
    pub payment_experience: Option<storage_enums::PaymentExperience>,
    /// The insensitive data of the payment method data is stored here
    pub payment_method_data: Option<pii::SecretSerdeValue>,
    /// The result of the routing algorithm.
    /// This will store the list of connectors and other related information that was used to route the payment.
    // TODO: change this to type instead of serde_json::Value
    pub routing_result: Option<Value>,
    pub preprocessing_step_id: Option<String>,
    /// Number of captures that have happened for the payment attempt
    pub multiple_capture_count: Option<i16>,
    /// A reference to the payment at connector side. This is returned by the connector
    pub connector_response_reference_id: Option<String>,
    /// Whether the payment was updated by postgres or redis
    pub updated_by: String,
    /// The authentication data which is used for external authentication
    pub redirection_data: Option<router_response_types::RedirectForm>,
    pub encoded_data: Option<Secret<String>>,
    pub merchant_connector_id: Option<id_type::MerchantConnectorAccountId>,
    /// Whether external 3DS authentication was attempted for this payment.
    /// This is based on the configuration of the merchant in the business profile
    pub external_three_ds_authentication_attempted: Option<bool>,
    /// The connector that was used for external authentication
    pub authentication_connector: Option<String>,
    /// The foreign key reference to the authentication details
    pub authentication_id: Option<id_type::AuthenticationId>,
    pub fingerprint_id: Option<String>,
    pub client_source: Option<String>,
    pub client_version: Option<String>,
    pub customer_acceptance: Option<Secret<common_payments_types::CustomerAcceptance>>,
    /// The profile id for the payment attempt. This will be derived from payment intent.
    pub profile_id: id_type::ProfileId,
    /// The organization id for the payment attempt. This will be derived from payment intent.
    pub organization_id: id_type::OrganizationId,
    /// Payment method type for the payment attempt
    pub payment_method_type: storage_enums::PaymentMethod,
    /// Foreig key reference of Payment method id in case the payment instrument was stored
    pub payment_method_id: Option<id_type::GlobalPaymentMethodId>,
    /// The reference to the payment at the connector side
    pub connector_payment_id: Option<String>,
    /// The payment method subtype for the payment attempt.
    pub payment_method_subtype: storage_enums::PaymentMethodType,
    /// The authentication type that was applied for the payment attempt.
    pub authentication_applied: Option<common_enums::AuthenticationType>,
    /// A reference to the payment at connector side. This is returned by the connector
    pub external_reference_id: Option<String>,
    /// The billing address for the payment method
    #[encrypt(ty = Value)]
    pub payment_method_billing_address: Option<Encryptable<Address>>,
    /// The global identifier for the payment attempt
    pub id: id_type::GlobalAttemptId,
    /// Connector token information that can be used to make payments directly by the merchant.
    pub connector_token_details: Option<diesel_models::ConnectorTokenDetails>,
    /// Indicates the method by which a card is discovered during a payment
    pub card_discovery: Option<common_enums::CardDiscovery>,
    /// Split payment data
    pub charges: Option<common_types::payments::ConnectorChargeResponseData>,
    /// Additional data that might be required by hyperswitch, to enable some specific features.
    pub feature_metadata: Option<PaymentAttemptFeatureMetadata>,
    /// merchant who owns the credentials of the processor, i.e. processor owner
    pub processor_merchant_id: id_type::MerchantId,
    /// merchant or user who invoked the resource-based API (identifier) and the source (Api, Jwt(Dashboard))
    pub created_by: Option<CreatedBy>,
    pub connector_request_reference_id: Option<String>,
    pub network_transaction_id: Option<String>,
    /// stores the authorized amount in case of partial authorization
    pub authorized_amount: Option<MinorUnit>,
}

impl PaymentAttempt {
    #[cfg(feature = "v1")]
    pub fn get_payment_method(&self) -> Option<storage_enums::PaymentMethod> {
        self.payment_method
    }

    #[cfg(feature = "v2")]
    pub fn get_payment_method(&self) -> Option<storage_enums::PaymentMethod> {
        // TODO: check if we can fix this
        Some(self.payment_method_type)
    }

    #[cfg(feature = "v1")]
    pub fn get_payment_method_type(&self) -> Option<storage_enums::PaymentMethodType> {
        self.payment_method_type
    }

    #[cfg(feature = "v2")]
    pub fn get_payment_method_type(&self) -> Option<storage_enums::PaymentMethodType> {
        // TODO: check if we can fix this
        Some(self.payment_method_subtype)
    }

    #[cfg(feature = "v1")]
    pub fn get_id(&self) -> &str {
        &self.attempt_id
    }

    #[cfg(feature = "v2")]
    pub fn get_id(&self) -> &id_type::GlobalAttemptId {
        &self.id
    }

    #[cfg(feature = "v1")]
    pub fn get_connector_payment_id(&self) -> Option<&str> {
        self.connector_transaction_id.as_deref()
    }

    #[cfg(feature = "v2")]
    pub fn get_connector_payment_id(&self) -> Option<&str> {
        self.connector_payment_id.as_deref()
    }

    /// Construct the domain model from the ConfirmIntentRequest and PaymentIntent
    #[cfg(feature = "v2")]
    pub async fn create_domain_model(
        payment_intent: &super::PaymentIntent,
        cell_id: id_type::CellId,
        storage_scheme: storage_enums::MerchantStorageScheme,
        request: &api_models::payments::PaymentsConfirmIntentRequest,
        encrypted_data: DecryptedPaymentAttempt,
    ) -> CustomResult<Self, errors::api_error_response::ApiErrorResponse> {
        let id = id_type::GlobalAttemptId::generate(&cell_id);
        let intent_amount_details = payment_intent.amount_details.clone();

        let attempt_amount_details = intent_amount_details.create_attempt_amount_details(request);

        let now = common_utils::date_time::now();

        let payment_method_billing_address = encrypted_data
            .payment_method_billing_address
            .as_ref()
            .map(|data| {
                data.clone()
                    .deserialize_inner_value(|value| value.parse_value("Address"))
            })
            .transpose()
            .change_context(errors::api_error_response::ApiErrorResponse::InternalServerError)
            .attach_printable("Unable to decode billing address")?;

        let connector_token = Some(diesel_models::ConnectorTokenDetails {
            connector_mandate_id: None,
            connector_token_request_reference_id: Some(common_utils::generate_id_with_len(
                consts::CONNECTOR_MANDATE_REQUEST_REFERENCE_ID_LENGTH,
            )),
        });

        let authentication_type = payment_intent.authentication_type.unwrap_or_default();

        Ok(Self {
            payment_id: payment_intent.id.clone(),
            merchant_id: payment_intent.merchant_id.clone(),
            attempts_group_id: None,
            amount_details: attempt_amount_details,
            status: common_enums::AttemptStatus::Started,
            // This will be decided by the routing algorithm and updated in update trackers
            // right before calling the connector
            connector: None,
            authentication_type,
            created_at: now,
            modified_at: now,
            last_synced: None,
            cancellation_reason: None,
            browser_info: request.browser_info.clone(),
            payment_token: request.payment_token.clone(),
            connector_metadata: None,
            payment_experience: None,
            payment_method_data: None,
            routing_result: None,
            preprocessing_step_id: None,
            multiple_capture_count: None,
            connector_response_reference_id: None,
            updated_by: storage_scheme.to_string(),
            redirection_data: None,
            encoded_data: None,
            merchant_connector_id: None,
            external_three_ds_authentication_attempted: None,
            authentication_connector: None,
            authentication_id: None,
            fingerprint_id: None,
            charges: None,
            client_source: None,
            client_version: None,
            customer_acceptance: request.customer_acceptance.clone().map(Secret::new),
            profile_id: payment_intent.profile_id.clone(),
            organization_id: payment_intent.organization_id.clone(),
            payment_method_type: request.payment_method_type,
            payment_method_id: request.payment_method_id.clone(),
            connector_payment_id: None,
            payment_method_subtype: request.payment_method_subtype,
            authentication_applied: None,
            external_reference_id: None,
            payment_method_billing_address,
            error: None,
            connector_token_details: connector_token,
            id,
            card_discovery: None,
            feature_metadata: None,
            processor_merchant_id: payment_intent.merchant_id.clone(),
            created_by: None,
            connector_request_reference_id: None,
            network_transaction_id: None,
            authorized_amount: None,
        })
    }

    #[cfg(feature = "v2")]
    pub async fn proxy_create_domain_model(
        payment_intent: &super::PaymentIntent,
        cell_id: id_type::CellId,
        storage_scheme: storage_enums::MerchantStorageScheme,
        request: &api_models::payments::ProxyPaymentsRequest,
        encrypted_data: DecryptedPaymentAttempt,
    ) -> CustomResult<Self, errors::api_error_response::ApiErrorResponse> {
        let id = id_type::GlobalAttemptId::generate(&cell_id);
        let intent_amount_details = payment_intent.amount_details.clone();

        let attempt_amount_details =
            intent_amount_details.proxy_create_attempt_amount_details(request);

        let now = common_utils::date_time::now();
        let payment_method_billing_address = encrypted_data
            .payment_method_billing_address
            .as_ref()
            .map(|data| {
                data.clone()
                    .deserialize_inner_value(|value| value.parse_value("Address"))
            })
            .transpose()
            .change_context(errors::api_error_response::ApiErrorResponse::InternalServerError)
            .attach_printable("Unable to decode billing address")?;
        let connector_token = Some(diesel_models::ConnectorTokenDetails {
            connector_mandate_id: None,
            connector_token_request_reference_id: Some(common_utils::generate_id_with_len(
                consts::CONNECTOR_MANDATE_REQUEST_REFERENCE_ID_LENGTH,
            )),
        });
        let payment_method_type_data = payment_intent.get_payment_method_type();

        let payment_method_subtype_data = payment_intent.get_payment_method_sub_type();
        let authentication_type = payment_intent.authentication_type.unwrap_or_default();
        Ok(Self {
            payment_id: payment_intent.id.clone(),
            merchant_id: payment_intent.merchant_id.clone(),
            attempts_group_id: None,
            amount_details: attempt_amount_details,
            status: common_enums::AttemptStatus::Started,
            connector: Some(request.connector.clone()),
            authentication_type,
            created_at: now,
            modified_at: now,
            last_synced: None,
            cancellation_reason: None,
            browser_info: request.browser_info.clone(),
            payment_token: None,
            connector_metadata: None,
            payment_experience: None,
            payment_method_data: None,
            routing_result: None,
            preprocessing_step_id: None,
            multiple_capture_count: None,
            connector_response_reference_id: None,
            updated_by: storage_scheme.to_string(),
            redirection_data: None,
            encoded_data: None,
            merchant_connector_id: Some(request.merchant_connector_id.clone()),
            external_three_ds_authentication_attempted: None,
            authentication_connector: None,
            authentication_id: None,
            fingerprint_id: None,
            charges: None,
            client_source: None,
            client_version: None,
            customer_acceptance: None,
            profile_id: payment_intent.profile_id.clone(),
            organization_id: payment_intent.organization_id.clone(),
            payment_method_type: payment_method_type_data
                .unwrap_or(common_enums::PaymentMethod::Card),
            payment_method_id: None,
            connector_payment_id: None,
            payment_method_subtype: payment_method_subtype_data
                .unwrap_or(common_enums::PaymentMethodType::Credit),
            authentication_applied: None,
            external_reference_id: None,
            payment_method_billing_address,
            error: None,
            connector_token_details: connector_token,
            feature_metadata: None,
            id,
            card_discovery: None,
            processor_merchant_id: payment_intent.merchant_id.clone(),
            created_by: None,
            connector_request_reference_id: None,
            network_transaction_id: None,
            authorized_amount: None,
        })
    }

    #[cfg(feature = "v2")]
    pub async fn external_vault_proxy_create_domain_model(
        payment_intent: &super::PaymentIntent,
        cell_id: id_type::CellId,
        storage_scheme: storage_enums::MerchantStorageScheme,
        request: &api_models::payments::ExternalVaultProxyPaymentsRequest,
        encrypted_data: DecryptedPaymentAttempt,
    ) -> CustomResult<Self, errors::api_error_response::ApiErrorResponse> {
        let id = id_type::GlobalAttemptId::generate(&cell_id);
        let intent_amount_details = payment_intent.amount_details.clone();
        let attempt_amount_details = AttemptAmountDetails {
            net_amount: intent_amount_details.order_amount,
            amount_to_capture: None,
            surcharge_amount: None,
            tax_on_surcharge: None,
            amount_capturable: intent_amount_details.order_amount,
            shipping_cost: None,
            order_tax_amount: None,
            amount_captured: None,
        };

        let now = common_utils::date_time::now();
        let payment_method_billing_address = encrypted_data
            .payment_method_billing_address
            .as_ref()
            .map(|data| {
                data.clone()
                    .deserialize_inner_value(|value| value.parse_value("Address"))
            })
            .transpose()
            .change_context(errors::api_error_response::ApiErrorResponse::InternalServerError)
            .attach_printable("Unable to decode billing address")?;
        let connector_token = Some(diesel_models::ConnectorTokenDetails {
            connector_mandate_id: None,
            connector_token_request_reference_id: Some(common_utils::generate_id_with_len(
                consts::CONNECTOR_MANDATE_REQUEST_REFERENCE_ID_LENGTH,
            )),
        });
        let payment_method_type_data = payment_intent.get_payment_method_type();

        let payment_method_subtype_data = payment_intent.get_payment_method_sub_type();
        let authentication_type = payment_intent.authentication_type.unwrap_or_default();
        Ok(Self {
            payment_id: payment_intent.id.clone(),
            merchant_id: payment_intent.merchant_id.clone(),
            attempts_group_id: None,
            amount_details: attempt_amount_details,
            status: common_enums::AttemptStatus::Started,
            connector: None,
            authentication_type,
            created_at: now,
            modified_at: now,
            last_synced: None,
            cancellation_reason: None,
            browser_info: request.browser_info.clone(),
            payment_token: request.payment_token.clone(),
            connector_metadata: None,
            payment_experience: None,
            payment_method_data: None,
            routing_result: None,
            preprocessing_step_id: None,
            multiple_capture_count: None,
            connector_response_reference_id: None,
            updated_by: storage_scheme.to_string(),
            redirection_data: None,
            encoded_data: None,
            merchant_connector_id: None,
            external_three_ds_authentication_attempted: None,
            authentication_connector: None,
            authentication_id: None,
            fingerprint_id: None,
            charges: None,
            client_source: None,
            client_version: None,
            customer_acceptance: request.customer_acceptance.clone().map(Secret::new),
            profile_id: payment_intent.profile_id.clone(),
            organization_id: payment_intent.organization_id.clone(),
            payment_method_type: payment_method_type_data
                .unwrap_or(common_enums::PaymentMethod::Card),
            payment_method_id: request.payment_method_id.clone(),
            connector_payment_id: None,
            payment_method_subtype: payment_method_subtype_data
                .unwrap_or(common_enums::PaymentMethodType::Credit),
            authentication_applied: None,
            external_reference_id: None,
            payment_method_billing_address,
            error: None,
            connector_token_details: connector_token,
            feature_metadata: None,
            id,
            card_discovery: None,
            processor_merchant_id: payment_intent.merchant_id.clone(),
            created_by: None,
            connector_request_reference_id: None,
            network_transaction_id: None,
            authorized_amount: None,
        })
    }

    /// Construct the domain model from the ConfirmIntentRequest and PaymentIntent
    #[cfg(feature = "v2")]
    pub async fn create_domain_model_using_record_request(
        payment_intent: &super::PaymentIntent,
        cell_id: id_type::CellId,
        storage_scheme: storage_enums::MerchantStorageScheme,
        request: &api_models::payments::PaymentsAttemptRecordRequest,
        encrypted_data: DecryptedPaymentAttempt,
    ) -> CustomResult<Self, errors::api_error_response::ApiErrorResponse> {
        let id = id_type::GlobalAttemptId::generate(&cell_id);

        let amount_details = AttemptAmountDetailsSetter::from(&request.amount_details);

        let now = common_utils::date_time::now();
        // we consume transaction_created_at from webhook request, if it is not present we take store current time as transaction_created_at.
        let transaction_created_at = request
            .transaction_created_at
            .unwrap_or(common_utils::date_time::now());

        // This function is called in the record attempt flow, which tells us that this is a payment attempt created by an external system.
        let feature_metadata = PaymentAttemptFeatureMetadata {
            revenue_recovery: Some({
                PaymentAttemptRevenueRecoveryData {
                    attempt_triggered_by: request.triggered_by,
                    charge_id: request.feature_metadata.as_ref().and_then(|metadata| {
                        metadata
                            .revenue_recovery
                            .as_ref()
                            .and_then(|data| data.charge_id.clone())
                    }),
                }
            }),
        };

        let payment_method_data = request
            .payment_method_data
            .as_ref()
            .map(|data| data.payment_method_data.clone().encode_to_value())
            .transpose()
            .change_context(errors::api_error_response::ApiErrorResponse::InternalServerError)
            .attach_printable("Unable to decode additional payment method data")?
            .map(pii::SecretSerdeValue::new);

        let payment_method_billing_address = encrypted_data
            .payment_method_billing_address
            .as_ref()
            .map(|data| {
                data.clone()
                    .deserialize_inner_value(|value| value.parse_value("Address"))
            })
            .transpose()
            .change_context(errors::api_error_response::ApiErrorResponse::InternalServerError)
            .attach_printable("Unable to decode billing address")?;
        let error = request.error.as_ref().map(ErrorDetails::from);
        let connector_payment_id = request
            .connector_transaction_id
            .as_ref()
            .map(|txn_id| txn_id.get_id().clone());
        let connector = request.connector.map(|connector| connector.to_string());
        let connector_request_reference_id = payment_intent
            .merchant_reference_id
            .as_ref()
            .map(|id| id.get_string_repr().to_owned());
        Ok(Self {
            payment_id: payment_intent.id.clone(),
            merchant_id: payment_intent.merchant_id.clone(),
            attempts_group_id: None,
            amount_details: AttemptAmountDetails::from(amount_details),
            status: request.status,
            connector,
            authentication_type: storage_enums::AuthenticationType::NoThreeDs,
            created_at: transaction_created_at,
            modified_at: now,
            last_synced: None,
            cancellation_reason: None,
            browser_info: None,
            payment_token: None,
            connector_metadata: None,
            payment_experience: None,
            payment_method_data,
            routing_result: None,
            preprocessing_step_id: None,
            multiple_capture_count: None,
            connector_response_reference_id: None,
            updated_by: storage_scheme.to_string(),
            redirection_data: None,
            encoded_data: None,
            merchant_connector_id: request.payment_merchant_connector_id.clone(),
            external_three_ds_authentication_attempted: None,
            authentication_connector: None,
            authentication_id: None,
            fingerprint_id: None,
            client_source: None,
            client_version: None,
            customer_acceptance: None,
            profile_id: payment_intent.profile_id.clone(),
            organization_id: payment_intent.organization_id.clone(),
            payment_method_type: request.payment_method_type,
            payment_method_id: None,
            connector_payment_id,
            payment_method_subtype: request.payment_method_subtype,
            authentication_applied: None,
            external_reference_id: None,
            payment_method_billing_address,
            error,
            feature_metadata: Some(feature_metadata),
            id,
            connector_token_details: Some(diesel_models::ConnectorTokenDetails {
                connector_mandate_id: Some(request.processor_payment_method_token.clone()),
                connector_token_request_reference_id: None,
            }),
            card_discovery: None,
            charges: None,
            processor_merchant_id: payment_intent.merchant_id.clone(),
            created_by: None,
            connector_request_reference_id,
            network_transaction_id: None,
            authorized_amount: None,
        })
    }

    pub fn get_attempt_merchant_connector_account_id(
        &self,
    ) -> CustomResult<
        id_type::MerchantConnectorAccountId,
        errors::api_error_response::ApiErrorResponse,
    > {
        let merchant_connector_id = self
            .merchant_connector_id
            .clone()
            .get_required_value("merchant_connector_id")
            .change_context(errors::api_error_response::ApiErrorResponse::InternalServerError)
            .attach_printable("Merchant connector id is None")?;
        Ok(merchant_connector_id)
    }
}

#[cfg(feature = "v1")]
#[derive(Clone, Debug, PartialEq, Serialize, router_derive::ToEncryption)]
pub struct PaymentAttempt {
    pub payment_id: id_type::PaymentId,
    pub merchant_id: id_type::MerchantId,
    pub attempt_id: String,
    pub status: storage_enums::AttemptStatus,
    pub net_amount: NetAmount,
    pub currency: Option<storage_enums::Currency>,
    pub save_to_locker: Option<bool>,
    pub connector: Option<String>,
    pub error_message: Option<String>,
    pub offer_amount: Option<MinorUnit>,
    pub payment_method_id: Option<String>,
    pub payment_method: Option<storage_enums::PaymentMethod>,
    pub connector_transaction_id: Option<String>,
    pub capture_method: Option<storage_enums::CaptureMethod>,
    #[serde(default, with = "common_utils::custom_serde::iso8601::option")]
    pub capture_on: Option<PrimitiveDateTime>,
    pub confirm: bool,
    pub authentication_type: Option<storage_enums::AuthenticationType>,
    #[serde(with = "common_utils::custom_serde::iso8601")]
    pub created_at: PrimitiveDateTime,
    #[serde(with = "common_utils::custom_serde::iso8601")]
    pub modified_at: PrimitiveDateTime,
    #[serde(default, with = "common_utils::custom_serde::iso8601::option")]
    pub last_synced: Option<PrimitiveDateTime>,
    pub cancellation_reason: Option<String>,
    pub amount_to_capture: Option<MinorUnit>,
    pub mandate_id: Option<String>,
    pub browser_info: Option<Value>,
    pub error_code: Option<String>,
    pub payment_token: Option<String>,
    pub connector_metadata: Option<Value>,
    pub payment_experience: Option<storage_enums::PaymentExperience>,
    pub payment_method_type: Option<storage_enums::PaymentMethodType>,
    pub payment_method_data: Option<Value>,
    pub business_sub_label: Option<String>,
    pub straight_through_algorithm: Option<Value>,
    pub preprocessing_step_id: Option<String>,
    // providing a location to store mandate details intermediately for transaction
    pub mandate_details: Option<MandateDataType>,
    pub error_reason: Option<String>,
    pub multiple_capture_count: Option<i16>,
    // reference to the payment at connector side
    pub connector_response_reference_id: Option<String>,
    pub amount_capturable: MinorUnit,
    pub updated_by: String,
    pub authentication_data: Option<Value>,
    pub encoded_data: Option<String>,
    pub merchant_connector_id: Option<id_type::MerchantConnectorAccountId>,
    pub unified_code: Option<String>,
    pub unified_message: Option<String>,
    pub external_three_ds_authentication_attempted: Option<bool>,
    pub authentication_connector: Option<String>,
    pub authentication_id: Option<id_type::AuthenticationId>,
    pub mandate_data: Option<MandateDetails>,
    pub payment_method_billing_address_id: Option<String>,
    pub fingerprint_id: Option<String>,
    pub charge_id: Option<String>,
    pub client_source: Option<String>,
    pub client_version: Option<String>,
    pub customer_acceptance: Option<pii::SecretSerdeValue>,
    pub profile_id: id_type::ProfileId,
    pub organization_id: id_type::OrganizationId,
    pub connector_mandate_detail: Option<ConnectorMandateReferenceId>,
    pub tokenization: Option<common_enums::Tokenization>,
    pub request_extended_authorization: Option<RequestExtendedAuthorizationBool>,
    pub extended_authorization_applied: Option<ExtendedAuthorizationAppliedBool>,
    pub extended_authorization_last_applied_at: Option<PrimitiveDateTime>,
    pub capture_before: Option<PrimitiveDateTime>,
    pub card_discovery: Option<common_enums::CardDiscovery>,
    pub charges: Option<common_types::payments::ConnectorChargeResponseData>,
    pub issuer_error_code: Option<String>,
    pub issuer_error_message: Option<String>,
    /// merchant who owns the credentials of the processor, i.e. processor owner
    pub processor_merchant_id: id_type::MerchantId,
    /// merchant or user who invoked the resource-based API (identifier) and the source (Api, Jwt(Dashboard))
    pub created_by: Option<CreatedBy>,
    pub setup_future_usage_applied: Option<storage_enums::FutureUsage>,
    pub routing_approach: Option<storage_enums::RoutingApproach>,
    pub connector_request_reference_id: Option<String>,
    pub debit_routing_savings: Option<MinorUnit>,
    pub network_transaction_id: Option<String>,
    pub is_overcapture_enabled: Option<OvercaptureEnabledBool>,
    pub network_details: Option<NetworkDetails>,
    pub is_stored_credential: Option<bool>,
    /// stores the authorized amount in case of partial authorization
    pub authorized_amount: Option<MinorUnit>,
    #[encrypt(ty = Value)]
    pub encrypted_payment_method_data: Option<Encryptable<pii::SecretSerdeValue>>,
}

#[cfg(feature = "v1")]
#[derive(Clone, Debug, Eq, PartialEq, Serialize, Deserialize, Default)]
pub struct NetAmount {
    /// The payment amount
    order_amount: MinorUnit,
    /// The shipping cost of the order
    shipping_cost: Option<MinorUnit>,
    /// Tax amount related to the order
    order_tax_amount: Option<MinorUnit>,
    /// The surcharge amount to be added to the order
    surcharge_amount: Option<MinorUnit>,
    /// tax on surcharge amount
    tax_on_surcharge: Option<MinorUnit>,
}

#[cfg(feature = "v1")]
impl NetAmount {
    pub fn new(
        order_amount: MinorUnit,
        shipping_cost: Option<MinorUnit>,
        order_tax_amount: Option<MinorUnit>,
        surcharge_amount: Option<MinorUnit>,
        tax_on_surcharge: Option<MinorUnit>,
    ) -> Self {
        Self {
            order_amount,
            shipping_cost,
            order_tax_amount,
            surcharge_amount,
            tax_on_surcharge,
        }
    }

    pub fn get_order_amount(&self) -> MinorUnit {
        self.order_amount
    }

    pub fn get_shipping_cost(&self) -> Option<MinorUnit> {
        self.shipping_cost
    }

    pub fn get_order_tax_amount(&self) -> Option<MinorUnit> {
        self.order_tax_amount
    }

    pub fn get_surcharge_amount(&self) -> Option<MinorUnit> {
        self.surcharge_amount
    }

    pub fn get_tax_on_surcharge(&self) -> Option<MinorUnit> {
        self.tax_on_surcharge
    }

    pub fn get_total_surcharge_amount(&self) -> Option<MinorUnit> {
        self.surcharge_amount
            .map(|surcharge_amount| surcharge_amount + self.tax_on_surcharge.unwrap_or_default())
    }

    pub fn get_total_amount(&self) -> MinorUnit {
        self.order_amount
            + self.shipping_cost.unwrap_or_default()
            + self.order_tax_amount.unwrap_or_default()
            + self.surcharge_amount.unwrap_or_default()
            + self.tax_on_surcharge.unwrap_or_default()
    }

    pub fn get_additional_amount(&self) -> MinorUnit {
        self.get_total_amount() - self.get_order_amount()
    }

    pub fn set_order_amount(&mut self, order_amount: MinorUnit) {
        self.order_amount = order_amount;
    }

    pub fn set_order_tax_amount(&mut self, order_tax_amount: Option<MinorUnit>) {
        self.order_tax_amount = order_tax_amount;
    }

    pub fn set_surcharge_details(
        &mut self,
        surcharge_details: Option<router_request_types::SurchargeDetails>,
    ) {
        self.surcharge_amount = surcharge_details
            .clone()
            .map(|details| details.surcharge_amount);
        self.tax_on_surcharge = surcharge_details.map(|details| details.tax_on_surcharge_amount);
    }

    pub fn from_payments_request(
        payments_request: &api_models::payments::PaymentsRequest,
        order_amount: MinorUnit,
    ) -> Self {
        let surcharge_amount = payments_request
            .surcharge_details
            .map(|surcharge_details| surcharge_details.surcharge_amount);
        let tax_on_surcharge = payments_request
            .surcharge_details
            .and_then(|surcharge_details| surcharge_details.tax_amount);
        Self {
            order_amount,
            shipping_cost: payments_request.shipping_cost,
            order_tax_amount: payments_request.order_tax_amount,
            surcharge_amount,
            tax_on_surcharge,
        }
    }

    #[cfg(feature = "v1")]
    pub fn from_payments_request_and_payment_attempt(
        payments_request: &api_models::payments::PaymentsRequest,
        payment_attempt: Option<&PaymentAttempt>,
    ) -> Option<Self> {
        let option_order_amount = payments_request
            .amount
            .map(MinorUnit::from)
            .or(payment_attempt
                .map(|payment_attempt| payment_attempt.net_amount.get_order_amount()));
        option_order_amount.map(|order_amount| {
            let shipping_cost = payments_request.shipping_cost.or(payment_attempt
                .and_then(|payment_attempt| payment_attempt.net_amount.get_shipping_cost()));
            let order_tax_amount = payment_attempt
                .and_then(|payment_attempt| payment_attempt.net_amount.get_order_tax_amount());
            let surcharge_amount = payments_request
                .surcharge_details
                .map(|surcharge_details| surcharge_details.get_surcharge_amount())
                .or_else(|| {
                    payment_attempt.and_then(|payment_attempt| {
                        payment_attempt.net_amount.get_surcharge_amount()
                    })
                });
            let tax_on_surcharge = payments_request
                .surcharge_details
                .and_then(|surcharge_details| surcharge_details.get_tax_amount())
                .or_else(|| {
                    payment_attempt.and_then(|payment_attempt| {
                        payment_attempt.net_amount.get_tax_on_surcharge()
                    })
                });
            Self {
                order_amount,
                shipping_cost,
                order_tax_amount,
                surcharge_amount,
                tax_on_surcharge,
            }
        })
    }
}

#[cfg(feature = "v2")]
impl PaymentAttempt {
    #[track_caller]
    pub fn get_total_amount(&self) -> MinorUnit {
        self.amount_details.get_net_amount()
    }

    pub fn get_total_surcharge_amount(&self) -> Option<MinorUnit> {
        self.amount_details.surcharge_amount
    }

    pub fn extract_card_network(&self) -> Option<common_enums::CardNetwork> {
        todo!()
    }

    fn get_connector_metadata_value(&self) -> Option<&Value> {
        self.connector_metadata
            .as_ref()
            .map(|metadata| metadata.peek())
    }

    pub fn get_upi_next_action(
        &self,
    ) -> CustomResult<
        Option<api_models::payments::NextActionData>,
        errors::api_error_response::ApiErrorResponse,
    > {
        let sdk_uri_opt = self
            .get_connector_metadata_value()
            .and_then(|metadata| metadata.get("SdkUpiUriInformation"))
            .map(|uri_info_value| {
                serde_json::from_value::<api_models::payments::SdkUpiUriInformation>(
                    uri_info_value.clone(),
                )
                .change_context(errors::api_error_response::ApiErrorResponse::InternalServerError)
                .and_then(|uri_info| {
                    Url::parse(&uri_info.sdk_uri).change_context(
                        errors::api_error_response::ApiErrorResponse::InternalServerError,
                    )
                })
            })
            .transpose()
            .attach_printable("Failed to parse SdkUpiUriInformation from connector_metadata")?;

        let wait_screen_info = self
            .get_connector_metadata_value()
            .and_then(|metadata| metadata.get("WaitScreenInstructions"))
            .map(|wait_screen_value| {
                serde_json::from_value::<api_models::payments::WaitScreenInstructions>(
                    wait_screen_value.clone(),
                )
            })
            .transpose()
            .change_context(errors::api_error_response::ApiErrorResponse::InternalServerError)
            .attach_printable(
                "Failed to deserialize WaitScreenInstructions from connector_metadata",
            )?;

        Ok(
            match (self.payment_method_type, self.payment_method_subtype) {
                (
                    storage_enums::PaymentMethod::Upi,
                    storage_enums::PaymentMethodType::UpiIntent,
                ) => sdk_uri_opt
                    .zip(wait_screen_info)
                    .map(|(sdk_uri, wait_info)| {
                        api_models::payments::NextActionData::from_upi_intent(sdk_uri, wait_info)
                    }),
                (storage_enums::PaymentMethod::Upi, storage_enums::PaymentMethodType::UpiQr) => {
                    sdk_uri_opt
                        .zip(wait_screen_info)
                        .map(|(sdk_uri, wait_info)| {
                            api_models::payments::NextActionData::from_upi_qr(sdk_uri, wait_info)
                        })
                }
                (
                    storage_enums::PaymentMethod::Upi,
                    storage_enums::PaymentMethodType::UpiCollect,
                ) => wait_screen_info.map(api_models::payments::NextActionData::from_wait_screen),
                _ => None,
            },
        )
    }
}

#[cfg(feature = "v1")]
impl PaymentAttempt {
    pub fn get_total_amount(&self) -> MinorUnit {
        self.net_amount.get_total_amount()
    }

    pub fn get_total_surcharge_amount(&self) -> Option<MinorUnit> {
        self.net_amount.get_total_surcharge_amount()
    }

    pub fn set_debit_routing_savings(&mut self, debit_routing_savings: Option<&MinorUnit>) {
        self.debit_routing_savings = debit_routing_savings.copied();
    }

    pub fn extract_card_network(&self) -> Option<common_enums::CardNetwork> {
        self.payment_method_data
            .as_ref()
            .and_then(|value| {
                value
                    .clone()
                    .parse_value::<api_models::payments::AdditionalPaymentData>(
                        "AdditionalPaymentData",
                    )
                    .ok()
            })
            .and_then(|data| data.get_additional_card_info())
            .and_then(|card_info| card_info.card_network)
    }

    pub fn get_payment_method_data(&self) -> Option<api_models::payments::AdditionalPaymentData> {
        self.check_and_get_payment_method_data_based_on_encryption_strategy()
            .clone()
            .and_then(|data| match data {
                Value::Null => None,
                _ => Some(data.parse_value("AdditionalPaymentData")),
            })
            .transpose()
            .map_err(|err| logger::error!("Failed to parse AdditionalPaymentData {err:?}"))
            .ok()
            .flatten()
    }
    pub fn get_tokenization_strategy(&self) -> Option<common_enums::Tokenization> {
        match self.setup_future_usage_applied {
            Some(common_enums::FutureUsage::OnSession) | None => None,
            Some(common_enums::FutureUsage::OffSession) => Some(
                self.connector_mandate_detail
                    .as_ref()
                    .and_then(|detail| detail.connector_mandate_id.as_ref())
                    .map(|_| common_enums::Tokenization::TokenizeAtPsp)
                    .unwrap_or(common_enums::Tokenization::SkipPsp),
            ),
        }
    }

    fn get_connector_metadata_value(&self) -> Option<&Value> {
        self.connector_metadata.as_ref()
    }
    pub fn get_upi_next_action(
        &self,
    ) -> CustomResult<
        Option<api_models::payments::NextActionData>,
        errors::api_error_response::ApiErrorResponse,
    > {
        let sdk_uri_opt = self
            .get_connector_metadata_value()
            .and_then(|metadata| metadata.get("SdkUpiUriInformation"))
            .map(|uri_info_value| {
                serde_json::from_value::<api_models::payments::SdkUpiUriInformation>(
                    uri_info_value.clone(),
                )
                .change_context(errors::api_error_response::ApiErrorResponse::InternalServerError)
                .and_then(|uri_info| {
                    Url::parse(&uri_info.sdk_uri).change_context(
                        errors::api_error_response::ApiErrorResponse::InternalServerError,
                    )
                })
            })
            .transpose()
            .attach_printable("Failed to parse SdkUpiUriInformation from connector_metadata")?;

        let wait_screen_info = self
            .get_connector_metadata_value()
            .and_then(|metadata| metadata.get("WaitScreenInstructions"))
            .map(|wait_screen_value| {
                serde_json::from_value::<api_models::payments::WaitScreenInstructions>(
                    wait_screen_value.clone(),
                )
            })
            .transpose()
            .change_context(errors::api_error_response::ApiErrorResponse::InternalServerError)
            .attach_printable(
                "Failed to deserialize WaitScreenInstructions from connector_metadata",
            )?;

        Ok(match (self.payment_method, self.payment_method_type) {
            (
                Some(storage_enums::PaymentMethod::Upi),
                Some(storage_enums::PaymentMethodType::UpiIntent),
            ) => sdk_uri_opt
                .zip(wait_screen_info)
                .map(|(sdk_uri, wait_info)| {
                    api_models::payments::NextActionData::from_upi_intent(sdk_uri, wait_info)
                }),
            (
                Some(storage_enums::PaymentMethod::Upi),
                Some(storage_enums::PaymentMethodType::UpiQr),
            ) => sdk_uri_opt
                .zip(wait_screen_info)
                .map(|(sdk_uri, wait_info)| {
                    api_models::payments::NextActionData::from_upi_qr(sdk_uri, wait_info)
                }),
            (
                Some(storage_enums::PaymentMethod::Upi),
                Some(storage_enums::PaymentMethodType::UpiCollect),
            ) => wait_screen_info.map(api_models::payments::NextActionData::from_wait_screen),
            _ => None,
        })
    }

    pub fn check_and_get_payment_method_data_based_on_encryption_strategy(&self) -> Option<Value> {
        if self
            .payment_method
            .map(|payment_method| payment_method.is_additional_payment_method_data_sensitive())
            .unwrap_or(false)
        {
            self.encrypted_payment_method_data
                .clone()
                .map(|encrypted_payment_method_data| {
                    encrypted_payment_method_data.get_inner().peek().clone()
                })
                .or(self.payment_method_data.clone())
        } else {
            self.payment_method_data.clone()
        }
    }
}

#[derive(Clone, Debug, Eq, PartialEq)]
pub struct PaymentListFilters {
    pub connector: Vec<String>,
    pub currency: Vec<storage_enums::Currency>,
    pub status: Vec<storage_enums::IntentStatus>,
    pub payment_method: Vec<storage_enums::PaymentMethod>,
    pub payment_method_type: Vec<storage_enums::PaymentMethodType>,
    pub authentication_type: Vec<storage_enums::AuthenticationType>,
}

#[cfg(feature = "v1")]
#[derive(Debug, Clone, Serialize)]
pub enum PaymentAttemptUpdate {
    Update {
        net_amount: NetAmount,
        currency: storage_enums::Currency,
        status: storage_enums::AttemptStatus,
        authentication_type: Option<storage_enums::AuthenticationType>,
        payment_method: Option<storage_enums::PaymentMethod>,
        payment_token: Option<String>,
        payment_method_data: Option<Value>,
        payment_method_type: Option<storage_enums::PaymentMethodType>,
        payment_experience: Option<storage_enums::PaymentExperience>,
        business_sub_label: Option<String>,
        amount_to_capture: Option<MinorUnit>,
        capture_method: Option<storage_enums::CaptureMethod>,
        fingerprint_id: Option<String>,
        payment_method_billing_address_id: Option<String>,
        updated_by: String,
        network_transaction_id: Option<String>,
    },
    UpdateTrackers {
        payment_token: Option<String>,
        connector: Option<String>,
        straight_through_algorithm: Option<Value>,
        amount_capturable: Option<MinorUnit>,
        surcharge_amount: Option<MinorUnit>,
        tax_amount: Option<MinorUnit>,
        updated_by: String,
        merchant_connector_id: Option<id_type::MerchantConnectorAccountId>,
        routing_approach: Option<storage_enums::RoutingApproach>,
        is_stored_credential: Option<bool>,
    },
    AuthenticationTypeUpdate {
        authentication_type: storage_enums::AuthenticationType,
        updated_by: String,
    },
    ConfirmUpdate {
        net_amount: NetAmount,
        currency: storage_enums::Currency,
        status: storage_enums::AttemptStatus,
        authentication_type: Option<storage_enums::AuthenticationType>,
        capture_method: Option<storage_enums::CaptureMethod>,
        payment_method: Option<storage_enums::PaymentMethod>,
        browser_info: Option<Value>,
        connector: Option<String>,
        payment_token: Option<String>,
        payment_method_data: Option<Value>,
        payment_method_type: Option<storage_enums::PaymentMethodType>,
        payment_experience: Option<storage_enums::PaymentExperience>,
        business_sub_label: Option<String>,
        straight_through_algorithm: Option<Value>,
        error_code: Option<Option<String>>,
        error_message: Option<Option<String>>,
        updated_by: String,
        merchant_connector_id: Option<id_type::MerchantConnectorAccountId>,
        external_three_ds_authentication_attempted: Option<bool>,
        authentication_connector: Option<String>,
        authentication_id: Option<id_type::AuthenticationId>,
        payment_method_billing_address_id: Option<String>,
        fingerprint_id: Option<String>,
        payment_method_id: Option<String>,
        client_source: Option<String>,
        client_version: Option<String>,
        customer_acceptance: Option<pii::SecretSerdeValue>,
        connector_mandate_detail: Option<ConnectorMandateReferenceId>,
        tokenization: Option<common_enums::Tokenization>,
        card_discovery: Option<common_enums::CardDiscovery>,
        routing_approach: Option<storage_enums::RoutingApproach>,
        connector_request_reference_id: Option<String>,
        network_transaction_id: Option<String>,
        is_stored_credential: Option<bool>,
        request_extended_authorization: Option<RequestExtendedAuthorizationBool>,
    },
    RejectUpdate {
        status: storage_enums::AttemptStatus,
        error_code: Option<Option<String>>,
        error_message: Option<Option<String>>,
        updated_by: String,
    },
    BlocklistUpdate {
        status: storage_enums::AttemptStatus,
        error_code: Option<Option<String>>,
        error_message: Option<Option<String>>,
        updated_by: String,
    },
    PaymentMethodDetailsUpdate {
        payment_method_id: Option<String>,
        updated_by: String,
    },
    ConnectorMandateDetailUpdate {
        connector_mandate_detail: Option<ConnectorMandateReferenceId>,
        tokenization: Option<common_enums::Tokenization>,
        updated_by: String,
    },
    VoidUpdate {
        status: storage_enums::AttemptStatus,
        cancellation_reason: Option<String>,
        updated_by: String,
    },
    ResponseUpdate {
        status: storage_enums::AttemptStatus,
        connector: Option<String>,
        connector_transaction_id: Option<String>,
        network_transaction_id: Option<String>,
        authentication_type: Option<storage_enums::AuthenticationType>,
        payment_method_id: Option<String>,
        mandate_id: Option<String>,
        connector_metadata: Option<Value>,
        payment_token: Option<String>,
        error_code: Option<Option<String>>,
        error_message: Option<Option<String>>,
        error_reason: Option<Option<String>>,
        connector_response_reference_id: Option<String>,
        amount_capturable: Option<MinorUnit>,
        updated_by: String,
        authentication_data: Option<Value>,
        encoded_data: Option<String>,
        unified_code: Option<Option<String>>,
        unified_message: Option<Option<String>>,
        capture_before: Option<PrimitiveDateTime>,
        extended_authorization_last_applied_at: Option<PrimitiveDateTime>,
        extended_authorization_applied: Option<ExtendedAuthorizationAppliedBool>,
        payment_method_data: Option<Value>,
        encrypted_payment_method_data: Option<Encryptable<pii::SecretSerdeValue>>,
        connector_mandate_detail: Option<ConnectorMandateReferenceId>,
        tokenization: Option<common_enums::Tokenization>,
        charges: Option<common_types::payments::ConnectorChargeResponseData>,
        setup_future_usage_applied: Option<storage_enums::FutureUsage>,
        debit_routing_savings: Option<MinorUnit>,
        is_overcapture_enabled: Option<OvercaptureEnabledBool>,
        authorized_amount: Option<MinorUnit>,
    },
    UnresolvedResponseUpdate {
        status: storage_enums::AttemptStatus,
        connector: Option<String>,
        connector_transaction_id: Option<String>,
        payment_method_id: Option<String>,
        error_code: Option<Option<String>>,
        error_message: Option<Option<String>>,
        error_reason: Option<Option<String>>,
        connector_response_reference_id: Option<String>,
        updated_by: String,
    },
    StatusUpdate {
        status: storage_enums::AttemptStatus,
        updated_by: String,
    },
    ErrorUpdate {
        connector: Option<String>,
        status: storage_enums::AttemptStatus,
        error_code: Option<Option<String>>,
        error_message: Option<Option<String>>,
        error_reason: Option<Option<String>>,
        amount_capturable: Option<MinorUnit>,
        updated_by: String,
        unified_code: Option<Option<String>>,
        unified_message: Option<Option<String>>,
        connector_transaction_id: Option<String>,
        payment_method_data: Option<Value>,
        encrypted_payment_method_data: Option<Encryptable<pii::SecretSerdeValue>>,
        authentication_type: Option<storage_enums::AuthenticationType>,
        issuer_error_code: Option<String>,
        issuer_error_message: Option<String>,
        network_details: Option<NetworkDetails>,
    },
    CaptureUpdate {
        amount_to_capture: Option<MinorUnit>,
        multiple_capture_count: Option<i16>,
        updated_by: String,
    },
    AmountToCaptureUpdate {
        status: storage_enums::AttemptStatus,
        amount_capturable: MinorUnit,
        updated_by: String,
    },
    PreprocessingUpdate {
        status: storage_enums::AttemptStatus,
        payment_method_id: Option<String>,
        connector_metadata: Option<Value>,
        preprocessing_step_id: Option<String>,
        connector_transaction_id: Option<String>,
        connector_response_reference_id: Option<String>,
        updated_by: String,
    },
    ConnectorResponse {
        authentication_data: Option<Value>,
        encoded_data: Option<String>,
        connector_transaction_id: Option<String>,
        connector: Option<String>,
        charges: Option<common_types::payments::ConnectorChargeResponseData>,
        updated_by: String,
    },
    IncrementalAuthorizationAmountUpdate {
        net_amount: NetAmount,
        amount_capturable: MinorUnit,
    },
    AuthenticationUpdate {
        status: storage_enums::AttemptStatus,
        external_three_ds_authentication_attempted: Option<bool>,
        authentication_connector: Option<String>,
        authentication_id: Option<id_type::AuthenticationId>,
        updated_by: String,
    },
    ManualUpdate {
        status: Option<storage_enums::AttemptStatus>,
        error_code: Option<String>,
        error_message: Option<String>,
        error_reason: Option<String>,
        updated_by: String,
        unified_code: Option<String>,
        unified_message: Option<String>,
        connector_transaction_id: Option<String>,
        amount_capturable: Option<MinorUnit>,
    },
    PostSessionTokensUpdate {
        updated_by: String,
        connector_metadata: Option<Value>,
    },
}

#[cfg(feature = "v1")]
impl PaymentAttemptUpdate {
    pub fn to_storage_model(self) -> diesel_models::PaymentAttemptUpdate {
        match self {
            Self::Update {
                net_amount,
                currency,
                status,
                authentication_type,
                payment_method,
                payment_token,
                payment_method_data,
                payment_method_type,
                payment_experience,
                business_sub_label,
                amount_to_capture,
                capture_method,
                fingerprint_id,
                network_transaction_id,
                payment_method_billing_address_id,
                updated_by,
            } => DieselPaymentAttemptUpdate::Update {
                amount: net_amount.get_order_amount(),
                currency,
                status,
                authentication_type,
                payment_method,
                payment_token,
                payment_method_data,
                payment_method_type,
                payment_experience,
                business_sub_label,
                amount_to_capture,
                capture_method,
                surcharge_amount: net_amount.get_surcharge_amount(),
                tax_amount: net_amount.get_tax_on_surcharge(),
                fingerprint_id,
                payment_method_billing_address_id,
                network_transaction_id,
                updated_by,
            },
            Self::UpdateTrackers {
                payment_token,
                connector,
                straight_through_algorithm,
                amount_capturable,
                updated_by,
                surcharge_amount,
                tax_amount,
                merchant_connector_id,
                routing_approach,
                is_stored_credential,
            } => DieselPaymentAttemptUpdate::UpdateTrackers {
                payment_token,
                connector,
                straight_through_algorithm,
                amount_capturable,
                surcharge_amount,
                tax_amount,
                updated_by,
                merchant_connector_id,
                routing_approach: routing_approach.map(|approach| match approach {
                    storage_enums::RoutingApproach::Other(_) => {
                        // we need to make sure Other variant is not stored in DB, in the rare case
                        // where we attempt to store an unknown value, we default to the default value
                        storage_enums::RoutingApproach::default()
                    }
                    _ => approach,
                }),
                is_stored_credential,
            },
            Self::AuthenticationTypeUpdate {
                authentication_type,
                updated_by,
            } => DieselPaymentAttemptUpdate::AuthenticationTypeUpdate {
                authentication_type,
                updated_by,
            },
            Self::BlocklistUpdate {
                status,
                error_code,
                error_message,
                updated_by,
            } => DieselPaymentAttemptUpdate::BlocklistUpdate {
                status,
                error_code,
                error_message,
                updated_by,
            },
            Self::ConnectorMandateDetailUpdate {
                connector_mandate_detail,
                tokenization,
                updated_by,
            } => DieselPaymentAttemptUpdate::ConnectorMandateDetailUpdate {
                connector_mandate_detail,
                tokenization,
                updated_by,
            },
            Self::PaymentMethodDetailsUpdate {
                payment_method_id,
                updated_by,
            } => DieselPaymentAttemptUpdate::PaymentMethodDetailsUpdate {
                payment_method_id,
                updated_by,
            },
            Self::ConfirmUpdate {
                net_amount,
                currency,
                status,
                authentication_type,
                capture_method,
                payment_method,
                browser_info,
                connector,
                payment_token,
                payment_method_data,
                payment_method_type,
                payment_experience,
                business_sub_label,
                straight_through_algorithm,
                error_code,
                error_message,
                fingerprint_id,
                updated_by,
                merchant_connector_id: connector_id,
                payment_method_id,
                external_three_ds_authentication_attempted,
                authentication_connector,
                authentication_id,
                payment_method_billing_address_id,
                client_source,
                client_version,
                customer_acceptance,
                connector_mandate_detail,
                tokenization,
                card_discovery,
                routing_approach,
                connector_request_reference_id,
                network_transaction_id,
                is_stored_credential,
                request_extended_authorization,
            } => DieselPaymentAttemptUpdate::ConfirmUpdate {
                amount: net_amount.get_order_amount(),
                currency,
                status,
                authentication_type,
                capture_method,
                payment_method,
                browser_info,
                connector,
                payment_token,
                payment_method_data,
                payment_method_type,
                payment_experience,
                business_sub_label,
                straight_through_algorithm,
                error_code,
                error_message,
                surcharge_amount: net_amount.get_surcharge_amount(),
                tax_amount: net_amount.get_tax_on_surcharge(),
                fingerprint_id,
                updated_by,
                merchant_connector_id: connector_id,
                payment_method_id,
                external_three_ds_authentication_attempted,
                authentication_connector,
                authentication_id,
                payment_method_billing_address_id,
                client_source,
                client_version,
                customer_acceptance,
                shipping_cost: net_amount.get_shipping_cost(),
                order_tax_amount: net_amount.get_order_tax_amount(),
                connector_mandate_detail,
                tokenization,
                card_discovery,
                routing_approach: routing_approach.map(|approach| match approach {
                    // we need to make sure Other variant is not stored in DB, in the rare case
                    // where we attempt to store an unknown value, we default to the default value
                    storage_enums::RoutingApproach::Other(_) => {
                        storage_enums::RoutingApproach::default()
                    }
                    _ => approach,
                }),
                connector_request_reference_id,
                network_transaction_id,
                is_stored_credential,
                request_extended_authorization,
            },
            Self::VoidUpdate {
                status,
                cancellation_reason,
                updated_by,
            } => DieselPaymentAttemptUpdate::VoidUpdate {
                status,
                cancellation_reason,
                updated_by,
            },
            Self::ResponseUpdate {
                status,
                connector,
                connector_transaction_id,
                authentication_type,
                payment_method_id,
                mandate_id,
                connector_metadata,
                payment_token,
                error_code,
                error_message,
                error_reason,
                connector_response_reference_id,
                amount_capturable,
                updated_by,
                authentication_data,
                encoded_data,
                unified_code,
                unified_message,
                capture_before,
                extended_authorization_applied,
                extended_authorization_last_applied_at,
                payment_method_data,
                encrypted_payment_method_data,
                connector_mandate_detail,
                tokenization,
                charges,
                setup_future_usage_applied,
                network_transaction_id,
                debit_routing_savings: _,
                is_overcapture_enabled,
                authorized_amount,
            } => DieselPaymentAttemptUpdate::ResponseUpdate {
                status,
                connector,
                connector_transaction_id,
                authentication_type,
                payment_method_id,
                mandate_id,
                connector_metadata,
                payment_token,
                error_code,
                error_message,
                error_reason,
                connector_response_reference_id,
                amount_capturable,
                updated_by,
                authentication_data,
                encoded_data,
                unified_code,
                unified_message,
                capture_before,
                extended_authorization_applied,
                extended_authorization_last_applied_at,
                payment_method_data,
                connector_mandate_detail,
                tokenization,
                charges,
                setup_future_usage_applied,
                network_transaction_id,
                is_overcapture_enabled,
                authorized_amount,
                encrypted_payment_method_data: encrypted_payment_method_data.map(Encryption::from),
            },
            Self::UnresolvedResponseUpdate {
                status,
                connector,
                connector_transaction_id,
                payment_method_id,
                error_code,
                error_message,
                error_reason,
                connector_response_reference_id,
                updated_by,
            } => DieselPaymentAttemptUpdate::UnresolvedResponseUpdate {
                status,
                connector,
                connector_transaction_id,
                payment_method_id,
                error_code,
                error_message,
                error_reason,
                connector_response_reference_id,
                updated_by,
            },
            Self::StatusUpdate { status, updated_by } => {
                DieselPaymentAttemptUpdate::StatusUpdate { status, updated_by }
            }
            Self::ErrorUpdate {
                connector,
                status,
                error_code,
                error_message,
                error_reason,
                amount_capturable,
                updated_by,
                unified_code,
                unified_message,
                connector_transaction_id,
                payment_method_data,
                authentication_type,
                issuer_error_code,
                issuer_error_message,
                network_details,
                encrypted_payment_method_data,
            } => DieselPaymentAttemptUpdate::ErrorUpdate {
                connector,
                status,
                error_code,
                error_message,
                error_reason,
                amount_capturable,
                updated_by,
                unified_code,
                unified_message,
                connector_transaction_id,
                payment_method_data,
                authentication_type,
                issuer_error_code,
                issuer_error_message,
                network_details,
                encrypted_payment_method_data: encrypted_payment_method_data.map(Encryption::from),
            },
            Self::CaptureUpdate {
                multiple_capture_count,
                updated_by,
                amount_to_capture,
            } => DieselPaymentAttemptUpdate::CaptureUpdate {
                multiple_capture_count,
                updated_by,
                amount_to_capture,
            },
            Self::PreprocessingUpdate {
                status,
                payment_method_id,
                connector_metadata,
                preprocessing_step_id,
                connector_transaction_id,
                connector_response_reference_id,
                updated_by,
            } => DieselPaymentAttemptUpdate::PreprocessingUpdate {
                status,
                payment_method_id,
                connector_metadata,
                preprocessing_step_id,
                connector_transaction_id,
                connector_response_reference_id,
                updated_by,
            },
            Self::RejectUpdate {
                status,
                error_code,
                error_message,
                updated_by,
            } => DieselPaymentAttemptUpdate::RejectUpdate {
                status,
                error_code,
                error_message,
                updated_by,
            },
            Self::AmountToCaptureUpdate {
                status,
                amount_capturable,
                updated_by,
            } => DieselPaymentAttemptUpdate::AmountToCaptureUpdate {
                status,
                amount_capturable,
                updated_by,
            },
            Self::ConnectorResponse {
                authentication_data,
                encoded_data,
                connector_transaction_id,
                connector,
                charges,
                updated_by,
            } => DieselPaymentAttemptUpdate::ConnectorResponse {
                authentication_data,
                encoded_data,
                connector_transaction_id,
                charges,
                connector,
                updated_by,
            },
            Self::IncrementalAuthorizationAmountUpdate {
                net_amount,
                amount_capturable,
            } => DieselPaymentAttemptUpdate::IncrementalAuthorizationAmountUpdate {
                amount: net_amount.get_order_amount(),
                amount_capturable,
            },
            Self::AuthenticationUpdate {
                status,
                external_three_ds_authentication_attempted,
                authentication_connector,
                authentication_id,
                updated_by,
            } => DieselPaymentAttemptUpdate::AuthenticationUpdate {
                status,
                external_three_ds_authentication_attempted,
                authentication_connector,
                authentication_id,
                updated_by,
            },
            Self::ManualUpdate {
                status,
                error_code,
                error_message,
                error_reason,
                updated_by,
                unified_code,
                unified_message,
                connector_transaction_id,
                amount_capturable,
            } => DieselPaymentAttemptUpdate::ManualUpdate {
                status,
                error_code,
                error_message,
                error_reason,
                updated_by,
                unified_code,
                unified_message,
                connector_transaction_id,
                amount_capturable,
            },
            Self::PostSessionTokensUpdate {
                updated_by,
                connector_metadata,
            } => DieselPaymentAttemptUpdate::PostSessionTokensUpdate {
                updated_by,
                connector_metadata,
            },
        }
    }

    pub fn get_debit_routing_savings(&self) -> Option<&MinorUnit> {
        match self {
            Self::ResponseUpdate {
                debit_routing_savings,
                ..
            } => debit_routing_savings.as_ref(),
            Self::Update { .. }
            | Self::UpdateTrackers { .. }
            | Self::AuthenticationTypeUpdate { .. }
            | Self::ConfirmUpdate { .. }
            | Self::RejectUpdate { .. }
            | Self::BlocklistUpdate { .. }
            | Self::PaymentMethodDetailsUpdate { .. }
            | Self::ConnectorMandateDetailUpdate { .. }
            | Self::VoidUpdate { .. }
            | Self::UnresolvedResponseUpdate { .. }
            | Self::StatusUpdate { .. }
            | Self::ErrorUpdate { .. }
            | Self::CaptureUpdate { .. }
            | Self::AmountToCaptureUpdate { .. }
            | Self::PreprocessingUpdate { .. }
            | Self::ConnectorResponse { .. }
            | Self::IncrementalAuthorizationAmountUpdate { .. }
            | Self::AuthenticationUpdate { .. }
            | Self::ManualUpdate { .. }
            | Self::PostSessionTokensUpdate { .. } => None,
        }
    }
}

#[cfg(feature = "v2")]
#[derive(Debug, Clone, Serialize)]
pub struct ConfirmIntentResponseUpdate {
    pub status: storage_enums::AttemptStatus,
    pub connector_payment_id: Option<String>,
    pub updated_by: String,
    pub redirection_data: Option<router_response_types::RedirectForm>,
    pub connector_metadata: Option<pii::SecretSerdeValue>,
    pub amount_capturable: Option<MinorUnit>,
    pub connector_token_details: Option<diesel_models::ConnectorTokenDetails>,
    pub connector_response_reference_id: Option<String>,
    pub amount_captured: Option<MinorUnit>,
}

#[cfg(feature = "v2")]
#[derive(Debug, Clone, Serialize)]
pub enum PaymentAttemptUpdate {
    /// Update the payment attempt on confirming the intent, before calling the connector
    ConfirmIntent {
        status: storage_enums::AttemptStatus,
        updated_by: String,
        connector: String,
        merchant_connector_id: Option<id_type::MerchantConnectorAccountId>,
        authentication_type: storage_enums::AuthenticationType,
        connector_request_reference_id: Option<String>,
        connector_response_reference_id: Option<String>,
    },
    /// Update the payment attempt on confirming the intent, before calling the connector, when payment_method_id is present
    ConfirmIntentTokenized {
        status: storage_enums::AttemptStatus,
        updated_by: String,
        connector: String,
        merchant_connector_id: id_type::MerchantConnectorAccountId,
        authentication_type: storage_enums::AuthenticationType,
        payment_method_id: id_type::GlobalPaymentMethodId,
        connector_request_reference_id: Option<String>,
    },
    /// Update the payment attempt on confirming the intent, after calling the connector on success response
    ConfirmIntentResponse(Box<ConfirmIntentResponseUpdate>),
    /// Update the payment attempt after force syncing with the connector
    SyncUpdate {
        status: storage_enums::AttemptStatus,
        amount_capturable: Option<MinorUnit>,
        updated_by: String,
        amount_captured: Option<MinorUnit>,
    },
    PreCaptureUpdate {
        amount_to_capture: Option<MinorUnit>,
        updated_by: String,
    },
    /// Update the payment after attempting capture with the connector
    CaptureUpdate {
        status: storage_enums::AttemptStatus,
        amount_capturable: Option<MinorUnit>,
        updated_by: String,
    },
    /// Update the payment attempt on confirming the intent, after calling the connector on error response
    ErrorUpdate {
        status: storage_enums::AttemptStatus,
        amount_capturable: Option<MinorUnit>,
        error: ErrorDetails,
        updated_by: String,
        connector_payment_id: Option<String>,
    },
    VoidUpdate {
        status: storage_enums::AttemptStatus,
        cancellation_reason: Option<String>,
        updated_by: String,
    },
}

#[cfg(feature = "v2")]
impl ForeignIDRef for PaymentAttempt {
    fn foreign_id(&self) -> String {
        todo!()
    }
}

#[cfg(feature = "v1")]
impl ForeignIDRef for PaymentAttempt {
    fn foreign_id(&self) -> String {
        self.attempt_id.clone()
    }
}

#[cfg(feature = "v1")]
#[async_trait::async_trait]
impl behaviour::Conversion for PaymentAttempt {
    type DstType = DieselPaymentAttempt;
    type NewDstType = DieselPaymentAttemptNew;

    async fn convert(self) -> CustomResult<Self::DstType, ValidationError> {
        let card_network = self
            .payment_method_data
            .as_ref()
            .and_then(|data| data.as_object())
            .and_then(|card| card.get("card"))
            .and_then(|data| data.as_object())
            .and_then(|card| card.get("card_network"))
            .and_then(|network| network.as_str())
            .map(|network| network.to_string());
        let (connector_transaction_id, processor_transaction_data) = self
            .connector_transaction_id
            .map(ConnectorTransactionId::form_id_and_data)
            .map(|(txn_id, txn_data)| (Some(txn_id), txn_data))
            .unwrap_or((None, None));
        Ok(DieselPaymentAttempt {
            payment_id: self.payment_id,
            merchant_id: self.merchant_id,
            attempt_id: self.attempt_id,
            status: self.status,
            amount: self.net_amount.get_order_amount(),
            currency: self.currency,
            save_to_locker: self.save_to_locker,
            connector: self.connector,
            error_message: self.error_message,
            offer_amount: self.offer_amount,
            surcharge_amount: self.net_amount.get_surcharge_amount(),
            tax_amount: self.net_amount.get_tax_on_surcharge(),
            payment_method_id: self.payment_method_id,
            payment_method: self.payment_method,
            connector_transaction_id,
            capture_method: self.capture_method,
            capture_on: self.capture_on,
            confirm: self.confirm,
            authentication_type: self.authentication_type,
            created_at: self.created_at,
            modified_at: self.modified_at,
            last_synced: self.last_synced,
            cancellation_reason: self.cancellation_reason,
            amount_to_capture: self.amount_to_capture,
            mandate_id: self.mandate_id,
            browser_info: self.browser_info,
            error_code: self.error_code,
            payment_token: self.payment_token,
            connector_metadata: self.connector_metadata,
            payment_experience: self.payment_experience,
            payment_method_type: self.payment_method_type,
            payment_method_data: self.payment_method_data,
            business_sub_label: self.business_sub_label,
            straight_through_algorithm: self.straight_through_algorithm,
            preprocessing_step_id: self.preprocessing_step_id,
            mandate_details: self.mandate_details.map(Into::into),
            error_reason: self.error_reason,
            multiple_capture_count: self.multiple_capture_count,
            connector_response_reference_id: self.connector_response_reference_id,
            amount_capturable: self.amount_capturable,
            updated_by: self.updated_by,
            merchant_connector_id: self.merchant_connector_id,
            authentication_data: self.authentication_data,
            encoded_data: self.encoded_data,
            unified_code: self.unified_code,
            unified_message: self.unified_message,
            net_amount: Some(self.net_amount.get_total_amount()),
            external_three_ds_authentication_attempted: self
                .external_three_ds_authentication_attempted,
            authentication_connector: self.authentication_connector,
            authentication_id: self.authentication_id,
            mandate_data: self.mandate_data.map(Into::into),
            fingerprint_id: self.fingerprint_id,
            payment_method_billing_address_id: self.payment_method_billing_address_id,
            charge_id: self.charge_id,
            client_source: self.client_source,
            client_version: self.client_version,
            customer_acceptance: self.customer_acceptance,
            profile_id: self.profile_id,
            organization_id: self.organization_id,
            card_network,
            order_tax_amount: self.net_amount.get_order_tax_amount(),
            shipping_cost: self.net_amount.get_shipping_cost(),
            connector_mandate_detail: self.connector_mandate_detail,
            tokenization: self.tokenization,
            request_extended_authorization: self.request_extended_authorization,
            extended_authorization_applied: self.extended_authorization_applied,
            extended_authorization_last_applied_at: self.extended_authorization_last_applied_at,
            capture_before: self.capture_before,
            processor_transaction_data,
            card_discovery: self.card_discovery,
            charges: self.charges,
            issuer_error_code: self.issuer_error_code,
            issuer_error_message: self.issuer_error_message,
            setup_future_usage_applied: self.setup_future_usage_applied,
            // Below fields are deprecated. Please add any new fields above this line.
            connector_transaction_data: None,
            processor_merchant_id: Some(self.processor_merchant_id),
            created_by: self.created_by.map(|created_by| created_by.to_string()),
            routing_approach: self.routing_approach,
            connector_request_reference_id: self.connector_request_reference_id,
            network_transaction_id: self.network_transaction_id,
            is_overcapture_enabled: self.is_overcapture_enabled,
            network_details: self.network_details,
            is_stored_credential: self.is_stored_credential,
            authorized_amount: self.authorized_amount,
            encrypted_payment_method_data: self.encrypted_payment_method_data.map(Encryption::from),
        })
    }

    async fn convert_back(
        state: &KeyManagerState,
        storage_model: Self::DstType,
        key: &Secret<Vec<u8>>,
        key_manager_identifier: keymanager::Identifier,
    ) -> CustomResult<Self, ValidationError>
    where
        Self: Sized,
    {
        async {
            let connector_transaction_id = storage_model
                .get_optional_connector_transaction_id()
                .cloned();
            let decrypted_data = crypto_operation(
                state,
                common_utils::type_name!(Self::DstType),
                CryptoOperation::BatchDecrypt(EncryptedPaymentAttempt::to_encryptable(
                    EncryptedPaymentAttempt {
                        encrypted_payment_method_data: storage_model.encrypted_payment_method_data,
                    },
                )),
                key_manager_identifier,
                key.peek(),
            )
            .await
            .and_then(|val| val.try_into_batchoperation())?;

            let decrypted_data = EncryptedPaymentAttempt::from_encryptable(decrypted_data)
                .change_context(common_utils::errors::CryptoError::DecodingFailed)
                .attach_printable("Invalid batch operation data")?;

            let encrypted_payment_method_data = decrypted_data.encrypted_payment_method_data;
            Ok::<Self, error_stack::Report<common_utils::errors::CryptoError>>(Self {
                payment_id: storage_model.payment_id,
                merchant_id: storage_model.merchant_id.clone(),
                attempt_id: storage_model.attempt_id,
                status: storage_model.status,
                net_amount: NetAmount::new(
                    storage_model.amount,
                    storage_model.shipping_cost,
                    storage_model.order_tax_amount,
                    storage_model.surcharge_amount,
                    storage_model.tax_amount,
                ),
                currency: storage_model.currency,
                save_to_locker: storage_model.save_to_locker,
                connector: storage_model.connector,
                error_message: storage_model.error_message,
                offer_amount: storage_model.offer_amount,
                payment_method_id: storage_model.payment_method_id,
                payment_method: storage_model.payment_method,
                connector_transaction_id,
                capture_method: storage_model.capture_method,
                capture_on: storage_model.capture_on,
                confirm: storage_model.confirm,
                authentication_type: storage_model.authentication_type,
                created_at: storage_model.created_at,
                modified_at: storage_model.modified_at,
                last_synced: storage_model.last_synced,
                cancellation_reason: storage_model.cancellation_reason,
                amount_to_capture: storage_model.amount_to_capture,
                mandate_id: storage_model.mandate_id,
                browser_info: storage_model.browser_info,
                error_code: storage_model.error_code,
                payment_token: storage_model.payment_token,
                connector_metadata: storage_model.connector_metadata,
                payment_experience: storage_model.payment_experience,
                payment_method_type: storage_model.payment_method_type,
                payment_method_data: storage_model.payment_method_data,
                business_sub_label: storage_model.business_sub_label,
                straight_through_algorithm: storage_model.straight_through_algorithm,
                preprocessing_step_id: storage_model.preprocessing_step_id,
                mandate_details: storage_model.mandate_details.map(Into::into),
                error_reason: storage_model.error_reason,
                multiple_capture_count: storage_model.multiple_capture_count,
                connector_response_reference_id: storage_model.connector_response_reference_id,
                amount_capturable: storage_model.amount_capturable,
                updated_by: storage_model.updated_by,
                authentication_data: storage_model.authentication_data,
                encoded_data: storage_model.encoded_data,
                merchant_connector_id: storage_model.merchant_connector_id,
                unified_code: storage_model.unified_code,
                unified_message: storage_model.unified_message,
                external_three_ds_authentication_attempted: storage_model
                    .external_three_ds_authentication_attempted,
                authentication_connector: storage_model.authentication_connector,
                authentication_id: storage_model.authentication_id,
                mandate_data: storage_model.mandate_data.map(Into::into),
                payment_method_billing_address_id: storage_model.payment_method_billing_address_id,
                fingerprint_id: storage_model.fingerprint_id,
                charge_id: storage_model.charge_id,
                client_source: storage_model.client_source,
                client_version: storage_model.client_version,
                customer_acceptance: storage_model.customer_acceptance,
                profile_id: storage_model.profile_id,
                organization_id: storage_model.organization_id,
                connector_mandate_detail: storage_model.connector_mandate_detail,
                tokenization: storage_model.tokenization,
                request_extended_authorization: storage_model.request_extended_authorization,
                extended_authorization_applied: storage_model.extended_authorization_applied,
                extended_authorization_last_applied_at: storage_model
                    .extended_authorization_last_applied_at,
                capture_before: storage_model.capture_before,
                card_discovery: storage_model.card_discovery,
                charges: storage_model.charges,
                issuer_error_code: storage_model.issuer_error_code,
                issuer_error_message: storage_model.issuer_error_message,
                processor_merchant_id: storage_model
                    .processor_merchant_id
                    .unwrap_or(storage_model.merchant_id),
                created_by: storage_model
                    .created_by
                    .and_then(|created_by| created_by.parse::<CreatedBy>().ok()),
                setup_future_usage_applied: storage_model.setup_future_usage_applied,
                routing_approach: storage_model.routing_approach,
                connector_request_reference_id: storage_model.connector_request_reference_id,
                debit_routing_savings: None,
                network_transaction_id: storage_model.network_transaction_id,
                is_overcapture_enabled: storage_model.is_overcapture_enabled,
                network_details: storage_model.network_details,
                is_stored_credential: storage_model.is_stored_credential,
                authorized_amount: storage_model.authorized_amount,
                encrypted_payment_method_data,
            })
        }
        .await
        .change_context(ValidationError::InvalidValue {
            message: "Failed while decrypting payment attempt".to_string(),
        })
    }

    async fn construct_new(self) -> CustomResult<Self::NewDstType, ValidationError> {
        let card_network = self
            .payment_method_data
            .as_ref()
            .and_then(|data| data.as_object())
            .and_then(|card| card.get("card"))
            .and_then(|data| data.as_object())
            .and_then(|card| card.get("card_network"))
            .and_then(|network| network.as_str())
            .map(|network| network.to_string());
        Ok(DieselPaymentAttemptNew {
            payment_id: self.payment_id,
            merchant_id: self.merchant_id,
            attempt_id: self.attempt_id,
            status: self.status,
            amount: self.net_amount.get_order_amount(),
            currency: self.currency,
            save_to_locker: self.save_to_locker,
            connector: self.connector,
            error_message: self.error_message,
            offer_amount: self.offer_amount,
            surcharge_amount: self.net_amount.get_surcharge_amount(),
            tax_amount: self.net_amount.get_tax_on_surcharge(),
            payment_method_id: self.payment_method_id,
            payment_method: self.payment_method,
            capture_method: self.capture_method,
            capture_on: self.capture_on,
            confirm: self.confirm,
            authentication_type: self.authentication_type,
            created_at: self.created_at,
            modified_at: self.modified_at,
            last_synced: self.last_synced,
            cancellation_reason: self.cancellation_reason,
            amount_to_capture: self.amount_to_capture,
            mandate_id: self.mandate_id,
            browser_info: self.browser_info,
            payment_token: self.payment_token,
            error_code: self.error_code,
            connector_metadata: self.connector_metadata,
            payment_experience: self.payment_experience,
            payment_method_type: self.payment_method_type,
            payment_method_data: self.payment_method_data,
            business_sub_label: self.business_sub_label,
            straight_through_algorithm: self.straight_through_algorithm,
            preprocessing_step_id: self.preprocessing_step_id,
            mandate_details: self.mandate_details.map(Into::into),
            error_reason: self.error_reason,
            connector_response_reference_id: self.connector_response_reference_id,
            multiple_capture_count: self.multiple_capture_count,
            amount_capturable: self.amount_capturable,
            updated_by: self.updated_by,
            merchant_connector_id: self.merchant_connector_id,
            authentication_data: self.authentication_data,
            encoded_data: self.encoded_data,
            unified_code: self.unified_code,
            unified_message: self.unified_message,
            net_amount: Some(self.net_amount.get_total_amount()),
            external_three_ds_authentication_attempted: self
                .external_three_ds_authentication_attempted,
            authentication_connector: self.authentication_connector,
            authentication_id: self.authentication_id,
            mandate_data: self.mandate_data.map(Into::into),
            fingerprint_id: self.fingerprint_id,
            payment_method_billing_address_id: self.payment_method_billing_address_id,
            client_source: self.client_source,
            client_version: self.client_version,
            customer_acceptance: self.customer_acceptance,
            profile_id: self.profile_id,
            organization_id: self.organization_id,
            card_network,
            order_tax_amount: self.net_amount.get_order_tax_amount(),
            shipping_cost: self.net_amount.get_shipping_cost(),
            connector_mandate_detail: self.connector_mandate_detail,
            tokenization: self.tokenization,
            request_extended_authorization: self.request_extended_authorization,
            extended_authorization_applied: self.extended_authorization_applied,
            extended_authorization_last_applied_at: self.extended_authorization_last_applied_at,
            capture_before: self.capture_before,
            card_discovery: self.card_discovery,
            processor_merchant_id: Some(self.processor_merchant_id),
            created_by: self.created_by.map(|created_by| created_by.to_string()),
            setup_future_usage_applied: self.setup_future_usage_applied,
            routing_approach: self.routing_approach,
            connector_request_reference_id: self.connector_request_reference_id,
            network_transaction_id: self.network_transaction_id,
            network_details: self.network_details,
            is_stored_credential: self.is_stored_credential,
            authorized_amount: self.authorized_amount,
            encrypted_payment_method_data: self.encrypted_payment_method_data.map(Encryption::from),
        })
    }
}

#[cfg(feature = "v2")]
#[async_trait::async_trait]
impl behaviour::Conversion for PaymentAttempt {
    type DstType = DieselPaymentAttempt;
    type NewDstType = DieselPaymentAttemptNew;

    async fn convert(self) -> CustomResult<Self::DstType, ValidationError> {
        use common_utils::encryption::Encryption;

        let card_network = self
            .payment_method_data
            .as_ref()
            .and_then(|data| data.peek().as_object())
            .and_then(|card| card.get("card"))
            .and_then(|data| data.as_object())
            .and_then(|card| card.get("card_network"))
            .and_then(|network| network.as_str())
            .map(|network| network.to_string());

        let Self {
            payment_id,
            merchant_id,
            attempts_group_id,
            status,
            error,
            amount_details,
            authentication_type,
            created_at,
            modified_at,
            last_synced,
            cancellation_reason,
            browser_info,
            payment_token,
            connector_metadata,
            payment_experience,
            payment_method_data,
            routing_result,
            preprocessing_step_id,
            multiple_capture_count,
            connector_response_reference_id,
            updated_by,
            redirection_data,
            encoded_data,
            merchant_connector_id,
            external_three_ds_authentication_attempted,
            authentication_connector,
            authentication_id,
            fingerprint_id,
            client_source,
            client_version,
            customer_acceptance,
            profile_id,
            organization_id,
            payment_method_type,
            connector_payment_id,
            payment_method_subtype,
            authentication_applied,
            external_reference_id,
            id,
            payment_method_id,
            payment_method_billing_address,
            connector,
            connector_token_details,
            card_discovery,
            charges,
            feature_metadata,
            processor_merchant_id,
            created_by,
            connector_request_reference_id,
            network_transaction_id,
            authorized_amount,
        } = self;

        let AttemptAmountDetails {
            net_amount,
            tax_on_surcharge,
            surcharge_amount,
            order_tax_amount,
            shipping_cost,
            amount_capturable,
            amount_to_capture,
            amount_captured,
        } = amount_details;

        let (connector_payment_id, connector_payment_data) = connector_payment_id
            .map(ConnectorTransactionId::form_id_and_data)
            .map(|(txn_id, txn_data)| (Some(txn_id), txn_data))
            .unwrap_or((None, None));
        let feature_metadata = feature_metadata.as_ref().map(From::from);

        Ok(DieselPaymentAttempt {
            payment_id,
            merchant_id,
            id,
            status,
            error_message: error.as_ref().map(|details| details.message.clone()),
            payment_method_id,
            payment_method_type_v2: payment_method_type,
            connector_payment_id,
            authentication_type,
            created_at,
            modified_at,
            last_synced,
            cancellation_reason,
            amount_to_capture,
            browser_info,
            error_code: error.as_ref().map(|details| details.code.clone()),
            payment_token,
            connector_metadata,
            payment_experience,
            payment_method_subtype,
            payment_method_data,
            preprocessing_step_id,
            error_reason: error.as_ref().and_then(|details| details.reason.clone()),
            multiple_capture_count,
            connector_response_reference_id,
            amount_capturable,
            updated_by,
            merchant_connector_id,
            redirection_data: redirection_data.map(From::from),
            encoded_data,
            unified_code: error
                .as_ref()
                .and_then(|details| details.unified_code.clone()),
            unified_message: error
                .as_ref()
                .and_then(|details| details.unified_message.clone()),
            net_amount,
            external_three_ds_authentication_attempted,
            authentication_connector,
            authentication_id,
            fingerprint_id,
            client_source,
            client_version,
            customer_acceptance,
            profile_id,
            organization_id,
            card_network,
            order_tax_amount,
            shipping_cost,
            routing_result,
            authentication_applied,
            external_reference_id,
            connector,
            surcharge_amount,
            tax_on_surcharge,
            payment_method_billing_address: payment_method_billing_address.map(Encryption::from),
            connector_payment_data,
            connector_token_details,
            card_discovery,
            request_extended_authorization: None,
            extended_authorization_applied: None,
            extended_authorization_last_applied_at: None,
            capture_before: None,
            charges,
            feature_metadata,
            network_advice_code: error
                .as_ref()
                .and_then(|details| details.network_advice_code.clone()),
            network_decline_code: error
                .as_ref()
                .and_then(|details| details.network_decline_code.clone()),
            network_error_message: error
                .as_ref()
                .and_then(|details| details.network_error_message.clone()),
            processor_merchant_id: Some(processor_merchant_id),
            created_by: created_by.map(|created_by| created_by.to_string()),
            connector_request_reference_id,
            network_transaction_id,
            is_overcapture_enabled: None,
            network_details: None,
            attempts_group_id,
            is_stored_credential: None,
            authorized_amount,
            tokenization: None,
<<<<<<< HEAD
            amount_captured,
=======
            encrypted_payment_method_data: None,
>>>>>>> 6c9202fc
        })
    }

    async fn convert_back(
        state: &KeyManagerState,
        storage_model: Self::DstType,
        key: &Secret<Vec<u8>>,
        key_manager_identifier: keymanager::Identifier,
    ) -> CustomResult<Self, ValidationError>
    where
        Self: Sized,
    {
        async {
            let connector_payment_id = storage_model
                .get_optional_connector_transaction_id()
                .cloned();

            let decrypted_data = crypto_operation(
                state,
                common_utils::type_name!(Self::DstType),
                CryptoOperation::BatchDecrypt(EncryptedPaymentAttempt::to_encryptable(
                    EncryptedPaymentAttempt {
                        payment_method_billing_address: storage_model
                            .payment_method_billing_address,
                    },
                )),
                key_manager_identifier,
                key.peek(),
            )
            .await
            .and_then(|val| val.try_into_batchoperation())?;

            let decrypted_data = EncryptedPaymentAttempt::from_encryptable(decrypted_data)
                .change_context(common_utils::errors::CryptoError::DecodingFailed)
                .attach_printable("Invalid batch operation data")?;

            let payment_method_billing_address = decrypted_data
                .payment_method_billing_address
                .map(|billing| {
                    billing.deserialize_inner_value(|value| value.parse_value("Address"))
                })
                .transpose()
                .change_context(common_utils::errors::CryptoError::DecodingFailed)
                .attach_printable("Error while deserializing Address")?;

            let amount_details = AttemptAmountDetails {
                net_amount: storage_model.net_amount,
                tax_on_surcharge: storage_model.tax_on_surcharge,
                surcharge_amount: storage_model.surcharge_amount,
                order_tax_amount: storage_model.order_tax_amount,
                shipping_cost: storage_model.shipping_cost,
                amount_capturable: storage_model.amount_capturable,
                amount_to_capture: storage_model.amount_to_capture,
                amount_captured: storage_model.amount_captured,
            };

            let error = storage_model
                .error_code
                .zip(storage_model.error_message)
                .map(|(error_code, error_message)| ErrorDetails {
                    code: error_code,
                    message: error_message,
                    reason: storage_model.error_reason,
                    unified_code: storage_model.unified_code,
                    unified_message: storage_model.unified_message,
                    network_advice_code: storage_model.network_advice_code,
                    network_decline_code: storage_model.network_decline_code,
                    network_error_message: storage_model.network_error_message,
                });

            Ok::<Self, error_stack::Report<common_utils::errors::CryptoError>>(Self {
                payment_id: storage_model.payment_id,
                merchant_id: storage_model.merchant_id.clone(),
                attempts_group_id: storage_model.attempts_group_id,
                id: storage_model.id,
                status: storage_model.status,
                amount_details,
                error,
                payment_method_id: storage_model.payment_method_id,
                payment_method_type: storage_model.payment_method_type_v2,
                connector_payment_id,
                authentication_type: storage_model.authentication_type,
                created_at: storage_model.created_at,
                modified_at: storage_model.modified_at,
                last_synced: storage_model.last_synced,
                cancellation_reason: storage_model.cancellation_reason,
                browser_info: storage_model.browser_info,
                payment_token: storage_model.payment_token,
                connector_metadata: storage_model.connector_metadata,
                payment_experience: storage_model.payment_experience,
                payment_method_data: storage_model.payment_method_data,
                routing_result: storage_model.routing_result,
                preprocessing_step_id: storage_model.preprocessing_step_id,
                multiple_capture_count: storage_model.multiple_capture_count,
                connector_response_reference_id: storage_model.connector_response_reference_id,
                updated_by: storage_model.updated_by,
                redirection_data: storage_model.redirection_data.map(From::from),
                encoded_data: storage_model.encoded_data,
                merchant_connector_id: storage_model.merchant_connector_id,
                external_three_ds_authentication_attempted: storage_model
                    .external_three_ds_authentication_attempted,
                authentication_connector: storage_model.authentication_connector,
                authentication_id: storage_model.authentication_id,
                fingerprint_id: storage_model.fingerprint_id,
                charges: storage_model.charges,
                client_source: storage_model.client_source,
                client_version: storage_model.client_version,
                customer_acceptance: storage_model.customer_acceptance,
                profile_id: storage_model.profile_id,
                organization_id: storage_model.organization_id,
                payment_method_subtype: storage_model.payment_method_subtype,
                authentication_applied: storage_model.authentication_applied,
                external_reference_id: storage_model.external_reference_id,
                connector: storage_model.connector,
                payment_method_billing_address,
                connector_token_details: storage_model.connector_token_details,
                card_discovery: storage_model.card_discovery,
                feature_metadata: storage_model.feature_metadata.map(From::from),
                processor_merchant_id: storage_model
                    .processor_merchant_id
                    .unwrap_or(storage_model.merchant_id),
                created_by: storage_model
                    .created_by
                    .and_then(|created_by| created_by.parse::<CreatedBy>().ok()),
                connector_request_reference_id: storage_model.connector_request_reference_id,
                network_transaction_id: storage_model.network_transaction_id,
                authorized_amount: storage_model.authorized_amount,
            })
        }
        .await
        .change_context(ValidationError::InvalidValue {
            message: "Failed while decrypting payment attempt".to_string(),
        })
    }

    async fn construct_new(self) -> CustomResult<Self::NewDstType, ValidationError> {
        use common_utils::encryption::Encryption;
        let Self {
            payment_id,
            merchant_id,
            attempts_group_id,
            status,
            error,
            amount_details,
            authentication_type,
            created_at,
            modified_at,
            last_synced,
            cancellation_reason,
            browser_info,
            payment_token,
            connector_metadata,
            payment_experience,
            payment_method_data,
            routing_result: _,
            preprocessing_step_id,
            multiple_capture_count,
            connector_response_reference_id,
            updated_by,
            redirection_data,
            encoded_data,
            merchant_connector_id,
            external_three_ds_authentication_attempted,
            authentication_connector,
            authentication_id,
            fingerprint_id,
            client_source,
            client_version,
            customer_acceptance,
            profile_id,
            organization_id,
            payment_method_type,
            connector_payment_id,
            payment_method_subtype,
            authentication_applied: _,
            external_reference_id: _,
            id,
            payment_method_id,
            payment_method_billing_address,
            connector,
            connector_token_details,
            card_discovery,
            charges,
            feature_metadata,
            processor_merchant_id,
            created_by,
            connector_request_reference_id,
            network_transaction_id,
            authorized_amount,
        } = self;

        let card_network = payment_method_data
            .as_ref()
            .and_then(|data| data.peek().as_object())
            .and_then(|card| card.get("card"))
            .and_then(|data| data.as_object())
            .and_then(|card| card.get("card_network"))
            .and_then(|network| network.as_str())
            .map(|network| network.to_string());

        let error_details = error;

        Ok(DieselPaymentAttemptNew {
            payment_id,
            merchant_id,
            status,
            network_transaction_id,
            error_message: error_details
                .as_ref()
                .map(|details| details.message.clone()),
            surcharge_amount: amount_details.surcharge_amount,
            tax_on_surcharge: amount_details.tax_on_surcharge,
            payment_method_id,
            authentication_type,
            created_at,
            modified_at,
            last_synced,
            cancellation_reason,
            browser_info,
            payment_token,
            error_code: error_details.as_ref().map(|details| details.code.clone()),
            connector_metadata,
            payment_experience,
            payment_method_data,
            preprocessing_step_id,
            error_reason: error_details
                .as_ref()
                .and_then(|details| details.reason.clone()),
            connector_response_reference_id,
            multiple_capture_count,
            amount_capturable: amount_details.amount_capturable,
            updated_by,
            merchant_connector_id,
            redirection_data: redirection_data.map(From::from),
            encoded_data,
            unified_code: error_details
                .as_ref()
                .and_then(|details| details.unified_code.clone()),
            unified_message: error_details
                .as_ref()
                .and_then(|details| details.unified_message.clone()),
            net_amount: amount_details.net_amount,
            external_three_ds_authentication_attempted,
            authentication_connector,
            authentication_id,
            fingerprint_id,
            client_source,
            client_version,
            customer_acceptance,
            profile_id,
            organization_id,
            card_network,
            order_tax_amount: amount_details.order_tax_amount,
            shipping_cost: amount_details.shipping_cost,
            amount_to_capture: amount_details.amount_to_capture,
            payment_method_billing_address: payment_method_billing_address.map(Encryption::from),
            payment_method_subtype,
            connector_payment_id: connector_payment_id
                .as_ref()
                .map(|txn_id| ConnectorTransactionId::TxnId(txn_id.clone())),
            payment_method_type_v2: payment_method_type,
            id,
            charges,
            connector_token_details,
            card_discovery,
            extended_authorization_applied: None,
            request_extended_authorization: None,
            extended_authorization_last_applied_at: None,
            capture_before: None,
            feature_metadata: feature_metadata.as_ref().map(From::from),
            connector,
            network_advice_code: error_details
                .as_ref()
                .and_then(|details| details.network_advice_code.clone()),
            network_decline_code: error_details
                .as_ref()
                .and_then(|details| details.network_decline_code.clone()),
            network_error_message: error_details
                .as_ref()
                .and_then(|details| details.network_error_message.clone()),
            processor_merchant_id: Some(processor_merchant_id),
            created_by: created_by.map(|created_by| created_by.to_string()),
            connector_request_reference_id,
            network_details: None,
            tokenization: None,
            attempts_group_id,
            is_stored_credential: None,
            authorized_amount,
<<<<<<< HEAD
            amount_captured: amount_details.amount_captured,
=======
            encrypted_payment_method_data: None,
>>>>>>> 6c9202fc
        })
    }
}

#[cfg(feature = "v2")]
impl From<PaymentAttemptUpdate> for diesel_models::PaymentAttemptUpdateInternal {
    fn from(update: PaymentAttemptUpdate) -> Self {
        match update {
            PaymentAttemptUpdate::ConfirmIntent {
                status,
                updated_by,
                connector,
                merchant_connector_id,
                authentication_type,
                connector_request_reference_id,
                connector_response_reference_id,
            } => Self {
                status: Some(status),
                payment_method_id: None,
                error_message: None,
                modified_at: common_utils::date_time::now(),
                browser_info: None,
                error_code: None,
                error_reason: None,
                updated_by,
                merchant_connector_id,
                unified_code: None,
                unified_message: None,
                connector_payment_id: None,
                connector_payment_data: None,
                connector: Some(connector),
                redirection_data: None,
                connector_metadata: None,
                amount_capturable: None,
                amount_to_capture: None,
                connector_token_details: None,
                authentication_type: Some(authentication_type),
                feature_metadata: None,
                network_advice_code: None,
                network_decline_code: None,
                network_error_message: None,
                connector_request_reference_id,
                connector_response_reference_id,
                cancellation_reason: None,
                amount_captured: None,
            },
            PaymentAttemptUpdate::ErrorUpdate {
                status,
                error,
                connector_payment_id,
                amount_capturable,
                updated_by,
            } => {
                // Apply automatic hashing for long connector payment IDs
                let (connector_payment_id, connector_payment_data) = connector_payment_id
                    .map(ConnectorTransactionId::form_id_and_data)
                    .map(|(txn_id, txn_data)| (Some(txn_id), txn_data))
                    .unwrap_or((None, None));

                Self {
                    status: Some(status),
                    payment_method_id: None,
                    error_message: Some(error.message),
                    error_code: Some(error.code),
                    modified_at: common_utils::date_time::now(),
                    browser_info: None,
                    error_reason: error.reason,
                    updated_by,
                    merchant_connector_id: None,
                    unified_code: None,
                    unified_message: None,
                    connector_payment_id,
                    connector_payment_data,
                    connector: None,
                    redirection_data: None,
                    connector_metadata: None,
                    amount_capturable,
                    amount_to_capture: None,
                    connector_token_details: None,
                    authentication_type: None,
                    feature_metadata: None,
                    network_advice_code: error.network_advice_code,
                    network_decline_code: error.network_decline_code,
                    network_error_message: error.network_error_message,
                    connector_request_reference_id: None,
                    connector_response_reference_id: None,
                    cancellation_reason: None,
                    amount_captured: None,
                }
            }
            PaymentAttemptUpdate::ConfirmIntentResponse(confirm_intent_response_update) => {
                let ConfirmIntentResponseUpdate {
                    status,
                    connector_payment_id,
                    updated_by,
                    redirection_data,
                    connector_metadata,
                    amount_capturable,
                    connector_token_details,
                    connector_response_reference_id,
                    amount_captured,
                } = *confirm_intent_response_update;

                // Apply automatic hashing for long connector payment IDs
                let (connector_payment_id, connector_payment_data) = connector_payment_id
                    .map(ConnectorTransactionId::form_id_and_data)
                    .map(|(txn_id, txn_data)| (Some(txn_id), txn_data))
                    .unwrap_or((None, None));
                Self {
                    status: Some(status),
                    payment_method_id: None,
                    amount_capturable,
                    error_message: None,
                    error_code: None,
                    modified_at: common_utils::date_time::now(),
                    browser_info: None,
                    error_reason: None,
                    updated_by,
                    merchant_connector_id: None,
                    unified_code: None,
                    unified_message: None,
                    connector_payment_id,
                    connector_payment_data,
                    connector: None,
                    redirection_data: redirection_data
                        .map(diesel_models::payment_attempt::RedirectForm::from),
                    connector_metadata,
                    amount_to_capture: None,
                    connector_token_details,
                    authentication_type: None,
                    feature_metadata: None,
                    network_advice_code: None,
                    network_decline_code: None,
                    network_error_message: None,
                    connector_request_reference_id: None,
                    connector_response_reference_id,
                    cancellation_reason: None,
                    amount_captured: None,
                }
            }
            PaymentAttemptUpdate::SyncUpdate {
                status,
                amount_capturable,
                updated_by,
                amount_captured,
            } => Self {
                status: Some(status),
                payment_method_id: None,
                amount_capturable,
                error_message: None,
                error_code: None,
                modified_at: common_utils::date_time::now(),
                browser_info: None,
                error_reason: None,
                updated_by,
                merchant_connector_id: None,
                unified_code: None,
                unified_message: None,
                connector_payment_id: None,
                connector_payment_data: None,
                connector: None,
                redirection_data: None,
                connector_metadata: None,
                amount_to_capture: None,
                connector_token_details: None,
                authentication_type: None,
                feature_metadata: None,
                network_advice_code: None,
                network_decline_code: None,
                network_error_message: None,
                connector_request_reference_id: None,
                connector_response_reference_id: None,
                cancellation_reason: None,
                amount_captured,
            },
            PaymentAttemptUpdate::CaptureUpdate {
                status,
                amount_capturable,
                updated_by,
            } => Self {
                status: Some(status),
                payment_method_id: None,
                amount_capturable,
                amount_to_capture: None,
                error_message: None,
                error_code: None,
                modified_at: common_utils::date_time::now(),
                browser_info: None,
                error_reason: None,
                updated_by,
                merchant_connector_id: None,
                unified_code: None,
                unified_message: None,
                connector_payment_id: None,
                connector_payment_data: None,
                connector: None,
                redirection_data: None,
                connector_metadata: None,
                connector_token_details: None,
                authentication_type: None,
                feature_metadata: None,
                network_advice_code: None,
                network_decline_code: None,
                network_error_message: None,
                connector_request_reference_id: None,
                connector_response_reference_id: None,
                cancellation_reason: None,
                amount_captured: None,
            },
            PaymentAttemptUpdate::PreCaptureUpdate {
                amount_to_capture,
                updated_by,
            } => Self {
                amount_to_capture,
                payment_method_id: None,
                error_message: None,
                modified_at: common_utils::date_time::now(),
                browser_info: None,
                error_code: None,
                error_reason: None,
                updated_by,
                merchant_connector_id: None,
                unified_code: None,
                unified_message: None,
                connector_payment_id: None,
                connector_payment_data: None,
                connector: None,
                redirection_data: None,
                status: None,
                connector_metadata: None,
                amount_capturable: None,
                connector_token_details: None,
                authentication_type: None,
                feature_metadata: None,
                network_advice_code: None,
                network_decline_code: None,
                network_error_message: None,
                connector_request_reference_id: None,
                connector_response_reference_id: None,
                cancellation_reason: None,
                amount_captured: None,
            },
            PaymentAttemptUpdate::ConfirmIntentTokenized {
                status,
                updated_by,
                connector,
                merchant_connector_id,
                authentication_type,
                payment_method_id,
                connector_request_reference_id,
            } => Self {
                status: Some(status),
                payment_method_id: Some(payment_method_id),
                error_message: None,
                modified_at: common_utils::date_time::now(),
                browser_info: None,
                error_code: None,
                error_reason: None,
                updated_by,
                merchant_connector_id: Some(merchant_connector_id),
                unified_code: None,
                unified_message: None,
                connector_payment_id: None,
                connector_payment_data: None,
                connector: Some(connector),
                redirection_data: None,
                connector_metadata: None,
                amount_capturable: None,
                amount_to_capture: None,
                connector_token_details: None,
                authentication_type: Some(authentication_type),
                feature_metadata: None,
                network_advice_code: None,
                network_decline_code: None,
                network_error_message: None,
                connector_request_reference_id,
                connector_response_reference_id: None,
                cancellation_reason: None,
                amount_captured: None,
            },
            PaymentAttemptUpdate::VoidUpdate {
                status,
                cancellation_reason,
                updated_by,
            } => Self {
                status: Some(status),
                cancellation_reason,
                error_message: None,
                error_code: None,
                modified_at: common_utils::date_time::now(),
                browser_info: None,
                error_reason: None,
                updated_by,
                merchant_connector_id: None,
                unified_code: None,
                unified_message: None,
                connector_payment_id: None,
                connector_payment_data: None,
                connector: None,
                redirection_data: None,
                connector_metadata: None,
                amount_capturable: None,
                amount_to_capture: None,
                connector_token_details: None,
                authentication_type: None,
                feature_metadata: None,
                network_advice_code: None,
                network_decline_code: None,
                network_error_message: None,
                connector_request_reference_id: None,
                connector_response_reference_id: None,
                payment_method_id: None,
                amount_captured: None,
            },
        }
    }
}
#[cfg(feature = "v2")]
#[derive(Debug, Clone, serde::Serialize, PartialEq)]
pub struct PaymentAttemptFeatureMetadata {
    pub revenue_recovery: Option<PaymentAttemptRevenueRecoveryData>,
}

#[cfg(feature = "v2")]
#[derive(Debug, Clone, serde::Serialize, PartialEq)]
pub struct PaymentAttemptRevenueRecoveryData {
    pub attempt_triggered_by: common_enums::TriggeredBy,
    // stripe specific field used to identify duplicate attempts.
    pub charge_id: Option<String>,
}

#[cfg(feature = "v2")]
impl From<&PaymentAttemptFeatureMetadata> for DieselPaymentAttemptFeatureMetadata {
    fn from(item: &PaymentAttemptFeatureMetadata) -> Self {
        let revenue_recovery =
            item.revenue_recovery
                .as_ref()
                .map(|recovery_data| DieselPassiveChurnRecoveryData {
                    attempt_triggered_by: recovery_data.attempt_triggered_by,
                    charge_id: recovery_data.charge_id.clone(),
                });
        Self { revenue_recovery }
    }
}

#[cfg(feature = "v2")]
impl From<DieselPaymentAttemptFeatureMetadata> for PaymentAttemptFeatureMetadata {
    fn from(item: DieselPaymentAttemptFeatureMetadata) -> Self {
        let revenue_recovery =
            item.revenue_recovery
                .map(|recovery_data| PaymentAttemptRevenueRecoveryData {
                    attempt_triggered_by: recovery_data.attempt_triggered_by,
                    charge_id: recovery_data.charge_id,
                });
        Self { revenue_recovery }
    }
}<|MERGE_RESOLUTION|>--- conflicted
+++ resolved
@@ -2723,11 +2723,8 @@
             is_stored_credential: None,
             authorized_amount,
             tokenization: None,
-<<<<<<< HEAD
             amount_captured,
-=======
             encrypted_payment_method_data: None,
->>>>>>> 6c9202fc
         })
     }
 
@@ -3016,11 +3013,8 @@
             attempts_group_id,
             is_stored_credential: None,
             authorized_amount,
-<<<<<<< HEAD
             amount_captured: amount_details.amount_captured,
-=======
             encrypted_payment_method_data: None,
->>>>>>> 6c9202fc
         })
     }
 }
