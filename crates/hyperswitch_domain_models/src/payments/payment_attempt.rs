--- conflicted
+++ resolved
@@ -2551,11 +2551,8 @@
             network_transaction_id,
             is_overcapture_enabled: None,
             network_details: None,
-<<<<<<< HEAD
+            attempts_group_id,
             is_stored_credential: None,
-=======
-            attempts_group_id,
->>>>>>> 9dbfeda4
         })
     }
 
@@ -2836,11 +2833,8 @@
             created_by: created_by.map(|cb| cb.to_string()),
             connector_request_reference_id,
             network_details: None,
-<<<<<<< HEAD
+            attempts_group_id,
             is_stored_credential: None,
-=======
-            attempts_group_id,
->>>>>>> 9dbfeda4
         })
     }
 }
