#[cfg(all(feature = "v1", feature = "olap"))]
use api_models::enums::Connector;
use common_enums as storage_enums;
#[cfg(feature = "v2")]
use common_types::payments as common_payments_types;
#[cfg(feature = "v1")]
use common_types::primitive_wrappers::{
    ExtendedAuthorizationAppliedBool, OvercaptureEnabledBool, RequestExtendedAuthorizationBool,
};
#[cfg(feature = "v2")]
use common_utils::ext_traits::Encode;
use common_utils::{
    crypto::Encryptable,
    encryption::Encryption,
    errors::{CustomResult, ValidationError},
    ext_traits::{OptionExt, ValueExt},
    id_type, pii,
    types::{
        keymanager::{self, KeyManagerState, ToEncryptable},
        ConnectorTransactionId, ConnectorTransactionIdTrait, CreatedBy, MinorUnit,
    },
};
#[cfg(feature = "v1")]
use diesel_models::{
    ConnectorMandateReferenceId, NetworkDetails, PaymentAttemptUpdate as DieselPaymentAttemptUpdate,
};
use diesel_models::{
    PaymentAttempt as DieselPaymentAttempt, PaymentAttemptNew as DieselPaymentAttemptNew,
};
#[cfg(feature = "v2")]
use diesel_models::{
    PaymentAttemptFeatureMetadata as DieselPaymentAttemptFeatureMetadata,
    PaymentAttemptRecoveryData as DieselPassiveChurnRecoveryData,
};
use error_stack::ResultExt;
use masking::{PeekInterface, Secret};
#[cfg(feature = "v1")]
use router_env::logger;
use rustc_hash::FxHashMap;
#[cfg(feature = "v1")]
use serde::Deserialize;
use serde::Serialize;
use serde_json::Value;
use time::PrimitiveDateTime;
use url::Url;

#[cfg(all(feature = "v1", feature = "olap"))]
use super::PaymentIntent;
#[cfg(feature = "v2")]
use crate::{address::Address, consts, router_response_types};
use crate::{
    behaviour, errors,
    merchant_key_store::MerchantKeyStore,
    type_encryption::{crypto_operation, CryptoOperation},
    ForeignIDRef,
};
#[cfg(feature = "v1")]
use crate::{
    mandates::{MandateDataType, MandateDetails},
    router_request_types,
};

#[async_trait::async_trait]
pub trait PaymentAttemptInterface {
    type Error;
    #[cfg(feature = "v1")]
    async fn insert_payment_attempt(
        &self,
        payment_attempt: PaymentAttempt,
        storage_scheme: storage_enums::MerchantStorageScheme,
        merchant_key_store: &MerchantKeyStore,
    ) -> error_stack::Result<PaymentAttempt, Self::Error>;

    #[cfg(feature = "v2")]
    async fn insert_payment_attempt(
        &self,
        merchant_key_store: &MerchantKeyStore,
        payment_attempt: PaymentAttempt,
        storage_scheme: storage_enums::MerchantStorageScheme,
    ) -> error_stack::Result<PaymentAttempt, Self::Error>;

    #[cfg(feature = "v1")]
    async fn update_payment_attempt_with_attempt_id(
        &self,
        this: PaymentAttempt,
        payment_attempt: PaymentAttemptUpdate,
        storage_scheme: storage_enums::MerchantStorageScheme,
        merchant_key_store: &MerchantKeyStore,
    ) -> error_stack::Result<PaymentAttempt, Self::Error>;

    #[cfg(feature = "v2")]
    async fn update_payment_attempt(
        &self,
        merchant_key_store: &MerchantKeyStore,
        this: PaymentAttempt,
        payment_attempt: PaymentAttemptUpdate,
        storage_scheme: storage_enums::MerchantStorageScheme,
    ) -> error_stack::Result<PaymentAttempt, Self::Error>;

    #[cfg(feature = "v1")]
    async fn find_payment_attempt_by_connector_transaction_id_payment_id_merchant_id(
        &self,
        connector_transaction_id: &ConnectorTransactionId,
        payment_id: &id_type::PaymentId,
        merchant_id: &id_type::MerchantId,
        storage_scheme: storage_enums::MerchantStorageScheme,
        merchant_key_store: &MerchantKeyStore,
    ) -> error_stack::Result<PaymentAttempt, Self::Error>;

    #[cfg(feature = "v1")]
    async fn find_payment_attempt_last_successful_attempt_by_payment_id_merchant_id(
        &self,
        payment_id: &id_type::PaymentId,
        merchant_id: &id_type::MerchantId,
        storage_scheme: storage_enums::MerchantStorageScheme,
        merchant_key_store: &MerchantKeyStore,
    ) -> error_stack::Result<PaymentAttempt, Self::Error>;

    #[cfg(feature = "v1")]
    async fn find_payment_attempt_last_successful_or_partially_captured_attempt_by_payment_id_merchant_id(
        &self,
        payment_id: &id_type::PaymentId,
        merchant_id: &id_type::MerchantId,
        storage_scheme: storage_enums::MerchantStorageScheme,
        merchant_key_store: &MerchantKeyStore,
    ) -> error_stack::Result<PaymentAttempt, Self::Error>;

    #[cfg(feature = "v2")]
    async fn find_payment_attempt_last_successful_or_partially_captured_attempt_by_payment_id(
        &self,
        merchant_key_store: &MerchantKeyStore,
        payment_id: &id_type::GlobalPaymentId,
        storage_scheme: storage_enums::MerchantStorageScheme,
    ) -> error_stack::Result<PaymentAttempt, Self::Error>;

    #[cfg(feature = "v1")]
    async fn find_payment_attempt_by_merchant_id_connector_txn_id(
        &self,
        merchant_id: &id_type::MerchantId,
        connector_txn_id: &str,
        storage_scheme: storage_enums::MerchantStorageScheme,
        merchant_key_store: &MerchantKeyStore,
    ) -> error_stack::Result<PaymentAttempt, Self::Error>;

    #[cfg(feature = "v2")]
    async fn find_payment_attempt_by_profile_id_connector_transaction_id(
        &self,
        merchant_key_store: &MerchantKeyStore,
        profile_id: &id_type::ProfileId,
        connector_transaction_id: &str,
        _storage_scheme: storage_enums::MerchantStorageScheme,
    ) -> CustomResult<PaymentAttempt, Self::Error>;

    #[cfg(feature = "v1")]
    async fn find_payment_attempt_by_payment_id_merchant_id_attempt_id(
        &self,
        payment_id: &id_type::PaymentId,
        merchant_id: &id_type::MerchantId,
        attempt_id: &str,
        storage_scheme: storage_enums::MerchantStorageScheme,
        merchant_key_store: &MerchantKeyStore,
    ) -> error_stack::Result<PaymentAttempt, Self::Error>;

    #[cfg(feature = "v1")]
    async fn find_payment_attempt_by_attempt_id_merchant_id(
        &self,
        attempt_id: &str,
        merchant_id: &id_type::MerchantId,
        storage_scheme: storage_enums::MerchantStorageScheme,
        merchant_key_store: &MerchantKeyStore,
    ) -> error_stack::Result<PaymentAttempt, Self::Error>;

    #[cfg(feature = "v2")]
    async fn find_payment_attempt_by_id(
        &self,
        merchant_key_store: &MerchantKeyStore,
        attempt_id: &id_type::GlobalAttemptId,
        storage_scheme: storage_enums::MerchantStorageScheme,
    ) -> error_stack::Result<PaymentAttempt, Self::Error>;

    #[cfg(feature = "v2")]
    async fn find_payment_attempts_by_payment_intent_id(
        &self,
        payment_id: &id_type::GlobalPaymentId,
        merchant_key_store: &MerchantKeyStore,
        storage_scheme: common_enums::MerchantStorageScheme,
    ) -> error_stack::Result<Vec<PaymentAttempt>, Self::Error>;

    #[cfg(feature = "v1")]
    async fn find_payment_attempt_by_preprocessing_id_merchant_id(
        &self,
        preprocessing_id: &str,
        merchant_id: &id_type::MerchantId,
        storage_scheme: storage_enums::MerchantStorageScheme,
        merchant_key_store: &MerchantKeyStore,
    ) -> error_stack::Result<PaymentAttempt, Self::Error>;

    #[cfg(feature = "v1")]
    async fn find_attempts_by_merchant_id_payment_id(
        &self,
        merchant_id: &id_type::MerchantId,
        payment_id: &id_type::PaymentId,
        storage_scheme: storage_enums::MerchantStorageScheme,
        merchant_key_store: &MerchantKeyStore,
    ) -> error_stack::Result<Vec<PaymentAttempt>, Self::Error>;

    #[cfg(all(feature = "v1", feature = "olap"))]
    async fn get_filters_for_payments(
        &self,
        pi: &[PaymentIntent],
        merchant_id: &id_type::MerchantId,
        storage_scheme: storage_enums::MerchantStorageScheme,
    ) -> error_stack::Result<PaymentListFilters, Self::Error>;

    #[cfg(all(feature = "v1", feature = "olap"))]
    #[allow(clippy::too_many_arguments)]
    async fn get_total_count_of_filtered_payment_attempts(
        &self,
        merchant_id: &id_type::MerchantId,
        active_attempt_ids: &[String],
        connector: Option<Vec<Connector>>,
        payment_method: Option<Vec<storage_enums::PaymentMethod>>,
        payment_method_type: Option<Vec<storage_enums::PaymentMethodType>>,
        authentication_type: Option<Vec<storage_enums::AuthenticationType>>,
        merchant_connector_id: Option<Vec<id_type::MerchantConnectorAccountId>>,
        card_network: Option<Vec<storage_enums::CardNetwork>>,
        card_discovery: Option<Vec<storage_enums::CardDiscovery>>,
        storage_scheme: storage_enums::MerchantStorageScheme,
    ) -> error_stack::Result<i64, Self::Error>;

    #[cfg(all(feature = "v2", feature = "olap"))]
    #[allow(clippy::too_many_arguments)]
    async fn get_total_count_of_filtered_payment_attempts(
        &self,
        merchant_id: &id_type::MerchantId,
        active_attempt_ids: &[String],
        connector: Option<Vec<api_models::enums::Connector>>,
        payment_method_type: Option<Vec<storage_enums::PaymentMethod>>,
        payment_method_subtype: Option<Vec<storage_enums::PaymentMethodType>>,
        authentication_type: Option<Vec<storage_enums::AuthenticationType>>,
        merchant_connector_id: Option<Vec<id_type::MerchantConnectorAccountId>>,
        card_network: Option<Vec<storage_enums::CardNetwork>>,
        storage_scheme: storage_enums::MerchantStorageScheme,
    ) -> error_stack::Result<i64, Self::Error>;
}

#[derive(Clone, Debug, Eq, PartialEq, serde::Serialize)]
pub struct AttemptAmountDetails {
    /// The total amount for this payment attempt. This includes all the surcharge and tax amounts.
    net_amount: MinorUnit,
    /// The amount that has to be captured,
    amount_to_capture: Option<MinorUnit>,
    /// Surcharge amount for the payment attempt.
    /// This is either derived by surcharge rules, or sent by the merchant
    surcharge_amount: Option<MinorUnit>,
    /// Tax amount for the payment attempt
    /// This is either derived by surcharge rules, or sent by the merchant
    tax_on_surcharge: Option<MinorUnit>,
    /// The total amount that can be captured for this payment attempt.
    amount_capturable: MinorUnit,
    /// Shipping cost for the payment attempt.
    shipping_cost: Option<MinorUnit>,
    /// Tax amount for the order.
    /// This is either derived by calling an external tax processor, or sent by the merchant
    order_tax_amount: Option<MinorUnit>,
}

#[derive(Clone, Debug, Eq, PartialEq, serde::Serialize)]
pub struct AttemptAmountDetailsSetter {
    /// The total amount for this payment attempt. This includes all the surcharge and tax amounts.
    pub net_amount: MinorUnit,
    /// The amount that has to be captured,
    pub amount_to_capture: Option<MinorUnit>,
    /// Surcharge amount for the payment attempt.
    /// This is either derived by surcharge rules, or sent by the merchant
    pub surcharge_amount: Option<MinorUnit>,
    /// Tax amount for the payment attempt
    /// This is either derived by surcharge rules, or sent by the merchant
    pub tax_on_surcharge: Option<MinorUnit>,
    /// The total amount that can be captured for this payment attempt.
    pub amount_capturable: MinorUnit,
    /// Shipping cost for the payment attempt.
    pub shipping_cost: Option<MinorUnit>,
    /// Tax amount for the order.
    /// This is either derived by calling an external tax processor, or sent by the merchant
    pub order_tax_amount: Option<MinorUnit>,
}

/// Set the fields of amount details, since the fields are not public
impl From<AttemptAmountDetailsSetter> for AttemptAmountDetails {
    fn from(setter: AttemptAmountDetailsSetter) -> Self {
        Self {
            net_amount: setter.net_amount,
            amount_to_capture: setter.amount_to_capture,
            surcharge_amount: setter.surcharge_amount,
            tax_on_surcharge: setter.tax_on_surcharge,
            amount_capturable: setter.amount_capturable,
            shipping_cost: setter.shipping_cost,
            order_tax_amount: setter.order_tax_amount,
        }
    }
}

impl AttemptAmountDetails {
    pub fn get_net_amount(&self) -> MinorUnit {
        self.net_amount
    }

    pub fn get_amount_to_capture(&self) -> Option<MinorUnit> {
        self.amount_to_capture
    }

    pub fn get_surcharge_amount(&self) -> Option<MinorUnit> {
        self.surcharge_amount
    }

    pub fn get_tax_on_surcharge(&self) -> Option<MinorUnit> {
        self.tax_on_surcharge
    }

    pub fn get_amount_capturable(&self) -> MinorUnit {
        self.amount_capturable
    }

    pub fn get_shipping_cost(&self) -> Option<MinorUnit> {
        self.shipping_cost
    }

    pub fn get_order_tax_amount(&self) -> Option<MinorUnit> {
        self.order_tax_amount
    }

    pub fn set_amount_to_capture(&mut self, amount_to_capture: MinorUnit) {
        self.amount_to_capture = Some(amount_to_capture);
    }

    /// Validate the amount to capture that is sent in the request
    pub fn validate_amount_to_capture(
        &self,
        request_amount_to_capture: MinorUnit,
    ) -> Result<(), ValidationError> {
        common_utils::fp_utils::when(request_amount_to_capture > self.get_net_amount(), || {
            Err(ValidationError::IncorrectValueProvided {
                field_name: "amount_to_capture",
            })
        })
    }
}

#[derive(Clone, Debug, Eq, PartialEq, serde::Serialize)]
pub struct ErrorDetails {
    /// The error code that was returned by the connector.
    /// This is a mandatory field. This is used to lookup the global status map record for unified code and retries
    pub code: String,
    /// The error message that was returned by the connector.
    /// This is a mandatory field. This is used to lookup the global status map record for unified message and retries
    pub message: String,
    /// The detailed error reason that was returned by the connector.
    pub reason: Option<String>,
    /// The unified code that is generated by the application based on the global status map record.
    /// This can be relied upon for common error code across all connectors
    pub unified_code: Option<String>,
    /// The unified message that is generated by the application based on the global status map record.
    /// This can be relied upon for common error code across all connectors
    /// If there is translation available, message will be translated to the requested language
    pub unified_message: Option<String>,
    /// This field can be returned for both approved and refused Mastercard payments.
    /// This code provides additional information about the type of transaction or the reason why the payment failed.
    /// If the payment failed, the network advice code gives guidance on if and when you can retry the payment.
    pub network_advice_code: Option<String>,
    /// For card errors resulting from a card issuer decline, a brand specific 2, 3, or 4 digit code which indicates the reason the authorization failed.
    pub network_decline_code: Option<String>,
    /// A string indicating how to proceed with an network error if payment gateway provide one. This is used to understand the network error code better.
    pub network_error_message: Option<String>,
}

#[cfg(feature = "v2")]
impl From<ErrorDetails> for api_models::payments::RecordAttemptErrorDetails {
    fn from(error_details: ErrorDetails) -> Self {
        Self {
            code: error_details.code,
            message: error_details.message,
            network_decline_code: error_details.network_decline_code,
            network_advice_code: error_details.network_advice_code,
            network_error_message: error_details.network_error_message,
        }
    }
}

/// Domain model for the payment attempt.
/// Few fields which are related are grouped together for better readability and understandability.
/// These fields will be flattened and stored in the database in individual columns
#[cfg(feature = "v2")]
#[derive(Clone, Debug, PartialEq, serde::Serialize, router_derive::ToEncryption)]
pub struct PaymentAttempt {
    /// Payment id for the payment attempt
    pub payment_id: id_type::GlobalPaymentId,
    /// Merchant id for the payment attempt
    pub merchant_id: id_type::MerchantId,
    /// Group id for the payment attempt
    pub attempts_group_id: Option<id_type::GlobalAttemptGroupId>,
    /// Amount details for the payment attempt
    pub amount_details: AttemptAmountDetails,
    /// Status of the payment attempt. This is the status that is updated by the connector.
    /// The intent status is updated by the AttemptStatus.
    pub status: storage_enums::AttemptStatus,
    /// Name of the connector that was used for the payment attempt. The connector is either decided by
    /// either running the routing algorithm or by straight through processing request.
    /// This will be updated before calling the connector
    // TODO: use connector enum, this should be done in v1 as well as a part of moving to domain types wherever possible
    pub connector: Option<String>,
    /// Error details in case the payment attempt failed
    pub error: Option<ErrorDetails>,
    /// The authentication type that was requested for the payment attempt.
    /// This authentication type maybe decided by step up 3ds or by running the decision engine.
    pub authentication_type: storage_enums::AuthenticationType,
    /// The time at which the payment attempt was created
    pub created_at: PrimitiveDateTime,
    /// The time at which the payment attempt was last modified
    pub modified_at: PrimitiveDateTime,
    pub last_synced: Option<PrimitiveDateTime>,
    /// The reason for the cancellation of the payment attempt. Some connectors will have strict rules regarding the values this can have
    /// Cancellation reason will be validated at the connector level when building the request
    pub cancellation_reason: Option<String>,
    /// Browser information required for 3DS authentication
    pub browser_info: Option<common_utils::types::BrowserInformation>,
    /// Payment token is the token used for temporary use in case the payment method is stored in vault
    pub payment_token: Option<String>,
    /// Metadata that is returned by the connector.
    pub connector_metadata: Option<pii::SecretSerdeValue>,
    pub payment_experience: Option<storage_enums::PaymentExperience>,
    /// The insensitive data of the payment method data is stored here
    pub payment_method_data: Option<pii::SecretSerdeValue>,
    /// The result of the routing algorithm.
    /// This will store the list of connectors and other related information that was used to route the payment.
    // TODO: change this to type instead of serde_json::Value
    pub routing_result: Option<Value>,
    pub preprocessing_step_id: Option<String>,
    /// Number of captures that have happened for the payment attempt
    pub multiple_capture_count: Option<i16>,
    /// A reference to the payment at connector side. This is returned by the connector
    pub connector_response_reference_id: Option<String>,
    /// Whether the payment was updated by postgres or redis
    pub updated_by: String,
    /// The authentication data which is used for external authentication
    pub redirection_data: Option<router_response_types::RedirectForm>,
    pub encoded_data: Option<Secret<String>>,
    pub merchant_connector_id: Option<id_type::MerchantConnectorAccountId>,
    /// Whether external 3DS authentication was attempted for this payment.
    /// This is based on the configuration of the merchant in the business profile
    pub external_three_ds_authentication_attempted: Option<bool>,
    /// The connector that was used for external authentication
    pub authentication_connector: Option<String>,
    /// The foreign key reference to the authentication details
    pub authentication_id: Option<id_type::AuthenticationId>,
    pub fingerprint_id: Option<String>,
    pub client_source: Option<String>,
    pub client_version: Option<String>,
    pub customer_acceptance: Option<Secret<common_payments_types::CustomerAcceptance>>,
    /// The profile id for the payment attempt. This will be derived from payment intent.
    pub profile_id: id_type::ProfileId,
    /// The organization id for the payment attempt. This will be derived from payment intent.
    pub organization_id: id_type::OrganizationId,
    /// Payment method type for the payment attempt
    pub payment_method_type: storage_enums::PaymentMethod,
    /// Foreig key reference of Payment method id in case the payment instrument was stored
    pub payment_method_id: Option<id_type::GlobalPaymentMethodId>,
    /// The reference to the payment at the connector side
    pub connector_payment_id: Option<String>,
    /// The payment method subtype for the payment attempt.
    pub payment_method_subtype: storage_enums::PaymentMethodType,
    /// The authentication type that was applied for the payment attempt.
    pub authentication_applied: Option<common_enums::AuthenticationType>,
    /// A reference to the payment at connector side. This is returned by the connector
    pub external_reference_id: Option<String>,
    /// The billing address for the payment method
    #[encrypt(ty = Value)]
    pub payment_method_billing_address: Option<Encryptable<Address>>,
    /// The global identifier for the payment attempt
    pub id: id_type::GlobalAttemptId,
    /// Connector token information that can be used to make payments directly by the merchant.
    pub connector_token_details: Option<diesel_models::ConnectorTokenDetails>,
    /// Indicates the method by which a card is discovered during a payment
    pub card_discovery: Option<common_enums::CardDiscovery>,
    /// Split payment data
    pub charges: Option<common_types::payments::ConnectorChargeResponseData>,
    /// Additional data that might be required by hyperswitch, to enable some specific features.
    pub feature_metadata: Option<PaymentAttemptFeatureMetadata>,
    /// merchant who owns the credentials of the processor, i.e. processor owner
    pub processor_merchant_id: id_type::MerchantId,
    /// merchant or user who invoked the resource-based API (identifier) and the source (Api, Jwt(Dashboard))
    pub created_by: Option<CreatedBy>,
    pub connector_request_reference_id: Option<String>,
    pub network_transaction_id: Option<String>,
    /// stores the authorized amount in case of partial authorization
    pub authorized_amount: Option<MinorUnit>,
}

impl PaymentAttempt {
    #[cfg(feature = "v1")]
    pub fn get_payment_method(&self) -> Option<storage_enums::PaymentMethod> {
        self.payment_method
    }

    #[cfg(feature = "v2")]
    pub fn get_payment_method(&self) -> Option<storage_enums::PaymentMethod> {
        // TODO: check if we can fix this
        Some(self.payment_method_type)
    }

    #[cfg(feature = "v1")]
    pub fn get_payment_method_type(&self) -> Option<storage_enums::PaymentMethodType> {
        self.payment_method_type
    }

    #[cfg(feature = "v2")]
    pub fn get_payment_method_type(&self) -> Option<storage_enums::PaymentMethodType> {
        // TODO: check if we can fix this
        Some(self.payment_method_subtype)
    }

    #[cfg(feature = "v1")]
    pub fn get_id(&self) -> &str {
        &self.attempt_id
    }

    #[cfg(feature = "v2")]
    pub fn get_id(&self) -> &id_type::GlobalAttemptId {
        &self.id
    }

    #[cfg(feature = "v1")]
    pub fn get_connector_payment_id(&self) -> Option<&str> {
        self.connector_transaction_id.as_deref()
    }

    #[cfg(feature = "v2")]
    pub fn get_connector_payment_id(&self) -> Option<&str> {
        self.connector_payment_id.as_deref()
    }

    /// Construct the domain model from the ConfirmIntentRequest and PaymentIntent
    #[cfg(feature = "v2")]
    pub async fn create_domain_model(
        payment_intent: &super::PaymentIntent,
        cell_id: id_type::CellId,
        storage_scheme: storage_enums::MerchantStorageScheme,
        request: &api_models::payments::PaymentsConfirmIntentRequest,
        encrypted_data: DecryptedPaymentAttempt,
    ) -> CustomResult<Self, errors::api_error_response::ApiErrorResponse> {
        let id = id_type::GlobalAttemptId::generate(&cell_id);
        let intent_amount_details = payment_intent.amount_details.clone();

        let attempt_amount_details = intent_amount_details.create_attempt_amount_details(request);

        let now = common_utils::date_time::now();

        let payment_method_billing_address = encrypted_data
            .payment_method_billing_address
            .as_ref()
            .map(|data| {
                data.clone()
                    .deserialize_inner_value(|value| value.parse_value("Address"))
            })
            .transpose()
            .change_context(errors::api_error_response::ApiErrorResponse::InternalServerError)
            .attach_printable("Unable to decode billing address")?;

        let connector_token = Some(diesel_models::ConnectorTokenDetails {
            connector_mandate_id: None,
            connector_token_request_reference_id: Some(common_utils::generate_id_with_len(
                consts::CONNECTOR_MANDATE_REQUEST_REFERENCE_ID_LENGTH,
            )),
        });

        let authentication_type = payment_intent.authentication_type.unwrap_or_default();

        Ok(Self {
            payment_id: payment_intent.id.clone(),
            merchant_id: payment_intent.merchant_id.clone(),
            attempts_group_id: None,
            amount_details: attempt_amount_details,
            status: common_enums::AttemptStatus::Started,
            // This will be decided by the routing algorithm and updated in update trackers
            // right before calling the connector
            connector: None,
            authentication_type,
            created_at: now,
            modified_at: now,
            last_synced: None,
            cancellation_reason: None,
            browser_info: request.browser_info.clone(),
            payment_token: request.payment_token.clone(),
            connector_metadata: None,
            payment_experience: None,
            payment_method_data: None,
            routing_result: None,
            preprocessing_step_id: None,
            multiple_capture_count: None,
            connector_response_reference_id: None,
            updated_by: storage_scheme.to_string(),
            redirection_data: None,
            encoded_data: None,
            merchant_connector_id: None,
            external_three_ds_authentication_attempted: None,
            authentication_connector: None,
            authentication_id: None,
            fingerprint_id: None,
            charges: None,
            client_source: None,
            client_version: None,
            customer_acceptance: request.customer_acceptance.clone().map(Secret::new),
            profile_id: payment_intent.profile_id.clone(),
            organization_id: payment_intent.organization_id.clone(),
            payment_method_type: request.payment_method_type,
            payment_method_id: request.payment_method_id.clone(),
            connector_payment_id: None,
            payment_method_subtype: request.payment_method_subtype,
            authentication_applied: None,
            external_reference_id: None,
            payment_method_billing_address,
            error: None,
            connector_token_details: connector_token,
            id,
            card_discovery: None,
            feature_metadata: None,
            processor_merchant_id: payment_intent.merchant_id.clone(),
            created_by: None,
            connector_request_reference_id: None,
            network_transaction_id: None,
            authorized_amount: None,
        })
    }

    #[cfg(feature = "v2")]
    pub async fn proxy_create_domain_model(
        payment_intent: &super::PaymentIntent,
        cell_id: id_type::CellId,
        storage_scheme: storage_enums::MerchantStorageScheme,
        request: &api_models::payments::ProxyPaymentsRequest,
        encrypted_data: DecryptedPaymentAttempt,
    ) -> CustomResult<Self, errors::api_error_response::ApiErrorResponse> {
        let id = id_type::GlobalAttemptId::generate(&cell_id);
        let intent_amount_details = payment_intent.amount_details.clone();

        let attempt_amount_details =
            intent_amount_details.proxy_create_attempt_amount_details(request);

        let now = common_utils::date_time::now();
        let payment_method_billing_address = encrypted_data
            .payment_method_billing_address
            .as_ref()
            .map(|data| {
                data.clone()
                    .deserialize_inner_value(|value| value.parse_value("Address"))
            })
            .transpose()
            .change_context(errors::api_error_response::ApiErrorResponse::InternalServerError)
            .attach_printable("Unable to decode billing address")?;
        let connector_token = Some(diesel_models::ConnectorTokenDetails {
            connector_mandate_id: None,
            connector_token_request_reference_id: Some(common_utils::generate_id_with_len(
                consts::CONNECTOR_MANDATE_REQUEST_REFERENCE_ID_LENGTH,
            )),
        });
        let payment_method_type_data = payment_intent.get_payment_method_type();

        let payment_method_subtype_data = payment_intent.get_payment_method_sub_type();
        let authentication_type = payment_intent.authentication_type.unwrap_or_default();
        Ok(Self {
            payment_id: payment_intent.id.clone(),
            merchant_id: payment_intent.merchant_id.clone(),
            attempts_group_id: None,
            amount_details: attempt_amount_details,
            status: common_enums::AttemptStatus::Started,
            connector: Some(request.connector.clone()),
            authentication_type,
            created_at: now,
            modified_at: now,
            last_synced: None,
            cancellation_reason: None,
            browser_info: request.browser_info.clone(),
            payment_token: None,
            connector_metadata: None,
            payment_experience: None,
            payment_method_data: None,
            routing_result: None,
            preprocessing_step_id: None,
            multiple_capture_count: None,
            connector_response_reference_id: None,
            updated_by: storage_scheme.to_string(),
            redirection_data: None,
            encoded_data: None,
            merchant_connector_id: Some(request.merchant_connector_id.clone()),
            external_three_ds_authentication_attempted: None,
            authentication_connector: None,
            authentication_id: None,
            fingerprint_id: None,
            charges: None,
            client_source: None,
            client_version: None,
            customer_acceptance: None,
            profile_id: payment_intent.profile_id.clone(),
            organization_id: payment_intent.organization_id.clone(),
            payment_method_type: payment_method_type_data
                .unwrap_or(common_enums::PaymentMethod::Card),
            payment_method_id: None,
            connector_payment_id: None,
            payment_method_subtype: payment_method_subtype_data
                .unwrap_or(common_enums::PaymentMethodType::Credit),
            authentication_applied: None,
            external_reference_id: None,
            payment_method_billing_address,
            error: None,
            connector_token_details: connector_token,
            feature_metadata: None,
            id,
            card_discovery: None,
            processor_merchant_id: payment_intent.merchant_id.clone(),
            created_by: None,
            connector_request_reference_id: None,
            network_transaction_id: None,
            authorized_amount: None,
        })
    }

    #[cfg(feature = "v2")]
    pub async fn external_vault_proxy_create_domain_model(
        payment_intent: &super::PaymentIntent,
        cell_id: id_type::CellId,
        storage_scheme: storage_enums::MerchantStorageScheme,
        request: &api_models::payments::ExternalVaultProxyPaymentsRequest,
        encrypted_data: DecryptedPaymentAttempt,
    ) -> CustomResult<Self, errors::api_error_response::ApiErrorResponse> {
        let id = id_type::GlobalAttemptId::generate(&cell_id);
        let intent_amount_details = payment_intent.amount_details.clone();
        let attempt_amount_details = AttemptAmountDetails {
            net_amount: intent_amount_details.order_amount,
            amount_to_capture: None,
            surcharge_amount: None,
            tax_on_surcharge: None,
            amount_capturable: intent_amount_details.order_amount,
            shipping_cost: None,
            order_tax_amount: None,
        };

        let now = common_utils::date_time::now();
        let payment_method_billing_address = encrypted_data
            .payment_method_billing_address
            .as_ref()
            .map(|data| {
                data.clone()
                    .deserialize_inner_value(|value| value.parse_value("Address"))
            })
            .transpose()
            .change_context(errors::api_error_response::ApiErrorResponse::InternalServerError)
            .attach_printable("Unable to decode billing address")?;
        let connector_token = Some(diesel_models::ConnectorTokenDetails {
            connector_mandate_id: None,
            connector_token_request_reference_id: Some(common_utils::generate_id_with_len(
                consts::CONNECTOR_MANDATE_REQUEST_REFERENCE_ID_LENGTH,
            )),
        });
        let payment_method_type_data = payment_intent.get_payment_method_type();

        let payment_method_subtype_data = payment_intent.get_payment_method_sub_type();
        let authentication_type = payment_intent.authentication_type.unwrap_or_default();
        Ok(Self {
            payment_id: payment_intent.id.clone(),
            merchant_id: payment_intent.merchant_id.clone(),
            attempts_group_id: None,
            amount_details: attempt_amount_details,
            status: common_enums::AttemptStatus::Started,
            connector: None,
            authentication_type,
            created_at: now,
            modified_at: now,
            last_synced: None,
            cancellation_reason: None,
            browser_info: request.browser_info.clone(),
            payment_token: request.payment_token.clone(),
            connector_metadata: None,
            payment_experience: None,
            payment_method_data: None,
            routing_result: None,
            preprocessing_step_id: None,
            multiple_capture_count: None,
            connector_response_reference_id: None,
            updated_by: storage_scheme.to_string(),
            redirection_data: None,
            encoded_data: None,
            merchant_connector_id: None,
            external_three_ds_authentication_attempted: None,
            authentication_connector: None,
            authentication_id: None,
            fingerprint_id: None,
            charges: None,
            client_source: None,
            client_version: None,
            customer_acceptance: request.customer_acceptance.clone().map(Secret::new),
            profile_id: payment_intent.profile_id.clone(),
            organization_id: payment_intent.organization_id.clone(),
            payment_method_type: payment_method_type_data
                .unwrap_or(common_enums::PaymentMethod::Card),
            payment_method_id: request.payment_method_id.clone(),
            connector_payment_id: None,
            payment_method_subtype: payment_method_subtype_data
                .unwrap_or(common_enums::PaymentMethodType::Credit),
            authentication_applied: None,
            external_reference_id: None,
            payment_method_billing_address,
            error: None,
            connector_token_details: connector_token,
            feature_metadata: None,
            id,
            card_discovery: None,
            processor_merchant_id: payment_intent.merchant_id.clone(),
            created_by: None,
            connector_request_reference_id: None,
            network_transaction_id: None,
            authorized_amount: None,
        })
    }

    /// Construct the domain model from the ConfirmIntentRequest and PaymentIntent
    #[cfg(feature = "v2")]
    pub async fn create_domain_model_using_record_request(
        payment_intent: &super::PaymentIntent,
        cell_id: id_type::CellId,
        storage_scheme: storage_enums::MerchantStorageScheme,
        request: &api_models::payments::PaymentsAttemptRecordRequest,
        encrypted_data: DecryptedPaymentAttempt,
    ) -> CustomResult<Self, errors::api_error_response::ApiErrorResponse> {
        let id = id_type::GlobalAttemptId::generate(&cell_id);

        let amount_details = AttemptAmountDetailsSetter::from(&request.amount_details);

        let now = common_utils::date_time::now();
        // we consume transaction_created_at from webhook request, if it is not present we take store current time as transaction_created_at.
        let transaction_created_at = request
            .transaction_created_at
            .unwrap_or(common_utils::date_time::now());

        // This function is called in the record attempt flow, which tells us that this is a payment attempt created by an external system.
        let feature_metadata = PaymentAttemptFeatureMetadata {
            revenue_recovery: Some({
                PaymentAttemptRevenueRecoveryData {
                    attempt_triggered_by: request.triggered_by,
                    charge_id: request.feature_metadata.as_ref().and_then(|metadata| {
                        metadata
                            .revenue_recovery
                            .as_ref()
                            .and_then(|data| data.charge_id.clone())
                    }),
                }
            }),
        };

        let payment_method_data = request
            .payment_method_data
            .as_ref()
            .map(|data| data.payment_method_data.clone().encode_to_value())
            .transpose()
            .change_context(errors::api_error_response::ApiErrorResponse::InternalServerError)
            .attach_printable("Unable to decode additional payment method data")?
            .map(pii::SecretSerdeValue::new);

        let payment_method_billing_address = encrypted_data
            .payment_method_billing_address
            .as_ref()
            .map(|data| {
                data.clone()
                    .deserialize_inner_value(|value| value.parse_value("Address"))
            })
            .transpose()
            .change_context(errors::api_error_response::ApiErrorResponse::InternalServerError)
            .attach_printable("Unable to decode billing address")?;
        let error = request.error.as_ref().map(ErrorDetails::from);
        let connector_payment_id = request
            .connector_transaction_id
            .as_ref()
            .map(|txn_id| txn_id.get_id().clone());
        let connector = request.connector.map(|connector| connector.to_string());
        let connector_request_reference_id = payment_intent
            .merchant_reference_id
            .as_ref()
            .map(|id| id.get_string_repr().to_owned());
        Ok(Self {
            payment_id: payment_intent.id.clone(),
            merchant_id: payment_intent.merchant_id.clone(),
            attempts_group_id: None,
            amount_details: AttemptAmountDetails::from(amount_details),
            status: request.status,
            connector,
            authentication_type: storage_enums::AuthenticationType::NoThreeDs,
            created_at: transaction_created_at,
            modified_at: now,
            last_synced: None,
            cancellation_reason: None,
            browser_info: None,
            payment_token: None,
            connector_metadata: None,
            payment_experience: None,
            payment_method_data,
            routing_result: None,
            preprocessing_step_id: None,
            multiple_capture_count: None,
            connector_response_reference_id: None,
            updated_by: storage_scheme.to_string(),
            redirection_data: None,
            encoded_data: None,
            merchant_connector_id: request.payment_merchant_connector_id.clone(),
            external_three_ds_authentication_attempted: None,
            authentication_connector: None,
            authentication_id: None,
            fingerprint_id: None,
            client_source: None,
            client_version: None,
            customer_acceptance: None,
            profile_id: payment_intent.profile_id.clone(),
            organization_id: payment_intent.organization_id.clone(),
            payment_method_type: request.payment_method_type,
            payment_method_id: None,
            connector_payment_id,
            payment_method_subtype: request.payment_method_subtype,
            authentication_applied: None,
            external_reference_id: None,
            payment_method_billing_address,
            error,
            feature_metadata: Some(feature_metadata),
            id,
            connector_token_details: Some(diesel_models::ConnectorTokenDetails {
                connector_mandate_id: Some(request.processor_payment_method_token.clone()),
                connector_token_request_reference_id: None,
            }),
            card_discovery: None,
            charges: None,
            processor_merchant_id: payment_intent.merchant_id.clone(),
            created_by: None,
            connector_request_reference_id,
            network_transaction_id: None,
            authorized_amount: None,
        })
    }

    pub fn get_attempt_merchant_connector_account_id(
        &self,
    ) -> CustomResult<
        id_type::MerchantConnectorAccountId,
        errors::api_error_response::ApiErrorResponse,
    > {
        let merchant_connector_id = self
            .merchant_connector_id
            .clone()
            .get_required_value("merchant_connector_id")
            .change_context(errors::api_error_response::ApiErrorResponse::InternalServerError)
            .attach_printable("Merchant connector id is None")?;
        Ok(merchant_connector_id)
    }
}

#[cfg(feature = "v1")]
#[derive(Clone, Debug, PartialEq, Serialize, router_derive::ToEncryption)]
pub struct PaymentAttempt {
    pub payment_id: id_type::PaymentId,
    pub merchant_id: id_type::MerchantId,
    pub attempt_id: String,
    pub status: storage_enums::AttemptStatus,
    pub net_amount: NetAmount,
    pub currency: Option<storage_enums::Currency>,
    pub save_to_locker: Option<bool>,
    pub connector: Option<String>,
    pub error_message: Option<String>,
    pub offer_amount: Option<MinorUnit>,
    pub payment_method_id: Option<String>,
    pub payment_method: Option<storage_enums::PaymentMethod>,
    pub connector_transaction_id: Option<String>,
    pub capture_method: Option<storage_enums::CaptureMethod>,
    #[serde(default, with = "common_utils::custom_serde::iso8601::option")]
    pub capture_on: Option<PrimitiveDateTime>,
    pub confirm: bool,
    pub authentication_type: Option<storage_enums::AuthenticationType>,
    #[serde(with = "common_utils::custom_serde::iso8601")]
    pub created_at: PrimitiveDateTime,
    #[serde(with = "common_utils::custom_serde::iso8601")]
    pub modified_at: PrimitiveDateTime,
    #[serde(default, with = "common_utils::custom_serde::iso8601::option")]
    pub last_synced: Option<PrimitiveDateTime>,
    pub cancellation_reason: Option<String>,
    pub amount_to_capture: Option<MinorUnit>,
    pub mandate_id: Option<String>,
    pub browser_info: Option<Value>,
    pub error_code: Option<String>,
    pub payment_token: Option<String>,
    pub connector_metadata: Option<Value>,
    pub payment_experience: Option<storage_enums::PaymentExperience>,
    pub payment_method_type: Option<storage_enums::PaymentMethodType>,
    pub payment_method_data: Option<Value>,
    pub business_sub_label: Option<String>,
    pub straight_through_algorithm: Option<Value>,
    pub preprocessing_step_id: Option<String>,
    // providing a location to store mandate details intermediately for transaction
    pub mandate_details: Option<MandateDataType>,
    pub error_reason: Option<String>,
    pub multiple_capture_count: Option<i16>,
    // reference to the payment at connector side
    pub connector_response_reference_id: Option<String>,
    pub amount_capturable: MinorUnit,
    pub updated_by: String,
    pub authentication_data: Option<Value>,
    pub encoded_data: Option<String>,
    pub merchant_connector_id: Option<id_type::MerchantConnectorAccountId>,
    pub unified_code: Option<String>,
    pub unified_message: Option<String>,
    pub external_three_ds_authentication_attempted: Option<bool>,
    pub authentication_connector: Option<String>,
    pub authentication_id: Option<id_type::AuthenticationId>,
    pub mandate_data: Option<MandateDetails>,
    pub payment_method_billing_address_id: Option<String>,
    pub fingerprint_id: Option<String>,
    pub charge_id: Option<String>,
    pub client_source: Option<String>,
    pub client_version: Option<String>,
    pub customer_acceptance: Option<pii::SecretSerdeValue>,
    pub profile_id: id_type::ProfileId,
    pub organization_id: id_type::OrganizationId,
    pub connector_mandate_detail: Option<ConnectorMandateReferenceId>,
    pub tokenization: Option<common_enums::Tokenization>,
    pub request_extended_authorization: Option<RequestExtendedAuthorizationBool>,
    pub extended_authorization_applied: Option<ExtendedAuthorizationAppliedBool>,
    pub extended_authorization_last_applied_at: Option<PrimitiveDateTime>,
    pub capture_before: Option<PrimitiveDateTime>,
    pub card_discovery: Option<common_enums::CardDiscovery>,
    pub charges: Option<common_types::payments::ConnectorChargeResponseData>,
    pub issuer_error_code: Option<String>,
    pub issuer_error_message: Option<String>,
    /// merchant who owns the credentials of the processor, i.e. processor owner
    pub processor_merchant_id: id_type::MerchantId,
    /// merchant or user who invoked the resource-based API (identifier) and the source (Api, Jwt(Dashboard))
    pub created_by: Option<CreatedBy>,
    pub setup_future_usage_applied: Option<storage_enums::FutureUsage>,
    pub routing_approach: Option<storage_enums::RoutingApproach>,
    pub connector_request_reference_id: Option<String>,
    pub debit_routing_savings: Option<MinorUnit>,
    pub network_transaction_id: Option<String>,
    pub is_overcapture_enabled: Option<OvercaptureEnabledBool>,
    pub network_details: Option<NetworkDetails>,
    pub is_stored_credential: Option<bool>,
    /// stores the authorized amount in case of partial authorization
    pub authorized_amount: Option<MinorUnit>,
    #[encrypt(ty = Value)]
    pub encrypted_payment_method_data: Option<Encryptable<pii::SecretSerdeValue>>,
}

#[cfg(feature = "v1")]
#[derive(Clone, Debug, Eq, PartialEq, Serialize, Deserialize, Default)]
pub struct NetAmount {
    /// The payment amount
    order_amount: MinorUnit,
    /// The shipping cost of the order
    shipping_cost: Option<MinorUnit>,
    /// Tax amount related to the order
    order_tax_amount: Option<MinorUnit>,
    /// The surcharge amount to be added to the order
    surcharge_amount: Option<MinorUnit>,
    /// tax on surcharge amount
    tax_on_surcharge: Option<MinorUnit>,
}

#[cfg(feature = "v1")]
impl NetAmount {
    pub fn new(
        order_amount: MinorUnit,
        shipping_cost: Option<MinorUnit>,
        order_tax_amount: Option<MinorUnit>,
        surcharge_amount: Option<MinorUnit>,
        tax_on_surcharge: Option<MinorUnit>,
    ) -> Self {
        Self {
            order_amount,
            shipping_cost,
            order_tax_amount,
            surcharge_amount,
            tax_on_surcharge,
        }
    }

    pub fn get_order_amount(&self) -> MinorUnit {
        self.order_amount
    }

    pub fn get_shipping_cost(&self) -> Option<MinorUnit> {
        self.shipping_cost
    }

    pub fn get_order_tax_amount(&self) -> Option<MinorUnit> {
        self.order_tax_amount
    }

    pub fn get_surcharge_amount(&self) -> Option<MinorUnit> {
        self.surcharge_amount
    }

    pub fn get_tax_on_surcharge(&self) -> Option<MinorUnit> {
        self.tax_on_surcharge
    }

    pub fn get_total_surcharge_amount(&self) -> Option<MinorUnit> {
        self.surcharge_amount
            .map(|surcharge_amount| surcharge_amount + self.tax_on_surcharge.unwrap_or_default())
    }

    pub fn get_total_amount(&self) -> MinorUnit {
        self.order_amount
            + self.shipping_cost.unwrap_or_default()
            + self.order_tax_amount.unwrap_or_default()
            + self.surcharge_amount.unwrap_or_default()
            + self.tax_on_surcharge.unwrap_or_default()
    }

    pub fn get_additional_amount(&self) -> MinorUnit {
        self.get_total_amount() - self.get_order_amount()
    }

    pub fn set_order_amount(&mut self, order_amount: MinorUnit) {
        self.order_amount = order_amount;
    }

    pub fn set_order_tax_amount(&mut self, order_tax_amount: Option<MinorUnit>) {
        self.order_tax_amount = order_tax_amount;
    }

    pub fn set_surcharge_details(
        &mut self,
        surcharge_details: Option<router_request_types::SurchargeDetails>,
    ) {
        self.surcharge_amount = surcharge_details
            .clone()
            .map(|details| details.surcharge_amount);
        self.tax_on_surcharge = surcharge_details.map(|details| details.tax_on_surcharge_amount);
    }

    pub fn from_payments_request(
        payments_request: &api_models::payments::PaymentsRequest,
        order_amount: MinorUnit,
    ) -> Self {
        let surcharge_amount = payments_request
            .surcharge_details
            .map(|surcharge_details| surcharge_details.surcharge_amount);
        let tax_on_surcharge = payments_request
            .surcharge_details
            .and_then(|surcharge_details| surcharge_details.tax_amount);
        Self {
            order_amount,
            shipping_cost: payments_request.shipping_cost,
            order_tax_amount: payments_request.order_tax_amount,
            surcharge_amount,
            tax_on_surcharge,
        }
    }

    #[cfg(feature = "v1")]
    pub fn from_payments_request_and_payment_attempt(
        payments_request: &api_models::payments::PaymentsRequest,
        payment_attempt: Option<&PaymentAttempt>,
    ) -> Option<Self> {
        let option_order_amount = payments_request
            .amount
            .map(MinorUnit::from)
            .or(payment_attempt
                .map(|payment_attempt| payment_attempt.net_amount.get_order_amount()));
        option_order_amount.map(|order_amount| {
            let shipping_cost = payments_request.shipping_cost.or(payment_attempt
                .and_then(|payment_attempt| payment_attempt.net_amount.get_shipping_cost()));
            let order_tax_amount = payment_attempt
                .and_then(|payment_attempt| payment_attempt.net_amount.get_order_tax_amount());
            let surcharge_amount = payments_request
                .surcharge_details
                .map(|surcharge_details| surcharge_details.get_surcharge_amount())
                .or_else(|| {
                    payment_attempt.and_then(|payment_attempt| {
                        payment_attempt.net_amount.get_surcharge_amount()
                    })
                });
            let tax_on_surcharge = payments_request
                .surcharge_details
                .and_then(|surcharge_details| surcharge_details.get_tax_amount())
                .or_else(|| {
                    payment_attempt.and_then(|payment_attempt| {
                        payment_attempt.net_amount.get_tax_on_surcharge()
                    })
                });
            Self {
                order_amount,
                shipping_cost,
                order_tax_amount,
                surcharge_amount,
                tax_on_surcharge,
            }
        })
    }
}

#[cfg(feature = "v2")]
impl PaymentAttempt {
    #[track_caller]
    pub fn get_total_amount(&self) -> MinorUnit {
        self.amount_details.get_net_amount()
    }

    pub fn get_total_surcharge_amount(&self) -> Option<MinorUnit> {
        self.amount_details.surcharge_amount
    }

    pub fn extract_card_network(&self) -> Option<common_enums::CardNetwork> {
        todo!()
    }

    fn get_connector_metadata_value(&self) -> Option<&Value> {
        self.connector_metadata
            .as_ref()
            .map(|metadata| metadata.peek())
    }

    pub fn get_upi_next_action(
        &self,
    ) -> CustomResult<
        Option<api_models::payments::NextActionData>,
        errors::api_error_response::ApiErrorResponse,
    > {
        let sdk_uri_opt = self
            .get_connector_metadata_value()
            .and_then(|metadata| metadata.get("SdkUpiUriInformation"))
            .map(|uri_info_value| {
                serde_json::from_value::<api_models::payments::SdkUpiUriInformation>(
                    uri_info_value.clone(),
                )
                .change_context(errors::api_error_response::ApiErrorResponse::InternalServerError)
                .and_then(|uri_info| {
                    Url::parse(&uri_info.sdk_uri).change_context(
                        errors::api_error_response::ApiErrorResponse::InternalServerError,
                    )
                })
            })
            .transpose()
            .attach_printable("Failed to parse SdkUpiUriInformation from connector_metadata")?;

        let wait_screen_info = self
            .get_connector_metadata_value()
            .and_then(|metadata| metadata.get("WaitScreenInstructions"))
            .map(|wait_screen_value| {
                serde_json::from_value::<api_models::payments::WaitScreenInstructions>(
                    wait_screen_value.clone(),
                )
            })
            .transpose()
            .change_context(errors::api_error_response::ApiErrorResponse::InternalServerError)
            .attach_printable(
                "Failed to deserialize WaitScreenInstructions from connector_metadata",
            )?;

        Ok(
            match (self.payment_method_type, self.payment_method_subtype) {
                (
                    storage_enums::PaymentMethod::Upi,
                    storage_enums::PaymentMethodType::UpiIntent,
                ) => sdk_uri_opt
                    .zip(wait_screen_info)
                    .map(|(sdk_uri, wait_info)| {
                        api_models::payments::NextActionData::from_upi_intent(sdk_uri, wait_info)
                    }),
                (storage_enums::PaymentMethod::Upi, storage_enums::PaymentMethodType::UpiQr) => {
                    sdk_uri_opt
                        .zip(wait_screen_info)
                        .map(|(sdk_uri, wait_info)| {
                            api_models::payments::NextActionData::from_upi_qr(sdk_uri, wait_info)
                        })
                }
                (
                    storage_enums::PaymentMethod::Upi,
                    storage_enums::PaymentMethodType::UpiCollect,
                ) => wait_screen_info.map(api_models::payments::NextActionData::from_wait_screen),
                _ => None,
            },
        )
    }
}

#[cfg(feature = "v1")]
impl PaymentAttempt {
    pub fn get_total_amount(&self) -> MinorUnit {
        self.net_amount.get_total_amount()
    }

    pub fn get_total_surcharge_amount(&self) -> Option<MinorUnit> {
        self.net_amount.get_total_surcharge_amount()
    }

    pub fn set_debit_routing_savings(&mut self, debit_routing_savings: Option<&MinorUnit>) {
        self.debit_routing_savings = debit_routing_savings.copied();
    }

    pub fn extract_card_network(&self) -> Option<common_enums::CardNetwork> {
        self.payment_method_data
            .as_ref()
            .and_then(|value| {
                value
                    .clone()
                    .parse_value::<api_models::payments::AdditionalPaymentData>(
                        "AdditionalPaymentData",
                    )
                    .ok()
            })
            .and_then(|data| data.get_additional_card_info())
            .and_then(|card_info| card_info.card_network)
    }

    pub fn get_payment_method_data(&self) -> Option<api_models::payments::AdditionalPaymentData> {
        self.check_and_get_payment_method_data_based_on_encryption_strategy()
            .clone()
            .and_then(|data| match data {
                Value::Null => None,
                _ => Some(data.parse_value("AdditionalPaymentData")),
            })
            .transpose()
            .map_err(|err| logger::error!("Failed to parse AdditionalPaymentData {err:?}"))
            .ok()
            .flatten()
    }
    pub fn get_tokenization_strategy(&self) -> Option<common_enums::Tokenization> {
        match self.setup_future_usage_applied {
            Some(common_enums::FutureUsage::OnSession) | None => None,
            Some(common_enums::FutureUsage::OffSession) => Some(
                self.connector_mandate_detail
                    .as_ref()
                    .and_then(|detail| detail.connector_mandate_id.as_ref())
                    .map(|_| common_enums::Tokenization::TokenizeAtPsp)
                    .unwrap_or(common_enums::Tokenization::SkipPsp),
            ),
        }
    }

<<<<<<< HEAD
    pub fn check_and_get_payment_method_data_based_on_encryption_strategy(&self) -> Option<Value> {
        if self
            .payment_method
            .map(|payment_method| payment_method.is_additional_payment_method_data_sensitive())
            .unwrap_or(false)
        {
            self.encrypted_payment_method_data
                .clone()
                .map(|encrypted_payment_method_data| {
                    encrypted_payment_method_data.get_inner().peek().clone()
                })
                .or(self.payment_method_data.clone())
        } else {
            self.payment_method_data.clone()
        }
=======
    fn get_connector_metadata_value(&self) -> Option<&serde_json::Value> {
        self.connector_metadata.as_ref()
    }
    pub fn get_upi_next_action(
        &self,
    ) -> CustomResult<
        Option<api_models::payments::NextActionData>,
        errors::api_error_response::ApiErrorResponse,
    > {
        let sdk_uri_opt = self
            .get_connector_metadata_value()
            .and_then(|metadata| metadata.get("SdkUpiUriInformation"))
            .map(|uri_info_value| {
                serde_json::from_value::<api_models::payments::SdkUpiUriInformation>(
                    uri_info_value.clone(),
                )
                .change_context(errors::api_error_response::ApiErrorResponse::InternalServerError)
                .and_then(|uri_info| {
                    Url::parse(&uri_info.sdk_uri).change_context(
                        errors::api_error_response::ApiErrorResponse::InternalServerError,
                    )
                })
            })
            .transpose()
            .attach_printable("Failed to parse SdkUpiUriInformation from connector_metadata")?;

        let wait_screen_info = self
            .get_connector_metadata_value()
            .and_then(|metadata| metadata.get("WaitScreenInstructions"))
            .map(|wait_screen_value| {
                serde_json::from_value::<api_models::payments::WaitScreenInstructions>(
                    wait_screen_value.clone(),
                )
            })
            .transpose()
            .change_context(errors::api_error_response::ApiErrorResponse::InternalServerError)
            .attach_printable(
                "Failed to deserialize WaitScreenInstructions from connector_metadata",
            )?;

        Ok(match (self.payment_method, self.payment_method_type) {
            (
                Some(storage_enums::PaymentMethod::Upi),
                Some(storage_enums::PaymentMethodType::UpiIntent),
            ) => sdk_uri_opt
                .zip(wait_screen_info)
                .map(|(sdk_uri, wait_info)| {
                    api_models::payments::NextActionData::from_upi_intent(sdk_uri, wait_info)
                }),
            (
                Some(storage_enums::PaymentMethod::Upi),
                Some(storage_enums::PaymentMethodType::UpiQr),
            ) => sdk_uri_opt
                .zip(wait_screen_info)
                .map(|(sdk_uri, wait_info)| {
                    api_models::payments::NextActionData::from_upi_qr(sdk_uri, wait_info)
                }),
            (
                Some(storage_enums::PaymentMethod::Upi),
                Some(storage_enums::PaymentMethodType::UpiCollect),
            ) => wait_screen_info.map(api_models::payments::NextActionData::from_wait_screen),
            _ => None,
        })
>>>>>>> af406737
    }
}

#[derive(Clone, Debug, Eq, PartialEq)]
pub struct PaymentListFilters {
    pub connector: Vec<String>,
    pub currency: Vec<storage_enums::Currency>,
    pub status: Vec<storage_enums::IntentStatus>,
    pub payment_method: Vec<storage_enums::PaymentMethod>,
    pub payment_method_type: Vec<storage_enums::PaymentMethodType>,
    pub authentication_type: Vec<storage_enums::AuthenticationType>,
}

#[cfg(feature = "v1")]
#[derive(Clone, Debug, Serialize)]
pub struct PaymentAttemptNew {
    pub payment_id: id_type::PaymentId,
    pub merchant_id: id_type::MerchantId,
    pub attempt_id: String,
    pub status: storage_enums::AttemptStatus,
    /// amount + surcharge_amount + tax_amount
    /// This field will always be derived before updating in the Database
    pub net_amount: NetAmount,
    pub currency: Option<storage_enums::Currency>,
    // pub auto_capture: Option<bool>,
    pub save_to_locker: Option<bool>,
    pub connector: Option<String>,
    pub error_message: Option<String>,
    pub offer_amount: Option<MinorUnit>,
    pub payment_method_id: Option<String>,
    pub payment_method: Option<storage_enums::PaymentMethod>,
    pub capture_method: Option<storage_enums::CaptureMethod>,
    #[serde(default, with = "common_utils::custom_serde::iso8601::option")]
    pub capture_on: Option<PrimitiveDateTime>,
    pub confirm: bool,
    pub authentication_type: Option<storage_enums::AuthenticationType>,
    #[serde(default, with = "common_utils::custom_serde::iso8601::option")]
    pub created_at: Option<PrimitiveDateTime>,
    #[serde(default, with = "common_utils::custom_serde::iso8601::option")]
    pub modified_at: Option<PrimitiveDateTime>,
    #[serde(default, with = "common_utils::custom_serde::iso8601::option")]
    pub last_synced: Option<PrimitiveDateTime>,
    pub cancellation_reason: Option<String>,
    pub amount_to_capture: Option<MinorUnit>,
    pub mandate_id: Option<String>,
    pub browser_info: Option<Value>,
    pub payment_token: Option<String>,
    pub error_code: Option<String>,
    pub connector_metadata: Option<Value>,
    pub payment_experience: Option<storage_enums::PaymentExperience>,
    pub payment_method_type: Option<storage_enums::PaymentMethodType>,
    pub payment_method_data: Option<Value>,
    pub business_sub_label: Option<String>,
    pub straight_through_algorithm: Option<Value>,
    pub preprocessing_step_id: Option<String>,
    pub mandate_details: Option<MandateDataType>,
    pub error_reason: Option<String>,
    pub connector_response_reference_id: Option<String>,
    pub multiple_capture_count: Option<i16>,
    pub amount_capturable: MinorUnit,
    pub updated_by: String,
    pub authentication_data: Option<Value>,
    pub encoded_data: Option<String>,
    pub merchant_connector_id: Option<id_type::MerchantConnectorAccountId>,
    pub unified_code: Option<String>,
    pub unified_message: Option<String>,
    pub external_three_ds_authentication_attempted: Option<bool>,
    pub authentication_connector: Option<String>,
    pub authentication_id: Option<id_type::AuthenticationId>,
    pub mandate_data: Option<MandateDetails>,
    pub payment_method_billing_address_id: Option<String>,
    pub fingerprint_id: Option<String>,
    pub client_source: Option<String>,
    pub client_version: Option<String>,
    pub customer_acceptance: Option<pii::SecretSerdeValue>,
    pub profile_id: id_type::ProfileId,
    pub organization_id: id_type::OrganizationId,
    pub connector_mandate_detail: Option<ConnectorMandateReferenceId>,
    pub tokenization: Option<common_enums::Tokenization>,
    pub request_extended_authorization: Option<RequestExtendedAuthorizationBool>,
    pub extended_authorization_applied: Option<ExtendedAuthorizationAppliedBool>,
    pub capture_before: Option<PrimitiveDateTime>,
    pub extended_authorization_last_applied_at: Option<PrimitiveDateTime>,
    pub card_discovery: Option<common_enums::CardDiscovery>,
    /// merchant who owns the credentials of the processor, i.e. processor owner
    pub processor_merchant_id: id_type::MerchantId,
    /// merchant or user who invoked the resource-based API (identifier) and the source (Api, Jwt(Dashboard))
    pub created_by: Option<CreatedBy>,
    pub setup_future_usage_applied: Option<storage_enums::FutureUsage>,
    pub routing_approach: Option<storage_enums::RoutingApproach>,
    pub connector_request_reference_id: Option<String>,
    pub network_transaction_id: Option<String>,
    pub network_details: Option<NetworkDetails>,
    pub is_stored_credential: Option<bool>,
    pub authorized_amount: Option<MinorUnit>,
    pub encrypted_payment_method_data: Option<Encryptable<pii::SecretSerdeValue>>,
}

#[cfg(feature = "v1")]
#[derive(Debug, Clone, Serialize)]
pub enum PaymentAttemptUpdate {
    Update {
        net_amount: NetAmount,
        currency: storage_enums::Currency,
        status: storage_enums::AttemptStatus,
        authentication_type: Option<storage_enums::AuthenticationType>,
        payment_method: Option<storage_enums::PaymentMethod>,
        payment_token: Option<String>,
        payment_method_data: Option<Value>,
        payment_method_type: Option<storage_enums::PaymentMethodType>,
        payment_experience: Option<storage_enums::PaymentExperience>,
        business_sub_label: Option<String>,
        amount_to_capture: Option<MinorUnit>,
        capture_method: Option<storage_enums::CaptureMethod>,
        fingerprint_id: Option<String>,
        payment_method_billing_address_id: Option<String>,
        updated_by: String,
        network_transaction_id: Option<String>,
    },
    UpdateTrackers {
        payment_token: Option<String>,
        connector: Option<String>,
        straight_through_algorithm: Option<Value>,
        amount_capturable: Option<MinorUnit>,
        surcharge_amount: Option<MinorUnit>,
        tax_amount: Option<MinorUnit>,
        updated_by: String,
        merchant_connector_id: Option<id_type::MerchantConnectorAccountId>,
        routing_approach: Option<storage_enums::RoutingApproach>,
        is_stored_credential: Option<bool>,
    },
    AuthenticationTypeUpdate {
        authentication_type: storage_enums::AuthenticationType,
        updated_by: String,
    },
    ConfirmUpdate {
        net_amount: NetAmount,
        currency: storage_enums::Currency,
        status: storage_enums::AttemptStatus,
        authentication_type: Option<storage_enums::AuthenticationType>,
        capture_method: Option<storage_enums::CaptureMethod>,
        payment_method: Option<storage_enums::PaymentMethod>,
        browser_info: Option<Value>,
        connector: Option<String>,
        payment_token: Option<String>,
        payment_method_data: Option<Value>,
        payment_method_type: Option<storage_enums::PaymentMethodType>,
        payment_experience: Option<storage_enums::PaymentExperience>,
        business_sub_label: Option<String>,
        straight_through_algorithm: Option<Value>,
        error_code: Option<Option<String>>,
        error_message: Option<Option<String>>,
        updated_by: String,
        merchant_connector_id: Option<id_type::MerchantConnectorAccountId>,
        external_three_ds_authentication_attempted: Option<bool>,
        authentication_connector: Option<String>,
        authentication_id: Option<id_type::AuthenticationId>,
        payment_method_billing_address_id: Option<String>,
        fingerprint_id: Option<String>,
        payment_method_id: Option<String>,
        client_source: Option<String>,
        client_version: Option<String>,
        customer_acceptance: Option<pii::SecretSerdeValue>,
        connector_mandate_detail: Option<ConnectorMandateReferenceId>,
        tokenization: Option<common_enums::Tokenization>,
        card_discovery: Option<common_enums::CardDiscovery>,
        routing_approach: Option<storage_enums::RoutingApproach>,
        connector_request_reference_id: Option<String>,
        network_transaction_id: Option<String>,
        is_stored_credential: Option<bool>,
        request_extended_authorization: Option<RequestExtendedAuthorizationBool>,
    },
    RejectUpdate {
        status: storage_enums::AttemptStatus,
        error_code: Option<Option<String>>,
        error_message: Option<Option<String>>,
        updated_by: String,
    },
    BlocklistUpdate {
        status: storage_enums::AttemptStatus,
        error_code: Option<Option<String>>,
        error_message: Option<Option<String>>,
        updated_by: String,
    },
    PaymentMethodDetailsUpdate {
        payment_method_id: Option<String>,
        updated_by: String,
    },
    ConnectorMandateDetailUpdate {
        connector_mandate_detail: Option<ConnectorMandateReferenceId>,
        tokenization: Option<common_enums::Tokenization>,
        updated_by: String,
    },
    VoidUpdate {
        status: storage_enums::AttemptStatus,
        cancellation_reason: Option<String>,
        updated_by: String,
    },
    ResponseUpdate {
        status: storage_enums::AttemptStatus,
        connector: Option<String>,
        connector_transaction_id: Option<String>,
        network_transaction_id: Option<String>,
        authentication_type: Option<storage_enums::AuthenticationType>,
        payment_method_id: Option<String>,
        mandate_id: Option<String>,
        connector_metadata: Option<Value>,
        payment_token: Option<String>,
        error_code: Option<Option<String>>,
        error_message: Option<Option<String>>,
        error_reason: Option<Option<String>>,
        connector_response_reference_id: Option<String>,
        amount_capturable: Option<MinorUnit>,
        updated_by: String,
        authentication_data: Option<Value>,
        encoded_data: Option<String>,
        unified_code: Option<Option<String>>,
        unified_message: Option<Option<String>>,
        capture_before: Option<PrimitiveDateTime>,
        extended_authorization_last_applied_at: Option<PrimitiveDateTime>,
        extended_authorization_applied: Option<ExtendedAuthorizationAppliedBool>,
        payment_method_data: Option<Value>,
        encrypted_payment_method_data: Option<Encryptable<pii::SecretSerdeValue>>,
        connector_mandate_detail: Option<ConnectorMandateReferenceId>,
        tokenization: Option<common_enums::Tokenization>,
        charges: Option<common_types::payments::ConnectorChargeResponseData>,
        setup_future_usage_applied: Option<storage_enums::FutureUsage>,
        debit_routing_savings: Option<MinorUnit>,
        is_overcapture_enabled: Option<OvercaptureEnabledBool>,
        authorized_amount: Option<MinorUnit>,
    },
    UnresolvedResponseUpdate {
        status: storage_enums::AttemptStatus,
        connector: Option<String>,
        connector_transaction_id: Option<String>,
        payment_method_id: Option<String>,
        error_code: Option<Option<String>>,
        error_message: Option<Option<String>>,
        error_reason: Option<Option<String>>,
        connector_response_reference_id: Option<String>,
        updated_by: String,
    },
    StatusUpdate {
        status: storage_enums::AttemptStatus,
        updated_by: String,
    },
    ErrorUpdate {
        connector: Option<String>,
        status: storage_enums::AttemptStatus,
        error_code: Option<Option<String>>,
        error_message: Option<Option<String>>,
        error_reason: Option<Option<String>>,
        amount_capturable: Option<MinorUnit>,
        updated_by: String,
        unified_code: Option<Option<String>>,
        unified_message: Option<Option<String>>,
        connector_transaction_id: Option<String>,
        payment_method_data: Option<Value>,
        encrypted_payment_method_data: Option<Encryptable<pii::SecretSerdeValue>>,
        authentication_type: Option<storage_enums::AuthenticationType>,
        issuer_error_code: Option<String>,
        issuer_error_message: Option<String>,
        network_details: Option<NetworkDetails>,
    },
    CaptureUpdate {
        amount_to_capture: Option<MinorUnit>,
        multiple_capture_count: Option<i16>,
        updated_by: String,
    },
    AmountToCaptureUpdate {
        status: storage_enums::AttemptStatus,
        amount_capturable: MinorUnit,
        updated_by: String,
    },
    PreprocessingUpdate {
        status: storage_enums::AttemptStatus,
        payment_method_id: Option<String>,
        connector_metadata: Option<Value>,
        preprocessing_step_id: Option<String>,
        connector_transaction_id: Option<String>,
        connector_response_reference_id: Option<String>,
        updated_by: String,
    },
    ConnectorResponse {
        authentication_data: Option<Value>,
        encoded_data: Option<String>,
        connector_transaction_id: Option<String>,
        connector: Option<String>,
        charges: Option<common_types::payments::ConnectorChargeResponseData>,
        updated_by: String,
    },
    IncrementalAuthorizationAmountUpdate {
        net_amount: NetAmount,
        amount_capturable: MinorUnit,
    },
    AuthenticationUpdate {
        status: storage_enums::AttemptStatus,
        external_three_ds_authentication_attempted: Option<bool>,
        authentication_connector: Option<String>,
        authentication_id: Option<id_type::AuthenticationId>,
        updated_by: String,
    },
    ManualUpdate {
        status: Option<storage_enums::AttemptStatus>,
        error_code: Option<String>,
        error_message: Option<String>,
        error_reason: Option<String>,
        updated_by: String,
        unified_code: Option<String>,
        unified_message: Option<String>,
        connector_transaction_id: Option<String>,
        amount_capturable: Option<MinorUnit>,
    },
    PostSessionTokensUpdate {
        updated_by: String,
        connector_metadata: Option<Value>,
    },
}

#[cfg(feature = "v1")]
impl PaymentAttemptUpdate {
    pub fn to_storage_model(self) -> diesel_models::PaymentAttemptUpdate {
        match self {
            Self::Update {
                net_amount,
                currency,
                status,
                authentication_type,
                payment_method,
                payment_token,
                payment_method_data,
                payment_method_type,
                payment_experience,
                business_sub_label,
                amount_to_capture,
                capture_method,
                fingerprint_id,
                network_transaction_id,
                payment_method_billing_address_id,
                updated_by,
            } => DieselPaymentAttemptUpdate::Update {
                amount: net_amount.get_order_amount(),
                currency,
                status,
                authentication_type,
                payment_method,
                payment_token,
                payment_method_data,
                payment_method_type,
                payment_experience,
                business_sub_label,
                amount_to_capture,
                capture_method,
                surcharge_amount: net_amount.get_surcharge_amount(),
                tax_amount: net_amount.get_tax_on_surcharge(),
                fingerprint_id,
                payment_method_billing_address_id,
                network_transaction_id,
                updated_by,
            },
            Self::UpdateTrackers {
                payment_token,
                connector,
                straight_through_algorithm,
                amount_capturable,
                updated_by,
                surcharge_amount,
                tax_amount,
                merchant_connector_id,
                routing_approach,
                is_stored_credential,
            } => DieselPaymentAttemptUpdate::UpdateTrackers {
                payment_token,
                connector,
                straight_through_algorithm,
                amount_capturable,
                surcharge_amount,
                tax_amount,
                updated_by,
                merchant_connector_id,
                routing_approach: routing_approach.map(|approach| match approach {
                    storage_enums::RoutingApproach::Other(_) => {
                        // we need to make sure Other variant is not stored in DB, in the rare case
                        // where we attempt to store an unknown value, we default to the default value
                        storage_enums::RoutingApproach::default()
                    }
                    _ => approach,
                }),
                is_stored_credential,
            },
            Self::AuthenticationTypeUpdate {
                authentication_type,
                updated_by,
            } => DieselPaymentAttemptUpdate::AuthenticationTypeUpdate {
                authentication_type,
                updated_by,
            },
            Self::BlocklistUpdate {
                status,
                error_code,
                error_message,
                updated_by,
            } => DieselPaymentAttemptUpdate::BlocklistUpdate {
                status,
                error_code,
                error_message,
                updated_by,
            },
            Self::ConnectorMandateDetailUpdate {
                connector_mandate_detail,
                tokenization,
                updated_by,
            } => DieselPaymentAttemptUpdate::ConnectorMandateDetailUpdate {
                connector_mandate_detail,
                tokenization,
                updated_by,
            },
            Self::PaymentMethodDetailsUpdate {
                payment_method_id,
                updated_by,
            } => DieselPaymentAttemptUpdate::PaymentMethodDetailsUpdate {
                payment_method_id,
                updated_by,
            },
            Self::ConfirmUpdate {
                net_amount,
                currency,
                status,
                authentication_type,
                capture_method,
                payment_method,
                browser_info,
                connector,
                payment_token,
                payment_method_data,
                payment_method_type,
                payment_experience,
                business_sub_label,
                straight_through_algorithm,
                error_code,
                error_message,
                fingerprint_id,
                updated_by,
                merchant_connector_id: connector_id,
                payment_method_id,
                external_three_ds_authentication_attempted,
                authentication_connector,
                authentication_id,
                payment_method_billing_address_id,
                client_source,
                client_version,
                customer_acceptance,
                connector_mandate_detail,
                tokenization,
                card_discovery,
                routing_approach,
                connector_request_reference_id,
                network_transaction_id,
                is_stored_credential,
                request_extended_authorization,
            } => DieselPaymentAttemptUpdate::ConfirmUpdate {
                amount: net_amount.get_order_amount(),
                currency,
                status,
                authentication_type,
                capture_method,
                payment_method,
                browser_info,
                connector,
                payment_token,
                payment_method_data,
                payment_method_type,
                payment_experience,
                business_sub_label,
                straight_through_algorithm,
                error_code,
                error_message,
                surcharge_amount: net_amount.get_surcharge_amount(),
                tax_amount: net_amount.get_tax_on_surcharge(),
                fingerprint_id,
                updated_by,
                merchant_connector_id: connector_id,
                payment_method_id,
                external_three_ds_authentication_attempted,
                authentication_connector,
                authentication_id,
                payment_method_billing_address_id,
                client_source,
                client_version,
                customer_acceptance,
                shipping_cost: net_amount.get_shipping_cost(),
                order_tax_amount: net_amount.get_order_tax_amount(),
                connector_mandate_detail,
                tokenization,
                card_discovery,
                routing_approach: routing_approach.map(|approach| match approach {
                    // we need to make sure Other variant is not stored in DB, in the rare case
                    // where we attempt to store an unknown value, we default to the default value
                    storage_enums::RoutingApproach::Other(_) => {
                        storage_enums::RoutingApproach::default()
                    }
                    _ => approach,
                }),
                connector_request_reference_id,
                network_transaction_id,
                is_stored_credential,
                request_extended_authorization,
            },
            Self::VoidUpdate {
                status,
                cancellation_reason,
                updated_by,
            } => DieselPaymentAttemptUpdate::VoidUpdate {
                status,
                cancellation_reason,
                updated_by,
            },
            Self::ResponseUpdate {
                status,
                connector,
                connector_transaction_id,
                authentication_type,
                payment_method_id,
                mandate_id,
                connector_metadata,
                payment_token,
                error_code,
                error_message,
                error_reason,
                connector_response_reference_id,
                amount_capturable,
                updated_by,
                authentication_data,
                encoded_data,
                unified_code,
                unified_message,
                capture_before,
                extended_authorization_applied,
                extended_authorization_last_applied_at,
                payment_method_data,
                encrypted_payment_method_data,
                connector_mandate_detail,
                tokenization,
                charges,
                setup_future_usage_applied,
                network_transaction_id,
                debit_routing_savings: _,
                is_overcapture_enabled,
                authorized_amount,
            } => DieselPaymentAttemptUpdate::ResponseUpdate {
                status,
                connector,
                connector_transaction_id,
                authentication_type,
                payment_method_id,
                mandate_id,
                connector_metadata,
                payment_token,
                error_code,
                error_message,
                error_reason,
                connector_response_reference_id,
                amount_capturable,
                updated_by,
                authentication_data,
                encoded_data,
                unified_code,
                unified_message,
                capture_before,
                extended_authorization_applied,
                extended_authorization_last_applied_at,
                payment_method_data,
                connector_mandate_detail,
                tokenization,
                charges,
                setup_future_usage_applied,
                network_transaction_id,
                is_overcapture_enabled,
                authorized_amount,
                encrypted_payment_method_data: encrypted_payment_method_data.map(Encryption::from),
            },
            Self::UnresolvedResponseUpdate {
                status,
                connector,
                connector_transaction_id,
                payment_method_id,
                error_code,
                error_message,
                error_reason,
                connector_response_reference_id,
                updated_by,
            } => DieselPaymentAttemptUpdate::UnresolvedResponseUpdate {
                status,
                connector,
                connector_transaction_id,
                payment_method_id,
                error_code,
                error_message,
                error_reason,
                connector_response_reference_id,
                updated_by,
            },
            Self::StatusUpdate { status, updated_by } => {
                DieselPaymentAttemptUpdate::StatusUpdate { status, updated_by }
            }
            Self::ErrorUpdate {
                connector,
                status,
                error_code,
                error_message,
                error_reason,
                amount_capturable,
                updated_by,
                unified_code,
                unified_message,
                connector_transaction_id,
                payment_method_data,
                authentication_type,
                issuer_error_code,
                issuer_error_message,
                network_details,
                encrypted_payment_method_data,
            } => DieselPaymentAttemptUpdate::ErrorUpdate {
                connector,
                status,
                error_code,
                error_message,
                error_reason,
                amount_capturable,
                updated_by,
                unified_code,
                unified_message,
                connector_transaction_id,
                payment_method_data,
                authentication_type,
                issuer_error_code,
                issuer_error_message,
                network_details,
                encrypted_payment_method_data: encrypted_payment_method_data.map(Encryption::from),
            },
            Self::CaptureUpdate {
                multiple_capture_count,
                updated_by,
                amount_to_capture,
            } => DieselPaymentAttemptUpdate::CaptureUpdate {
                multiple_capture_count,
                updated_by,
                amount_to_capture,
            },
            Self::PreprocessingUpdate {
                status,
                payment_method_id,
                connector_metadata,
                preprocessing_step_id,
                connector_transaction_id,
                connector_response_reference_id,
                updated_by,
            } => DieselPaymentAttemptUpdate::PreprocessingUpdate {
                status,
                payment_method_id,
                connector_metadata,
                preprocessing_step_id,
                connector_transaction_id,
                connector_response_reference_id,
                updated_by,
            },
            Self::RejectUpdate {
                status,
                error_code,
                error_message,
                updated_by,
            } => DieselPaymentAttemptUpdate::RejectUpdate {
                status,
                error_code,
                error_message,
                updated_by,
            },
            Self::AmountToCaptureUpdate {
                status,
                amount_capturable,
                updated_by,
            } => DieselPaymentAttemptUpdate::AmountToCaptureUpdate {
                status,
                amount_capturable,
                updated_by,
            },
            Self::ConnectorResponse {
                authentication_data,
                encoded_data,
                connector_transaction_id,
                connector,
                charges,
                updated_by,
            } => DieselPaymentAttemptUpdate::ConnectorResponse {
                authentication_data,
                encoded_data,
                connector_transaction_id,
                charges,
                connector,
                updated_by,
            },
            Self::IncrementalAuthorizationAmountUpdate {
                net_amount,
                amount_capturable,
            } => DieselPaymentAttemptUpdate::IncrementalAuthorizationAmountUpdate {
                amount: net_amount.get_order_amount(),
                amount_capturable,
            },
            Self::AuthenticationUpdate {
                status,
                external_three_ds_authentication_attempted,
                authentication_connector,
                authentication_id,
                updated_by,
            } => DieselPaymentAttemptUpdate::AuthenticationUpdate {
                status,
                external_three_ds_authentication_attempted,
                authentication_connector,
                authentication_id,
                updated_by,
            },
            Self::ManualUpdate {
                status,
                error_code,
                error_message,
                error_reason,
                updated_by,
                unified_code,
                unified_message,
                connector_transaction_id,
                amount_capturable,
            } => DieselPaymentAttemptUpdate::ManualUpdate {
                status,
                error_code,
                error_message,
                error_reason,
                updated_by,
                unified_code,
                unified_message,
                connector_transaction_id,
                amount_capturable,
            },
            Self::PostSessionTokensUpdate {
                updated_by,
                connector_metadata,
            } => DieselPaymentAttemptUpdate::PostSessionTokensUpdate {
                updated_by,
                connector_metadata,
            },
        }
    }

    pub fn get_debit_routing_savings(&self) -> Option<&MinorUnit> {
        match self {
            Self::ResponseUpdate {
                debit_routing_savings,
                ..
            } => debit_routing_savings.as_ref(),
            Self::Update { .. }
            | Self::UpdateTrackers { .. }
            | Self::AuthenticationTypeUpdate { .. }
            | Self::ConfirmUpdate { .. }
            | Self::RejectUpdate { .. }
            | Self::BlocklistUpdate { .. }
            | Self::PaymentMethodDetailsUpdate { .. }
            | Self::ConnectorMandateDetailUpdate { .. }
            | Self::VoidUpdate { .. }
            | Self::UnresolvedResponseUpdate { .. }
            | Self::StatusUpdate { .. }
            | Self::ErrorUpdate { .. }
            | Self::CaptureUpdate { .. }
            | Self::AmountToCaptureUpdate { .. }
            | Self::PreprocessingUpdate { .. }
            | Self::ConnectorResponse { .. }
            | Self::IncrementalAuthorizationAmountUpdate { .. }
            | Self::AuthenticationUpdate { .. }
            | Self::ManualUpdate { .. }
            | Self::PostSessionTokensUpdate { .. } => None,
        }
    }
}

#[cfg(feature = "v2")]
#[derive(Debug, Clone, Serialize)]
pub struct ConfirmIntentResponseUpdate {
    pub status: storage_enums::AttemptStatus,
    pub connector_payment_id: Option<String>,
    pub updated_by: String,
    pub redirection_data: Option<router_response_types::RedirectForm>,
    pub connector_metadata: Option<pii::SecretSerdeValue>,
    pub amount_capturable: Option<MinorUnit>,
    pub connector_token_details: Option<diesel_models::ConnectorTokenDetails>,
    pub connector_response_reference_id: Option<String>,
}

#[cfg(feature = "v2")]
#[derive(Debug, Clone, Serialize)]
pub enum PaymentAttemptUpdate {
    /// Update the payment attempt on confirming the intent, before calling the connector
    ConfirmIntent {
        status: storage_enums::AttemptStatus,
        updated_by: String,
        connector: String,
        merchant_connector_id: Option<id_type::MerchantConnectorAccountId>,
        authentication_type: storage_enums::AuthenticationType,
        connector_request_reference_id: Option<String>,
        connector_response_reference_id: Option<String>,
    },
    /// Update the payment attempt on confirming the intent, before calling the connector, when payment_method_id is present
    ConfirmIntentTokenized {
        status: storage_enums::AttemptStatus,
        updated_by: String,
        connector: String,
        merchant_connector_id: id_type::MerchantConnectorAccountId,
        authentication_type: storage_enums::AuthenticationType,
        payment_method_id: id_type::GlobalPaymentMethodId,
        connector_request_reference_id: Option<String>,
    },
    /// Update the payment attempt on confirming the intent, after calling the connector on success response
    ConfirmIntentResponse(Box<ConfirmIntentResponseUpdate>),
    /// Update the payment attempt after force syncing with the connector
    SyncUpdate {
        status: storage_enums::AttemptStatus,
        amount_capturable: Option<MinorUnit>,
        updated_by: String,
    },
    PreCaptureUpdate {
        amount_to_capture: Option<MinorUnit>,
        updated_by: String,
    },
    /// Update the payment after attempting capture with the connector
    CaptureUpdate {
        status: storage_enums::AttemptStatus,
        amount_capturable: Option<MinorUnit>,
        updated_by: String,
    },
    /// Update the payment attempt on confirming the intent, after calling the connector on error response
    ErrorUpdate {
        status: storage_enums::AttemptStatus,
        amount_capturable: Option<MinorUnit>,
        error: ErrorDetails,
        updated_by: String,
        connector_payment_id: Option<String>,
    },
    VoidUpdate {
        status: storage_enums::AttemptStatus,
        cancellation_reason: Option<String>,
        updated_by: String,
    },
}

#[cfg(feature = "v2")]
impl ForeignIDRef for PaymentAttempt {
    fn foreign_id(&self) -> String {
        todo!()
    }
}

#[cfg(feature = "v1")]
impl ForeignIDRef for PaymentAttempt {
    fn foreign_id(&self) -> String {
        self.attempt_id.clone()
    }
}

#[cfg(feature = "v1")]
#[async_trait::async_trait]
impl behaviour::Conversion for PaymentAttempt {
    type DstType = DieselPaymentAttempt;
    type NewDstType = DieselPaymentAttemptNew;

    async fn convert(self) -> CustomResult<Self::DstType, ValidationError> {
        let card_network = self
            .payment_method_data
            .as_ref()
            .and_then(|data| data.as_object())
            .and_then(|card| card.get("card"))
            .and_then(|data| data.as_object())
            .and_then(|card| card.get("card_network"))
            .and_then(|network| network.as_str())
            .map(|network| network.to_string());
        let (connector_transaction_id, processor_transaction_data) = self
            .connector_transaction_id
            .map(ConnectorTransactionId::form_id_and_data)
            .map(|(txn_id, txn_data)| (Some(txn_id), txn_data))
            .unwrap_or((None, None));
        Ok(DieselPaymentAttempt {
            payment_id: self.payment_id,
            merchant_id: self.merchant_id,
            attempt_id: self.attempt_id,
            status: self.status,
            amount: self.net_amount.get_order_amount(),
            currency: self.currency,
            save_to_locker: self.save_to_locker,
            connector: self.connector,
            error_message: self.error_message,
            offer_amount: self.offer_amount,
            surcharge_amount: self.net_amount.get_surcharge_amount(),
            tax_amount: self.net_amount.get_tax_on_surcharge(),
            payment_method_id: self.payment_method_id,
            payment_method: self.payment_method,
            connector_transaction_id,
            capture_method: self.capture_method,
            capture_on: self.capture_on,
            confirm: self.confirm,
            authentication_type: self.authentication_type,
            created_at: self.created_at,
            modified_at: self.modified_at,
            last_synced: self.last_synced,
            cancellation_reason: self.cancellation_reason,
            amount_to_capture: self.amount_to_capture,
            mandate_id: self.mandate_id,
            browser_info: self.browser_info,
            error_code: self.error_code,
            payment_token: self.payment_token,
            connector_metadata: self.connector_metadata,
            payment_experience: self.payment_experience,
            payment_method_type: self.payment_method_type,
            payment_method_data: self.payment_method_data,
            business_sub_label: self.business_sub_label,
            straight_through_algorithm: self.straight_through_algorithm,
            preprocessing_step_id: self.preprocessing_step_id,
            mandate_details: self.mandate_details.map(Into::into),
            error_reason: self.error_reason,
            multiple_capture_count: self.multiple_capture_count,
            connector_response_reference_id: self.connector_response_reference_id,
            amount_capturable: self.amount_capturable,
            updated_by: self.updated_by,
            merchant_connector_id: self.merchant_connector_id,
            authentication_data: self.authentication_data,
            encoded_data: self.encoded_data,
            unified_code: self.unified_code,
            unified_message: self.unified_message,
            net_amount: Some(self.net_amount.get_total_amount()),
            external_three_ds_authentication_attempted: self
                .external_three_ds_authentication_attempted,
            authentication_connector: self.authentication_connector,
            authentication_id: self.authentication_id,
            mandate_data: self.mandate_data.map(Into::into),
            fingerprint_id: self.fingerprint_id,
            payment_method_billing_address_id: self.payment_method_billing_address_id,
            charge_id: self.charge_id,
            client_source: self.client_source,
            client_version: self.client_version,
            customer_acceptance: self.customer_acceptance,
            profile_id: self.profile_id,
            organization_id: self.organization_id,
            card_network,
            order_tax_amount: self.net_amount.get_order_tax_amount(),
            shipping_cost: self.net_amount.get_shipping_cost(),
            connector_mandate_detail: self.connector_mandate_detail,
            tokenization: self.tokenization,
            request_extended_authorization: self.request_extended_authorization,
            extended_authorization_applied: self.extended_authorization_applied,
            extended_authorization_last_applied_at: self.extended_authorization_last_applied_at,
            capture_before: self.capture_before,
            processor_transaction_data,
            card_discovery: self.card_discovery,
            charges: self.charges,
            issuer_error_code: self.issuer_error_code,
            issuer_error_message: self.issuer_error_message,
            setup_future_usage_applied: self.setup_future_usage_applied,
            // Below fields are deprecated. Please add any new fields above this line.
            connector_transaction_data: None,
            processor_merchant_id: Some(self.processor_merchant_id),
            created_by: self.created_by.map(|created_by| created_by.to_string()),
            routing_approach: self.routing_approach,
            connector_request_reference_id: self.connector_request_reference_id,
            network_transaction_id: self.network_transaction_id,
            is_overcapture_enabled: self.is_overcapture_enabled,
            network_details: self.network_details,
            is_stored_credential: self.is_stored_credential,
            authorized_amount: self.authorized_amount,
            encrypted_payment_method_data: self.encrypted_payment_method_data.map(Encryption::from),
        })
    }

    async fn convert_back(
        state: &KeyManagerState,
        storage_model: Self::DstType,
        key: &Secret<Vec<u8>>,
        key_manager_identifier: keymanager::Identifier,
    ) -> CustomResult<Self, ValidationError>
    where
        Self: Sized,
    {
        async {
            let connector_transaction_id = storage_model
                .get_optional_connector_transaction_id()
                .cloned();
            let decrypted_data = crypto_operation(
                state,
                common_utils::type_name!(Self::DstType),
                CryptoOperation::BatchDecrypt(EncryptedPaymentAttempt::to_encryptable(
                    EncryptedPaymentAttempt {
                        encrypted_payment_method_data: storage_model.encrypted_payment_method_data,
                    },
                )),
                key_manager_identifier,
                key.peek(),
            )
            .await
            .and_then(|val| val.try_into_batchoperation())?;

            let decrypted_data = EncryptedPaymentAttempt::from_encryptable(decrypted_data)
                .change_context(common_utils::errors::CryptoError::DecodingFailed)
                .attach_printable("Invalid batch operation data")?;

            let encrypted_payment_method_data = decrypted_data.encrypted_payment_method_data;
            Ok::<Self, error_stack::Report<common_utils::errors::CryptoError>>(Self {
                payment_id: storage_model.payment_id,
                merchant_id: storage_model.merchant_id.clone(),
                attempt_id: storage_model.attempt_id,
                status: storage_model.status,
                net_amount: NetAmount::new(
                    storage_model.amount,
                    storage_model.shipping_cost,
                    storage_model.order_tax_amount,
                    storage_model.surcharge_amount,
                    storage_model.tax_amount,
                ),
                currency: storage_model.currency,
                save_to_locker: storage_model.save_to_locker,
                connector: storage_model.connector,
                error_message: storage_model.error_message,
                offer_amount: storage_model.offer_amount,
                payment_method_id: storage_model.payment_method_id,
                payment_method: storage_model.payment_method,
                connector_transaction_id,
                capture_method: storage_model.capture_method,
                capture_on: storage_model.capture_on,
                confirm: storage_model.confirm,
                authentication_type: storage_model.authentication_type,
                created_at: storage_model.created_at,
                modified_at: storage_model.modified_at,
                last_synced: storage_model.last_synced,
                cancellation_reason: storage_model.cancellation_reason,
                amount_to_capture: storage_model.amount_to_capture,
                mandate_id: storage_model.mandate_id,
                browser_info: storage_model.browser_info,
                error_code: storage_model.error_code,
                payment_token: storage_model.payment_token,
                connector_metadata: storage_model.connector_metadata,
                payment_experience: storage_model.payment_experience,
                payment_method_type: storage_model.payment_method_type,
                payment_method_data: storage_model.payment_method_data,
                business_sub_label: storage_model.business_sub_label,
                straight_through_algorithm: storage_model.straight_through_algorithm,
                preprocessing_step_id: storage_model.preprocessing_step_id,
                mandate_details: storage_model.mandate_details.map(Into::into),
                error_reason: storage_model.error_reason,
                multiple_capture_count: storage_model.multiple_capture_count,
                connector_response_reference_id: storage_model.connector_response_reference_id,
                amount_capturable: storage_model.amount_capturable,
                updated_by: storage_model.updated_by,
                authentication_data: storage_model.authentication_data,
                encoded_data: storage_model.encoded_data,
                merchant_connector_id: storage_model.merchant_connector_id,
                unified_code: storage_model.unified_code,
                unified_message: storage_model.unified_message,
                external_three_ds_authentication_attempted: storage_model
                    .external_three_ds_authentication_attempted,
                authentication_connector: storage_model.authentication_connector,
                authentication_id: storage_model.authentication_id,
                mandate_data: storage_model.mandate_data.map(Into::into),
                payment_method_billing_address_id: storage_model.payment_method_billing_address_id,
                fingerprint_id: storage_model.fingerprint_id,
                charge_id: storage_model.charge_id,
                client_source: storage_model.client_source,
                client_version: storage_model.client_version,
                customer_acceptance: storage_model.customer_acceptance,
                profile_id: storage_model.profile_id,
                organization_id: storage_model.organization_id,
                connector_mandate_detail: storage_model.connector_mandate_detail,
                tokenization: storage_model.tokenization,
                request_extended_authorization: storage_model.request_extended_authorization,
                extended_authorization_applied: storage_model.extended_authorization_applied,
                extended_authorization_last_applied_at: storage_model
                    .extended_authorization_last_applied_at,
                capture_before: storage_model.capture_before,
                card_discovery: storage_model.card_discovery,
                charges: storage_model.charges,
                issuer_error_code: storage_model.issuer_error_code,
                issuer_error_message: storage_model.issuer_error_message,
                processor_merchant_id: storage_model
                    .processor_merchant_id
                    .unwrap_or(storage_model.merchant_id),
                created_by: storage_model
                    .created_by
                    .and_then(|created_by| created_by.parse::<CreatedBy>().ok()),
                setup_future_usage_applied: storage_model.setup_future_usage_applied,
                routing_approach: storage_model.routing_approach,
                connector_request_reference_id: storage_model.connector_request_reference_id,
                debit_routing_savings: None,
                network_transaction_id: storage_model.network_transaction_id,
                is_overcapture_enabled: storage_model.is_overcapture_enabled,
                network_details: storage_model.network_details,
                is_stored_credential: storage_model.is_stored_credential,
                authorized_amount: storage_model.authorized_amount,
                encrypted_payment_method_data,
            })
        }
        .await
        .change_context(ValidationError::InvalidValue {
            message: "Failed while decrypting payment attempt".to_string(),
        })
    }

    async fn construct_new(self) -> CustomResult<Self::NewDstType, ValidationError> {
        let card_network = self
            .payment_method_data
            .as_ref()
            .and_then(|data| data.as_object())
            .and_then(|card| card.get("card"))
            .and_then(|data| data.as_object())
            .and_then(|card| card.get("card_network"))
            .and_then(|network| network.as_str())
            .map(|network| network.to_string());
        Ok(DieselPaymentAttemptNew {
            payment_id: self.payment_id,
            merchant_id: self.merchant_id,
            attempt_id: self.attempt_id,
            status: self.status,
            amount: self.net_amount.get_order_amount(),
            currency: self.currency,
            save_to_locker: self.save_to_locker,
            connector: self.connector,
            error_message: self.error_message,
            offer_amount: self.offer_amount,
            surcharge_amount: self.net_amount.get_surcharge_amount(),
            tax_amount: self.net_amount.get_tax_on_surcharge(),
            payment_method_id: self.payment_method_id,
            payment_method: self.payment_method,
            capture_method: self.capture_method,
            capture_on: self.capture_on,
            confirm: self.confirm,
            authentication_type: self.authentication_type,
            created_at: self.created_at,
            modified_at: self.modified_at,
            last_synced: self.last_synced,
            cancellation_reason: self.cancellation_reason,
            amount_to_capture: self.amount_to_capture,
            mandate_id: self.mandate_id,
            browser_info: self.browser_info,
            payment_token: self.payment_token,
            error_code: self.error_code,
            connector_metadata: self.connector_metadata,
            payment_experience: self.payment_experience,
            payment_method_type: self.payment_method_type,
            payment_method_data: self.payment_method_data,
            business_sub_label: self.business_sub_label,
            straight_through_algorithm: self.straight_through_algorithm,
            preprocessing_step_id: self.preprocessing_step_id,
            mandate_details: self.mandate_details.map(Into::into),
            error_reason: self.error_reason,
            connector_response_reference_id: self.connector_response_reference_id,
            multiple_capture_count: self.multiple_capture_count,
            amount_capturable: self.amount_capturable,
            updated_by: self.updated_by,
            merchant_connector_id: self.merchant_connector_id,
            authentication_data: self.authentication_data,
            encoded_data: self.encoded_data,
            unified_code: self.unified_code,
            unified_message: self.unified_message,
            net_amount: Some(self.net_amount.get_total_amount()),
            external_three_ds_authentication_attempted: self
                .external_three_ds_authentication_attempted,
            authentication_connector: self.authentication_connector,
            authentication_id: self.authentication_id,
            mandate_data: self.mandate_data.map(Into::into),
            fingerprint_id: self.fingerprint_id,
            payment_method_billing_address_id: self.payment_method_billing_address_id,
            client_source: self.client_source,
            client_version: self.client_version,
            customer_acceptance: self.customer_acceptance,
            profile_id: self.profile_id,
            organization_id: self.organization_id,
            card_network,
            order_tax_amount: self.net_amount.get_order_tax_amount(),
            shipping_cost: self.net_amount.get_shipping_cost(),
            connector_mandate_detail: self.connector_mandate_detail,
            tokenization: self.tokenization,
            request_extended_authorization: self.request_extended_authorization,
            extended_authorization_applied: self.extended_authorization_applied,
            extended_authorization_last_applied_at: self.extended_authorization_last_applied_at,
            capture_before: self.capture_before,
            card_discovery: self.card_discovery,
            processor_merchant_id: Some(self.processor_merchant_id),
            created_by: self.created_by.map(|created_by| created_by.to_string()),
            setup_future_usage_applied: self.setup_future_usage_applied,
            routing_approach: self.routing_approach,
            connector_request_reference_id: self.connector_request_reference_id,
            network_transaction_id: self.network_transaction_id,
            network_details: self.network_details,
            is_stored_credential: self.is_stored_credential,
            authorized_amount: self.authorized_amount,
            encrypted_payment_method_data: self.encrypted_payment_method_data.map(Encryption::from),
        })
    }
}

#[cfg(feature = "v2")]
#[async_trait::async_trait]
impl behaviour::Conversion for PaymentAttempt {
    type DstType = DieselPaymentAttempt;
    type NewDstType = DieselPaymentAttemptNew;

    async fn convert(self) -> CustomResult<Self::DstType, ValidationError> {
        use common_utils::encryption::Encryption;

        let card_network = self
            .payment_method_data
            .as_ref()
            .and_then(|data| data.peek().as_object())
            .and_then(|card| card.get("card"))
            .and_then(|data| data.as_object())
            .and_then(|card| card.get("card_network"))
            .and_then(|network| network.as_str())
            .map(|network| network.to_string());

        let Self {
            payment_id,
            merchant_id,
            attempts_group_id,
            status,
            error,
            amount_details,
            authentication_type,
            created_at,
            modified_at,
            last_synced,
            cancellation_reason,
            browser_info,
            payment_token,
            connector_metadata,
            payment_experience,
            payment_method_data,
            routing_result,
            preprocessing_step_id,
            multiple_capture_count,
            connector_response_reference_id,
            updated_by,
            redirection_data,
            encoded_data,
            merchant_connector_id,
            external_three_ds_authentication_attempted,
            authentication_connector,
            authentication_id,
            fingerprint_id,
            client_source,
            client_version,
            customer_acceptance,
            profile_id,
            organization_id,
            payment_method_type,
            connector_payment_id,
            payment_method_subtype,
            authentication_applied,
            external_reference_id,
            id,
            payment_method_id,
            payment_method_billing_address,
            connector,
            connector_token_details,
            card_discovery,
            charges,
            feature_metadata,
            processor_merchant_id,
            created_by,
            connector_request_reference_id,
            network_transaction_id,
            authorized_amount,
        } = self;

        let AttemptAmountDetails {
            net_amount,
            tax_on_surcharge,
            surcharge_amount,
            order_tax_amount,
            shipping_cost,
            amount_capturable,
            amount_to_capture,
        } = amount_details;

        let (connector_payment_id, connector_payment_data) = connector_payment_id
            .map(ConnectorTransactionId::form_id_and_data)
            .map(|(txn_id, txn_data)| (Some(txn_id), txn_data))
            .unwrap_or((None, None));
        let feature_metadata = feature_metadata.as_ref().map(From::from);

        Ok(DieselPaymentAttempt {
            payment_id,
            merchant_id,
            id,
            status,
            error_message: error.as_ref().map(|details| details.message.clone()),
            payment_method_id,
            payment_method_type_v2: payment_method_type,
            connector_payment_id,
            authentication_type,
            created_at,
            modified_at,
            last_synced,
            cancellation_reason,
            amount_to_capture,
            browser_info,
            error_code: error.as_ref().map(|details| details.code.clone()),
            payment_token,
            connector_metadata,
            payment_experience,
            payment_method_subtype,
            payment_method_data,
            preprocessing_step_id,
            error_reason: error.as_ref().and_then(|details| details.reason.clone()),
            multiple_capture_count,
            connector_response_reference_id,
            amount_capturable,
            updated_by,
            merchant_connector_id,
            redirection_data: redirection_data.map(From::from),
            encoded_data,
            unified_code: error
                .as_ref()
                .and_then(|details| details.unified_code.clone()),
            unified_message: error
                .as_ref()
                .and_then(|details| details.unified_message.clone()),
            net_amount,
            external_three_ds_authentication_attempted,
            authentication_connector,
            authentication_id,
            fingerprint_id,
            client_source,
            client_version,
            customer_acceptance,
            profile_id,
            organization_id,
            card_network,
            order_tax_amount,
            shipping_cost,
            routing_result,
            authentication_applied,
            external_reference_id,
            connector,
            surcharge_amount,
            tax_on_surcharge,
            payment_method_billing_address: payment_method_billing_address.map(Encryption::from),
            connector_payment_data,
            connector_token_details,
            card_discovery,
            request_extended_authorization: None,
            extended_authorization_applied: None,
            extended_authorization_last_applied_at: None,
            capture_before: None,
            charges,
            feature_metadata,
            network_advice_code: error
                .as_ref()
                .and_then(|details| details.network_advice_code.clone()),
            network_decline_code: error
                .as_ref()
                .and_then(|details| details.network_decline_code.clone()),
            network_error_message: error
                .as_ref()
                .and_then(|details| details.network_error_message.clone()),
            processor_merchant_id: Some(processor_merchant_id),
            created_by: created_by.map(|created_by| created_by.to_string()),
            connector_request_reference_id,
            network_transaction_id,
            is_overcapture_enabled: None,
            network_details: None,
            attempts_group_id,
            is_stored_credential: None,
            authorized_amount,
            tokenization: None,
            encrypted_payment_method_data: None,
        })
    }

    async fn convert_back(
        state: &KeyManagerState,
        storage_model: Self::DstType,
        key: &Secret<Vec<u8>>,
        key_manager_identifier: keymanager::Identifier,
    ) -> CustomResult<Self, ValidationError>
    where
        Self: Sized,
    {
        async {
            let connector_payment_id = storage_model
                .get_optional_connector_transaction_id()
                .cloned();

            let decrypted_data = crypto_operation(
                state,
                common_utils::type_name!(Self::DstType),
                CryptoOperation::BatchDecrypt(EncryptedPaymentAttempt::to_encryptable(
                    EncryptedPaymentAttempt {
                        payment_method_billing_address: storage_model
                            .payment_method_billing_address,
                    },
                )),
                key_manager_identifier,
                key.peek(),
            )
            .await
            .and_then(|val| val.try_into_batchoperation())?;

            let decrypted_data = EncryptedPaymentAttempt::from_encryptable(decrypted_data)
                .change_context(common_utils::errors::CryptoError::DecodingFailed)
                .attach_printable("Invalid batch operation data")?;

            let payment_method_billing_address = decrypted_data
                .payment_method_billing_address
                .map(|billing| {
                    billing.deserialize_inner_value(|value| value.parse_value("Address"))
                })
                .transpose()
                .change_context(common_utils::errors::CryptoError::DecodingFailed)
                .attach_printable("Error while deserializing Address")?;

            let amount_details = AttemptAmountDetails {
                net_amount: storage_model.net_amount,
                tax_on_surcharge: storage_model.tax_on_surcharge,
                surcharge_amount: storage_model.surcharge_amount,
                order_tax_amount: storage_model.order_tax_amount,
                shipping_cost: storage_model.shipping_cost,
                amount_capturable: storage_model.amount_capturable,
                amount_to_capture: storage_model.amount_to_capture,
            };

            let error = storage_model
                .error_code
                .zip(storage_model.error_message)
                .map(|(error_code, error_message)| ErrorDetails {
                    code: error_code,
                    message: error_message,
                    reason: storage_model.error_reason,
                    unified_code: storage_model.unified_code,
                    unified_message: storage_model.unified_message,
                    network_advice_code: storage_model.network_advice_code,
                    network_decline_code: storage_model.network_decline_code,
                    network_error_message: storage_model.network_error_message,
                });

            Ok::<Self, error_stack::Report<common_utils::errors::CryptoError>>(Self {
                payment_id: storage_model.payment_id,
                merchant_id: storage_model.merchant_id.clone(),
                attempts_group_id: storage_model.attempts_group_id,
                id: storage_model.id,
                status: storage_model.status,
                amount_details,
                error,
                payment_method_id: storage_model.payment_method_id,
                payment_method_type: storage_model.payment_method_type_v2,
                connector_payment_id,
                authentication_type: storage_model.authentication_type,
                created_at: storage_model.created_at,
                modified_at: storage_model.modified_at,
                last_synced: storage_model.last_synced,
                cancellation_reason: storage_model.cancellation_reason,
                browser_info: storage_model.browser_info,
                payment_token: storage_model.payment_token,
                connector_metadata: storage_model.connector_metadata,
                payment_experience: storage_model.payment_experience,
                payment_method_data: storage_model.payment_method_data,
                routing_result: storage_model.routing_result,
                preprocessing_step_id: storage_model.preprocessing_step_id,
                multiple_capture_count: storage_model.multiple_capture_count,
                connector_response_reference_id: storage_model.connector_response_reference_id,
                updated_by: storage_model.updated_by,
                redirection_data: storage_model.redirection_data.map(From::from),
                encoded_data: storage_model.encoded_data,
                merchant_connector_id: storage_model.merchant_connector_id,
                external_three_ds_authentication_attempted: storage_model
                    .external_three_ds_authentication_attempted,
                authentication_connector: storage_model.authentication_connector,
                authentication_id: storage_model.authentication_id,
                fingerprint_id: storage_model.fingerprint_id,
                charges: storage_model.charges,
                client_source: storage_model.client_source,
                client_version: storage_model.client_version,
                customer_acceptance: storage_model.customer_acceptance,
                profile_id: storage_model.profile_id,
                organization_id: storage_model.organization_id,
                payment_method_subtype: storage_model.payment_method_subtype,
                authentication_applied: storage_model.authentication_applied,
                external_reference_id: storage_model.external_reference_id,
                connector: storage_model.connector,
                payment_method_billing_address,
                connector_token_details: storage_model.connector_token_details,
                card_discovery: storage_model.card_discovery,
                feature_metadata: storage_model.feature_metadata.map(From::from),
                processor_merchant_id: storage_model
                    .processor_merchant_id
                    .unwrap_or(storage_model.merchant_id),
                created_by: storage_model
                    .created_by
                    .and_then(|created_by| created_by.parse::<CreatedBy>().ok()),
                connector_request_reference_id: storage_model.connector_request_reference_id,
                network_transaction_id: storage_model.network_transaction_id,
                authorized_amount: storage_model.authorized_amount,
            })
        }
        .await
        .change_context(ValidationError::InvalidValue {
            message: "Failed while decrypting payment attempt".to_string(),
        })
    }

    async fn construct_new(self) -> CustomResult<Self::NewDstType, ValidationError> {
        use common_utils::encryption::Encryption;
        let Self {
            payment_id,
            merchant_id,
            attempts_group_id,
            status,
            error,
            amount_details,
            authentication_type,
            created_at,
            modified_at,
            last_synced,
            cancellation_reason,
            browser_info,
            payment_token,
            connector_metadata,
            payment_experience,
            payment_method_data,
            routing_result: _,
            preprocessing_step_id,
            multiple_capture_count,
            connector_response_reference_id,
            updated_by,
            redirection_data,
            encoded_data,
            merchant_connector_id,
            external_three_ds_authentication_attempted,
            authentication_connector,
            authentication_id,
            fingerprint_id,
            client_source,
            client_version,
            customer_acceptance,
            profile_id,
            organization_id,
            payment_method_type,
            connector_payment_id,
            payment_method_subtype,
            authentication_applied: _,
            external_reference_id: _,
            id,
            payment_method_id,
            payment_method_billing_address,
            connector,
            connector_token_details,
            card_discovery,
            charges,
            feature_metadata,
            processor_merchant_id,
            created_by,
            connector_request_reference_id,
            network_transaction_id,
            authorized_amount,
        } = self;

        let card_network = payment_method_data
            .as_ref()
            .and_then(|data| data.peek().as_object())
            .and_then(|card| card.get("card"))
            .and_then(|data| data.as_object())
            .and_then(|card| card.get("card_network"))
            .and_then(|network| network.as_str())
            .map(|network| network.to_string());

        let error_details = error;

        Ok(DieselPaymentAttemptNew {
            payment_id,
            merchant_id,
            status,
            network_transaction_id,
            error_message: error_details
                .as_ref()
                .map(|details| details.message.clone()),
            surcharge_amount: amount_details.surcharge_amount,
            tax_on_surcharge: amount_details.tax_on_surcharge,
            payment_method_id,
            authentication_type,
            created_at,
            modified_at,
            last_synced,
            cancellation_reason,
            browser_info,
            payment_token,
            error_code: error_details.as_ref().map(|details| details.code.clone()),
            connector_metadata,
            payment_experience,
            payment_method_data,
            preprocessing_step_id,
            error_reason: error_details
                .as_ref()
                .and_then(|details| details.reason.clone()),
            connector_response_reference_id,
            multiple_capture_count,
            amount_capturable: amount_details.amount_capturable,
            updated_by,
            merchant_connector_id,
            redirection_data: redirection_data.map(From::from),
            encoded_data,
            unified_code: error_details
                .as_ref()
                .and_then(|details| details.unified_code.clone()),
            unified_message: error_details
                .as_ref()
                .and_then(|details| details.unified_message.clone()),
            net_amount: amount_details.net_amount,
            external_three_ds_authentication_attempted,
            authentication_connector,
            authentication_id,
            fingerprint_id,
            client_source,
            client_version,
            customer_acceptance,
            profile_id,
            organization_id,
            card_network,
            order_tax_amount: amount_details.order_tax_amount,
            shipping_cost: amount_details.shipping_cost,
            amount_to_capture: amount_details.amount_to_capture,
            payment_method_billing_address: payment_method_billing_address.map(Encryption::from),
            payment_method_subtype,
            connector_payment_id: connector_payment_id
                .as_ref()
                .map(|txn_id| ConnectorTransactionId::TxnId(txn_id.clone())),
            payment_method_type_v2: payment_method_type,
            id,
            charges,
            connector_token_details,
            card_discovery,
            extended_authorization_applied: None,
            request_extended_authorization: None,
            extended_authorization_last_applied_at: None,
            capture_before: None,
            feature_metadata: feature_metadata.as_ref().map(From::from),
            connector,
            network_advice_code: error_details
                .as_ref()
                .and_then(|details| details.network_advice_code.clone()),
            network_decline_code: error_details
                .as_ref()
                .and_then(|details| details.network_decline_code.clone()),
            network_error_message: error_details
                .as_ref()
                .and_then(|details| details.network_error_message.clone()),
            processor_merchant_id: Some(processor_merchant_id),
            created_by: created_by.map(|created_by| created_by.to_string()),
            connector_request_reference_id,
            network_details: None,
            tokenization: None,
            attempts_group_id,
            is_stored_credential: None,
            authorized_amount,
            encrypted_payment_method_data: None,
        })
    }
}

#[cfg(feature = "v2")]
impl From<PaymentAttemptUpdate> for diesel_models::PaymentAttemptUpdateInternal {
    fn from(update: PaymentAttemptUpdate) -> Self {
        match update {
            PaymentAttemptUpdate::ConfirmIntent {
                status,
                updated_by,
                connector,
                merchant_connector_id,
                authentication_type,
                connector_request_reference_id,
                connector_response_reference_id,
            } => Self {
                status: Some(status),
                payment_method_id: None,
                error_message: None,
                modified_at: common_utils::date_time::now(),
                browser_info: None,
                error_code: None,
                error_reason: None,
                updated_by,
                merchant_connector_id,
                unified_code: None,
                unified_message: None,
                connector_payment_id: None,
                connector_payment_data: None,
                connector: Some(connector),
                redirection_data: None,
                connector_metadata: None,
                amount_capturable: None,
                amount_to_capture: None,
                connector_token_details: None,
                authentication_type: Some(authentication_type),
                feature_metadata: None,
                network_advice_code: None,
                network_decline_code: None,
                network_error_message: None,
                connector_request_reference_id,
                connector_response_reference_id,
                cancellation_reason: None,
            },
            PaymentAttemptUpdate::ErrorUpdate {
                status,
                error,
                connector_payment_id,
                amount_capturable,
                updated_by,
            } => {
                // Apply automatic hashing for long connector payment IDs
                let (connector_payment_id, connector_payment_data) = connector_payment_id
                    .map(ConnectorTransactionId::form_id_and_data)
                    .map(|(txn_id, txn_data)| (Some(txn_id), txn_data))
                    .unwrap_or((None, None));

                Self {
                    status: Some(status),
                    payment_method_id: None,
                    error_message: Some(error.message),
                    error_code: Some(error.code),
                    modified_at: common_utils::date_time::now(),
                    browser_info: None,
                    error_reason: error.reason,
                    updated_by,
                    merchant_connector_id: None,
                    unified_code: None,
                    unified_message: None,
                    connector_payment_id,
                    connector_payment_data,
                    connector: None,
                    redirection_data: None,
                    connector_metadata: None,
                    amount_capturable,
                    amount_to_capture: None,
                    connector_token_details: None,
                    authentication_type: None,
                    feature_metadata: None,
                    network_advice_code: error.network_advice_code,
                    network_decline_code: error.network_decline_code,
                    network_error_message: error.network_error_message,
                    connector_request_reference_id: None,
                    connector_response_reference_id: None,
                    cancellation_reason: None,
                }
            }
            PaymentAttemptUpdate::ConfirmIntentResponse(confirm_intent_response_update) => {
                let ConfirmIntentResponseUpdate {
                    status,
                    connector_payment_id,
                    updated_by,
                    redirection_data,
                    connector_metadata,
                    amount_capturable,
                    connector_token_details,
                    connector_response_reference_id,
                } = *confirm_intent_response_update;

                // Apply automatic hashing for long connector payment IDs
                let (connector_payment_id, connector_payment_data) = connector_payment_id
                    .map(ConnectorTransactionId::form_id_and_data)
                    .map(|(txn_id, txn_data)| (Some(txn_id), txn_data))
                    .unwrap_or((None, None));
                Self {
                    status: Some(status),
                    payment_method_id: None,
                    amount_capturable,
                    error_message: None,
                    error_code: None,
                    modified_at: common_utils::date_time::now(),
                    browser_info: None,
                    error_reason: None,
                    updated_by,
                    merchant_connector_id: None,
                    unified_code: None,
                    unified_message: None,
                    connector_payment_id,
                    connector_payment_data,
                    connector: None,
                    redirection_data: redirection_data
                        .map(diesel_models::payment_attempt::RedirectForm::from),
                    connector_metadata,
                    amount_to_capture: None,
                    connector_token_details,
                    authentication_type: None,
                    feature_metadata: None,
                    network_advice_code: None,
                    network_decline_code: None,
                    network_error_message: None,
                    connector_request_reference_id: None,
                    connector_response_reference_id,
                    cancellation_reason: None,
                }
            }
            PaymentAttemptUpdate::SyncUpdate {
                status,
                amount_capturable,
                updated_by,
            } => Self {
                status: Some(status),
                payment_method_id: None,
                amount_capturable,
                error_message: None,
                error_code: None,
                modified_at: common_utils::date_time::now(),
                browser_info: None,
                error_reason: None,
                updated_by,
                merchant_connector_id: None,
                unified_code: None,
                unified_message: None,
                connector_payment_id: None,
                connector_payment_data: None,
                connector: None,
                redirection_data: None,
                connector_metadata: None,
                amount_to_capture: None,
                connector_token_details: None,
                authentication_type: None,
                feature_metadata: None,
                network_advice_code: None,
                network_decline_code: None,
                network_error_message: None,
                connector_request_reference_id: None,
                connector_response_reference_id: None,
                cancellation_reason: None,
            },
            PaymentAttemptUpdate::CaptureUpdate {
                status,
                amount_capturable,
                updated_by,
            } => Self {
                status: Some(status),
                payment_method_id: None,
                amount_capturable,
                amount_to_capture: None,
                error_message: None,
                error_code: None,
                modified_at: common_utils::date_time::now(),
                browser_info: None,
                error_reason: None,
                updated_by,
                merchant_connector_id: None,
                unified_code: None,
                unified_message: None,
                connector_payment_id: None,
                connector_payment_data: None,
                connector: None,
                redirection_data: None,
                connector_metadata: None,
                connector_token_details: None,
                authentication_type: None,
                feature_metadata: None,
                network_advice_code: None,
                network_decline_code: None,
                network_error_message: None,
                connector_request_reference_id: None,
                connector_response_reference_id: None,
                cancellation_reason: None,
            },
            PaymentAttemptUpdate::PreCaptureUpdate {
                amount_to_capture,
                updated_by,
            } => Self {
                amount_to_capture,
                payment_method_id: None,
                error_message: None,
                modified_at: common_utils::date_time::now(),
                browser_info: None,
                error_code: None,
                error_reason: None,
                updated_by,
                merchant_connector_id: None,
                unified_code: None,
                unified_message: None,
                connector_payment_id: None,
                connector_payment_data: None,
                connector: None,
                redirection_data: None,
                status: None,
                connector_metadata: None,
                amount_capturable: None,
                connector_token_details: None,
                authentication_type: None,
                feature_metadata: None,
                network_advice_code: None,
                network_decline_code: None,
                network_error_message: None,
                connector_request_reference_id: None,
                connector_response_reference_id: None,
                cancellation_reason: None,
            },
            PaymentAttemptUpdate::ConfirmIntentTokenized {
                status,
                updated_by,
                connector,
                merchant_connector_id,
                authentication_type,
                payment_method_id,
                connector_request_reference_id,
            } => Self {
                status: Some(status),
                payment_method_id: Some(payment_method_id),
                error_message: None,
                modified_at: common_utils::date_time::now(),
                browser_info: None,
                error_code: None,
                error_reason: None,
                updated_by,
                merchant_connector_id: Some(merchant_connector_id),
                unified_code: None,
                unified_message: None,
                connector_payment_id: None,
                connector_payment_data: None,
                connector: Some(connector),
                redirection_data: None,
                connector_metadata: None,
                amount_capturable: None,
                amount_to_capture: None,
                connector_token_details: None,
                authentication_type: Some(authentication_type),
                feature_metadata: None,
                network_advice_code: None,
                network_decline_code: None,
                network_error_message: None,
                connector_request_reference_id,
                connector_response_reference_id: None,
                cancellation_reason: None,
            },
            PaymentAttemptUpdate::VoidUpdate {
                status,
                cancellation_reason,
                updated_by,
            } => Self {
                status: Some(status),
                cancellation_reason,
                error_message: None,
                error_code: None,
                modified_at: common_utils::date_time::now(),
                browser_info: None,
                error_reason: None,
                updated_by,
                merchant_connector_id: None,
                unified_code: None,
                unified_message: None,
                connector_payment_id: None,
                connector_payment_data: None,
                connector: None,
                redirection_data: None,
                connector_metadata: None,
                amount_capturable: None,
                amount_to_capture: None,
                connector_token_details: None,
                authentication_type: None,
                feature_metadata: None,
                network_advice_code: None,
                network_decline_code: None,
                network_error_message: None,
                connector_request_reference_id: None,
                connector_response_reference_id: None,
                payment_method_id: None,
            },
        }
    }
}
#[cfg(feature = "v2")]
#[derive(Debug, Clone, serde::Serialize, PartialEq)]
pub struct PaymentAttemptFeatureMetadata {
    pub revenue_recovery: Option<PaymentAttemptRevenueRecoveryData>,
}

#[cfg(feature = "v2")]
#[derive(Debug, Clone, serde::Serialize, PartialEq)]
pub struct PaymentAttemptRevenueRecoveryData {
    pub attempt_triggered_by: common_enums::TriggeredBy,
    // stripe specific field used to identify duplicate attempts.
    pub charge_id: Option<String>,
}

#[cfg(feature = "v2")]
impl From<&PaymentAttemptFeatureMetadata> for DieselPaymentAttemptFeatureMetadata {
    fn from(item: &PaymentAttemptFeatureMetadata) -> Self {
        let revenue_recovery =
            item.revenue_recovery
                .as_ref()
                .map(|recovery_data| DieselPassiveChurnRecoveryData {
                    attempt_triggered_by: recovery_data.attempt_triggered_by,
                    charge_id: recovery_data.charge_id.clone(),
                });
        Self { revenue_recovery }
    }
}

#[cfg(feature = "v2")]
impl From<DieselPaymentAttemptFeatureMetadata> for PaymentAttemptFeatureMetadata {
    fn from(item: DieselPaymentAttemptFeatureMetadata) -> Self {
        let revenue_recovery =
            item.revenue_recovery
                .map(|recovery_data| PaymentAttemptRevenueRecoveryData {
                    attempt_triggered_by: recovery_data.attempt_triggered_by,
                    charge_id: recovery_data.charge_id,
                });
        Self { revenue_recovery }
    }
}<|MERGE_RESOLUTION|>--- conflicted
+++ resolved
@@ -1340,24 +1340,7 @@
         }
     }
 
-<<<<<<< HEAD
-    pub fn check_and_get_payment_method_data_based_on_encryption_strategy(&self) -> Option<Value> {
-        if self
-            .payment_method
-            .map(|payment_method| payment_method.is_additional_payment_method_data_sensitive())
-            .unwrap_or(false)
-        {
-            self.encrypted_payment_method_data
-                .clone()
-                .map(|encrypted_payment_method_data| {
-                    encrypted_payment_method_data.get_inner().peek().clone()
-                })
-                .or(self.payment_method_data.clone())
-        } else {
-            self.payment_method_data.clone()
-        }
-=======
-    fn get_connector_metadata_value(&self) -> Option<&serde_json::Value> {
+    fn get_connector_metadata_value(&self) -> Option<&Value> {
         self.connector_metadata.as_ref()
     }
     pub fn get_upi_next_action(
@@ -1420,7 +1403,23 @@
             ) => wait_screen_info.map(api_models::payments::NextActionData::from_wait_screen),
             _ => None,
         })
->>>>>>> af406737
+    }
+
+    pub fn check_and_get_payment_method_data_based_on_encryption_strategy(&self) -> Option<Value> {
+        if self
+            .payment_method
+            .map(|payment_method| payment_method.is_additional_payment_method_data_sensitive())
+            .unwrap_or(false)
+        {
+            self.encrypted_payment_method_data
+                .clone()
+                .map(|encrypted_payment_method_data| {
+                    encrypted_payment_method_data.get_inner().peek().clone()
+                })
+                .or(self.payment_method_data.clone())
+        } else {
+            self.payment_method_data.clone()
+        }
     }
 }
 
