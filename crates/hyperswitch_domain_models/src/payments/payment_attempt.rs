use api_models::enums::Connector;
use common_enums as storage_enums;
use common_utils::{
    encryption::Encryption,
    errors::{CustomResult, ValidationError},
    id_type, pii, type_name,
    types::{
        keymanager::{self, KeyManagerState},
        MinorUnit,
    },
};
use error_stack::ResultExt;
use masking::PeekInterface;
use serde::{Deserialize, Serialize};
use time::PrimitiveDateTime;

use super::PaymentIntent;
use crate::{
    behaviour, errors,
    mandates::{MandateDataType, MandateDetails},
    type_encryption::{crypto_operation, AsyncLift, CryptoOperation},
    ForeignIDRef, RemoteStorageObject,
};

#[async_trait::async_trait]
pub trait PaymentAttemptInterface {
    async fn insert_payment_attempt(
        &self,
        payment_attempt: PaymentAttemptNew,
        storage_scheme: storage_enums::MerchantStorageScheme,
    ) -> error_stack::Result<PaymentAttempt, errors::StorageError>;

    async fn update_payment_attempt_with_attempt_id(
        &self,
        this: PaymentAttempt,
        payment_attempt: PaymentAttemptUpdate,
        storage_scheme: storage_enums::MerchantStorageScheme,
    ) -> error_stack::Result<PaymentAttempt, errors::StorageError>;

    async fn find_payment_attempt_by_connector_transaction_id_payment_id_merchant_id(
        &self,
        connector_transaction_id: &str,
        payment_id: &id_type::PaymentId,
        merchant_id: &id_type::MerchantId,
        storage_scheme: storage_enums::MerchantStorageScheme,
    ) -> error_stack::Result<PaymentAttempt, errors::StorageError>;

    async fn find_payment_attempt_last_successful_attempt_by_payment_id_merchant_id(
        &self,
        payment_id: &id_type::PaymentId,
        merchant_id: &id_type::MerchantId,
        storage_scheme: storage_enums::MerchantStorageScheme,
    ) -> error_stack::Result<PaymentAttempt, errors::StorageError>;

    async fn find_payment_attempt_last_successful_or_partially_captured_attempt_by_payment_id_merchant_id(
        &self,
        payment_id: &id_type::PaymentId,
        merchant_id: &id_type::MerchantId,
        storage_scheme: storage_enums::MerchantStorageScheme,
    ) -> error_stack::Result<PaymentAttempt, errors::StorageError>;

    async fn find_payment_attempt_by_merchant_id_connector_txn_id(
        &self,
        merchant_id: &id_type::MerchantId,
        connector_txn_id: &str,
        storage_scheme: storage_enums::MerchantStorageScheme,
    ) -> error_stack::Result<PaymentAttempt, errors::StorageError>;

    async fn find_payment_attempt_by_payment_id_merchant_id_attempt_id(
        &self,
        payment_id: &id_type::PaymentId,
        merchant_id: &id_type::MerchantId,
        attempt_id: &str,
        storage_scheme: storage_enums::MerchantStorageScheme,
    ) -> error_stack::Result<PaymentAttempt, errors::StorageError>;

    async fn find_payment_attempt_by_attempt_id_merchant_id(
        &self,
        attempt_id: &str,
        merchant_id: &id_type::MerchantId,
        storage_scheme: storage_enums::MerchantStorageScheme,
    ) -> error_stack::Result<PaymentAttempt, errors::StorageError>;

    async fn find_payment_attempt_by_preprocessing_id_merchant_id(
        &self,
        preprocessing_id: &str,
        merchant_id: &id_type::MerchantId,
        storage_scheme: storage_enums::MerchantStorageScheme,
    ) -> error_stack::Result<PaymentAttempt, errors::StorageError>;

    async fn find_attempts_by_merchant_id_payment_id(
        &self,
        merchant_id: &id_type::MerchantId,
        payment_id: &id_type::PaymentId,
        storage_scheme: storage_enums::MerchantStorageScheme,
    ) -> error_stack::Result<Vec<PaymentAttempt>, errors::StorageError>;

    async fn get_filters_for_payments(
        &self,
        pi: &[PaymentIntent],
        merchant_id: &id_type::MerchantId,
        storage_scheme: storage_enums::MerchantStorageScheme,
    ) -> error_stack::Result<PaymentListFilters, errors::StorageError>;

    #[allow(clippy::too_many_arguments)]
    async fn get_total_count_of_filtered_payment_attempts(
        &self,
        merchant_id: &id_type::MerchantId,
        active_attempt_ids: &[String],
        connector: Option<Vec<Connector>>,
        payment_method: Option<Vec<storage_enums::PaymentMethod>>,
        payment_method_type: Option<Vec<storage_enums::PaymentMethodType>>,
        authentication_type: Option<Vec<storage_enums::AuthenticationType>>,
        merchant_connector_id: Option<Vec<id_type::MerchantConnectorAccountId>>,
        profile_id_list: Option<Vec<id_type::ProfileId>>,
        storage_scheme: storage_enums::MerchantStorageScheme,
    ) -> error_stack::Result<i64, errors::StorageError>;
}

#[derive(Clone, Debug, Eq, PartialEq, Serialize, Deserialize)]
pub struct PaymentAttempt {
    pub payment_id: id_type::PaymentId,
    pub merchant_id: id_type::MerchantId,
    pub attempt_id: String,
    pub status: storage_enums::AttemptStatus,
    pub amount: MinorUnit,
    pub net_amount: MinorUnit,
    pub currency: Option<storage_enums::Currency>,
    pub save_to_locker: Option<bool>,
    pub connector: Option<String>,
    pub error_message: Option<String>,
    pub offer_amount: Option<MinorUnit>,
    pub surcharge_amount: Option<MinorUnit>,
    pub tax_amount: Option<MinorUnit>,
    pub payment_method_id: Option<String>,
    pub payment_method: Option<storage_enums::PaymentMethod>,
    pub connector_transaction_id: Option<String>,
    pub capture_method: Option<storage_enums::CaptureMethod>,
    #[serde(default, with = "common_utils::custom_serde::iso8601::option")]
    pub capture_on: Option<PrimitiveDateTime>,
    pub confirm: bool,
    pub authentication_type: Option<storage_enums::AuthenticationType>,
    #[serde(with = "common_utils::custom_serde::iso8601")]
    pub created_at: PrimitiveDateTime,
    #[serde(with = "common_utils::custom_serde::iso8601")]
    pub modified_at: PrimitiveDateTime,
    #[serde(default, with = "common_utils::custom_serde::iso8601::option")]
    pub last_synced: Option<PrimitiveDateTime>,
    pub cancellation_reason: Option<String>,
    pub amount_to_capture: Option<MinorUnit>,
    pub mandate_id: Option<String>,
    pub browser_info: Option<serde_json::Value>,
    pub error_code: Option<String>,
    pub payment_token: Option<String>,
    pub connector_metadata: Option<serde_json::Value>,
    pub payment_experience: Option<storage_enums::PaymentExperience>,
    pub payment_method_type: Option<storage_enums::PaymentMethodType>,
    pub payment_method_data: Option<serde_json::Value>,
    pub business_sub_label: Option<String>,
    pub straight_through_algorithm: Option<serde_json::Value>,
    pub preprocessing_step_id: Option<String>,
    // providing a location to store mandate details intermediately for transaction
    pub mandate_details: Option<MandateDataType>,
    pub error_reason: Option<String>,
    pub multiple_capture_count: Option<i16>,
    // reference to the payment at connector side
    pub connector_response_reference_id: Option<String>,
    pub amount_capturable: MinorUnit,
    pub updated_by: String,
    pub authentication_data: Option<serde_json::Value>,
    pub encoded_data: Option<String>,
    pub merchant_connector_id: Option<id_type::MerchantConnectorAccountId>,
    pub unified_code: Option<String>,
    pub unified_message: Option<String>,
    pub external_three_ds_authentication_attempted: Option<bool>,
    pub authentication_connector: Option<String>,
    pub authentication_id: Option<String>,
    pub mandate_data: Option<MandateDetails>,
    pub payment_method_billing_address_id: Option<String>,
    pub fingerprint_id: Option<String>,
    pub charge_id: Option<String>,
    pub client_source: Option<String>,
    pub client_version: Option<String>,
    pub customer_acceptance: Option<pii::SecretSerdeValue>,
    pub profile_id: id_type::ProfileId,
    pub organization_id: id_type::OrganizationId,
    pub shipping_cost: Option<MinorUnit>,
    pub order_tax_amount: Option<MinorUnit>,
}

impl PaymentAttempt {
    pub fn get_total_amount(&self) -> MinorUnit {
        self.amount
            + self.surcharge_amount.unwrap_or_default()
            + self.tax_amount.unwrap_or_default()
    }

    pub fn get_total_surcharge_amount(&self) -> Option<MinorUnit> {
        self.surcharge_amount
            .map(|surcharge_amount| surcharge_amount + self.tax_amount.unwrap_or_default())
    }
}

#[derive(Clone, Debug, Eq, PartialEq)]
pub struct PaymentListFilters {
    pub connector: Vec<String>,
    pub currency: Vec<storage_enums::Currency>,
    pub status: Vec<storage_enums::IntentStatus>,
    pub payment_method: Vec<storage_enums::PaymentMethod>,
    pub payment_method_type: Vec<storage_enums::PaymentMethodType>,
    pub authentication_type: Vec<storage_enums::AuthenticationType>,
}

#[derive(Clone, Debug, Serialize, Deserialize)]
pub struct PaymentAttemptNew {
    pub payment_id: id_type::PaymentId,
    pub merchant_id: id_type::MerchantId,
    pub attempt_id: String,
    pub status: storage_enums::AttemptStatus,
    pub amount: MinorUnit,
    /// amount + surcharge_amount + tax_amount
    /// This field will always be derived before updating in the Database
    pub net_amount: MinorUnit,
    pub currency: Option<storage_enums::Currency>,
    // pub auto_capture: Option<bool>,
    pub save_to_locker: Option<bool>,
    pub connector: Option<String>,
    pub error_message: Option<String>,
    pub offer_amount: Option<MinorUnit>,
    pub surcharge_amount: Option<MinorUnit>,
    pub tax_amount: Option<MinorUnit>,
    pub payment_method_id: Option<String>,
    pub payment_method: Option<storage_enums::PaymentMethod>,
    pub capture_method: Option<storage_enums::CaptureMethod>,
    #[serde(default, with = "common_utils::custom_serde::iso8601::option")]
    pub capture_on: Option<PrimitiveDateTime>,
    pub confirm: bool,
    pub authentication_type: Option<storage_enums::AuthenticationType>,
    #[serde(default, with = "common_utils::custom_serde::iso8601::option")]
    pub created_at: Option<PrimitiveDateTime>,
    #[serde(default, with = "common_utils::custom_serde::iso8601::option")]
    pub modified_at: Option<PrimitiveDateTime>,
    #[serde(default, with = "common_utils::custom_serde::iso8601::option")]
    pub last_synced: Option<PrimitiveDateTime>,
    pub cancellation_reason: Option<String>,
    pub amount_to_capture: Option<MinorUnit>,
    pub mandate_id: Option<String>,
    pub browser_info: Option<serde_json::Value>,
    pub payment_token: Option<String>,
    pub error_code: Option<String>,
    pub connector_metadata: Option<serde_json::Value>,
    pub payment_experience: Option<storage_enums::PaymentExperience>,
    pub payment_method_type: Option<storage_enums::PaymentMethodType>,
    pub payment_method_data: Option<serde_json::Value>,
    pub business_sub_label: Option<String>,
    pub straight_through_algorithm: Option<serde_json::Value>,
    pub preprocessing_step_id: Option<String>,
    pub mandate_details: Option<MandateDataType>,
    pub error_reason: Option<String>,
    pub connector_response_reference_id: Option<String>,
    pub multiple_capture_count: Option<i16>,
    pub amount_capturable: MinorUnit,
    pub updated_by: String,
    pub authentication_data: Option<serde_json::Value>,
    pub encoded_data: Option<String>,
    pub merchant_connector_id: Option<id_type::MerchantConnectorAccountId>,
    pub unified_code: Option<String>,
    pub unified_message: Option<String>,
    pub external_three_ds_authentication_attempted: Option<bool>,
    pub authentication_connector: Option<String>,
    pub authentication_id: Option<String>,
    pub mandate_data: Option<MandateDetails>,
    pub payment_method_billing_address_id: Option<String>,
    pub fingerprint_id: Option<String>,
    pub charge_id: Option<String>,
    pub client_source: Option<String>,
    pub client_version: Option<String>,
    pub customer_acceptance: Option<pii::SecretSerdeValue>,
    pub profile_id: id_type::ProfileId,
    pub organization_id: id_type::OrganizationId,
    pub shipping_cost: Option<MinorUnit>,
    pub order_tax_amount: Option<MinorUnit>,
}

impl PaymentAttemptNew {
    /// returns amount + surcharge_amount + tax_amount
    pub fn calculate_net_amount(&self) -> MinorUnit {
        self.amount
            + self.surcharge_amount.unwrap_or_default()
            + self.tax_amount.unwrap_or_default()
            + self.shipping_cost.unwrap_or_default()
            + self.order_tax_amount.unwrap_or_default()
    }

    pub fn populate_derived_fields(self) -> Self {
        let mut payment_attempt_new = self;
        payment_attempt_new.net_amount = payment_attempt_new.calculate_net_amount();
        payment_attempt_new
    }
}

#[derive(Debug, Clone, Serialize, Deserialize)]
pub enum PaymentAttemptUpdate {
    Update {
        amount: MinorUnit,
        currency: storage_enums::Currency,
        status: storage_enums::AttemptStatus,
        authentication_type: Option<storage_enums::AuthenticationType>,
        payment_method: Option<storage_enums::PaymentMethod>,
        payment_token: Option<String>,
        payment_method_data: Option<serde_json::Value>,
        payment_method_type: Option<storage_enums::PaymentMethodType>,
        payment_experience: Option<storage_enums::PaymentExperience>,
        business_sub_label: Option<String>,
        amount_to_capture: Option<MinorUnit>,
        capture_method: Option<storage_enums::CaptureMethod>,
        surcharge_amount: Option<MinorUnit>,
        tax_amount: Option<MinorUnit>,
        fingerprint_id: Option<String>,
        payment_method_billing_address_id: Option<String>,
        updated_by: String,
    },
    UpdateTrackers {
        payment_token: Option<String>,
        connector: Option<String>,
        straight_through_algorithm: Option<serde_json::Value>,
        amount_capturable: Option<MinorUnit>,
        surcharge_amount: Option<MinorUnit>,
        tax_amount: Option<MinorUnit>,
        updated_by: String,
        merchant_connector_id: Option<id_type::MerchantConnectorAccountId>,
    },
    AuthenticationTypeUpdate {
        authentication_type: storage_enums::AuthenticationType,
        updated_by: String,
    },
    ConfirmUpdate {
        amount: MinorUnit,
        currency: storage_enums::Currency,
        status: storage_enums::AttemptStatus,
        authentication_type: Option<storage_enums::AuthenticationType>,
        capture_method: Option<storage_enums::CaptureMethod>,
        payment_method: Option<storage_enums::PaymentMethod>,
        browser_info: Option<serde_json::Value>,
        connector: Option<String>,
        payment_token: Option<String>,
        payment_method_data: Option<serde_json::Value>,
        payment_method_type: Option<storage_enums::PaymentMethodType>,
        payment_experience: Option<storage_enums::PaymentExperience>,
        business_sub_label: Option<String>,
        straight_through_algorithm: Option<serde_json::Value>,
        error_code: Option<Option<String>>,
        error_message: Option<Option<String>>,
        amount_capturable: Option<MinorUnit>,
        updated_by: String,
        surcharge_amount: Option<MinorUnit>,
        tax_amount: Option<MinorUnit>,
        merchant_connector_id: Option<id_type::MerchantConnectorAccountId>,
        external_three_ds_authentication_attempted: Option<bool>,
        authentication_connector: Option<String>,
        authentication_id: Option<String>,
        payment_method_billing_address_id: Option<String>,
        fingerprint_id: Option<String>,
        payment_method_id: Option<String>,
        client_source: Option<String>,
        client_version: Option<String>,
        customer_acceptance: Option<pii::SecretSerdeValue>,
        shipping_cost: Option<MinorUnit>,
        order_tax_amount: Option<MinorUnit>,
    },
    RejectUpdate {
        status: storage_enums::AttemptStatus,
        error_code: Option<Option<String>>,
        error_message: Option<Option<String>>,
        updated_by: String,
    },
    BlocklistUpdate {
        status: storage_enums::AttemptStatus,
        error_code: Option<Option<String>>,
        error_message: Option<Option<String>>,
        updated_by: String,
    },
    PaymentMethodDetailsUpdate {
        payment_method_id: Option<String>,
        updated_by: String,
    },
    VoidUpdate {
        status: storage_enums::AttemptStatus,
        cancellation_reason: Option<String>,
        updated_by: String,
    },
    ResponseUpdate {
        status: storage_enums::AttemptStatus,
        connector: Option<String>,
        connector_transaction_id: Option<String>,
        authentication_type: Option<storage_enums::AuthenticationType>,
        payment_method_id: Option<String>,
        mandate_id: Option<String>,
        connector_metadata: Option<serde_json::Value>,
        payment_token: Option<String>,
        error_code: Option<Option<String>>,
        error_message: Option<Option<String>>,
        error_reason: Option<Option<String>>,
        connector_response_reference_id: Option<String>,
        amount_capturable: Option<MinorUnit>,
        updated_by: String,
        authentication_data: Option<serde_json::Value>,
        encoded_data: Option<String>,
        unified_code: Option<Option<String>>,
        unified_message: Option<Option<String>>,
        payment_method_data: Option<serde_json::Value>,
        charge_id: Option<String>,
    },
    UnresolvedResponseUpdate {
        status: storage_enums::AttemptStatus,
        connector: Option<String>,
        connector_transaction_id: Option<String>,
        payment_method_id: Option<String>,
        error_code: Option<Option<String>>,
        error_message: Option<Option<String>>,
        error_reason: Option<Option<String>>,
        connector_response_reference_id: Option<String>,
        updated_by: String,
    },
    StatusUpdate {
        status: storage_enums::AttemptStatus,
        updated_by: String,
    },
    ErrorUpdate {
        connector: Option<String>,
        status: storage_enums::AttemptStatus,
        error_code: Option<Option<String>>,
        error_message: Option<Option<String>>,
        error_reason: Option<Option<String>>,
        amount_capturable: Option<MinorUnit>,
        updated_by: String,
        unified_code: Option<Option<String>>,
        unified_message: Option<Option<String>>,
        connector_transaction_id: Option<String>,
        payment_method_data: Option<serde_json::Value>,
        authentication_type: Option<storage_enums::AuthenticationType>,
    },
    CaptureUpdate {
        amount_to_capture: Option<MinorUnit>,
        multiple_capture_count: Option<i16>,
        updated_by: String,
    },
    AmountToCaptureUpdate {
        status: storage_enums::AttemptStatus,
        amount_capturable: MinorUnit,
        updated_by: String,
    },
    PreprocessingUpdate {
        status: storage_enums::AttemptStatus,
        payment_method_id: Option<String>,
        connector_metadata: Option<serde_json::Value>,
        preprocessing_step_id: Option<String>,
        connector_transaction_id: Option<String>,
        connector_response_reference_id: Option<String>,
        updated_by: String,
    },
    ConnectorResponse {
        authentication_data: Option<serde_json::Value>,
        encoded_data: Option<String>,
        connector_transaction_id: Option<String>,
        connector: Option<String>,
        charge_id: Option<String>,
        updated_by: String,
    },
    IncrementalAuthorizationAmountUpdate {
        amount: MinorUnit,
        amount_capturable: MinorUnit,
    },
    AuthenticationUpdate {
        status: storage_enums::AttemptStatus,
        external_three_ds_authentication_attempted: Option<bool>,
        authentication_connector: Option<String>,
        authentication_id: Option<String>,
        updated_by: String,
    },
    ManualUpdate {
        status: Option<storage_enums::AttemptStatus>,
        error_code: Option<String>,
        error_message: Option<String>,
        error_reason: Option<String>,
        updated_by: String,
        unified_code: Option<String>,
        unified_message: Option<String>,
        connector_transaction_id: Option<String>,
    },
}

impl ForeignIDRef for PaymentAttempt {
    fn foreign_id(&self) -> String {
        self.attempt_id.clone()
    }
}

use diesel_models::{
    PaymentIntent as DieselPaymentIntent, PaymentIntentNew as DieselPaymentIntentNew,
};

#[cfg(all(feature = "v2", feature = "payment_v2"))]
#[async_trait::async_trait]
impl behaviour::Conversion for PaymentIntent {
    type DstType = DieselPaymentIntent;
    type NewDstType = DieselPaymentIntentNew;

    async fn convert(self) -> CustomResult<Self::DstType, ValidationError> {
        Ok(DieselPaymentIntent {
            merchant_id: self.merchant_id,
            status: self.status,
            amount: self.amount,
            currency: self.currency,
            amount_captured: self.amount_captured,
            customer_id: self.customer_id,
            description: self.description,
            return_url: self.return_url,
            metadata: self.metadata,
<<<<<<< HEAD
            statement_descriptor: self.statement_descriptor,
=======
            statement_descriptor_name: self.statement_descriptor_name,
>>>>>>> 10ac0894
            created_at: self.created_at,
            modified_at: self.modified_at,
            last_synced: self.last_synced,
            setup_future_usage: self.setup_future_usage,
            off_session: self.off_session,
            client_secret: self.client_secret,
            active_attempt_id: self.active_attempt.get_id(),
            order_details: self.order_details,
            allowed_payment_method_types: self.allowed_payment_method_types,
            connector_metadata: self.connector_metadata,
            feature_metadata: self.feature_metadata,
            attempt_count: self.attempt_count,
            profile_id: self.profile_id,
            frm_merchant_decision: self.frm_merchant_decision,
            payment_link_id: self.payment_link_id,
            payment_confirm_source: self.payment_confirm_source,
            updated_by: self.updated_by,
            surcharge_applicable: self.surcharge_applicable,
            request_incremental_authorization: self.request_incremental_authorization,
            authorization_count: self.authorization_count,
            session_expiry: self.session_expiry,
            request_external_three_ds_authentication: self.request_external_three_ds_authentication,
            charges: self.charges,
            frm_metadata: self.frm_metadata,
            customer_details: self.customer_details.map(Encryption::from),
            billing_address: self.billing_address.map(Encryption::from),
            merchant_order_reference_id: self.merchant_order_reference_id,
            shipping_address: self.shipping_address.map(Encryption::from),
            is_payment_processor_token_flow: self.is_payment_processor_token_flow,
            capture_method: self.capture_method,
            id: self.id,
            authentication_type: self.authentication_type,
            amount_to_capture: self.amount_to_capture,
            prerouting_algorithm: self.prerouting_algorithm,
            merchant_reference_id: self.merchant_reference_id,
            surcharge_amount: self.surcharge_amount,
            tax_on_surcharge: self.tax_on_surcharge,
            organization_id: self.organization_id,
            shipping_cost: self.shipping_cost,
            tax_details: self.tax_details,
            skip_external_tax_calculation: self.skip_external_tax_calculation,
            enable_payment_link: self.enable_payment_link,
        })
    }
    async fn convert_back(
        state: &KeyManagerState,
        storage_model: Self::DstType,
        key: &masking::Secret<Vec<u8>>,
        key_manager_identifier: keymanager::Identifier,
    ) -> CustomResult<Self, ValidationError>
    where
        Self: Sized,
    {
        async {
            let inner_decrypt = |inner| async {
                crypto_operation(
                    state,
                    type_name!(Self::DstType),
                    CryptoOperation::DecryptOptional(inner),
                    key_manager_identifier.clone(),
                    key.peek(),
                )
                .await
                .and_then(|val| val.try_into_optionaloperation())
            };
            Ok::<Self, error_stack::Report<common_utils::errors::CryptoError>>(Self {
                merchant_id: storage_model.merchant_id,
                status: storage_model.status,
                amount: storage_model.amount,
                currency: storage_model.currency,
                amount_captured: storage_model.amount_captured,
                customer_id: storage_model.customer_id,
                description: storage_model.description,
                return_url: storage_model.return_url,
                metadata: storage_model.metadata,
<<<<<<< HEAD
                statement_descriptor: storage_model.statement_descriptor,
=======
                statement_descriptor_name: storage_model.statement_descriptor_name,
>>>>>>> 10ac0894
                created_at: storage_model.created_at,
                modified_at: storage_model.modified_at,
                last_synced: storage_model.last_synced,
                setup_future_usage: storage_model.setup_future_usage,
                off_session: storage_model.off_session,
                client_secret: storage_model.client_secret,
                active_attempt: RemoteStorageObject::ForeignID(storage_model.active_attempt_id),
                order_details: storage_model.order_details,
                allowed_payment_method_types: storage_model.allowed_payment_method_types,
                connector_metadata: storage_model.connector_metadata,
                feature_metadata: storage_model.feature_metadata,
                attempt_count: storage_model.attempt_count,
                profile_id: storage_model.profile_id,
                frm_merchant_decision: storage_model.frm_merchant_decision,
                payment_link_id: storage_model.payment_link_id,
                payment_confirm_source: storage_model.payment_confirm_source,
                updated_by: storage_model.updated_by,
                surcharge_applicable: storage_model.surcharge_applicable,
                request_incremental_authorization: storage_model.request_incremental_authorization,
                authorization_count: storage_model.authorization_count,
                session_expiry: storage_model.session_expiry,
                request_external_three_ds_authentication: storage_model
                    .request_external_three_ds_authentication,
                charges: storage_model.charges,
                frm_metadata: storage_model.frm_metadata,
                customer_details: storage_model
                    .customer_details
                    .async_lift(inner_decrypt)
                    .await?,
                billing_address: storage_model
                    .billing_address
                    .async_lift(inner_decrypt)
                    .await?,
                merchant_order_reference_id: storage_model.merchant_order_reference_id,
                shipping_address: storage_model
                    .shipping_address
                    .async_lift(inner_decrypt)
                    .await?,
                is_payment_processor_token_flow: storage_model.is_payment_processor_token_flow,
                capture_method: storage_model.capture_method,
                id: storage_model.id,
                merchant_reference_id: storage_model.merchant_reference_id,
                organization_id: storage_model.organization_id,
                authentication_type: storage_model.authentication_type,
                amount_to_capture: storage_model.amount_to_capture,
                prerouting_algorithm: storage_model.prerouting_algorithm,
                surcharge_amount: storage_model.surcharge_amount,
                tax_on_surcharge: storage_model.tax_on_surcharge,
                shipping_cost: storage_model.shipping_cost,
                tax_details: storage_model.tax_details,
                skip_external_tax_calculation: storage_model.skip_external_tax_calculation,
                enable_payment_link: storage_model.enable_payment_link,
            })
        }
        .await
        .change_context(ValidationError::InvalidValue {
            message: "Failed while decrypting payment intent".to_string(),
        })
    }

    async fn construct_new(self) -> CustomResult<Self::NewDstType, ValidationError> {
        Ok(DieselPaymentIntentNew {
            merchant_id: self.merchant_id,
            status: self.status,
            amount: self.amount,
            currency: self.currency,
            amount_captured: self.amount_captured,
            customer_id: self.customer_id,
            description: self.description,
            return_url: self.return_url,
            metadata: self.metadata,
<<<<<<< HEAD
            statement_descriptor: self.statement_descriptor,
=======
            statement_descriptor_name: self.statement_descriptor_name,
>>>>>>> 10ac0894
            created_at: self.created_at,
            modified_at: self.modified_at,
            last_synced: self.last_synced,
            setup_future_usage: self.setup_future_usage,
            off_session: self.off_session,
            client_secret: self.client_secret,
            active_attempt_id: self.active_attempt.get_id(),
            order_details: self.order_details,
            allowed_payment_method_types: self.allowed_payment_method_types,
            connector_metadata: self.connector_metadata,
            feature_metadata: self.feature_metadata,
            attempt_count: self.attempt_count,
            profile_id: self.profile_id,
            frm_merchant_decision: self.frm_merchant_decision,
            payment_link_id: self.payment_link_id,
            payment_confirm_source: self.payment_confirm_source,
            updated_by: self.updated_by,
            surcharge_applicable: self.surcharge_applicable,
            request_incremental_authorization: self.request_incremental_authorization,
            authorization_count: self.authorization_count,
            session_expiry: self.session_expiry,
            request_external_three_ds_authentication: self.request_external_three_ds_authentication,
            charges: self.charges,
            frm_metadata: self.frm_metadata,
            customer_details: self.customer_details.map(Encryption::from),
            billing_address: self.billing_address.map(Encryption::from),
            merchant_order_reference_id: self.merchant_order_reference_id,
            shipping_address: self.shipping_address.map(Encryption::from),
            is_payment_processor_token_flow: self.is_payment_processor_token_flow,
            capture_method: self.capture_method,
            id: self.id,
            merchant_reference_id: self.merchant_reference_id,
            authentication_type: self.authentication_type,
            amount_to_capture: self.amount_to_capture,
            prerouting_algorithm: self.prerouting_algorithm,
            surcharge_amount: self.surcharge_amount,
            tax_on_surcharge: self.tax_on_surcharge,
            organization_id: self.organization_id,
            shipping_cost: self.shipping_cost,
            tax_details: self.tax_details,
            skip_external_tax_calculation: self.skip_external_tax_calculation,
        })
    }
}

#[cfg(all(any(feature = "v1", feature = "v2"), not(feature = "payment_v2")))]
#[async_trait::async_trait]
impl behaviour::Conversion for PaymentIntent {
    type DstType = DieselPaymentIntent;
    type NewDstType = DieselPaymentIntentNew;

    async fn convert(self) -> CustomResult<Self::DstType, ValidationError> {
        Ok(DieselPaymentIntent {
            payment_id: self.payment_id,
            merchant_id: self.merchant_id,
            status: self.status,
            amount: self.amount,
            currency: self.currency,
            amount_captured: self.amount_captured,
            customer_id: self.customer_id,
            description: self.description,
            return_url: self.return_url,
            metadata: self.metadata,
            connector_id: self.connector_id,
            shipping_address_id: self.shipping_address_id,
            billing_address_id: self.billing_address_id,
            statement_descriptor_name: self.statement_descriptor_name,
            statement_descriptor_suffix: self.statement_descriptor_suffix,
            created_at: self.created_at,
            modified_at: self.modified_at,
            last_synced: self.last_synced,
            setup_future_usage: self.setup_future_usage,
            off_session: self.off_session,
            client_secret: self.client_secret,
            active_attempt_id: self.active_attempt.get_id(),
            business_country: self.business_country,
            business_label: self.business_label,
            order_details: self.order_details,
            allowed_payment_method_types: self.allowed_payment_method_types,
            connector_metadata: self.connector_metadata,
            feature_metadata: self.feature_metadata,
            attempt_count: self.attempt_count,
            profile_id: self.profile_id,
            merchant_decision: self.merchant_decision,
            payment_link_id: self.payment_link_id,
            payment_confirm_source: self.payment_confirm_source,
            updated_by: self.updated_by,
            surcharge_applicable: self.surcharge_applicable,
            request_incremental_authorization: self.request_incremental_authorization,
            incremental_authorization_allowed: self.incremental_authorization_allowed,
            authorization_count: self.authorization_count,
            fingerprint_id: self.fingerprint_id,
            session_expiry: self.session_expiry,
            request_external_three_ds_authentication: self.request_external_three_ds_authentication,
            charges: self.charges,
            frm_metadata: self.frm_metadata,
            customer_details: self.customer_details.map(Encryption::from),
            billing_details: self.billing_details.map(Encryption::from),
            merchant_order_reference_id: self.merchant_order_reference_id,
            shipping_details: self.shipping_details.map(Encryption::from),
            is_payment_processor_token_flow: self.is_payment_processor_token_flow,
            organization_id: self.organization_id,
            shipping_cost: self.shipping_cost,
            tax_details: self.tax_details,
            skip_external_tax_calculation: self.skip_external_tax_calculation,
        })
    }

    async fn convert_back(
        state: &KeyManagerState,
        storage_model: Self::DstType,
        key: &masking::Secret<Vec<u8>>,
        key_manager_identifier: keymanager::Identifier,
    ) -> CustomResult<Self, ValidationError>
    where
        Self: Sized,
    {
        async {
            let inner_decrypt = |inner| async {
                crypto_operation(
                    state,
                    type_name!(Self::DstType),
                    CryptoOperation::DecryptOptional(inner),
                    key_manager_identifier.clone(),
                    key.peek(),
                )
                .await
                .and_then(|val| val.try_into_optionaloperation())
            };
            Ok::<Self, error_stack::Report<common_utils::errors::CryptoError>>(Self {
                payment_id: storage_model.payment_id,
                merchant_id: storage_model.merchant_id,
                status: storage_model.status,
                amount: storage_model.amount,
                currency: storage_model.currency,
                amount_captured: storage_model.amount_captured,
                customer_id: storage_model.customer_id,
                description: storage_model.description,
                return_url: storage_model.return_url,
                metadata: storage_model.metadata,
                connector_id: storage_model.connector_id,
                shipping_address_id: storage_model.shipping_address_id,
                billing_address_id: storage_model.billing_address_id,
                statement_descriptor_name: storage_model.statement_descriptor_name,
                statement_descriptor_suffix: storage_model.statement_descriptor_suffix,
                created_at: storage_model.created_at,
                modified_at: storage_model.modified_at,
                last_synced: storage_model.last_synced,
                setup_future_usage: storage_model.setup_future_usage,
                off_session: storage_model.off_session,
                client_secret: storage_model.client_secret,
                active_attempt: RemoteStorageObject::ForeignID(storage_model.active_attempt_id),
                business_country: storage_model.business_country,
                business_label: storage_model.business_label,
                order_details: storage_model.order_details,
                allowed_payment_method_types: storage_model.allowed_payment_method_types,
                connector_metadata: storage_model.connector_metadata,
                feature_metadata: storage_model.feature_metadata,
                attempt_count: storage_model.attempt_count,
                profile_id: storage_model.profile_id,
                merchant_decision: storage_model.merchant_decision,
                payment_link_id: storage_model.payment_link_id,
                payment_confirm_source: storage_model.payment_confirm_source,
                updated_by: storage_model.updated_by,
                surcharge_applicable: storage_model.surcharge_applicable,
                request_incremental_authorization: storage_model.request_incremental_authorization,
                incremental_authorization_allowed: storage_model.incremental_authorization_allowed,
                authorization_count: storage_model.authorization_count,
                fingerprint_id: storage_model.fingerprint_id,
                session_expiry: storage_model.session_expiry,
                request_external_three_ds_authentication: storage_model
                    .request_external_three_ds_authentication,
                charges: storage_model.charges,
                frm_metadata: storage_model.frm_metadata,
                shipping_cost: storage_model.shipping_cost,
                tax_details: storage_model.tax_details,
                customer_details: storage_model
                    .customer_details
                    .async_lift(inner_decrypt)
                    .await?,
                billing_details: storage_model
                    .billing_details
                    .async_lift(inner_decrypt)
                    .await?,
                merchant_order_reference_id: storage_model.merchant_order_reference_id,
                shipping_details: storage_model
                    .shipping_details
                    .async_lift(inner_decrypt)
                    .await?,
                is_payment_processor_token_flow: storage_model.is_payment_processor_token_flow,
                organization_id: storage_model.organization_id,
                skip_external_tax_calculation: storage_model.skip_external_tax_calculation,
            })
        }
        .await
        .change_context(ValidationError::InvalidValue {
            message: "Failed while decrypting payment intent".to_string(),
        })
    }

    async fn construct_new(self) -> CustomResult<Self::NewDstType, ValidationError> {
        Ok(DieselPaymentIntentNew {
            payment_id: self.payment_id,
            merchant_id: self.merchant_id,
            status: self.status,
            amount: self.amount,
            currency: self.currency,
            amount_captured: self.amount_captured,
            customer_id: self.customer_id,
            description: self.description,
            return_url: self.return_url,
            metadata: self.metadata,
            connector_id: self.connector_id,
            shipping_address_id: self.shipping_address_id,
            billing_address_id: self.billing_address_id,
            statement_descriptor_name: self.statement_descriptor_name,
            statement_descriptor_suffix: self.statement_descriptor_suffix,
            created_at: self.created_at,
            modified_at: self.modified_at,
            last_synced: self.last_synced,
            setup_future_usage: self.setup_future_usage,
            off_session: self.off_session,
            client_secret: self.client_secret,
            active_attempt_id: self.active_attempt.get_id(),
            business_country: self.business_country,
            business_label: self.business_label,
            order_details: self.order_details,
            allowed_payment_method_types: self.allowed_payment_method_types,
            connector_metadata: self.connector_metadata,
            feature_metadata: self.feature_metadata,
            attempt_count: self.attempt_count,
            profile_id: self.profile_id,
            merchant_decision: self.merchant_decision,
            payment_link_id: self.payment_link_id,
            payment_confirm_source: self.payment_confirm_source,
            updated_by: self.updated_by,
            surcharge_applicable: self.surcharge_applicable,
            request_incremental_authorization: self.request_incremental_authorization,
            incremental_authorization_allowed: self.incremental_authorization_allowed,
            authorization_count: self.authorization_count,
            fingerprint_id: self.fingerprint_id,
            session_expiry: self.session_expiry,
            request_external_three_ds_authentication: self.request_external_three_ds_authentication,
            charges: self.charges,
            frm_metadata: self.frm_metadata,
            customer_details: self.customer_details.map(Encryption::from),
            billing_details: self.billing_details.map(Encryption::from),
            merchant_order_reference_id: self.merchant_order_reference_id,
            shipping_details: self.shipping_details.map(Encryption::from),
            is_payment_processor_token_flow: self.is_payment_processor_token_flow,
            organization_id: self.organization_id,
            shipping_cost: self.shipping_cost,
            tax_details: self.tax_details,
            skip_external_tax_calculation: self.skip_external_tax_calculation,
        })
    }
}<|MERGE_RESOLUTION|>--- conflicted
+++ resolved
@@ -517,11 +517,7 @@
             description: self.description,
             return_url: self.return_url,
             metadata: self.metadata,
-<<<<<<< HEAD
             statement_descriptor: self.statement_descriptor,
-=======
-            statement_descriptor_name: self.statement_descriptor_name,
->>>>>>> 10ac0894
             created_at: self.created_at,
             modified_at: self.modified_at,
             last_synced: self.last_synced,
@@ -597,11 +593,7 @@
                 description: storage_model.description,
                 return_url: storage_model.return_url,
                 metadata: storage_model.metadata,
-<<<<<<< HEAD
                 statement_descriptor: storage_model.statement_descriptor,
-=======
-                statement_descriptor_name: storage_model.statement_descriptor_name,
->>>>>>> 10ac0894
                 created_at: storage_model.created_at,
                 modified_at: storage_model.modified_at,
                 last_synced: storage_model.last_synced,
@@ -673,11 +665,7 @@
             description: self.description,
             return_url: self.return_url,
             metadata: self.metadata,
-<<<<<<< HEAD
             statement_descriptor: self.statement_descriptor,
-=======
-            statement_descriptor_name: self.statement_descriptor_name,
->>>>>>> 10ac0894
             created_at: self.created_at,
             modified_at: self.modified_at,
             last_synced: self.last_synced,
