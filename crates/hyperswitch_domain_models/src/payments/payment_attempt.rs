#[cfg(all(feature = "v1", feature = "olap"))]
use api_models::enums::Connector;
use common_enums as storage_enums;
use common_types::primitive_wrappers::{
    ExtendedAuthorizationAppliedBool, RequestExtendedAuthorizationBool,
};
#[cfg(feature = "v2")]
use common_utils::{
    crypto::Encryptable, encryption::Encryption, ext_traits::ValueExt,
    types::keymanager::ToEncryptable,
};
use common_utils::{
    errors::{CustomResult, ValidationError},
    id_type, pii,
    types::{
        keymanager::{self, KeyManagerState},
        ConnectorTransactionId, ConnectorTransactionIdTrait, ExtendedAuthorizationAppliedBool,
        MinorUnit, RequestExtendedAuthorizationBool,
    },
};
use diesel_models::{
    ConnectorMandateReferenceId, PaymentAttempt as DieselPaymentAttempt,
    PaymentAttemptNew as DieselPaymentAttemptNew,
    PaymentAttemptUpdate as DieselPaymentAttemptUpdate,
};
#[cfg(feature = "v2")]
use diesel_models::{
    PaymentAttemptFeatureMetadata as DieselPaymentAttemptFeatureMetadata,
    PaymentAttemptRecoveryData as DieselPassiveChurnRecoveryData,
};
use error_stack::ResultExt;
#[cfg(feature = "v2")]
use masking::PeekInterface;
use masking::Secret;
#[cfg(feature = "v2")]
use rustc_hash::FxHashMap;
use serde::{Deserialize, Serialize};
#[cfg(feature = "v2")]
use serde_json::Value;
use time::PrimitiveDateTime;

#[cfg(all(feature = "v1", feature = "olap"))]
use super::PaymentIntent;
#[cfg(feature = "v2")]
use crate::{
    address::Address,
    consts,
    merchant_key_store::MerchantKeyStore,
    router_response_types,
    type_encryption::{crypto_operation, CryptoOperation},
};
use crate::{
    behaviour, errors,
    mandates::{MandateDataType, MandateDetails},
    router_request_types, ForeignIDRef,
};

#[async_trait::async_trait]
pub trait PaymentAttemptInterface {
    #[cfg(feature = "v1")]
    async fn insert_payment_attempt(
        &self,
        payment_attempt: PaymentAttemptNew,
        storage_scheme: storage_enums::MerchantStorageScheme,
    ) -> error_stack::Result<PaymentAttempt, errors::StorageError>;

    #[cfg(feature = "v2")]
    async fn insert_payment_attempt(
        &self,
        key_manager_state: &KeyManagerState,
        merchant_key_store: &MerchantKeyStore,
        payment_attempt: PaymentAttempt,
        storage_scheme: storage_enums::MerchantStorageScheme,
    ) -> error_stack::Result<PaymentAttempt, errors::StorageError>;

    #[cfg(feature = "v1")]
    async fn update_payment_attempt_with_attempt_id(
        &self,
        this: PaymentAttempt,
        payment_attempt: PaymentAttemptUpdate,
        storage_scheme: storage_enums::MerchantStorageScheme,
    ) -> error_stack::Result<PaymentAttempt, errors::StorageError>;

    #[cfg(feature = "v2")]
    async fn update_payment_attempt(
        &self,
        key_manager_state: &KeyManagerState,
        merchant_key_store: &MerchantKeyStore,
        this: PaymentAttempt,
        payment_attempt: PaymentAttemptUpdate,
        storage_scheme: storage_enums::MerchantStorageScheme,
    ) -> error_stack::Result<PaymentAttempt, errors::StorageError>;

    #[cfg(feature = "v1")]
    async fn find_payment_attempt_by_connector_transaction_id_payment_id_merchant_id(
        &self,
        connector_transaction_id: &ConnectorTransactionId,
        payment_id: &id_type::PaymentId,
        merchant_id: &id_type::MerchantId,
        storage_scheme: storage_enums::MerchantStorageScheme,
    ) -> error_stack::Result<PaymentAttempt, errors::StorageError>;

    #[cfg(feature = "v1")]
    async fn find_payment_attempt_last_successful_attempt_by_payment_id_merchant_id(
        &self,
        payment_id: &id_type::PaymentId,
        merchant_id: &id_type::MerchantId,
        storage_scheme: storage_enums::MerchantStorageScheme,
    ) -> error_stack::Result<PaymentAttempt, errors::StorageError>;

    #[cfg(feature = "v1")]
    async fn find_payment_attempt_last_successful_or_partially_captured_attempt_by_payment_id_merchant_id(
        &self,
        payment_id: &id_type::PaymentId,
        merchant_id: &id_type::MerchantId,
        storage_scheme: storage_enums::MerchantStorageScheme,
    ) -> error_stack::Result<PaymentAttempt, errors::StorageError>;

    #[cfg(feature = "v1")]
    async fn find_payment_attempt_by_merchant_id_connector_txn_id(
        &self,
        merchant_id: &id_type::MerchantId,
        connector_txn_id: &str,
        storage_scheme: storage_enums::MerchantStorageScheme,
    ) -> error_stack::Result<PaymentAttempt, errors::StorageError>;

    #[cfg(feature = "v2")]
    async fn find_payment_attempt_by_profile_id_connector_transaction_id(
        &self,
        key_manager_state: &KeyManagerState,
        merchant_key_store: &MerchantKeyStore,
        profile_id: &id_type::ProfileId,
        connector_transaction_id: &str,
        _storage_scheme: storage_enums::MerchantStorageScheme,
    ) -> CustomResult<PaymentAttempt, errors::StorageError>;

    #[cfg(feature = "v1")]
    async fn find_payment_attempt_by_payment_id_merchant_id_attempt_id(
        &self,
        payment_id: &id_type::PaymentId,
        merchant_id: &id_type::MerchantId,
        attempt_id: &str,
        storage_scheme: storage_enums::MerchantStorageScheme,
    ) -> error_stack::Result<PaymentAttempt, errors::StorageError>;

    #[cfg(feature = "v1")]
    async fn find_payment_attempt_by_attempt_id_merchant_id(
        &self,
        attempt_id: &str,
        merchant_id: &id_type::MerchantId,
        storage_scheme: storage_enums::MerchantStorageScheme,
    ) -> error_stack::Result<PaymentAttempt, errors::StorageError>;

    #[cfg(feature = "v2")]
    async fn find_payment_attempt_by_id(
        &self,
        key_manager_state: &KeyManagerState,
        merchant_key_store: &MerchantKeyStore,
        attempt_id: &id_type::GlobalAttemptId,
        storage_scheme: storage_enums::MerchantStorageScheme,
    ) -> error_stack::Result<PaymentAttempt, errors::StorageError>;

    #[cfg(feature = "v2")]
    async fn find_payment_attempts_by_payment_intent_id(
        &self,
        state: &KeyManagerState,
        payment_id: &id_type::GlobalPaymentId,
        merchant_key_store: &MerchantKeyStore,
        storage_scheme: common_enums::MerchantStorageScheme,
    ) -> error_stack::Result<Vec<PaymentAttempt>, errors::StorageError>;

    #[cfg(feature = "v1")]
    async fn find_payment_attempt_by_preprocessing_id_merchant_id(
        &self,
        preprocessing_id: &str,
        merchant_id: &id_type::MerchantId,
        storage_scheme: storage_enums::MerchantStorageScheme,
    ) -> error_stack::Result<PaymentAttempt, errors::StorageError>;

    #[cfg(feature = "v1")]
    async fn find_attempts_by_merchant_id_payment_id(
        &self,
        merchant_id: &id_type::MerchantId,
        payment_id: &id_type::PaymentId,
        storage_scheme: storage_enums::MerchantStorageScheme,
    ) -> error_stack::Result<Vec<PaymentAttempt>, errors::StorageError>;

    #[cfg(all(feature = "v1", feature = "olap"))]
    async fn get_filters_for_payments(
        &self,
        pi: &[PaymentIntent],
        merchant_id: &id_type::MerchantId,
        storage_scheme: storage_enums::MerchantStorageScheme,
    ) -> error_stack::Result<PaymentListFilters, errors::StorageError>;

    #[cfg(all(feature = "v1", feature = "olap"))]
    #[allow(clippy::too_many_arguments)]
    async fn get_total_count_of_filtered_payment_attempts(
        &self,
        merchant_id: &id_type::MerchantId,
        active_attempt_ids: &[String],
        connector: Option<Vec<Connector>>,
        payment_method: Option<Vec<storage_enums::PaymentMethod>>,
        payment_method_type: Option<Vec<storage_enums::PaymentMethodType>>,
        authentication_type: Option<Vec<storage_enums::AuthenticationType>>,
        merchant_connector_id: Option<Vec<id_type::MerchantConnectorAccountId>>,
        card_network: Option<Vec<storage_enums::CardNetwork>>,
        card_discovery: Option<Vec<storage_enums::CardDiscovery>>,
        storage_scheme: storage_enums::MerchantStorageScheme,
    ) -> error_stack::Result<i64, errors::StorageError>;

    #[cfg(all(feature = "v2", feature = "olap"))]
    #[allow(clippy::too_many_arguments)]
    async fn get_total_count_of_filtered_payment_attempts(
        &self,
        merchant_id: &id_type::MerchantId,
        active_attempt_ids: &[String],
        connector: Option<api_models::enums::Connector>,
        payment_method_type: Option<storage_enums::PaymentMethod>,
        payment_method_subtype: Option<storage_enums::PaymentMethodType>,
        authentication_type: Option<storage_enums::AuthenticationType>,
        merchant_connector_id: Option<id_type::MerchantConnectorAccountId>,
        card_network: Option<storage_enums::CardNetwork>,
        storage_scheme: storage_enums::MerchantStorageScheme,
    ) -> error_stack::Result<i64, errors::StorageError>;
}

#[derive(Clone, Debug, Eq, PartialEq, serde::Serialize)]
pub struct AttemptAmountDetails {
    /// The total amount for this payment attempt. This includes all the surcharge and tax amounts.
    net_amount: MinorUnit,
    /// The amount that has to be captured,
    amount_to_capture: Option<MinorUnit>,
    /// Surcharge amount for the payment attempt.
    /// This is either derived by surcharge rules, or sent by the merchant
    surcharge_amount: Option<MinorUnit>,
    /// Tax amount for the payment attempt
    /// This is either derived by surcharge rules, or sent by the merchant
    tax_on_surcharge: Option<MinorUnit>,
    /// The total amount that can be captured for this payment attempt.
    amount_capturable: MinorUnit,
    /// Shipping cost for the payment attempt.
    shipping_cost: Option<MinorUnit>,
    /// Tax amount for the order.
    /// This is either derived by calling an external tax processor, or sent by the merchant
    order_tax_amount: Option<MinorUnit>,
}

#[derive(Clone, Debug, Eq, PartialEq, serde::Serialize)]
pub struct AttemptAmountDetailsSetter {
    /// The total amount for this payment attempt. This includes all the surcharge and tax amounts.
    pub net_amount: MinorUnit,
    /// The amount that has to be captured,
    pub amount_to_capture: Option<MinorUnit>,
    /// Surcharge amount for the payment attempt.
    /// This is either derived by surcharge rules, or sent by the merchant
    pub surcharge_amount: Option<MinorUnit>,
    /// Tax amount for the payment attempt
    /// This is either derived by surcharge rules, or sent by the merchant
    pub tax_on_surcharge: Option<MinorUnit>,
    /// The total amount that can be captured for this payment attempt.
    pub amount_capturable: MinorUnit,
    /// Shipping cost for the payment attempt.
    pub shipping_cost: Option<MinorUnit>,
    /// Tax amount for the order.
    /// This is either derived by calling an external tax processor, or sent by the merchant
    pub order_tax_amount: Option<MinorUnit>,
}

/// Set the fields of amount details, since the fields are not public
impl From<AttemptAmountDetailsSetter> for AttemptAmountDetails {
    fn from(setter: AttemptAmountDetailsSetter) -> Self {
        Self {
            net_amount: setter.net_amount,
            amount_to_capture: setter.amount_to_capture,
            surcharge_amount: setter.surcharge_amount,
            tax_on_surcharge: setter.tax_on_surcharge,
            amount_capturable: setter.amount_capturable,
            shipping_cost: setter.shipping_cost,
            order_tax_amount: setter.order_tax_amount,
        }
    }
}

impl AttemptAmountDetails {
    pub fn get_net_amount(&self) -> MinorUnit {
        self.net_amount
    }

    pub fn get_amount_to_capture(&self) -> Option<MinorUnit> {
        self.amount_to_capture
    }

    pub fn get_surcharge_amount(&self) -> Option<MinorUnit> {
        self.surcharge_amount
    }

    pub fn get_tax_on_surcharge(&self) -> Option<MinorUnit> {
        self.tax_on_surcharge
    }

    pub fn get_amount_capturable(&self) -> MinorUnit {
        self.amount_capturable
    }

    pub fn get_shipping_cost(&self) -> Option<MinorUnit> {
        self.shipping_cost
    }

    pub fn get_order_tax_amount(&self) -> Option<MinorUnit> {
        self.order_tax_amount
    }

    pub fn set_amount_to_capture(&mut self, amount_to_capture: MinorUnit) {
        self.amount_to_capture = Some(amount_to_capture);
    }

    /// Validate the amount to capture that is sent in the request
    pub fn validate_amount_to_capture(
        &self,
        request_amount_to_capture: MinorUnit,
    ) -> Result<(), ValidationError> {
        common_utils::fp_utils::when(request_amount_to_capture > self.get_net_amount(), || {
            Err(ValidationError::IncorrectValueProvided {
                field_name: "amount_to_capture",
            })
        })
    }
}

#[derive(Clone, Debug, Eq, PartialEq, serde::Serialize)]
pub struct ErrorDetails {
    /// The error code that was returned by the connector.
    /// This is a mandatory field. This is used to lookup the global status map record for unified code and retries
    pub code: String,
    /// The error message that was returned by the connector.
    /// This is a mandatory field. This is used to lookup the global status map record for unified message and retries
    pub message: String,
    /// The detailed error reason that was returned by the connector.
    pub reason: Option<String>,
    /// The unified code that is generated by the application based on the global status map record.
    /// This can be relied upon for common error code across all connectors
    pub unified_code: Option<String>,
    /// The unified message that is generated by the application based on the global status map record.
    /// This can be relied upon for common error code across all connectors
    /// If there is translation available, message will be translated to the requested language
    pub unified_message: Option<String>,
}

/// Domain model for the payment attempt.
/// Few fields which are related are grouped together for better readability and understandability.
/// These fields will be flattened and stored in the database in individual columns
#[cfg(feature = "v2")]
#[derive(Clone, Debug, PartialEq, serde::Serialize, router_derive::ToEncryption)]
pub struct PaymentAttempt {
    /// Payment id for the payment attempt
    pub payment_id: id_type::GlobalPaymentId,
    /// Merchant id for the payment attempt
    pub merchant_id: id_type::MerchantId,
    /// Amount details for the payment attempt
    pub amount_details: AttemptAmountDetails,
    /// Status of the payment attempt. This is the status that is updated by the connector.
    /// The intent status is updated by the AttemptStatus.
    pub status: storage_enums::AttemptStatus,
    /// Name of the connector that was used for the payment attempt. The connector is either decided by
    /// either running the routing algorithm or by straight through processing request.
    /// This will be updated before calling the connector
    // TODO: use connector enum, this should be done in v1 as well as a part of moving to domain types wherever possible
    pub connector: Option<String>,
    /// Error details in case the payment attempt failed
    pub error: Option<ErrorDetails>,
    /// The authentication type that was requested for the payment attempt.
    /// This authentication type maybe decided by step up 3ds or by running the decision engine.
    pub authentication_type: storage_enums::AuthenticationType,
    /// The time at which the payment attempt was created
    pub created_at: PrimitiveDateTime,
    /// The time at which the payment attempt was last modified
    pub modified_at: PrimitiveDateTime,
    pub last_synced: Option<PrimitiveDateTime>,
    /// The reason for the cancellation of the payment attempt. Some connectors will have strict rules regarding the values this can have
    /// Cancellation reason will be validated at the connector level when building the request
    pub cancellation_reason: Option<String>,
    /// Browser information required for 3DS authentication
    pub browser_info: Option<common_utils::types::BrowserInformation>,
    /// Payment token is the token used for temporary use in case the payment method is stored in vault
    pub payment_token: Option<String>,
    /// Metadata that is returned by the connector.
    pub connector_metadata: Option<pii::SecretSerdeValue>,
    pub payment_experience: Option<storage_enums::PaymentExperience>,
    /// The insensitive data of the payment method data is stored here
    pub payment_method_data: Option<pii::SecretSerdeValue>,
    /// The result of the routing algorithm.
    /// This will store the list of connectors and other related information that was used to route the payment.
    // TODO: change this to type instead of serde_json::Value
    pub routing_result: Option<Value>,
    pub preprocessing_step_id: Option<String>,
    /// Number of captures that have happened for the payment attempt
    pub multiple_capture_count: Option<i16>,
    /// A reference to the payment at connector side. This is returned by the connector
    pub connector_response_reference_id: Option<String>,
    /// Whether the payment was updated by postgres or redis
    pub updated_by: String,
    /// The authentication data which is used for external authentication
    pub redirection_data: Option<router_response_types::RedirectForm>,
    pub encoded_data: Option<Secret<String>>,
    pub merchant_connector_id: Option<id_type::MerchantConnectorAccountId>,
    /// Whether external 3DS authentication was attempted for this payment.
    /// This is based on the configuration of the merchant in the business profile
    pub external_three_ds_authentication_attempted: Option<bool>,
    /// The connector that was used for external authentication
    pub authentication_connector: Option<String>,
    /// The foreign key reference to the authentication details
    pub authentication_id: Option<String>,
    pub fingerprint_id: Option<String>,
    pub client_source: Option<String>,
    pub client_version: Option<String>,
    // TODO: use a type here instead of value
    pub customer_acceptance: Option<pii::SecretSerdeValue>,
    /// The profile id for the payment attempt. This will be derived from payment intent.
    pub profile_id: id_type::ProfileId,
    /// The organization id for the payment attempt. This will be derived from payment intent.
    pub organization_id: id_type::OrganizationId,
    /// Payment method type for the payment attempt
    pub payment_method_type: storage_enums::PaymentMethod,
    /// Foreig key reference of Payment method id in case the payment instrument was stored
    pub payment_method_id: Option<id_type::GlobalPaymentMethodId>,
    /// The reference to the payment at the connector side
    pub connector_payment_id: Option<String>,
    /// The payment method subtype for the payment attempt.
    pub payment_method_subtype: storage_enums::PaymentMethodType,
    /// The authentication type that was applied for the payment attempt.
    pub authentication_applied: Option<common_enums::AuthenticationType>,
    /// A reference to the payment at connector side. This is returned by the connector
    pub external_reference_id: Option<String>,
    /// The billing address for the payment method
    #[encrypt(ty = Value)]
    pub payment_method_billing_address: Option<Encryptable<Address>>,
    /// The global identifier for the payment attempt
    pub id: id_type::GlobalAttemptId,
    /// Connector token information that can be used to make payments directly by the merchant.
    pub connector_token_details: Option<diesel_models::ConnectorTokenDetails>,
    /// Indicates the method by which a card is discovered during a payment
    pub card_discovery: Option<common_enums::CardDiscovery>,
    /// Split payment data
    pub charges: Option<common_types::payments::ConnectorChargeResponseData>,
    /// Additional data that might be required by hyperswitch, to enable some specific features.
    pub feature_metadata: Option<PaymentAttemptFeatureMetadata>,
}

impl PaymentAttempt {
    #[cfg(feature = "v1")]
    pub fn get_payment_method(&self) -> Option<storage_enums::PaymentMethod> {
        self.payment_method
    }

    #[cfg(feature = "v2")]
    pub fn get_payment_method(&self) -> Option<storage_enums::PaymentMethod> {
        // TODO: check if we can fix this
        Some(self.payment_method_type)
    }

    #[cfg(feature = "v1")]
    pub fn get_payment_method_type(&self) -> Option<storage_enums::PaymentMethodType> {
        self.payment_method_type
    }

    #[cfg(feature = "v2")]
    pub fn get_payment_method_type(&self) -> Option<storage_enums::PaymentMethodType> {
        // TODO: check if we can fix this
        Some(self.payment_method_subtype)
    }

    #[cfg(feature = "v1")]
    pub fn get_id(&self) -> &str {
        &self.attempt_id
    }

    #[cfg(feature = "v2")]
    pub fn get_id(&self) -> &id_type::GlobalAttemptId {
        &self.id
    }

    #[cfg(feature = "v1")]
    pub fn get_connector_payment_id(&self) -> Option<&str> {
        self.connector_transaction_id.as_deref()
    }

    #[cfg(feature = "v2")]
    pub fn get_connector_payment_id(&self) -> Option<&str> {
        self.connector_payment_id.as_deref()
    }

    /// Construct the domain model from the ConfirmIntentRequest and PaymentIntent
    #[cfg(feature = "v2")]
    pub async fn create_domain_model(
        payment_intent: &super::PaymentIntent,
        cell_id: id_type::CellId,
        storage_scheme: storage_enums::MerchantStorageScheme,
        request: &api_models::payments::PaymentsConfirmIntentRequest,
        encrypted_data: DecryptedPaymentAttempt,
    ) -> CustomResult<Self, errors::api_error_response::ApiErrorResponse> {
        let id = id_type::GlobalAttemptId::generate(&cell_id);
        let intent_amount_details = payment_intent.amount_details.clone();

        let attempt_amount_details = intent_amount_details.create_attempt_amount_details(request);

        let now = common_utils::date_time::now();

        let payment_method_billing_address = encrypted_data
            .payment_method_billing_address
            .as_ref()
            .map(|data| {
                data.clone()
                    .deserialize_inner_value(|value| value.parse_value("Address"))
            })
            .transpose()
            .change_context(errors::api_error_response::ApiErrorResponse::InternalServerError)
            .attach_printable("Unable to decode billing address")?;
        let authentication_type = payment_intent.authentication_type.unwrap_or_default();

        Ok(Self {
            payment_id: payment_intent.id.clone(),
            merchant_id: payment_intent.merchant_id.clone(),
            amount_details: attempt_amount_details,
            status: common_enums::AttemptStatus::Started,
            // This will be decided by the routing algorithm and updated in update trackers
            // right before calling the connector
            connector: None,
            authentication_type,
            created_at: now,
            modified_at: now,
            last_synced: None,
            cancellation_reason: None,
            browser_info: request.browser_info.clone(),
            payment_token: None,
            connector_metadata: None,
            payment_experience: None,
            payment_method_data: None,
            routing_result: None,
            preprocessing_step_id: None,
            multiple_capture_count: None,
            connector_response_reference_id: None,
            updated_by: storage_scheme.to_string(),
            redirection_data: None,
            encoded_data: None,
            merchant_connector_id: None,
            external_three_ds_authentication_attempted: None,
            authentication_connector: None,
            authentication_id: None,
            fingerprint_id: None,
            charges: None,
            client_source: None,
            client_version: None,
            customer_acceptance: None,
            profile_id: payment_intent.profile_id.clone(),
            organization_id: payment_intent.organization_id.clone(),
            payment_method_type: request.payment_method_type,
            payment_method_id: None,
            connector_payment_id: None,
            payment_method_subtype: request.payment_method_subtype,
            authentication_applied: None,
            external_reference_id: None,
            payment_method_billing_address,
            error: None,
            connector_token_details: Some(diesel_models::ConnectorTokenDetails {
                connector_mandate_id: None,
                connector_mandate_request_reference_id: Some(common_utils::generate_id_with_len(
                    consts::CONNECTOR_MANDATE_REQUEST_REFERENCE_ID_LENGTH,
                )),
            }),
            feature_metadata: None,
            id,
            card_discovery: None,
        })
    }
}

#[cfg(feature = "v1")]
#[derive(Clone, Debug, Eq, PartialEq, Serialize, Deserialize)]
pub struct PaymentAttempt {
    pub payment_id: id_type::PaymentId,
    pub merchant_id: id_type::MerchantId,
    pub attempt_id: String,
    pub status: storage_enums::AttemptStatus,
    pub net_amount: NetAmount,
    pub currency: Option<storage_enums::Currency>,
    pub save_to_locker: Option<bool>,
    pub connector: Option<String>,
    pub error_message: Option<String>,
    pub offer_amount: Option<MinorUnit>,
    pub payment_method_id: Option<String>,
    pub payment_method: Option<storage_enums::PaymentMethod>,
    pub connector_transaction_id: Option<String>,
    pub capture_method: Option<storage_enums::CaptureMethod>,
    #[serde(default, with = "common_utils::custom_serde::iso8601::option")]
    pub capture_on: Option<PrimitiveDateTime>,
    pub confirm: bool,
    pub authentication_type: Option<storage_enums::AuthenticationType>,
    #[serde(with = "common_utils::custom_serde::iso8601")]
    pub created_at: PrimitiveDateTime,
    #[serde(with = "common_utils::custom_serde::iso8601")]
    pub modified_at: PrimitiveDateTime,
    #[serde(default, with = "common_utils::custom_serde::iso8601::option")]
    pub last_synced: Option<PrimitiveDateTime>,
    pub cancellation_reason: Option<String>,
    pub amount_to_capture: Option<MinorUnit>,
    pub mandate_id: Option<String>,
    pub browser_info: Option<serde_json::Value>,
    pub error_code: Option<String>,
    pub payment_token: Option<String>,
    pub connector_metadata: Option<serde_json::Value>,
    pub payment_experience: Option<storage_enums::PaymentExperience>,
    pub payment_method_type: Option<storage_enums::PaymentMethodType>,
    pub payment_method_data: Option<serde_json::Value>,
    pub business_sub_label: Option<String>,
    pub straight_through_algorithm: Option<serde_json::Value>,
    pub preprocessing_step_id: Option<String>,
    // providing a location to store mandate details intermediately for transaction
    pub mandate_details: Option<MandateDataType>,
    pub error_reason: Option<String>,
    pub multiple_capture_count: Option<i16>,
    // reference to the payment at connector side
    pub connector_response_reference_id: Option<String>,
    pub amount_capturable: MinorUnit,
    pub updated_by: String,
    pub authentication_data: Option<serde_json::Value>,
    pub encoded_data: Option<String>,
    pub merchant_connector_id: Option<id_type::MerchantConnectorAccountId>,
    pub unified_code: Option<String>,
    pub unified_message: Option<String>,
    pub external_three_ds_authentication_attempted: Option<bool>,
    pub authentication_connector: Option<String>,
    pub authentication_id: Option<String>,
    pub mandate_data: Option<MandateDetails>,
    pub payment_method_billing_address_id: Option<String>,
    pub fingerprint_id: Option<String>,
    pub charge_id: Option<String>,
    pub client_source: Option<String>,
    pub client_version: Option<String>,
    pub customer_acceptance: Option<pii::SecretSerdeValue>,
    pub profile_id: id_type::ProfileId,
    pub organization_id: id_type::OrganizationId,
    pub connector_mandate_detail: Option<ConnectorMandateReferenceId>,
    pub request_extended_authorization: Option<RequestExtendedAuthorizationBool>,
    pub extended_authorization_applied: Option<ExtendedAuthorizationAppliedBool>,
    pub capture_before: Option<PrimitiveDateTime>,
<<<<<<< HEAD
=======
    pub card_discovery: Option<common_enums::CardDiscovery>,
    pub charges: Option<common_types::payments::ConnectorChargeResponseData>,
>>>>>>> 9f334c1e
}

#[cfg(feature = "v1")]
#[derive(Clone, Debug, Eq, PartialEq, Serialize, Deserialize, Default)]
pub struct NetAmount {
    /// The payment amount
    order_amount: MinorUnit,
    /// The shipping cost of the order
    shipping_cost: Option<MinorUnit>,
    /// Tax amount related to the order
    order_tax_amount: Option<MinorUnit>,
    /// The surcharge amount to be added to the order
    surcharge_amount: Option<MinorUnit>,
    /// tax on surcharge amount
    tax_on_surcharge: Option<MinorUnit>,
}

#[cfg(feature = "v1")]
impl NetAmount {
    pub fn new(
        order_amount: MinorUnit,
        shipping_cost: Option<MinorUnit>,
        order_tax_amount: Option<MinorUnit>,
        surcharge_amount: Option<MinorUnit>,
        tax_on_surcharge: Option<MinorUnit>,
    ) -> Self {
        Self {
            order_amount,
            shipping_cost,
            order_tax_amount,
            surcharge_amount,
            tax_on_surcharge,
        }
    }

    pub fn get_order_amount(&self) -> MinorUnit {
        self.order_amount
    }

    pub fn get_shipping_cost(&self) -> Option<MinorUnit> {
        self.shipping_cost
    }

    pub fn get_order_tax_amount(&self) -> Option<MinorUnit> {
        self.order_tax_amount
    }

    pub fn get_surcharge_amount(&self) -> Option<MinorUnit> {
        self.surcharge_amount
    }

    pub fn get_tax_on_surcharge(&self) -> Option<MinorUnit> {
        self.tax_on_surcharge
    }

    pub fn get_total_surcharge_amount(&self) -> Option<MinorUnit> {
        self.surcharge_amount
            .map(|surcharge_amount| surcharge_amount + self.tax_on_surcharge.unwrap_or_default())
    }

    pub fn get_total_amount(&self) -> MinorUnit {
        self.order_amount
            + self.shipping_cost.unwrap_or_default()
            + self.order_tax_amount.unwrap_or_default()
            + self.surcharge_amount.unwrap_or_default()
            + self.tax_on_surcharge.unwrap_or_default()
    }

    pub fn set_order_amount(&mut self, order_amount: MinorUnit) {
        self.order_amount = order_amount;
    }

    pub fn set_order_tax_amount(&mut self, order_tax_amount: Option<MinorUnit>) {
        self.order_tax_amount = order_tax_amount;
    }

    pub fn set_surcharge_details(
        &mut self,
        surcharge_details: Option<router_request_types::SurchargeDetails>,
    ) {
        self.surcharge_amount = surcharge_details
            .clone()
            .map(|details| details.surcharge_amount);
        self.tax_on_surcharge = surcharge_details.map(|details| details.tax_on_surcharge_amount);
    }

    pub fn from_payments_request(
        payments_request: &api_models::payments::PaymentsRequest,
        order_amount: MinorUnit,
    ) -> Self {
        let surcharge_amount = payments_request
            .surcharge_details
            .map(|surcharge_details| surcharge_details.surcharge_amount);
        let tax_on_surcharge = payments_request
            .surcharge_details
            .and_then(|surcharge_details| surcharge_details.tax_amount);
        Self {
            order_amount,
            shipping_cost: payments_request.shipping_cost,
            order_tax_amount: None,
            surcharge_amount,
            tax_on_surcharge,
        }
    }

    #[cfg(feature = "v1")]
    pub fn from_payments_request_and_payment_attempt(
        payments_request: &api_models::payments::PaymentsRequest,
        payment_attempt: Option<&PaymentAttempt>,
    ) -> Option<Self> {
        let option_order_amount = payments_request
            .amount
            .map(MinorUnit::from)
            .or(payment_attempt
                .map(|payment_attempt| payment_attempt.net_amount.get_order_amount()));
        option_order_amount.map(|order_amount| {
            let shipping_cost = payments_request.shipping_cost.or(payment_attempt
                .and_then(|payment_attempt| payment_attempt.net_amount.get_shipping_cost()));
            let order_tax_amount = payment_attempt
                .and_then(|payment_attempt| payment_attempt.net_amount.get_order_tax_amount());
            let surcharge_amount = payments_request
                .surcharge_details
                .map(|surcharge_details| surcharge_details.get_surcharge_amount())
                .or_else(|| {
                    payment_attempt.and_then(|payment_attempt| {
                        payment_attempt.net_amount.get_surcharge_amount()
                    })
                });
            let tax_on_surcharge = payments_request
                .surcharge_details
                .and_then(|surcharge_details| surcharge_details.get_tax_amount())
                .or_else(|| {
                    payment_attempt.and_then(|payment_attempt| {
                        payment_attempt.net_amount.get_tax_on_surcharge()
                    })
                });
            Self {
                order_amount,
                shipping_cost,
                order_tax_amount,
                surcharge_amount,
                tax_on_surcharge,
            }
        })
    }
}

#[cfg(feature = "v2")]
impl PaymentAttempt {
    #[track_caller]
    pub fn get_total_amount(&self) -> MinorUnit {
        todo!();
    }

    pub fn get_total_surcharge_amount(&self) -> Option<MinorUnit> {
        todo!();
    }
}

#[cfg(feature = "v1")]
impl PaymentAttempt {
    pub fn get_total_amount(&self) -> MinorUnit {
        self.net_amount.get_total_amount()
    }

    pub fn get_total_surcharge_amount(&self) -> Option<MinorUnit> {
        self.net_amount.get_total_surcharge_amount()
    }
}

#[derive(Clone, Debug, Eq, PartialEq)]
pub struct PaymentListFilters {
    pub connector: Vec<String>,
    pub currency: Vec<storage_enums::Currency>,
    pub status: Vec<storage_enums::IntentStatus>,
    pub payment_method: Vec<storage_enums::PaymentMethod>,
    pub payment_method_type: Vec<storage_enums::PaymentMethodType>,
    pub authentication_type: Vec<storage_enums::AuthenticationType>,
}

#[cfg(feature = "v1")]
#[derive(Clone, Debug, Serialize, Deserialize)]
pub struct PaymentAttemptNew {
    pub payment_id: id_type::PaymentId,
    pub merchant_id: id_type::MerchantId,
    pub attempt_id: String,
    pub status: storage_enums::AttemptStatus,
    /// amount + surcharge_amount + tax_amount
    /// This field will always be derived before updating in the Database
    pub net_amount: NetAmount,
    pub currency: Option<storage_enums::Currency>,
    // pub auto_capture: Option<bool>,
    pub save_to_locker: Option<bool>,
    pub connector: Option<String>,
    pub error_message: Option<String>,
    pub offer_amount: Option<MinorUnit>,
    pub payment_method_id: Option<String>,
    pub payment_method: Option<storage_enums::PaymentMethod>,
    pub capture_method: Option<storage_enums::CaptureMethod>,
    #[serde(default, with = "common_utils::custom_serde::iso8601::option")]
    pub capture_on: Option<PrimitiveDateTime>,
    pub confirm: bool,
    pub authentication_type: Option<storage_enums::AuthenticationType>,
    #[serde(default, with = "common_utils::custom_serde::iso8601::option")]
    pub created_at: Option<PrimitiveDateTime>,
    #[serde(default, with = "common_utils::custom_serde::iso8601::option")]
    pub modified_at: Option<PrimitiveDateTime>,
    #[serde(default, with = "common_utils::custom_serde::iso8601::option")]
    pub last_synced: Option<PrimitiveDateTime>,
    pub cancellation_reason: Option<String>,
    pub amount_to_capture: Option<MinorUnit>,
    pub mandate_id: Option<String>,
    pub browser_info: Option<serde_json::Value>,
    pub payment_token: Option<String>,
    pub error_code: Option<String>,
    pub connector_metadata: Option<serde_json::Value>,
    pub payment_experience: Option<storage_enums::PaymentExperience>,
    pub payment_method_type: Option<storage_enums::PaymentMethodType>,
    pub payment_method_data: Option<serde_json::Value>,
    pub business_sub_label: Option<String>,
    pub straight_through_algorithm: Option<serde_json::Value>,
    pub preprocessing_step_id: Option<String>,
    pub mandate_details: Option<MandateDataType>,
    pub error_reason: Option<String>,
    pub connector_response_reference_id: Option<String>,
    pub multiple_capture_count: Option<i16>,
    pub amount_capturable: MinorUnit,
    pub updated_by: String,
    pub authentication_data: Option<serde_json::Value>,
    pub encoded_data: Option<String>,
    pub merchant_connector_id: Option<id_type::MerchantConnectorAccountId>,
    pub unified_code: Option<String>,
    pub unified_message: Option<String>,
    pub external_three_ds_authentication_attempted: Option<bool>,
    pub authentication_connector: Option<String>,
    pub authentication_id: Option<String>,
    pub mandate_data: Option<MandateDetails>,
    pub payment_method_billing_address_id: Option<String>,
    pub fingerprint_id: Option<String>,
    pub client_source: Option<String>,
    pub client_version: Option<String>,
    pub customer_acceptance: Option<pii::SecretSerdeValue>,
    pub profile_id: id_type::ProfileId,
    pub organization_id: id_type::OrganizationId,
    pub connector_mandate_detail: Option<ConnectorMandateReferenceId>,
    pub request_extended_authorization: Option<RequestExtendedAuthorizationBool>,
    pub extended_authorization_applied: Option<ExtendedAuthorizationAppliedBool>,
    pub capture_before: Option<PrimitiveDateTime>,
<<<<<<< HEAD
=======
    pub card_discovery: Option<common_enums::CardDiscovery>,
>>>>>>> 9f334c1e
}

#[cfg(feature = "v1")]
#[derive(Debug, Clone, Serialize, Deserialize)]
pub enum PaymentAttemptUpdate {
    Update {
        net_amount: NetAmount,
        currency: storage_enums::Currency,
        status: storage_enums::AttemptStatus,
        authentication_type: Option<storage_enums::AuthenticationType>,
        payment_method: Option<storage_enums::PaymentMethod>,
        payment_token: Option<String>,
        payment_method_data: Option<serde_json::Value>,
        payment_method_type: Option<storage_enums::PaymentMethodType>,
        payment_experience: Option<storage_enums::PaymentExperience>,
        business_sub_label: Option<String>,
        amount_to_capture: Option<MinorUnit>,
        capture_method: Option<storage_enums::CaptureMethod>,
        fingerprint_id: Option<String>,
        payment_method_billing_address_id: Option<String>,
        updated_by: String,
    },
    UpdateTrackers {
        payment_token: Option<String>,
        connector: Option<String>,
        straight_through_algorithm: Option<serde_json::Value>,
        amount_capturable: Option<MinorUnit>,
        surcharge_amount: Option<MinorUnit>,
        tax_amount: Option<MinorUnit>,
        updated_by: String,
        merchant_connector_id: Option<id_type::MerchantConnectorAccountId>,
    },
    AuthenticationTypeUpdate {
        authentication_type: storage_enums::AuthenticationType,
        updated_by: String,
    },
    ConfirmUpdate {
        net_amount: NetAmount,
        currency: storage_enums::Currency,
        status: storage_enums::AttemptStatus,
        authentication_type: Option<storage_enums::AuthenticationType>,
        capture_method: Option<storage_enums::CaptureMethod>,
        payment_method: Option<storage_enums::PaymentMethod>,
        browser_info: Option<serde_json::Value>,
        connector: Option<String>,
        payment_token: Option<String>,
        payment_method_data: Option<serde_json::Value>,
        payment_method_type: Option<storage_enums::PaymentMethodType>,
        payment_experience: Option<storage_enums::PaymentExperience>,
        business_sub_label: Option<String>,
        straight_through_algorithm: Option<serde_json::Value>,
        error_code: Option<Option<String>>,
        error_message: Option<Option<String>>,
        amount_capturable: Option<MinorUnit>,
        updated_by: String,
        merchant_connector_id: Option<id_type::MerchantConnectorAccountId>,
        external_three_ds_authentication_attempted: Option<bool>,
        authentication_connector: Option<String>,
        authentication_id: Option<String>,
        payment_method_billing_address_id: Option<String>,
        fingerprint_id: Option<String>,
        payment_method_id: Option<String>,
        client_source: Option<String>,
        client_version: Option<String>,
        customer_acceptance: Option<pii::SecretSerdeValue>,
        connector_mandate_detail: Option<ConnectorMandateReferenceId>,
        card_discovery: Option<common_enums::CardDiscovery>,
    },
    RejectUpdate {
        status: storage_enums::AttemptStatus,
        error_code: Option<Option<String>>,
        error_message: Option<Option<String>>,
        updated_by: String,
    },
    BlocklistUpdate {
        status: storage_enums::AttemptStatus,
        error_code: Option<Option<String>>,
        error_message: Option<Option<String>>,
        updated_by: String,
    },
    PaymentMethodDetailsUpdate {
        payment_method_id: Option<String>,
        updated_by: String,
    },
    ConnectorMandateDetailUpdate {
        connector_mandate_detail: Option<ConnectorMandateReferenceId>,
        updated_by: String,
    },
    VoidUpdate {
        status: storage_enums::AttemptStatus,
        cancellation_reason: Option<String>,
        updated_by: String,
    },
    ResponseUpdate {
        status: storage_enums::AttemptStatus,
        connector: Option<String>,
        connector_transaction_id: Option<String>,
        authentication_type: Option<storage_enums::AuthenticationType>,
        payment_method_id: Option<String>,
        mandate_id: Option<String>,
        connector_metadata: Option<serde_json::Value>,
        payment_token: Option<String>,
        error_code: Option<Option<String>>,
        error_message: Option<Option<String>>,
        error_reason: Option<Option<String>>,
        connector_response_reference_id: Option<String>,
        amount_capturable: Option<MinorUnit>,
        updated_by: String,
        authentication_data: Option<serde_json::Value>,
        encoded_data: Option<String>,
        unified_code: Option<Option<String>>,
        unified_message: Option<Option<String>>,
        capture_before: Option<PrimitiveDateTime>,
        extended_authorization_applied: Option<ExtendedAuthorizationAppliedBool>,
        payment_method_data: Option<serde_json::Value>,
        connector_mandate_detail: Option<ConnectorMandateReferenceId>,
        charges: Option<common_types::payments::ConnectorChargeResponseData>,
    },
    UnresolvedResponseUpdate {
        status: storage_enums::AttemptStatus,
        connector: Option<String>,
        connector_transaction_id: Option<String>,
        payment_method_id: Option<String>,
        error_code: Option<Option<String>>,
        error_message: Option<Option<String>>,
        error_reason: Option<Option<String>>,
        connector_response_reference_id: Option<String>,
        updated_by: String,
    },
    StatusUpdate {
        status: storage_enums::AttemptStatus,
        updated_by: String,
    },
    ErrorUpdate {
        connector: Option<String>,
        status: storage_enums::AttemptStatus,
        error_code: Option<Option<String>>,
        error_message: Option<Option<String>>,
        error_reason: Option<Option<String>>,
        amount_capturable: Option<MinorUnit>,
        updated_by: String,
        unified_code: Option<Option<String>>,
        unified_message: Option<Option<String>>,
        connector_transaction_id: Option<String>,
        payment_method_data: Option<serde_json::Value>,
        authentication_type: Option<storage_enums::AuthenticationType>,
    },
    CaptureUpdate {
        amount_to_capture: Option<MinorUnit>,
        multiple_capture_count: Option<i16>,
        updated_by: String,
    },
    AmountToCaptureUpdate {
        status: storage_enums::AttemptStatus,
        amount_capturable: MinorUnit,
        updated_by: String,
    },
    PreprocessingUpdate {
        status: storage_enums::AttemptStatus,
        payment_method_id: Option<String>,
        connector_metadata: Option<serde_json::Value>,
        preprocessing_step_id: Option<String>,
        connector_transaction_id: Option<String>,
        connector_response_reference_id: Option<String>,
        updated_by: String,
    },
    ConnectorResponse {
        authentication_data: Option<serde_json::Value>,
        encoded_data: Option<String>,
        connector_transaction_id: Option<String>,
        connector: Option<String>,
        charges: Option<common_types::payments::ConnectorChargeResponseData>,
        updated_by: String,
    },
    IncrementalAuthorizationAmountUpdate {
        net_amount: NetAmount,
        amount_capturable: MinorUnit,
    },
    AuthenticationUpdate {
        status: storage_enums::AttemptStatus,
        external_three_ds_authentication_attempted: Option<bool>,
        authentication_connector: Option<String>,
        authentication_id: Option<String>,
        updated_by: String,
    },
    ManualUpdate {
        status: Option<storage_enums::AttemptStatus>,
        error_code: Option<String>,
        error_message: Option<String>,
        error_reason: Option<String>,
        updated_by: String,
        unified_code: Option<String>,
        unified_message: Option<String>,
        connector_transaction_id: Option<String>,
    },
    PostSessionTokensUpdate {
        updated_by: String,
        connector_metadata: Option<serde_json::Value>,
    },
}

#[cfg(feature = "v1")]
impl PaymentAttemptUpdate {
    pub fn to_storage_model(self) -> diesel_models::PaymentAttemptUpdate {
        match self {
            Self::Update {
                net_amount,
                currency,
                status,
                authentication_type,
                payment_method,
                payment_token,
                payment_method_data,
                payment_method_type,
                payment_experience,
                business_sub_label,
                amount_to_capture,
                capture_method,
                fingerprint_id,
                payment_method_billing_address_id,
                updated_by,
            } => DieselPaymentAttemptUpdate::Update {
                amount: net_amount.get_order_amount(),
                currency,
                status,
                authentication_type,
                payment_method,
                payment_token,
                payment_method_data,
                payment_method_type,
                payment_experience,
                business_sub_label,
                amount_to_capture,
                capture_method,
                surcharge_amount: net_amount.get_surcharge_amount(),
                tax_amount: net_amount.get_tax_on_surcharge(),
                fingerprint_id,
                payment_method_billing_address_id,
                updated_by,
            },
            Self::UpdateTrackers {
                payment_token,
                connector,
                straight_through_algorithm,
                amount_capturable,
                updated_by,
                surcharge_amount,
                tax_amount,
                merchant_connector_id,
            } => DieselPaymentAttemptUpdate::UpdateTrackers {
                payment_token,
                connector,
                straight_through_algorithm,
                amount_capturable,
                surcharge_amount,
                tax_amount,
                updated_by,
                merchant_connector_id,
            },
            Self::AuthenticationTypeUpdate {
                authentication_type,
                updated_by,
            } => DieselPaymentAttemptUpdate::AuthenticationTypeUpdate {
                authentication_type,
                updated_by,
            },
            Self::BlocklistUpdate {
                status,
                error_code,
                error_message,
                updated_by,
            } => DieselPaymentAttemptUpdate::BlocklistUpdate {
                status,
                error_code,
                error_message,
                updated_by,
            },
            Self::ConnectorMandateDetailUpdate {
                connector_mandate_detail,
                updated_by,
            } => DieselPaymentAttemptUpdate::ConnectorMandateDetailUpdate {
                connector_mandate_detail,
                updated_by,
            },
            Self::PaymentMethodDetailsUpdate {
                payment_method_id,
                updated_by,
            } => DieselPaymentAttemptUpdate::PaymentMethodDetailsUpdate {
                payment_method_id,
                updated_by,
            },
            Self::ConfirmUpdate {
                net_amount,
                currency,
                status,
                authentication_type,
                capture_method,
                payment_method,
                browser_info,
                connector,
                payment_token,
                payment_method_data,
                payment_method_type,
                payment_experience,
                business_sub_label,
                straight_through_algorithm,
                error_code,
                error_message,
                amount_capturable,
                fingerprint_id,
                updated_by,
                merchant_connector_id: connector_id,
                payment_method_id,
                external_three_ds_authentication_attempted,
                authentication_connector,
                authentication_id,
                payment_method_billing_address_id,
                client_source,
                client_version,
                customer_acceptance,
                connector_mandate_detail,
                card_discovery,
            } => DieselPaymentAttemptUpdate::ConfirmUpdate {
                amount: net_amount.get_order_amount(),
                currency,
                status,
                authentication_type,
                capture_method,
                payment_method,
                browser_info,
                connector,
                payment_token,
                payment_method_data,
                payment_method_type,
                payment_experience,
                business_sub_label,
                straight_through_algorithm,
                error_code,
                error_message,
                amount_capturable,
                surcharge_amount: net_amount.get_surcharge_amount(),
                tax_amount: net_amount.get_tax_on_surcharge(),
                fingerprint_id,
                updated_by,
                merchant_connector_id: connector_id,
                payment_method_id,
                external_three_ds_authentication_attempted,
                authentication_connector,
                authentication_id,
                payment_method_billing_address_id,
                client_source,
                client_version,
                customer_acceptance,
                shipping_cost: net_amount.get_shipping_cost(),
                order_tax_amount: net_amount.get_order_tax_amount(),
                connector_mandate_detail,
                card_discovery,
            },
            Self::VoidUpdate {
                status,
                cancellation_reason,
                updated_by,
            } => DieselPaymentAttemptUpdate::VoidUpdate {
                status,
                cancellation_reason,
                updated_by,
            },
            Self::ResponseUpdate {
                status,
                connector,
                connector_transaction_id,
                authentication_type,
                payment_method_id,
                mandate_id,
                connector_metadata,
                payment_token,
                error_code,
                error_message,
                error_reason,
                connector_response_reference_id,
                amount_capturable,
                updated_by,
                authentication_data,
                encoded_data,
                unified_code,
                unified_message,
                capture_before,
                extended_authorization_applied,
                payment_method_data,
                connector_mandate_detail,
                charges,
            } => DieselPaymentAttemptUpdate::ResponseUpdate {
                status,
                connector,
                connector_transaction_id,
                authentication_type,
                payment_method_id,
                mandate_id,
                connector_metadata,
                payment_token,
                error_code,
                error_message,
                error_reason,
                connector_response_reference_id,
                amount_capturable,
                updated_by,
                authentication_data,
                encoded_data,
                unified_code,
                unified_message,
                capture_before,
                extended_authorization_applied,
                payment_method_data,
                connector_mandate_detail,
                charges,
            },
            Self::UnresolvedResponseUpdate {
                status,
                connector,
                connector_transaction_id,
                payment_method_id,
                error_code,
                error_message,
                error_reason,
                connector_response_reference_id,
                updated_by,
            } => DieselPaymentAttemptUpdate::UnresolvedResponseUpdate {
                status,
                connector,
                connector_transaction_id,
                payment_method_id,
                error_code,
                error_message,
                error_reason,
                connector_response_reference_id,
                updated_by,
            },
            Self::StatusUpdate { status, updated_by } => {
                DieselPaymentAttemptUpdate::StatusUpdate { status, updated_by }
            }
            Self::ErrorUpdate {
                connector,
                status,
                error_code,
                error_message,
                error_reason,
                amount_capturable,
                updated_by,
                unified_code,
                unified_message,
                connector_transaction_id,
                payment_method_data,
                authentication_type,
            } => DieselPaymentAttemptUpdate::ErrorUpdate {
                connector,
                status,
                error_code,
                error_message,
                error_reason,
                amount_capturable,
                updated_by,
                unified_code,
                unified_message,
                connector_transaction_id,
                payment_method_data,
                authentication_type,
            },
            Self::CaptureUpdate {
                multiple_capture_count,
                updated_by,
                amount_to_capture,
            } => DieselPaymentAttemptUpdate::CaptureUpdate {
                multiple_capture_count,
                updated_by,
                amount_to_capture,
            },
            Self::PreprocessingUpdate {
                status,
                payment_method_id,
                connector_metadata,
                preprocessing_step_id,
                connector_transaction_id,
                connector_response_reference_id,
                updated_by,
            } => DieselPaymentAttemptUpdate::PreprocessingUpdate {
                status,
                payment_method_id,
                connector_metadata,
                preprocessing_step_id,
                connector_transaction_id,
                connector_response_reference_id,
                updated_by,
            },
            Self::RejectUpdate {
                status,
                error_code,
                error_message,
                updated_by,
            } => DieselPaymentAttemptUpdate::RejectUpdate {
                status,
                error_code,
                error_message,
                updated_by,
            },
            Self::AmountToCaptureUpdate {
                status,
                amount_capturable,
                updated_by,
            } => DieselPaymentAttemptUpdate::AmountToCaptureUpdate {
                status,
                amount_capturable,
                updated_by,
            },
            Self::ConnectorResponse {
                authentication_data,
                encoded_data,
                connector_transaction_id,
                connector,
                charges,
                updated_by,
            } => DieselPaymentAttemptUpdate::ConnectorResponse {
                authentication_data,
                encoded_data,
                connector_transaction_id,
                charges,
                connector,
                updated_by,
            },
            Self::IncrementalAuthorizationAmountUpdate {
                net_amount,
                amount_capturable,
            } => DieselPaymentAttemptUpdate::IncrementalAuthorizationAmountUpdate {
                amount: net_amount.get_order_amount(),
                amount_capturable,
            },
            Self::AuthenticationUpdate {
                status,
                external_three_ds_authentication_attempted,
                authentication_connector,
                authentication_id,
                updated_by,
            } => DieselPaymentAttemptUpdate::AuthenticationUpdate {
                status,
                external_three_ds_authentication_attempted,
                authentication_connector,
                authentication_id,
                updated_by,
            },
            Self::ManualUpdate {
                status,
                error_code,
                error_message,
                error_reason,
                updated_by,
                unified_code,
                unified_message,
                connector_transaction_id,
            } => DieselPaymentAttemptUpdate::ManualUpdate {
                status,
                error_code,
                error_message,
                error_reason,
                updated_by,
                unified_code,
                unified_message,
                connector_transaction_id,
            },
            Self::PostSessionTokensUpdate {
                updated_by,
                connector_metadata,
            } => DieselPaymentAttemptUpdate::PostSessionTokensUpdate {
                updated_by,
                connector_metadata,
            },
        }
    }
}

#[cfg(feature = "v2")]
#[derive(Debug, Clone, Serialize)]
pub struct ConfirmIntentResponseUpdate {
    pub status: storage_enums::AttemptStatus,
    pub connector_payment_id: Option<String>,
    pub updated_by: String,
    pub redirection_data: Option<router_response_types::RedirectForm>,
    pub connector_metadata: Option<pii::SecretSerdeValue>,
    pub amount_capturable: Option<MinorUnit>,
    pub connector_token_details: Option<diesel_models::ConnectorTokenDetails>,
}

#[cfg(feature = "v2")]
#[derive(Debug, Clone, Serialize)]
pub enum PaymentAttemptUpdate {
    /// Update the payment attempt on confirming the intent, before calling the connector
    ConfirmIntent {
        status: storage_enums::AttemptStatus,
        updated_by: String,
        connector: String,
        merchant_connector_id: id_type::MerchantConnectorAccountId,
        authentication_type: storage_enums::AuthenticationType,
    },
    /// Update the payment attempt on confirming the intent, after calling the connector on success response
    ConfirmIntentResponse(Box<ConfirmIntentResponseUpdate>),
    /// Update the payment attempt after force syncing with the connector
    SyncUpdate {
        status: storage_enums::AttemptStatus,
        amount_capturable: Option<MinorUnit>,
        updated_by: String,
    },
    PreCaptureUpdate {
        amount_to_capture: Option<MinorUnit>,
        updated_by: String,
    },
    /// Update the payment after attempting capture with the connector
    CaptureUpdate {
        status: storage_enums::AttemptStatus,
        amount_capturable: Option<MinorUnit>,
        updated_by: String,
    },
    /// Update the payment attempt on confirming the intent, after calling the connector on error response
    ErrorUpdate {
        status: storage_enums::AttemptStatus,
        amount_capturable: Option<MinorUnit>,
        error: ErrorDetails,
        updated_by: String,
        connector_payment_id: Option<String>,
    },
}

#[cfg(feature = "v2")]
impl ForeignIDRef for PaymentAttempt {
    fn foreign_id(&self) -> String {
        todo!()
    }
}

#[cfg(feature = "v1")]
impl ForeignIDRef for PaymentAttempt {
    fn foreign_id(&self) -> String {
        self.attempt_id.clone()
    }
}

#[cfg(feature = "v1")]
#[async_trait::async_trait]
impl behaviour::Conversion for PaymentAttempt {
    type DstType = DieselPaymentAttempt;
    type NewDstType = DieselPaymentAttemptNew;

    async fn convert(self) -> CustomResult<Self::DstType, ValidationError> {
        let card_network = self
            .payment_method_data
            .as_ref()
            .and_then(|data| data.as_object())
            .and_then(|card| card.get("card"))
            .and_then(|data| data.as_object())
            .and_then(|card| card.get("card_network"))
            .and_then(|network| network.as_str())
            .map(|network| network.to_string());
        let (connector_transaction_id, processor_transaction_data) = self
            .connector_transaction_id
            .map(ConnectorTransactionId::form_id_and_data)
            .map(|(txn_id, txn_data)| (Some(txn_id), txn_data))
            .unwrap_or((None, None));
        Ok(DieselPaymentAttempt {
            payment_id: self.payment_id,
            merchant_id: self.merchant_id,
            attempt_id: self.attempt_id,
            status: self.status,
            amount: self.net_amount.get_order_amount(),
            currency: self.currency,
            save_to_locker: self.save_to_locker,
            connector: self.connector,
            error_message: self.error_message,
            offer_amount: self.offer_amount,
            surcharge_amount: self.net_amount.get_surcharge_amount(),
            tax_amount: self.net_amount.get_tax_on_surcharge(),
            payment_method_id: self.payment_method_id,
            payment_method: self.payment_method,
            connector_transaction_id,
            capture_method: self.capture_method,
            capture_on: self.capture_on,
            confirm: self.confirm,
            authentication_type: self.authentication_type,
            created_at: self.created_at,
            modified_at: self.modified_at,
            last_synced: self.last_synced,
            cancellation_reason: self.cancellation_reason,
            amount_to_capture: self.amount_to_capture,
            mandate_id: self.mandate_id,
            browser_info: self.browser_info,
            error_code: self.error_code,
            payment_token: self.payment_token,
            connector_metadata: self.connector_metadata,
            payment_experience: self.payment_experience,
            payment_method_type: self.payment_method_type,
            payment_method_data: self.payment_method_data,
            business_sub_label: self.business_sub_label,
            straight_through_algorithm: self.straight_through_algorithm,
            preprocessing_step_id: self.preprocessing_step_id,
            mandate_details: self.mandate_details.map(Into::into),
            error_reason: self.error_reason,
            multiple_capture_count: self.multiple_capture_count,
            connector_response_reference_id: self.connector_response_reference_id,
            amount_capturable: self.amount_capturable,
            updated_by: self.updated_by,
            merchant_connector_id: self.merchant_connector_id,
            authentication_data: self.authentication_data,
            encoded_data: self.encoded_data,
            unified_code: self.unified_code,
            unified_message: self.unified_message,
            net_amount: Some(self.net_amount.get_total_amount()),
            external_three_ds_authentication_attempted: self
                .external_three_ds_authentication_attempted,
            authentication_connector: self.authentication_connector,
            authentication_id: self.authentication_id,
            mandate_data: self.mandate_data.map(Into::into),
            fingerprint_id: self.fingerprint_id,
            payment_method_billing_address_id: self.payment_method_billing_address_id,
            charge_id: self.charge_id,
            client_source: self.client_source,
            client_version: self.client_version,
            customer_acceptance: self.customer_acceptance,
            profile_id: self.profile_id,
            organization_id: self.organization_id,
            card_network,
            order_tax_amount: self.net_amount.get_order_tax_amount(),
            shipping_cost: self.net_amount.get_shipping_cost(),
            connector_mandate_detail: self.connector_mandate_detail,
            request_extended_authorization: self.request_extended_authorization,
            extended_authorization_applied: self.extended_authorization_applied,
            capture_before: self.capture_before,
<<<<<<< HEAD
=======
            processor_transaction_data,
            card_discovery: self.card_discovery,
            charges: self.charges,
            // Below fields are deprecated. Please add any new fields above this line.
            connector_transaction_data: None,
>>>>>>> 9f334c1e
        })
    }

    async fn convert_back(
        _state: &KeyManagerState,
        storage_model: Self::DstType,
        _key: &Secret<Vec<u8>>,
        _key_manager_identifier: keymanager::Identifier,
    ) -> CustomResult<Self, ValidationError>
    where
        Self: Sized,
    {
        async {
            let connector_transaction_id = storage_model
                .get_optional_connector_transaction_id()
                .cloned();
            Ok::<Self, error_stack::Report<common_utils::errors::CryptoError>>(Self {
                payment_id: storage_model.payment_id,
                merchant_id: storage_model.merchant_id,
                attempt_id: storage_model.attempt_id,
                status: storage_model.status,
                net_amount: NetAmount::new(
                    storage_model.amount,
                    storage_model.shipping_cost,
                    storage_model.order_tax_amount,
                    storage_model.surcharge_amount,
                    storage_model.tax_amount,
                ),
                currency: storage_model.currency,
                save_to_locker: storage_model.save_to_locker,
                connector: storage_model.connector,
                error_message: storage_model.error_message,
                offer_amount: storage_model.offer_amount,
                payment_method_id: storage_model.payment_method_id,
                payment_method: storage_model.payment_method,
                connector_transaction_id,
                capture_method: storage_model.capture_method,
                capture_on: storage_model.capture_on,
                confirm: storage_model.confirm,
                authentication_type: storage_model.authentication_type,
                created_at: storage_model.created_at,
                modified_at: storage_model.modified_at,
                last_synced: storage_model.last_synced,
                cancellation_reason: storage_model.cancellation_reason,
                amount_to_capture: storage_model.amount_to_capture,
                mandate_id: storage_model.mandate_id,
                browser_info: storage_model.browser_info,
                error_code: storage_model.error_code,
                payment_token: storage_model.payment_token,
                connector_metadata: storage_model.connector_metadata,
                payment_experience: storage_model.payment_experience,
                payment_method_type: storage_model.payment_method_type,
                payment_method_data: storage_model.payment_method_data,
                business_sub_label: storage_model.business_sub_label,
                straight_through_algorithm: storage_model.straight_through_algorithm,
                preprocessing_step_id: storage_model.preprocessing_step_id,
                mandate_details: storage_model.mandate_details.map(Into::into),
                error_reason: storage_model.error_reason,
                multiple_capture_count: storage_model.multiple_capture_count,
                connector_response_reference_id: storage_model.connector_response_reference_id,
                amount_capturable: storage_model.amount_capturable,
                updated_by: storage_model.updated_by,
                authentication_data: storage_model.authentication_data,
                encoded_data: storage_model.encoded_data,
                merchant_connector_id: storage_model.merchant_connector_id,
                unified_code: storage_model.unified_code,
                unified_message: storage_model.unified_message,
                external_three_ds_authentication_attempted: storage_model
                    .external_three_ds_authentication_attempted,
                authentication_connector: storage_model.authentication_connector,
                authentication_id: storage_model.authentication_id,
                mandate_data: storage_model.mandate_data.map(Into::into),
                payment_method_billing_address_id: storage_model.payment_method_billing_address_id,
                fingerprint_id: storage_model.fingerprint_id,
                charge_id: storage_model.charge_id,
                client_source: storage_model.client_source,
                client_version: storage_model.client_version,
                customer_acceptance: storage_model.customer_acceptance,
                profile_id: storage_model.profile_id,
                organization_id: storage_model.organization_id,
                connector_mandate_detail: storage_model.connector_mandate_detail,
                request_extended_authorization: storage_model.request_extended_authorization,
                extended_authorization_applied: storage_model.extended_authorization_applied,
                capture_before: storage_model.capture_before,
<<<<<<< HEAD
=======
                card_discovery: storage_model.card_discovery,
                charges: storage_model.charges,
>>>>>>> 9f334c1e
            })
        }
        .await
        .change_context(ValidationError::InvalidValue {
            message: "Failed while decrypting payment attempt".to_string(),
        })
    }

    async fn construct_new(self) -> CustomResult<Self::NewDstType, ValidationError> {
        let card_network = self
            .payment_method_data
            .as_ref()
            .and_then(|data| data.as_object())
            .and_then(|card| card.get("card"))
            .and_then(|data| data.as_object())
            .and_then(|card| card.get("card_network"))
            .and_then(|network| network.as_str())
            .map(|network| network.to_string());
        Ok(DieselPaymentAttemptNew {
            payment_id: self.payment_id,
            merchant_id: self.merchant_id,
            attempt_id: self.attempt_id,
            status: self.status,
            amount: self.net_amount.get_order_amount(),
            currency: self.currency,
            save_to_locker: self.save_to_locker,
            connector: self.connector,
            error_message: self.error_message,
            offer_amount: self.offer_amount,
            surcharge_amount: self.net_amount.get_surcharge_amount(),
            tax_amount: self.net_amount.get_tax_on_surcharge(),
            payment_method_id: self.payment_method_id,
            payment_method: self.payment_method,
            capture_method: self.capture_method,
            capture_on: self.capture_on,
            confirm: self.confirm,
            authentication_type: self.authentication_type,
            created_at: self.created_at,
            modified_at: self.modified_at,
            last_synced: self.last_synced,
            cancellation_reason: self.cancellation_reason,
            amount_to_capture: self.amount_to_capture,
            mandate_id: self.mandate_id,
            browser_info: self.browser_info,
            payment_token: self.payment_token,
            error_code: self.error_code,
            connector_metadata: self.connector_metadata,
            payment_experience: self.payment_experience,
            payment_method_type: self.payment_method_type,
            payment_method_data: self.payment_method_data,
            business_sub_label: self.business_sub_label,
            straight_through_algorithm: self.straight_through_algorithm,
            preprocessing_step_id: self.preprocessing_step_id,
            mandate_details: self.mandate_details.map(Into::into),
            error_reason: self.error_reason,
            connector_response_reference_id: self.connector_response_reference_id,
            multiple_capture_count: self.multiple_capture_count,
            amount_capturable: self.amount_capturable,
            updated_by: self.updated_by,
            merchant_connector_id: self.merchant_connector_id,
            authentication_data: self.authentication_data,
            encoded_data: self.encoded_data,
            unified_code: self.unified_code,
            unified_message: self.unified_message,
            net_amount: Some(self.net_amount.get_total_amount()),
            external_three_ds_authentication_attempted: self
                .external_three_ds_authentication_attempted,
            authentication_connector: self.authentication_connector,
            authentication_id: self.authentication_id,
            mandate_data: self.mandate_data.map(Into::into),
            fingerprint_id: self.fingerprint_id,
            payment_method_billing_address_id: self.payment_method_billing_address_id,
            client_source: self.client_source,
            client_version: self.client_version,
            customer_acceptance: self.customer_acceptance,
            profile_id: self.profile_id,
            organization_id: self.organization_id,
            card_network,
            order_tax_amount: self.net_amount.get_order_tax_amount(),
            shipping_cost: self.net_amount.get_shipping_cost(),
            connector_mandate_detail: self.connector_mandate_detail,
            request_extended_authorization: self.request_extended_authorization,
            extended_authorization_applied: self.extended_authorization_applied,
            capture_before: self.capture_before,
<<<<<<< HEAD
=======
            card_discovery: self.card_discovery,
>>>>>>> 9f334c1e
        })
    }
}

#[cfg(feature = "v2")]
#[async_trait::async_trait]
impl behaviour::Conversion for PaymentAttempt {
    type DstType = DieselPaymentAttempt;
    type NewDstType = DieselPaymentAttemptNew;

    async fn convert(self) -> CustomResult<Self::DstType, ValidationError> {
        use common_utils::encryption::Encryption;

        let card_network = self
            .payment_method_data
            .as_ref()
            .and_then(|data| data.peek().as_object())
            .and_then(|card| card.get("card"))
            .and_then(|data| data.as_object())
            .and_then(|card| card.get("card_network"))
            .and_then(|network| network.as_str())
            .map(|network| network.to_string());

        let Self {
            payment_id,
            merchant_id,
            status,
            error,
            amount_details,
            authentication_type,
            created_at,
            modified_at,
            last_synced,
            cancellation_reason,
            browser_info,
            payment_token,
            connector_metadata,
            payment_experience,
            payment_method_data,
            routing_result,
            preprocessing_step_id,
            multiple_capture_count,
            connector_response_reference_id,
            updated_by,
            redirection_data,
            encoded_data,
            merchant_connector_id,
            external_three_ds_authentication_attempted,
            authentication_connector,
            authentication_id,
            fingerprint_id,
            client_source,
            client_version,
            customer_acceptance,
            profile_id,
            organization_id,
            payment_method_type,
            connector_payment_id,
            payment_method_subtype,
            authentication_applied,
            external_reference_id,
            id,
            payment_method_id,
            payment_method_billing_address,
            connector,
            connector_token_details,
            card_discovery,
            charges,
            feature_metadata,
        } = self;

        let AttemptAmountDetails {
            net_amount,
            tax_on_surcharge,
            surcharge_amount,
            order_tax_amount,
            shipping_cost,
            amount_capturable,
            amount_to_capture,
        } = amount_details;

        let (connector_payment_id, connector_payment_data) = connector_payment_id
            .map(ConnectorTransactionId::form_id_and_data)
            .map(|(txn_id, txn_data)| (Some(txn_id), txn_data))
            .unwrap_or((None, None));
        let feature_metadata = feature_metadata.as_ref().map(From::from);

        Ok(DieselPaymentAttempt {
            payment_id,
            merchant_id,
            id,
            status,
            error_message: error.as_ref().map(|details| details.message.clone()),
            payment_method_id,
            payment_method_type_v2: payment_method_type,
            connector_payment_id,
            authentication_type,
            created_at,
            modified_at,
            last_synced,
            cancellation_reason,
            amount_to_capture,
            browser_info,
            error_code: error.as_ref().map(|details| details.code.clone()),
            payment_token,
            connector_metadata,
            payment_experience,
            payment_method_subtype,
            payment_method_data,
            preprocessing_step_id,
            error_reason: error.as_ref().and_then(|details| details.reason.clone()),
            multiple_capture_count,
            connector_response_reference_id,
            amount_capturable,
            updated_by,
            merchant_connector_id,
            redirection_data: redirection_data.map(From::from),
            encoded_data,
            unified_code: error
                .as_ref()
                .and_then(|details| details.unified_code.clone()),
            unified_message: error
                .as_ref()
                .and_then(|details| details.unified_message.clone()),
            net_amount,
            external_three_ds_authentication_attempted,
            authentication_connector,
            authentication_id,
            fingerprint_id,
            client_source,
            client_version,
            customer_acceptance,
            profile_id,
            organization_id,
            card_network,
            order_tax_amount,
            shipping_cost,
            routing_result,
            authentication_applied,
            external_reference_id,
            connector,
            surcharge_amount,
            tax_on_surcharge,
            payment_method_billing_address: payment_method_billing_address.map(Encryption::from),
            connector_payment_data,
<<<<<<< HEAD
            connector_mandate_detail,
            request_extended_authorization: None,
            extended_authorization_applied: None,
            capture_before: None,
=======
            connector_token_details,
            card_discovery,
            request_extended_authorization: None,
            extended_authorization_applied: None,
            capture_before: None,
            charges,
            feature_metadata,
>>>>>>> 9f334c1e
        })
    }

    async fn convert_back(
        state: &KeyManagerState,
        storage_model: Self::DstType,
        key: &Secret<Vec<u8>>,
        key_manager_identifier: keymanager::Identifier,
    ) -> CustomResult<Self, ValidationError>
    where
        Self: Sized,
    {
        async {
            let connector_payment_id = storage_model
                .get_optional_connector_transaction_id()
                .cloned();

            let decrypted_data = crypto_operation(
                state,
                common_utils::type_name!(Self::DstType),
                CryptoOperation::BatchDecrypt(EncryptedPaymentAttempt::to_encryptable(
                    EncryptedPaymentAttempt {
                        payment_method_billing_address: storage_model
                            .payment_method_billing_address,
                    },
                )),
                key_manager_identifier,
                key.peek(),
            )
            .await
            .and_then(|val| val.try_into_batchoperation())?;

            let decrypted_data = EncryptedPaymentAttempt::from_encryptable(decrypted_data)
                .change_context(common_utils::errors::CryptoError::DecodingFailed)
                .attach_printable("Invalid batch operation data")?;

            let payment_method_billing_address = decrypted_data
                .payment_method_billing_address
                .map(|billing| {
                    billing.deserialize_inner_value(|value| value.parse_value("Address"))
                })
                .transpose()
                .change_context(common_utils::errors::CryptoError::DecodingFailed)
                .attach_printable("Error while deserializing Address")?;

            let amount_details = AttemptAmountDetails {
                net_amount: storage_model.net_amount,
                tax_on_surcharge: storage_model.tax_on_surcharge,
                surcharge_amount: storage_model.surcharge_amount,
                order_tax_amount: storage_model.order_tax_amount,
                shipping_cost: storage_model.shipping_cost,
                amount_capturable: storage_model.amount_capturable,
                amount_to_capture: storage_model.amount_to_capture,
            };

            let error = storage_model
                .error_code
                .zip(storage_model.error_message)
                .map(|(error_code, error_message)| ErrorDetails {
                    code: error_code,
                    message: error_message,
                    reason: storage_model.error_reason,
                    unified_code: storage_model.unified_code,
                    unified_message: storage_model.unified_message,
                });

            Ok::<Self, error_stack::Report<common_utils::errors::CryptoError>>(Self {
                payment_id: storage_model.payment_id,
                merchant_id: storage_model.merchant_id,
                id: storage_model.id,
                status: storage_model.status,
                amount_details,
                error,
                payment_method_id: storage_model.payment_method_id,
                payment_method_type: storage_model.payment_method_type_v2,
                connector_payment_id,
                authentication_type: storage_model.authentication_type,
                created_at: storage_model.created_at,
                modified_at: storage_model.modified_at,
                last_synced: storage_model.last_synced,
                cancellation_reason: storage_model.cancellation_reason,
                browser_info: storage_model.browser_info,
                payment_token: storage_model.payment_token,
                connector_metadata: storage_model.connector_metadata,
                payment_experience: storage_model.payment_experience,
                payment_method_data: storage_model.payment_method_data,
                routing_result: storage_model.routing_result,
                preprocessing_step_id: storage_model.preprocessing_step_id,
                multiple_capture_count: storage_model.multiple_capture_count,
                connector_response_reference_id: storage_model.connector_response_reference_id,
                updated_by: storage_model.updated_by,
                redirection_data: storage_model.redirection_data.map(From::from),
                encoded_data: storage_model.encoded_data,
                merchant_connector_id: storage_model.merchant_connector_id,
                external_three_ds_authentication_attempted: storage_model
                    .external_three_ds_authentication_attempted,
                authentication_connector: storage_model.authentication_connector,
                authentication_id: storage_model.authentication_id,
                fingerprint_id: storage_model.fingerprint_id,
                charges: storage_model.charges,
                client_source: storage_model.client_source,
                client_version: storage_model.client_version,
                customer_acceptance: storage_model.customer_acceptance,
                profile_id: storage_model.profile_id,
                organization_id: storage_model.organization_id,
                payment_method_subtype: storage_model.payment_method_subtype,
                authentication_applied: storage_model.authentication_applied,
                external_reference_id: storage_model.external_reference_id,
                connector: storage_model.connector,
                payment_method_billing_address,
                connector_token_details: storage_model.connector_token_details,
                card_discovery: storage_model.card_discovery,
                feature_metadata: storage_model.feature_metadata.map(From::from),
            })
        }
        .await
        .change_context(ValidationError::InvalidValue {
            message: "Failed while decrypting payment attempt".to_string(),
        })
    }

    async fn construct_new(self) -> CustomResult<Self::NewDstType, ValidationError> {
        use common_utils::encryption::Encryption;
        let Self {
            payment_id,
            merchant_id,
            status,
            error,
            amount_details,
            authentication_type,
            created_at,
            modified_at,
            last_synced,
            cancellation_reason,
            browser_info,
            payment_token,
            connector_metadata,
            payment_experience,
            payment_method_data,
            routing_result,
            preprocessing_step_id,
            multiple_capture_count,
            connector_response_reference_id,
            updated_by,
            redirection_data,
            encoded_data,
            merchant_connector_id,
            external_three_ds_authentication_attempted,
            authentication_connector,
            authentication_id,
            fingerprint_id,
<<<<<<< HEAD
            charge_id,
=======
>>>>>>> 9f334c1e
            client_source,
            client_version,
            customer_acceptance,
            profile_id,
            organization_id,
            payment_method_type,
            connector_payment_id,
            payment_method_subtype,
            authentication_applied,
            external_reference_id,
            id,
            payment_method_id,
            payment_method_billing_address,
            connector,
<<<<<<< HEAD
            connector_mandate_detail,
=======
            connector_token_details,
            card_discovery,
            charges,
            feature_metadata,
>>>>>>> 9f334c1e
        } = self;

        let card_network = payment_method_data
            .as_ref()
            .and_then(|data| data.peek().as_object())
            .and_then(|card| card.get("card"))
            .and_then(|data| data.as_object())
            .and_then(|card| card.get("card_network"))
            .and_then(|network| network.as_str())
            .map(|network| network.to_string());

        let error_details = error;

        Ok(DieselPaymentAttemptNew {
            payment_id,
            merchant_id,
            status,
            error_message: error_details
                .as_ref()
                .map(|details| details.message.clone()),
            surcharge_amount: amount_details.surcharge_amount,
            tax_on_surcharge: amount_details.tax_on_surcharge,
            payment_method_id,
            authentication_type,
            created_at,
            modified_at,
            last_synced,
            cancellation_reason,
            browser_info,
            payment_token,
            error_code: error_details.as_ref().map(|details| details.code.clone()),
            connector_metadata,
            payment_experience,
            payment_method_data,
            preprocessing_step_id,
            error_reason: error_details
                .as_ref()
                .and_then(|details| details.reason.clone()),
            connector_response_reference_id,
            multiple_capture_count,
            amount_capturable: amount_details.amount_capturable,
            updated_by,
            merchant_connector_id,
            redirection_data: redirection_data.map(From::from),
            encoded_data,
            unified_code: error_details
                .as_ref()
                .and_then(|details| details.unified_code.clone()),
            unified_message: error_details
                .as_ref()
                .and_then(|details| details.unified_message.clone()),
            net_amount: amount_details.net_amount,
<<<<<<< HEAD
            external_three_ds_authentication_attempted: self
                .external_three_ds_authentication_attempted,
            authentication_connector,
            authentication_id,
            fingerprint_id,
            charge_id,
=======
            external_three_ds_authentication_attempted,
            authentication_connector,
            authentication_id,
            fingerprint_id,
>>>>>>> 9f334c1e
            client_source,
            client_version,
            customer_acceptance,
            profile_id,
            organization_id,
            card_network,
            order_tax_amount: amount_details.order_tax_amount,
            shipping_cost: amount_details.shipping_cost,
            amount_to_capture: amount_details.amount_to_capture,
            payment_method_billing_address: payment_method_billing_address.map(Encryption::from),
            payment_method_subtype,
            payment_method_type_v2: payment_method_type,
            id,
<<<<<<< HEAD
            connector_mandate_detail,
            extended_authorization_applied: None,
            request_extended_authorization: None,
            capture_before: None,
=======
            charges,
            connector_token_details,
            card_discovery,
            extended_authorization_applied: None,
            request_extended_authorization: None,
            capture_before: None,
            feature_metadata: feature_metadata.as_ref().map(From::from),
>>>>>>> 9f334c1e
        })
    }
}

#[cfg(feature = "v2")]
impl From<PaymentAttemptUpdate> for diesel_models::PaymentAttemptUpdateInternal {
    fn from(update: PaymentAttemptUpdate) -> Self {
        match update {
            PaymentAttemptUpdate::ConfirmIntent {
                status,
                updated_by,
                connector,
                merchant_connector_id,
                authentication_type,
            } => Self {
                status: Some(status),
                error_message: None,
                modified_at: common_utils::date_time::now(),
                browser_info: None,
                error_code: None,
                error_reason: None,
                updated_by,
                merchant_connector_id: Some(merchant_connector_id),
                unified_code: None,
                unified_message: None,
                connector_payment_id: None,
                connector: Some(connector),
                redirection_data: None,
                connector_metadata: None,
                amount_capturable: None,
                amount_to_capture: None,
                connector_token_details: None,
                authentication_type: Some(authentication_type),
                feature_metadata: None,
            },
            PaymentAttemptUpdate::ErrorUpdate {
                status,
                error,
                connector_payment_id,
                amount_capturable,
                updated_by,
            } => Self {
                status: Some(status),
                error_message: Some(error.message),
                error_code: Some(error.code),
                modified_at: common_utils::date_time::now(),
                browser_info: None,
                error_reason: error.reason,
                updated_by,
                merchant_connector_id: None,
                unified_code: None,
                unified_message: None,
                connector_payment_id,
                connector: None,
                redirection_data: None,
                connector_metadata: None,
                amount_capturable,
                amount_to_capture: None,
                connector_token_details: None,
                authentication_type: None,
                feature_metadata: None,
            },
            PaymentAttemptUpdate::ConfirmIntentResponse(confirm_intent_response_update) => {
                let ConfirmIntentResponseUpdate {
                    status,
                    connector_payment_id,
                    updated_by,
                    redirection_data,
                    connector_metadata,
                    amount_capturable,
                    connector_token_details,
                } = *confirm_intent_response_update;
                Self {
                    status: Some(status),
                    amount_capturable,
                    error_message: None,
                    error_code: None,
                    modified_at: common_utils::date_time::now(),
                    browser_info: None,
                    error_reason: None,
                    updated_by,
                    merchant_connector_id: None,
                    unified_code: None,
                    unified_message: None,
                    connector_payment_id,
                    connector: None,
                    redirection_data: redirection_data
                        .map(diesel_models::payment_attempt::RedirectForm::from),
                    connector_metadata,
                    amount_to_capture: None,
                    connector_token_details,
                    authentication_type: None,
                    feature_metadata: None,
                }
            }
            PaymentAttemptUpdate::SyncUpdate {
                status,
                amount_capturable,
                updated_by,
            } => Self {
                status: Some(status),
                amount_capturable,
                error_message: None,
                error_code: None,
                modified_at: common_utils::date_time::now(),
                browser_info: None,
                error_reason: None,
                updated_by,
                merchant_connector_id: None,
                unified_code: None,
                unified_message: None,
                connector_payment_id: None,
                connector: None,
                redirection_data: None,
                connector_metadata: None,
                amount_to_capture: None,
                connector_token_details: None,
                authentication_type: None,
                feature_metadata: None,
            },
            PaymentAttemptUpdate::CaptureUpdate {
                status,
                amount_capturable,
                updated_by,
            } => Self {
                status: Some(status),
                amount_capturable,
                amount_to_capture: None,
                error_message: None,
                error_code: None,
                modified_at: common_utils::date_time::now(),
                browser_info: None,
                error_reason: None,
                updated_by,
                merchant_connector_id: None,
                unified_code: None,
                unified_message: None,
                connector_payment_id: None,
                connector: None,
                redirection_data: None,
                connector_metadata: None,
                connector_token_details: None,
                authentication_type: None,
                feature_metadata: None,
            },
            PaymentAttemptUpdate::PreCaptureUpdate {
                amount_to_capture,
                updated_by,
            } => Self {
                amount_to_capture,
                error_message: None,
                modified_at: common_utils::date_time::now(),
                browser_info: None,
                error_code: None,
                error_reason: None,
                updated_by,
                merchant_connector_id: None,
                unified_code: None,
                unified_message: None,
                connector_payment_id: None,
                connector: None,
                redirection_data: None,
                status: None,
                connector_metadata: None,
                amount_capturable: None,
                connector_token_details: None,
                authentication_type: None,
                feature_metadata: None,
            },
        }
    }
}
#[cfg(feature = "v2")]
#[derive(Debug, Clone, serde::Serialize, PartialEq)]
pub struct PaymentAttemptFeatureMetadata {
    pub revenue_recovery: Option<PaymentAttemptRevenueRecoveryData>,
}

#[cfg(feature = "v2")]
#[derive(Debug, Clone, serde::Serialize, PartialEq)]
pub struct PaymentAttemptRevenueRecoveryData {
    pub attempt_triggered_by: common_enums::TriggeredBy,
}

#[cfg(feature = "v2")]
impl From<&PaymentAttemptFeatureMetadata> for DieselPaymentAttemptFeatureMetadata {
    fn from(item: &PaymentAttemptFeatureMetadata) -> Self {
        let revenue_recovery =
            item.revenue_recovery
                .as_ref()
                .map(|recovery_data| DieselPassiveChurnRecoveryData {
                    attempt_triggered_by: recovery_data.attempt_triggered_by,
                });
        Self { revenue_recovery }
    }
}

#[cfg(feature = "v2")]
impl From<DieselPaymentAttemptFeatureMetadata> for PaymentAttemptFeatureMetadata {
    fn from(item: DieselPaymentAttemptFeatureMetadata) -> Self {
        let revenue_recovery =
            item.revenue_recovery
                .map(|recovery_data| PaymentAttemptRevenueRecoveryData {
                    attempt_triggered_by: recovery_data.attempt_triggered_by,
                });
        Self { revenue_recovery }
    }
}<|MERGE_RESOLUTION|>--- conflicted
+++ resolved
@@ -14,8 +14,7 @@
     id_type, pii,
     types::{
         keymanager::{self, KeyManagerState},
-        ConnectorTransactionId, ConnectorTransactionIdTrait, ExtendedAuthorizationAppliedBool,
-        MinorUnit, RequestExtendedAuthorizationBool,
+        ConnectorTransactionId, ConnectorTransactionIdTrait, MinorUnit,
     },
 };
 use diesel_models::{
@@ -644,11 +643,8 @@
     pub request_extended_authorization: Option<RequestExtendedAuthorizationBool>,
     pub extended_authorization_applied: Option<ExtendedAuthorizationAppliedBool>,
     pub capture_before: Option<PrimitiveDateTime>,
-<<<<<<< HEAD
-=======
     pub card_discovery: Option<common_enums::CardDiscovery>,
     pub charges: Option<common_types::payments::ConnectorChargeResponseData>,
->>>>>>> 9f334c1e
 }
 
 #[cfg(feature = "v1")]
@@ -897,10 +893,7 @@
     pub request_extended_authorization: Option<RequestExtendedAuthorizationBool>,
     pub extended_authorization_applied: Option<ExtendedAuthorizationAppliedBool>,
     pub capture_before: Option<PrimitiveDateTime>,
-<<<<<<< HEAD
-=======
     pub card_discovery: Option<common_enums::CardDiscovery>,
->>>>>>> 9f334c1e
 }
 
 #[cfg(feature = "v1")]
@@ -1633,14 +1626,11 @@
             request_extended_authorization: self.request_extended_authorization,
             extended_authorization_applied: self.extended_authorization_applied,
             capture_before: self.capture_before,
-<<<<<<< HEAD
-=======
             processor_transaction_data,
             card_discovery: self.card_discovery,
             charges: self.charges,
             // Below fields are deprecated. Please add any new fields above this line.
             connector_transaction_data: None,
->>>>>>> 9f334c1e
         })
     }
 
@@ -1725,11 +1715,8 @@
                 request_extended_authorization: storage_model.request_extended_authorization,
                 extended_authorization_applied: storage_model.extended_authorization_applied,
                 capture_before: storage_model.capture_before,
-<<<<<<< HEAD
-=======
                 card_discovery: storage_model.card_discovery,
                 charges: storage_model.charges,
->>>>>>> 9f334c1e
             })
         }
         .await
@@ -1814,10 +1801,7 @@
             request_extended_authorization: self.request_extended_authorization,
             extended_authorization_applied: self.extended_authorization_applied,
             capture_before: self.capture_before,
-<<<<<<< HEAD
-=======
             card_discovery: self.card_discovery,
->>>>>>> 9f334c1e
         })
     }
 }
@@ -1963,12 +1947,6 @@
             tax_on_surcharge,
             payment_method_billing_address: payment_method_billing_address.map(Encryption::from),
             connector_payment_data,
-<<<<<<< HEAD
-            connector_mandate_detail,
-            request_extended_authorization: None,
-            extended_authorization_applied: None,
-            capture_before: None,
-=======
             connector_token_details,
             card_discovery,
             request_extended_authorization: None,
@@ -1976,7 +1954,6 @@
             capture_before: None,
             charges,
             feature_metadata,
->>>>>>> 9f334c1e
         })
     }
 
@@ -2128,10 +2105,6 @@
             authentication_connector,
             authentication_id,
             fingerprint_id,
-<<<<<<< HEAD
-            charge_id,
-=======
->>>>>>> 9f334c1e
             client_source,
             client_version,
             customer_acceptance,
@@ -2146,14 +2119,10 @@
             payment_method_id,
             payment_method_billing_address,
             connector,
-<<<<<<< HEAD
-            connector_mandate_detail,
-=======
             connector_token_details,
             card_discovery,
             charges,
             feature_metadata,
->>>>>>> 9f334c1e
         } = self;
 
         let card_network = payment_method_data
@@ -2206,19 +2175,10 @@
                 .as_ref()
                 .and_then(|details| details.unified_message.clone()),
             net_amount: amount_details.net_amount,
-<<<<<<< HEAD
-            external_three_ds_authentication_attempted: self
-                .external_three_ds_authentication_attempted,
-            authentication_connector,
-            authentication_id,
-            fingerprint_id,
-            charge_id,
-=======
             external_three_ds_authentication_attempted,
             authentication_connector,
             authentication_id,
             fingerprint_id,
->>>>>>> 9f334c1e
             client_source,
             client_version,
             customer_acceptance,
@@ -2232,12 +2192,6 @@
             payment_method_subtype,
             payment_method_type_v2: payment_method_type,
             id,
-<<<<<<< HEAD
-            connector_mandate_detail,
-            extended_authorization_applied: None,
-            request_extended_authorization: None,
-            capture_before: None,
-=======
             charges,
             connector_token_details,
             card_discovery,
@@ -2245,7 +2199,6 @@
             request_extended_authorization: None,
             capture_before: None,
             feature_metadata: feature_metadata.as_ref().map(From::from),
->>>>>>> 9f334c1e
         })
     }
 }
