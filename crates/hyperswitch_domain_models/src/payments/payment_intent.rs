--- conflicted
+++ resolved
@@ -411,12 +411,8 @@
                 updated_by,
             } => Ok(Self {
                 status: Some(status),
-<<<<<<< HEAD
-                active_attempt_id: Some(active_attempt_id),
+                active_attempt_id,
                 prerouting_algorithm: None,
-=======
-                active_attempt_id,
->>>>>>> 9bcffa64
                 modified_at: common_utils::date_time::now(),
                 amount: None,
                 amount_captured: None,
@@ -1600,8 +1596,7 @@
             shipping_address: shipping_address.map(Encryption::from),
             capture_method: Some(capture_method),
             id,
-<<<<<<< HEAD
-            authentication_type: Some(authentication_type),
+            authentication_type,
             prerouting_algorithm: prerouting_algorithm
                 .map(|prerouting_algorithm| {
                     prerouting_algorithm.encode_to_value().change_context(
@@ -1611,10 +1606,6 @@
                     )
                 })
                 .transpose()?,
-=======
-            authentication_type,
-            prerouting_algorithm,
->>>>>>> 9bcffa64
             merchant_reference_id,
             surcharge_amount: amount_details.surcharge_amount,
             tax_on_surcharge: amount_details.tax_on_surcharge,
@@ -1748,8 +1739,7 @@
                 id: storage_model.id,
                 merchant_reference_id: storage_model.merchant_reference_id,
                 organization_id: storage_model.organization_id,
-<<<<<<< HEAD
-                authentication_type: storage_model.authentication_type.unwrap_or_default(),
+                authentication_type: storage_model.authentication_type,
                 prerouting_algorithm: storage_model
                     .prerouting_algorithm
                     .map(|prerouting_algorithm_value| {
@@ -1758,10 +1748,6 @@
                             .change_context(common_utils::errors::CryptoError::DecodingFailed)
                     })
                     .transpose()?,
-=======
-                authentication_type: storage_model.authentication_type,
-                prerouting_algorithm: storage_model.prerouting_algorithm,
->>>>>>> 9bcffa64
                 enable_payment_link: storage_model.enable_payment_link.into(),
                 apply_mit_exemption: storage_model.apply_mit_exemption.into(),
                 customer_present: storage_model.customer_present.into(),
@@ -1832,8 +1818,7 @@
             capture_method: Some(self.capture_method),
             id: self.id,
             merchant_reference_id: self.merchant_reference_id,
-<<<<<<< HEAD
-            authentication_type: Some(self.authentication_type),
+            authentication_type: self.authentication_type,
             prerouting_algorithm: self
                 .prerouting_algorithm
                 .map(|prerouting_algorithm| {
@@ -1844,10 +1829,6 @@
                     )
                 })
                 .transpose()?,
-=======
-            authentication_type: self.authentication_type,
-            prerouting_algorithm: self.prerouting_algorithm,
->>>>>>> 9bcffa64
             surcharge_amount: amount_details.surcharge_amount,
             tax_on_surcharge: amount_details.tax_on_surcharge,
             organization_id: self.organization_id,
