use common_enums as storage_enums;
use common_utils::{
    consts::{PAYMENTS_LIST_MAX_LIMIT_V1, PAYMENTS_LIST_MAX_LIMIT_V2},
    crypto::Encryptable,
    id_type,
    pii::{self, Email},
    types::MinorUnit,
};
use masking::{Deserialize, Secret};
use serde::Serialize;
use time::PrimitiveDateTime;

use super::{payment_attempt::PaymentAttempt, PaymentIntent};
use crate::{errors, merchant_key_store::MerchantKeyStore, RemoteStorageObject};
#[async_trait::async_trait]
pub trait PaymentIntentInterface {
    async fn update_payment_intent(
        &self,
        this: PaymentIntent,
        payment_intent: PaymentIntentUpdate,
        merchant_key_store: &MerchantKeyStore,
        storage_scheme: storage_enums::MerchantStorageScheme,
    ) -> error_stack::Result<PaymentIntent, errors::StorageError>;

    async fn insert_payment_intent(
        &self,
        new: PaymentIntent,
        merchant_key_store: &MerchantKeyStore,
        storage_scheme: storage_enums::MerchantStorageScheme,
    ) -> error_stack::Result<PaymentIntent, errors::StorageError>;

    async fn find_payment_intent_by_payment_id_merchant_id(
        &self,
        payment_id: &str,
        merchant_id: &str,
        merchant_key_store: &MerchantKeyStore,
        storage_scheme: storage_enums::MerchantStorageScheme,
    ) -> error_stack::Result<PaymentIntent, errors::StorageError>;

    async fn get_active_payment_attempt(
        &self,
        payment: &mut PaymentIntent,
        storage_scheme: storage_enums::MerchantStorageScheme,
    ) -> error_stack::Result<PaymentAttempt, errors::StorageError>;

    #[cfg(feature = "olap")]
    async fn filter_payment_intent_by_constraints(
        &self,
        merchant_id: &str,
        filters: &PaymentIntentFetchConstraints,
        merchant_key_store: &MerchantKeyStore,
        storage_scheme: storage_enums::MerchantStorageScheme,
    ) -> error_stack::Result<Vec<PaymentIntent>, errors::StorageError>;

    #[cfg(feature = "olap")]
    async fn filter_payment_intents_by_time_range_constraints(
        &self,
        merchant_id: &str,
        time_range: &api_models::payments::TimeRange,
        merchant_key_store: &MerchantKeyStore,
        storage_scheme: storage_enums::MerchantStorageScheme,
    ) -> error_stack::Result<Vec<PaymentIntent>, errors::StorageError>;

    #[cfg(feature = "olap")]
    async fn get_filtered_payment_intents_attempt(
        &self,
        merchant_id: &str,
        constraints: &PaymentIntentFetchConstraints,
        merchant_key_store: &MerchantKeyStore,
        storage_scheme: storage_enums::MerchantStorageScheme,
    ) -> error_stack::Result<Vec<(PaymentIntent, PaymentAttempt)>, errors::StorageError>;

    #[cfg(feature = "olap")]
    async fn get_filtered_active_attempt_ids_for_total_count(
        &self,
        merchant_id: &str,
        constraints: &PaymentIntentFetchConstraints,
        storage_scheme: storage_enums::MerchantStorageScheme,
    ) -> error_stack::Result<Vec<String>, errors::StorageError>;
}

#[derive(Clone, Debug, PartialEq, router_derive::DebugAsDisplay, Serialize, Deserialize)]
pub struct CustomerData {
    pub name: Option<Secret<String>>,
    pub email: Option<Email>,
    pub phone: Option<Secret<String>>,
    pub phone_country_code: Option<String>,
}

#[derive(Clone, Debug, PartialEq)]
pub struct PaymentIntentNew {
    pub payment_id: String,
    pub merchant_id: String,
    pub status: storage_enums::IntentStatus,
    pub amount: MinorUnit,
    pub currency: Option<storage_enums::Currency>,
    pub amount_captured: Option<MinorUnit>,
    pub customer_id: Option<id_type::CustomerId>,
    pub description: Option<String>,
    pub return_url: Option<String>,
    pub metadata: Option<pii::SecretSerdeValue>,
    pub frm_metadata: Option<pii::SecretSerdeValue>,
    pub connector_id: Option<String>,
    pub shipping_address_id: Option<String>,
    pub billing_address_id: Option<String>,
    pub statement_descriptor_name: Option<String>,
    pub statement_descriptor_suffix: Option<String>,
    pub created_at: Option<PrimitiveDateTime>,
    pub modified_at: Option<PrimitiveDateTime>,
    pub last_synced: Option<PrimitiveDateTime>,
    pub setup_future_usage: Option<storage_enums::FutureUsage>,
    pub off_session: Option<bool>,
    pub client_secret: Option<String>,
    pub active_attempt: RemoteStorageObject<PaymentAttempt>,
    pub business_country: Option<storage_enums::CountryAlpha2>,
    pub business_label: Option<String>,
    pub order_details: Option<Vec<pii::SecretSerdeValue>>,
    pub allowed_payment_method_types: Option<serde_json::Value>,
    pub connector_metadata: Option<serde_json::Value>,
    pub feature_metadata: Option<serde_json::Value>,
    pub attempt_count: i16,
    pub profile_id: Option<String>,
    pub merchant_decision: Option<String>,
    pub payment_link_id: Option<String>,
    pub payment_confirm_source: Option<storage_enums::PaymentSource>,

    pub updated_by: String,
    pub surcharge_applicable: Option<bool>,
    pub request_incremental_authorization: Option<storage_enums::RequestIncrementalAuthorization>,
    pub incremental_authorization_allowed: Option<bool>,
    pub authorization_count: Option<i32>,
    pub fingerprint_id: Option<String>,
    pub session_expiry: Option<PrimitiveDateTime>,
    pub request_external_three_ds_authentication: Option<bool>,
    pub charges: Option<pii::SecretSerdeValue>,
    pub billing_address_details: Option<Encryptable<Secret<serde_json::Value>>>,
<<<<<<< HEAD
    pub shipping_address_details: Option<Encryptable<Secret<serde_json::Value>>>,
=======
    pub customer_details: Option<Encryptable<Secret<serde_json::Value>>>,
>>>>>>> 17305b2b
}

#[derive(Debug, Clone, Serialize)]
pub enum PaymentIntentUpdate {
    ResponseUpdate {
        status: storage_enums::IntentStatus,
        amount_captured: Option<MinorUnit>,
        return_url: Option<String>,
        updated_by: String,
        fingerprint_id: Option<String>,
        incremental_authorization_allowed: Option<bool>,
    },
    MetadataUpdate {
        metadata: pii::SecretSerdeValue,
        updated_by: String,
    },
    PaymentCreateUpdate {
        return_url: Option<String>,
        status: Option<storage_enums::IntentStatus>,
        customer_id: Option<id_type::CustomerId>,
        shipping_address_id: Option<String>,
        billing_address_id: Option<String>,
        customer_details: Option<Encryptable<Secret<serde_json::Value>>>,
        updated_by: String,
    },
    MerchantStatusUpdate {
        status: storage_enums::IntentStatus,
        shipping_address_id: Option<String>,
        billing_address_id: Option<String>,
        updated_by: String,
    },
    PGStatusUpdate {
        status: storage_enums::IntentStatus,
        incremental_authorization_allowed: Option<bool>,
        updated_by: String,
    },
    Update {
        amount: MinorUnit,
        currency: storage_enums::Currency,
        setup_future_usage: Option<storage_enums::FutureUsage>,
        status: storage_enums::IntentStatus,
        customer_id: Option<id_type::CustomerId>,
        shipping_address_id: Option<String>,
        billing_address_id: Option<String>,
        return_url: Option<String>,
        business_country: Option<storage_enums::CountryAlpha2>,
        business_label: Option<String>,
        description: Option<String>,
        statement_descriptor_name: Option<String>,
        statement_descriptor_suffix: Option<String>,
        order_details: Option<Vec<pii::SecretSerdeValue>>,
        metadata: Option<pii::SecretSerdeValue>,
        frm_metadata: Option<pii::SecretSerdeValue>,
        payment_confirm_source: Option<storage_enums::PaymentSource>,
        updated_by: String,
        fingerprint_id: Option<String>,
        session_expiry: Option<PrimitiveDateTime>,
        request_external_three_ds_authentication: Option<bool>,
        customer_details: Option<Encryptable<Secret<serde_json::Value>>>,
    },
    PaymentAttemptAndAttemptCountUpdate {
        active_attempt_id: String,
        attempt_count: i16,
        updated_by: String,
    },
    StatusAndAttemptUpdate {
        status: storage_enums::IntentStatus,
        active_attempt_id: String,
        attempt_count: i16,
        updated_by: String,
    },
    ApproveUpdate {
        status: storage_enums::IntentStatus,
        merchant_decision: Option<String>,
        updated_by: String,
    },
    RejectUpdate {
        status: storage_enums::IntentStatus,
        merchant_decision: Option<String>,
        updated_by: String,
    },
    SurchargeApplicableUpdate {
        surcharge_applicable: bool,
        updated_by: String,
    },
    IncrementalAuthorizationAmountUpdate {
        amount: MinorUnit,
    },
    AuthorizationCountUpdate {
        authorization_count: i32,
    },
    CompleteAuthorizeUpdate {
        shipping_address_id: Option<String>,
    },
    ManualUpdate {
        status: Option<storage_enums::IntentStatus>,
        updated_by: String,
    },
}

#[derive(Clone, Debug, Default)]
pub struct PaymentIntentUpdateInternal {
    pub amount: Option<MinorUnit>,
    pub currency: Option<storage_enums::Currency>,
    pub status: Option<storage_enums::IntentStatus>,
    pub amount_captured: Option<MinorUnit>,
    pub customer_id: Option<id_type::CustomerId>,
    pub return_url: Option<String>,
    pub setup_future_usage: Option<storage_enums::FutureUsage>,
    pub off_session: Option<bool>,
    pub metadata: Option<pii::SecretSerdeValue>,
    pub billing_address_id: Option<String>,
    pub shipping_address_id: Option<String>,
    pub modified_at: Option<PrimitiveDateTime>,
    pub active_attempt_id: Option<String>,
    pub business_country: Option<storage_enums::CountryAlpha2>,
    pub business_label: Option<String>,
    pub description: Option<String>,
    pub statement_descriptor_name: Option<String>,
    pub statement_descriptor_suffix: Option<String>,
    pub order_details: Option<Vec<pii::SecretSerdeValue>>,
    pub attempt_count: Option<i16>,
    // Denotes the action(approve or reject) taken by merchant in case of manual review.
    // Manual review can occur when the transaction is marked as risky by the frm_processor, payment processor or when there is underpayment/over payment incase of crypto payment
    pub merchant_decision: Option<String>,
    pub payment_confirm_source: Option<storage_enums::PaymentSource>,

    pub updated_by: String,
    pub surcharge_applicable: Option<bool>,
    pub incremental_authorization_allowed: Option<bool>,
    pub authorization_count: Option<i32>,
    pub fingerprint_id: Option<String>,
    pub session_expiry: Option<PrimitiveDateTime>,
    pub request_external_three_ds_authentication: Option<bool>,
    pub frm_metadata: Option<pii::SecretSerdeValue>,
    pub billing_address_details: Option<Encryptable<Secret<serde_json::Value>>>,
<<<<<<< HEAD
    pub shipping_address_details: Option<Encryptable<Secret<serde_json::Value>>>,
=======
    pub customer_details: Option<Encryptable<Secret<serde_json::Value>>>,
>>>>>>> 17305b2b
}

impl From<PaymentIntentUpdate> for PaymentIntentUpdateInternal {
    fn from(payment_intent_update: PaymentIntentUpdate) -> Self {
        match payment_intent_update {
            PaymentIntentUpdate::Update {
                amount,
                currency,
                setup_future_usage,
                status,
                customer_id,
                shipping_address_id,
                billing_address_id,
                return_url,
                business_country,
                business_label,
                description,
                statement_descriptor_name,
                statement_descriptor_suffix,
                order_details,
                metadata,
                payment_confirm_source,
                updated_by,
                fingerprint_id,
                session_expiry,
                request_external_three_ds_authentication,
                frm_metadata,
                customer_details,
            } => Self {
                amount: Some(amount),
                currency: Some(currency),
                status: Some(status),
                setup_future_usage,
                customer_id,
                shipping_address_id,
                billing_address_id,
                modified_at: Some(common_utils::date_time::now()),
                return_url,
                business_country,
                business_label,
                description,
                statement_descriptor_name,
                statement_descriptor_suffix,
                order_details,
                metadata,
                payment_confirm_source,
                updated_by,
                fingerprint_id,
                session_expiry,
                request_external_three_ds_authentication,
                frm_metadata,
                customer_details,
                ..Default::default()
            },
            PaymentIntentUpdate::MetadataUpdate {
                metadata,
                updated_by,
            } => Self {
                metadata: Some(metadata),
                modified_at: Some(common_utils::date_time::now()),
                updated_by,
                ..Default::default()
            },
            PaymentIntentUpdate::PaymentCreateUpdate {
                return_url,
                status,
                customer_id,
                shipping_address_id,
                billing_address_id,
                customer_details,
                updated_by,
            } => Self {
                return_url,
                status,
                customer_id,
                shipping_address_id,
                billing_address_id,
                customer_details,
                modified_at: Some(common_utils::date_time::now()),
                updated_by,
                ..Default::default()
            },
            PaymentIntentUpdate::PGStatusUpdate {
                status,
                updated_by,
                incremental_authorization_allowed,
            } => Self {
                status: Some(status),
                modified_at: Some(common_utils::date_time::now()),
                updated_by,
                incremental_authorization_allowed,
                ..Default::default()
            },
            PaymentIntentUpdate::MerchantStatusUpdate {
                status,
                shipping_address_id,
                billing_address_id,
                updated_by,
            } => Self {
                status: Some(status),
                shipping_address_id,
                billing_address_id,
                modified_at: Some(common_utils::date_time::now()),
                updated_by,
                ..Default::default()
            },
            PaymentIntentUpdate::ResponseUpdate {
                // amount,
                // currency,
                status,
                amount_captured,
                fingerprint_id,
                // customer_id,
                return_url,
                updated_by,
                incremental_authorization_allowed,
            } => Self {
                // amount,
                // currency: Some(currency),
                status: Some(status),
                amount_captured,
                fingerprint_id,
                // customer_id,
                return_url,
                modified_at: Some(common_utils::date_time::now()),
                updated_by,
                incremental_authorization_allowed,
                ..Default::default()
            },
            PaymentIntentUpdate::PaymentAttemptAndAttemptCountUpdate {
                active_attempt_id,
                attempt_count,
                updated_by,
            } => Self {
                active_attempt_id: Some(active_attempt_id),
                attempt_count: Some(attempt_count),
                updated_by,
                ..Default::default()
            },
            PaymentIntentUpdate::StatusAndAttemptUpdate {
                status,
                active_attempt_id,
                attempt_count,
                updated_by,
            } => Self {
                status: Some(status),
                active_attempt_id: Some(active_attempt_id),
                attempt_count: Some(attempt_count),
                updated_by,
                ..Default::default()
            },
            PaymentIntentUpdate::ApproveUpdate {
                status,
                merchant_decision,
                updated_by,
            } => Self {
                status: Some(status),
                merchant_decision,
                updated_by,
                ..Default::default()
            },
            PaymentIntentUpdate::RejectUpdate {
                status,
                merchant_decision,
                updated_by,
            } => Self {
                status: Some(status),
                merchant_decision,
                updated_by,
                ..Default::default()
            },
            PaymentIntentUpdate::SurchargeApplicableUpdate {
                surcharge_applicable,
                updated_by,
            } => Self {
                surcharge_applicable: Some(surcharge_applicable),
                updated_by,
                ..Default::default()
            },
            PaymentIntentUpdate::IncrementalAuthorizationAmountUpdate { amount } => Self {
                amount: Some(amount),
                ..Default::default()
            },
            PaymentIntentUpdate::AuthorizationCountUpdate {
                authorization_count,
            } => Self {
                authorization_count: Some(authorization_count),
                ..Default::default()
            },
            PaymentIntentUpdate::CompleteAuthorizeUpdate {
                shipping_address_id,
            } => Self {
                shipping_address_id,
                ..Default::default()
            },
            PaymentIntentUpdate::ManualUpdate { status, updated_by } => Self {
                status,
                modified_at: Some(common_utils::date_time::now()),
                updated_by,
                ..Default::default()
            },
        }
    }
}

use diesel_models::{encryption::Encryption, PaymentIntentUpdate as DieselPaymentIntentUpdate};

impl From<PaymentIntentUpdate> for DieselPaymentIntentUpdate {
    fn from(value: PaymentIntentUpdate) -> Self {
        match value {
            PaymentIntentUpdate::ResponseUpdate {
                status,
                amount_captured,
                fingerprint_id,
                return_url,
                updated_by,
                incremental_authorization_allowed,
            } => Self::ResponseUpdate {
                status,
                amount_captured,
                fingerprint_id,
                return_url,
                updated_by,
                incremental_authorization_allowed,
            },
            PaymentIntentUpdate::MetadataUpdate {
                metadata,
                updated_by,
            } => Self::MetadataUpdate {
                metadata,
                updated_by,
            },
            PaymentIntentUpdate::PaymentCreateUpdate {
                return_url,
                status,
                customer_id,
                shipping_address_id,
                billing_address_id,
                customer_details,
                updated_by,
            } => Self::PaymentCreateUpdate {
                return_url,
                status,
                customer_id,
                shipping_address_id,
                billing_address_id,
                customer_details: customer_details.map(Encryption::from),
                updated_by,
            },
            PaymentIntentUpdate::MerchantStatusUpdate {
                status,
                shipping_address_id,
                billing_address_id,
                updated_by,
            } => Self::MerchantStatusUpdate {
                status,
                shipping_address_id,
                billing_address_id,
                updated_by,
            },
            PaymentIntentUpdate::PGStatusUpdate {
                status,
                updated_by,
                incremental_authorization_allowed,
            } => Self::PGStatusUpdate {
                status,
                updated_by,
                incremental_authorization_allowed,
            },
            PaymentIntentUpdate::Update {
                amount,
                currency,
                setup_future_usage,
                status,
                customer_id,
                shipping_address_id,
                billing_address_id,
                return_url,
                business_country,
                business_label,
                description,
                statement_descriptor_name,
                statement_descriptor_suffix,
                order_details,
                metadata,
                payment_confirm_source,
                updated_by,
                fingerprint_id,
                session_expiry,
                request_external_three_ds_authentication,
                frm_metadata,
                customer_details,
            } => Self::Update {
                amount,
                currency,
                setup_future_usage,
                status,
                customer_id,
                shipping_address_id,
                billing_address_id,
                return_url,
                business_country,
                business_label,
                description,
                statement_descriptor_name,
                statement_descriptor_suffix,
                order_details,
                metadata,
                payment_confirm_source,
                updated_by,
                fingerprint_id,
                session_expiry,
                request_external_three_ds_authentication,
                frm_metadata,
                customer_details: customer_details.map(Encryption::from),
            },
            PaymentIntentUpdate::PaymentAttemptAndAttemptCountUpdate {
                active_attempt_id,
                attempt_count,
                updated_by,
            } => Self::PaymentAttemptAndAttemptCountUpdate {
                active_attempt_id,
                attempt_count,
                updated_by,
            },
            PaymentIntentUpdate::StatusAndAttemptUpdate {
                status,
                active_attempt_id,
                attempt_count,
                updated_by,
            } => Self::StatusAndAttemptUpdate {
                status,
                active_attempt_id,
                attempt_count,
                updated_by,
            },
            PaymentIntentUpdate::ApproveUpdate {
                status,
                merchant_decision,
                updated_by,
            } => Self::ApproveUpdate {
                status,
                merchant_decision,
                updated_by,
            },
            PaymentIntentUpdate::RejectUpdate {
                status,
                merchant_decision,
                updated_by,
            } => Self::RejectUpdate {
                status,
                merchant_decision,
                updated_by,
            },
            PaymentIntentUpdate::SurchargeApplicableUpdate {
                surcharge_applicable,
                updated_by,
            } => Self::SurchargeApplicableUpdate {
                surcharge_applicable: Some(surcharge_applicable),
                updated_by,
            },
            PaymentIntentUpdate::IncrementalAuthorizationAmountUpdate { amount } => {
                Self::IncrementalAuthorizationAmountUpdate { amount }
            }
            PaymentIntentUpdate::AuthorizationCountUpdate {
                authorization_count,
            } => Self::AuthorizationCountUpdate {
                authorization_count,
            },
            PaymentIntentUpdate::CompleteAuthorizeUpdate {
                shipping_address_id,
            } => Self::CompleteAuthorizeUpdate {
                shipping_address_id,
            },
            PaymentIntentUpdate::ManualUpdate { status, updated_by } => {
                Self::ManualUpdate { status, updated_by }
            }
        }
    }
}

impl From<PaymentIntentUpdateInternal> for diesel_models::PaymentIntentUpdateInternal {
    fn from(value: PaymentIntentUpdateInternal) -> Self {
        let modified_at = Some(common_utils::date_time::now());

        let PaymentIntentUpdateInternal {
            amount,
            currency,
            status,
            amount_captured,
            customer_id,
            return_url,
            setup_future_usage,
            off_session,
            metadata,
            billing_address_id,
            shipping_address_id,
            modified_at: _,
            active_attempt_id,
            business_country,
            business_label,
            description,
            statement_descriptor_name,
            statement_descriptor_suffix,
            order_details,
            attempt_count,
            merchant_decision,
            payment_confirm_source,
            updated_by,
            surcharge_applicable,
            incremental_authorization_allowed,
            authorization_count,
            session_expiry,
            fingerprint_id,
            request_external_three_ds_authentication,
            frm_metadata,
            billing_address_details,
<<<<<<< HEAD
            shipping_address_details,
=======
            customer_details,
>>>>>>> 17305b2b
        } = value;

        Self {
            amount,
            currency,
            status,
            amount_captured,
            customer_id,
            return_url,
            setup_future_usage,
            off_session,
            metadata,
            billing_address_id,
            shipping_address_id,
            modified_at,
            active_attempt_id,
            business_country,
            business_label,
            description,
            statement_descriptor_name,
            statement_descriptor_suffix,
            order_details,
            attempt_count,
            merchant_decision,
            payment_confirm_source,
            updated_by,
            surcharge_applicable,
            incremental_authorization_allowed,
            authorization_count,
            session_expiry,
            fingerprint_id,
            request_external_three_ds_authentication,
            frm_metadata,
            billing_address_details: billing_address_details.map(Encryption::from),
<<<<<<< HEAD
            shipping_address_details: shipping_address_details.map(Encryption::from),
=======
            customer_details: customer_details.map(Encryption::from),
>>>>>>> 17305b2b
        }
    }
}

pub enum PaymentIntentFetchConstraints {
    Single { payment_intent_id: String },
    List(Box<PaymentIntentListParams>),
}

pub struct PaymentIntentListParams {
    pub offset: u32,
    pub starting_at: Option<PrimitiveDateTime>,
    pub ending_at: Option<PrimitiveDateTime>,
    pub amount_filter: Option<api_models::payments::AmountFilter>,
    pub connector: Option<Vec<api_models::enums::Connector>>,
    pub currency: Option<Vec<storage_enums::Currency>>,
    pub status: Option<Vec<storage_enums::IntentStatus>>,
    pub payment_method: Option<Vec<storage_enums::PaymentMethod>>,
    pub payment_method_type: Option<Vec<storage_enums::PaymentMethodType>>,
    pub authentication_type: Option<Vec<storage_enums::AuthenticationType>>,
    pub merchant_connector_id: Option<Vec<String>>,
    pub profile_id: Option<String>,
    pub customer_id: Option<id_type::CustomerId>,
    pub starting_after_id: Option<String>,
    pub ending_before_id: Option<String>,
    pub limit: Option<u32>,
}

impl From<api_models::payments::PaymentListConstraints> for PaymentIntentFetchConstraints {
    fn from(value: api_models::payments::PaymentListConstraints) -> Self {
        Self::List(Box::new(PaymentIntentListParams {
            offset: 0,
            starting_at: value.created_gte.or(value.created_gt).or(value.created),
            ending_at: value.created_lte.or(value.created_lt).or(value.created),
            amount_filter: None,
            connector: None,
            currency: None,
            status: None,
            payment_method: None,
            payment_method_type: None,
            authentication_type: None,
            merchant_connector_id: None,
            profile_id: None,
            customer_id: value.customer_id,
            starting_after_id: value.starting_after,
            ending_before_id: value.ending_before,
            limit: Some(std::cmp::min(value.limit, PAYMENTS_LIST_MAX_LIMIT_V1)),
        }))
    }
}

impl From<api_models::payments::TimeRange> for PaymentIntentFetchConstraints {
    fn from(value: api_models::payments::TimeRange) -> Self {
        Self::List(Box::new(PaymentIntentListParams {
            offset: 0,
            starting_at: Some(value.start_time),
            ending_at: value.end_time,
            amount_filter: None,
            connector: None,
            currency: None,
            status: None,
            payment_method: None,
            payment_method_type: None,
            authentication_type: None,
            merchant_connector_id: None,
            profile_id: None,
            customer_id: None,
            starting_after_id: None,
            ending_before_id: None,
            limit: None,
        }))
    }
}

impl From<api_models::payments::PaymentListFilterConstraints> for PaymentIntentFetchConstraints {
    fn from(value: api_models::payments::PaymentListFilterConstraints) -> Self {
        if let Some(payment_intent_id) = value.payment_id {
            Self::Single { payment_intent_id }
        } else {
            Self::List(Box::new(PaymentIntentListParams {
                offset: value.offset.unwrap_or_default(),
                starting_at: value.time_range.map(|t| t.start_time),
                ending_at: value.time_range.and_then(|t| t.end_time),
                amount_filter: value.amount_filter,
                connector: value.connector,
                currency: value.currency,
                status: value.status,
                payment_method: value.payment_method,
                payment_method_type: value.payment_method_type,
                authentication_type: value.authentication_type,
                merchant_connector_id: value.merchant_connector_id,
                profile_id: value.profile_id,
                customer_id: value.customer_id,
                starting_after_id: None,
                ending_before_id: None,
                limit: Some(std::cmp::min(value.limit, PAYMENTS_LIST_MAX_LIMIT_V2)),
            }))
        }
    }
}<|MERGE_RESOLUTION|>--- conflicted
+++ resolved
@@ -134,11 +134,8 @@
     pub request_external_three_ds_authentication: Option<bool>,
     pub charges: Option<pii::SecretSerdeValue>,
     pub billing_address_details: Option<Encryptable<Secret<serde_json::Value>>>,
-<<<<<<< HEAD
     pub shipping_address_details: Option<Encryptable<Secret<serde_json::Value>>>,
-=======
     pub customer_details: Option<Encryptable<Secret<serde_json::Value>>>,
->>>>>>> 17305b2b
 }
 
 #[derive(Debug, Clone, Serialize)]
@@ -275,11 +272,8 @@
     pub request_external_three_ds_authentication: Option<bool>,
     pub frm_metadata: Option<pii::SecretSerdeValue>,
     pub billing_address_details: Option<Encryptable<Secret<serde_json::Value>>>,
-<<<<<<< HEAD
     pub shipping_address_details: Option<Encryptable<Secret<serde_json::Value>>>,
-=======
     pub customer_details: Option<Encryptable<Secret<serde_json::Value>>>,
->>>>>>> 17305b2b
 }
 
 impl From<PaymentIntentUpdate> for PaymentIntentUpdateInternal {
@@ -697,11 +691,8 @@
             request_external_three_ds_authentication,
             frm_metadata,
             billing_address_details,
-<<<<<<< HEAD
             shipping_address_details,
-=======
             customer_details,
->>>>>>> 17305b2b
         } = value;
 
         Self {
@@ -736,11 +727,8 @@
             request_external_three_ds_authentication,
             frm_metadata,
             billing_address_details: billing_address_details.map(Encryption::from),
-<<<<<<< HEAD
             shipping_address_details: shipping_address_details.map(Encryption::from),
-=======
             customer_details: customer_details.map(Encryption::from),
->>>>>>> 17305b2b
         }
     }
 }
