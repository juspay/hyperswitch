--- conflicted
+++ resolved
@@ -745,13 +745,8 @@
     pub payment_method: Option<Vec<storage_enums::PaymentMethod>>,
     pub payment_method_type: Option<Vec<storage_enums::PaymentMethodType>>,
     pub authentication_type: Option<Vec<storage_enums::AuthenticationType>>,
-<<<<<<< HEAD
     pub merchant_connector_id: Option<Vec<id_type::MerchantConnectorAccountId>>,
-    pub profile_id: Option<String>,
-=======
-    pub merchant_connector_id: Option<Vec<String>>,
     pub profile_id: Option<id_type::ProfileId>,
->>>>>>> 4585e162
     pub customer_id: Option<id_type::CustomerId>,
     pub starting_after_id: Option<String>,
     pub ending_before_id: Option<String>,
