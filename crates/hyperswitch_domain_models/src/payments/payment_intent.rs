use common_enums as storage_enums;
use common_utils::{
    consts::{PAYMENTS_LIST_MAX_LIMIT_V1, PAYMENTS_LIST_MAX_LIMIT_V2},
    crypto::Encryptable,
    encryption::Encryption,
    id_type,
    pii::{self, Email},
    types::{keymanager::KeyManagerState, MinorUnit},
};
use masking::{Deserialize, Secret};
use serde::Serialize;
use time::PrimitiveDateTime;

use super::{payment_attempt::PaymentAttempt, PaymentIntent};
use crate::{errors, merchant_key_store::MerchantKeyStore, RemoteStorageObject};
#[async_trait::async_trait]
pub trait PaymentIntentInterface {
    async fn update_payment_intent(
        &self,
        state: &KeyManagerState,
        this: PaymentIntent,
        payment_intent: PaymentIntentUpdate,
        merchant_key_store: &MerchantKeyStore,
        storage_scheme: storage_enums::MerchantStorageScheme,
    ) -> error_stack::Result<PaymentIntent, errors::StorageError>;

    async fn insert_payment_intent(
        &self,
        state: &KeyManagerState,
        new: PaymentIntent,
        merchant_key_store: &MerchantKeyStore,
        storage_scheme: storage_enums::MerchantStorageScheme,
    ) -> error_stack::Result<PaymentIntent, errors::StorageError>;

    async fn find_payment_intent_by_payment_id_merchant_id(
        &self,
        state: &KeyManagerState,
        payment_id: &str,
        merchant_id: &str,
        merchant_key_store: &MerchantKeyStore,
        storage_scheme: storage_enums::MerchantStorageScheme,
    ) -> error_stack::Result<PaymentIntent, errors::StorageError>;

    async fn get_active_payment_attempt(
        &self,
        payment: &mut PaymentIntent,
        storage_scheme: storage_enums::MerchantStorageScheme,
    ) -> error_stack::Result<PaymentAttempt, errors::StorageError>;

    #[cfg(feature = "olap")]
    async fn filter_payment_intent_by_constraints(
        &self,
        state: &KeyManagerState,
        merchant_id: &str,
        filters: &PaymentIntentFetchConstraints,
        merchant_key_store: &MerchantKeyStore,
        storage_scheme: storage_enums::MerchantStorageScheme,
    ) -> error_stack::Result<Vec<PaymentIntent>, errors::StorageError>;

    #[cfg(feature = "olap")]
    async fn filter_payment_intents_by_time_range_constraints(
        &self,
        state: &KeyManagerState,
        merchant_id: &str,
        time_range: &api_models::payments::TimeRange,
        merchant_key_store: &MerchantKeyStore,
        storage_scheme: storage_enums::MerchantStorageScheme,
    ) -> error_stack::Result<Vec<PaymentIntent>, errors::StorageError>;

    #[cfg(feature = "olap")]
    async fn get_filtered_payment_intents_attempt(
        &self,
        state: &KeyManagerState,
        merchant_id: &str,
        constraints: &PaymentIntentFetchConstraints,
        merchant_key_store: &MerchantKeyStore,
        storage_scheme: storage_enums::MerchantStorageScheme,
    ) -> error_stack::Result<Vec<(PaymentIntent, PaymentAttempt)>, errors::StorageError>;

    #[cfg(feature = "olap")]
    async fn get_filtered_active_attempt_ids_for_total_count(
        &self,
        merchant_id: &str,
        constraints: &PaymentIntentFetchConstraints,
        storage_scheme: storage_enums::MerchantStorageScheme,
    ) -> error_stack::Result<Vec<String>, errors::StorageError>;
}

#[derive(Clone, Debug, PartialEq, router_derive::DebugAsDisplay, Serialize, Deserialize)]
pub struct CustomerData {
    pub name: Option<Secret<String>>,
    pub email: Option<Email>,
    pub phone: Option<Secret<String>>,
    pub phone_country_code: Option<String>,
}

#[derive(Clone, Debug, PartialEq)]
pub struct PaymentIntentNew {
    pub payment_id: String,
    pub merchant_id: String,
    pub status: storage_enums::IntentStatus,
    pub amount: MinorUnit,
    pub currency: Option<storage_enums::Currency>,
    pub amount_captured: Option<MinorUnit>,
    pub customer_id: Option<id_type::CustomerId>,
    pub description: Option<String>,
    pub return_url: Option<String>,
    pub metadata: Option<serde_json::Value>,
    pub frm_metadata: Option<pii::SecretSerdeValue>,
    pub connector_id: Option<String>,
    pub shipping_address_id: Option<String>,
    pub billing_address_id: Option<String>,
    pub statement_descriptor_name: Option<String>,
    pub statement_descriptor_suffix: Option<String>,
    pub created_at: Option<PrimitiveDateTime>,
    pub modified_at: Option<PrimitiveDateTime>,
    pub last_synced: Option<PrimitiveDateTime>,
    pub setup_future_usage: Option<storage_enums::FutureUsage>,
    pub off_session: Option<bool>,
    pub client_secret: Option<String>,
    pub active_attempt: RemoteStorageObject<PaymentAttempt>,
    pub business_country: Option<storage_enums::CountryAlpha2>,
    pub business_label: Option<String>,
    pub order_details: Option<Vec<pii::SecretSerdeValue>>,
    pub allowed_payment_method_types: Option<serde_json::Value>,
    pub connector_metadata: Option<serde_json::Value>,
    pub feature_metadata: Option<serde_json::Value>,
    pub attempt_count: i16,
    pub profile_id: Option<String>,
    pub merchant_decision: Option<String>,
    pub payment_link_id: Option<String>,
    pub payment_confirm_source: Option<storage_enums::PaymentSource>,

    pub updated_by: String,
    pub surcharge_applicable: Option<bool>,
    pub request_incremental_authorization: Option<storage_enums::RequestIncrementalAuthorization>,
    pub incremental_authorization_allowed: Option<bool>,
    pub authorization_count: Option<i32>,
    pub fingerprint_id: Option<String>,
    pub session_expiry: Option<PrimitiveDateTime>,
    pub request_external_three_ds_authentication: Option<bool>,
    pub charges: Option<pii::SecretSerdeValue>,
    pub customer_details: Option<Encryptable<Secret<serde_json::Value>>>,
    pub billing_details: Option<Encryptable<Secret<serde_json::Value>>>,
    pub shipping_details: Option<Encryptable<Secret<serde_json::Value>>>,
}

#[derive(Debug, Clone, Serialize)]
pub struct PaymentIntentUpdateFields {
    pub amount: MinorUnit,
    pub currency: storage_enums::Currency,
    pub setup_future_usage: Option<storage_enums::FutureUsage>,
    pub status: storage_enums::IntentStatus,
    pub customer_id: Option<id_type::CustomerId>,
    pub shipping_address_id: Option<String>,
    pub billing_address_id: Option<String>,
    pub return_url: Option<String>,
    pub business_country: Option<storage_enums::CountryAlpha2>,
    pub business_label: Option<String>,
    pub description: Option<String>,
    pub statement_descriptor_name: Option<String>,
    pub statement_descriptor_suffix: Option<String>,
    pub order_details: Option<Vec<pii::SecretSerdeValue>>,
    pub metadata: Option<serde_json::Value>,
    pub frm_metadata: Option<pii::SecretSerdeValue>,
    pub payment_confirm_source: Option<storage_enums::PaymentSource>,
    pub updated_by: String,
    pub fingerprint_id: Option<String>,
    pub session_expiry: Option<PrimitiveDateTime>,
    pub request_external_three_ds_authentication: Option<bool>,
    pub customer_details: Option<Encryptable<Secret<serde_json::Value>>>,
    pub billing_details: Option<Encryptable<Secret<serde_json::Value>>>,
    pub merchant_order_reference_id: Option<String>,
    pub shipping_details: Option<Encryptable<Secret<serde_json::Value>>>,
}

#[derive(Debug, Clone, Serialize)]
pub enum PaymentIntentUpdate {
    ResponseUpdate {
        status: storage_enums::IntentStatus,
        amount_captured: Option<MinorUnit>,
        return_url: Option<String>,
        updated_by: String,
        fingerprint_id: Option<String>,
        incremental_authorization_allowed: Option<bool>,
    },
    MetadataUpdate {
        metadata: serde_json::Value,
        updated_by: String,
    },
    Update(Box<PaymentIntentUpdateFields>),
    PaymentCreateUpdate {
        return_url: Option<String>,
        status: Option<storage_enums::IntentStatus>,
        customer_id: Option<id_type::CustomerId>,
        shipping_address_id: Option<String>,
        billing_address_id: Option<String>,
        customer_details: Option<Encryptable<Secret<serde_json::Value>>>,
        updated_by: String,
    },
    MerchantStatusUpdate {
        status: storage_enums::IntentStatus,
        shipping_address_id: Option<String>,
        billing_address_id: Option<String>,
        updated_by: String,
    },
    PGStatusUpdate {
        status: storage_enums::IntentStatus,
        incremental_authorization_allowed: Option<bool>,
        updated_by: String,
    },
    PaymentAttemptAndAttemptCountUpdate {
        active_attempt_id: String,
        attempt_count: i16,
        updated_by: String,
    },
    StatusAndAttemptUpdate {
        status: storage_enums::IntentStatus,
        active_attempt_id: String,
        attempt_count: i16,
        updated_by: String,
    },
    ApproveUpdate {
        status: storage_enums::IntentStatus,
        merchant_decision: Option<String>,
        updated_by: String,
    },
    RejectUpdate {
        status: storage_enums::IntentStatus,
        merchant_decision: Option<String>,
        updated_by: String,
    },
    SurchargeApplicableUpdate {
        surcharge_applicable: bool,
        updated_by: String,
    },
    IncrementalAuthorizationAmountUpdate {
        amount: MinorUnit,
    },
    AuthorizationCountUpdate {
        authorization_count: i32,
    },
    CompleteAuthorizeUpdate {
        shipping_address_id: Option<String>,
    },
    ManualUpdate {
        status: Option<storage_enums::IntentStatus>,
        updated_by: String,
    },
}

#[derive(Clone, Debug, Default)]
pub struct PaymentIntentUpdateInternal {
    pub amount: Option<MinorUnit>,
    pub currency: Option<storage_enums::Currency>,
    pub status: Option<storage_enums::IntentStatus>,
    pub amount_captured: Option<MinorUnit>,
    pub customer_id: Option<id_type::CustomerId>,
    pub return_url: Option<String>,
    pub setup_future_usage: Option<storage_enums::FutureUsage>,
    pub off_session: Option<bool>,
    pub metadata: Option<serde_json::Value>,
    pub billing_address_id: Option<String>,
    pub shipping_address_id: Option<String>,
    pub modified_at: Option<PrimitiveDateTime>,
    pub active_attempt_id: Option<String>,
    pub business_country: Option<storage_enums::CountryAlpha2>,
    pub business_label: Option<String>,
    pub description: Option<String>,
    pub statement_descriptor_name: Option<String>,
    pub statement_descriptor_suffix: Option<String>,
    pub order_details: Option<Vec<pii::SecretSerdeValue>>,
    pub attempt_count: Option<i16>,
    // Denotes the action(approve or reject) taken by merchant in case of manual review.
    // Manual review can occur when the transaction is marked as risky by the frm_processor, payment processor or when there is underpayment/over payment incase of crypto payment
    pub merchant_decision: Option<String>,
    pub payment_confirm_source: Option<storage_enums::PaymentSource>,

    pub updated_by: String,
    pub surcharge_applicable: Option<bool>,
    pub incremental_authorization_allowed: Option<bool>,
    pub authorization_count: Option<i32>,
    pub fingerprint_id: Option<String>,
    pub session_expiry: Option<PrimitiveDateTime>,
    pub request_external_three_ds_authentication: Option<bool>,
    pub frm_metadata: Option<pii::SecretSerdeValue>,
    pub customer_details: Option<Encryptable<Secret<serde_json::Value>>>,
    pub billing_details: Option<Encryptable<Secret<serde_json::Value>>>,
    pub merchant_order_reference_id: Option<String>,
    pub shipping_details: Option<Encryptable<Secret<serde_json::Value>>>,
}

impl From<PaymentIntentUpdate> for PaymentIntentUpdateInternal {
    fn from(payment_intent_update: PaymentIntentUpdate) -> Self {
        match payment_intent_update {
            PaymentIntentUpdate::MetadataUpdate {
                metadata,
                updated_by,
            } => Self {
                metadata: Some(metadata),
                modified_at: Some(common_utils::date_time::now()),
                updated_by,
                ..Default::default()
            },
            PaymentIntentUpdate::Update(value) => Self {
                amount: Some(value.amount),
                currency: Some(value.currency),
                setup_future_usage: value.setup_future_usage,
                status: Some(value.status),
                customer_id: value.customer_id,
                shipping_address_id: value.shipping_address_id,
                billing_address_id: value.billing_address_id,
                return_url: value.return_url,
                business_country: value.business_country,
                business_label: value.business_label,
                description: value.description,
                statement_descriptor_name: value.statement_descriptor_name,
                statement_descriptor_suffix: value.statement_descriptor_suffix,
                order_details: value.order_details,
                metadata: value.metadata,
                payment_confirm_source: value.payment_confirm_source,
                updated_by: value.updated_by,
                session_expiry: value.session_expiry,
                fingerprint_id: value.fingerprint_id,
                request_external_three_ds_authentication: value
                    .request_external_three_ds_authentication,
                frm_metadata: value.frm_metadata,
                customer_details: value.customer_details,
                billing_details: value.billing_details,
                merchant_order_reference_id: value.merchant_order_reference_id,
                shipping_details: value.shipping_details,
                ..Default::default()
            },
            PaymentIntentUpdate::PaymentCreateUpdate {
                return_url,
                status,
                customer_id,
                shipping_address_id,
                billing_address_id,
                customer_details,
                updated_by,
            } => Self {
                return_url,
                status,
                customer_id,
                shipping_address_id,
                billing_address_id,
                customer_details,
                modified_at: Some(common_utils::date_time::now()),
                updated_by,
                ..Default::default()
            },
            PaymentIntentUpdate::PGStatusUpdate {
                status,
                updated_by,
                incremental_authorization_allowed,
            } => Self {
                status: Some(status),
                modified_at: Some(common_utils::date_time::now()),
                updated_by,
                incremental_authorization_allowed,
                ..Default::default()
            },
            PaymentIntentUpdate::MerchantStatusUpdate {
                status,
                shipping_address_id,
                billing_address_id,
                updated_by,
            } => Self {
                status: Some(status),
                shipping_address_id,
                billing_address_id,
                modified_at: Some(common_utils::date_time::now()),
                updated_by,
                ..Default::default()
            },
            PaymentIntentUpdate::ResponseUpdate {
                // amount,
                // currency,
                status,
                amount_captured,
                fingerprint_id,
                // customer_id,
                return_url,
                updated_by,
                incremental_authorization_allowed,
            } => Self {
                // amount,
                // currency: Some(currency),
                status: Some(status),
                amount_captured,
                fingerprint_id,
                // customer_id,
                return_url,
                modified_at: Some(common_utils::date_time::now()),
                updated_by,
                incremental_authorization_allowed,
                ..Default::default()
            },
            PaymentIntentUpdate::PaymentAttemptAndAttemptCountUpdate {
                active_attempt_id,
                attempt_count,
                updated_by,
            } => Self {
                active_attempt_id: Some(active_attempt_id),
                attempt_count: Some(attempt_count),
                updated_by,
                ..Default::default()
            },
            PaymentIntentUpdate::StatusAndAttemptUpdate {
                status,
                active_attempt_id,
                attempt_count,
                updated_by,
            } => Self {
                status: Some(status),
                active_attempt_id: Some(active_attempt_id),
                attempt_count: Some(attempt_count),
                updated_by,
                ..Default::default()
            },
            PaymentIntentUpdate::ApproveUpdate {
                status,
                merchant_decision,
                updated_by,
            } => Self {
                status: Some(status),
                merchant_decision,
                updated_by,
                ..Default::default()
            },
            PaymentIntentUpdate::RejectUpdate {
                status,
                merchant_decision,
                updated_by,
            } => Self {
                status: Some(status),
                merchant_decision,
                updated_by,
                ..Default::default()
            },
            PaymentIntentUpdate::SurchargeApplicableUpdate {
                surcharge_applicable,
                updated_by,
            } => Self {
                surcharge_applicable: Some(surcharge_applicable),
                updated_by,
                ..Default::default()
            },
            PaymentIntentUpdate::IncrementalAuthorizationAmountUpdate { amount } => Self {
                amount: Some(amount),
                ..Default::default()
            },
            PaymentIntentUpdate::AuthorizationCountUpdate {
                authorization_count,
            } => Self {
                authorization_count: Some(authorization_count),
                ..Default::default()
            },
            PaymentIntentUpdate::CompleteAuthorizeUpdate {
                shipping_address_id,
            } => Self {
                shipping_address_id,
                ..Default::default()
            },
            PaymentIntentUpdate::ManualUpdate { status, updated_by } => Self {
                status,
                modified_at: Some(common_utils::date_time::now()),
                updated_by,
                ..Default::default()
            },
        }
    }
}

<<<<<<< HEAD
use diesel_models::PaymentIntentUpdate as DieselPaymentIntentUpdate;
=======
use diesel_models::{
    encryption::Encryption, PaymentIntentUpdate as DieselPaymentIntentUpdate,
    PaymentIntentUpdateFields as DieselPaymentIntentUpdateFields,
};
>>>>>>> 93922a7c

impl From<PaymentIntentUpdate> for DieselPaymentIntentUpdate {
    fn from(value: PaymentIntentUpdate) -> Self {
        match value {
            PaymentIntentUpdate::ResponseUpdate {
                status,
                amount_captured,
                fingerprint_id,
                return_url,
                updated_by,
                incremental_authorization_allowed,
            } => Self::ResponseUpdate {
                status,
                amount_captured,
                fingerprint_id,
                return_url,
                updated_by,
                incremental_authorization_allowed,
            },
            PaymentIntentUpdate::MetadataUpdate {
                metadata,
                updated_by,
            } => Self::MetadataUpdate {
                metadata,
                updated_by,
            },
            PaymentIntentUpdate::Update(value) => {
                Self::Update(Box::new(DieselPaymentIntentUpdateFields {
                    amount: value.amount,
                    currency: value.currency,
                    setup_future_usage: value.setup_future_usage,
                    status: value.status,
                    customer_id: value.customer_id,
                    shipping_address_id: value.shipping_address_id,
                    billing_address_id: value.billing_address_id,
                    return_url: value.return_url,
                    business_country: value.business_country,
                    business_label: value.business_label,
                    description: value.description,
                    statement_descriptor_name: value.statement_descriptor_name,
                    statement_descriptor_suffix: value.statement_descriptor_suffix,
                    order_details: value.order_details,
                    metadata: value.metadata,
                    payment_confirm_source: value.payment_confirm_source,
                    updated_by: value.updated_by,
                    session_expiry: value.session_expiry,
                    fingerprint_id: value.fingerprint_id,
                    request_external_three_ds_authentication: value
                        .request_external_three_ds_authentication,
                    frm_metadata: value.frm_metadata,
                    customer_details: value.customer_details.map(Encryption::from),
                    billing_details: value.billing_details.map(Encryption::from),
                    merchant_order_reference_id: value.merchant_order_reference_id,
                    shipping_details: value.shipping_details.map(Encryption::from),
                }))
            }
            PaymentIntentUpdate::PaymentCreateUpdate {
                return_url,
                status,
                customer_id,
                shipping_address_id,
                billing_address_id,
                customer_details,
                updated_by,
            } => Self::PaymentCreateUpdate {
                return_url,
                status,
                customer_id,
                shipping_address_id,
                billing_address_id,
                customer_details: customer_details.map(Encryption::from),
                updated_by,
            },
            PaymentIntentUpdate::MerchantStatusUpdate {
                status,
                shipping_address_id,
                billing_address_id,
                updated_by,
            } => Self::MerchantStatusUpdate {
                status,
                shipping_address_id,
                billing_address_id,
                updated_by,
            },
            PaymentIntentUpdate::PGStatusUpdate {
                status,
                updated_by,
                incremental_authorization_allowed,
            } => Self::PGStatusUpdate {
                status,
                updated_by,
                incremental_authorization_allowed,
            },
            PaymentIntentUpdate::PaymentAttemptAndAttemptCountUpdate {
                active_attempt_id,
                attempt_count,
                updated_by,
            } => Self::PaymentAttemptAndAttemptCountUpdate {
                active_attempt_id,
                attempt_count,
                updated_by,
            },
            PaymentIntentUpdate::StatusAndAttemptUpdate {
                status,
                active_attempt_id,
                attempt_count,
                updated_by,
            } => Self::StatusAndAttemptUpdate {
                status,
                active_attempt_id,
                attempt_count,
                updated_by,
            },
            PaymentIntentUpdate::ApproveUpdate {
                status,
                merchant_decision,
                updated_by,
            } => Self::ApproveUpdate {
                status,
                merchant_decision,
                updated_by,
            },
            PaymentIntentUpdate::RejectUpdate {
                status,
                merchant_decision,
                updated_by,
            } => Self::RejectUpdate {
                status,
                merchant_decision,
                updated_by,
            },
            PaymentIntentUpdate::SurchargeApplicableUpdate {
                surcharge_applicable,
                updated_by,
            } => Self::SurchargeApplicableUpdate {
                surcharge_applicable: Some(surcharge_applicable),
                updated_by,
            },
            PaymentIntentUpdate::IncrementalAuthorizationAmountUpdate { amount } => {
                Self::IncrementalAuthorizationAmountUpdate { amount }
            }
            PaymentIntentUpdate::AuthorizationCountUpdate {
                authorization_count,
            } => Self::AuthorizationCountUpdate {
                authorization_count,
            },
            PaymentIntentUpdate::CompleteAuthorizeUpdate {
                shipping_address_id,
            } => Self::CompleteAuthorizeUpdate {
                shipping_address_id,
            },
            PaymentIntentUpdate::ManualUpdate { status, updated_by } => {
                Self::ManualUpdate { status, updated_by }
            }
        }
    }
}

impl From<PaymentIntentUpdateInternal> for diesel_models::PaymentIntentUpdateInternal {
    fn from(value: PaymentIntentUpdateInternal) -> Self {
        let modified_at = Some(common_utils::date_time::now());

        let PaymentIntentUpdateInternal {
            amount,
            currency,
            status,
            amount_captured,
            customer_id,
            return_url,
            setup_future_usage,
            off_session,
            metadata,
            billing_address_id,
            shipping_address_id,
            modified_at: _,
            active_attempt_id,
            business_country,
            business_label,
            description,
            statement_descriptor_name,
            statement_descriptor_suffix,
            order_details,
            attempt_count,
            merchant_decision,
            payment_confirm_source,
            updated_by,
            surcharge_applicable,
            incremental_authorization_allowed,
            authorization_count,
            session_expiry,
            fingerprint_id,
            request_external_three_ds_authentication,
            frm_metadata,
            customer_details,
            billing_details,
            merchant_order_reference_id,
            shipping_details,
        } = value;

        Self {
            amount,
            currency,
            status,
            amount_captured,
            customer_id,
            return_url,
            setup_future_usage,
            off_session,
            metadata,
            billing_address_id,
            shipping_address_id,
            modified_at,
            active_attempt_id,
            business_country,
            business_label,
            description,
            statement_descriptor_name,
            statement_descriptor_suffix,
            order_details,
            attempt_count,
            merchant_decision,
            payment_confirm_source,
            updated_by,
            surcharge_applicable,
            incremental_authorization_allowed,
            authorization_count,
            session_expiry,
            fingerprint_id,
            request_external_three_ds_authentication,
            frm_metadata,
            customer_details: customer_details.map(Encryption::from),
            billing_details: billing_details.map(Encryption::from),
            merchant_order_reference_id,
            shipping_details: shipping_details.map(Encryption::from),
        }
    }
}

pub enum PaymentIntentFetchConstraints {
    Single { payment_intent_id: String },
    List(Box<PaymentIntentListParams>),
}

pub struct PaymentIntentListParams {
    pub offset: u32,
    pub starting_at: Option<PrimitiveDateTime>,
    pub ending_at: Option<PrimitiveDateTime>,
    pub amount_filter: Option<api_models::payments::AmountFilter>,
    pub connector: Option<Vec<api_models::enums::Connector>>,
    pub currency: Option<Vec<storage_enums::Currency>>,
    pub status: Option<Vec<storage_enums::IntentStatus>>,
    pub payment_method: Option<Vec<storage_enums::PaymentMethod>>,
    pub payment_method_type: Option<Vec<storage_enums::PaymentMethodType>>,
    pub authentication_type: Option<Vec<storage_enums::AuthenticationType>>,
    pub merchant_connector_id: Option<Vec<String>>,
    pub profile_id: Option<String>,
    pub customer_id: Option<id_type::CustomerId>,
    pub starting_after_id: Option<String>,
    pub ending_before_id: Option<String>,
    pub limit: Option<u32>,
}

impl From<api_models::payments::PaymentListConstraints> for PaymentIntentFetchConstraints {
    fn from(value: api_models::payments::PaymentListConstraints) -> Self {
        Self::List(Box::new(PaymentIntentListParams {
            offset: 0,
            starting_at: value.created_gte.or(value.created_gt).or(value.created),
            ending_at: value.created_lte.or(value.created_lt).or(value.created),
            amount_filter: None,
            connector: None,
            currency: None,
            status: None,
            payment_method: None,
            payment_method_type: None,
            authentication_type: None,
            merchant_connector_id: None,
            profile_id: None,
            customer_id: value.customer_id,
            starting_after_id: value.starting_after,
            ending_before_id: value.ending_before,
            limit: Some(std::cmp::min(value.limit, PAYMENTS_LIST_MAX_LIMIT_V1)),
        }))
    }
}

impl From<api_models::payments::TimeRange> for PaymentIntentFetchConstraints {
    fn from(value: api_models::payments::TimeRange) -> Self {
        Self::List(Box::new(PaymentIntentListParams {
            offset: 0,
            starting_at: Some(value.start_time),
            ending_at: value.end_time,
            amount_filter: None,
            connector: None,
            currency: None,
            status: None,
            payment_method: None,
            payment_method_type: None,
            authentication_type: None,
            merchant_connector_id: None,
            profile_id: None,
            customer_id: None,
            starting_after_id: None,
            ending_before_id: None,
            limit: None,
        }))
    }
}

impl From<api_models::payments::PaymentListFilterConstraints> for PaymentIntentFetchConstraints {
    fn from(value: api_models::payments::PaymentListFilterConstraints) -> Self {
        if let Some(payment_intent_id) = value.payment_id {
            Self::Single { payment_intent_id }
        } else {
            Self::List(Box::new(PaymentIntentListParams {
                offset: value.offset.unwrap_or_default(),
                starting_at: value.time_range.map(|t| t.start_time),
                ending_at: value.time_range.and_then(|t| t.end_time),
                amount_filter: value.amount_filter,
                connector: value.connector,
                currency: value.currency,
                status: value.status,
                payment_method: value.payment_method,
                payment_method_type: value.payment_method_type,
                authentication_type: value.authentication_type,
                merchant_connector_id: value.merchant_connector_id,
                profile_id: value.profile_id,
                customer_id: value.customer_id,
                starting_after_id: None,
                ending_before_id: None,
                limit: Some(std::cmp::min(value.limit, PAYMENTS_LIST_MAX_LIMIT_V2)),
            }))
        }
    }
}<|MERGE_RESOLUTION|>--- conflicted
+++ resolved
@@ -473,14 +473,10 @@
     }
 }
 
-<<<<<<< HEAD
-use diesel_models::PaymentIntentUpdate as DieselPaymentIntentUpdate;
-=======
 use diesel_models::{
-    encryption::Encryption, PaymentIntentUpdate as DieselPaymentIntentUpdate,
+    PaymentIntentUpdate as DieselPaymentIntentUpdate,
     PaymentIntentUpdateFields as DieselPaymentIntentUpdateFields,
 };
->>>>>>> 93922a7c
 
 impl From<PaymentIntentUpdate> for DieselPaymentIntentUpdate {
     fn from(value: PaymentIntentUpdate) -> Self {
