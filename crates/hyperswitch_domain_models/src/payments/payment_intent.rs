use common_enums as storage_enums;
#[cfg(feature = "v2")]
use common_utils::ext_traits::{Encode, ValueExt};
use common_utils::{
    consts::{PAYMENTS_LIST_MAX_LIMIT_V1, PAYMENTS_LIST_MAX_LIMIT_V2},
    crypto::Encryptable,
    encryption::Encryption,
    errors::{CustomResult, ValidationError},
    id_type,
    pii::{self, Email},
    type_name,
    types::{
        keymanager::{self, KeyManagerState, ToEncryptable},
        MinorUnit,
    },
};
#[cfg(feature = "v2")]
use diesel_models::types::OrderDetailsWithAmount;
use diesel_models::{
    PaymentIntent as DieselPaymentIntent, PaymentIntentNew as DieselPaymentIntentNew,
};
use error_stack::ResultExt;
#[cfg(feature = "v2")]
use masking::ExposeInterface;
use masking::{Deserialize, PeekInterface, Secret};
use serde::Serialize;
use time::PrimitiveDateTime;

#[cfg(all(feature = "v1", feature = "olap"))]
use super::payment_attempt::PaymentAttempt;
use super::PaymentIntent;
use crate::{
    behaviour, errors,
    merchant_key_store::MerchantKeyStore,
    type_encryption::{crypto_operation, CryptoOperation},
    RemoteStorageObject,
};

#[async_trait::async_trait]
pub trait PaymentIntentInterface {
    async fn update_payment_intent(
        &self,
        state: &KeyManagerState,
        this: PaymentIntent,
        payment_intent: PaymentIntentUpdate,
        merchant_key_store: &MerchantKeyStore,
        storage_scheme: storage_enums::MerchantStorageScheme,
    ) -> error_stack::Result<PaymentIntent, errors::StorageError>;

    async fn insert_payment_intent(
        &self,
        state: &KeyManagerState,
        new: PaymentIntent,
        merchant_key_store: &MerchantKeyStore,
        storage_scheme: storage_enums::MerchantStorageScheme,
    ) -> error_stack::Result<PaymentIntent, errors::StorageError>;

    #[cfg(feature = "v1")]
    async fn find_payment_intent_by_payment_id_merchant_id(
        &self,
        state: &KeyManagerState,
        payment_id: &id_type::PaymentId,
        merchant_id: &id_type::MerchantId,
        merchant_key_store: &MerchantKeyStore,
        storage_scheme: storage_enums::MerchantStorageScheme,
    ) -> error_stack::Result<PaymentIntent, errors::StorageError>;

    #[cfg(feature = "v2")]
    async fn find_payment_intent_by_id(
        &self,
        state: &KeyManagerState,
        id: &id_type::GlobalPaymentId,
        merchant_key_store: &MerchantKeyStore,
        storage_scheme: storage_enums::MerchantStorageScheme,
    ) -> error_stack::Result<PaymentIntent, errors::StorageError>;

    #[cfg(all(feature = "v1", feature = "olap"))]
    async fn filter_payment_intent_by_constraints(
        &self,
        state: &KeyManagerState,
        merchant_id: &id_type::MerchantId,
        filters: &PaymentIntentFetchConstraints,
        merchant_key_store: &MerchantKeyStore,
        storage_scheme: storage_enums::MerchantStorageScheme,
    ) -> error_stack::Result<Vec<PaymentIntent>, errors::StorageError>;

    #[cfg(all(feature = "v1", feature = "olap"))]
    async fn filter_payment_intents_by_time_range_constraints(
        &self,
        state: &KeyManagerState,
        merchant_id: &id_type::MerchantId,
        time_range: &common_utils::types::TimeRange,
        merchant_key_store: &MerchantKeyStore,
        storage_scheme: storage_enums::MerchantStorageScheme,
    ) -> error_stack::Result<Vec<PaymentIntent>, errors::StorageError>;

    #[cfg(all(feature = "v1", feature = "olap"))]
    async fn get_intent_status_with_count(
        &self,
        merchant_id: &id_type::MerchantId,
        profile_id_list: Option<Vec<id_type::ProfileId>>,
        constraints: &common_utils::types::TimeRange,
    ) -> error_stack::Result<Vec<(common_enums::IntentStatus, i64)>, errors::StorageError>;

    #[cfg(all(feature = "v1", feature = "olap"))]
    async fn get_filtered_payment_intents_attempt(
        &self,
        state: &KeyManagerState,
        merchant_id: &id_type::MerchantId,
        constraints: &PaymentIntentFetchConstraints,
        merchant_key_store: &MerchantKeyStore,
        storage_scheme: storage_enums::MerchantStorageScheme,
    ) -> error_stack::Result<Vec<(PaymentIntent, PaymentAttempt)>, errors::StorageError>;

    #[cfg(all(feature = "v1", feature = "olap"))]
    async fn get_filtered_active_attempt_ids_for_total_count(
        &self,
        merchant_id: &id_type::MerchantId,
        constraints: &PaymentIntentFetchConstraints,
        storage_scheme: storage_enums::MerchantStorageScheme,
    ) -> error_stack::Result<Vec<String>, errors::StorageError>;
}

#[derive(Clone, Debug, PartialEq, router_derive::DebugAsDisplay, Serialize, Deserialize)]
pub struct CustomerData {
    pub name: Option<Secret<String>>,
    pub email: Option<Email>,
    pub phone: Option<Secret<String>>,
    pub phone_country_code: Option<String>,
}

#[cfg(feature = "v2")]
#[derive(Debug, Clone, Serialize)]
pub struct PaymentIntentUpdateFields {
    pub amount: Option<MinorUnit>,
    pub currency: Option<storage_enums::Currency>,
    pub setup_future_usage: Option<storage_enums::FutureUsage>,
    pub status: storage_enums::IntentStatus,
    pub customer_id: Option<id_type::CustomerId>,
    pub shipping_address: Option<Encryptable<Secret<serde_json::Value>>>,
    pub billing_address: Option<Encryptable<Secret<serde_json::Value>>>,
    pub return_url: Option<String>,
    pub description: Option<String>,
    pub statement_descriptor: Option<String>,
    pub order_details: Option<Vec<pii::SecretSerdeValue>>,
    pub metadata: Option<pii::SecretSerdeValue>,
    pub payment_confirm_source: Option<storage_enums::PaymentSource>,
    pub updated_by: String,
    pub session_expiry: Option<PrimitiveDateTime>,
    pub request_external_three_ds_authentication: Option<bool>,
    pub frm_metadata: Option<pii::SecretSerdeValue>,
    pub customer_details: Option<Encryptable<Secret<serde_json::Value>>>,
    pub merchant_order_reference_id: Option<String>,
    pub is_payment_processor_token_flow: Option<bool>,
}

#[cfg(feature = "v1")]
#[derive(Debug, Clone, Serialize)]
pub struct PaymentIntentUpdateFields {
    pub amount: MinorUnit,
    pub currency: storage_enums::Currency,
    pub setup_future_usage: Option<storage_enums::FutureUsage>,
    pub status: storage_enums::IntentStatus,
    pub customer_id: Option<id_type::CustomerId>,
    pub shipping_address_id: Option<String>,
    pub billing_address_id: Option<String>,
    pub return_url: Option<String>,
    pub business_country: Option<storage_enums::CountryAlpha2>,
    pub business_label: Option<String>,
    pub description: Option<String>,
    pub statement_descriptor_name: Option<String>,
    pub statement_descriptor_suffix: Option<String>,
    pub order_details: Option<Vec<pii::SecretSerdeValue>>,
    pub metadata: Option<serde_json::Value>,
    pub frm_metadata: Option<pii::SecretSerdeValue>,
    pub payment_confirm_source: Option<storage_enums::PaymentSource>,
    pub updated_by: String,
    pub fingerprint_id: Option<String>,
    pub session_expiry: Option<PrimitiveDateTime>,
    pub request_external_three_ds_authentication: Option<bool>,
    pub customer_details: Option<Encryptable<Secret<serde_json::Value>>>,
    pub billing_details: Option<Encryptable<Secret<serde_json::Value>>>,
    pub merchant_order_reference_id: Option<String>,
    pub shipping_details: Option<Encryptable<Secret<serde_json::Value>>>,
    pub is_payment_processor_token_flow: Option<bool>,
    pub tax_details: Option<diesel_models::TaxDetails>,
}

#[cfg(feature = "v1")]
#[derive(Debug, Clone, Serialize)]
pub enum PaymentIntentUpdate {
    ResponseUpdate {
        status: storage_enums::IntentStatus,
        amount_captured: Option<MinorUnit>,
        return_url: Option<String>,
        updated_by: String,
        fingerprint_id: Option<String>,
        incremental_authorization_allowed: Option<bool>,
    },
    MetadataUpdate {
        metadata: serde_json::Value,
        updated_by: String,
    },
    Update(Box<PaymentIntentUpdateFields>),
    PaymentCreateUpdate {
        return_url: Option<String>,
        status: Option<storage_enums::IntentStatus>,
        customer_id: Option<id_type::CustomerId>,
        shipping_address_id: Option<String>,
        billing_address_id: Option<String>,
        customer_details: Option<Encryptable<Secret<serde_json::Value>>>,
        updated_by: String,
    },
    MerchantStatusUpdate {
        status: storage_enums::IntentStatus,
        shipping_address_id: Option<String>,
        billing_address_id: Option<String>,
        updated_by: String,
    },
    PGStatusUpdate {
        status: storage_enums::IntentStatus,
        incremental_authorization_allowed: Option<bool>,
        updated_by: String,
    },
    PaymentAttemptAndAttemptCountUpdate {
        active_attempt_id: String,
        attempt_count: i16,
        updated_by: String,
    },
    StatusAndAttemptUpdate {
        status: storage_enums::IntentStatus,
        active_attempt_id: String,
        attempt_count: i16,
        updated_by: String,
    },
    ApproveUpdate {
        status: storage_enums::IntentStatus,
        merchant_decision: Option<String>,
        updated_by: String,
    },
    RejectUpdate {
        status: storage_enums::IntentStatus,
        merchant_decision: Option<String>,
        updated_by: String,
    },
    SurchargeApplicableUpdate {
        surcharge_applicable: bool,
        updated_by: String,
    },
    IncrementalAuthorizationAmountUpdate {
        amount: MinorUnit,
    },
    AuthorizationCountUpdate {
        authorization_count: i32,
    },
    CompleteAuthorizeUpdate {
        shipping_address_id: Option<String>,
    },
    ManualUpdate {
        status: Option<storage_enums::IntentStatus>,
        updated_by: String,
    },
    SessionResponseUpdate {
        tax_details: diesel_models::TaxDetails,
        shipping_address_id: Option<String>,
        updated_by: String,
        shipping_details: Option<Encryptable<Secret<serde_json::Value>>>,
    },
}

#[cfg(feature = "v2")]
#[derive(Debug, Clone, Serialize)]
pub enum PaymentIntentUpdate {
    /// PreUpdate tracker of ConfirmIntent
    ConfirmIntent {
        status: storage_enums::IntentStatus,
        active_attempt_id: id_type::GlobalAttemptId,
        updated_by: String,
    },
    /// PostUpdate tracker of ConfirmIntent
    ConfirmIntentPostUpdate {
        status: storage_enums::IntentStatus,
        updated_by: String,
    },
    /// SyncUpdate of ConfirmIntent in PostUpdateTrackers
    SyncUpdate {
        status: storage_enums::IntentStatus,
        updated_by: String,
    },
}

#[cfg(feature = "v2")]
#[derive(Clone, Debug, Default)]
pub struct PaymentIntentUpdateInternal {
    pub amount: Option<MinorUnit>,
    pub currency: Option<storage_enums::Currency>,
    pub status: Option<storage_enums::IntentStatus>,
    pub amount_captured: Option<MinorUnit>,
    pub customer_id: Option<id_type::CustomerId>,
    pub return_url: Option<String>,
    pub setup_future_usage: Option<storage_enums::FutureUsage>,
    pub off_session: Option<bool>,
    pub metadata: Option<pii::SecretSerdeValue>,
    pub modified_at: Option<PrimitiveDateTime>,
    pub active_attempt_id: Option<id_type::GlobalAttemptId>,
    pub description: Option<String>,
    pub statement_descriptor: Option<String>,
    pub order_details: Option<Vec<pii::SecretSerdeValue>>,
    pub attempt_count: Option<i16>,
    pub frm_merchant_decision: Option<common_enums::MerchantDecision>,
    pub payment_confirm_source: Option<storage_enums::PaymentSource>,
    pub updated_by: String,
    pub surcharge_applicable: Option<bool>,
    pub authorization_count: Option<i32>,
    pub session_expiry: Option<PrimitiveDateTime>,
    pub request_external_three_ds_authentication: Option<bool>,
    pub frm_metadata: Option<pii::SecretSerdeValue>,
    pub customer_details: Option<Encryptable<Secret<serde_json::Value>>>,
    pub billing_address: Option<Encryptable<Secret<serde_json::Value>>>,
    pub shipping_address: Option<Encryptable<Secret<serde_json::Value>>>,
    pub merchant_order_reference_id: Option<String>,
    pub is_payment_processor_token_flow: Option<bool>,
}

#[cfg(feature = "v1")]
#[derive(Clone, Debug, Default)]
pub struct PaymentIntentUpdateInternal {
    pub amount: Option<MinorUnit>,
    pub currency: Option<storage_enums::Currency>,
    pub status: Option<storage_enums::IntentStatus>,
    pub amount_captured: Option<MinorUnit>,
    pub customer_id: Option<id_type::CustomerId>,
    pub return_url: Option<String>,
    pub setup_future_usage: Option<storage_enums::FutureUsage>,
    pub off_session: Option<bool>,
    pub metadata: Option<serde_json::Value>,
    pub billing_address_id: Option<String>,
    pub shipping_address_id: Option<String>,
    pub modified_at: Option<PrimitiveDateTime>,
    pub active_attempt_id: Option<String>,
    pub business_country: Option<storage_enums::CountryAlpha2>,
    pub business_label: Option<String>,
    pub description: Option<String>,
    pub statement_descriptor_name: Option<String>,
    pub statement_descriptor_suffix: Option<String>,
    pub order_details: Option<Vec<pii::SecretSerdeValue>>,
    pub attempt_count: Option<i16>,
    // Denotes the action(approve or reject) taken by merchant in case of manual review.
    // Manual review can occur when the transaction is marked as risky by the frm_processor, payment processor or when there is underpayment/over payment incase of crypto payment
    pub merchant_decision: Option<String>,
    pub payment_confirm_source: Option<storage_enums::PaymentSource>,

    pub updated_by: String,
    pub surcharge_applicable: Option<bool>,
    pub incremental_authorization_allowed: Option<bool>,
    pub authorization_count: Option<i32>,
    pub fingerprint_id: Option<String>,
    pub session_expiry: Option<PrimitiveDateTime>,
    pub request_external_three_ds_authentication: Option<bool>,
    pub frm_metadata: Option<pii::SecretSerdeValue>,
    pub customer_details: Option<Encryptable<Secret<serde_json::Value>>>,
    pub billing_details: Option<Encryptable<Secret<serde_json::Value>>>,
    pub merchant_order_reference_id: Option<String>,
    pub shipping_details: Option<Encryptable<Secret<serde_json::Value>>>,
    pub is_payment_processor_token_flow: Option<bool>,
    pub tax_details: Option<diesel_models::TaxDetails>,
}

// This conversion is used in the `update_payment_intent` function
#[cfg(feature = "v2")]
impl From<PaymentIntentUpdate> for diesel_models::PaymentIntentUpdateInternal {
    fn from(payment_intent_update: PaymentIntentUpdate) -> Self {
        match payment_intent_update {
            PaymentIntentUpdate::ConfirmIntent {
                status,
                active_attempt_id,
                updated_by,
            } => Self {
                status: Some(status),
                active_attempt_id: Some(active_attempt_id),
                modified_at: common_utils::date_time::now(),
                updated_by,
            },
            PaymentIntentUpdate::ConfirmIntentPostUpdate { status, updated_by } => Self {
                status: Some(status),
                active_attempt_id: None,
                modified_at: common_utils::date_time::now(),
                updated_by,
            },
            PaymentIntentUpdate::SyncUpdate { status, updated_by } => Self {
                status: Some(status),
                active_attempt_id: None,
                modified_at: common_utils::date_time::now(),
                updated_by,
            },
        }
    }
}

// This conversion is required for the `apply_changeset` function used for mockdb
#[cfg(feature = "v2")]
impl From<PaymentIntentUpdate> for PaymentIntentUpdateInternal {
    fn from(payment_intent_update: PaymentIntentUpdate) -> Self {
        match payment_intent_update {
            PaymentIntentUpdate::ConfirmIntent {
                status,
                active_attempt_id,
                updated_by,
            } => Self {
                status: Some(status),
                active_attempt_id: Some(active_attempt_id),
                updated_by,
                ..Default::default()
            },
            PaymentIntentUpdate::ConfirmIntentPostUpdate { status, updated_by } => Self {
                status: Some(status),
                updated_by,
                ..Default::default()
            },
            PaymentIntentUpdate::SyncUpdate { status, updated_by } => Self {
                status: Some(status),
                updated_by,
                ..Default::default()
            },
        }
    }
}

#[cfg(feature = "v1")]
impl From<PaymentIntentUpdate> for PaymentIntentUpdateInternal {
    fn from(payment_intent_update: PaymentIntentUpdate) -> Self {
        match payment_intent_update {
            PaymentIntentUpdate::MetadataUpdate {
                metadata,
                updated_by,
            } => Self {
                metadata: Some(metadata),
                modified_at: Some(common_utils::date_time::now()),
                updated_by,
                ..Default::default()
            },
            PaymentIntentUpdate::Update(value) => Self {
                amount: Some(value.amount),
                currency: Some(value.currency),
                setup_future_usage: value.setup_future_usage,
                status: Some(value.status),
                customer_id: value.customer_id,
                shipping_address_id: value.shipping_address_id,
                billing_address_id: value.billing_address_id,
                return_url: value.return_url,
                business_country: value.business_country,
                business_label: value.business_label,
                description: value.description,
                statement_descriptor_name: value.statement_descriptor_name,
                statement_descriptor_suffix: value.statement_descriptor_suffix,
                order_details: value.order_details,
                metadata: value.metadata,
                payment_confirm_source: value.payment_confirm_source,
                updated_by: value.updated_by,
                session_expiry: value.session_expiry,
                fingerprint_id: value.fingerprint_id,
                request_external_three_ds_authentication: value
                    .request_external_three_ds_authentication,
                frm_metadata: value.frm_metadata,
                customer_details: value.customer_details,
                billing_details: value.billing_details,
                merchant_order_reference_id: value.merchant_order_reference_id,
                shipping_details: value.shipping_details,
                is_payment_processor_token_flow: value.is_payment_processor_token_flow,
                ..Default::default()
            },
            PaymentIntentUpdate::PaymentCreateUpdate {
                return_url,
                status,
                customer_id,
                shipping_address_id,
                billing_address_id,
                customer_details,
                updated_by,
            } => Self {
                return_url,
                status,
                customer_id,
                shipping_address_id,
                billing_address_id,
                customer_details,
                modified_at: Some(common_utils::date_time::now()),
                updated_by,
                ..Default::default()
            },
            PaymentIntentUpdate::PGStatusUpdate {
                status,
                updated_by,
                incremental_authorization_allowed,
            } => Self {
                status: Some(status),
                modified_at: Some(common_utils::date_time::now()),
                updated_by,
                incremental_authorization_allowed,
                ..Default::default()
            },
            PaymentIntentUpdate::MerchantStatusUpdate {
                status,
                shipping_address_id,
                billing_address_id,
                updated_by,
            } => Self {
                status: Some(status),
                shipping_address_id,
                billing_address_id,
                modified_at: Some(common_utils::date_time::now()),
                updated_by,
                ..Default::default()
            },
            PaymentIntentUpdate::ResponseUpdate {
                // amount,
                // currency,
                status,
                amount_captured,
                fingerprint_id,
                // customer_id,
                return_url,
                updated_by,
                incremental_authorization_allowed,
            } => Self {
                // amount,
                // currency: Some(currency),
                status: Some(status),
                amount_captured,
                fingerprint_id,
                // customer_id,
                return_url,
                modified_at: Some(common_utils::date_time::now()),
                updated_by,
                incremental_authorization_allowed,
                ..Default::default()
            },
            PaymentIntentUpdate::PaymentAttemptAndAttemptCountUpdate {
                active_attempt_id,
                attempt_count,
                updated_by,
            } => Self {
                active_attempt_id: Some(active_attempt_id),
                attempt_count: Some(attempt_count),
                updated_by,
                ..Default::default()
            },
            PaymentIntentUpdate::StatusAndAttemptUpdate {
                status,
                active_attempt_id,
                attempt_count,
                updated_by,
            } => Self {
                status: Some(status),
                active_attempt_id: Some(active_attempt_id),
                attempt_count: Some(attempt_count),
                updated_by,
                ..Default::default()
            },
            PaymentIntentUpdate::ApproveUpdate {
                status,
                merchant_decision,
                updated_by,
            } => Self {
                status: Some(status),
                merchant_decision,
                updated_by,
                ..Default::default()
            },
            PaymentIntentUpdate::RejectUpdate {
                status,
                merchant_decision,
                updated_by,
            } => Self {
                status: Some(status),
                merchant_decision,
                updated_by,
                ..Default::default()
            },
            PaymentIntentUpdate::SurchargeApplicableUpdate {
                surcharge_applicable,
                updated_by,
            } => Self {
                surcharge_applicable: Some(surcharge_applicable),
                updated_by,
                ..Default::default()
            },
            PaymentIntentUpdate::IncrementalAuthorizationAmountUpdate { amount } => Self {
                amount: Some(amount),
                ..Default::default()
            },
            PaymentIntentUpdate::AuthorizationCountUpdate {
                authorization_count,
            } => Self {
                authorization_count: Some(authorization_count),
                ..Default::default()
            },
            PaymentIntentUpdate::CompleteAuthorizeUpdate {
                shipping_address_id,
            } => Self {
                shipping_address_id,
                ..Default::default()
            },
            PaymentIntentUpdate::ManualUpdate { status, updated_by } => Self {
                status,
                modified_at: Some(common_utils::date_time::now()),
                updated_by,
                ..Default::default()
            },
            PaymentIntentUpdate::SessionResponseUpdate {
                tax_details,
                shipping_address_id,
                updated_by,
                shipping_details,
            } => Self {
                tax_details: Some(tax_details),
                shipping_address_id,
                updated_by,
                shipping_details,
                ..Default::default()
            },
        }
    }
}

use diesel_models::{
    PaymentIntentUpdate as DieselPaymentIntentUpdate,
    PaymentIntentUpdateFields as DieselPaymentIntentUpdateFields,
};

// TODO: check where this conversion is used
// #[cfg(feature = "v2")]
// impl From<PaymentIntentUpdate> for DieselPaymentIntentUpdate {
//     fn from(value: PaymentIntentUpdate) -> Self {
//         match value {
//             PaymentIntentUpdate::ConfirmIntent { status, updated_by } => {
//                 Self::ConfirmIntent { status, updated_by }
//             }
//             PaymentIntentUpdate::ConfirmIntentPostUpdate { status, updated_by } => {
//                 Self::ConfirmIntentPostUpdate { status, updated_by }
//             }
//         }
//     }
// }

#[cfg(feature = "v1")]
impl From<PaymentIntentUpdate> for DieselPaymentIntentUpdate {
    fn from(value: PaymentIntentUpdate) -> Self {
        match value {
            PaymentIntentUpdate::ResponseUpdate {
                status,
                amount_captured,
                fingerprint_id,
                return_url,
                updated_by,
                incremental_authorization_allowed,
            } => Self::ResponseUpdate {
                status,
                amount_captured,
                fingerprint_id,
                return_url,
                updated_by,
                incremental_authorization_allowed,
            },
            PaymentIntentUpdate::MetadataUpdate {
                metadata,
                updated_by,
            } => Self::MetadataUpdate {
                metadata,
                updated_by,
            },
            PaymentIntentUpdate::Update(value) => {
                Self::Update(Box::new(DieselPaymentIntentUpdateFields {
                    amount: value.amount,
                    currency: value.currency,
                    setup_future_usage: value.setup_future_usage,
                    status: value.status,
                    customer_id: value.customer_id,
                    shipping_address_id: value.shipping_address_id,
                    billing_address_id: value.billing_address_id,
                    return_url: value.return_url,
                    business_country: value.business_country,
                    business_label: value.business_label,
                    description: value.description,
                    statement_descriptor_name: value.statement_descriptor_name,
                    statement_descriptor_suffix: value.statement_descriptor_suffix,
                    order_details: value.order_details,
                    metadata: value.metadata,
                    payment_confirm_source: value.payment_confirm_source,
                    updated_by: value.updated_by,
                    session_expiry: value.session_expiry,
                    fingerprint_id: value.fingerprint_id,
                    request_external_three_ds_authentication: value
                        .request_external_three_ds_authentication,
                    frm_metadata: value.frm_metadata,
                    customer_details: value.customer_details.map(Encryption::from),
                    billing_details: value.billing_details.map(Encryption::from),
                    merchant_order_reference_id: value.merchant_order_reference_id,
                    shipping_details: value.shipping_details.map(Encryption::from),
                    is_payment_processor_token_flow: value.is_payment_processor_token_flow,
                    tax_details: value.tax_details,
                }))
            }
            PaymentIntentUpdate::PaymentCreateUpdate {
                return_url,
                status,
                customer_id,
                shipping_address_id,
                billing_address_id,
                customer_details,
                updated_by,
            } => Self::PaymentCreateUpdate {
                return_url,
                status,
                customer_id,
                shipping_address_id,
                billing_address_id,
                customer_details: customer_details.map(Encryption::from),
                updated_by,
            },
            PaymentIntentUpdate::MerchantStatusUpdate {
                status,
                shipping_address_id,
                billing_address_id,
                updated_by,
            } => Self::MerchantStatusUpdate {
                status,
                shipping_address_id,
                billing_address_id,
                updated_by,
            },
            PaymentIntentUpdate::PGStatusUpdate {
                status,
                updated_by,
                incremental_authorization_allowed,
            } => Self::PGStatusUpdate {
                status,
                updated_by,
                incremental_authorization_allowed,
            },
            PaymentIntentUpdate::PaymentAttemptAndAttemptCountUpdate {
                active_attempt_id,
                attempt_count,
                updated_by,
            } => Self::PaymentAttemptAndAttemptCountUpdate {
                active_attempt_id,
                attempt_count,
                updated_by,
            },
            PaymentIntentUpdate::StatusAndAttemptUpdate {
                status,
                active_attempt_id,
                attempt_count,
                updated_by,
            } => Self::StatusAndAttemptUpdate {
                status,
                active_attempt_id,
                attempt_count,
                updated_by,
            },
            PaymentIntentUpdate::ApproveUpdate {
                status,
                merchant_decision,
                updated_by,
            } => Self::ApproveUpdate {
                status,
                merchant_decision,
                updated_by,
            },
            PaymentIntentUpdate::RejectUpdate {
                status,
                merchant_decision,
                updated_by,
            } => Self::RejectUpdate {
                status,
                merchant_decision,
                updated_by,
            },
            PaymentIntentUpdate::SurchargeApplicableUpdate {
                surcharge_applicable,
                updated_by,
            } => Self::SurchargeApplicableUpdate {
                surcharge_applicable: Some(surcharge_applicable),
                updated_by,
            },
            PaymentIntentUpdate::IncrementalAuthorizationAmountUpdate { amount } => {
                Self::IncrementalAuthorizationAmountUpdate { amount }
            }
            PaymentIntentUpdate::AuthorizationCountUpdate {
                authorization_count,
            } => Self::AuthorizationCountUpdate {
                authorization_count,
            },
            PaymentIntentUpdate::CompleteAuthorizeUpdate {
                shipping_address_id,
            } => Self::CompleteAuthorizeUpdate {
                shipping_address_id,
            },
            PaymentIntentUpdate::ManualUpdate { status, updated_by } => {
                Self::ManualUpdate { status, updated_by }
            }
            PaymentIntentUpdate::SessionResponseUpdate {
                tax_details,
                shipping_address_id,
                updated_by,
                shipping_details,
            } => Self::SessionResponseUpdate {
                tax_details,
                shipping_address_id,
                updated_by,
                shipping_details: shipping_details.map(Encryption::from),
            },
        }
    }
}

// TODO: evaluate if we will be using the same update struct for v2 as well, uncomment this and make necessary changes if necessary
#[cfg(feature = "v2")]
impl From<PaymentIntentUpdateInternal> for diesel_models::PaymentIntentUpdateInternal {
    fn from(value: PaymentIntentUpdateInternal) -> Self {
        todo!()
        // let modified_at = common_utils::date_time::now();
        // let PaymentIntentUpdateInternal {
        //     amount,
        //     currency,
        //     status,
        //     amount_captured,
        //     customer_id,
        //     return_url,
        //     setup_future_usage,
        //     off_session,
        //     metadata,
        //     modified_at: _,
        //     active_attempt_id,
        //     description,
        //     statement_descriptor,
        //     order_details,
        //     attempt_count,
        //     frm_merchant_decision,
        //     payment_confirm_source,
        //     updated_by,
        //     surcharge_applicable,
        //     authorization_count,
        //     session_expiry,
        //     request_external_three_ds_authentication,
        //     frm_metadata,
        //     customer_details,
        //     billing_address,
        //     merchant_order_reference_id,
        //     shipping_address,
        //     is_payment_processor_token_flow,
        // } = value;
        // Self {
        //     amount,
        //     currency,
        //     status,
        //     amount_captured,
        //     customer_id,
        //     return_url,
        //     setup_future_usage,
        //     off_session,
        //     metadata,
        //     modified_at,
        //     active_attempt_id,
        //     description,
        //     statement_descriptor,
        //     order_details,
        //     attempt_count,
        //     frm_merchant_decision,
        //     payment_confirm_source,
        //     updated_by,
        //     surcharge_applicable,
        //     authorization_count,
        //     session_expiry,
        //     request_external_three_ds_authentication,
        //     frm_metadata,
        //     customer_details: customer_details.map(Encryption::from),
        //     billing_address: billing_address.map(Encryption::from),
        //     merchant_order_reference_id,
        //     shipping_address: shipping_address.map(Encryption::from),
        //     is_payment_processor_token_flow,
        // }
    }
}

#[cfg(feature = "v1")]
impl From<PaymentIntentUpdateInternal> for diesel_models::PaymentIntentUpdateInternal {
    fn from(value: PaymentIntentUpdateInternal) -> Self {
        let modified_at = common_utils::date_time::now();
        let PaymentIntentUpdateInternal {
            amount,
            currency,
            status,
            amount_captured,
            customer_id,
            return_url,
            setup_future_usage,
            off_session,
            metadata,
            billing_address_id,
            shipping_address_id,
            modified_at: _,
            active_attempt_id,
            business_country,
            business_label,
            description,
            statement_descriptor_name,
            statement_descriptor_suffix,
            order_details,
            attempt_count,
            merchant_decision,
            payment_confirm_source,
            updated_by,
            surcharge_applicable,
            incremental_authorization_allowed,
            authorization_count,
            session_expiry,
            fingerprint_id,
            request_external_three_ds_authentication,
            frm_metadata,
            customer_details,
            billing_details,
            merchant_order_reference_id,
            shipping_details,
            is_payment_processor_token_flow,
            tax_details,
        } = value;
        Self {
            amount,
            currency,
            status,
            amount_captured,
            customer_id,
            return_url,
            setup_future_usage,
            off_session,
            metadata,
            billing_address_id,
            shipping_address_id,
            modified_at,
            active_attempt_id,
            business_country,
            business_label,
            description,
            statement_descriptor_name,
            statement_descriptor_suffix,
            order_details,
            attempt_count,
            merchant_decision,
            payment_confirm_source,
            updated_by,
            surcharge_applicable,
            incremental_authorization_allowed,
            authorization_count,
            session_expiry,
            fingerprint_id,
            request_external_three_ds_authentication,
            frm_metadata,
            customer_details: customer_details.map(Encryption::from),
            billing_details: billing_details.map(Encryption::from),
            merchant_order_reference_id,
            shipping_details: shipping_details.map(Encryption::from),
            is_payment_processor_token_flow,
            tax_details,
        }
    }
}

pub enum PaymentIntentFetchConstraints {
    Single {
        payment_intent_id: id_type::PaymentId,
    },
    List(Box<PaymentIntentListParams>),
}

impl PaymentIntentFetchConstraints {
    pub fn get_profile_id_list(&self) -> Option<Vec<id_type::ProfileId>> {
        if let Self::List(pi_list_params) = self {
            pi_list_params.profile_id.clone()
        } else {
            None
        }
    }
}

pub struct PaymentIntentListParams {
    pub offset: u32,
    pub starting_at: Option<PrimitiveDateTime>,
    pub ending_at: Option<PrimitiveDateTime>,
    pub amount_filter: Option<api_models::payments::AmountFilter>,
    pub connector: Option<Vec<api_models::enums::Connector>>,
    pub currency: Option<Vec<storage_enums::Currency>>,
    pub status: Option<Vec<storage_enums::IntentStatus>>,
    pub payment_method: Option<Vec<storage_enums::PaymentMethod>>,
    pub payment_method_type: Option<Vec<storage_enums::PaymentMethodType>>,
    pub authentication_type: Option<Vec<storage_enums::AuthenticationType>>,
    pub merchant_connector_id: Option<Vec<id_type::MerchantConnectorAccountId>>,
    pub profile_id: Option<Vec<id_type::ProfileId>>,
    pub customer_id: Option<id_type::CustomerId>,
    pub starting_after_id: Option<id_type::PaymentId>,
    pub ending_before_id: Option<id_type::PaymentId>,
    pub limit: Option<u32>,
    pub order: api_models::payments::Order,
    pub card_network: Option<Vec<storage_enums::CardNetwork>>,
    pub merchant_order_reference_id: Option<String>,
}

impl From<api_models::payments::PaymentListConstraints> for PaymentIntentFetchConstraints {
    fn from(value: api_models::payments::PaymentListConstraints) -> Self {
        let api_models::payments::PaymentListConstraints {
            customer_id,
            starting_after,
            ending_before,
            limit,
            created,
            created_lt,
            created_gt,
            created_lte,
            created_gte,
        } = value;
        Self::List(Box::new(PaymentIntentListParams {
            offset: 0,
            starting_at: created_gte.or(created_gt).or(created),
            ending_at: created_lte.or(created_lt).or(created),
            amount_filter: None,
            connector: None,
            currency: None,
            status: None,
            payment_method: None,
            payment_method_type: None,
            authentication_type: None,
            merchant_connector_id: None,
            profile_id: None,
            customer_id,
            starting_after_id: starting_after,
            ending_before_id: ending_before,
            limit: Some(std::cmp::min(limit, PAYMENTS_LIST_MAX_LIMIT_V1)),
            order: Default::default(),
            card_network: None,
            merchant_order_reference_id: None,
        }))
    }
}

impl From<common_utils::types::TimeRange> for PaymentIntentFetchConstraints {
    fn from(value: common_utils::types::TimeRange) -> Self {
        Self::List(Box::new(PaymentIntentListParams {
            offset: 0,
            starting_at: Some(value.start_time),
            ending_at: value.end_time,
            amount_filter: None,
            connector: None,
            currency: None,
            status: None,
            payment_method: None,
            payment_method_type: None,
            authentication_type: None,
            merchant_connector_id: None,
            profile_id: None,
            customer_id: None,
            starting_after_id: None,
            ending_before_id: None,
            limit: None,
            order: Default::default(),
            card_network: None,
            merchant_order_reference_id: None,
        }))
    }
}

impl From<api_models::payments::PaymentListFilterConstraints> for PaymentIntentFetchConstraints {
    fn from(value: api_models::payments::PaymentListFilterConstraints) -> Self {
        let api_models::payments::PaymentListFilterConstraints {
            payment_id,
            profile_id,
            customer_id,
            limit,
            offset,
            amount_filter,
            time_range,
            connector,
            currency,
            status,
            payment_method,
            payment_method_type,
            authentication_type,
            merchant_connector_id,
            order,
            card_network,
            merchant_order_reference_id,
        } = value;
        if let Some(payment_intent_id) = payment_id {
            Self::Single { payment_intent_id }
        } else {
            Self::List(Box::new(PaymentIntentListParams {
                offset: offset.unwrap_or_default(),
                starting_at: time_range.map(|t| t.start_time),
                ending_at: time_range.and_then(|t| t.end_time),
                amount_filter,
                connector,
                currency,
                status,
                payment_method,
                payment_method_type,
                authentication_type,
                merchant_connector_id,
                profile_id: profile_id.map(|profile_id| vec![profile_id]),
                customer_id,
                starting_after_id: None,
                ending_before_id: None,
                limit: Some(std::cmp::min(limit, PAYMENTS_LIST_MAX_LIMIT_V2)),
                order,
                card_network,
                merchant_order_reference_id,
            }))
        }
    }
}

impl<T> TryFrom<(T, Option<Vec<id_type::ProfileId>>)> for PaymentIntentFetchConstraints
where
    Self: From<T>,
{
    type Error = error_stack::Report<errors::api_error_response::ApiErrorResponse>;
    fn try_from(
        (constraints, auth_profile_id_list): (T, Option<Vec<id_type::ProfileId>>),
    ) -> Result<Self, Self::Error> {
        let payment_intent_constraints = Self::from(constraints);
        if let Self::List(mut pi_list_params) = payment_intent_constraints {
            let profile_id_from_request_body = pi_list_params.profile_id;
            match (profile_id_from_request_body, auth_profile_id_list) {
                (None, None) => pi_list_params.profile_id = None,
                (None, Some(auth_profile_id_list)) => {
                    pi_list_params.profile_id = Some(auth_profile_id_list)
                }
                (Some(profile_id_from_request_body), None) => {
                    pi_list_params.profile_id = Some(profile_id_from_request_body)
                }
                (Some(profile_id_from_request_body), Some(auth_profile_id_list)) => {
                    let profile_id_from_request_body_is_available_in_auth_profile_id_list =
                        profile_id_from_request_body
                            .iter()
                            .all(|profile_id| auth_profile_id_list.contains(profile_id));

                    if profile_id_from_request_body_is_available_in_auth_profile_id_list {
                        pi_list_params.profile_id = Some(profile_id_from_request_body)
                    } else {
                        // This scenario is very unlikely to happen
                        let inaccessible_profile_ids: Vec<_> = profile_id_from_request_body
                            .iter()
                            .filter(|profile_id| !auth_profile_id_list.contains(profile_id))
                            .collect();
                        return Err(error_stack::Report::new(
                            errors::api_error_response::ApiErrorResponse::PreconditionFailed {
                                message: format!(
                                    "Access not available for the given profile_id {:?}",
                                    inaccessible_profile_ids
                                ),
                            },
                        ));
                    }
                }
            }
            Ok(Self::List(pi_list_params))
        } else {
            Ok(payment_intent_constraints)
        }
    }
}

#[cfg(feature = "v2")]
#[async_trait::async_trait]
impl behaviour::Conversion for PaymentIntent {
    type DstType = DieselPaymentIntent;
    type NewDstType = DieselPaymentIntentNew;

    async fn convert(self) -> CustomResult<Self::DstType, ValidationError> {
        let Self {
            merchant_id,
            amount_details,
            status,
            amount_captured,
            customer_id,
            description,
            return_url,
            metadata,
            statement_descriptor,
            created_at,
            modified_at,
            last_synced,
            setup_future_usage,
            client_secret,
            active_attempt_id,
            order_details,
            allowed_payment_method_types,
            connector_metadata,
            feature_metadata,
            attempt_count,
            profile_id,
            payment_link_id,
            frm_merchant_decision,
            updated_by,
            request_incremental_authorization,
            authorization_count,
            session_expiry,
            request_external_three_ds_authentication,
            frm_metadata,
            customer_details,
            merchant_reference_id,
            billing_address,
            shipping_address,
            capture_method,
            id,
            authentication_type,
            prerouting_algorithm,
            organization_id,
            enable_payment_link,
            apply_mit_exemption,
            customer_present,
            routing_algorithm_id,
            payment_link_config,
        } = self;
        Ok(DieselPaymentIntent {
            skip_external_tax_calculation: Some(amount_details.get_external_tax_action_as_bool()),
            surcharge_applicable: Some(amount_details.get_surcharge_action_as_bool()),
            merchant_id,
            status,
            amount: amount_details.order_amount,
            currency: amount_details.currency,
            amount_captured,
            customer_id,
            description,
            return_url,
            metadata,
            statement_descriptor,
            created_at,
            modified_at,
            last_synced,
            setup_future_usage: Some(setup_future_usage),
            client_secret,
            active_attempt_id,
            order_details: order_details.map(|order_details| {
                order_details
                    .into_iter()
                    .map(|order_detail| Secret::new(order_detail.expose()))
                    .collect::<Vec<_>>()
            }),
            allowed_payment_method_types: allowed_payment_method_types
                .map(|allowed_payment_method_types| {
                    allowed_payment_method_types
                        .encode_to_value()
                        .change_context(ValidationError::InvalidValue {
                            message: "Failed to serialize allowed_payment_method_types".to_string(),
                        })
                })
                .transpose()?
                .map(Secret::new),
            connector_metadata,
            feature_metadata,
            attempt_count,
            profile_id,
            frm_merchant_decision,
            payment_link_id,
            updated_by,

            request_incremental_authorization: Some(request_incremental_authorization),
            authorization_count,
            session_expiry,
            request_external_three_ds_authentication: Some(
                request_external_three_ds_authentication.as_bool(),
            ),
            frm_metadata,
            customer_details: customer_details.map(Encryption::from),
            billing_address: billing_address.map(Encryption::from),
            shipping_address: shipping_address.map(Encryption::from),
            capture_method: Some(capture_method),
            id,
            authentication_type: Some(authentication_type),
            prerouting_algorithm,
            merchant_reference_id,
            surcharge_amount: amount_details.surcharge_amount,
            tax_on_surcharge: amount_details.tax_on_surcharge,
            organization_id,
            shipping_cost: amount_details.shipping_cost,
            tax_details: amount_details.tax_details,
            enable_payment_link: Some(enable_payment_link.as_bool()),
            apply_mit_exemption: Some(apply_mit_exemption.as_bool()),
            customer_present: Some(customer_present.as_bool()),
            payment_link_config,
            routing_algorithm_id,
            psd2_sca_exemption_type: None,
        })
    }
    async fn convert_back(
        state: &KeyManagerState,
        storage_model: Self::DstType,
        key: &Secret<Vec<u8>>,
        key_manager_identifier: keymanager::Identifier,
    ) -> CustomResult<Self, ValidationError>
    where
        Self: Sized,
    {
        async {
            let decrypted_data = crypto_operation(
                state,
                type_name!(Self::DstType),
                CryptoOperation::BatchDecrypt(super::EncryptedPaymentIntent::to_encryptable(
                    super::EncryptedPaymentIntent {
                        billing_address: storage_model.billing_address,
                        shipping_address: storage_model.shipping_address,
                        customer_details: storage_model.customer_details,
                    },
                )),
                key_manager_identifier,
                key.peek(),
            )
            .await
            .and_then(|val| val.try_into_batchoperation())?;

            let data = super::EncryptedPaymentIntent::from_encryptable(decrypted_data)
                .change_context(common_utils::errors::CryptoError::DecodingFailed)
                .attach_printable("Invalid batch operation data")?;

            let amount_details = super::AmountDetails {
                order_amount: storage_model.amount,
                currency: storage_model.currency,
                surcharge_amount: storage_model.surcharge_amount,
                tax_on_surcharge: storage_model.tax_on_surcharge,
                shipping_cost: storage_model.shipping_cost,
                tax_details: storage_model.tax_details,
                skip_external_tax_calculation: super::TaxCalculationOverride::from(
                    storage_model.skip_external_tax_calculation,
                ),
                skip_surcharge_calculation: super::SurchargeCalculationOverride::from(
                    storage_model.surcharge_applicable,
                ),
                amount_captured: storage_model.amount_captured,
            };

            let billing_address = data
                .billing_address
                .map(|billing| {
                    billing.deserialize_inner_value(|value| value.parse_value("Address"))
                })
                .transpose()
                .change_context(common_utils::errors::CryptoError::DecodingFailed)
                .attach_printable("Error while deserializing Address")?;

            let shipping_address = data
                .shipping_address
                .map(|shipping| {
                    shipping.deserialize_inner_value(|value| value.parse_value("Address"))
                })
                .transpose()
                .change_context(common_utils::errors::CryptoError::DecodingFailed)
                .attach_printable("Error while deserializing Address")?;
            let allowed_payment_method_types = storage_model
                .allowed_payment_method_types
                .map(|allowed_payment_method_types| {
                    allowed_payment_method_types.parse_value("Vec<PaymentMethodType>")
                })
                .transpose()
                .change_context(common_utils::errors::CryptoError::DecodingFailed)?;
            Ok::<Self, error_stack::Report<common_utils::errors::CryptoError>>(Self {
                merchant_id: storage_model.merchant_id,
                status: storage_model.status,
                amount_details,
                amount_captured: storage_model.amount_captured,
                customer_id: storage_model.customer_id,
                description: storage_model.description,
                return_url: storage_model.return_url,
                metadata: storage_model.metadata,
                statement_descriptor: storage_model.statement_descriptor,
                created_at: storage_model.created_at,
                modified_at: storage_model.modified_at,
                last_synced: storage_model.last_synced,
                setup_future_usage: storage_model.setup_future_usage.unwrap_or_default(),
                client_secret: storage_model.client_secret,
                active_attempt_id: storage_model.active_attempt_id,
                order_details: storage_model.order_details.map(|order_details| {
                    order_details
                        .into_iter()
                        .map(|order_detail| Secret::new(order_detail.expose()))
                        .collect::<Vec<_>>()
                }),
                allowed_payment_method_types,
                connector_metadata: storage_model.connector_metadata,
                feature_metadata: storage_model.feature_metadata,
                attempt_count: storage_model.attempt_count,
                profile_id: storage_model.profile_id,
                frm_merchant_decision: storage_model.frm_merchant_decision,
                payment_link_id: storage_model.payment_link_id,
                updated_by: storage_model.updated_by,
                request_incremental_authorization: storage_model
                    .request_incremental_authorization
                    .unwrap_or_default(),
                authorization_count: storage_model.authorization_count,
                session_expiry: storage_model.session_expiry,
                request_external_three_ds_authentication:
                    common_enums::External3dsAuthenticationRequest::from(
                        storage_model.request_external_three_ds_authentication,
                    ),
                frm_metadata: storage_model.frm_metadata,
                customer_details: data.customer_details,
                billing_address,
                shipping_address,
                capture_method: storage_model.capture_method.unwrap_or_default(),
                id: storage_model.id,
                merchant_reference_id: storage_model.merchant_reference_id,
                organization_id: storage_model.organization_id,
                authentication_type: storage_model.authentication_type.unwrap_or_default(),
                prerouting_algorithm: storage_model.prerouting_algorithm,
                enable_payment_link: common_enums::EnablePaymentLinkRequest::from(
                    storage_model.enable_payment_link,
                ),
                apply_mit_exemption: common_enums::MitExemptionRequest::from(
                    storage_model.apply_mit_exemption,
                ),
                customer_present: common_enums::PresenceOfCustomerDuringPayment::from(
                    storage_model.customer_present,
                ),
                payment_link_config: storage_model.payment_link_config,
                routing_algorithm_id: storage_model.routing_algorithm_id,
            })
        }
        .await
        .change_context(ValidationError::InvalidValue {
            message: "Failed while decrypting payment intent".to_string(),
        })
    }

    async fn construct_new(self) -> CustomResult<Self::NewDstType, ValidationError> {
        let amount_details = self.amount_details;

        Ok(DieselPaymentIntentNew {
            surcharge_applicable: Some(amount_details.get_surcharge_action_as_bool()),
            skip_external_tax_calculation: Some(amount_details.get_external_tax_action_as_bool()),
            merchant_id: self.merchant_id,
            status: self.status,
            amount: amount_details.order_amount,
            currency: amount_details.currency,
            amount_captured: self.amount_captured,
            customer_id: self.customer_id,
            description: self.description,
            return_url: self.return_url,
            metadata: self.metadata,
            statement_descriptor: self.statement_descriptor,
            created_at: self.created_at,
            modified_at: self.modified_at,
            last_synced: self.last_synced,
            setup_future_usage: Some(self.setup_future_usage),
            client_secret: self.client_secret,
            active_attempt_id: self.active_attempt_id,
            order_details: self.order_details,
            allowed_payment_method_types: self
                .allowed_payment_method_types
                .map(|allowed_payment_method_types| {
                    allowed_payment_method_types
                        .encode_to_value()
                        .change_context(ValidationError::InvalidValue {
                            message: "Failed to serialize allowed_payment_method_types".to_string(),
                        })
                })
                .transpose()?
                .map(Secret::new),
            connector_metadata: self.connector_metadata,
            feature_metadata: self.feature_metadata,
            attempt_count: self.attempt_count,
            profile_id: self.profile_id,
            frm_merchant_decision: self.frm_merchant_decision,
            payment_link_id: self.payment_link_id,
            updated_by: self.updated_by,

            request_incremental_authorization: Some(self.request_incremental_authorization),
            authorization_count: self.authorization_count,
            session_expiry: self.session_expiry,
            request_external_three_ds_authentication: Some(
                self.request_external_three_ds_authentication.as_bool(),
            ),
            frm_metadata: self.frm_metadata,
            customer_details: self.customer_details.map(Encryption::from),
            billing_address: self.billing_address.map(Encryption::from),
            shipping_address: self.shipping_address.map(Encryption::from),
            capture_method: Some(self.capture_method),
            id: self.id,
            merchant_reference_id: self.merchant_reference_id,
            authentication_type: Some(self.authentication_type),
            prerouting_algorithm: self.prerouting_algorithm,
            surcharge_amount: amount_details.surcharge_amount,
            tax_on_surcharge: amount_details.tax_on_surcharge,
            organization_id: self.organization_id,
            shipping_cost: amount_details.shipping_cost,
            tax_details: amount_details.tax_details,
            enable_payment_link: Some(self.enable_payment_link.as_bool()),
            apply_mit_exemption: Some(self.apply_mit_exemption.as_bool()),
        })
    }
}

#[cfg(feature = "v1")]
#[async_trait::async_trait]
impl behaviour::Conversion for PaymentIntent {
    type DstType = DieselPaymentIntent;
    type NewDstType = DieselPaymentIntentNew;

    async fn convert(self) -> CustomResult<Self::DstType, ValidationError> {
        Ok(DieselPaymentIntent {
            payment_id: self.payment_id,
            merchant_id: self.merchant_id,
            status: self.status,
            amount: self.amount,
            currency: self.currency,
            amount_captured: self.amount_captured,
            customer_id: self.customer_id,
            description: self.description,
            return_url: self.return_url,
            metadata: self.metadata,
            connector_id: self.connector_id,
            shipping_address_id: self.shipping_address_id,
            billing_address_id: self.billing_address_id,
            statement_descriptor_name: self.statement_descriptor_name,
            statement_descriptor_suffix: self.statement_descriptor_suffix,
            created_at: self.created_at,
            modified_at: self.modified_at,
            last_synced: self.last_synced,
            setup_future_usage: self.setup_future_usage,
            off_session: self.off_session,
            client_secret: self.client_secret,
            active_attempt_id: self.active_attempt.get_id(),
            business_country: self.business_country,
            business_label: self.business_label,
            order_details: self.order_details,
            allowed_payment_method_types: self.allowed_payment_method_types,
            connector_metadata: self.connector_metadata,
            feature_metadata: self.feature_metadata,
            attempt_count: self.attempt_count,
            profile_id: self.profile_id,
            merchant_decision: self.merchant_decision,
            payment_link_id: self.payment_link_id,
            payment_confirm_source: self.payment_confirm_source,
            updated_by: self.updated_by,
            surcharge_applicable: self.surcharge_applicable,
            request_incremental_authorization: self.request_incremental_authorization,
            incremental_authorization_allowed: self.incremental_authorization_allowed,
            authorization_count: self.authorization_count,
            fingerprint_id: self.fingerprint_id,
            session_expiry: self.session_expiry,
            request_external_three_ds_authentication: self.request_external_three_ds_authentication,
            charges: self.charges,
            frm_metadata: self.frm_metadata,
            customer_details: self.customer_details.map(Encryption::from),
            billing_details: self.billing_details.map(Encryption::from),
            merchant_order_reference_id: self.merchant_order_reference_id,
            shipping_details: self.shipping_details.map(Encryption::from),
            is_payment_processor_token_flow: self.is_payment_processor_token_flow,
            organization_id: self.organization_id,
            shipping_cost: self.shipping_cost,
            tax_details: self.tax_details,
            skip_external_tax_calculation: self.skip_external_tax_calculation,
<<<<<<< HEAD
            platform_merchant_id: self.platform_merchant_id,
=======
            psd2_sca_exemption_type: self.psd2_sca_exemption_type,
>>>>>>> 707f48ce
        })
    }

    async fn convert_back(
        state: &KeyManagerState,
        storage_model: Self::DstType,
        key: &Secret<Vec<u8>>,
        key_manager_identifier: keymanager::Identifier,
    ) -> CustomResult<Self, ValidationError>
    where
        Self: Sized,
    {
        async {
            let decrypted_data = crypto_operation(
                state,
                type_name!(Self::DstType),
                CryptoOperation::BatchDecrypt(super::EncryptedPaymentIntent::to_encryptable(
                    super::EncryptedPaymentIntent {
                        billing_details: storage_model.billing_details,
                        shipping_details: storage_model.shipping_details,
                        customer_details: storage_model.customer_details,
                    },
                )),
                key_manager_identifier,
                key.peek(),
            )
            .await
            .and_then(|val| val.try_into_batchoperation())?;

            let data = super::EncryptedPaymentIntent::from_encryptable(decrypted_data)
                .change_context(common_utils::errors::CryptoError::DecodingFailed)
                .attach_printable("Invalid batch operation data")?;

            Ok::<Self, error_stack::Report<common_utils::errors::CryptoError>>(Self {
                payment_id: storage_model.payment_id,
                merchant_id: storage_model.merchant_id,
                status: storage_model.status,
                amount: storage_model.amount,
                currency: storage_model.currency,
                amount_captured: storage_model.amount_captured,
                customer_id: storage_model.customer_id,
                description: storage_model.description,
                return_url: storage_model.return_url,
                metadata: storage_model.metadata,
                connector_id: storage_model.connector_id,
                shipping_address_id: storage_model.shipping_address_id,
                billing_address_id: storage_model.billing_address_id,
                statement_descriptor_name: storage_model.statement_descriptor_name,
                statement_descriptor_suffix: storage_model.statement_descriptor_suffix,
                created_at: storage_model.created_at,
                modified_at: storage_model.modified_at,
                last_synced: storage_model.last_synced,
                setup_future_usage: storage_model.setup_future_usage,
                off_session: storage_model.off_session,
                client_secret: storage_model.client_secret,
                active_attempt: RemoteStorageObject::ForeignID(storage_model.active_attempt_id),
                business_country: storage_model.business_country,
                business_label: storage_model.business_label,
                order_details: storage_model.order_details,
                allowed_payment_method_types: storage_model.allowed_payment_method_types,
                connector_metadata: storage_model.connector_metadata,
                feature_metadata: storage_model.feature_metadata,
                attempt_count: storage_model.attempt_count,
                profile_id: storage_model.profile_id,
                merchant_decision: storage_model.merchant_decision,
                payment_link_id: storage_model.payment_link_id,
                payment_confirm_source: storage_model.payment_confirm_source,
                updated_by: storage_model.updated_by,
                surcharge_applicable: storage_model.surcharge_applicable,
                request_incremental_authorization: storage_model.request_incremental_authorization,
                incremental_authorization_allowed: storage_model.incremental_authorization_allowed,
                authorization_count: storage_model.authorization_count,
                fingerprint_id: storage_model.fingerprint_id,
                session_expiry: storage_model.session_expiry,
                request_external_three_ds_authentication: storage_model
                    .request_external_three_ds_authentication,
                charges: storage_model.charges,
                frm_metadata: storage_model.frm_metadata,
                shipping_cost: storage_model.shipping_cost,
                tax_details: storage_model.tax_details,
                customer_details: data.customer_details,
                billing_details: data.billing_details,
                merchant_order_reference_id: storage_model.merchant_order_reference_id,
                shipping_details: data.shipping_details,
                is_payment_processor_token_flow: storage_model.is_payment_processor_token_flow,
                organization_id: storage_model.organization_id,
                skip_external_tax_calculation: storage_model.skip_external_tax_calculation,
<<<<<<< HEAD
                platform_merchant_id: storage_model.platform_merchant_id,
=======
                psd2_sca_exemption_type: storage_model.psd2_sca_exemption_type,
>>>>>>> 707f48ce
            })
        }
        .await
        .change_context(ValidationError::InvalidValue {
            message: "Failed while decrypting payment intent".to_string(),
        })
    }

    async fn construct_new(self) -> CustomResult<Self::NewDstType, ValidationError> {
        Ok(DieselPaymentIntentNew {
            payment_id: self.payment_id,
            merchant_id: self.merchant_id,
            status: self.status,
            amount: self.amount,
            currency: self.currency,
            amount_captured: self.amount_captured,
            customer_id: self.customer_id,
            description: self.description,
            return_url: self.return_url,
            metadata: self.metadata,
            connector_id: self.connector_id,
            shipping_address_id: self.shipping_address_id,
            billing_address_id: self.billing_address_id,
            statement_descriptor_name: self.statement_descriptor_name,
            statement_descriptor_suffix: self.statement_descriptor_suffix,
            created_at: self.created_at,
            modified_at: self.modified_at,
            last_synced: self.last_synced,
            setup_future_usage: self.setup_future_usage,
            off_session: self.off_session,
            client_secret: self.client_secret,
            active_attempt_id: self.active_attempt.get_id(),
            business_country: self.business_country,
            business_label: self.business_label,
            order_details: self.order_details,
            allowed_payment_method_types: self.allowed_payment_method_types,
            connector_metadata: self.connector_metadata,
            feature_metadata: self.feature_metadata,
            attempt_count: self.attempt_count,
            profile_id: self.profile_id,
            merchant_decision: self.merchant_decision,
            payment_link_id: self.payment_link_id,
            payment_confirm_source: self.payment_confirm_source,
            updated_by: self.updated_by,
            surcharge_applicable: self.surcharge_applicable,
            request_incremental_authorization: self.request_incremental_authorization,
            incremental_authorization_allowed: self.incremental_authorization_allowed,
            authorization_count: self.authorization_count,
            fingerprint_id: self.fingerprint_id,
            session_expiry: self.session_expiry,
            request_external_three_ds_authentication: self.request_external_three_ds_authentication,
            charges: self.charges,
            frm_metadata: self.frm_metadata,
            customer_details: self.customer_details.map(Encryption::from),
            billing_details: self.billing_details.map(Encryption::from),
            merchant_order_reference_id: self.merchant_order_reference_id,
            shipping_details: self.shipping_details.map(Encryption::from),
            is_payment_processor_token_flow: self.is_payment_processor_token_flow,
            organization_id: self.organization_id,
            shipping_cost: self.shipping_cost,
            tax_details: self.tax_details,
            skip_external_tax_calculation: self.skip_external_tax_calculation,
<<<<<<< HEAD
            platform_merchant_id: self.platform_merchant_id,
=======
            psd2_sca_exemption_type: self.psd2_sca_exemption_type,
>>>>>>> 707f48ce
        })
    }
}<|MERGE_RESOLUTION|>--- conflicted
+++ resolved
@@ -1557,11 +1557,8 @@
             shipping_cost: self.shipping_cost,
             tax_details: self.tax_details,
             skip_external_tax_calculation: self.skip_external_tax_calculation,
-<<<<<<< HEAD
+            psd2_sca_exemption_type: self.psd2_sca_exemption_type,
             platform_merchant_id: self.platform_merchant_id,
-=======
-            psd2_sca_exemption_type: self.psd2_sca_exemption_type,
->>>>>>> 707f48ce
         })
     }
 
@@ -1649,11 +1646,8 @@
                 is_payment_processor_token_flow: storage_model.is_payment_processor_token_flow,
                 organization_id: storage_model.organization_id,
                 skip_external_tax_calculation: storage_model.skip_external_tax_calculation,
-<<<<<<< HEAD
+                psd2_sca_exemption_type: storage_model.psd2_sca_exemption_type,
                 platform_merchant_id: storage_model.platform_merchant_id,
-=======
-                psd2_sca_exemption_type: storage_model.psd2_sca_exemption_type,
->>>>>>> 707f48ce
             })
         }
         .await
@@ -1716,11 +1710,8 @@
             shipping_cost: self.shipping_cost,
             tax_details: self.tax_details,
             skip_external_tax_calculation: self.skip_external_tax_calculation,
-<<<<<<< HEAD
+            psd2_sca_exemption_type: self.psd2_sca_exemption_type,
             platform_merchant_id: self.platform_merchant_id,
-=======
-            psd2_sca_exemption_type: self.psd2_sca_exemption_type,
->>>>>>> 707f48ce
         })
     }
 }