--- conflicted
+++ resolved
@@ -291,27 +291,19 @@
     },
     /// PostUpdate tracker of ConfirmIntent
     ConfirmIntentPostUpdate {
-<<<<<<< HEAD
-        status: storage_enums::IntentStatus,
+        status: common_enums::IntentStatus,
         amount_captured: Option<MinorUnit>,
-=======
-        status: common_enums::IntentStatus,
->>>>>>> db51ec43
         updated_by: String,
     },
     /// SyncUpdate of ConfirmIntent in PostUpdateTrackers
     SyncUpdate {
-<<<<<<< HEAD
-        status: storage_enums::IntentStatus,
+        status: common_enums::IntentStatus,
         amount_captured: Option<MinorUnit>,
         updated_by: String,
     },
     CaptureUpdate {
-        status: storage_enums::IntentStatus,
+        status: common_enums::IntentStatus,
         amount_captured: Option<MinorUnit>,
-=======
-        status: common_enums::IntentStatus,
->>>>>>> db51ec43
         updated_by: String,
     },
     /// UpdateIntent
@@ -375,16 +367,48 @@
                 status: Some(status),
                 active_attempt_id: Some(active_attempt_id),
                 modified_at: common_utils::date_time::now(),
-<<<<<<< HEAD
+                amount: None,
                 amount_captured: None,
-                updated_by,
-            },
+                currency: None,
+                shipping_cost: None,
+                tax_details: None,
+                skip_external_tax_calculation: None,
+                surcharge_applicable: None,
+                surcharge_amount: None,
+                tax_on_surcharge: None,
+                routing_algorithm_id: None,
+                capture_method: None,
+                authentication_type: None,
+                billing_address: None,
+                shipping_address: None,
+                customer_present: None,
+                description: None,
+                return_url: None,
+                setup_future_usage: None,
+                apply_mit_exemption: None,
+                statement_descriptor: None,
+                order_details: None,
+                allowed_payment_method_types: None,
+                metadata: None,
+                connector_metadata: None,
+                feature_metadata: None,
+                payment_link_config: None,
+                request_incremental_authorization: None,
+                session_expiry: None,
+                frm_metadata: None,
+                request_external_three_ds_authentication: None,
+                updated_by,
+            },
+
             PaymentIntentUpdate::ConfirmIntentPostUpdate {
                 status,
+                updated_by,
                 amount_captured,
-                updated_by,
             } => Self {
-=======
+                status: Some(status),
+                active_attempt_id: None,
+                modified_at: common_utils::date_time::now(),
+                amount_captured,
                 amount: None,
                 currency: None,
                 shipping_cost: None,
@@ -416,15 +440,17 @@
                 request_external_three_ds_authentication: None,
                 updated_by,
             },
-
-            PaymentIntentUpdate::ConfirmIntentPostUpdate { status, updated_by } => Self {
->>>>>>> db51ec43
+            PaymentIntentUpdate::SyncUpdate {
+                status,
+                amount_captured,
+                updated_by,
+            } => Self {
                 status: Some(status),
-                amount_captured,
                 active_attempt_id: None,
                 modified_at: common_utils::date_time::now(),
                 amount: None,
                 currency: None,
+                amount_captured,
                 shipping_cost: None,
                 tax_details: None,
                 skip_external_tax_calculation: None,
@@ -454,25 +480,14 @@
                 request_external_three_ds_authentication: None,
                 updated_by,
             },
-            PaymentIntentUpdate::SyncUpdate {
+            PaymentIntentUpdate::CaptureUpdate {
                 status,
                 amount_captured,
                 updated_by,
             } => Self {
                 status: Some(status),
+                amount_captured,
                 active_attempt_id: None,
-                amount_captured,
-                modified_at: common_utils::date_time::now(),
-                updated_by,
-            },
-            PaymentIntentUpdate::CaptureUpdate {
-                status,
-                amount_captured,
-                updated_by,
-            } => Self {
-                status: Some(status),
-                active_attempt_id: None,
-                amount_captured,
                 modified_at: common_utils::date_time::now(),
                 amount: None,
                 currency: None,
@@ -542,54 +557,7 @@
                     status: None,
                     active_attempt_id: None,
                     modified_at: common_utils::date_time::now(),
-
-<<<<<<< HEAD
-// This conversion is required for the `apply_changeset` function used for mockdb
-#[cfg(feature = "v2")]
-impl From<PaymentIntentUpdate> for PaymentIntentUpdateInternal {
-    fn from(payment_intent_update: PaymentIntentUpdate) -> Self {
-        match payment_intent_update {
-            PaymentIntentUpdate::ConfirmIntent {
-                status,
-                active_attempt_id,
-                updated_by,
-            } => Self {
-                status: Some(status),
-                active_attempt_id: Some(active_attempt_id),
-                updated_by,
-                ..Default::default()
-            },
-            PaymentIntentUpdate::ConfirmIntentPostUpdate {
-                status,
-                amount_captured,
-                updated_by,
-            } => Self {
-                status: Some(status),
-                amount_captured,
-                updated_by,
-                ..Default::default()
-            },
-            PaymentIntentUpdate::SyncUpdate {
-                status,
-                amount_captured,
-                updated_by,
-            } => Self {
-                status: Some(status),
-                amount_captured,
-                updated_by,
-                ..Default::default()
-            },
-            PaymentIntentUpdate::CaptureUpdate {
-                status,
-                amount_captured,
-                updated_by,
-            } => Self {
-                status: Some(status),
-                amount_captured,
-                updated_by,
-                ..Default::default()
-            },
-=======
+                    amount_captured: None,
                     amount,
                     currency,
                     shipping_cost,
@@ -629,7 +597,6 @@
                     updated_by,
                 }
             }
->>>>>>> db51ec43
         }
     }
 }
