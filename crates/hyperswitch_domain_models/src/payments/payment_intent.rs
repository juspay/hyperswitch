--- conflicted
+++ resolved
@@ -1397,11 +1397,8 @@
             payment_link_config,
             routing_algorithm_id,
             psd2_sca_exemption_type: None,
-<<<<<<< HEAD
             request_extended_authorization: None,
-=======
             platform_merchant_id,
->>>>>>> e48e76b5
             split_payments: None,
         })
     }
