--- conflicted
+++ resolved
@@ -1983,11 +1983,8 @@
             enable_overcapture: None,
             mit_category: None,
             billing_descriptor: None,
-<<<<<<< HEAD
+            tokenization: None,
             partner_merchant_identifier_details: None,
-=======
-            tokenization: None,
->>>>>>> 947941ca
         })
     }
     async fn convert_back(
@@ -2331,11 +2328,8 @@
             enable_overcapture: self.enable_overcapture,
             mit_category: self.mit_category,
             billing_descriptor: self.billing_descriptor,
-<<<<<<< HEAD
+            tokenization: self.tokenization,
             partner_merchant_identifier_details: self.partner_merchant_identifier_details,
-=======
-            tokenization: self.tokenization,
->>>>>>> 947941ca
         })
     }
 
@@ -2447,12 +2441,9 @@
                 enable_overcapture: storage_model.enable_overcapture,
                 mit_category: storage_model.mit_category,
                 billing_descriptor: storage_model.billing_descriptor,
-<<<<<<< HEAD
+                tokenization: storage_model.tokenization,
                 partner_merchant_identifier_details: storage_model
                     .partner_merchant_identifier_details,
-=======
-                tokenization: storage_model.tokenization,
->>>>>>> 947941ca
             })
         }
         .await
@@ -2536,11 +2527,8 @@
             enable_overcapture: self.enable_overcapture,
             mit_category: self.mit_category,
             billing_descriptor: self.billing_descriptor,
-<<<<<<< HEAD
+            tokenization: self.tokenization,
             partner_merchant_identifier_details: self.partner_merchant_identifier_details,
-=======
-            tokenization: self.tokenization,
->>>>>>> 947941ca
         })
     }
 }