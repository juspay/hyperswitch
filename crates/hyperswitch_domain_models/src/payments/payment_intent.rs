#[cfg(feature = "v2")]
use common_utils::ext_traits::{Encode, ValueExt};
use common_utils::{
    consts::{PAYMENTS_LIST_MAX_LIMIT_V1, PAYMENTS_LIST_MAX_LIMIT_V2},
    crypto::Encryptable,
    encryption::Encryption,
    errors::{CustomResult, ValidationError},
    id_type,
    pii::{self, Email},
    type_name,
    types::{
        keymanager::{self, KeyManagerState, ToEncryptable},
        MinorUnit,
    },
};
use diesel_models::{
    PaymentIntent as DieselPaymentIntent, PaymentIntentNew as DieselPaymentIntentNew,
};
use error_stack::ResultExt;
#[cfg(feature = "v2")]
use masking::ExposeInterface;
use masking::{Deserialize, PeekInterface, Secret};
use serde::Serialize;
use time::PrimitiveDateTime;

#[cfg(all(feature = "v1", feature = "olap"))]
use super::payment_attempt::PaymentAttempt;
use super::PaymentIntent;
#[cfg(feature = "v2")]
use crate::address::Address;
use crate::{
    behaviour, errors,
    merchant_key_store::MerchantKeyStore,
    type_encryption::{crypto_operation, CryptoOperation},
    RemoteStorageObject,
};

#[async_trait::async_trait]
pub trait PaymentIntentInterface {
    async fn update_payment_intent(
        &self,
        state: &KeyManagerState,
        this: PaymentIntent,
        payment_intent: PaymentIntentUpdate,
        merchant_key_store: &MerchantKeyStore,
        storage_scheme: common_enums::MerchantStorageScheme,
    ) -> error_stack::Result<PaymentIntent, errors::StorageError>;

    async fn insert_payment_intent(
        &self,
        state: &KeyManagerState,
        new: PaymentIntent,
        merchant_key_store: &MerchantKeyStore,
        storage_scheme: common_enums::MerchantStorageScheme,
    ) -> error_stack::Result<PaymentIntent, errors::StorageError>;

    #[cfg(feature = "v1")]
    async fn find_payment_intent_by_payment_id_merchant_id(
        &self,
        state: &KeyManagerState,
        payment_id: &id_type::PaymentId,
        merchant_id: &id_type::MerchantId,
        merchant_key_store: &MerchantKeyStore,
        storage_scheme: common_enums::MerchantStorageScheme,
    ) -> error_stack::Result<PaymentIntent, errors::StorageError>;

    #[cfg(feature = "v2")]
    async fn find_payment_intent_by_id(
        &self,
        state: &KeyManagerState,
        id: &id_type::GlobalPaymentId,
        merchant_key_store: &MerchantKeyStore,
        storage_scheme: common_enums::MerchantStorageScheme,
    ) -> error_stack::Result<PaymentIntent, errors::StorageError>;

    #[cfg(all(feature = "v1", feature = "olap"))]
    async fn filter_payment_intent_by_constraints(
        &self,
        state: &KeyManagerState,
        merchant_id: &id_type::MerchantId,
        filters: &PaymentIntentFetchConstraints,
        merchant_key_store: &MerchantKeyStore,
        storage_scheme: common_enums::MerchantStorageScheme,
    ) -> error_stack::Result<Vec<PaymentIntent>, errors::StorageError>;

    #[cfg(all(feature = "v1", feature = "olap"))]
    async fn filter_payment_intents_by_time_range_constraints(
        &self,
        state: &KeyManagerState,
        merchant_id: &id_type::MerchantId,
        time_range: &common_utils::types::TimeRange,
        merchant_key_store: &MerchantKeyStore,
        storage_scheme: common_enums::MerchantStorageScheme,
    ) -> error_stack::Result<Vec<PaymentIntent>, errors::StorageError>;

    #[cfg(all(feature = "v1", feature = "olap"))]
    async fn get_intent_status_with_count(
        &self,
        merchant_id: &id_type::MerchantId,
        profile_id_list: Option<Vec<id_type::ProfileId>>,
        constraints: &common_utils::types::TimeRange,
    ) -> error_stack::Result<Vec<(common_enums::IntentStatus, i64)>, errors::StorageError>;

    #[cfg(all(feature = "v1", feature = "olap"))]
    async fn get_filtered_payment_intents_attempt(
        &self,
        state: &KeyManagerState,
        merchant_id: &id_type::MerchantId,
        constraints: &PaymentIntentFetchConstraints,
        merchant_key_store: &MerchantKeyStore,
        storage_scheme: common_enums::MerchantStorageScheme,
    ) -> error_stack::Result<Vec<(PaymentIntent, PaymentAttempt)>, errors::StorageError>;

    #[cfg(all(feature = "v1", feature = "olap"))]
    async fn get_filtered_active_attempt_ids_for_total_count(
        &self,
        merchant_id: &id_type::MerchantId,
        constraints: &PaymentIntentFetchConstraints,
        storage_scheme: common_enums::MerchantStorageScheme,
    ) -> error_stack::Result<Vec<String>, errors::StorageError>;
}

#[derive(Clone, Debug, PartialEq, router_derive::DebugAsDisplay, Serialize, Deserialize)]
pub struct CustomerData {
    pub name: Option<Secret<String>>,
    pub email: Option<Email>,
    pub phone: Option<Secret<String>>,
    pub phone_country_code: Option<String>,
}

#[cfg(feature = "v2")]
#[derive(Debug, Clone, Serialize)]
pub struct PaymentIntentUpdateFields {
    pub amount: Option<MinorUnit>,
    pub currency: Option<common_enums::Currency>,
    pub shipping_cost: Option<MinorUnit>,
    pub tax_details: Option<diesel_models::TaxDetails>,
    pub skip_external_tax_calculation: Option<common_enums::TaxCalculationOverride>,
    pub skip_surcharge_calculation: Option<common_enums::SurchargeCalculationOverride>,
    pub surcharge_amount: Option<MinorUnit>,
    pub tax_on_surcharge: Option<MinorUnit>,
    pub routing_algorithm_id: Option<id_type::RoutingId>,
    pub capture_method: Option<common_enums::CaptureMethod>,
    pub authentication_type: Option<common_enums::AuthenticationType>,
    pub billing_address: Option<Encryptable<Address>>,
    pub shipping_address: Option<Encryptable<Address>>,
    pub customer_present: Option<common_enums::PresenceOfCustomerDuringPayment>,
    pub description: Option<common_utils::types::Description>,
    pub return_url: Option<common_utils::types::Url>,
    pub setup_future_usage: Option<common_enums::FutureUsage>,
    pub apply_mit_exemption: Option<common_enums::MitExemptionRequest>,
    pub statement_descriptor: Option<common_utils::types::StatementDescriptor>,
    pub order_details: Option<Vec<Secret<diesel_models::types::OrderDetailsWithAmount>>>,
    pub allowed_payment_method_types: Option<Vec<common_enums::PaymentMethodType>>,
    pub metadata: Option<pii::SecretSerdeValue>,
    pub connector_metadata: Option<pii::SecretSerdeValue>,
    pub feature_metadata: Option<diesel_models::types::FeatureMetadata>,
    pub payment_link_config: Option<diesel_models::PaymentLinkConfigRequestForPayments>,
    pub request_incremental_authorization: Option<common_enums::RequestIncrementalAuthorization>,
    pub session_expiry: Option<PrimitiveDateTime>,
    pub frm_metadata: Option<pii::SecretSerdeValue>,
    pub request_external_three_ds_authentication:
        Option<common_enums::External3dsAuthenticationRequest>,

    // updated_by is set internally, field not present in request
    pub updated_by: String,
}

#[cfg(feature = "v1")]
#[derive(Debug, Clone, Serialize)]
pub struct PaymentIntentUpdateFields {
    pub amount: MinorUnit,
    pub currency: common_enums::Currency,
    pub setup_future_usage: Option<common_enums::FutureUsage>,
    pub status: common_enums::IntentStatus,
    pub customer_id: Option<id_type::CustomerId>,
    pub shipping_address_id: Option<String>,
    pub billing_address_id: Option<String>,
    pub return_url: Option<String>,
    pub business_country: Option<common_enums::CountryAlpha2>,
    pub business_label: Option<String>,
    pub description: Option<String>,
    pub statement_descriptor_name: Option<String>,
    pub statement_descriptor_suffix: Option<String>,
    pub order_details: Option<Vec<pii::SecretSerdeValue>>,
    pub metadata: Option<serde_json::Value>,
    pub frm_metadata: Option<pii::SecretSerdeValue>,
    pub payment_confirm_source: Option<common_enums::PaymentSource>,
    pub updated_by: String,
    pub fingerprint_id: Option<String>,
    pub session_expiry: Option<PrimitiveDateTime>,
    pub request_external_three_ds_authentication: Option<bool>,
    pub customer_details: Option<Encryptable<Secret<serde_json::Value>>>,
    pub billing_details: Option<Encryptable<Secret<serde_json::Value>>>,
    pub merchant_order_reference_id: Option<String>,
    pub shipping_details: Option<Encryptable<Secret<serde_json::Value>>>,
    pub is_payment_processor_token_flow: Option<bool>,
    pub tax_details: Option<diesel_models::TaxDetails>,
}

#[cfg(feature = "v1")]
#[derive(Debug, Clone, Serialize)]
pub enum PaymentIntentUpdate {
    ResponseUpdate {
        status: common_enums::IntentStatus,
        amount_captured: Option<MinorUnit>,
        return_url: Option<String>,
        updated_by: String,
        fingerprint_id: Option<String>,
        incremental_authorization_allowed: Option<bool>,
    },
    MetadataUpdate {
        metadata: serde_json::Value,
        updated_by: String,
    },
    Update(Box<PaymentIntentUpdateFields>),
    PaymentCreateUpdate {
        return_url: Option<String>,
        status: Option<common_enums::IntentStatus>,
        customer_id: Option<id_type::CustomerId>,
        shipping_address_id: Option<String>,
        billing_address_id: Option<String>,
        customer_details: Option<Encryptable<Secret<serde_json::Value>>>,
        updated_by: String,
    },
    MerchantStatusUpdate {
        status: common_enums::IntentStatus,
        shipping_address_id: Option<String>,
        billing_address_id: Option<String>,
        updated_by: String,
    },
    PGStatusUpdate {
        status: common_enums::IntentStatus,
        incremental_authorization_allowed: Option<bool>,
        updated_by: String,
    },
    PaymentAttemptAndAttemptCountUpdate {
        active_attempt_id: String,
        attempt_count: i16,
        updated_by: String,
    },
    StatusAndAttemptUpdate {
        status: common_enums::IntentStatus,
        active_attempt_id: String,
        attempt_count: i16,
        updated_by: String,
    },
    ApproveUpdate {
        status: common_enums::IntentStatus,
        merchant_decision: Option<String>,
        updated_by: String,
    },
    RejectUpdate {
        status: common_enums::IntentStatus,
        merchant_decision: Option<String>,
        updated_by: String,
    },
    SurchargeApplicableUpdate {
        surcharge_applicable: bool,
        updated_by: String,
    },
    IncrementalAuthorizationAmountUpdate {
        amount: MinorUnit,
    },
    AuthorizationCountUpdate {
        authorization_count: i32,
    },
    CompleteAuthorizeUpdate {
        shipping_address_id: Option<String>,
    },
    ManualUpdate {
        status: Option<common_enums::IntentStatus>,
        updated_by: String,
    },
    SessionResponseUpdate {
        tax_details: diesel_models::TaxDetails,
        shipping_address_id: Option<String>,
        updated_by: String,
        shipping_details: Option<Encryptable<Secret<serde_json::Value>>>,
    },
}

#[cfg(feature = "v2")]
#[derive(Debug, Clone, Serialize)]
pub enum PaymentIntentUpdate {
    /// PreUpdate tracker of ConfirmIntent
    ConfirmIntent {
        status: common_enums::IntentStatus,
        active_attempt_id: id_type::GlobalAttemptId,
        updated_by: String,
    },
    /// PostUpdate tracker of ConfirmIntent
    ConfirmIntentPostUpdate {
        status: common_enums::IntentStatus,
        updated_by: String,
    },
    /// SyncUpdate of ConfirmIntent in PostUpdateTrackers
    SyncUpdate {
        status: common_enums::IntentStatus,
        updated_by: String,
    },
    /// UpdateIntent
    UpdateIntent(Box<PaymentIntentUpdateFields>),
}

#[cfg(feature = "v1")]
#[derive(Clone, Debug, Default)]
pub struct PaymentIntentUpdateInternal {
    pub amount: Option<MinorUnit>,
    pub currency: Option<common_enums::Currency>,
    pub status: Option<common_enums::IntentStatus>,
    pub amount_captured: Option<MinorUnit>,
    pub customer_id: Option<id_type::CustomerId>,
    pub return_url: Option<String>,
    pub setup_future_usage: Option<common_enums::FutureUsage>,
    pub off_session: Option<bool>,
    pub metadata: Option<serde_json::Value>,
    pub billing_address_id: Option<String>,
    pub shipping_address_id: Option<String>,
    pub modified_at: Option<PrimitiveDateTime>,
    pub active_attempt_id: Option<String>,
    pub business_country: Option<common_enums::CountryAlpha2>,
    pub business_label: Option<String>,
    pub description: Option<String>,
    pub statement_descriptor_name: Option<String>,
    pub statement_descriptor_suffix: Option<String>,
    pub order_details: Option<Vec<pii::SecretSerdeValue>>,
    pub attempt_count: Option<i16>,
    // Denotes the action(approve or reject) taken by merchant in case of manual review.
    // Manual review can occur when the transaction is marked as risky by the frm_processor, payment processor or when there is underpayment/over payment incase of crypto payment
    pub merchant_decision: Option<String>,
    pub payment_confirm_source: Option<common_enums::PaymentSource>,

    pub updated_by: String,
    pub surcharge_applicable: Option<bool>,
    pub incremental_authorization_allowed: Option<bool>,
    pub authorization_count: Option<i32>,
    pub fingerprint_id: Option<String>,
    pub session_expiry: Option<PrimitiveDateTime>,
    pub request_external_three_ds_authentication: Option<bool>,
    pub frm_metadata: Option<pii::SecretSerdeValue>,
    pub customer_details: Option<Encryptable<Secret<serde_json::Value>>>,
    pub billing_details: Option<Encryptable<Secret<serde_json::Value>>>,
    pub merchant_order_reference_id: Option<String>,
    pub shipping_details: Option<Encryptable<Secret<serde_json::Value>>>,
    pub is_payment_processor_token_flow: Option<bool>,
    pub tax_details: Option<diesel_models::TaxDetails>,
}

// This conversion is used in the `update_payment_intent` function
#[cfg(feature = "v2")]
impl From<PaymentIntentUpdate> for diesel_models::PaymentIntentUpdateInternal {
    fn from(payment_intent_update: PaymentIntentUpdate) -> Self {
        match payment_intent_update {
            PaymentIntentUpdate::ConfirmIntent {
                status,
                active_attempt_id,
                updated_by,
            } => Self {
                status: Some(status),
                active_attempt_id: Some(active_attempt_id),
                modified_at: common_utils::date_time::now(),
                amount: None,
                currency: None,
                shipping_cost: None,
                tax_details: None,
                skip_external_tax_calculation: None,
                surcharge_applicable: None,
                surcharge_amount: None,
                tax_on_surcharge: None,
                routing_algorithm_id: None,
                capture_method: None,
                authentication_type: None,
                billing_address: None,
                shipping_address: None,
                customer_present: None,
                description: None,
                return_url: None,
                setup_future_usage: None,
                apply_mit_exemption: None,
                statement_descriptor: None,
                order_details: None,
                allowed_payment_method_types: None,
                metadata: None,
                connector_metadata: None,
                feature_metadata: None,
                payment_link_config: None,
                request_incremental_authorization: None,
                session_expiry: None,
                frm_metadata: None,
                request_external_three_ds_authentication: None,
                updated_by,
            },

            PaymentIntentUpdate::ConfirmIntentPostUpdate { status, updated_by } => Self {
                status: Some(status),
                active_attempt_id: None,
                modified_at: common_utils::date_time::now(),
                amount: None,
                currency: None,
                shipping_cost: None,
                tax_details: None,
                skip_external_tax_calculation: None,
                surcharge_applicable: None,
                surcharge_amount: None,
                tax_on_surcharge: None,
                routing_algorithm_id: None,
                capture_method: None,
                authentication_type: None,
                billing_address: None,
                shipping_address: None,
                customer_present: None,
                description: None,
                return_url: None,
                setup_future_usage: None,
                apply_mit_exemption: None,
                statement_descriptor: None,
                order_details: None,
                allowed_payment_method_types: None,
                metadata: None,
                connector_metadata: None,
                feature_metadata: None,
                payment_link_config: None,
                request_incremental_authorization: None,
                session_expiry: None,
                frm_metadata: None,
                request_external_three_ds_authentication: None,
                updated_by,
            },
            PaymentIntentUpdate::SyncUpdate { status, updated_by } => Self {
                status: Some(status),
                active_attempt_id: None,
                modified_at: common_utils::date_time::now(),
                amount: None,
                currency: None,
                shipping_cost: None,
                tax_details: None,
                skip_external_tax_calculation: None,
                surcharge_applicable: None,
                surcharge_amount: None,
                tax_on_surcharge: None,
                routing_algorithm_id: None,
                capture_method: None,
                authentication_type: None,
                billing_address: None,
                shipping_address: None,
                customer_present: None,
                description: None,
                return_url: None,
                setup_future_usage: None,
                apply_mit_exemption: None,
                statement_descriptor: None,
                order_details: None,
                allowed_payment_method_types: None,
                metadata: None,
                connector_metadata: None,
                feature_metadata: None,
                payment_link_config: None,
                request_incremental_authorization: None,
                session_expiry: None,
                frm_metadata: None,
                request_external_three_ds_authentication: None,
                updated_by,
            },
            PaymentIntentUpdate::UpdateIntent(boxed_intent) => {
                let PaymentIntentUpdateFields {
                    amount,
                    currency,
                    shipping_cost,
                    tax_details,
                    skip_external_tax_calculation,
                    skip_surcharge_calculation,
                    surcharge_amount,
                    tax_on_surcharge,
                    routing_algorithm_id,
                    capture_method,
                    authentication_type,
                    billing_address,
                    shipping_address,
                    customer_present,
                    description,
                    return_url,
                    setup_future_usage,
                    apply_mit_exemption,
                    statement_descriptor,
                    order_details,
                    allowed_payment_method_types,
                    metadata,
                    connector_metadata,
                    feature_metadata,
                    payment_link_config,
                    request_incremental_authorization,
                    session_expiry,
                    frm_metadata,
                    request_external_three_ds_authentication,
                    updated_by,
                } = *boxed_intent;
                Self {
                    status: None,
                    active_attempt_id: None,
                    modified_at: common_utils::date_time::now(),

                    amount,
                    currency,
                    shipping_cost,
                    tax_details,
                    skip_external_tax_calculation: skip_external_tax_calculation
                        .map(|val| val.as_bool()),
                    surcharge_applicable: skip_surcharge_calculation.map(|val| val.as_bool()),
                    surcharge_amount,
                    tax_on_surcharge,
                    routing_algorithm_id,
                    capture_method,
                    authentication_type,
                    billing_address: billing_address.map(Encryption::from),
                    shipping_address: shipping_address.map(Encryption::from),
                    customer_present: customer_present.map(|val| val.as_bool()),
                    description,
                    return_url,
                    setup_future_usage,
                    apply_mit_exemption: apply_mit_exemption.map(|val| val.as_bool()),
                    statement_descriptor,
                    order_details,
                    allowed_payment_method_types: allowed_payment_method_types
                        .map(|allowed_payment_method_types| {
                            allowed_payment_method_types.encode_to_value()
                        })
                        .and_then(|r| r.ok().map(Secret::new)),
                    metadata,
                    connector_metadata,
                    feature_metadata,
                    payment_link_config,
                    request_incremental_authorization,
                    session_expiry,
                    frm_metadata,
                    request_external_three_ds_authentication:
                        request_external_three_ds_authentication.map(|val| val.as_bool()),

                    updated_by,
                }
            }
        }
    }
}

#[cfg(feature = "v1")]
impl From<PaymentIntentUpdate> for PaymentIntentUpdateInternal {
    fn from(payment_intent_update: PaymentIntentUpdate) -> Self {
        match payment_intent_update {
            PaymentIntentUpdate::MetadataUpdate {
                metadata,
                updated_by,
            } => Self {
                metadata: Some(metadata),
                modified_at: Some(common_utils::date_time::now()),
                updated_by,
                ..Default::default()
            },
            PaymentIntentUpdate::Update(value) => Self {
                amount: Some(value.amount),
                currency: Some(value.currency),
                setup_future_usage: value.setup_future_usage,
                status: Some(value.status),
                customer_id: value.customer_id,
                shipping_address_id: value.shipping_address_id,
                billing_address_id: value.billing_address_id,
                return_url: value.return_url,
                business_country: value.business_country,
                business_label: value.business_label,
                description: value.description,
                statement_descriptor_name: value.statement_descriptor_name,
                statement_descriptor_suffix: value.statement_descriptor_suffix,
                order_details: value.order_details,
                metadata: value.metadata,
                payment_confirm_source: value.payment_confirm_source,
                updated_by: value.updated_by,
                session_expiry: value.session_expiry,
                fingerprint_id: value.fingerprint_id,
                request_external_three_ds_authentication: value
                    .request_external_three_ds_authentication,
                frm_metadata: value.frm_metadata,
                customer_details: value.customer_details,
                billing_details: value.billing_details,
                merchant_order_reference_id: value.merchant_order_reference_id,
                shipping_details: value.shipping_details,
                is_payment_processor_token_flow: value.is_payment_processor_token_flow,
                ..Default::default()
            },
            PaymentIntentUpdate::PaymentCreateUpdate {
                return_url,
                status,
                customer_id,
                shipping_address_id,
                billing_address_id,
                customer_details,
                updated_by,
            } => Self {
                return_url,
                status,
                customer_id,
                shipping_address_id,
                billing_address_id,
                customer_details,
                modified_at: Some(common_utils::date_time::now()),
                updated_by,
                ..Default::default()
            },
            PaymentIntentUpdate::PGStatusUpdate {
                status,
                updated_by,
                incremental_authorization_allowed,
            } => Self {
                status: Some(status),
                modified_at: Some(common_utils::date_time::now()),
                updated_by,
                incremental_authorization_allowed,
                ..Default::default()
            },
            PaymentIntentUpdate::MerchantStatusUpdate {
                status,
                shipping_address_id,
                billing_address_id,
                updated_by,
            } => Self {
                status: Some(status),
                shipping_address_id,
                billing_address_id,
                modified_at: Some(common_utils::date_time::now()),
                updated_by,
                ..Default::default()
            },
            PaymentIntentUpdate::ResponseUpdate {
                // amount,
                // currency,
                status,
                amount_captured,
                fingerprint_id,
                // customer_id,
                return_url,
                updated_by,
                incremental_authorization_allowed,
            } => Self {
                // amount,
                // currency: Some(currency),
                status: Some(status),
                amount_captured,
                fingerprint_id,
                // customer_id,
                return_url,
                modified_at: Some(common_utils::date_time::now()),
                updated_by,
                incremental_authorization_allowed,
                ..Default::default()
            },
            PaymentIntentUpdate::PaymentAttemptAndAttemptCountUpdate {
                active_attempt_id,
                attempt_count,
                updated_by,
            } => Self {
                active_attempt_id: Some(active_attempt_id),
                attempt_count: Some(attempt_count),
                updated_by,
                ..Default::default()
            },
            PaymentIntentUpdate::StatusAndAttemptUpdate {
                status,
                active_attempt_id,
                attempt_count,
                updated_by,
            } => Self {
                status: Some(status),
                active_attempt_id: Some(active_attempt_id),
                attempt_count: Some(attempt_count),
                updated_by,
                ..Default::default()
            },
            PaymentIntentUpdate::ApproveUpdate {
                status,
                merchant_decision,
                updated_by,
            } => Self {
                status: Some(status),
                merchant_decision,
                updated_by,
                ..Default::default()
            },
            PaymentIntentUpdate::RejectUpdate {
                status,
                merchant_decision,
                updated_by,
            } => Self {
                status: Some(status),
                merchant_decision,
                updated_by,
                ..Default::default()
            },
            PaymentIntentUpdate::SurchargeApplicableUpdate {
                surcharge_applicable,
                updated_by,
            } => Self {
                surcharge_applicable: Some(surcharge_applicable),
                updated_by,
                ..Default::default()
            },
            PaymentIntentUpdate::IncrementalAuthorizationAmountUpdate { amount } => Self {
                amount: Some(amount),
                ..Default::default()
            },
            PaymentIntentUpdate::AuthorizationCountUpdate {
                authorization_count,
            } => Self {
                authorization_count: Some(authorization_count),
                ..Default::default()
            },
            PaymentIntentUpdate::CompleteAuthorizeUpdate {
                shipping_address_id,
            } => Self {
                shipping_address_id,
                ..Default::default()
            },
            PaymentIntentUpdate::ManualUpdate { status, updated_by } => Self {
                status,
                modified_at: Some(common_utils::date_time::now()),
                updated_by,
                ..Default::default()
            },
            PaymentIntentUpdate::SessionResponseUpdate {
                tax_details,
                shipping_address_id,
                updated_by,
                shipping_details,
            } => Self {
                tax_details: Some(tax_details),
                shipping_address_id,
                updated_by,
                shipping_details,
                ..Default::default()
            },
        }
    }
}

#[cfg(feature = "v1")]
use diesel_models::{
    PaymentIntentUpdate as DieselPaymentIntentUpdate,
    PaymentIntentUpdateFields as DieselPaymentIntentUpdateFields,
};

// TODO: check where this conversion is used
// #[cfg(feature = "v2")]
// impl From<PaymentIntentUpdate> for DieselPaymentIntentUpdate {
//     fn from(value: PaymentIntentUpdate) -> Self {
//         match value {
//             PaymentIntentUpdate::ConfirmIntent { status, updated_by } => {
//                 Self::ConfirmIntent { status, updated_by }
//             }
//             PaymentIntentUpdate::ConfirmIntentPostUpdate { status, updated_by } => {
//                 Self::ConfirmIntentPostUpdate { status, updated_by }
//             }
//         }
//     }
// }

#[cfg(feature = "v1")]
impl From<PaymentIntentUpdate> for DieselPaymentIntentUpdate {
    fn from(value: PaymentIntentUpdate) -> Self {
        match value {
            PaymentIntentUpdate::ResponseUpdate {
                status,
                amount_captured,
                fingerprint_id,
                return_url,
                updated_by,
                incremental_authorization_allowed,
            } => Self::ResponseUpdate {
                status,
                amount_captured,
                fingerprint_id,
                return_url,
                updated_by,
                incremental_authorization_allowed,
            },
            PaymentIntentUpdate::MetadataUpdate {
                metadata,
                updated_by,
            } => Self::MetadataUpdate {
                metadata,
                updated_by,
            },
            PaymentIntentUpdate::Update(value) => {
                Self::Update(Box::new(DieselPaymentIntentUpdateFields {
                    amount: value.amount,
                    currency: value.currency,
                    setup_future_usage: value.setup_future_usage,
                    status: value.status,
                    customer_id: value.customer_id,
                    shipping_address_id: value.shipping_address_id,
                    billing_address_id: value.billing_address_id,
                    return_url: value.return_url,
                    business_country: value.business_country,
                    business_label: value.business_label,
                    description: value.description,
                    statement_descriptor_name: value.statement_descriptor_name,
                    statement_descriptor_suffix: value.statement_descriptor_suffix,
                    order_details: value.order_details,
                    metadata: value.metadata,
                    payment_confirm_source: value.payment_confirm_source,
                    updated_by: value.updated_by,
                    session_expiry: value.session_expiry,
                    fingerprint_id: value.fingerprint_id,
                    request_external_three_ds_authentication: value
                        .request_external_three_ds_authentication,
                    frm_metadata: value.frm_metadata,
                    customer_details: value.customer_details.map(Encryption::from),
                    billing_details: value.billing_details.map(Encryption::from),
                    merchant_order_reference_id: value.merchant_order_reference_id,
                    shipping_details: value.shipping_details.map(Encryption::from),
                    is_payment_processor_token_flow: value.is_payment_processor_token_flow,
                    tax_details: value.tax_details,
                }))
            }
            PaymentIntentUpdate::PaymentCreateUpdate {
                return_url,
                status,
                customer_id,
                shipping_address_id,
                billing_address_id,
                customer_details,
                updated_by,
            } => Self::PaymentCreateUpdate {
                return_url,
                status,
                customer_id,
                shipping_address_id,
                billing_address_id,
                customer_details: customer_details.map(Encryption::from),
                updated_by,
            },
            PaymentIntentUpdate::MerchantStatusUpdate {
                status,
                shipping_address_id,
                billing_address_id,
                updated_by,
            } => Self::MerchantStatusUpdate {
                status,
                shipping_address_id,
                billing_address_id,
                updated_by,
            },
            PaymentIntentUpdate::PGStatusUpdate {
                status,
                updated_by,
                incremental_authorization_allowed,
            } => Self::PGStatusUpdate {
                status,
                updated_by,
                incremental_authorization_allowed,
            },
            PaymentIntentUpdate::PaymentAttemptAndAttemptCountUpdate {
                active_attempt_id,
                attempt_count,
                updated_by,
            } => Self::PaymentAttemptAndAttemptCountUpdate {
                active_attempt_id,
                attempt_count,
                updated_by,
            },
            PaymentIntentUpdate::StatusAndAttemptUpdate {
                status,
                active_attempt_id,
                attempt_count,
                updated_by,
            } => Self::StatusAndAttemptUpdate {
                status,
                active_attempt_id,
                attempt_count,
                updated_by,
            },
            PaymentIntentUpdate::ApproveUpdate {
                status,
                merchant_decision,
                updated_by,
            } => Self::ApproveUpdate {
                status,
                merchant_decision,
                updated_by,
            },
            PaymentIntentUpdate::RejectUpdate {
                status,
                merchant_decision,
                updated_by,
            } => Self::RejectUpdate {
                status,
                merchant_decision,
                updated_by,
            },
            PaymentIntentUpdate::SurchargeApplicableUpdate {
                surcharge_applicable,
                updated_by,
            } => Self::SurchargeApplicableUpdate {
                surcharge_applicable: Some(surcharge_applicable),
                updated_by,
            },
            PaymentIntentUpdate::IncrementalAuthorizationAmountUpdate { amount } => {
                Self::IncrementalAuthorizationAmountUpdate { amount }
            }
            PaymentIntentUpdate::AuthorizationCountUpdate {
                authorization_count,
            } => Self::AuthorizationCountUpdate {
                authorization_count,
            },
            PaymentIntentUpdate::CompleteAuthorizeUpdate {
                shipping_address_id,
            } => Self::CompleteAuthorizeUpdate {
                shipping_address_id,
            },
            PaymentIntentUpdate::ManualUpdate { status, updated_by } => {
                Self::ManualUpdate { status, updated_by }
            }
            PaymentIntentUpdate::SessionResponseUpdate {
                tax_details,
                shipping_address_id,
                updated_by,
                shipping_details,
            } => Self::SessionResponseUpdate {
                tax_details,
                shipping_address_id,
                updated_by,
                shipping_details: shipping_details.map(Encryption::from),
            },
        }
    }
}

#[cfg(feature = "v1")]
impl From<PaymentIntentUpdateInternal> for diesel_models::PaymentIntentUpdateInternal {
    fn from(value: PaymentIntentUpdateInternal) -> Self {
        let modified_at = common_utils::date_time::now();
        let PaymentIntentUpdateInternal {
            amount,
            currency,
            status,
            amount_captured,
            customer_id,
            return_url,
            setup_future_usage,
            off_session,
            metadata,
            billing_address_id,
            shipping_address_id,
            modified_at: _,
            active_attempt_id,
            business_country,
            business_label,
            description,
            statement_descriptor_name,
            statement_descriptor_suffix,
            order_details,
            attempt_count,
            merchant_decision,
            payment_confirm_source,
            updated_by,
            surcharge_applicable,
            incremental_authorization_allowed,
            authorization_count,
            session_expiry,
            fingerprint_id,
            request_external_three_ds_authentication,
            frm_metadata,
            customer_details,
            billing_details,
            merchant_order_reference_id,
            shipping_details,
            is_payment_processor_token_flow,
            tax_details,
        } = value;
        Self {
            amount,
            currency,
            status,
            amount_captured,
            customer_id,
            return_url,
            setup_future_usage,
            off_session,
            metadata,
            billing_address_id,
            shipping_address_id,
            modified_at,
            active_attempt_id,
            business_country,
            business_label,
            description,
            statement_descriptor_name,
            statement_descriptor_suffix,
            order_details,
            attempt_count,
            merchant_decision,
            payment_confirm_source,
            updated_by,
            surcharge_applicable,
            incremental_authorization_allowed,
            authorization_count,
            session_expiry,
            fingerprint_id,
            request_external_three_ds_authentication,
            frm_metadata,
            customer_details: customer_details.map(Encryption::from),
            billing_details: billing_details.map(Encryption::from),
            merchant_order_reference_id,
            shipping_details: shipping_details.map(Encryption::from),
            is_payment_processor_token_flow,
            tax_details,
        }
    }
}

pub enum PaymentIntentFetchConstraints {
    Single {
        payment_intent_id: id_type::PaymentId,
    },
    List(Box<PaymentIntentListParams>),
}

impl PaymentIntentFetchConstraints {
    pub fn get_profile_id_list(&self) -> Option<Vec<id_type::ProfileId>> {
        if let Self::List(pi_list_params) = self {
            pi_list_params.profile_id.clone()
        } else {
            None
        }
    }
}

pub struct PaymentIntentListParams {
    pub offset: u32,
    pub starting_at: Option<PrimitiveDateTime>,
    pub ending_at: Option<PrimitiveDateTime>,
    pub amount_filter: Option<api_models::payments::AmountFilter>,
    pub connector: Option<Vec<api_models::enums::Connector>>,
    pub currency: Option<Vec<common_enums::Currency>>,
    pub status: Option<Vec<common_enums::IntentStatus>>,
    pub payment_method: Option<Vec<common_enums::PaymentMethod>>,
    pub payment_method_type: Option<Vec<common_enums::PaymentMethodType>>,
    pub authentication_type: Option<Vec<common_enums::AuthenticationType>>,
    pub merchant_connector_id: Option<Vec<id_type::MerchantConnectorAccountId>>,
    pub profile_id: Option<Vec<id_type::ProfileId>>,
    pub customer_id: Option<id_type::CustomerId>,
    pub starting_after_id: Option<id_type::PaymentId>,
    pub ending_before_id: Option<id_type::PaymentId>,
    pub limit: Option<u32>,
    pub order: api_models::payments::Order,
    pub card_network: Option<Vec<common_enums::CardNetwork>>,
    pub merchant_order_reference_id: Option<String>,
}

impl From<api_models::payments::PaymentListConstraints> for PaymentIntentFetchConstraints {
    fn from(value: api_models::payments::PaymentListConstraints) -> Self {
        let api_models::payments::PaymentListConstraints {
            customer_id,
            starting_after,
            ending_before,
            limit,
            created,
            created_lt,
            created_gt,
            created_lte,
            created_gte,
        } = value;
        Self::List(Box::new(PaymentIntentListParams {
            offset: 0,
            starting_at: created_gte.or(created_gt).or(created),
            ending_at: created_lte.or(created_lt).or(created),
            amount_filter: None,
            connector: None,
            currency: None,
            status: None,
            payment_method: None,
            payment_method_type: None,
            authentication_type: None,
            merchant_connector_id: None,
            profile_id: None,
            customer_id,
            starting_after_id: starting_after,
            ending_before_id: ending_before,
            limit: Some(std::cmp::min(limit, PAYMENTS_LIST_MAX_LIMIT_V1)),
            order: Default::default(),
            card_network: None,
            merchant_order_reference_id: None,
        }))
    }
}

impl From<common_utils::types::TimeRange> for PaymentIntentFetchConstraints {
    fn from(value: common_utils::types::TimeRange) -> Self {
        Self::List(Box::new(PaymentIntentListParams {
            offset: 0,
            starting_at: Some(value.start_time),
            ending_at: value.end_time,
            amount_filter: None,
            connector: None,
            currency: None,
            status: None,
            payment_method: None,
            payment_method_type: None,
            authentication_type: None,
            merchant_connector_id: None,
            profile_id: None,
            customer_id: None,
            starting_after_id: None,
            ending_before_id: None,
            limit: None,
            order: Default::default(),
            card_network: None,
            merchant_order_reference_id: None,
        }))
    }
}

impl From<api_models::payments::PaymentListFilterConstraints> for PaymentIntentFetchConstraints {
    fn from(value: api_models::payments::PaymentListFilterConstraints) -> Self {
        let api_models::payments::PaymentListFilterConstraints {
            payment_id,
            profile_id,
            customer_id,
            limit,
            offset,
            amount_filter,
            time_range,
            connector,
            currency,
            status,
            payment_method,
            payment_method_type,
            authentication_type,
            merchant_connector_id,
            order,
            card_network,
            merchant_order_reference_id,
        } = value;
        if let Some(payment_intent_id) = payment_id {
            Self::Single { payment_intent_id }
        } else {
            Self::List(Box::new(PaymentIntentListParams {
                offset: offset.unwrap_or_default(),
                starting_at: time_range.map(|t| t.start_time),
                ending_at: time_range.and_then(|t| t.end_time),
                amount_filter,
                connector,
                currency,
                status,
                payment_method,
                payment_method_type,
                authentication_type,
                merchant_connector_id,
                profile_id: profile_id.map(|profile_id| vec![profile_id]),
                customer_id,
                starting_after_id: None,
                ending_before_id: None,
                limit: Some(std::cmp::min(limit, PAYMENTS_LIST_MAX_LIMIT_V2)),
                order,
                card_network,
                merchant_order_reference_id,
            }))
        }
    }
}

impl<T> TryFrom<(T, Option<Vec<id_type::ProfileId>>)> for PaymentIntentFetchConstraints
where
    Self: From<T>,
{
    type Error = error_stack::Report<errors::api_error_response::ApiErrorResponse>;
    fn try_from(
        (constraints, auth_profile_id_list): (T, Option<Vec<id_type::ProfileId>>),
    ) -> Result<Self, Self::Error> {
        let payment_intent_constraints = Self::from(constraints);
        if let Self::List(mut pi_list_params) = payment_intent_constraints {
            let profile_id_from_request_body = pi_list_params.profile_id;
            match (profile_id_from_request_body, auth_profile_id_list) {
                (None, None) => pi_list_params.profile_id = None,
                (None, Some(auth_profile_id_list)) => {
                    pi_list_params.profile_id = Some(auth_profile_id_list)
                }
                (Some(profile_id_from_request_body), None) => {
                    pi_list_params.profile_id = Some(profile_id_from_request_body)
                }
                (Some(profile_id_from_request_body), Some(auth_profile_id_list)) => {
                    let profile_id_from_request_body_is_available_in_auth_profile_id_list =
                        profile_id_from_request_body
                            .iter()
                            .all(|profile_id| auth_profile_id_list.contains(profile_id));

                    if profile_id_from_request_body_is_available_in_auth_profile_id_list {
                        pi_list_params.profile_id = Some(profile_id_from_request_body)
                    } else {
                        // This scenario is very unlikely to happen
                        let inaccessible_profile_ids: Vec<_> = profile_id_from_request_body
                            .iter()
                            .filter(|profile_id| !auth_profile_id_list.contains(profile_id))
                            .collect();
                        return Err(error_stack::Report::new(
                            errors::api_error_response::ApiErrorResponse::PreconditionFailed {
                                message: format!(
                                    "Access not available for the given profile_id {:?}",
                                    inaccessible_profile_ids
                                ),
                            },
                        ));
                    }
                }
            }
            Ok(Self::List(pi_list_params))
        } else {
            Ok(payment_intent_constraints)
        }
    }
}

#[cfg(feature = "v2")]
#[async_trait::async_trait]
impl behaviour::Conversion for PaymentIntent {
    type DstType = DieselPaymentIntent;
    type NewDstType = DieselPaymentIntentNew;

    async fn convert(self) -> CustomResult<Self::DstType, ValidationError> {
        let Self {
            merchant_id,
            amount_details,
            status,
            amount_captured,
            customer_id,
            description,
            return_url,
            metadata,
            statement_descriptor,
            created_at,
            modified_at,
            last_synced,
            setup_future_usage,
            client_secret,
            active_attempt_id,
            order_details,
            allowed_payment_method_types,
            connector_metadata,
            feature_metadata,
            attempt_count,
            profile_id,
            payment_link_id,
            frm_merchant_decision,
            updated_by,
            request_incremental_authorization,
            authorization_count,
            session_expiry,
            request_external_three_ds_authentication,
            frm_metadata,
            customer_details,
            merchant_reference_id,
            billing_address,
            shipping_address,
            capture_method,
            id,
            authentication_type,
            prerouting_algorithm,
            organization_id,
            enable_payment_link,
            apply_mit_exemption,
            customer_present,
            routing_algorithm_id,
            payment_link_config,
        } = self;
        Ok(DieselPaymentIntent {
            skip_external_tax_calculation: Some(amount_details.get_external_tax_action_as_bool()),
            surcharge_applicable: Some(amount_details.get_surcharge_action_as_bool()),
            merchant_id,
            status,
            amount: amount_details.order_amount,
            currency: amount_details.currency,
            amount_captured,
            customer_id,
            description,
            return_url,
            metadata,
            statement_descriptor,
            created_at,
            modified_at,
            last_synced,
            setup_future_usage: Some(setup_future_usage),
            client_secret,
            active_attempt_id,
            order_details: order_details.map(|order_details| {
                order_details
                    .into_iter()
                    .map(|order_detail| Secret::new(order_detail.expose()))
                    .collect::<Vec<_>>()
            }),
            allowed_payment_method_types: allowed_payment_method_types
                .map(|allowed_payment_method_types| {
                    allowed_payment_method_types
                        .encode_to_value()
                        .change_context(ValidationError::InvalidValue {
                            message: "Failed to serialize allowed_payment_method_types".to_string(),
                        })
                })
                .transpose()?
                .map(Secret::new),
            connector_metadata,
            feature_metadata,
            attempt_count,
            profile_id,
            frm_merchant_decision,
            payment_link_id,
            updated_by,

            request_incremental_authorization: Some(request_incremental_authorization),
            authorization_count,
            session_expiry,
            request_external_three_ds_authentication: Some(
                request_external_three_ds_authentication.as_bool(),
            ),
            frm_metadata,
            customer_details: customer_details.map(Encryption::from),
            billing_address: billing_address.map(Encryption::from),
            shipping_address: shipping_address.map(Encryption::from),
            capture_method: Some(capture_method),
            id,
            authentication_type: Some(authentication_type),
            prerouting_algorithm,
            merchant_reference_id,
            surcharge_amount: amount_details.surcharge_amount,
            tax_on_surcharge: amount_details.tax_on_surcharge,
            organization_id,
            shipping_cost: amount_details.shipping_cost,
            tax_details: amount_details.tax_details,
            enable_payment_link: Some(enable_payment_link.as_bool()),
            apply_mit_exemption: Some(apply_mit_exemption.as_bool()),
            customer_present: Some(customer_present.as_bool()),
            payment_link_config,
            routing_algorithm_id,
            psd2_sca_exemption_type: None,
<<<<<<< HEAD
            request_extended_authorization: None,
=======
            split_payments: None,
>>>>>>> da464276
        })
    }
    async fn convert_back(
        state: &KeyManagerState,
        storage_model: Self::DstType,
        key: &Secret<Vec<u8>>,
        key_manager_identifier: keymanager::Identifier,
    ) -> CustomResult<Self, ValidationError>
    where
        Self: Sized,
    {
        async {
            let decrypted_data = crypto_operation(
                state,
                type_name!(Self::DstType),
                CryptoOperation::BatchDecrypt(super::EncryptedPaymentIntent::to_encryptable(
                    super::EncryptedPaymentIntent {
                        billing_address: storage_model.billing_address,
                        shipping_address: storage_model.shipping_address,
                        customer_details: storage_model.customer_details,
                    },
                )),
                key_manager_identifier,
                key.peek(),
            )
            .await
            .and_then(|val| val.try_into_batchoperation())?;

            let data = super::EncryptedPaymentIntent::from_encryptable(decrypted_data)
                .change_context(common_utils::errors::CryptoError::DecodingFailed)
                .attach_printable("Invalid batch operation data")?;

            let amount_details = super::AmountDetails {
                order_amount: storage_model.amount,
                currency: storage_model.currency,
                surcharge_amount: storage_model.surcharge_amount,
                tax_on_surcharge: storage_model.tax_on_surcharge,
                shipping_cost: storage_model.shipping_cost,
                tax_details: storage_model.tax_details,
                skip_external_tax_calculation: common_enums::TaxCalculationOverride::from(
                    storage_model.skip_external_tax_calculation,
                ),
                skip_surcharge_calculation: common_enums::SurchargeCalculationOverride::from(
                    storage_model.surcharge_applicable,
                ),
                amount_captured: storage_model.amount_captured,
            };

            let billing_address = data
                .billing_address
                .map(|billing| {
                    billing.deserialize_inner_value(|value| value.parse_value("Address"))
                })
                .transpose()
                .change_context(common_utils::errors::CryptoError::DecodingFailed)
                .attach_printable("Error while deserializing Address")?;

            let shipping_address = data
                .shipping_address
                .map(|shipping| {
                    shipping.deserialize_inner_value(|value| value.parse_value("Address"))
                })
                .transpose()
                .change_context(common_utils::errors::CryptoError::DecodingFailed)
                .attach_printable("Error while deserializing Address")?;
            let allowed_payment_method_types = storage_model
                .allowed_payment_method_types
                .map(|allowed_payment_method_types| {
                    allowed_payment_method_types.parse_value("Vec<PaymentMethodType>")
                })
                .transpose()
                .change_context(common_utils::errors::CryptoError::DecodingFailed)?;
            Ok::<Self, error_stack::Report<common_utils::errors::CryptoError>>(Self {
                merchant_id: storage_model.merchant_id,
                status: storage_model.status,
                amount_details,
                amount_captured: storage_model.amount_captured,
                customer_id: storage_model.customer_id,
                description: storage_model.description,
                return_url: storage_model.return_url,
                metadata: storage_model.metadata,
                statement_descriptor: storage_model.statement_descriptor,
                created_at: storage_model.created_at,
                modified_at: storage_model.modified_at,
                last_synced: storage_model.last_synced,
                setup_future_usage: storage_model.setup_future_usage.unwrap_or_default(),
                client_secret: storage_model.client_secret,
                active_attempt_id: storage_model.active_attempt_id,
                order_details: storage_model.order_details.map(|order_details| {
                    order_details
                        .into_iter()
                        .map(|order_detail| Secret::new(order_detail.expose()))
                        .collect::<Vec<_>>()
                }),
                allowed_payment_method_types,
                connector_metadata: storage_model.connector_metadata,
                feature_metadata: storage_model.feature_metadata,
                attempt_count: storage_model.attempt_count,
                profile_id: storage_model.profile_id,
                frm_merchant_decision: storage_model.frm_merchant_decision,
                payment_link_id: storage_model.payment_link_id,
                updated_by: storage_model.updated_by,
                request_incremental_authorization: storage_model
                    .request_incremental_authorization
                    .unwrap_or_default(),
                authorization_count: storage_model.authorization_count,
                session_expiry: storage_model.session_expiry,
                request_external_three_ds_authentication: storage_model
                    .request_external_three_ds_authentication
                    .into(),
                frm_metadata: storage_model.frm_metadata,
                customer_details: data.customer_details,
                billing_address,
                shipping_address,
                capture_method: storage_model.capture_method.unwrap_or_default(),
                id: storage_model.id,
                merchant_reference_id: storage_model.merchant_reference_id,
                organization_id: storage_model.organization_id,
                authentication_type: storage_model.authentication_type.unwrap_or_default(),
                prerouting_algorithm: storage_model.prerouting_algorithm,
                enable_payment_link: storage_model.enable_payment_link.into(),
                apply_mit_exemption: storage_model.apply_mit_exemption.into(),
                customer_present: storage_model.customer_present.into(),
                payment_link_config: storage_model.payment_link_config,
                routing_algorithm_id: storage_model.routing_algorithm_id,
            })
        }
        .await
        .change_context(ValidationError::InvalidValue {
            message: "Failed while decrypting payment intent".to_string(),
        })
    }

    async fn construct_new(self) -> CustomResult<Self::NewDstType, ValidationError> {
        let amount_details = self.amount_details;

        Ok(DieselPaymentIntentNew {
            surcharge_applicable: Some(amount_details.get_surcharge_action_as_bool()),
            skip_external_tax_calculation: Some(amount_details.get_external_tax_action_as_bool()),
            merchant_id: self.merchant_id,
            status: self.status,
            amount: amount_details.order_amount,
            currency: amount_details.currency,
            amount_captured: self.amount_captured,
            customer_id: self.customer_id,
            description: self.description,
            return_url: self.return_url,
            metadata: self.metadata,
            statement_descriptor: self.statement_descriptor,
            created_at: self.created_at,
            modified_at: self.modified_at,
            last_synced: self.last_synced,
            setup_future_usage: Some(self.setup_future_usage),
            client_secret: self.client_secret,
            active_attempt_id: self.active_attempt_id,
            order_details: self.order_details,
            allowed_payment_method_types: self
                .allowed_payment_method_types
                .map(|allowed_payment_method_types| {
                    allowed_payment_method_types
                        .encode_to_value()
                        .change_context(ValidationError::InvalidValue {
                            message: "Failed to serialize allowed_payment_method_types".to_string(),
                        })
                })
                .transpose()?
                .map(Secret::new),
            connector_metadata: self.connector_metadata,
            feature_metadata: self.feature_metadata,
            attempt_count: self.attempt_count,
            profile_id: self.profile_id,
            frm_merchant_decision: self.frm_merchant_decision,
            payment_link_id: self.payment_link_id,
            updated_by: self.updated_by,

            request_incremental_authorization: Some(self.request_incremental_authorization),
            authorization_count: self.authorization_count,
            session_expiry: self.session_expiry,
            request_external_three_ds_authentication: Some(
                self.request_external_three_ds_authentication.as_bool(),
            ),
            frm_metadata: self.frm_metadata,
            customer_details: self.customer_details.map(Encryption::from),
            billing_address: self.billing_address.map(Encryption::from),
            shipping_address: self.shipping_address.map(Encryption::from),
            capture_method: Some(self.capture_method),
            id: self.id,
            merchant_reference_id: self.merchant_reference_id,
            authentication_type: Some(self.authentication_type),
            prerouting_algorithm: self.prerouting_algorithm,
            surcharge_amount: amount_details.surcharge_amount,
            tax_on_surcharge: amount_details.tax_on_surcharge,
            organization_id: self.organization_id,
            shipping_cost: amount_details.shipping_cost,
            tax_details: amount_details.tax_details,
            enable_payment_link: Some(self.enable_payment_link.as_bool()),
            apply_mit_exemption: Some(self.apply_mit_exemption.as_bool()),
        })
    }
}

#[cfg(feature = "v1")]
#[async_trait::async_trait]
impl behaviour::Conversion for PaymentIntent {
    type DstType = DieselPaymentIntent;
    type NewDstType = DieselPaymentIntentNew;

    async fn convert(self) -> CustomResult<Self::DstType, ValidationError> {
        Ok(DieselPaymentIntent {
            payment_id: self.payment_id,
            merchant_id: self.merchant_id,
            status: self.status,
            amount: self.amount,
            currency: self.currency,
            amount_captured: self.amount_captured,
            customer_id: self.customer_id,
            description: self.description,
            return_url: self.return_url,
            metadata: self.metadata,
            connector_id: self.connector_id,
            shipping_address_id: self.shipping_address_id,
            billing_address_id: self.billing_address_id,
            statement_descriptor_name: self.statement_descriptor_name,
            statement_descriptor_suffix: self.statement_descriptor_suffix,
            created_at: self.created_at,
            modified_at: self.modified_at,
            last_synced: self.last_synced,
            setup_future_usage: self.setup_future_usage,
            off_session: self.off_session,
            client_secret: self.client_secret,
            active_attempt_id: self.active_attempt.get_id(),
            business_country: self.business_country,
            business_label: self.business_label,
            order_details: self.order_details,
            allowed_payment_method_types: self.allowed_payment_method_types,
            connector_metadata: self.connector_metadata,
            feature_metadata: self.feature_metadata,
            attempt_count: self.attempt_count,
            profile_id: self.profile_id,
            merchant_decision: self.merchant_decision,
            payment_link_id: self.payment_link_id,
            payment_confirm_source: self.payment_confirm_source,
            updated_by: self.updated_by,
            surcharge_applicable: self.surcharge_applicable,
            request_incremental_authorization: self.request_incremental_authorization,
            incremental_authorization_allowed: self.incremental_authorization_allowed,
            authorization_count: self.authorization_count,
            fingerprint_id: self.fingerprint_id,
            session_expiry: self.session_expiry,
            request_external_three_ds_authentication: self.request_external_three_ds_authentication,
            charges: None,
            split_payments: self.split_payments,
            frm_metadata: self.frm_metadata,
            customer_details: self.customer_details.map(Encryption::from),
            billing_details: self.billing_details.map(Encryption::from),
            merchant_order_reference_id: self.merchant_order_reference_id,
            shipping_details: self.shipping_details.map(Encryption::from),
            is_payment_processor_token_flow: self.is_payment_processor_token_flow,
            organization_id: self.organization_id,
            shipping_cost: self.shipping_cost,
            tax_details: self.tax_details,
            skip_external_tax_calculation: self.skip_external_tax_calculation,
            request_extended_authorization: self.request_extended_authorization,
            psd2_sca_exemption_type: self.psd2_sca_exemption_type,
        })
    }

    async fn convert_back(
        state: &KeyManagerState,
        storage_model: Self::DstType,
        key: &Secret<Vec<u8>>,
        key_manager_identifier: keymanager::Identifier,
    ) -> CustomResult<Self, ValidationError>
    where
        Self: Sized,
    {
        async {
            let decrypted_data = crypto_operation(
                state,
                type_name!(Self::DstType),
                CryptoOperation::BatchDecrypt(super::EncryptedPaymentIntent::to_encryptable(
                    super::EncryptedPaymentIntent {
                        billing_details: storage_model.billing_details,
                        shipping_details: storage_model.shipping_details,
                        customer_details: storage_model.customer_details,
                    },
                )),
                key_manager_identifier,
                key.peek(),
            )
            .await
            .and_then(|val| val.try_into_batchoperation())?;

            let data = super::EncryptedPaymentIntent::from_encryptable(decrypted_data)
                .change_context(common_utils::errors::CryptoError::DecodingFailed)
                .attach_printable("Invalid batch operation data")?;

            Ok::<Self, error_stack::Report<common_utils::errors::CryptoError>>(Self {
                payment_id: storage_model.payment_id,
                merchant_id: storage_model.merchant_id,
                status: storage_model.status,
                amount: storage_model.amount,
                currency: storage_model.currency,
                amount_captured: storage_model.amount_captured,
                customer_id: storage_model.customer_id,
                description: storage_model.description,
                return_url: storage_model.return_url,
                metadata: storage_model.metadata,
                connector_id: storage_model.connector_id,
                shipping_address_id: storage_model.shipping_address_id,
                billing_address_id: storage_model.billing_address_id,
                statement_descriptor_name: storage_model.statement_descriptor_name,
                statement_descriptor_suffix: storage_model.statement_descriptor_suffix,
                created_at: storage_model.created_at,
                modified_at: storage_model.modified_at,
                last_synced: storage_model.last_synced,
                setup_future_usage: storage_model.setup_future_usage,
                off_session: storage_model.off_session,
                client_secret: storage_model.client_secret,
                active_attempt: RemoteStorageObject::ForeignID(storage_model.active_attempt_id),
                business_country: storage_model.business_country,
                business_label: storage_model.business_label,
                order_details: storage_model.order_details,
                allowed_payment_method_types: storage_model.allowed_payment_method_types,
                connector_metadata: storage_model.connector_metadata,
                feature_metadata: storage_model.feature_metadata,
                attempt_count: storage_model.attempt_count,
                profile_id: storage_model.profile_id,
                merchant_decision: storage_model.merchant_decision,
                payment_link_id: storage_model.payment_link_id,
                payment_confirm_source: storage_model.payment_confirm_source,
                updated_by: storage_model.updated_by,
                surcharge_applicable: storage_model.surcharge_applicable,
                request_incremental_authorization: storage_model.request_incremental_authorization,
                incremental_authorization_allowed: storage_model.incremental_authorization_allowed,
                authorization_count: storage_model.authorization_count,
                fingerprint_id: storage_model.fingerprint_id,
                session_expiry: storage_model.session_expiry,
                request_external_three_ds_authentication: storage_model
                    .request_external_three_ds_authentication,
                split_payments: storage_model.split_payments,
                frm_metadata: storage_model.frm_metadata,
                shipping_cost: storage_model.shipping_cost,
                tax_details: storage_model.tax_details,
                customer_details: data.customer_details,
                billing_details: data.billing_details,
                merchant_order_reference_id: storage_model.merchant_order_reference_id,
                shipping_details: data.shipping_details,
                is_payment_processor_token_flow: storage_model.is_payment_processor_token_flow,
                organization_id: storage_model.organization_id,
                skip_external_tax_calculation: storage_model.skip_external_tax_calculation,
                request_extended_authorization: storage_model.request_extended_authorization,
                psd2_sca_exemption_type: storage_model.psd2_sca_exemption_type,
            })
        }
        .await
        .change_context(ValidationError::InvalidValue {
            message: "Failed while decrypting payment intent".to_string(),
        })
    }

    async fn construct_new(self) -> CustomResult<Self::NewDstType, ValidationError> {
        Ok(DieselPaymentIntentNew {
            payment_id: self.payment_id,
            merchant_id: self.merchant_id,
            status: self.status,
            amount: self.amount,
            currency: self.currency,
            amount_captured: self.amount_captured,
            customer_id: self.customer_id,
            description: self.description,
            return_url: self.return_url,
            metadata: self.metadata,
            connector_id: self.connector_id,
            shipping_address_id: self.shipping_address_id,
            billing_address_id: self.billing_address_id,
            statement_descriptor_name: self.statement_descriptor_name,
            statement_descriptor_suffix: self.statement_descriptor_suffix,
            created_at: self.created_at,
            modified_at: self.modified_at,
            last_synced: self.last_synced,
            setup_future_usage: self.setup_future_usage,
            off_session: self.off_session,
            client_secret: self.client_secret,
            active_attempt_id: self.active_attempt.get_id(),
            business_country: self.business_country,
            business_label: self.business_label,
            order_details: self.order_details,
            allowed_payment_method_types: self.allowed_payment_method_types,
            connector_metadata: self.connector_metadata,
            feature_metadata: self.feature_metadata,
            attempt_count: self.attempt_count,
            profile_id: self.profile_id,
            merchant_decision: self.merchant_decision,
            payment_link_id: self.payment_link_id,
            payment_confirm_source: self.payment_confirm_source,
            updated_by: self.updated_by,
            surcharge_applicable: self.surcharge_applicable,
            request_incremental_authorization: self.request_incremental_authorization,
            incremental_authorization_allowed: self.incremental_authorization_allowed,
            authorization_count: self.authorization_count,
            fingerprint_id: self.fingerprint_id,
            session_expiry: self.session_expiry,
            request_external_three_ds_authentication: self.request_external_three_ds_authentication,
            charges: None,
            split_payments: self.split_payments,
            frm_metadata: self.frm_metadata,
            customer_details: self.customer_details.map(Encryption::from),
            billing_details: self.billing_details.map(Encryption::from),
            merchant_order_reference_id: self.merchant_order_reference_id,
            shipping_details: self.shipping_details.map(Encryption::from),
            is_payment_processor_token_flow: self.is_payment_processor_token_flow,
            organization_id: self.organization_id,
            shipping_cost: self.shipping_cost,
            tax_details: self.tax_details,
            skip_external_tax_calculation: self.skip_external_tax_calculation,
            request_extended_authorization: self.request_extended_authorization,
            psd2_sca_exemption_type: self.psd2_sca_exemption_type,
        })
    }
}<|MERGE_RESOLUTION|>--- conflicted
+++ resolved
@@ -1338,11 +1338,8 @@
             payment_link_config,
             routing_algorithm_id,
             psd2_sca_exemption_type: None,
-<<<<<<< HEAD
             request_extended_authorization: None,
-=======
             split_payments: None,
->>>>>>> da464276
         })
     }
     async fn convert_back(
