--- conflicted
+++ resolved
@@ -54,11 +54,8 @@
     pub tax_connector_id: Option<common_utils::id_type::MerchantConnectorAccountId>,
     pub is_tax_connector_enabled: bool,
     pub version: common_enums::ApiVersion,
-<<<<<<< HEAD
+    pub dynamic_routing_algorithm: Option<serde_json::Value>,
     pub is_network_tokenization_enabled: bool,
-=======
-    pub dynamic_routing_algorithm: Option<serde_json::Value>,
->>>>>>> 90ebd54e
 }
 
 #[cfg(feature = "v1")]
@@ -95,11 +92,8 @@
     pub always_collect_shipping_details_from_wallet_connector: Option<bool>,
     pub tax_connector_id: Option<common_utils::id_type::MerchantConnectorAccountId>,
     pub is_tax_connector_enabled: bool,
-<<<<<<< HEAD
+    pub dynamic_routing_algorithm: Option<serde_json::Value>,
     pub is_network_tokenization_enabled: bool,
-=======
-    pub dynamic_routing_algorithm: Option<serde_json::Value>,
->>>>>>> 90ebd54e
 }
 
 #[cfg(feature = "v1")]
@@ -143,11 +137,8 @@
             tax_connector_id: value.tax_connector_id,
             is_tax_connector_enabled: value.is_tax_connector_enabled,
             version: consts::API_VERSION,
-<<<<<<< HEAD
+            dynamic_routing_algorithm: value.dynamic_routing_algorithm,
             is_network_tokenization_enabled: value.is_network_tokenization_enabled,
-=======
-            dynamic_routing_algorithm: value.dynamic_routing_algorithm,
->>>>>>> 90ebd54e
         }
     }
 }
@@ -193,11 +184,8 @@
     pub always_collect_shipping_details_from_wallet_connector: Option<bool>,
     pub tax_connector_id: Option<common_utils::id_type::MerchantConnectorAccountId>,
     pub is_tax_connector_enabled: Option<bool>,
-<<<<<<< HEAD
+    pub dynamic_routing_algorithm: Option<serde_json::Value>,
     pub is_network_tokenization_enabled: Option<bool>,
-=======
-    pub dynamic_routing_algorithm: Option<serde_json::Value>,
->>>>>>> 90ebd54e
 }
 
 #[cfg(feature = "v1")]
@@ -256,11 +244,8 @@
                     always_collect_shipping_details_from_wallet_connector,
                     tax_connector_id,
                     is_tax_connector_enabled,
-<<<<<<< HEAD
+                    dynamic_routing_algorithm,
                     is_network_tokenization_enabled,
-=======
-                    dynamic_routing_algorithm,
->>>>>>> 90ebd54e
                 } = *update;
 
                 Self {
@@ -294,11 +279,8 @@
                     always_collect_shipping_details_from_wallet_connector,
                     tax_connector_id,
                     is_tax_connector_enabled,
-<<<<<<< HEAD
+                    dynamic_routing_algorithm,
                     is_network_tokenization_enabled,
-=======
-                    dynamic_routing_algorithm,
->>>>>>> 90ebd54e
                 }
             }
             BusinessProfileUpdate::RoutingAlgorithmUpdate {
@@ -334,10 +316,8 @@
                 always_collect_shipping_details_from_wallet_connector: None,
                 tax_connector_id: None,
                 is_tax_connector_enabled: None,
-<<<<<<< HEAD
+                dynamic_routing_algorithm: None,
                 is_network_tokenization_enabled: None,
-=======
-                dynamic_routing_algorithm: None,
             },
             BusinessProfileUpdate::DynamicRoutingAlgorithmUpdate {
                 dynamic_routing_algorithm,
@@ -372,7 +352,7 @@
                 tax_connector_id: None,
                 is_tax_connector_enabled: None,
                 dynamic_routing_algorithm,
->>>>>>> 90ebd54e
+                is_network_tokenization_enabled: None,
             },
             BusinessProfileUpdate::ExtendedCardInfoUpdate {
                 is_extended_card_info_enabled,
@@ -406,11 +386,8 @@
                 always_collect_shipping_details_from_wallet_connector: None,
                 tax_connector_id: None,
                 is_tax_connector_enabled: None,
-<<<<<<< HEAD
+                dynamic_routing_algorithm: None,
                 is_network_tokenization_enabled: None,
-=======
-                dynamic_routing_algorithm: None,
->>>>>>> 90ebd54e
             },
             BusinessProfileUpdate::ConnectorAgnosticMitUpdate {
                 is_connector_agnostic_mit_enabled,
@@ -444,7 +421,7 @@
                 always_collect_shipping_details_from_wallet_connector: None,
                 tax_connector_id: None,
                 is_tax_connector_enabled: None,
-<<<<<<< HEAD
+                dynamic_routing_algorithm: None,
                 is_network_tokenization_enabled: None,
             },
             BusinessProfileUpdate::NetworkTokenizationUpdate {
@@ -479,10 +456,8 @@
                 always_collect_shipping_details_from_wallet_connector: None,
                 tax_connector_id: None,
                 is_tax_connector_enabled: None,
+                dynamic_routing_algorithm: None,
                 is_network_tokenization_enabled,
-=======
-                dynamic_routing_algorithm: None,
->>>>>>> 90ebd54e
             },
         }
     }
@@ -535,11 +510,8 @@
             tax_connector_id: self.tax_connector_id,
             is_tax_connector_enabled: Some(self.is_tax_connector_enabled),
             version: self.version,
-<<<<<<< HEAD
+            dynamic_routing_algorithm: self.dynamic_routing_algorithm,
             is_network_tokenization_enabled: self.is_network_tokenization_enabled,
-=======
-            dynamic_routing_algorithm: self.dynamic_routing_algorithm,
->>>>>>> 90ebd54e
         })
     }
 
@@ -604,11 +576,8 @@
                 tax_connector_id: item.tax_connector_id,
                 is_tax_connector_enabled: item.is_tax_connector_enabled.unwrap_or(false),
                 version: item.version,
-<<<<<<< HEAD
+                dynamic_routing_algorithm: item.dynamic_routing_algorithm,
                 is_network_tokenization_enabled: item.is_network_tokenization_enabled,
-=======
-                dynamic_routing_algorithm: item.dynamic_routing_algorithm,
->>>>>>> 90ebd54e
             })
         }
         .await
@@ -1163,11 +1132,8 @@
             tax_connector_id: self.tax_connector_id,
             is_tax_connector_enabled: Some(self.is_tax_connector_enabled),
             version: self.version,
-<<<<<<< HEAD
+            dynamic_routing_algorithm: None,
             is_network_tokenization_enabled: self.is_network_tokenization_enabled,
-=======
-            dynamic_routing_algorithm: None,
->>>>>>> 90ebd54e
         })
     }
 
