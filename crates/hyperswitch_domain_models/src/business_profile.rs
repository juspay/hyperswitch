<<<<<<< HEAD
// #[cfg(feature = "v2")]
// use common_enums::OrderFulfillmentTimeOrigin;
=======
>>>>>>> f8227309
use common_utils::{
    crypto::OptionalEncryptableValue,
    date_time,
    encryption::Encryption,
    errors::{CustomResult, ValidationError},
    pii, type_name,
    types::keymanager,
};
use diesel_models::business_profile::{
    AuthenticationConnectorDetails, BusinessPaymentLinkConfig, BusinessPayoutLinkConfig,
    BusinessProfileUpdateInternal, WebhookDetails,
};
use error_stack::ResultExt;
use masking::{PeekInterface, Secret};

use crate::{
    consts,
    type_encryption::{crypto_operation, AsyncLift, CryptoOperation},
};

#[cfg(feature = "v1")]
#[derive(Clone, Debug)]
pub struct BusinessProfile {
<<<<<<< HEAD
=======
    profile_id: common_utils::id_type::ProfileId,
    pub merchant_id: common_utils::id_type::MerchantId,
    pub profile_name: String,
    pub created_at: time::PrimitiveDateTime,
    pub modified_at: time::PrimitiveDateTime,
    pub return_url: Option<String>,
    pub enable_payment_response_hash: bool,
    pub payment_response_hash_key: Option<String>,
    pub redirect_to_merchant_with_http_post: bool,
    pub webhook_details: Option<WebhookDetails>,
    pub metadata: Option<pii::SecretSerdeValue>,
    pub routing_algorithm: Option<serde_json::Value>,
    pub intent_fulfillment_time: Option<i64>,
    pub frm_routing_algorithm: Option<serde_json::Value>,
    pub payout_routing_algorithm: Option<serde_json::Value>,
    pub is_recon_enabled: bool,
    pub applepay_verified_domains: Option<Vec<String>>,
    pub payment_link_config: Option<BusinessPaymentLinkConfig>,
    pub session_expiry: Option<i64>,
    pub authentication_connector_details: Option<AuthenticationConnectorDetails>,
    pub payout_link_config: Option<BusinessPayoutLinkConfig>,
    pub is_extended_card_info_enabled: Option<bool>,
    pub extended_card_info_config: Option<pii::SecretSerdeValue>,
    pub is_connector_agnostic_mit_enabled: Option<bool>,
    pub use_billing_as_payment_method_billing: Option<bool>,
    pub collect_shipping_details_from_wallet_connector: Option<bool>,
    pub collect_billing_details_from_wallet_connector: Option<bool>,
    pub outgoing_webhook_custom_http_headers: OptionalEncryptableValue,
    pub always_collect_billing_details_from_wallet_connector: Option<bool>,
    pub always_collect_shipping_details_from_wallet_connector: Option<bool>,
    pub tax_connector_id: Option<String>,
    pub is_tax_connector_enabled: bool,
    pub version: common_enums::ApiVersion,
}

#[cfg(all(
    any(feature = "v1", feature = "v2"),
    not(feature = "business_profile_v2")
))]
pub struct BusinessProfileSetter {
>>>>>>> f8227309
    pub profile_id: common_utils::id_type::ProfileId,
    pub merchant_id: common_utils::id_type::MerchantId,
    pub profile_name: String,
    pub created_at: time::PrimitiveDateTime,
    pub modified_at: time::PrimitiveDateTime,
    pub return_url: Option<String>,
    pub enable_payment_response_hash: bool,
    pub payment_response_hash_key: Option<String>,
    pub redirect_to_merchant_with_http_post: bool,
    pub webhook_details: Option<WebhookDetails>,
    pub metadata: Option<pii::SecretSerdeValue>,
    pub routing_algorithm: Option<serde_json::Value>,
    pub intent_fulfillment_time: Option<i64>,
    pub frm_routing_algorithm: Option<serde_json::Value>,
    pub payout_routing_algorithm: Option<serde_json::Value>,
    pub is_recon_enabled: bool,
    pub applepay_verified_domains: Option<Vec<String>>,
    pub payment_link_config: Option<BusinessPaymentLinkConfig>,
    pub session_expiry: Option<i64>,
    pub authentication_connector_details: Option<AuthenticationConnectorDetails>,
    pub payout_link_config: Option<BusinessPayoutLinkConfig>,
    pub is_extended_card_info_enabled: Option<bool>,
    pub extended_card_info_config: Option<pii::SecretSerdeValue>,
    pub is_connector_agnostic_mit_enabled: Option<bool>,
    pub use_billing_as_payment_method_billing: Option<bool>,
    pub collect_shipping_details_from_wallet_connector: Option<bool>,
    pub collect_billing_details_from_wallet_connector: Option<bool>,
    pub outgoing_webhook_custom_http_headers: OptionalEncryptableValue,
    pub always_collect_billing_details_from_wallet_connector: Option<bool>,
    pub always_collect_shipping_details_from_wallet_connector: Option<bool>,
    pub tax_connector_id: Option<String>,
    pub is_tax_connector_enabled: bool,
<<<<<<< HEAD
=======
}

#[cfg(all(
    any(feature = "v1", feature = "v2"),
    not(feature = "business_profile_v2")
))]
impl From<BusinessProfileSetter> for BusinessProfile {
    fn from(value: BusinessProfileSetter) -> Self {
        Self {
            profile_id: value.profile_id,
            merchant_id: value.merchant_id,
            profile_name: value.profile_name,
            created_at: value.created_at,
            modified_at: value.modified_at,
            return_url: value.return_url,
            enable_payment_response_hash: value.enable_payment_response_hash,
            payment_response_hash_key: value.payment_response_hash_key,
            redirect_to_merchant_with_http_post: value.redirect_to_merchant_with_http_post,
            webhook_details: value.webhook_details,
            metadata: value.metadata,
            routing_algorithm: value.routing_algorithm,
            intent_fulfillment_time: value.intent_fulfillment_time,
            frm_routing_algorithm: value.frm_routing_algorithm,
            payout_routing_algorithm: value.payout_routing_algorithm,
            is_recon_enabled: value.is_recon_enabled,
            applepay_verified_domains: value.applepay_verified_domains,
            payment_link_config: value.payment_link_config,
            session_expiry: value.session_expiry,
            authentication_connector_details: value.authentication_connector_details,
            payout_link_config: value.payout_link_config,
            is_extended_card_info_enabled: value.is_extended_card_info_enabled,
            extended_card_info_config: value.extended_card_info_config,
            is_connector_agnostic_mit_enabled: value.is_connector_agnostic_mit_enabled,
            use_billing_as_payment_method_billing: value.use_billing_as_payment_method_billing,
            collect_shipping_details_from_wallet_connector: value
                .collect_shipping_details_from_wallet_connector,
            collect_billing_details_from_wallet_connector: value
                .collect_billing_details_from_wallet_connector,
            outgoing_webhook_custom_http_headers: value.outgoing_webhook_custom_http_headers,
            always_collect_billing_details_from_wallet_connector: value
                .always_collect_billing_details_from_wallet_connector,
            always_collect_shipping_details_from_wallet_connector: value
                .always_collect_shipping_details_from_wallet_connector,
            tax_connector_id: value.tax_connector_id,
            is_tax_connector_enabled: value.is_tax_connector_enabled,
            version: consts::API_VERSION,
        }
    }
}

impl BusinessProfile {
    #[cfg(all(
        any(feature = "v1", feature = "v2"),
        not(feature = "business_profile_v2")
    ))]
    pub fn get_id(&self) -> &common_utils::id_type::ProfileId {
        &self.profile_id
    }

    #[cfg(all(feature = "v2", feature = "business_profile_v2"))]
    pub fn get_id(&self) -> &common_utils::id_type::ProfileId {
        &self.id
    }
>>>>>>> f8227309
}

#[cfg(feature = "v1")]
#[derive(Debug)]
pub struct BusinessProfileGeneralUpdate {
    pub profile_name: Option<String>,
    pub return_url: Option<String>,
    pub enable_payment_response_hash: Option<bool>,
    pub payment_response_hash_key: Option<String>,
    pub redirect_to_merchant_with_http_post: Option<bool>,
    pub webhook_details: Option<WebhookDetails>,
    pub metadata: Option<pii::SecretSerdeValue>,
    pub routing_algorithm: Option<serde_json::Value>,
    pub intent_fulfillment_time: Option<i64>,
    pub frm_routing_algorithm: Option<serde_json::Value>,
    pub payout_routing_algorithm: Option<serde_json::Value>,
    pub applepay_verified_domains: Option<Vec<String>>,
    pub payment_link_config: Option<BusinessPaymentLinkConfig>,
    pub session_expiry: Option<i64>,
    pub authentication_connector_details: Option<AuthenticationConnectorDetails>,
    pub payout_link_config: Option<BusinessPayoutLinkConfig>,
    pub extended_card_info_config: Option<pii::SecretSerdeValue>,
    pub use_billing_as_payment_method_billing: Option<bool>,
    pub collect_shipping_details_from_wallet_connector: Option<bool>,
    pub collect_billing_details_from_wallet_connector: Option<bool>,
    pub is_connector_agnostic_mit_enabled: Option<bool>,
    pub outgoing_webhook_custom_http_headers: OptionalEncryptableValue,
    pub always_collect_billing_details_from_wallet_connector: Option<bool>,
    pub always_collect_shipping_details_from_wallet_connector: Option<bool>,
    pub tax_connector_id: Option<String>,
    pub is_tax_connector_enabled: Option<bool>,
}

#[cfg(feature = "v1")]
#[derive(Debug)]
pub enum BusinessProfileUpdate {
    Update(Box<BusinessProfileGeneralUpdate>),
    RoutingAlgorithmUpdate {
        routing_algorithm: Option<serde_json::Value>,
        payout_routing_algorithm: Option<serde_json::Value>,
    },
    ExtendedCardInfoUpdate {
        is_extended_card_info_enabled: Option<bool>,
    },
    ConnectorAgnosticMitUpdate {
        is_connector_agnostic_mit_enabled: Option<bool>,
    },
}

#[cfg(feature = "v1")]
impl From<BusinessProfileUpdate> for BusinessProfileUpdateInternal {
    fn from(business_profile_update: BusinessProfileUpdate) -> Self {
        let now = date_time::now();

        match business_profile_update {
            BusinessProfileUpdate::Update(update) => {
                let BusinessProfileGeneralUpdate {
                    profile_name,
                    return_url,
                    enable_payment_response_hash,
                    payment_response_hash_key,
                    redirect_to_merchant_with_http_post,
                    webhook_details,
                    metadata,
                    routing_algorithm,
                    intent_fulfillment_time,
                    frm_routing_algorithm,
                    payout_routing_algorithm,
                    applepay_verified_domains,
                    payment_link_config,
                    session_expiry,
                    authentication_connector_details,
                    payout_link_config,
                    extended_card_info_config,
                    use_billing_as_payment_method_billing,
                    collect_shipping_details_from_wallet_connector,
                    collect_billing_details_from_wallet_connector,
                    is_connector_agnostic_mit_enabled,
                    outgoing_webhook_custom_http_headers,
                    always_collect_billing_details_from_wallet_connector,
                    always_collect_shipping_details_from_wallet_connector,
                    tax_connector_id,
                    is_tax_connector_enabled,
                } = *update;

                Self {
                    profile_name,
                    modified_at: now,
                    return_url,
                    enable_payment_response_hash,
                    payment_response_hash_key,
                    redirect_to_merchant_with_http_post,
                    webhook_details,
                    metadata,
                    routing_algorithm,
                    intent_fulfillment_time,
                    frm_routing_algorithm,
                    payout_routing_algorithm,
                    is_recon_enabled: None,
                    applepay_verified_domains,
                    payment_link_config,
                    session_expiry,
                    authentication_connector_details,
                    payout_link_config,
                    is_extended_card_info_enabled: None,
                    extended_card_info_config,
                    is_connector_agnostic_mit_enabled,
                    use_billing_as_payment_method_billing,
                    collect_shipping_details_from_wallet_connector,
                    collect_billing_details_from_wallet_connector,
                    outgoing_webhook_custom_http_headers: outgoing_webhook_custom_http_headers
                        .map(Encryption::from),
                    always_collect_billing_details_from_wallet_connector,
                    always_collect_shipping_details_from_wallet_connector,
                    tax_connector_id,
                    is_tax_connector_enabled,
                }
            }
            BusinessProfileUpdate::RoutingAlgorithmUpdate {
                routing_algorithm,
                payout_routing_algorithm,
            } => Self {
                profile_name: None,
                modified_at: now,
                return_url: None,
                enable_payment_response_hash: None,
                payment_response_hash_key: None,
                redirect_to_merchant_with_http_post: None,
                webhook_details: None,
                metadata: None,
                routing_algorithm,
                intent_fulfillment_time: None,
                frm_routing_algorithm: None,
                payout_routing_algorithm,
                is_recon_enabled: None,
                applepay_verified_domains: None,
                payment_link_config: None,
                session_expiry: None,
                authentication_connector_details: None,
                payout_link_config: None,
                is_extended_card_info_enabled: None,
                extended_card_info_config: None,
                is_connector_agnostic_mit_enabled: None,
                use_billing_as_payment_method_billing: None,
                collect_shipping_details_from_wallet_connector: None,
                collect_billing_details_from_wallet_connector: None,
                outgoing_webhook_custom_http_headers: None,
                always_collect_billing_details_from_wallet_connector: None,
                always_collect_shipping_details_from_wallet_connector: None,
                tax_connector_id: None,
                is_tax_connector_enabled: None,
            },
            BusinessProfileUpdate::ExtendedCardInfoUpdate {
                is_extended_card_info_enabled,
            } => Self {
                profile_name: None,
                modified_at: now,
                return_url: None,
                enable_payment_response_hash: None,
                payment_response_hash_key: None,
                redirect_to_merchant_with_http_post: None,
                webhook_details: None,
                metadata: None,
                routing_algorithm: None,
                intent_fulfillment_time: None,
                frm_routing_algorithm: None,
                payout_routing_algorithm: None,
                is_recon_enabled: None,
                applepay_verified_domains: None,
                payment_link_config: None,
                session_expiry: None,
                authentication_connector_details: None,
                payout_link_config: None,
                is_extended_card_info_enabled,
                extended_card_info_config: None,
                is_connector_agnostic_mit_enabled: None,
                use_billing_as_payment_method_billing: None,
                collect_shipping_details_from_wallet_connector: None,
                collect_billing_details_from_wallet_connector: None,
                outgoing_webhook_custom_http_headers: None,
                always_collect_billing_details_from_wallet_connector: None,
                always_collect_shipping_details_from_wallet_connector: None,
                tax_connector_id: None,
                is_tax_connector_enabled: None,
            },
            BusinessProfileUpdate::ConnectorAgnosticMitUpdate {
                is_connector_agnostic_mit_enabled,
            } => Self {
                profile_name: None,
                modified_at: now,
                return_url: None,
                enable_payment_response_hash: None,
                payment_response_hash_key: None,
                redirect_to_merchant_with_http_post: None,
                webhook_details: None,
                metadata: None,
                routing_algorithm: None,
                intent_fulfillment_time: None,
                frm_routing_algorithm: None,
                payout_routing_algorithm: None,
                is_recon_enabled: None,
                applepay_verified_domains: None,
                payment_link_config: None,
                session_expiry: None,
                authentication_connector_details: None,
                payout_link_config: None,
                is_extended_card_info_enabled: None,
                extended_card_info_config: None,
                is_connector_agnostic_mit_enabled,
                use_billing_as_payment_method_billing: None,
                collect_shipping_details_from_wallet_connector: None,
                collect_billing_details_from_wallet_connector: None,
                outgoing_webhook_custom_http_headers: None,
                always_collect_billing_details_from_wallet_connector: None,
                always_collect_shipping_details_from_wallet_connector: None,
                tax_connector_id: None,
                is_tax_connector_enabled: None,
            },
        }
    }
}

#[cfg(feature = "v1")]
#[async_trait::async_trait]
impl super::behaviour::Conversion for BusinessProfile {
    type DstType = diesel_models::business_profile::BusinessProfile;
    type NewDstType = diesel_models::business_profile::BusinessProfileNew;

    async fn convert(self) -> CustomResult<Self::DstType, ValidationError> {
        Ok(diesel_models::business_profile::BusinessProfile {
            profile_id: self.profile_id,
            merchant_id: self.merchant_id,
            profile_name: self.profile_name,
            created_at: self.created_at,
            modified_at: self.modified_at,
            return_url: self.return_url,
            enable_payment_response_hash: self.enable_payment_response_hash,
            payment_response_hash_key: self.payment_response_hash_key,
            redirect_to_merchant_with_http_post: self.redirect_to_merchant_with_http_post,
            webhook_details: self.webhook_details,
            metadata: self.metadata,
            routing_algorithm: self.routing_algorithm,
            intent_fulfillment_time: self.intent_fulfillment_time,
            frm_routing_algorithm: self.frm_routing_algorithm,
            payout_routing_algorithm: self.payout_routing_algorithm,
            is_recon_enabled: self.is_recon_enabled,
            applepay_verified_domains: self.applepay_verified_domains,
            payment_link_config: self.payment_link_config,
            session_expiry: self.session_expiry,
            authentication_connector_details: self.authentication_connector_details,
            payout_link_config: self.payout_link_config,
            is_extended_card_info_enabled: self.is_extended_card_info_enabled,
            extended_card_info_config: self.extended_card_info_config,
            is_connector_agnostic_mit_enabled: self.is_connector_agnostic_mit_enabled,
            use_billing_as_payment_method_billing: self.use_billing_as_payment_method_billing,
            collect_shipping_details_from_wallet_connector: self
                .collect_shipping_details_from_wallet_connector,
            collect_billing_details_from_wallet_connector: self
                .collect_billing_details_from_wallet_connector,
            outgoing_webhook_custom_http_headers: self
                .outgoing_webhook_custom_http_headers
                .map(Encryption::from),
            always_collect_billing_details_from_wallet_connector: self
                .always_collect_billing_details_from_wallet_connector,
            always_collect_shipping_details_from_wallet_connector: self
                .always_collect_shipping_details_from_wallet_connector,
            tax_connector_id: self.tax_connector_id,
            is_tax_connector_enabled: Some(self.is_tax_connector_enabled),
<<<<<<< HEAD
=======
            version: self.version,
>>>>>>> f8227309
        })
    }

    async fn convert_back(
        state: &keymanager::KeyManagerState,
        item: Self::DstType,
        key: &Secret<Vec<u8>>,
        key_manager_identifier: keymanager::Identifier,
    ) -> CustomResult<Self, ValidationError>
    where
        Self: Sized,
    {
        async {
            Ok::<Self, error_stack::Report<common_utils::errors::CryptoError>>(Self {
                profile_id: item.profile_id,
                merchant_id: item.merchant_id,
                profile_name: item.profile_name,
                created_at: item.created_at,
                modified_at: item.modified_at,
                return_url: item.return_url,
                enable_payment_response_hash: item.enable_payment_response_hash,
                payment_response_hash_key: item.payment_response_hash_key,
                redirect_to_merchant_with_http_post: item.redirect_to_merchant_with_http_post,
                webhook_details: item.webhook_details,
                metadata: item.metadata,
                routing_algorithm: item.routing_algorithm,
                intent_fulfillment_time: item.intent_fulfillment_time,
                frm_routing_algorithm: item.frm_routing_algorithm,
                payout_routing_algorithm: item.payout_routing_algorithm,
                is_recon_enabled: item.is_recon_enabled,
                applepay_verified_domains: item.applepay_verified_domains,
                payment_link_config: item.payment_link_config,
                session_expiry: item.session_expiry,
                authentication_connector_details: item.authentication_connector_details,
                payout_link_config: item.payout_link_config,
                is_extended_card_info_enabled: item.is_extended_card_info_enabled,
                extended_card_info_config: item.extended_card_info_config,
                is_connector_agnostic_mit_enabled: item.is_connector_agnostic_mit_enabled,
                use_billing_as_payment_method_billing: item.use_billing_as_payment_method_billing,
                collect_shipping_details_from_wallet_connector: item
                    .collect_shipping_details_from_wallet_connector,
                collect_billing_details_from_wallet_connector: item
                    .collect_billing_details_from_wallet_connector,
                always_collect_billing_details_from_wallet_connector: item
                    .always_collect_billing_details_from_wallet_connector,
                always_collect_shipping_details_from_wallet_connector: item
                    .always_collect_shipping_details_from_wallet_connector,
                outgoing_webhook_custom_http_headers: item
                    .outgoing_webhook_custom_http_headers
                    .async_lift(|inner| async {
                        crypto_operation(
                            state,
                            type_name!(Self::DstType),
                            CryptoOperation::DecryptOptional(inner),
                            key_manager_identifier.clone(),
                            key.peek(),
                        )
                        .await
                        .and_then(|val| val.try_into_optionaloperation())
                    })
                    .await?,
                tax_connector_id: item.tax_connector_id,
                is_tax_connector_enabled: item.is_tax_connector_enabled.unwrap_or(false),
<<<<<<< HEAD
=======
                version: item.version,
>>>>>>> f8227309
            })
        }
        .await
        .change_context(ValidationError::InvalidValue {
            message: "Failed while decrypting business profile data".to_string(),
        })
    }

    async fn construct_new(self) -> CustomResult<Self::NewDstType, ValidationError> {
        Ok(diesel_models::business_profile::BusinessProfileNew {
            profile_id: self.profile_id,
            merchant_id: self.merchant_id,
            profile_name: self.profile_name,
            created_at: self.created_at,
            modified_at: self.modified_at,
            return_url: self.return_url,
            enable_payment_response_hash: self.enable_payment_response_hash,
            payment_response_hash_key: self.payment_response_hash_key,
            redirect_to_merchant_with_http_post: self.redirect_to_merchant_with_http_post,
            webhook_details: self.webhook_details,
            metadata: self.metadata,
            routing_algorithm: self.routing_algorithm,
            intent_fulfillment_time: self.intent_fulfillment_time,
            frm_routing_algorithm: self.frm_routing_algorithm,
            payout_routing_algorithm: self.payout_routing_algorithm,
            is_recon_enabled: self.is_recon_enabled,
            applepay_verified_domains: self.applepay_verified_domains,
            payment_link_config: self.payment_link_config,
            session_expiry: self.session_expiry,
            authentication_connector_details: self.authentication_connector_details,
            payout_link_config: self.payout_link_config,
            is_extended_card_info_enabled: self.is_extended_card_info_enabled,
            extended_card_info_config: self.extended_card_info_config,
            is_connector_agnostic_mit_enabled: self.is_connector_agnostic_mit_enabled,
            use_billing_as_payment_method_billing: self.use_billing_as_payment_method_billing,
            collect_shipping_details_from_wallet_connector: self
                .collect_shipping_details_from_wallet_connector,
            collect_billing_details_from_wallet_connector: self
                .collect_billing_details_from_wallet_connector,
            outgoing_webhook_custom_http_headers: self
                .outgoing_webhook_custom_http_headers
                .map(Encryption::from),
            always_collect_billing_details_from_wallet_connector: self
                .always_collect_billing_details_from_wallet_connector,
            always_collect_shipping_details_from_wallet_connector: self
                .always_collect_shipping_details_from_wallet_connector,
            tax_connector_id: self.tax_connector_id,
            is_tax_connector_enabled: Some(self.is_tax_connector_enabled),
<<<<<<< HEAD
=======
            version: self.version,
>>>>>>> f8227309
        })
    }
}

#[cfg(feature = "v2")]
#[derive(Clone, Debug)]
pub struct BusinessProfile {
<<<<<<< HEAD
    pub profile_id: common_utils::id_type::ProfileId,
=======
    id: common_utils::id_type::ProfileId,
>>>>>>> f8227309
    pub merchant_id: common_utils::id_type::MerchantId,
    pub profile_name: String,
    pub created_at: time::PrimitiveDateTime,
    pub modified_at: time::PrimitiveDateTime,
    pub return_url: Option<String>,
    pub enable_payment_response_hash: bool,
    pub payment_response_hash_key: Option<String>,
    pub redirect_to_merchant_with_http_post: bool,
    pub webhook_details: Option<WebhookDetails>,
    pub metadata: Option<pii::SecretSerdeValue>,
    pub is_recon_enabled: bool,
    pub applepay_verified_domains: Option<Vec<String>>,
    pub payment_link_config: Option<BusinessPaymentLinkConfig>,
    pub session_expiry: Option<i64>,
    pub authentication_connector_details: Option<AuthenticationConnectorDetails>,
    pub payout_link_config: Option<BusinessPayoutLinkConfig>,
    pub is_extended_card_info_enabled: Option<bool>,
    pub extended_card_info_config: Option<pii::SecretSerdeValue>,
    pub is_connector_agnostic_mit_enabled: Option<bool>,
    pub use_billing_as_payment_method_billing: Option<bool>,
    pub collect_shipping_details_from_wallet_connector: Option<bool>,
    pub collect_billing_details_from_wallet_connector: Option<bool>,
    pub outgoing_webhook_custom_http_headers: OptionalEncryptableValue,
    pub always_collect_billing_details_from_wallet_connector: Option<bool>,
    pub always_collect_shipping_details_from_wallet_connector: Option<bool>,
<<<<<<< HEAD
    pub routing_algorithm_id: Option<String>,
=======
    pub routing_algorithm_id: Option<common_utils::id_type::RoutingId>,
>>>>>>> f8227309
    pub order_fulfillment_time: Option<i64>,
    pub order_fulfillment_time_origin: Option<common_enums::OrderFulfillmentTimeOrigin>,
    pub frm_routing_algorithm_id: Option<String>,
    pub payout_routing_algorithm_id: Option<common_utils::id_type::RoutingId>,
    pub default_fallback_routing: Option<pii::SecretSerdeValue>,
    pub tax_connector_id: Option<String>,
    pub is_tax_connector_enabled: bool,
<<<<<<< HEAD
=======
    pub version: common_enums::ApiVersion,
}

#[cfg(all(feature = "v2", feature = "business_profile_v2"))]
pub struct BusinessProfileSetter {
    pub id: common_utils::id_type::ProfileId,
    pub merchant_id: common_utils::id_type::MerchantId,
    pub profile_name: String,
    pub created_at: time::PrimitiveDateTime,
    pub modified_at: time::PrimitiveDateTime,
    pub return_url: Option<String>,
    pub enable_payment_response_hash: bool,
    pub payment_response_hash_key: Option<String>,
    pub redirect_to_merchant_with_http_post: bool,
    pub webhook_details: Option<WebhookDetails>,
    pub metadata: Option<pii::SecretSerdeValue>,
    pub is_recon_enabled: bool,
    pub applepay_verified_domains: Option<Vec<String>>,
    pub payment_link_config: Option<BusinessPaymentLinkConfig>,
    pub session_expiry: Option<i64>,
    pub authentication_connector_details: Option<AuthenticationConnectorDetails>,
    pub payout_link_config: Option<BusinessPayoutLinkConfig>,
    pub is_extended_card_info_enabled: Option<bool>,
    pub extended_card_info_config: Option<pii::SecretSerdeValue>,
    pub is_connector_agnostic_mit_enabled: Option<bool>,
    pub use_billing_as_payment_method_billing: Option<bool>,
    pub collect_shipping_details_from_wallet_connector: Option<bool>,
    pub collect_billing_details_from_wallet_connector: Option<bool>,
    pub outgoing_webhook_custom_http_headers: OptionalEncryptableValue,
    pub always_collect_billing_details_from_wallet_connector: Option<bool>,
    pub always_collect_shipping_details_from_wallet_connector: Option<bool>,
    pub routing_algorithm_id: Option<common_utils::id_type::RoutingId>,
    pub order_fulfillment_time: Option<i64>,
    pub order_fulfillment_time_origin: Option<common_enums::OrderFulfillmentTimeOrigin>,
    pub frm_routing_algorithm_id: Option<String>,
    pub payout_routing_algorithm_id: Option<common_utils::id_type::RoutingId>,
    pub default_fallback_routing: Option<pii::SecretSerdeValue>,
    pub tax_connector_id: Option<String>,
    pub is_tax_connector_enabled: bool,
}

#[cfg(all(feature = "v2", feature = "business_profile_v2"))]
impl From<BusinessProfileSetter> for BusinessProfile {
    fn from(value: BusinessProfileSetter) -> Self {
        Self {
            id: value.id,
            merchant_id: value.merchant_id,
            profile_name: value.profile_name,
            created_at: value.created_at,
            modified_at: value.modified_at,
            return_url: value.return_url,
            enable_payment_response_hash: value.enable_payment_response_hash,
            payment_response_hash_key: value.payment_response_hash_key,
            redirect_to_merchant_with_http_post: value.redirect_to_merchant_with_http_post,
            webhook_details: value.webhook_details,
            metadata: value.metadata,
            is_recon_enabled: value.is_recon_enabled,
            applepay_verified_domains: value.applepay_verified_domains,
            payment_link_config: value.payment_link_config,
            session_expiry: value.session_expiry,
            authentication_connector_details: value.authentication_connector_details,
            payout_link_config: value.payout_link_config,
            is_extended_card_info_enabled: value.is_extended_card_info_enabled,
            extended_card_info_config: value.extended_card_info_config,
            is_connector_agnostic_mit_enabled: value.is_connector_agnostic_mit_enabled,
            use_billing_as_payment_method_billing: value.use_billing_as_payment_method_billing,
            collect_shipping_details_from_wallet_connector: value
                .collect_shipping_details_from_wallet_connector,
            collect_billing_details_from_wallet_connector: value
                .collect_billing_details_from_wallet_connector,
            outgoing_webhook_custom_http_headers: value.outgoing_webhook_custom_http_headers,
            always_collect_billing_details_from_wallet_connector: value
                .always_collect_billing_details_from_wallet_connector,
            always_collect_shipping_details_from_wallet_connector: value
                .always_collect_shipping_details_from_wallet_connector,
            routing_algorithm_id: value.routing_algorithm_id,
            order_fulfillment_time: value.order_fulfillment_time,
            order_fulfillment_time_origin: value.order_fulfillment_time_origin,
            frm_routing_algorithm_id: value.frm_routing_algorithm_id,
            payout_routing_algorithm_id: value.payout_routing_algorithm_id,
            default_fallback_routing: value.default_fallback_routing,
            tax_connector_id: value.tax_connector_id,
            is_tax_connector_enabled: value.is_tax_connector_enabled,
            version: consts::API_VERSION,
        }
    }
}

impl BusinessProfile {
    #[cfg(all(
        any(feature = "v1", feature = "v2"),
        not(feature = "business_profile_v2")
    ))]
    pub fn get_order_fulfillment_time(&self) -> Option<i64> {
        self.intent_fulfillment_time
    }

    #[cfg(all(feature = "v2", feature = "business_profile_v2"))]
    pub fn get_order_fulfillment_time(&self) -> Option<i64> {
        self.order_fulfillment_time
    }
>>>>>>> f8227309
}

impl BusinessProfile {
    #[cfg(feature = "v1")]
    pub fn get_order_fulfillment_time(&self) -> Option<i64> {
        self.intent_fulfillment_time
    }

    #[cfg(feature = "v2")]
    pub fn get_order_fulfillment_time(&self) -> Option<i64> {
        self.order_fulfillment_time
    }
}

#[cfg(feature = "v2")]
#[derive(Debug)]
pub struct BusinessProfileGeneralUpdate {
    pub profile_name: Option<String>,
    pub return_url: Option<String>,
    pub enable_payment_response_hash: Option<bool>,
    pub payment_response_hash_key: Option<String>,
    pub redirect_to_merchant_with_http_post: Option<bool>,
    pub webhook_details: Option<WebhookDetails>,
    pub metadata: Option<pii::SecretSerdeValue>,
    pub applepay_verified_domains: Option<Vec<String>>,
    pub payment_link_config: Option<BusinessPaymentLinkConfig>,
    pub session_expiry: Option<i64>,
    pub authentication_connector_details: Option<AuthenticationConnectorDetails>,
    pub payout_link_config: Option<BusinessPayoutLinkConfig>,
    pub extended_card_info_config: Option<pii::SecretSerdeValue>,
    pub use_billing_as_payment_method_billing: Option<bool>,
    pub collect_shipping_details_from_wallet_connector: Option<bool>,
    pub collect_billing_details_from_wallet_connector: Option<bool>,
    pub is_connector_agnostic_mit_enabled: Option<bool>,
    pub outgoing_webhook_custom_http_headers: OptionalEncryptableValue,
    pub always_collect_billing_details_from_wallet_connector: Option<bool>,
    pub always_collect_shipping_details_from_wallet_connector: Option<bool>,
    pub order_fulfillment_time: Option<i64>,
    pub order_fulfillment_time_origin: Option<common_enums::OrderFulfillmentTimeOrigin>,
}

#[cfg(feature = "v2")]
#[derive(Debug)]
pub enum BusinessProfileUpdate {
    Update(Box<BusinessProfileGeneralUpdate>),
    RoutingAlgorithmUpdate {
        routing_algorithm_id: Option<common_utils::id_type::RoutingId>,
        payout_routing_algorithm_id: Option<common_utils::id_type::RoutingId>,
    },
    DefaultRoutingFallbackUpdate {
        default_fallback_routing: Option<pii::SecretSerdeValue>,
    },
    DefaultRoutingFallbackUpdate {
        default_fallback_routing: Option<pii::SecretSerdeValue>,
    },
    ExtendedCardInfoUpdate {
        is_extended_card_info_enabled: Option<bool>,
    },
    ConnectorAgnosticMitUpdate {
        is_connector_agnostic_mit_enabled: Option<bool>,
    },
}

#[cfg(feature = "v2")]
impl From<BusinessProfileUpdate> for BusinessProfileUpdateInternal {
    fn from(business_profile_update: BusinessProfileUpdate) -> Self {
        let now = date_time::now();

        match business_profile_update {
            BusinessProfileUpdate::Update(update) => {
                let BusinessProfileGeneralUpdate {
                    profile_name,
                    return_url,
                    enable_payment_response_hash,
                    payment_response_hash_key,
                    redirect_to_merchant_with_http_post,
                    webhook_details,
                    metadata,
                    applepay_verified_domains,
                    payment_link_config,
                    session_expiry,
                    authentication_connector_details,
                    payout_link_config,
                    extended_card_info_config,
                    use_billing_as_payment_method_billing,
                    collect_shipping_details_from_wallet_connector,
                    collect_billing_details_from_wallet_connector,
                    is_connector_agnostic_mit_enabled,
                    outgoing_webhook_custom_http_headers,
                    always_collect_billing_details_from_wallet_connector,
                    always_collect_shipping_details_from_wallet_connector,
                    order_fulfillment_time,
                    order_fulfillment_time_origin,
                } = *update;
                Self {
                    profile_name,
                    modified_at: now,
                    return_url,
                    enable_payment_response_hash,
                    payment_response_hash_key,
                    redirect_to_merchant_with_http_post,
                    webhook_details,
                    metadata,
                    is_recon_enabled: None,
                    applepay_verified_domains,
                    payment_link_config,
                    session_expiry,
                    authentication_connector_details,
                    payout_link_config,
                    is_extended_card_info_enabled: None,
                    extended_card_info_config,
                    is_connector_agnostic_mit_enabled,
                    use_billing_as_payment_method_billing,
                    collect_shipping_details_from_wallet_connector,
                    collect_billing_details_from_wallet_connector,
                    outgoing_webhook_custom_http_headers: outgoing_webhook_custom_http_headers
                        .map(Encryption::from),
                    routing_algorithm_id: None,
                    always_collect_billing_details_from_wallet_connector,
                    always_collect_shipping_details_from_wallet_connector,
                    order_fulfillment_time,
                    order_fulfillment_time_origin,
                    frm_routing_algorithm_id: None,
                    payout_routing_algorithm_id: None,
                    default_fallback_routing: None,
                    tax_connector_id: None,
                    is_tax_connector_enabled: None,
                }
            }
            BusinessProfileUpdate::RoutingAlgorithmUpdate {
                routing_algorithm_id,
                payout_routing_algorithm_id,
            } => Self {
                profile_name: None,
                modified_at: now,
                return_url: None,
                enable_payment_response_hash: None,
                payment_response_hash_key: None,
                redirect_to_merchant_with_http_post: None,
                webhook_details: None,
                metadata: None,
                is_recon_enabled: None,
                applepay_verified_domains: None,
                payment_link_config: None,
                session_expiry: None,
                authentication_connector_details: None,
                payout_link_config: None,
                is_extended_card_info_enabled: None,
                extended_card_info_config: None,
                is_connector_agnostic_mit_enabled: None,
                use_billing_as_payment_method_billing: None,
                collect_shipping_details_from_wallet_connector: None,
                collect_billing_details_from_wallet_connector: None,
                outgoing_webhook_custom_http_headers: None,
                routing_algorithm_id,
                always_collect_billing_details_from_wallet_connector: None,
                always_collect_shipping_details_from_wallet_connector: None,
                order_fulfillment_time: None,
                order_fulfillment_time_origin: None,
                frm_routing_algorithm_id: None,
                payout_routing_algorithm_id,
                default_fallback_routing: None,
                tax_connector_id: None,
                is_tax_connector_enabled: None,
            },
            BusinessProfileUpdate::ExtendedCardInfoUpdate {
                is_extended_card_info_enabled,
            } => Self {
                profile_name: None,
                modified_at: now,
                return_url: None,
                enable_payment_response_hash: None,
                payment_response_hash_key: None,
                redirect_to_merchant_with_http_post: None,
                webhook_details: None,
                metadata: None,
                is_recon_enabled: None,
                applepay_verified_domains: None,
                payment_link_config: None,
                session_expiry: None,
                authentication_connector_details: None,
                payout_link_config: None,
                is_extended_card_info_enabled,
                extended_card_info_config: None,
                is_connector_agnostic_mit_enabled: None,
                use_billing_as_payment_method_billing: None,
                collect_shipping_details_from_wallet_connector: None,
                collect_billing_details_from_wallet_connector: None,
                outgoing_webhook_custom_http_headers: None,
                always_collect_billing_details_from_wallet_connector: None,
                always_collect_shipping_details_from_wallet_connector: None,
                routing_algorithm_id: None,
                payout_routing_algorithm_id: None,
                order_fulfillment_time: None,
                order_fulfillment_time_origin: None,
                frm_routing_algorithm_id: None,
                default_fallback_routing: None,
                tax_connector_id: None,
                is_tax_connector_enabled: None,
            },
            BusinessProfileUpdate::ConnectorAgnosticMitUpdate {
                is_connector_agnostic_mit_enabled,
            } => Self {
                profile_name: None,
                modified_at: now,
                return_url: None,
                enable_payment_response_hash: None,
                payment_response_hash_key: None,
                redirect_to_merchant_with_http_post: None,
                webhook_details: None,
                metadata: None,
                is_recon_enabled: None,
                applepay_verified_domains: None,
                payment_link_config: None,
                session_expiry: None,
                authentication_connector_details: None,
                payout_link_config: None,
                is_extended_card_info_enabled: None,
                extended_card_info_config: None,
                is_connector_agnostic_mit_enabled,
                use_billing_as_payment_method_billing: None,
                collect_shipping_details_from_wallet_connector: None,
                collect_billing_details_from_wallet_connector: None,
                outgoing_webhook_custom_http_headers: None,
                always_collect_billing_details_from_wallet_connector: None,
                always_collect_shipping_details_from_wallet_connector: None,
                routing_algorithm_id: None,
                payout_routing_algorithm_id: None,
                order_fulfillment_time: None,
                order_fulfillment_time_origin: None,
                frm_routing_algorithm_id: None,
                default_fallback_routing: None,
                tax_connector_id: None,
                is_tax_connector_enabled: None,
            },
            BusinessProfileUpdate::DefaultRoutingFallbackUpdate {
                default_fallback_routing,
            } => Self {
                profile_name: None,
                modified_at: now,
                return_url: None,
                enable_payment_response_hash: None,
                payment_response_hash_key: None,
                redirect_to_merchant_with_http_post: None,
                webhook_details: None,
                metadata: None,
                is_recon_enabled: None,
                applepay_verified_domains: None,
                payment_link_config: None,
                session_expiry: None,
                authentication_connector_details: None,
                payout_link_config: None,
                is_extended_card_info_enabled: None,
                extended_card_info_config: None,
                is_connector_agnostic_mit_enabled: None,
                use_billing_as_payment_method_billing: None,
                collect_shipping_details_from_wallet_connector: None,
                collect_billing_details_from_wallet_connector: None,
                outgoing_webhook_custom_http_headers: None,
                always_collect_billing_details_from_wallet_connector: None,
                always_collect_shipping_details_from_wallet_connector: None,
                routing_algorithm_id: None,
                payout_routing_algorithm_id: None,
                order_fulfillment_time: None,
                order_fulfillment_time_origin: None,
                frm_routing_algorithm_id: None,
                default_fallback_routing,
                tax_connector_id: None,
                is_tax_connector_enabled: None,
            },
        }
    }
}

#[cfg(feature = "v2")]
#[async_trait::async_trait]
impl super::behaviour::Conversion for BusinessProfile {
    type DstType = diesel_models::business_profile::BusinessProfile;
    type NewDstType = diesel_models::business_profile::BusinessProfileNew;

    async fn convert(self) -> CustomResult<Self::DstType, ValidationError> {
        Ok(diesel_models::business_profile::BusinessProfile {
            id: self.id,
            merchant_id: self.merchant_id,
            profile_name: self.profile_name,
            created_at: self.created_at,
            modified_at: self.modified_at,
            return_url: self.return_url,
            enable_payment_response_hash: self.enable_payment_response_hash,
            payment_response_hash_key: self.payment_response_hash_key,
            redirect_to_merchant_with_http_post: self.redirect_to_merchant_with_http_post,
            webhook_details: self.webhook_details,
            metadata: self.metadata,
            is_recon_enabled: self.is_recon_enabled,
            applepay_verified_domains: self.applepay_verified_domains,
            payment_link_config: self.payment_link_config,
            session_expiry: self.session_expiry,
            authentication_connector_details: self.authentication_connector_details,
            payout_link_config: self.payout_link_config,
            is_extended_card_info_enabled: self.is_extended_card_info_enabled,
            extended_card_info_config: self.extended_card_info_config,
            is_connector_agnostic_mit_enabled: self.is_connector_agnostic_mit_enabled,
            use_billing_as_payment_method_billing: self.use_billing_as_payment_method_billing,
            collect_shipping_details_from_wallet_connector: self
                .collect_shipping_details_from_wallet_connector,
            collect_billing_details_from_wallet_connector: self
                .collect_billing_details_from_wallet_connector,
            outgoing_webhook_custom_http_headers: self
                .outgoing_webhook_custom_http_headers
                .map(Encryption::from),
            routing_algorithm_id: self.routing_algorithm_id,
            always_collect_billing_details_from_wallet_connector: self
                .always_collect_billing_details_from_wallet_connector,
            always_collect_shipping_details_from_wallet_connector: self
                .always_collect_shipping_details_from_wallet_connector,
            payout_routing_algorithm_id: self.payout_routing_algorithm_id,
            order_fulfillment_time: self.order_fulfillment_time,
            order_fulfillment_time_origin: self.order_fulfillment_time_origin,
            frm_routing_algorithm_id: self.frm_routing_algorithm_id,
            default_fallback_routing: self.default_fallback_routing,
            tax_connector_id: self.tax_connector_id,
            is_tax_connector_enabled: Some(self.is_tax_connector_enabled),
<<<<<<< HEAD
=======
            version: self.version,
>>>>>>> f8227309
        })
    }

    async fn convert_back(
        state: &keymanager::KeyManagerState,
        item: Self::DstType,
        key: &Secret<Vec<u8>>,
        key_manager_identifier: keymanager::Identifier,
    ) -> CustomResult<Self, ValidationError>
    where
        Self: Sized,
    {
        async {
            Ok::<Self, error_stack::Report<common_utils::errors::CryptoError>>(Self {
                id: item.id,
                merchant_id: item.merchant_id,
                profile_name: item.profile_name,
                created_at: item.created_at,
                modified_at: item.modified_at,
                return_url: item.return_url,
                enable_payment_response_hash: item.enable_payment_response_hash,
                payment_response_hash_key: item.payment_response_hash_key,
                redirect_to_merchant_with_http_post: item.redirect_to_merchant_with_http_post,
                webhook_details: item.webhook_details,
                metadata: item.metadata,
                is_recon_enabled: item.is_recon_enabled,
                applepay_verified_domains: item.applepay_verified_domains,
                payment_link_config: item.payment_link_config,
                session_expiry: item.session_expiry,
                authentication_connector_details: item.authentication_connector_details,
                payout_link_config: item.payout_link_config,
                is_extended_card_info_enabled: item.is_extended_card_info_enabled,
                extended_card_info_config: item.extended_card_info_config,
                is_connector_agnostic_mit_enabled: item.is_connector_agnostic_mit_enabled,
                use_billing_as_payment_method_billing: item.use_billing_as_payment_method_billing,
                collect_shipping_details_from_wallet_connector: item
                    .collect_shipping_details_from_wallet_connector,
                collect_billing_details_from_wallet_connector: item
                    .collect_billing_details_from_wallet_connector,
                outgoing_webhook_custom_http_headers: item
                    .outgoing_webhook_custom_http_headers
                    .async_lift(|inner| async {
                        crypto_operation(
                            state,
                            type_name!(Self::DstType),
                            CryptoOperation::DecryptOptional(inner),
                            key_manager_identifier.clone(),
                            key.peek(),
                        )
                        .await
                        .and_then(|val| val.try_into_optionaloperation())
                    })
                    .await?,
                routing_algorithm_id: item.routing_algorithm_id,
                always_collect_billing_details_from_wallet_connector: item
                    .always_collect_billing_details_from_wallet_connector,
                always_collect_shipping_details_from_wallet_connector: item
                    .always_collect_shipping_details_from_wallet_connector,
                order_fulfillment_time: item.order_fulfillment_time,
                order_fulfillment_time_origin: item.order_fulfillment_time_origin,
                frm_routing_algorithm_id: item.frm_routing_algorithm_id,
                payout_routing_algorithm_id: item.payout_routing_algorithm_id,
                default_fallback_routing: item.default_fallback_routing,
                tax_connector_id: item.tax_connector_id,
                is_tax_connector_enabled: item.is_tax_connector_enabled.unwrap_or(false),
<<<<<<< HEAD
=======
                version: item.version,
>>>>>>> f8227309
            })
        }
        .await
        .change_context(ValidationError::InvalidValue {
            message: "Failed while decrypting business profile data".to_string(),
        })
    }

    async fn construct_new(self) -> CustomResult<Self::NewDstType, ValidationError> {
        Ok(diesel_models::business_profile::BusinessProfileNew {
            id: self.id,
            merchant_id: self.merchant_id,
            profile_name: self.profile_name,
            created_at: self.created_at,
            modified_at: self.modified_at,
            return_url: self.return_url,
            enable_payment_response_hash: self.enable_payment_response_hash,
            payment_response_hash_key: self.payment_response_hash_key,
            redirect_to_merchant_with_http_post: self.redirect_to_merchant_with_http_post,
            webhook_details: self.webhook_details,
            metadata: self.metadata,
            is_recon_enabled: self.is_recon_enabled,
            applepay_verified_domains: self.applepay_verified_domains,
            payment_link_config: self.payment_link_config,
            session_expiry: self.session_expiry,
            authentication_connector_details: self.authentication_connector_details,
            payout_link_config: self.payout_link_config,
            is_extended_card_info_enabled: self.is_extended_card_info_enabled,
            extended_card_info_config: self.extended_card_info_config,
            is_connector_agnostic_mit_enabled: self.is_connector_agnostic_mit_enabled,
            use_billing_as_payment_method_billing: self.use_billing_as_payment_method_billing,
            collect_shipping_details_from_wallet_connector: self
                .collect_shipping_details_from_wallet_connector,
            collect_billing_details_from_wallet_connector: self
                .collect_billing_details_from_wallet_connector,
            outgoing_webhook_custom_http_headers: self
                .outgoing_webhook_custom_http_headers
                .map(Encryption::from),
            routing_algorithm_id: self.routing_algorithm_id,
            always_collect_billing_details_from_wallet_connector: self
                .always_collect_billing_details_from_wallet_connector,
            always_collect_shipping_details_from_wallet_connector: self
                .always_collect_shipping_details_from_wallet_connector,
            order_fulfillment_time: self.order_fulfillment_time,
            order_fulfillment_time_origin: self.order_fulfillment_time_origin,
            frm_routing_algorithm_id: self.frm_routing_algorithm_id,
            payout_routing_algorithm_id: self.payout_routing_algorithm_id,
            default_fallback_routing: self.default_fallback_routing,
            tax_connector_id: self.tax_connector_id,
            is_tax_connector_enabled: Some(self.is_tax_connector_enabled),
<<<<<<< HEAD
=======
            version: self.version,
>>>>>>> f8227309
        })
    }
}<|MERGE_RESOLUTION|>--- conflicted
+++ resolved
@@ -1,8 +1,3 @@
-<<<<<<< HEAD
-// #[cfg(feature = "v2")]
-// use common_enums::OrderFulfillmentTimeOrigin;
-=======
->>>>>>> f8227309
 use common_utils::{
     crypto::OptionalEncryptableValue,
     date_time,
@@ -26,8 +21,6 @@
 #[cfg(feature = "v1")]
 #[derive(Clone, Debug)]
 pub struct BusinessProfile {
-<<<<<<< HEAD
-=======
     profile_id: common_utils::id_type::ProfileId,
     pub merchant_id: common_utils::id_type::MerchantId,
     pub profile_name: String,
@@ -63,12 +56,8 @@
     pub version: common_enums::ApiVersion,
 }
 
-#[cfg(all(
-    any(feature = "v1", feature = "v2"),
-    not(feature = "business_profile_v2")
-))]
+#[cfg(feature = "v1")]
 pub struct BusinessProfileSetter {
->>>>>>> f8227309
     pub profile_id: common_utils::id_type::ProfileId,
     pub merchant_id: common_utils::id_type::MerchantId,
     pub profile_name: String,
@@ -101,14 +90,9 @@
     pub always_collect_shipping_details_from_wallet_connector: Option<bool>,
     pub tax_connector_id: Option<String>,
     pub is_tax_connector_enabled: bool,
-<<<<<<< HEAD
-=======
-}
-
-#[cfg(all(
-    any(feature = "v1", feature = "v2"),
-    not(feature = "business_profile_v2")
-))]
+}
+
+#[cfg(feature = "v1")]
 impl From<BusinessProfileSetter> for BusinessProfile {
     fn from(value: BusinessProfileSetter) -> Self {
         Self {
@@ -154,19 +138,15 @@
 }
 
 impl BusinessProfile {
-    #[cfg(all(
-        any(feature = "v1", feature = "v2"),
-        not(feature = "business_profile_v2")
-    ))]
+    #[cfg(feature = "v1")]
     pub fn get_id(&self) -> &common_utils::id_type::ProfileId {
         &self.profile_id
     }
 
-    #[cfg(all(feature = "v2", feature = "business_profile_v2"))]
+    #[cfg(feature = "v2")]
     pub fn get_id(&self) -> &common_utils::id_type::ProfileId {
         &self.id
     }
->>>>>>> f8227309
 }
 
 #[cfg(feature = "v1")]
@@ -435,10 +415,7 @@
                 .always_collect_shipping_details_from_wallet_connector,
             tax_connector_id: self.tax_connector_id,
             is_tax_connector_enabled: Some(self.is_tax_connector_enabled),
-<<<<<<< HEAD
-=======
             version: self.version,
->>>>>>> f8227309
         })
     }
 
@@ -502,10 +479,7 @@
                     .await?,
                 tax_connector_id: item.tax_connector_id,
                 is_tax_connector_enabled: item.is_tax_connector_enabled.unwrap_or(false),
-<<<<<<< HEAD
-=======
                 version: item.version,
->>>>>>> f8227309
             })
         }
         .await
@@ -554,10 +528,7 @@
                 .always_collect_shipping_details_from_wallet_connector,
             tax_connector_id: self.tax_connector_id,
             is_tax_connector_enabled: Some(self.is_tax_connector_enabled),
-<<<<<<< HEAD
-=======
             version: self.version,
->>>>>>> f8227309
         })
     }
 }
@@ -565,11 +536,7 @@
 #[cfg(feature = "v2")]
 #[derive(Clone, Debug)]
 pub struct BusinessProfile {
-<<<<<<< HEAD
-    pub profile_id: common_utils::id_type::ProfileId,
-=======
     id: common_utils::id_type::ProfileId,
->>>>>>> f8227309
     pub merchant_id: common_utils::id_type::MerchantId,
     pub profile_name: String,
     pub created_at: time::PrimitiveDateTime,
@@ -595,11 +562,7 @@
     pub outgoing_webhook_custom_http_headers: OptionalEncryptableValue,
     pub always_collect_billing_details_from_wallet_connector: Option<bool>,
     pub always_collect_shipping_details_from_wallet_connector: Option<bool>,
-<<<<<<< HEAD
-    pub routing_algorithm_id: Option<String>,
-=======
     pub routing_algorithm_id: Option<common_utils::id_type::RoutingId>,
->>>>>>> f8227309
     pub order_fulfillment_time: Option<i64>,
     pub order_fulfillment_time_origin: Option<common_enums::OrderFulfillmentTimeOrigin>,
     pub frm_routing_algorithm_id: Option<String>,
@@ -607,12 +570,10 @@
     pub default_fallback_routing: Option<pii::SecretSerdeValue>,
     pub tax_connector_id: Option<String>,
     pub is_tax_connector_enabled: bool,
-<<<<<<< HEAD
-=======
     pub version: common_enums::ApiVersion,
 }
 
-#[cfg(all(feature = "v2", feature = "business_profile_v2"))]
+#[cfg(feature = "v2")]
 pub struct BusinessProfileSetter {
     pub id: common_utils::id_type::ProfileId,
     pub merchant_id: common_utils::id_type::MerchantId,
@@ -650,7 +611,7 @@
     pub is_tax_connector_enabled: bool,
 }
 
-#[cfg(all(feature = "v2", feature = "business_profile_v2"))]
+#[cfg(feature = "v2")]
 impl From<BusinessProfileSetter> for BusinessProfile {
     fn from(value: BusinessProfileSetter) -> Self {
         Self {
@@ -698,22 +659,6 @@
 }
 
 impl BusinessProfile {
-    #[cfg(all(
-        any(feature = "v1", feature = "v2"),
-        not(feature = "business_profile_v2")
-    ))]
-    pub fn get_order_fulfillment_time(&self) -> Option<i64> {
-        self.intent_fulfillment_time
-    }
-
-    #[cfg(all(feature = "v2", feature = "business_profile_v2"))]
-    pub fn get_order_fulfillment_time(&self) -> Option<i64> {
-        self.order_fulfillment_time
-    }
->>>>>>> f8227309
-}
-
-impl BusinessProfile {
     #[cfg(feature = "v1")]
     pub fn get_order_fulfillment_time(&self) -> Option<i64> {
         self.intent_fulfillment_time
@@ -759,9 +704,6 @@
     RoutingAlgorithmUpdate {
         routing_algorithm_id: Option<common_utils::id_type::RoutingId>,
         payout_routing_algorithm_id: Option<common_utils::id_type::RoutingId>,
-    },
-    DefaultRoutingFallbackUpdate {
-        default_fallback_routing: Option<pii::SecretSerdeValue>,
     },
     DefaultRoutingFallbackUpdate {
         default_fallback_routing: Option<pii::SecretSerdeValue>,
@@ -1033,10 +975,7 @@
             default_fallback_routing: self.default_fallback_routing,
             tax_connector_id: self.tax_connector_id,
             is_tax_connector_enabled: Some(self.is_tax_connector_enabled),
-<<<<<<< HEAD
-=======
             version: self.version,
->>>>>>> f8227309
         })
     }
 
@@ -1102,10 +1041,7 @@
                 default_fallback_routing: item.default_fallback_routing,
                 tax_connector_id: item.tax_connector_id,
                 is_tax_connector_enabled: item.is_tax_connector_enabled.unwrap_or(false),
-<<<<<<< HEAD
-=======
                 version: item.version,
->>>>>>> f8227309
             })
         }
         .await
@@ -1156,10 +1092,7 @@
             default_fallback_routing: self.default_fallback_routing,
             tax_connector_id: self.tax_connector_id,
             is_tax_connector_enabled: Some(self.is_tax_connector_enabled),
-<<<<<<< HEAD
-=======
             version: self.version,
->>>>>>> f8227309
         })
     }
 }