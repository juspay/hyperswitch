--- conflicted
+++ resolved
@@ -53,12 +53,8 @@
     pub always_collect_shipping_details_from_wallet_connector: Option<bool>,
     pub tax_connector_id: Option<common_utils::id_type::MerchantConnectorAccountId>,
     pub is_tax_connector_enabled: bool,
-<<<<<<< HEAD
-    pub api_version: common_enums::ApiVersion,
+    pub version: common_enums::ApiVersion,
     pub is_network_tokenization_enabled: bool,
-=======
-    pub version: common_enums::ApiVersion,
->>>>>>> 21352cf8
 }
 
 #[cfg(feature = "v1")]
@@ -138,12 +134,8 @@
                 .always_collect_shipping_details_from_wallet_connector,
             tax_connector_id: value.tax_connector_id,
             is_tax_connector_enabled: value.is_tax_connector_enabled,
-<<<<<<< HEAD
-            api_version: consts::API_VERSION,
+            version: consts::API_VERSION,
             is_network_tokenization_enabled: value.is_network_tokenization_enabled,
-=======
-            version: consts::API_VERSION,
->>>>>>> 21352cf8
         }
     }
 }
@@ -469,12 +461,8 @@
                 .always_collect_shipping_details_from_wallet_connector,
             tax_connector_id: self.tax_connector_id,
             is_tax_connector_enabled: Some(self.is_tax_connector_enabled),
-<<<<<<< HEAD
-            api_version: self.api_version,
+            version: self.version,
             is_network_tokenization_enabled: self.is_network_tokenization_enabled,
-=======
-            version: self.version,
->>>>>>> 21352cf8
         })
     }
 
@@ -538,12 +526,8 @@
                     .await?,
                 tax_connector_id: item.tax_connector_id,
                 is_tax_connector_enabled: item.is_tax_connector_enabled.unwrap_or(false),
-<<<<<<< HEAD
-                api_version: item.api_version,
+                version: item.version,
                 is_network_tokenization_enabled: item.is_network_tokenization_enabled,
-=======
-                version: item.version,
->>>>>>> 21352cf8
             })
         }
         .await
