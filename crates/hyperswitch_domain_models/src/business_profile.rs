// #[cfg(all(feature = "v2", feature = "business_profile_v2"))]
// use common_enums::OrderFulfillmentTimeOrigin;
use crate::type_encryption::{decrypt_optional, AsyncLift};
use common_utils::{
    crypto::OptionalEncryptableValue,
    date_time,
    encryption::Encryption,
    errors::{CustomResult, ValidationError},
    pii, type_name,
    types::keymanager,
};
use diesel_models::business_profile::{
    AuthenticationConnectorDetails, BusinessPaymentLinkConfig, BusinessPayoutLinkConfig,
    BusinessProfileUpdateInternal, WebhookDetails,
};
use error_stack::ResultExt;
use masking::{PeekInterface, Secret};

<<<<<<< HEAD
=======
use crate::type_encryption::{crypto_operation, AsyncLift, CryptoOperation};

>>>>>>> e56ad0d6
#[cfg(all(
    any(feature = "v1", feature = "v2"),
    not(feature = "business_profile_v2")
))]
#[derive(Clone, Debug)]
pub struct BusinessProfile {
    pub profile_id: String,
    pub merchant_id: common_utils::id_type::MerchantId,
    pub profile_name: String,
    pub created_at: time::PrimitiveDateTime,
    pub modified_at: time::PrimitiveDateTime,
    pub return_url: Option<String>,
    pub enable_payment_response_hash: bool,
    pub payment_response_hash_key: Option<String>,
    pub redirect_to_merchant_with_http_post: bool,
    pub webhook_details: Option<WebhookDetails>,
    pub metadata: Option<pii::SecretSerdeValue>,
    pub routing_algorithm: Option<serde_json::Value>,
    pub intent_fulfillment_time: Option<i64>,
    pub frm_routing_algorithm: Option<serde_json::Value>,
    pub payout_routing_algorithm: Option<serde_json::Value>,
    pub is_recon_enabled: bool,
    pub applepay_verified_domains: Option<Vec<String>>,
    pub payment_link_config: Option<BusinessPaymentLinkConfig>,
    pub session_expiry: Option<i64>,
    pub authentication_connector_details: Option<AuthenticationConnectorDetails>,
    pub payout_link_config: Option<BusinessPayoutLinkConfig>,
    pub is_extended_card_info_enabled: Option<bool>,
    pub extended_card_info_config: Option<pii::SecretSerdeValue>,
    pub is_connector_agnostic_mit_enabled: Option<bool>,
    pub use_billing_as_payment_method_billing: Option<bool>,
    pub collect_shipping_details_from_wallet_connector: Option<bool>,
    pub collect_billing_details_from_wallet_connector: Option<bool>,
    pub outgoing_webhook_custom_http_headers: OptionalEncryptableValue,
}

#[cfg(all(
    any(feature = "v1", feature = "v2"),
    not(feature = "business_profile_v2")
))]
#[derive(Debug)]
pub struct BusinessProfileGeneralUpdate {
    pub profile_name: Option<String>,
    pub return_url: Option<String>,
    pub enable_payment_response_hash: Option<bool>,
    pub payment_response_hash_key: Option<String>,
    pub redirect_to_merchant_with_http_post: Option<bool>,
    pub webhook_details: Option<WebhookDetails>,
    pub metadata: Option<pii::SecretSerdeValue>,
    pub routing_algorithm: Option<serde_json::Value>,
    pub intent_fulfillment_time: Option<i64>,
    pub frm_routing_algorithm: Option<serde_json::Value>,
    pub payout_routing_algorithm: Option<serde_json::Value>,
    pub is_recon_enabled: Option<bool>,
    pub applepay_verified_domains: Option<Vec<String>>,
    pub payment_link_config: Option<BusinessPaymentLinkConfig>,
    pub session_expiry: Option<i64>,
    pub authentication_connector_details: Option<AuthenticationConnectorDetails>,
    pub payout_link_config: Option<BusinessPayoutLinkConfig>,
    pub extended_card_info_config: Option<pii::SecretSerdeValue>,
    pub use_billing_as_payment_method_billing: Option<bool>,
    pub collect_shipping_details_from_wallet_connector: Option<bool>,
    pub collect_billing_details_from_wallet_connector: Option<bool>,
    pub is_connector_agnostic_mit_enabled: Option<bool>,
    pub outgoing_webhook_custom_http_headers: OptionalEncryptableValue,
}

#[cfg(all(
    any(feature = "v1", feature = "v2"),
    not(feature = "business_profile_v2")
))]
#[derive(Debug)]
pub enum BusinessProfileUpdate {
    Update(Box<BusinessProfileGeneralUpdate>),
    RoutingAlgorithmUpdate {
        routing_algorithm: Option<serde_json::Value>,
        payout_routing_algorithm: Option<serde_json::Value>,
    },
    ExtendedCardInfoUpdate {
        is_extended_card_info_enabled: Option<bool>,
    },
    ConnectorAgnosticMitUpdate {
        is_connector_agnostic_mit_enabled: Option<bool>,
    },
}

#[cfg(all(
    any(feature = "v1", feature = "v2"),
    not(feature = "business_profile_v2")
))]
impl From<BusinessProfileUpdate> for BusinessProfileUpdateInternal {
    fn from(business_profile_update: BusinessProfileUpdate) -> Self {
        let now = date_time::now();

        match business_profile_update {
            BusinessProfileUpdate::Update(update) => {
                let BusinessProfileGeneralUpdate {
                    profile_name,
                    return_url,
                    enable_payment_response_hash,
                    payment_response_hash_key,
                    redirect_to_merchant_with_http_post,
                    webhook_details,
                    metadata,
                    routing_algorithm,
                    intent_fulfillment_time,
                    frm_routing_algorithm,
                    payout_routing_algorithm,
                    is_recon_enabled,
                    applepay_verified_domains,
                    payment_link_config,
                    session_expiry,
                    authentication_connector_details,
                    payout_link_config,
                    extended_card_info_config,
                    use_billing_as_payment_method_billing,
                    collect_shipping_details_from_wallet_connector,
                    collect_billing_details_from_wallet_connector,
                    is_connector_agnostic_mit_enabled,
                    outgoing_webhook_custom_http_headers,
                } = *update;

                Self {
                    profile_name,
                    modified_at: now,
                    return_url,
                    enable_payment_response_hash,
                    payment_response_hash_key,
                    redirect_to_merchant_with_http_post,
                    webhook_details,
                    metadata,
                    routing_algorithm,
                    intent_fulfillment_time,
                    frm_routing_algorithm,
                    payout_routing_algorithm,
                    is_recon_enabled,
                    applepay_verified_domains,
                    payment_link_config,
                    session_expiry,
                    authentication_connector_details,
                    payout_link_config,
                    is_extended_card_info_enabled: None,
                    extended_card_info_config,
                    is_connector_agnostic_mit_enabled,
                    use_billing_as_payment_method_billing,
                    collect_shipping_details_from_wallet_connector,
                    collect_billing_details_from_wallet_connector,
                    outgoing_webhook_custom_http_headers: outgoing_webhook_custom_http_headers
                        .map(Encryption::from),
                }
            }
            BusinessProfileUpdate::RoutingAlgorithmUpdate {
                routing_algorithm,
                payout_routing_algorithm,
            } => Self {
                profile_name: None,
                modified_at: now,
                return_url: None,
                enable_payment_response_hash: None,
                payment_response_hash_key: None,
                redirect_to_merchant_with_http_post: None,
                webhook_details: None,
                metadata: None,
                routing_algorithm,
                intent_fulfillment_time: None,
                frm_routing_algorithm: None,
                payout_routing_algorithm,
                is_recon_enabled: None,
                applepay_verified_domains: None,
                payment_link_config: None,
                session_expiry: None,
                authentication_connector_details: None,
                payout_link_config: None,
                is_extended_card_info_enabled: None,
                extended_card_info_config: None,
                is_connector_agnostic_mit_enabled: None,
                use_billing_as_payment_method_billing: None,
                collect_shipping_details_from_wallet_connector: None,
                collect_billing_details_from_wallet_connector: None,
                outgoing_webhook_custom_http_headers: None,
            },
            BusinessProfileUpdate::ExtendedCardInfoUpdate {
                is_extended_card_info_enabled,
            } => Self {
                profile_name: None,
                modified_at: now,
                return_url: None,
                enable_payment_response_hash: None,
                payment_response_hash_key: None,
                redirect_to_merchant_with_http_post: None,
                webhook_details: None,
                metadata: None,
                routing_algorithm: None,
                intent_fulfillment_time: None,
                frm_routing_algorithm: None,
                payout_routing_algorithm: None,
                is_recon_enabled: None,
                applepay_verified_domains: None,
                payment_link_config: None,
                session_expiry: None,
                authentication_connector_details: None,
                payout_link_config: None,
                is_extended_card_info_enabled,
                extended_card_info_config: None,
                is_connector_agnostic_mit_enabled: None,
                use_billing_as_payment_method_billing: None,
                collect_shipping_details_from_wallet_connector: None,
                collect_billing_details_from_wallet_connector: None,
                outgoing_webhook_custom_http_headers: None,
            },
            BusinessProfileUpdate::ConnectorAgnosticMitUpdate {
                is_connector_agnostic_mit_enabled,
            } => Self {
                profile_name: None,
                modified_at: now,
                return_url: None,
                enable_payment_response_hash: None,
                payment_response_hash_key: None,
                redirect_to_merchant_with_http_post: None,
                webhook_details: None,
                metadata: None,
                routing_algorithm: None,
                intent_fulfillment_time: None,
                frm_routing_algorithm: None,
                payout_routing_algorithm: None,
                is_recon_enabled: None,
                applepay_verified_domains: None,
                payment_link_config: None,
                session_expiry: None,
                authentication_connector_details: None,
                payout_link_config: None,
                is_extended_card_info_enabled: None,
                extended_card_info_config: None,
                is_connector_agnostic_mit_enabled,
                use_billing_as_payment_method_billing: None,
                collect_shipping_details_from_wallet_connector: None,
                collect_billing_details_from_wallet_connector: None,
                outgoing_webhook_custom_http_headers: None,
            },
        }
    }
}

#[cfg(all(
    any(feature = "v1", feature = "v2"),
    not(feature = "business_profile_v2")
))]
#[async_trait::async_trait]
impl super::behaviour::Conversion for BusinessProfile {
    type DstType = diesel_models::business_profile::BusinessProfile;
    type NewDstType = diesel_models::business_profile::BusinessProfileNew;

    async fn convert(self) -> CustomResult<Self::DstType, ValidationError> {
        Ok(diesel_models::business_profile::BusinessProfile {
            profile_id: self.profile_id,
            merchant_id: self.merchant_id,
            profile_name: self.profile_name,
            created_at: self.created_at,
            modified_at: self.modified_at,
            return_url: self.return_url,
            enable_payment_response_hash: self.enable_payment_response_hash,
            payment_response_hash_key: self.payment_response_hash_key,
            redirect_to_merchant_with_http_post: self.redirect_to_merchant_with_http_post,
            webhook_details: self.webhook_details,
            metadata: self.metadata,
            routing_algorithm: self.routing_algorithm,
            intent_fulfillment_time: self.intent_fulfillment_time,
            frm_routing_algorithm: self.frm_routing_algorithm,
            payout_routing_algorithm: self.payout_routing_algorithm,
            is_recon_enabled: self.is_recon_enabled,
            applepay_verified_domains: self.applepay_verified_domains,
            payment_link_config: self.payment_link_config,
            session_expiry: self.session_expiry,
            authentication_connector_details: self.authentication_connector_details,
            payout_link_config: self.payout_link_config,
            is_extended_card_info_enabled: self.is_extended_card_info_enabled,
            extended_card_info_config: self.extended_card_info_config,
            is_connector_agnostic_mit_enabled: self.is_connector_agnostic_mit_enabled,
            use_billing_as_payment_method_billing: self.use_billing_as_payment_method_billing,
            collect_shipping_details_from_wallet_connector: self
                .collect_shipping_details_from_wallet_connector,
            collect_billing_details_from_wallet_connector: self
                .collect_billing_details_from_wallet_connector,
            outgoing_webhook_custom_http_headers: self
                .outgoing_webhook_custom_http_headers
                .map(Encryption::from),
        })
    }

    async fn convert_back(
        state: &keymanager::KeyManagerState,
        item: Self::DstType,
        key: &Secret<Vec<u8>>,
        key_manager_identifier: keymanager::Identifier,
    ) -> CustomResult<Self, ValidationError>
    where
        Self: Sized,
    {
        async {
            Ok::<Self, error_stack::Report<common_utils::errors::CryptoError>>(Self {
                profile_id: item.profile_id,
                merchant_id: item.merchant_id,
                profile_name: item.profile_name,
                created_at: item.created_at,
                modified_at: item.modified_at,
                return_url: item.return_url,
                enable_payment_response_hash: item.enable_payment_response_hash,
                payment_response_hash_key: item.payment_response_hash_key,
                redirect_to_merchant_with_http_post: item.redirect_to_merchant_with_http_post,
                webhook_details: item.webhook_details,
                metadata: item.metadata,
                routing_algorithm: item.routing_algorithm,
                intent_fulfillment_time: item.intent_fulfillment_time,
                frm_routing_algorithm: item.frm_routing_algorithm,
                payout_routing_algorithm: item.payout_routing_algorithm,
                is_recon_enabled: item.is_recon_enabled,
                applepay_verified_domains: item.applepay_verified_domains,
                payment_link_config: item.payment_link_config,
                session_expiry: item.session_expiry,
                authentication_connector_details: item.authentication_connector_details,
                payout_link_config: item.payout_link_config,
                is_extended_card_info_enabled: item.is_extended_card_info_enabled,
                extended_card_info_config: item.extended_card_info_config,
                is_connector_agnostic_mit_enabled: item.is_connector_agnostic_mit_enabled,
                use_billing_as_payment_method_billing: item.use_billing_as_payment_method_billing,
                collect_shipping_details_from_wallet_connector: item
                    .collect_shipping_details_from_wallet_connector,
                collect_billing_details_from_wallet_connector: item
                    .collect_billing_details_from_wallet_connector,
                outgoing_webhook_custom_http_headers: item
                    .outgoing_webhook_custom_http_headers
                    .async_lift(|inner| async {
                        crypto_operation(
                            state,
                            type_name!(Self::DstType),
                            CryptoOperation::DecryptOptional(inner),
                            key_manager_identifier.clone(),
                            key.peek(),
                        )
                        .await
                        .and_then(|val| val.try_into_optionaloperation())
                    })
                    .await?,
            })
        }
        .await
        .change_context(ValidationError::InvalidValue {
            message: "Failed while decrypting business profile data".to_string(),
        })
    }

    async fn construct_new(self) -> CustomResult<Self::NewDstType, ValidationError> {
        Ok(diesel_models::business_profile::BusinessProfileNew {
            profile_id: self.profile_id,
            merchant_id: self.merchant_id,
            profile_name: self.profile_name,
            created_at: self.created_at,
            modified_at: self.modified_at,
            return_url: self.return_url,
            enable_payment_response_hash: self.enable_payment_response_hash,
            payment_response_hash_key: self.payment_response_hash_key,
            redirect_to_merchant_with_http_post: self.redirect_to_merchant_with_http_post,
            webhook_details: self.webhook_details,
            metadata: self.metadata,
            routing_algorithm: self.routing_algorithm,
            intent_fulfillment_time: self.intent_fulfillment_time,
            frm_routing_algorithm: self.frm_routing_algorithm,
            payout_routing_algorithm: self.payout_routing_algorithm,
            is_recon_enabled: self.is_recon_enabled,
            applepay_verified_domains: self.applepay_verified_domains,
            payment_link_config: self.payment_link_config,
            session_expiry: self.session_expiry,
            authentication_connector_details: self.authentication_connector_details,
            payout_link_config: self.payout_link_config,
            is_extended_card_info_enabled: self.is_extended_card_info_enabled,
            extended_card_info_config: self.extended_card_info_config,
            is_connector_agnostic_mit_enabled: self.is_connector_agnostic_mit_enabled,
            use_billing_as_payment_method_billing: self.use_billing_as_payment_method_billing,
            collect_shipping_details_from_wallet_connector: self
                .collect_shipping_details_from_wallet_connector,
            collect_billing_details_from_wallet_connector: self
                .collect_billing_details_from_wallet_connector,
            outgoing_webhook_custom_http_headers: self
                .outgoing_webhook_custom_http_headers
                .map(Encryption::from),
        })
    }
}

#[cfg(all(feature = "v2", feature = "business_profile_v2"))]
#[derive(Clone, Debug)]
pub struct BusinessProfile {
    pub profile_id: String,
    pub merchant_id: common_utils::id_type::MerchantId,
    pub profile_name: String,
    pub created_at: time::PrimitiveDateTime,
    pub modified_at: time::PrimitiveDateTime,
    pub return_url: Option<String>,
    pub enable_payment_response_hash: bool,
    pub payment_response_hash_key: Option<String>,
    pub redirect_to_merchant_with_http_post: bool,
    pub webhook_details: Option<WebhookDetails>,
    pub metadata: Option<pii::SecretSerdeValue>,
    pub intent_fulfillment_time: Option<i64>,
    pub is_recon_enabled: bool,
    pub applepay_verified_domains: Option<Vec<String>>,
    pub payment_link_config: Option<BusinessPaymentLinkConfig>,
    pub session_expiry: Option<i64>,
    pub authentication_connector_details: Option<AuthenticationConnectorDetails>,
    pub payout_link_config: Option<BusinessPayoutLinkConfig>,
    pub is_extended_card_info_enabled: Option<bool>,
    pub extended_card_info_config: Option<pii::SecretSerdeValue>,
    pub is_connector_agnostic_mit_enabled: Option<bool>,
    pub use_billing_as_payment_method_billing: Option<bool>,
    pub collect_shipping_details_from_wallet_connector: Option<bool>,
    pub collect_billing_details_from_wallet_connector: Option<bool>,
    pub outgoing_webhook_custom_http_headers: OptionalEncryptableValue,
    pub routing_algorithm_id: Option<String>,
    // pub order_fulfillment_time: Option<i64>,
    // pub order_fulfillment_time_origin: Option<OrderFulfillmentTimeOrigin>,
    pub frm_routing_algorithm_id: Option<String>,
    pub payout_routing_algorithm_id: Option<String>,
    // pub default_fallback_routing: Option<pii::SecretSerdeValue>,
}

#[cfg(all(feature = "v2", feature = "business_profile_v2"))]
#[derive(Debug)]
pub struct BusinessProfileGeneralUpdate {
    pub profile_name: Option<String>,
    pub return_url: Option<String>,
    pub enable_payment_response_hash: Option<bool>,
    pub payment_response_hash_key: Option<String>,
    pub redirect_to_merchant_with_http_post: Option<bool>,
    pub webhook_details: Option<WebhookDetails>,
    pub metadata: Option<pii::SecretSerdeValue>,
    pub is_recon_enabled: Option<bool>,
    pub applepay_verified_domains: Option<Vec<String>>,
    pub payment_link_config: Option<BusinessPaymentLinkConfig>,
    pub session_expiry: Option<i64>,
    pub authentication_connector_details: Option<AuthenticationConnectorDetails>,
    pub payout_link_config: Option<BusinessPayoutLinkConfig>,
    pub extended_card_info_config: Option<pii::SecretSerdeValue>,
    pub use_billing_as_payment_method_billing: Option<bool>,
    pub collect_shipping_details_from_wallet_connector: Option<bool>,
    pub collect_billing_details_from_wallet_connector: Option<bool>,
    pub is_connector_agnostic_mit_enabled: Option<bool>,
    pub outgoing_webhook_custom_http_headers: OptionalEncryptableValue,
    pub routing_algorithm_id: Option<String>,
    pub order_fulfillment_time: Option<i64>,
    pub order_fulfillment_time_origin: Option<OrderFulfillmentTimeOrigin>,
    pub frm_routing_algorithm_id: Option<String>,
    pub payout_routing_algorithm_id: Option<String>,
    pub default_fallback_routing: Option<pii::SecretSerdeValue>,
}

#[cfg(all(feature = "v2", feature = "business_profile_v2"))]
#[derive(Debug)]
pub enum BusinessProfileUpdate {
<<<<<<< HEAD
    Update {
        profile_name: Option<String>,
        return_url: Option<String>,
        enable_payment_response_hash: Option<bool>,
        payment_response_hash_key: Option<String>,
        redirect_to_merchant_with_http_post: Option<bool>,
        webhook_details: Option<pii::SecretSerdeValue>,
        metadata: Option<pii::SecretSerdeValue>,
        intent_fulfillment_time: Option<i64>,
        is_recon_enabled: Option<bool>,
        applepay_verified_domains: Option<Vec<String>>,
        payment_link_config: Option<pii::SecretSerdeValue>,
        session_expiry: Option<i64>,
        authentication_connector_details: Option<pii::SecretSerdeValue>,
        payout_link_config: Option<pii::SecretSerdeValue>,
        extended_card_info_config: Option<pii::SecretSerdeValue>,
        use_billing_as_payment_method_billing: Option<bool>,
        collect_shipping_details_from_wallet_connector: Option<bool>,
        collect_billing_details_from_wallet_connector: Option<bool>,
        is_connector_agnostic_mit_enabled: Option<bool>,
        outgoing_webhook_custom_http_headers: OptionalEncryptableValue,
        routing_algorithm_id: Option<String>,
        // order_fulfillment_time: Option<i64>,
        // order_fulfillment_time_origin: Option<OrderFulfillmentTimeOrigin>,
        frm_routing_algorithm_id: Option<String>,
        payout_routing_algorithm_id: Option<String>,
        // default_fallback_routing: Option<pii::SecretSerdeValue>,
    },
=======
    Update(Box<BusinessProfileGeneralUpdate>),
>>>>>>> e56ad0d6
    RoutingAlgorithmUpdate {
        routing_algorithm_id: Option<String>,
        payout_routing_algorithm_id: Option<String>,
    },
    ExtendedCardInfoUpdate {
        is_extended_card_info_enabled: Option<bool>,
    },
    ConnectorAgnosticMitUpdate {
        is_connector_agnostic_mit_enabled: Option<bool>,
    },
}

#[cfg(all(feature = "v2", feature = "business_profile_v2"))]
impl From<BusinessProfileUpdate> for BusinessProfileUpdateInternal {
    fn from(business_profile_update: BusinessProfileUpdate) -> Self {
        let now = date_time::now();

        match business_profile_update {
<<<<<<< HEAD
            BusinessProfileUpdate::Update {
                profile_name,
                return_url,
                enable_payment_response_hash,
                payment_response_hash_key,
                redirect_to_merchant_with_http_post,
                webhook_details,
                metadata,
                is_recon_enabled,
                applepay_verified_domains,
                payment_link_config,
                session_expiry,
                authentication_connector_details,
                payout_link_config,
                extended_card_info_config,
                use_billing_as_payment_method_billing,
                collect_shipping_details_from_wallet_connector,
                collect_billing_details_from_wallet_connector,
                is_connector_agnostic_mit_enabled,
                outgoing_webhook_custom_http_headers,
                routing_algorithm_id,
                // order_fulfillment_time,
                // order_fulfillment_time_origin,
                frm_routing_algorithm_id,
                payout_routing_algorithm_id,
                // default_fallback_routing,
                intent_fulfillment_time,
            } => Self {
                profile_name,
                modified_at: now,
                return_url,
                enable_payment_response_hash,
                payment_response_hash_key,
                redirect_to_merchant_with_http_post,
                webhook_details,
                metadata,
                is_recon_enabled,
                applepay_verified_domains,
                payment_link_config,
                session_expiry,
                authentication_connector_details,
                payout_link_config,
                is_extended_card_info_enabled: None,
                extended_card_info_config,
                is_connector_agnostic_mit_enabled,
                use_billing_as_payment_method_billing,
                collect_shipping_details_from_wallet_connector,
                collect_billing_details_from_wallet_connector,
                outgoing_webhook_custom_http_headers: outgoing_webhook_custom_http_headers
                    .map(Encryption::from),
                routing_algorithm_id,
                payout_routing_algorithm_id,
                intent_fulfillment_time,
                // order_fulfillment_time,
                // order_fulfillment_time_origin,
                frm_routing_algorithm_id,
                // default_fallback_routing,
            },
=======
            BusinessProfileUpdate::Update(update) => {
                let BusinessProfileGeneralUpdate {
                    profile_name,
                    return_url,
                    enable_payment_response_hash,
                    payment_response_hash_key,
                    redirect_to_merchant_with_http_post,
                    webhook_details,
                    metadata,
                    is_recon_enabled,
                    applepay_verified_domains,
                    payment_link_config,
                    session_expiry,
                    authentication_connector_details,
                    payout_link_config,
                    extended_card_info_config,
                    use_billing_as_payment_method_billing,
                    collect_shipping_details_from_wallet_connector,
                    collect_billing_details_from_wallet_connector,
                    is_connector_agnostic_mit_enabled,
                    outgoing_webhook_custom_http_headers,
                    routing_algorithm_id,
                    order_fulfillment_time,
                    order_fulfillment_time_origin,
                    frm_routing_algorithm_id,
                    payout_routing_algorithm_id,
                    default_fallback_routing,
                } = *update;
                Self {
                    profile_name,
                    modified_at: now,
                    return_url,
                    enable_payment_response_hash,
                    payment_response_hash_key,
                    redirect_to_merchant_with_http_post,
                    webhook_details,
                    metadata,
                    is_recon_enabled,
                    applepay_verified_domains,
                    payment_link_config,
                    session_expiry,
                    authentication_connector_details,
                    payout_link_config,
                    is_extended_card_info_enabled: None,
                    extended_card_info_config,
                    is_connector_agnostic_mit_enabled,
                    use_billing_as_payment_method_billing,
                    collect_shipping_details_from_wallet_connector,
                    collect_billing_details_from_wallet_connector,
                    outgoing_webhook_custom_http_headers: outgoing_webhook_custom_http_headers
                        .map(Encryption::from),
                    routing_algorithm_id,
                    order_fulfillment_time,
                    order_fulfillment_time_origin,
                    frm_routing_algorithm_id,
                    payout_routing_algorithm_id,
                    default_fallback_routing,
                }
            }
>>>>>>> e56ad0d6
            BusinessProfileUpdate::RoutingAlgorithmUpdate {
                routing_algorithm_id,
                payout_routing_algorithm_id,
            } => Self {
                profile_name: None,
                modified_at: now,
                return_url: None,
                enable_payment_response_hash: None,
                payment_response_hash_key: None,
                redirect_to_merchant_with_http_post: None,
                webhook_details: None,
                metadata: None,
                is_recon_enabled: None,
                applepay_verified_domains: None,
                payment_link_config: None,
                session_expiry: None,
                authentication_connector_details: None,
                payout_link_config: None,
                is_extended_card_info_enabled: None,
                extended_card_info_config: None,
                is_connector_agnostic_mit_enabled: None,
                use_billing_as_payment_method_billing: None,
                collect_shipping_details_from_wallet_connector: None,
                collect_billing_details_from_wallet_connector: None,
                outgoing_webhook_custom_http_headers: None,
                routing_algorithm_id,
                intent_fulfillment_time: None,
                // order_fulfillment_time: None,
                // order_fulfillment_time_origin: None,
                frm_routing_algorithm_id: None,
                payout_routing_algorithm_id,
                // default_fallback_routing: None,
            },
            BusinessProfileUpdate::ExtendedCardInfoUpdate {
                is_extended_card_info_enabled,
            } => Self {
                profile_name: None,
                modified_at: now,
                return_url: None,
                enable_payment_response_hash: None,
                payment_response_hash_key: None,
                redirect_to_merchant_with_http_post: None,
                webhook_details: None,
                metadata: None,
                is_recon_enabled: None,
                applepay_verified_domains: None,
                payment_link_config: None,
                session_expiry: None,
                authentication_connector_details: None,
                payout_link_config: None,
                is_extended_card_info_enabled,
                extended_card_info_config: None,
                is_connector_agnostic_mit_enabled: None,
                use_billing_as_payment_method_billing: None,
                collect_shipping_details_from_wallet_connector: None,
                collect_billing_details_from_wallet_connector: None,
                outgoing_webhook_custom_http_headers: None,
                routing_algorithm_id: None,
                payout_routing_algorithm_id: None,
                intent_fulfillment_time: None,
                // order_fulfillment_time: None,
                // order_fulfillment_time_origin: None,
                frm_routing_algorithm_id: None,
                // default_fallback_routing: None,
            },
            BusinessProfileUpdate::ConnectorAgnosticMitUpdate {
                is_connector_agnostic_mit_enabled,
            } => Self {
                profile_name: None,
                modified_at: now,
                return_url: None,
                enable_payment_response_hash: None,
                payment_response_hash_key: None,
                redirect_to_merchant_with_http_post: None,
                webhook_details: None,
                metadata: None,
                is_recon_enabled: None,
                applepay_verified_domains: None,
                payment_link_config: None,
                session_expiry: None,
                authentication_connector_details: None,
                payout_link_config: None,
                is_extended_card_info_enabled: None,
                extended_card_info_config: None,
                is_connector_agnostic_mit_enabled,
                use_billing_as_payment_method_billing: None,
                collect_shipping_details_from_wallet_connector: None,
                collect_billing_details_from_wallet_connector: None,
                outgoing_webhook_custom_http_headers: None,
                routing_algorithm_id: None,
                payout_routing_algorithm_id: None,
                intent_fulfillment_time: None,
                // order_fulfillment_time: None,
                // order_fulfillment_time_origin: None,
                frm_routing_algorithm_id: None,
                // default_fallback_routing: None,
            },
        }
    }
}

#[cfg(all(feature = "v2", feature = "business_profile_v2"))]
#[async_trait::async_trait]
impl super::behaviour::Conversion for BusinessProfile {
    type DstType = diesel_models::business_profile::BusinessProfile;
    type NewDstType = diesel_models::business_profile::BusinessProfileNew;

    async fn convert(self) -> CustomResult<Self::DstType, ValidationError> {
        Ok(diesel_models::business_profile::BusinessProfile {
            profile_id: self.profile_id,
            merchant_id: self.merchant_id,
            profile_name: self.profile_name,
            created_at: self.created_at,
            modified_at: self.modified_at,
            return_url: self.return_url,
            enable_payment_response_hash: self.enable_payment_response_hash,
            payment_response_hash_key: self.payment_response_hash_key,
            redirect_to_merchant_with_http_post: self.redirect_to_merchant_with_http_post,
            webhook_details: self.webhook_details,
            metadata: self.metadata,
            is_recon_enabled: self.is_recon_enabled,
            applepay_verified_domains: self.applepay_verified_domains,
            payment_link_config: self.payment_link_config,
            session_expiry: self.session_expiry,
            authentication_connector_details: self.authentication_connector_details,
            payout_link_config: self.payout_link_config,
            is_extended_card_info_enabled: self.is_extended_card_info_enabled,
            extended_card_info_config: self.extended_card_info_config,
            is_connector_agnostic_mit_enabled: self.is_connector_agnostic_mit_enabled,
            use_billing_as_payment_method_billing: self.use_billing_as_payment_method_billing,
            collect_shipping_details_from_wallet_connector: self
                .collect_shipping_details_from_wallet_connector,
            collect_billing_details_from_wallet_connector: self
                .collect_billing_details_from_wallet_connector,
            outgoing_webhook_custom_http_headers: self
                .outgoing_webhook_custom_http_headers
                .map(Encryption::from),
            routing_algorithm_id: self.routing_algorithm_id,
            payout_routing_algorithm_id: self.payout_routing_algorithm_id,
            intent_fulfillment_time: self.intent_fulfillment_time,
            // order_fulfillment_time: self.order_fulfillment_time,
            // order_fulfillment_time_origin: self.order_fulfillment_time_origin,
            frm_routing_algorithm_id: self.frm_routing_algorithm_id,
            // default_fallback_routing: self.default_fallback_routing,
        })
    }

    async fn convert_back(
        state: &keymanager::KeyManagerState,
        item: Self::DstType,
        key: &Secret<Vec<u8>>,
        key_manager_identifier: keymanager::Identifier,
    ) -> CustomResult<Self, ValidationError>
    where
        Self: Sized,
    {
        async {
            Ok::<Self, error_stack::Report<common_utils::errors::CryptoError>>(Self {
                profile_id: item.profile_id,
                merchant_id: item.merchant_id,
                profile_name: item.profile_name,
                created_at: item.created_at,
                modified_at: item.modified_at,
                return_url: item.return_url,
                enable_payment_response_hash: item.enable_payment_response_hash,
                payment_response_hash_key: item.payment_response_hash_key,
                redirect_to_merchant_with_http_post: item.redirect_to_merchant_with_http_post,
                webhook_details: item.webhook_details,
                metadata: item.metadata,
                is_recon_enabled: item.is_recon_enabled,
                applepay_verified_domains: item.applepay_verified_domains,
                payment_link_config: item.payment_link_config,
                session_expiry: item.session_expiry,
                authentication_connector_details: item.authentication_connector_details,
                payout_link_config: item.payout_link_config,
                is_extended_card_info_enabled: item.is_extended_card_info_enabled,
                extended_card_info_config: item.extended_card_info_config,
                is_connector_agnostic_mit_enabled: item.is_connector_agnostic_mit_enabled,
                use_billing_as_payment_method_billing: item.use_billing_as_payment_method_billing,
                collect_shipping_details_from_wallet_connector: item
                    .collect_shipping_details_from_wallet_connector,
                collect_billing_details_from_wallet_connector: item
                    .collect_billing_details_from_wallet_connector,
                outgoing_webhook_custom_http_headers: item
                    .outgoing_webhook_custom_http_headers
                    .async_lift(|inner| async {
                        crypto_operation(
                            state,
                            type_name!(Self::DstType),
                            CryptoOperation::DecryptOptional(inner),
                            key_manager_identifier.clone(),
                            key.peek(),
                        )
                        .await
                        .and_then(|val| val.try_into_optionaloperation())
                    })
                    .await?,
                routing_algorithm_id: item.routing_algorithm_id,

                intent_fulfillment_time: item.intent_fulfillment_time,
                // order_fulfillment_time: item.order_fulfillment_time,
                // order_fulfillment_time_origin: item.order_fulfillment_time_origin,
                frm_routing_algorithm_id: item.frm_routing_algorithm_id,
                payout_routing_algorithm_id: item.payout_routing_algorithm_id,
                // default_fallback_routing: item.default_fallback_routing,
            })
        }
        .await
        .change_context(ValidationError::InvalidValue {
            message: "Failed while decrypting business profile data".to_string(),
        })
    }

    async fn construct_new(self) -> CustomResult<Self::NewDstType, ValidationError> {
        Ok(diesel_models::business_profile::BusinessProfileNew {
            profile_id: __self.profile_id,
            merchant_id: __self.merchant_id,
            profile_name: __self.profile_name,
            created_at: __self.created_at,
            modified_at: __self.modified_at,
            return_url: __self.return_url,
            enable_payment_response_hash: __self.enable_payment_response_hash,
            payment_response_hash_key: __self.payment_response_hash_key,
            redirect_to_merchant_with_http_post: __self.redirect_to_merchant_with_http_post,
            webhook_details: __self.webhook_details,
            metadata: __self.metadata,
            is_recon_enabled: __self.is_recon_enabled,
            applepay_verified_domains: __self.applepay_verified_domains,
            payment_link_config: __self.payment_link_config,
            session_expiry: __self.session_expiry,
            authentication_connector_details: __self.authentication_connector_details,
            payout_link_config: __self.payout_link_config,
            is_extended_card_info_enabled: __self.is_extended_card_info_enabled,
            extended_card_info_config: __self.extended_card_info_config,
            is_connector_agnostic_mit_enabled: __self.is_connector_agnostic_mit_enabled,
            use_billing_as_payment_method_billing: __self.use_billing_as_payment_method_billing,
            collect_shipping_details_from_wallet_connector: __self
                .collect_shipping_details_from_wallet_connector,
            collect_billing_details_from_wallet_connector: __self
                .collect_billing_details_from_wallet_connector,
            outgoing_webhook_custom_http_headers: __self
                .outgoing_webhook_custom_http_headers
                .map(Encryption::from),
            routing_algorithm_id: __self.routing_algorithm_id,
            intent_fulfillment_time: __self.intent_fulfillment_time,
            // order_fulfillment_time: self.order_fulfillment_time,
            // order_fulfillment_time_origin: self.order_fulfillment_time_origin,
            frm_routing_algorithm_id: self.frm_routing_algorithm_id,
            payout_routing_algorithm_id: __self.payout_routing_algorithm_id,
            // default_fallback_routing: self.default_fallback_routing,
        })
    }
}<|MERGE_RESOLUTION|>--- conflicted
+++ resolved
@@ -1,6 +1,5 @@
 // #[cfg(all(feature = "v2", feature = "business_profile_v2"))]
 // use common_enums::OrderFulfillmentTimeOrigin;
-use crate::type_encryption::{decrypt_optional, AsyncLift};
 use common_utils::{
     crypto::OptionalEncryptableValue,
     date_time,
@@ -16,11 +15,8 @@
 use error_stack::ResultExt;
 use masking::{PeekInterface, Secret};
 
-<<<<<<< HEAD
-=======
 use crate::type_encryption::{crypto_operation, AsyncLift, CryptoOperation};
 
->>>>>>> e56ad0d6
 #[cfg(all(
     any(feature = "v1", feature = "v2"),
     not(feature = "business_profile_v2")
@@ -456,6 +452,7 @@
     pub redirect_to_merchant_with_http_post: Option<bool>,
     pub webhook_details: Option<WebhookDetails>,
     pub metadata: Option<pii::SecretSerdeValue>,
+    pub intent_fulfillment_time: Option<i64>,
     pub is_recon_enabled: Option<bool>,
     pub applepay_verified_domains: Option<Vec<String>>,
     pub payment_link_config: Option<BusinessPaymentLinkConfig>,
@@ -469,48 +466,17 @@
     pub is_connector_agnostic_mit_enabled: Option<bool>,
     pub outgoing_webhook_custom_http_headers: OptionalEncryptableValue,
     pub routing_algorithm_id: Option<String>,
-    pub order_fulfillment_time: Option<i64>,
-    pub order_fulfillment_time_origin: Option<OrderFulfillmentTimeOrigin>,
+    // pub order_fulfillment_time: Option<i64>,
+    // pub order_fulfillment_time_origin: Option<OrderFulfillmentTimeOrigin>,
     pub frm_routing_algorithm_id: Option<String>,
     pub payout_routing_algorithm_id: Option<String>,
-    pub default_fallback_routing: Option<pii::SecretSerdeValue>,
+    // pub default_fallback_routing: Option<pii::SecretSerdeValue>,
 }
 
 #[cfg(all(feature = "v2", feature = "business_profile_v2"))]
 #[derive(Debug)]
 pub enum BusinessProfileUpdate {
-<<<<<<< HEAD
-    Update {
-        profile_name: Option<String>,
-        return_url: Option<String>,
-        enable_payment_response_hash: Option<bool>,
-        payment_response_hash_key: Option<String>,
-        redirect_to_merchant_with_http_post: Option<bool>,
-        webhook_details: Option<pii::SecretSerdeValue>,
-        metadata: Option<pii::SecretSerdeValue>,
-        intent_fulfillment_time: Option<i64>,
-        is_recon_enabled: Option<bool>,
-        applepay_verified_domains: Option<Vec<String>>,
-        payment_link_config: Option<pii::SecretSerdeValue>,
-        session_expiry: Option<i64>,
-        authentication_connector_details: Option<pii::SecretSerdeValue>,
-        payout_link_config: Option<pii::SecretSerdeValue>,
-        extended_card_info_config: Option<pii::SecretSerdeValue>,
-        use_billing_as_payment_method_billing: Option<bool>,
-        collect_shipping_details_from_wallet_connector: Option<bool>,
-        collect_billing_details_from_wallet_connector: Option<bool>,
-        is_connector_agnostic_mit_enabled: Option<bool>,
-        outgoing_webhook_custom_http_headers: OptionalEncryptableValue,
-        routing_algorithm_id: Option<String>,
-        // order_fulfillment_time: Option<i64>,
-        // order_fulfillment_time_origin: Option<OrderFulfillmentTimeOrigin>,
-        frm_routing_algorithm_id: Option<String>,
-        payout_routing_algorithm_id: Option<String>,
-        // default_fallback_routing: Option<pii::SecretSerdeValue>,
-    },
-=======
     Update(Box<BusinessProfileGeneralUpdate>),
->>>>>>> e56ad0d6
     RoutingAlgorithmUpdate {
         routing_algorithm_id: Option<String>,
         payout_routing_algorithm_id: Option<String>,
@@ -529,66 +495,6 @@
         let now = date_time::now();
 
         match business_profile_update {
-<<<<<<< HEAD
-            BusinessProfileUpdate::Update {
-                profile_name,
-                return_url,
-                enable_payment_response_hash,
-                payment_response_hash_key,
-                redirect_to_merchant_with_http_post,
-                webhook_details,
-                metadata,
-                is_recon_enabled,
-                applepay_verified_domains,
-                payment_link_config,
-                session_expiry,
-                authentication_connector_details,
-                payout_link_config,
-                extended_card_info_config,
-                use_billing_as_payment_method_billing,
-                collect_shipping_details_from_wallet_connector,
-                collect_billing_details_from_wallet_connector,
-                is_connector_agnostic_mit_enabled,
-                outgoing_webhook_custom_http_headers,
-                routing_algorithm_id,
-                // order_fulfillment_time,
-                // order_fulfillment_time_origin,
-                frm_routing_algorithm_id,
-                payout_routing_algorithm_id,
-                // default_fallback_routing,
-                intent_fulfillment_time,
-            } => Self {
-                profile_name,
-                modified_at: now,
-                return_url,
-                enable_payment_response_hash,
-                payment_response_hash_key,
-                redirect_to_merchant_with_http_post,
-                webhook_details,
-                metadata,
-                is_recon_enabled,
-                applepay_verified_domains,
-                payment_link_config,
-                session_expiry,
-                authentication_connector_details,
-                payout_link_config,
-                is_extended_card_info_enabled: None,
-                extended_card_info_config,
-                is_connector_agnostic_mit_enabled,
-                use_billing_as_payment_method_billing,
-                collect_shipping_details_from_wallet_connector,
-                collect_billing_details_from_wallet_connector,
-                outgoing_webhook_custom_http_headers: outgoing_webhook_custom_http_headers
-                    .map(Encryption::from),
-                routing_algorithm_id,
-                payout_routing_algorithm_id,
-                intent_fulfillment_time,
-                // order_fulfillment_time,
-                // order_fulfillment_time_origin,
-                frm_routing_algorithm_id,
-                // default_fallback_routing,
-            },
-=======
             BusinessProfileUpdate::Update(update) => {
                 let BusinessProfileGeneralUpdate {
                     profile_name,
@@ -598,6 +504,7 @@
                     redirect_to_merchant_with_http_post,
                     webhook_details,
                     metadata,
+                    intent_fulfillment_time,
                     is_recon_enabled,
                     applepay_verified_domains,
                     payment_link_config,
@@ -611,11 +518,11 @@
                     is_connector_agnostic_mit_enabled,
                     outgoing_webhook_custom_http_headers,
                     routing_algorithm_id,
-                    order_fulfillment_time,
-                    order_fulfillment_time_origin,
+                    // order_fulfillment_time,
+                    // order_fulfillment_time_origin,
                     frm_routing_algorithm_id,
                     payout_routing_algorithm_id,
-                    default_fallback_routing,
+                    // default_fallback_routing,
                 } = *update;
                 Self {
                     profile_name,
@@ -626,6 +533,7 @@
                     redirect_to_merchant_with_http_post,
                     webhook_details,
                     metadata,
+                    intent_fulfillment_time,
                     is_recon_enabled,
                     applepay_verified_domains,
                     payment_link_config,
@@ -641,14 +549,13 @@
                     outgoing_webhook_custom_http_headers: outgoing_webhook_custom_http_headers
                         .map(Encryption::from),
                     routing_algorithm_id,
-                    order_fulfillment_time,
-                    order_fulfillment_time_origin,
+                    // order_fulfillment_time,
+                    // order_fulfillment_time_origin,
                     frm_routing_algorithm_id,
                     payout_routing_algorithm_id,
-                    default_fallback_routing,
+                    // default_fallback_routing,
                 }
             }
->>>>>>> e56ad0d6
             BusinessProfileUpdate::RoutingAlgorithmUpdate {
                 routing_algorithm_id,
                 payout_routing_algorithm_id,
