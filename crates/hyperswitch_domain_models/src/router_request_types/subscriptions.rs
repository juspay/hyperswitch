use api_models::payments::Address;
use common_utils::id_type;

use crate::connector_endpoints;

#[derive(Debug, Clone)]
pub struct SubscriptionItem {
    pub item_price_id: String,
    pub quantity: Option<u32>,
}

#[derive(Debug, Clone)]
pub struct SubscriptionCreateRequest {
    pub customer_id: id_type::CustomerId,
    pub subscription_id: id_type::SubscriptionId,
    pub subscription_items: Vec<SubscriptionItem>,
    pub billing_address: Address,
    pub auto_collection: SubscriptionAutoCollection,
    pub connector_params: connector_endpoints::ConnectorParams,
}
#[derive(Debug, Clone, PartialEq, Eq)]
pub enum SubscriptionAutoCollection {
    On,
    Off,
}
#[derive(Debug, Clone)]
pub struct GetSubscriptionPlansRequest {
    pub limit: Option<u32>,
    pub offset: Option<u32>,
}

#[derive(Debug, Clone)]
<<<<<<< HEAD
pub struct GetSubscriptionEstimateRequest {
    pub price_id: String,
=======
pub struct GetSubscriptionPlanPricesRequest {
    pub plan_price_id: String,
>>>>>>> 3bd78ac5
}<|MERGE_RESOLUTION|>--- conflicted
+++ resolved
@@ -30,11 +30,11 @@
 }
 
 #[derive(Debug, Clone)]
-<<<<<<< HEAD
+pub struct GetSubscriptionPlanPricesRequest {
+    pub plan_price_id: String,
+}
+
+#[derive(Debug, Clone)]
 pub struct GetSubscriptionEstimateRequest {
     pub price_id: String,
-=======
-pub struct GetSubscriptionPlanPricesRequest {
-    pub plan_price_id: String,
->>>>>>> 3bd78ac5
 }