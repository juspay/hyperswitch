pub mod api;
<<<<<<< HEAD
pub mod behaviour;
=======
pub mod customer;
>>>>>>> 876eeea0
pub mod errors;
pub mod mandates;
pub mod merchant_account;
pub mod merchant_key_store;
pub mod payment_address;
pub mod payment_method_data;
pub mod payments;
#[cfg(feature = "payouts")]
pub mod payouts;
pub mod router_data;
pub mod router_data_v2;
pub mod router_flow_types;
pub mod router_request_types;
pub mod router_response_types;
#[cfg(feature = "v2")]
pub mod routing;
pub mod type_encryption;
#[cfg(not(feature = "payouts"))]
pub trait PayoutAttemptInterface {}

#[cfg(not(feature = "payouts"))]
pub trait PayoutsInterface {}

#[derive(Clone, Debug, Eq, PartialEq, serde::Serialize)]
pub enum RemoteStorageObject<T: ForeignIDRef> {
    ForeignID(String),
    Object(T),
}

impl<T: ForeignIDRef> From<T> for RemoteStorageObject<T> {
    fn from(value: T) -> Self {
        Self::Object(value)
    }
}

pub trait ForeignIDRef {
    fn foreign_id(&self) -> String;
}

impl<T: ForeignIDRef> RemoteStorageObject<T> {
    pub fn get_id(&self) -> String {
        match self {
            Self::ForeignID(id) => id.clone(),
            Self::Object(i) => i.foreign_id(),
        }
    }
}<|MERGE_RESOLUTION|>--- conflicted
+++ resolved
@@ -1,9 +1,6 @@
 pub mod api;
-<<<<<<< HEAD
 pub mod behaviour;
-=======
 pub mod customer;
->>>>>>> 876eeea0
 pub mod errors;
 pub mod mandates;
 pub mod merchant_account;
@@ -18,8 +15,6 @@
 pub mod router_flow_types;
 pub mod router_request_types;
 pub mod router_response_types;
-#[cfg(feature = "v2")]
-pub mod routing;
 pub mod type_encryption;
 #[cfg(not(feature = "payouts"))]
 pub trait PayoutAttemptInterface {}
