--- conflicted
+++ resolved
@@ -1,9 +1,6 @@
 pub mod api;
-<<<<<<< HEAD
+pub mod behaviour;
 pub mod business_profile;
-=======
-pub mod behaviour;
->>>>>>> 6140cfe0
 pub mod customer;
 pub mod errors;
 pub mod mandates;
