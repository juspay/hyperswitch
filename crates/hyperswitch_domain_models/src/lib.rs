pub mod address;
pub mod api;
pub mod behaviour;
pub mod bulk_tokenization;
pub mod business_profile;
pub mod callback_mapper;
pub mod card_testing_guard_data;
<<<<<<< HEAD
pub mod co_badged_cards_info;
=======
pub mod configs;
>>>>>>> f3d6b15a
pub mod consts;
pub mod customer;
pub mod disputes;
pub mod errors;
pub mod mandates;
pub mod merchant_account;
pub mod merchant_connector_account;
pub mod merchant_key_store;
pub mod network_tokenization;
pub mod payment_address;
pub mod payment_method_data;
pub mod payment_methods;
pub mod payments;
#[cfg(feature = "payouts")]
pub mod payouts;
pub mod refunds;
pub mod relay;
#[cfg(all(feature = "v2", feature = "revenue_recovery"))]
pub mod revenue_recovery;
pub mod router_data;
pub mod router_data_v2;
pub mod router_flow_types;
pub mod router_request_types;
pub mod router_response_types;
pub mod routing;
pub mod type_encryption;
pub mod types;
#[cfg(all(feature = "v2", feature = "payment_methods_v2"))]
pub mod vault;

#[cfg(not(feature = "payouts"))]
pub trait PayoutAttemptInterface {}

#[cfg(not(feature = "payouts"))]
pub trait PayoutsInterface {}

use api_models::payments::{
    ApplePayRecurringDetails as ApiApplePayRecurringDetails,
    ApplePayRegularBillingDetails as ApiApplePayRegularBillingDetails,
    FeatureMetadata as ApiFeatureMetadata, OrderDetailsWithAmount as ApiOrderDetailsWithAmount,
    RecurringPaymentIntervalUnit as ApiRecurringPaymentIntervalUnit,
    RedirectResponse as ApiRedirectResponse,
};
#[cfg(feature = "v2")]
use api_models::payments::{
    BillingConnectorPaymentDetails as ApiBillingConnectorPaymentDetails,
    PaymentRevenueRecoveryMetadata as ApiRevenueRecoveryMetadata,
};
use diesel_models::types::{
    ApplePayRecurringDetails, ApplePayRegularBillingDetails, FeatureMetadata,
    OrderDetailsWithAmount, RecurringPaymentIntervalUnit, RedirectResponse,
};
#[cfg(feature = "v2")]
use diesel_models::types::{BillingConnectorPaymentDetails, PaymentRevenueRecoveryMetadata};

#[derive(Clone, Debug, Eq, PartialEq, serde::Serialize)]
pub enum RemoteStorageObject<T: ForeignIDRef> {
    ForeignID(String),
    Object(T),
}

impl<T: ForeignIDRef> From<T> for RemoteStorageObject<T> {
    fn from(value: T) -> Self {
        Self::Object(value)
    }
}

pub trait ForeignIDRef {
    fn foreign_id(&self) -> String;
}

impl<T: ForeignIDRef> RemoteStorageObject<T> {
    pub fn get_id(&self) -> String {
        match self {
            Self::ForeignID(id) => id.clone(),
            Self::Object(i) => i.foreign_id(),
        }
    }
}

use std::fmt::Debug;

pub trait ApiModelToDieselModelConvertor<F> {
    /// Convert from a foreign type to the current type
    fn convert_from(from: F) -> Self;
    fn convert_back(self) -> F;
}

#[cfg(feature = "v1")]
impl ApiModelToDieselModelConvertor<ApiFeatureMetadata> for FeatureMetadata {
    fn convert_from(from: ApiFeatureMetadata) -> Self {
        let ApiFeatureMetadata {
            redirect_response,
            search_tags,
            apple_pay_recurring_details,
        } = from;

        Self {
            redirect_response: redirect_response.map(RedirectResponse::convert_from),
            search_tags,
            apple_pay_recurring_details: apple_pay_recurring_details
                .map(ApplePayRecurringDetails::convert_from),
        }
    }

    fn convert_back(self) -> ApiFeatureMetadata {
        let Self {
            redirect_response,
            search_tags,
            apple_pay_recurring_details,
        } = self;

        ApiFeatureMetadata {
            redirect_response: redirect_response
                .map(|redirect_response| redirect_response.convert_back()),
            search_tags,
            apple_pay_recurring_details: apple_pay_recurring_details
                .map(|value| value.convert_back()),
        }
    }
}

#[cfg(feature = "v2")]
impl ApiModelToDieselModelConvertor<ApiFeatureMetadata> for FeatureMetadata {
    fn convert_from(from: ApiFeatureMetadata) -> Self {
        let ApiFeatureMetadata {
            redirect_response,
            search_tags,
            apple_pay_recurring_details,
            payment_revenue_recovery_metadata,
        } = from;

        Self {
            redirect_response: redirect_response.map(RedirectResponse::convert_from),
            search_tags,
            apple_pay_recurring_details: apple_pay_recurring_details
                .map(ApplePayRecurringDetails::convert_from),
            payment_revenue_recovery_metadata: payment_revenue_recovery_metadata
                .map(PaymentRevenueRecoveryMetadata::convert_from),
        }
    }

    fn convert_back(self) -> ApiFeatureMetadata {
        let Self {
            redirect_response,
            search_tags,
            apple_pay_recurring_details,
            payment_revenue_recovery_metadata,
        } = self;

        ApiFeatureMetadata {
            redirect_response: redirect_response
                .map(|redirect_response| redirect_response.convert_back()),
            search_tags,
            apple_pay_recurring_details: apple_pay_recurring_details
                .map(|value| value.convert_back()),
            payment_revenue_recovery_metadata: payment_revenue_recovery_metadata
                .map(|value| value.convert_back()),
        }
    }
}

impl ApiModelToDieselModelConvertor<ApiRedirectResponse> for RedirectResponse {
    fn convert_from(from: ApiRedirectResponse) -> Self {
        let ApiRedirectResponse {
            param,
            json_payload,
        } = from;
        Self {
            param,
            json_payload,
        }
    }

    fn convert_back(self) -> ApiRedirectResponse {
        let Self {
            param,
            json_payload,
        } = self;
        ApiRedirectResponse {
            param,
            json_payload,
        }
    }
}

impl ApiModelToDieselModelConvertor<ApiRecurringPaymentIntervalUnit>
    for RecurringPaymentIntervalUnit
{
    fn convert_from(from: ApiRecurringPaymentIntervalUnit) -> Self {
        match from {
            ApiRecurringPaymentIntervalUnit::Year => Self::Year,
            ApiRecurringPaymentIntervalUnit::Month => Self::Month,
            ApiRecurringPaymentIntervalUnit::Day => Self::Day,
            ApiRecurringPaymentIntervalUnit::Hour => Self::Hour,
            ApiRecurringPaymentIntervalUnit::Minute => Self::Minute,
        }
    }
    fn convert_back(self) -> ApiRecurringPaymentIntervalUnit {
        match self {
            Self::Year => ApiRecurringPaymentIntervalUnit::Year,
            Self::Month => ApiRecurringPaymentIntervalUnit::Month,
            Self::Day => ApiRecurringPaymentIntervalUnit::Day,
            Self::Hour => ApiRecurringPaymentIntervalUnit::Hour,
            Self::Minute => ApiRecurringPaymentIntervalUnit::Minute,
        }
    }
}

impl ApiModelToDieselModelConvertor<ApiApplePayRegularBillingDetails>
    for ApplePayRegularBillingDetails
{
    fn convert_from(from: ApiApplePayRegularBillingDetails) -> Self {
        Self {
            label: from.label,
            recurring_payment_start_date: from.recurring_payment_start_date,
            recurring_payment_end_date: from.recurring_payment_end_date,
            recurring_payment_interval_unit: from
                .recurring_payment_interval_unit
                .map(RecurringPaymentIntervalUnit::convert_from),
            recurring_payment_interval_count: from.recurring_payment_interval_count,
        }
    }

    fn convert_back(self) -> ApiApplePayRegularBillingDetails {
        ApiApplePayRegularBillingDetails {
            label: self.label,
            recurring_payment_start_date: self.recurring_payment_start_date,
            recurring_payment_end_date: self.recurring_payment_end_date,
            recurring_payment_interval_unit: self
                .recurring_payment_interval_unit
                .map(|value| value.convert_back()),
            recurring_payment_interval_count: self.recurring_payment_interval_count,
        }
    }
}

impl ApiModelToDieselModelConvertor<ApiApplePayRecurringDetails> for ApplePayRecurringDetails {
    fn convert_from(from: ApiApplePayRecurringDetails) -> Self {
        Self {
            payment_description: from.payment_description,
            regular_billing: ApplePayRegularBillingDetails::convert_from(from.regular_billing),
            billing_agreement: from.billing_agreement,
            management_url: from.management_url,
        }
    }

    fn convert_back(self) -> ApiApplePayRecurringDetails {
        ApiApplePayRecurringDetails {
            payment_description: self.payment_description,
            regular_billing: self.regular_billing.convert_back(),
            billing_agreement: self.billing_agreement,
            management_url: self.management_url,
        }
    }
}

#[cfg(feature = "v2")]
impl ApiModelToDieselModelConvertor<ApiRevenueRecoveryMetadata> for PaymentRevenueRecoveryMetadata {
    fn convert_from(from: ApiRevenueRecoveryMetadata) -> Self {
        Self {
            total_retry_count: from.total_retry_count,
            payment_connector_transmission: from.payment_connector_transmission,
            billing_connector_id: from.billing_connector_id,
            active_attempt_payment_connector_id: from.active_attempt_payment_connector_id,
            billing_connector_payment_details: BillingConnectorPaymentDetails::convert_from(
                from.billing_connector_payment_details,
            ),
            payment_method_type: from.payment_method_type,
            payment_method_subtype: from.payment_method_subtype,
            connector: from.connector,
        }
    }

    fn convert_back(self) -> ApiRevenueRecoveryMetadata {
        ApiRevenueRecoveryMetadata {
            total_retry_count: self.total_retry_count,
            payment_connector_transmission: self.payment_connector_transmission,
            billing_connector_id: self.billing_connector_id,
            active_attempt_payment_connector_id: self.active_attempt_payment_connector_id,
            billing_connector_payment_details: self
                .billing_connector_payment_details
                .convert_back(),
            payment_method_type: self.payment_method_type,
            payment_method_subtype: self.payment_method_subtype,
            connector: self.connector,
        }
    }
}

#[cfg(feature = "v2")]
impl ApiModelToDieselModelConvertor<ApiBillingConnectorPaymentDetails>
    for BillingConnectorPaymentDetails
{
    fn convert_from(from: ApiBillingConnectorPaymentDetails) -> Self {
        Self {
            payment_processor_token: from.payment_processor_token,
            connector_customer_id: from.connector_customer_id,
        }
    }

    fn convert_back(self) -> ApiBillingConnectorPaymentDetails {
        ApiBillingConnectorPaymentDetails {
            payment_processor_token: self.payment_processor_token,
            connector_customer_id: self.connector_customer_id,
        }
    }
}

impl ApiModelToDieselModelConvertor<ApiOrderDetailsWithAmount> for OrderDetailsWithAmount {
    fn convert_from(from: ApiOrderDetailsWithAmount) -> Self {
        let ApiOrderDetailsWithAmount {
            product_name,
            quantity,
            amount,
            requires_shipping,
            product_img_link,
            product_id,
            category,
            sub_category,
            brand,
            product_type,
            product_tax_code,
            tax_rate,
            total_tax_amount,
        } = from;
        Self {
            product_name,
            quantity,
            amount,
            requires_shipping,
            product_img_link,
            product_id,
            category,
            sub_category,
            brand,
            product_type,
            product_tax_code,
            tax_rate,
            total_tax_amount,
        }
    }

    fn convert_back(self) -> ApiOrderDetailsWithAmount {
        let Self {
            product_name,
            quantity,
            amount,
            requires_shipping,
            product_img_link,
            product_id,
            category,
            sub_category,
            brand,
            product_type,
            product_tax_code,
            tax_rate,
            total_tax_amount,
        } = self;
        ApiOrderDetailsWithAmount {
            product_name,
            quantity,
            amount,
            requires_shipping,
            product_img_link,
            product_id,
            category,
            sub_category,
            brand,
            product_type,
            product_tax_code,
            tax_rate,
            total_tax_amount,
        }
    }
}

#[cfg(feature = "v2")]
impl ApiModelToDieselModelConvertor<api_models::admin::PaymentLinkConfigRequest>
    for diesel_models::payment_intent::PaymentLinkConfigRequestForPayments
{
    fn convert_from(item: api_models::admin::PaymentLinkConfigRequest) -> Self {
        Self {
            theme: item.theme,
            logo: item.logo,
            seller_name: item.seller_name,
            sdk_layout: item.sdk_layout,
            display_sdk_only: item.display_sdk_only,
            enabled_saved_payment_method: item.enabled_saved_payment_method,
            hide_card_nickname_field: item.hide_card_nickname_field,
            show_card_form_by_default: item.show_card_form_by_default,
            details_layout: item.details_layout,
            transaction_details: item.transaction_details.map(|transaction_details| {
                transaction_details
                    .into_iter()
                    .map(|transaction_detail| {
                        diesel_models::PaymentLinkTransactionDetails::convert_from(
                            transaction_detail,
                        )
                    })
                    .collect()
            }),
            background_image: item.background_image.map(|background_image| {
                diesel_models::business_profile::PaymentLinkBackgroundImageConfig::convert_from(
                    background_image,
                )
            }),
            payment_button_text: item.payment_button_text,
            custom_message_for_card_terms: item.custom_message_for_card_terms,
            payment_button_colour: item.payment_button_colour,
            skip_status_screen: item.skip_status_screen,
            background_colour: item.background_colour,
            payment_button_text_colour: item.payment_button_text_colour,
            sdk_ui_rules: item.sdk_ui_rules,
            payment_link_ui_rules: item.payment_link_ui_rules,
            enable_button_only_on_form_ready: item.enable_button_only_on_form_ready,
        }
    }
    fn convert_back(self) -> api_models::admin::PaymentLinkConfigRequest {
        let Self {
            theme,
            logo,
            seller_name,
            sdk_layout,
            display_sdk_only,
            enabled_saved_payment_method,
            hide_card_nickname_field,
            show_card_form_by_default,
            transaction_details,
            background_image,
            details_layout,
            payment_button_text,
            custom_message_for_card_terms,
            payment_button_colour,
            skip_status_screen,
            background_colour,
            payment_button_text_colour,
            sdk_ui_rules,
            payment_link_ui_rules,
            enable_button_only_on_form_ready,
        } = self;
        api_models::admin::PaymentLinkConfigRequest {
            theme,
            logo,
            seller_name,
            sdk_layout,
            display_sdk_only,
            enabled_saved_payment_method,
            hide_card_nickname_field,
            show_card_form_by_default,
            details_layout,
            transaction_details: transaction_details.map(|transaction_details| {
                transaction_details
                    .into_iter()
                    .map(|transaction_detail| transaction_detail.convert_back())
                    .collect()
            }),
            background_image: background_image
                .map(|background_image| background_image.convert_back()),
            payment_button_text,
            custom_message_for_card_terms,
            payment_button_colour,
            skip_status_screen,
            background_colour,
            payment_button_text_colour,
            sdk_ui_rules,
            payment_link_ui_rules,
            enable_button_only_on_form_ready,
        }
    }
}

#[cfg(feature = "v2")]
impl ApiModelToDieselModelConvertor<api_models::admin::PaymentLinkTransactionDetails>
    for diesel_models::PaymentLinkTransactionDetails
{
    fn convert_from(from: api_models::admin::PaymentLinkTransactionDetails) -> Self {
        Self {
            key: from.key,
            value: from.value,
            ui_configuration: from
                .ui_configuration
                .map(diesel_models::TransactionDetailsUiConfiguration::convert_from),
        }
    }
    fn convert_back(self) -> api_models::admin::PaymentLinkTransactionDetails {
        let Self {
            key,
            value,
            ui_configuration,
        } = self;
        api_models::admin::PaymentLinkTransactionDetails {
            key,
            value,
            ui_configuration: ui_configuration
                .map(|ui_configuration| ui_configuration.convert_back()),
        }
    }
}

#[cfg(feature = "v2")]
impl ApiModelToDieselModelConvertor<api_models::admin::PaymentLinkBackgroundImageConfig>
    for diesel_models::business_profile::PaymentLinkBackgroundImageConfig
{
    fn convert_from(from: api_models::admin::PaymentLinkBackgroundImageConfig) -> Self {
        Self {
            url: from.url,
            position: from.position,
            size: from.size,
        }
    }
    fn convert_back(self) -> api_models::admin::PaymentLinkBackgroundImageConfig {
        let Self {
            url,
            position,
            size,
        } = self;
        api_models::admin::PaymentLinkBackgroundImageConfig {
            url,
            position,
            size,
        }
    }
}

#[cfg(feature = "v2")]
impl ApiModelToDieselModelConvertor<api_models::admin::TransactionDetailsUiConfiguration>
    for diesel_models::TransactionDetailsUiConfiguration
{
    fn convert_from(from: api_models::admin::TransactionDetailsUiConfiguration) -> Self {
        Self {
            position: from.position,
            is_key_bold: from.is_key_bold,
            is_value_bold: from.is_value_bold,
        }
    }
    fn convert_back(self) -> api_models::admin::TransactionDetailsUiConfiguration {
        let Self {
            position,
            is_key_bold,
            is_value_bold,
        } = self;
        api_models::admin::TransactionDetailsUiConfiguration {
            position,
            is_key_bold,
            is_value_bold,
        }
    }
}

#[cfg(feature = "v2")]
impl From<api_models::payments::AmountDetails> for payments::AmountDetails {
    fn from(amount_details: api_models::payments::AmountDetails) -> Self {
        Self {
            order_amount: amount_details.order_amount().into(),
            currency: amount_details.currency(),
            shipping_cost: amount_details.shipping_cost(),
            tax_details: amount_details.order_tax_amount().map(|order_tax_amount| {
                diesel_models::TaxDetails {
                    default: Some(diesel_models::DefaultTax { order_tax_amount }),
                    payment_method_type: None,
                }
            }),
            skip_external_tax_calculation: amount_details.skip_external_tax_calculation(),
            skip_surcharge_calculation: amount_details.skip_surcharge_calculation(),
            surcharge_amount: amount_details.surcharge_amount(),
            tax_on_surcharge: amount_details.tax_on_surcharge(),
            // We will not receive this in the request. This will be populated after calling the connector / processor
            amount_captured: None,
        }
    }
}

#[cfg(feature = "v2")]
impl From<payments::AmountDetails> for api_models::payments::AmountDetailsSetter {
    fn from(amount_details: payments::AmountDetails) -> Self {
        Self {
            order_amount: amount_details.order_amount.into(),
            currency: amount_details.currency,
            shipping_cost: amount_details.shipping_cost,
            order_tax_amount: amount_details
                .tax_details
                .and_then(|tax_detail| tax_detail.get_default_tax_amount()),
            skip_external_tax_calculation: amount_details.skip_external_tax_calculation,
            skip_surcharge_calculation: amount_details.skip_surcharge_calculation,
            surcharge_amount: amount_details.surcharge_amount,
            tax_on_surcharge: amount_details.tax_on_surcharge,
        }
    }
}
#[cfg(feature = "v2")]
impl From<&api_models::payments::PaymentAttemptAmountDetails>
    for payments::payment_attempt::AttemptAmountDetailsSetter
{
    fn from(amount: &api_models::payments::PaymentAttemptAmountDetails) -> Self {
        Self {
            net_amount: amount.net_amount,
            amount_to_capture: amount.amount_to_capture,
            surcharge_amount: amount.surcharge_amount,
            tax_on_surcharge: amount.tax_on_surcharge,
            amount_capturable: amount.amount_capturable,
            shipping_cost: amount.shipping_cost,
            order_tax_amount: amount.order_tax_amount,
        }
    }
}
#[cfg(feature = "v2")]
impl From<&api_models::payments::RecordAttemptErrorDetails>
    for payments::payment_attempt::ErrorDetails
{
    fn from(error: &api_models::payments::RecordAttemptErrorDetails) -> Self {
        Self {
            code: error.code.clone(),
            message: error.message.clone(),
            reason: Some(error.message.clone()),
            unified_code: None,
            unified_message: None,
        }
    }
}<|MERGE_RESOLUTION|>--- conflicted
+++ resolved
@@ -5,11 +5,8 @@
 pub mod business_profile;
 pub mod callback_mapper;
 pub mod card_testing_guard_data;
-<<<<<<< HEAD
+pub mod configs;
 pub mod co_badged_cards_info;
-=======
-pub mod configs;
->>>>>>> f3d6b15a
 pub mod consts;
 pub mod customer;
 pub mod disputes;
