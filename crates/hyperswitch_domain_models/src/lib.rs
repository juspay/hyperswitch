--- conflicted
+++ resolved
@@ -12,11 +12,8 @@
 pub mod customer;
 pub mod disputes;
 pub mod errors;
-<<<<<<< HEAD
+pub mod ext_traits;
 pub mod gsm;
-=======
-pub mod ext_traits;
->>>>>>> 2b6f6c46
 pub mod mandates;
 pub mod merchant_account;
 pub mod merchant_connector_account;
