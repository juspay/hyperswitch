--- conflicted
+++ resolved
@@ -16,11 +16,8 @@
 pub mod router_request_types;
 pub mod router_response_types;
 pub mod type_encryption;
-<<<<<<< HEAD
-=======
 pub mod types;
 
->>>>>>> 0330aff9
 #[cfg(not(feature = "payouts"))]
 pub trait PayoutAttemptInterface {}
 
