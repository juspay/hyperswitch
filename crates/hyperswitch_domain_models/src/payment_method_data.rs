#[cfg(feature = "v2")]
use std::str::FromStr;

use api_models::{
    mandates,
    payment_methods::{self},
    payments::{
        additional_info as payment_additional_types, AmazonPayRedirectData, ExtendedCardInfo,
    },
};
use common_enums::enums as api_enums;
#[cfg(feature = "v2")]
use common_utils::ext_traits::OptionExt;
use common_utils::{
    id_type,
    new_type::{
        MaskedBankAccount, MaskedIban, MaskedRoutingNumber, MaskedSortCode, MaskedUpiVpaId,
    },
    pii::{self, Email},
};
use masking::{PeekInterface, Secret};
use serde::{Deserialize, Serialize};
use time::Date;

// We need to derive Serialize and Deserialize because some parts of payment method data are being
// stored in the database as serde_json::Value
#[derive(Eq, PartialEq, Clone, Debug, Serialize, Deserialize)]
pub enum PaymentMethodData {
    Card(Card),
    CardDetailsForNetworkTransactionId(CardDetailsForNetworkTransactionId),
    CardRedirect(CardRedirectData),
    Wallet(WalletData),
    PayLater(PayLaterData),
    BankRedirect(BankRedirectData),
    BankDebit(BankDebitData),
    BankTransfer(Box<BankTransferData>),
    Crypto(CryptoData),
    MandatePayment,
    Reward,
    RealTimePayment(Box<RealTimePaymentData>),
    Upi(UpiData),
    Voucher(VoucherData),
    GiftCard(Box<GiftCardData>),
    CardToken(CardToken),
    OpenBanking(OpenBankingData),
    NetworkToken(NetworkTokenData),
    MobilePayment(MobilePaymentData),
}

#[derive(Debug, Clone, PartialEq, Eq)]
pub enum ApplePayFlow {
    Simplified(api_models::payments::PaymentProcessingDetails),
    Manual,
}

impl PaymentMethodData {
    pub fn get_payment_method(&self) -> Option<common_enums::PaymentMethod> {
        match self {
            Self::Card(_) | Self::NetworkToken(_) | Self::CardDetailsForNetworkTransactionId(_) => {
                Some(common_enums::PaymentMethod::Card)
            }
            Self::CardRedirect(_) => Some(common_enums::PaymentMethod::CardRedirect),
            Self::Wallet(_) => Some(common_enums::PaymentMethod::Wallet),
            Self::PayLater(_) => Some(common_enums::PaymentMethod::PayLater),
            Self::BankRedirect(_) => Some(common_enums::PaymentMethod::BankRedirect),
            Self::BankDebit(_) => Some(common_enums::PaymentMethod::BankDebit),
            Self::BankTransfer(_) => Some(common_enums::PaymentMethod::BankTransfer),
            Self::Crypto(_) => Some(common_enums::PaymentMethod::Crypto),
            Self::Reward => Some(common_enums::PaymentMethod::Reward),
            Self::RealTimePayment(_) => Some(common_enums::PaymentMethod::RealTimePayment),
            Self::Upi(_) => Some(common_enums::PaymentMethod::Upi),
            Self::Voucher(_) => Some(common_enums::PaymentMethod::Voucher),
            Self::GiftCard(_) => Some(common_enums::PaymentMethod::GiftCard),
            Self::OpenBanking(_) => Some(common_enums::PaymentMethod::OpenBanking),
            Self::MobilePayment(_) => Some(common_enums::PaymentMethod::MobilePayment),
            Self::CardToken(_) | Self::MandatePayment => None,
        }
    }

    pub fn is_network_token_payment_method_data(&self) -> bool {
        matches!(self, Self::NetworkToken(_))
    }

    pub fn get_co_badged_card_data(&self) -> Option<&payment_methods::CoBadgedCardData> {
        if let Self::Card(card) = self {
            card.co_badged_card_data.as_ref()
        } else {
            None
        }
    }
}

#[derive(Eq, PartialEq, Clone, Debug, Serialize, Deserialize, Default)]
pub struct Card {
    pub card_number: cards::CardNumber,
    pub card_exp_month: Secret<String>,
    pub card_exp_year: Secret<String>,
    pub card_cvc: Secret<String>,
    pub card_issuer: Option<String>,
    pub card_network: Option<common_enums::CardNetwork>,
    pub card_type: Option<String>,
    pub card_issuing_country: Option<String>,
    pub bank_code: Option<String>,
    pub nick_name: Option<Secret<String>>,
    pub card_holder_name: Option<Secret<String>>,
    pub co_badged_card_data: Option<payment_methods::CoBadgedCardData>,
}

#[derive(Eq, PartialEq, Clone, Debug, Serialize, Deserialize, Default)]
pub struct CardDetailsForNetworkTransactionId {
    pub card_number: cards::CardNumber,
    pub card_exp_month: Secret<String>,
    pub card_exp_year: Secret<String>,
    pub card_issuer: Option<String>,
    pub card_network: Option<common_enums::CardNetwork>,
    pub card_type: Option<String>,
    pub card_issuing_country: Option<String>,
    pub bank_code: Option<String>,
    pub nick_name: Option<Secret<String>>,
    pub card_holder_name: Option<Secret<String>>,
}

#[derive(Eq, PartialEq, Clone, Debug, Serialize, Deserialize, Default)]
pub struct CardDetail {
    pub card_number: cards::CardNumber,
    pub card_exp_month: Secret<String>,
    pub card_exp_year: Secret<String>,
    pub card_issuer: Option<String>,
    pub card_network: Option<api_enums::CardNetwork>,
    pub card_type: Option<String>,
    pub card_issuing_country: Option<String>,
    pub bank_code: Option<String>,
    pub nick_name: Option<Secret<String>>,
    pub card_holder_name: Option<Secret<String>>,
    pub co_badged_card_data: Option<payment_methods::CoBadgedCardData>,
}

impl CardDetailsForNetworkTransactionId {
    pub fn get_nti_and_card_details_for_mit_flow(
        recurring_details: mandates::RecurringDetails,
    ) -> Option<(api_models::payments::MandateReferenceId, Self)> {
        let network_transaction_id_and_card_details = match recurring_details {
            mandates::RecurringDetails::NetworkTransactionIdAndCardDetails(
                network_transaction_id_and_card_details,
            ) => Some(network_transaction_id_and_card_details),
            mandates::RecurringDetails::MandateId(_)
            | mandates::RecurringDetails::PaymentMethodId(_)
            | mandates::RecurringDetails::ProcessorPaymentToken(_) => None,
        }?;

        let mandate_reference_id = api_models::payments::MandateReferenceId::NetworkMandateId(
            network_transaction_id_and_card_details
                .network_transaction_id
                .peek()
                .to_string(),
        );

        Some((
            mandate_reference_id,
            network_transaction_id_and_card_details.clone().into(),
        ))
    }
}

impl From<&Card> for CardDetail {
    fn from(item: &Card) -> Self {
        Self {
            card_number: item.card_number.to_owned(),
            card_exp_month: item.card_exp_month.to_owned(),
            card_exp_year: item.card_exp_year.to_owned(),
            card_issuer: item.card_issuer.to_owned(),
            card_network: item.card_network.to_owned(),
            card_type: item.card_type.to_owned(),
            card_issuing_country: item.card_issuing_country.to_owned(),
            bank_code: item.bank_code.to_owned(),
            nick_name: item.nick_name.to_owned(),
            card_holder_name: item.card_holder_name.to_owned(),
            co_badged_card_data: item.co_badged_card_data.to_owned(),
        }
    }
}

impl From<mandates::NetworkTransactionIdAndCardDetails> for CardDetailsForNetworkTransactionId {
    fn from(card_details_for_nti: mandates::NetworkTransactionIdAndCardDetails) -> Self {
        Self {
            card_number: card_details_for_nti.card_number,
            card_exp_month: card_details_for_nti.card_exp_month,
            card_exp_year: card_details_for_nti.card_exp_year,
            card_issuer: card_details_for_nti.card_issuer,
            card_network: card_details_for_nti.card_network,
            card_type: card_details_for_nti.card_type,
            card_issuing_country: card_details_for_nti.card_issuing_country,
            bank_code: card_details_for_nti.bank_code,
            nick_name: card_details_for_nti.nick_name,
            card_holder_name: card_details_for_nti.card_holder_name,
        }
    }
}

#[derive(Eq, PartialEq, Clone, Debug, Serialize, Deserialize)]
pub enum CardRedirectData {
    Knet {},
    Benefit {},
    MomoAtm {},
    CardRedirect {},
}

#[derive(Eq, PartialEq, Clone, Debug, serde::Deserialize, serde::Serialize)]
pub enum PayLaterData {
    KlarnaRedirect {},
    KlarnaSdk { token: String },
    AffirmRedirect {},
    AfterpayClearpayRedirect {},
    PayBrightRedirect {},
    WalleyRedirect {},
    AlmaRedirect {},
    AtomeRedirect {},
}

#[derive(Eq, PartialEq, Clone, Debug, serde::Deserialize, serde::Serialize)]
pub enum WalletData {
    AliPayQr(Box<AliPayQr>),
    AliPayRedirect(AliPayRedirection),
    AliPayHkRedirect(AliPayHkRedirection),
    AmazonPayRedirect(Box<AmazonPayRedirectData>),
    MomoRedirect(MomoRedirection),
    KakaoPayRedirect(KakaoPayRedirection),
    GoPayRedirect(GoPayRedirection),
    GcashRedirect(GcashRedirection),
    ApplePay(ApplePayWalletData),
    ApplePayRedirect(Box<ApplePayRedirectData>),
    ApplePayThirdPartySdk(Box<ApplePayThirdPartySdkData>),
    DanaRedirect {},
    GooglePay(GooglePayWalletData),
    GooglePayRedirect(Box<GooglePayRedirectData>),
    GooglePayThirdPartySdk(Box<GooglePayThirdPartySdkData>),
    MbWayRedirect(Box<MbWayRedirection>),
    MobilePayRedirect(Box<MobilePayRedirection>),
    PaypalRedirect(PaypalRedirection),
    PaypalSdk(PayPalWalletData),
    Paze(PazeWalletData),
    SamsungPay(Box<SamsungPayWalletData>),
    TwintRedirect {},
    VippsRedirect {},
    TouchNGoRedirect(Box<TouchNGoRedirection>),
    WeChatPayRedirect(Box<WeChatPayRedirection>),
    WeChatPayQr(Box<WeChatPayQr>),
    CashappQr(Box<CashappQr>),
    SwishQr(SwishQrData),
    Mifinity(MifinityData),
    RevolutPay(RevolutPayData),
}

#[derive(Eq, PartialEq, Clone, Debug, serde::Deserialize, serde::Serialize)]
pub struct MifinityData {
    pub date_of_birth: Secret<Date>,
    pub language_preference: Option<String>,
}

#[derive(Eq, PartialEq, Clone, Debug, serde::Deserialize, serde::Serialize)]
#[serde(rename_all = "snake_case")]
pub struct PazeWalletData {
    pub complete_response: Secret<String>,
}

#[derive(Eq, PartialEq, Clone, Debug, serde::Deserialize, serde::Serialize)]
#[serde(rename_all = "snake_case")]
pub struct SamsungPayWalletData {
    pub payment_credential: SamsungPayWalletCredentials,
}

#[derive(Eq, PartialEq, Clone, Debug, serde::Deserialize, serde::Serialize)]
#[serde(rename_all = "snake_case")]
pub struct SamsungPayWalletCredentials {
    pub method: Option<String>,
    pub recurring_payment: Option<bool>,
    pub card_brand: common_enums::SamsungPayCardBrand,
    pub dpan_last_four_digits: Option<String>,
    #[serde(rename = "card_last4digits")]
    pub card_last_four_digits: String,
    #[serde(rename = "3_d_s")]
    pub token_data: SamsungPayTokenData,
}

#[derive(Eq, PartialEq, Clone, Debug, serde::Deserialize, serde::Serialize)]
#[serde(rename_all = "snake_case")]
pub struct SamsungPayTokenData {
    #[serde(rename = "type")]
    pub three_ds_type: Option<String>,
    pub version: String,
    pub data: Secret<String>,
}

#[derive(Eq, PartialEq, Clone, Debug, serde::Deserialize, serde::Serialize)]
pub struct GooglePayWalletData {
    /// The type of payment method
    pub pm_type: String,
    /// User-facing message to describe the payment method that funds this transaction.
    pub description: String,
    /// The information of the payment method
    pub info: GooglePayPaymentMethodInfo,
    /// The tokenization data of Google pay
    pub tokenization_data: GpayTokenizationData,
}

#[derive(Eq, PartialEq, Clone, Debug, serde::Deserialize, serde::Serialize)]
pub struct ApplePayRedirectData {}
#[derive(Eq, PartialEq, Clone, Debug, serde::Deserialize, serde::Serialize)]
pub struct RevolutPayData {}

#[derive(Eq, PartialEq, Clone, Debug, serde::Deserialize, serde::Serialize)]
pub struct GooglePayRedirectData {}

#[derive(Eq, PartialEq, Clone, Debug, serde::Deserialize, serde::Serialize)]
pub struct GooglePayThirdPartySdkData {}

#[derive(Eq, PartialEq, Clone, Debug, serde::Deserialize, serde::Serialize)]
pub struct ApplePayThirdPartySdkData {}

#[derive(Eq, PartialEq, Clone, Debug, serde::Deserialize, serde::Serialize)]
pub struct WeChatPayRedirection {}

#[derive(Eq, PartialEq, Clone, Debug, serde::Deserialize, serde::Serialize)]
pub struct WeChatPay {}

#[derive(Eq, PartialEq, Clone, Debug, serde::Deserialize, serde::Serialize)]
pub struct WeChatPayQr {}

#[derive(Eq, PartialEq, Clone, Debug, serde::Deserialize, serde::Serialize)]
pub struct CashappQr {}

#[derive(Eq, PartialEq, Clone, Debug, serde::Deserialize, serde::Serialize)]
pub struct PaypalRedirection {
    /// paypal's email address
    pub email: Option<Email>,
}

#[derive(Eq, PartialEq, Clone, Debug, serde::Deserialize, serde::Serialize)]
pub struct AliPayQr {}

#[derive(Eq, PartialEq, Clone, Debug, serde::Deserialize, serde::Serialize)]
pub struct AliPayRedirection {}

#[derive(Eq, PartialEq, Clone, Debug, serde::Deserialize, serde::Serialize)]
pub struct AliPayHkRedirection {}

#[derive(Eq, PartialEq, Clone, Debug, serde::Deserialize, serde::Serialize)]
pub struct MomoRedirection {}

#[derive(Eq, PartialEq, Clone, Debug, serde::Deserialize, serde::Serialize)]
pub struct KakaoPayRedirection {}

#[derive(Eq, PartialEq, Clone, Debug, serde::Deserialize, serde::Serialize)]
pub struct GoPayRedirection {}

#[derive(Eq, PartialEq, Clone, Debug, serde::Deserialize, serde::Serialize)]
pub struct GcashRedirection {}

#[derive(Eq, PartialEq, Clone, Debug, serde::Deserialize, serde::Serialize)]
pub struct MobilePayRedirection {}

#[derive(Eq, PartialEq, Clone, Debug, serde::Deserialize, serde::Serialize)]
pub struct MbWayRedirection {}

#[derive(Eq, PartialEq, Clone, Debug, serde::Deserialize, serde::Serialize)]
pub struct GooglePayPaymentMethodInfo {
    /// The name of the card network
    pub card_network: String,
    /// The details of the card
    pub card_details: String,
    //assurance_details of the card
    pub assurance_details: Option<GooglePayAssuranceDetails>,
}

#[derive(Eq, PartialEq, Clone, Debug, serde::Deserialize, serde::Serialize)]
#[serde(rename_all = "snake_case")]
pub struct GooglePayAssuranceDetails {
    ///indicates that Cardholder possession validation has been performed
    pub card_holder_authenticated: bool,
    /// indicates that identification and verifications (ID&V) was performed
    pub account_verified: bool,
}

#[derive(Eq, PartialEq, Clone, Debug, serde::Deserialize, serde::Serialize)]
pub struct PayPalWalletData {
    /// Token generated for the Apple pay
    pub token: String,
}

#[derive(Eq, PartialEq, Clone, Debug, serde::Deserialize, serde::Serialize)]
pub struct TouchNGoRedirection {}

#[derive(Eq, PartialEq, Clone, Debug, serde::Deserialize, serde::Serialize)]
pub struct SwishQrData {}

#[derive(Eq, PartialEq, Clone, Debug, serde::Deserialize, serde::Serialize)]
pub struct GpayTokenizationData {
    /// The type of the token
    pub token_type: String,
    /// Token generated for the wallet
    pub token: String,
}

#[derive(Eq, PartialEq, Clone, Debug, serde::Deserialize, serde::Serialize)]
pub struct ApplePayWalletData {
    /// The payment data of Apple pay
    pub payment_data: String,
    /// The payment method of Apple pay
    pub payment_method: ApplepayPaymentMethod,
    /// The unique identifier for the transaction
    pub transaction_identifier: String,
}

#[derive(Eq, PartialEq, Clone, Debug, serde::Deserialize, serde::Serialize)]
pub struct ApplepayPaymentMethod {
    pub display_name: String,
    pub network: String,
    pub pm_type: String,
}

#[derive(Debug, Clone, Eq, PartialEq, serde::Deserialize, serde::Serialize)]
pub enum RealTimePaymentData {
    DuitNow {},
    Fps {},
    PromptPay {},
    VietQr {},
}

#[derive(Debug, Clone, Eq, PartialEq, serde::Deserialize, serde::Serialize)]
pub enum BankRedirectData {
    BancontactCard {
        card_number: Option<cards::CardNumber>,
        card_exp_month: Option<Secret<String>>,
        card_exp_year: Option<Secret<String>>,
        card_holder_name: Option<Secret<String>>,
    },
    Bizum {},
    Blik {
        blik_code: Option<String>,
    },
    Eps {
        bank_name: Option<common_enums::BankNames>,
        country: Option<api_enums::CountryAlpha2>,
    },
    Giropay {
        bank_account_bic: Option<Secret<String>>,
        bank_account_iban: Option<Secret<String>>,
        country: Option<api_enums::CountryAlpha2>,
    },
    Ideal {
        bank_name: Option<common_enums::BankNames>,
    },
    Interac {
        country: Option<api_enums::CountryAlpha2>,
        email: Option<Email>,
    },
    OnlineBankingCzechRepublic {
        issuer: common_enums::BankNames,
    },
    OnlineBankingFinland {
        email: Option<Email>,
    },
    OnlineBankingPoland {
        issuer: common_enums::BankNames,
    },
    OnlineBankingSlovakia {
        issuer: common_enums::BankNames,
    },
    OpenBankingUk {
        issuer: Option<common_enums::BankNames>,
        country: Option<api_enums::CountryAlpha2>,
    },
    Przelewy24 {
        bank_name: Option<common_enums::BankNames>,
    },
    Sofort {
        country: Option<api_enums::CountryAlpha2>,
        preferred_language: Option<String>,
    },
    Trustly {
        country: Option<api_enums::CountryAlpha2>,
    },
    OnlineBankingFpx {
        issuer: common_enums::BankNames,
    },
    OnlineBankingThailand {
        issuer: common_enums::BankNames,
    },
    LocalBankRedirect {},
    Eft {
        provider: String,
    },
}

#[derive(Debug, Clone, Eq, PartialEq, serde::Deserialize, serde::Serialize)]
#[serde(rename_all = "snake_case")]
pub enum OpenBankingData {
    OpenBankingPIS {},
}

#[derive(Debug, Clone, Eq, PartialEq, serde::Deserialize, serde::Serialize)]
#[serde(rename_all = "snake_case")]
pub struct CryptoData {
    pub pay_currency: Option<String>,
    pub network: Option<String>,
}

#[derive(Debug, Clone, Eq, PartialEq, serde::Deserialize, serde::Serialize)]
#[serde(rename_all = "snake_case")]
pub enum UpiData {
    UpiCollect(UpiCollectData),
    UpiIntent(UpiIntentData),
}

#[derive(Debug, Clone, Eq, PartialEq, serde::Deserialize, serde::Serialize)]
#[serde(rename_all = "snake_case")]
pub struct UpiCollectData {
    pub vpa_id: Option<Secret<String, pii::UpiVpaMaskingStrategy>>,
}

#[derive(Debug, Clone, Eq, PartialEq, serde::Deserialize, serde::Serialize)]
pub struct UpiIntentData {}

#[derive(Debug, Clone, Eq, PartialEq, serde::Serialize, serde::Deserialize)]
#[serde(rename_all = "snake_case")]
pub enum VoucherData {
    Boleto(Box<BoletoVoucherData>),
    Efecty,
    PagoEfectivo,
    RedCompra,
    RedPagos,
    Alfamart(Box<AlfamartVoucherData>),
    Indomaret(Box<IndomaretVoucherData>),
    Oxxo,
    SevenEleven(Box<JCSVoucherData>),
    Lawson(Box<JCSVoucherData>),
    MiniStop(Box<JCSVoucherData>),
    FamilyMart(Box<JCSVoucherData>),
    Seicomart(Box<JCSVoucherData>),
    PayEasy(Box<JCSVoucherData>),
}

#[derive(Debug, Clone, Eq, PartialEq, serde::Serialize, serde::Deserialize)]
pub struct BoletoVoucherData {
    /// The shopper's social security number
    pub social_security_number: Option<Secret<String>>,
}

#[derive(Debug, Clone, Eq, PartialEq, serde::Serialize, serde::Deserialize)]
pub struct AlfamartVoucherData {}

#[derive(Debug, Clone, Eq, PartialEq, serde::Serialize, serde::Deserialize)]
pub struct IndomaretVoucherData {}

#[derive(Debug, Clone, Eq, PartialEq, serde::Serialize, serde::Deserialize)]
pub struct JCSVoucherData {}

#[derive(serde::Deserialize, serde::Serialize, Debug, Clone, Eq, PartialEq)]
#[serde(rename_all = "snake_case")]
pub enum GiftCardData {
    Givex(GiftCardDetails),
    PaySafeCard {},
}

#[derive(serde::Deserialize, serde::Serialize, Debug, Clone, Eq, PartialEq)]
#[serde(rename_all = "snake_case")]
pub struct GiftCardDetails {
    /// The gift card number
    pub number: Secret<String>,
    /// The card verification code.
    pub cvc: Secret<String>,
}

#[derive(Eq, PartialEq, Debug, serde::Deserialize, serde::Serialize, Clone, Default)]
#[serde(rename_all = "snake_case")]
pub struct CardToken {
    /// The card holder's name
    pub card_holder_name: Option<Secret<String>>,

    /// The CVC number for the card
    pub card_cvc: Option<Secret<String>>,
}

#[derive(serde::Deserialize, serde::Serialize, Debug, Clone, Eq, PartialEq)]
#[serde(rename_all = "snake_case")]
pub enum BankDebitData {
    AchBankDebit {
        account_number: Secret<String>,
        routing_number: Secret<String>,
        card_holder_name: Option<Secret<String>>,
        bank_account_holder_name: Option<Secret<String>>,
        bank_name: Option<common_enums::BankNames>,
        bank_type: Option<common_enums::BankType>,
        bank_holder_type: Option<common_enums::BankHolderType>,
    },
    SepaBankDebit {
        iban: Secret<String>,
        bank_account_holder_name: Option<Secret<String>>,
    },
    BecsBankDebit {
        account_number: Secret<String>,
        bsb_number: Secret<String>,
        bank_account_holder_name: Option<Secret<String>>,
    },
    BacsBankDebit {
        account_number: Secret<String>,
        sort_code: Secret<String>,
        bank_account_holder_name: Option<Secret<String>>,
    },
}

#[derive(Eq, PartialEq, Clone, Debug, serde::Deserialize, serde::Serialize)]
#[serde(rename_all = "snake_case")]
pub enum BankTransferData {
    AchBankTransfer {},
    SepaBankTransfer {},
    BacsBankTransfer {},
    MultibancoBankTransfer {},
    PermataBankTransfer {},
    BcaBankTransfer {},
    BniVaBankTransfer {},
    BriVaBankTransfer {},
    CimbVaBankTransfer {},
    DanamonVaBankTransfer {},
    MandiriVaBankTransfer {},
    Pix {
        /// Unique key for pix transfer
        pix_key: Option<Secret<String>>,
        /// CPF is a Brazilian tax identification number
        cpf: Option<Secret<String>>,
        /// CNPJ is a Brazilian company tax identification number
        cnpj: Option<Secret<String>>,
        /// Source bank account UUID
        source_bank_account_id: Option<MaskedBankAccount>,
        /// Destination bank account UUID.
        destination_bank_account_id: Option<MaskedBankAccount>,
    },
    Pse {},
    LocalBankTransfer {
        bank_code: Option<String>,
    },
    InstantBankTransfer {},
}

#[derive(Debug, Clone, Eq, PartialEq, serde::Deserialize, serde::Serialize)]
pub struct SepaAndBacsBillingDetails {
    /// The Email ID for SEPA and BACS billing
    pub email: Email,
    /// The billing name for SEPA and BACS billing
    pub name: Secret<String>,
}

#[cfg(all(
    any(feature = "v1", feature = "v2"),
    not(feature = "payment_methods_v2")
))]
#[derive(Eq, PartialEq, Clone, Debug, Serialize, Deserialize, Default)]
pub struct NetworkTokenData {
    pub token_number: cards::CardNumber,
    pub token_exp_month: Secret<String>,
    pub token_exp_year: Secret<String>,
    pub token_cryptogram: Option<Secret<String>>,
    pub card_issuer: Option<String>,
    pub card_network: Option<common_enums::CardNetwork>,
    pub card_type: Option<String>,
    pub card_issuing_country: Option<String>,
    pub bank_code: Option<String>,
    pub nick_name: Option<Secret<String>>,
    pub eci: Option<String>,
}

#[cfg(all(feature = "v2", feature = "payment_methods_v2"))]
#[derive(Eq, PartialEq, Clone, Debug, Serialize, Deserialize, Default)]
pub struct NetworkTokenData {
    pub network_token: cards::NetworkToken,
    pub network_token_exp_month: Secret<String>,
    pub network_token_exp_year: Secret<String>,
    pub cryptogram: Option<Secret<String>>,
    pub card_issuer: Option<String>, //since network token is tied to card, so its issuer will be same as card issuer
    pub card_network: Option<common_enums::CardNetwork>,
    pub card_type: Option<payment_methods::CardType>,
    pub card_issuing_country: Option<common_enums::CountryAlpha2>,
    pub bank_code: Option<String>,
    pub card_holder_name: Option<Secret<String>>,
    pub nick_name: Option<Secret<String>>,
    pub eci: Option<String>,
}

#[cfg(all(feature = "v2", feature = "payment_methods_v2"))]
#[derive(Eq, PartialEq, Clone, Debug, Serialize, Deserialize, Default)]
pub struct NetworkTokenDetails {
    pub network_token: cards::NetworkToken,
    pub network_token_exp_month: Secret<String>,
    pub network_token_exp_year: Secret<String>,
    pub card_issuer: Option<String>, //since network token is tied to card, so its issuer will be same as card issuer
    pub card_network: Option<common_enums::CardNetwork>,
    pub card_type: Option<payment_methods::CardType>,
    pub card_issuing_country: Option<api_enums::CountryAlpha2>,
    pub card_holder_name: Option<Secret<String>>,
    pub nick_name: Option<Secret<String>>,
}

#[derive(Eq, PartialEq, Clone, Debug, Serialize, Deserialize)]
#[serde(rename_all = "snake_case")]
pub enum MobilePaymentData {
    DirectCarrierBilling {
        /// The phone number of the user
        msisdn: String,
        /// Unique user identifier
        client_uid: Option<String>,
    },
}

#[cfg(all(feature = "v2", feature = "payment_methods_v2"))]
impl TryFrom<payment_methods::PaymentMethodCreateData> for PaymentMethodData {
    type Error = error_stack::Report<common_utils::errors::ValidationError>;

    fn try_from(value: payment_methods::PaymentMethodCreateData) -> Result<Self, Self::Error> {
        match value {
            payment_methods::PaymentMethodCreateData::Card(payment_methods::CardDetail {
                card_number,
                card_exp_month,
                card_exp_year,
                card_cvc,
                card_issuer,
                card_network,
                card_type,
                card_issuing_country,
                nick_name,
                card_holder_name,
            }) => Ok(Self::Card(Card {
                card_number,
                card_exp_month,
                card_exp_year,
                card_cvc: card_cvc.get_required_value("card_cvc")?,
                card_issuer,
                card_network,
                card_type: card_type.map(|card_type| card_type.to_string()),
                card_issuing_country: card_issuing_country.map(|country| country.to_string()),
                bank_code: None,
                nick_name,
                card_holder_name,
                co_badged_card_data: None,
            })),
        }
    }
}

impl From<api_models::payments::PaymentMethodData> for PaymentMethodData {
    fn from(api_model_payment_method_data: api_models::payments::PaymentMethodData) -> Self {
        match api_model_payment_method_data {
            api_models::payments::PaymentMethodData::Card(card_data) => {
                Self::Card(Card::from((card_data, None)))
            }
            api_models::payments::PaymentMethodData::CardRedirect(card_redirect) => {
                Self::CardRedirect(From::from(card_redirect))
            }
            api_models::payments::PaymentMethodData::Wallet(wallet_data) => {
                Self::Wallet(From::from(wallet_data))
            }
            api_models::payments::PaymentMethodData::PayLater(pay_later_data) => {
                Self::PayLater(From::from(pay_later_data))
            }
            api_models::payments::PaymentMethodData::BankRedirect(bank_redirect_data) => {
                Self::BankRedirect(From::from(bank_redirect_data))
            }
            api_models::payments::PaymentMethodData::BankDebit(bank_debit_data) => {
                Self::BankDebit(From::from(bank_debit_data))
            }
            api_models::payments::PaymentMethodData::BankTransfer(bank_transfer_data) => {
                Self::BankTransfer(Box::new(From::from(*bank_transfer_data)))
            }
            api_models::payments::PaymentMethodData::Crypto(crypto_data) => {
                Self::Crypto(From::from(crypto_data))
            }
            api_models::payments::PaymentMethodData::MandatePayment => Self::MandatePayment,
            api_models::payments::PaymentMethodData::Reward => Self::Reward,
            api_models::payments::PaymentMethodData::RealTimePayment(real_time_payment_data) => {
                Self::RealTimePayment(Box::new(From::from(*real_time_payment_data)))
            }
            api_models::payments::PaymentMethodData::Upi(upi_data) => {
                Self::Upi(From::from(upi_data))
            }
            api_models::payments::PaymentMethodData::Voucher(voucher_data) => {
                Self::Voucher(From::from(voucher_data))
            }
            api_models::payments::PaymentMethodData::GiftCard(gift_card) => {
                Self::GiftCard(Box::new(From::from(*gift_card)))
            }
            api_models::payments::PaymentMethodData::CardToken(card_token) => {
                Self::CardToken(From::from(card_token))
            }
            api_models::payments::PaymentMethodData::OpenBanking(ob_data) => {
                Self::OpenBanking(From::from(ob_data))
            }
            api_models::payments::PaymentMethodData::MobilePayment(mobile_payment_data) => {
                Self::MobilePayment(From::from(mobile_payment_data))
            }
        }
    }
}

impl
    From<(
        api_models::payments::Card,
        Option<payment_methods::CoBadgedCardData>,
    )> for Card
{
    fn from(
        (value, co_badged_card_data_optional): (
            api_models::payments::Card,
            Option<payment_methods::CoBadgedCardData>,
        ),
    ) -> Self {
        let api_models::payments::Card {
            card_number,
            card_exp_month,
            card_exp_year,
            card_holder_name,
            card_cvc,
            card_issuer,
            card_network,
            card_type,
            card_issuing_country,
            bank_code,
            nick_name,
        } = value;

        Self {
            card_number,
            card_exp_month,
            card_exp_year,
            card_cvc,
            card_issuer,
            card_network,
            card_type,
            card_issuing_country,
            bank_code,
            nick_name,
            card_holder_name,
            co_badged_card_data: co_badged_card_data_optional,
        }
    }
}

impl From<api_models::payments::CardRedirectData> for CardRedirectData {
    fn from(value: api_models::payments::CardRedirectData) -> Self {
        match value {
            api_models::payments::CardRedirectData::Knet {} => Self::Knet {},
            api_models::payments::CardRedirectData::Benefit {} => Self::Benefit {},
            api_models::payments::CardRedirectData::MomoAtm {} => Self::MomoAtm {},
            api_models::payments::CardRedirectData::CardRedirect {} => Self::CardRedirect {},
        }
    }
}

impl From<CardRedirectData> for api_models::payments::CardRedirectData {
    fn from(value: CardRedirectData) -> Self {
        match value {
            CardRedirectData::Knet {} => Self::Knet {},
            CardRedirectData::Benefit {} => Self::Benefit {},
            CardRedirectData::MomoAtm {} => Self::MomoAtm {},
            CardRedirectData::CardRedirect {} => Self::CardRedirect {},
        }
    }
}

impl From<api_models::payments::WalletData> for WalletData {
    fn from(value: api_models::payments::WalletData) -> Self {
        match value {
            api_models::payments::WalletData::AliPayQr(_) => Self::AliPayQr(Box::new(AliPayQr {})),
            api_models::payments::WalletData::AliPayRedirect(_) => {
                Self::AliPayRedirect(AliPayRedirection {})
            }
            api_models::payments::WalletData::AliPayHkRedirect(_) => {
                Self::AliPayHkRedirect(AliPayHkRedirection {})
            }
            api_models::payments::WalletData::AmazonPayRedirect(_) => {
                Self::AmazonPayRedirect(Box::new(AmazonPayRedirectData {}))
            }
            api_models::payments::WalletData::MomoRedirect(_) => {
                Self::MomoRedirect(MomoRedirection {})
            }
            api_models::payments::WalletData::KakaoPayRedirect(_) => {
                Self::KakaoPayRedirect(KakaoPayRedirection {})
            }
            api_models::payments::WalletData::GoPayRedirect(_) => {
                Self::GoPayRedirect(GoPayRedirection {})
            }
            api_models::payments::WalletData::GcashRedirect(_) => {
                Self::GcashRedirect(GcashRedirection {})
            }
            api_models::payments::WalletData::ApplePay(apple_pay_data) => {
                Self::ApplePay(ApplePayWalletData::from(apple_pay_data))
            }
            api_models::payments::WalletData::ApplePayRedirect(_) => {
                Self::ApplePayRedirect(Box::new(ApplePayRedirectData {}))
            }
            api_models::payments::WalletData::ApplePayThirdPartySdk(_) => {
                Self::ApplePayThirdPartySdk(Box::new(ApplePayThirdPartySdkData {}))
            }
            api_models::payments::WalletData::DanaRedirect {} => Self::DanaRedirect {},
            api_models::payments::WalletData::GooglePay(google_pay_data) => {
                Self::GooglePay(GooglePayWalletData::from(google_pay_data))
            }
            api_models::payments::WalletData::GooglePayRedirect(_) => {
                Self::GooglePayRedirect(Box::new(GooglePayRedirectData {}))
            }
            api_models::payments::WalletData::GooglePayThirdPartySdk(_) => {
                Self::GooglePayThirdPartySdk(Box::new(GooglePayThirdPartySdkData {}))
            }
            api_models::payments::WalletData::MbWayRedirect(..) => {
                Self::MbWayRedirect(Box::new(MbWayRedirection {}))
            }
            api_models::payments::WalletData::MobilePayRedirect(_) => {
                Self::MobilePayRedirect(Box::new(MobilePayRedirection {}))
            }
            api_models::payments::WalletData::PaypalRedirect(paypal_redirect_data) => {
                Self::PaypalRedirect(PaypalRedirection {
                    email: paypal_redirect_data.email,
                })
            }
            api_models::payments::WalletData::PaypalSdk(paypal_sdk_data) => {
                Self::PaypalSdk(PayPalWalletData {
                    token: paypal_sdk_data.token,
                })
            }
            api_models::payments::WalletData::Paze(paze_data) => {
                Self::Paze(PazeWalletData::from(paze_data))
            }
            api_models::payments::WalletData::SamsungPay(samsung_pay_data) => {
                Self::SamsungPay(Box::new(SamsungPayWalletData::from(samsung_pay_data)))
            }
            api_models::payments::WalletData::TwintRedirect {} => Self::TwintRedirect {},
            api_models::payments::WalletData::VippsRedirect {} => Self::VippsRedirect {},
            api_models::payments::WalletData::TouchNGoRedirect(_) => {
                Self::TouchNGoRedirect(Box::new(TouchNGoRedirection {}))
            }
            api_models::payments::WalletData::WeChatPayRedirect(_) => {
                Self::WeChatPayRedirect(Box::new(WeChatPayRedirection {}))
            }
            api_models::payments::WalletData::WeChatPayQr(_) => {
                Self::WeChatPayQr(Box::new(WeChatPayQr {}))
            }
            api_models::payments::WalletData::CashappQr(_) => {
                Self::CashappQr(Box::new(CashappQr {}))
            }
            api_models::payments::WalletData::SwishQr(_) => Self::SwishQr(SwishQrData {}),
            api_models::payments::WalletData::Mifinity(mifinity_data) => {
                Self::Mifinity(MifinityData {
                    date_of_birth: mifinity_data.date_of_birth,
                    language_preference: mifinity_data.language_preference,
                })
            }
            api_models::payments::WalletData::RevolutPay(_) => Self::RevolutPay(RevolutPayData {}),
        }
    }
}

impl From<api_models::payments::GooglePayWalletData> for GooglePayWalletData {
    fn from(value: api_models::payments::GooglePayWalletData) -> Self {
        Self {
            pm_type: value.pm_type,
            description: value.description,
            info: GooglePayPaymentMethodInfo {
                card_network: value.info.card_network,
                card_details: value.info.card_details,
                assurance_details: value.info.assurance_details.map(|info| {
                    GooglePayAssuranceDetails {
                        card_holder_authenticated: info.card_holder_authenticated,
                        account_verified: info.account_verified,
                    }
                }),
            },
            tokenization_data: GpayTokenizationData {
                token_type: value.tokenization_data.token_type,
                token: value.tokenization_data.token,
            },
        }
    }
}

impl From<api_models::payments::ApplePayWalletData> for ApplePayWalletData {
    fn from(value: api_models::payments::ApplePayWalletData) -> Self {
        Self {
            payment_data: value.payment_data,
            payment_method: ApplepayPaymentMethod {
                display_name: value.payment_method.display_name,
                network: value.payment_method.network,
                pm_type: value.payment_method.pm_type,
            },
            transaction_identifier: value.transaction_identifier,
        }
    }
}

impl From<api_models::payments::SamsungPayTokenData> for SamsungPayTokenData {
    fn from(samsung_pay_token_data: api_models::payments::SamsungPayTokenData) -> Self {
        Self {
            three_ds_type: samsung_pay_token_data.three_ds_type,
            version: samsung_pay_token_data.version,
            data: samsung_pay_token_data.data,
        }
    }
}

impl From<api_models::payments::PazeWalletData> for PazeWalletData {
    fn from(value: api_models::payments::PazeWalletData) -> Self {
        Self {
            complete_response: value.complete_response,
        }
    }
}

impl From<Box<api_models::payments::SamsungPayWalletData>> for SamsungPayWalletData {
    fn from(value: Box<api_models::payments::SamsungPayWalletData>) -> Self {
        match value.payment_credential {
            api_models::payments::SamsungPayWalletCredentials::SamsungPayWalletDataForApp(
                samsung_pay_app_wallet_data,
            ) => Self {
                payment_credential: SamsungPayWalletCredentials {
                    method: samsung_pay_app_wallet_data.method,
                    recurring_payment: samsung_pay_app_wallet_data.recurring_payment,
                    card_brand: samsung_pay_app_wallet_data.payment_card_brand.into(),
                    dpan_last_four_digits: samsung_pay_app_wallet_data.payment_last4_dpan,
                    card_last_four_digits: samsung_pay_app_wallet_data.payment_last4_fpan,
                    token_data: samsung_pay_app_wallet_data.token_data.into(),
                },
            },
            api_models::payments::SamsungPayWalletCredentials::SamsungPayWalletDataForWeb(
                samsung_pay_web_wallet_data,
            ) => Self {
                payment_credential: SamsungPayWalletCredentials {
                    method: samsung_pay_web_wallet_data.method,
                    recurring_payment: samsung_pay_web_wallet_data.recurring_payment,
                    card_brand: samsung_pay_web_wallet_data.card_brand.into(),
                    dpan_last_four_digits: None,
                    card_last_four_digits: samsung_pay_web_wallet_data.card_last_four_digits,
                    token_data: samsung_pay_web_wallet_data.token_data.into(),
                },
            },
        }
    }
}

impl From<api_models::payments::PayLaterData> for PayLaterData {
    fn from(value: api_models::payments::PayLaterData) -> Self {
        match value {
            api_models::payments::PayLaterData::KlarnaRedirect { .. } => Self::KlarnaRedirect {},
            api_models::payments::PayLaterData::KlarnaSdk { token } => Self::KlarnaSdk { token },
            api_models::payments::PayLaterData::AffirmRedirect {} => Self::AffirmRedirect {},
            api_models::payments::PayLaterData::AfterpayClearpayRedirect { .. } => {
                Self::AfterpayClearpayRedirect {}
            }
            api_models::payments::PayLaterData::PayBrightRedirect {} => Self::PayBrightRedirect {},
            api_models::payments::PayLaterData::WalleyRedirect {} => Self::WalleyRedirect {},
            api_models::payments::PayLaterData::AlmaRedirect {} => Self::AlmaRedirect {},
            api_models::payments::PayLaterData::AtomeRedirect {} => Self::AtomeRedirect {},
        }
    }
}

impl From<api_models::payments::BankRedirectData> for BankRedirectData {
    fn from(value: api_models::payments::BankRedirectData) -> Self {
        match value {
            api_models::payments::BankRedirectData::BancontactCard {
                card_number,
                card_exp_month,
                card_exp_year,
                card_holder_name,
                ..
            } => Self::BancontactCard {
                card_number,
                card_exp_month,
                card_exp_year,
                card_holder_name,
            },
            api_models::payments::BankRedirectData::Bizum {} => Self::Bizum {},
            api_models::payments::BankRedirectData::Blik { blik_code } => Self::Blik { blik_code },
            api_models::payments::BankRedirectData::Eps {
                bank_name, country, ..
            } => Self::Eps { bank_name, country },
            api_models::payments::BankRedirectData::Giropay {
                bank_account_bic,
                bank_account_iban,
                country,
                ..
            } => Self::Giropay {
                bank_account_bic,
                bank_account_iban,
                country,
            },
            api_models::payments::BankRedirectData::Ideal { bank_name, .. } => {
                Self::Ideal { bank_name }
            }
            api_models::payments::BankRedirectData::Interac { country, email } => {
                Self::Interac { country, email }
            }
            api_models::payments::BankRedirectData::OnlineBankingCzechRepublic { issuer } => {
                Self::OnlineBankingCzechRepublic { issuer }
            }
            api_models::payments::BankRedirectData::OnlineBankingFinland { email } => {
                Self::OnlineBankingFinland { email }
            }
            api_models::payments::BankRedirectData::OnlineBankingPoland { issuer } => {
                Self::OnlineBankingPoland { issuer }
            }
            api_models::payments::BankRedirectData::OnlineBankingSlovakia { issuer } => {
                Self::OnlineBankingSlovakia { issuer }
            }
            api_models::payments::BankRedirectData::OpenBankingUk {
                country, issuer, ..
            } => Self::OpenBankingUk { country, issuer },
            api_models::payments::BankRedirectData::Przelewy24 { bank_name, .. } => {
                Self::Przelewy24 { bank_name }
            }
            api_models::payments::BankRedirectData::Sofort {
                preferred_language,
                country,
                ..
            } => Self::Sofort {
                country,
                preferred_language,
            },
            api_models::payments::BankRedirectData::Trustly { country } => Self::Trustly {
                country: Some(country),
            },
            api_models::payments::BankRedirectData::OnlineBankingFpx { issuer } => {
                Self::OnlineBankingFpx { issuer }
            }
            api_models::payments::BankRedirectData::OnlineBankingThailand { issuer } => {
                Self::OnlineBankingThailand { issuer }
            }
            api_models::payments::BankRedirectData::LocalBankRedirect { .. } => {
                Self::LocalBankRedirect {}
            }
            api_models::payments::BankRedirectData::Eft { provider } => Self::Eft { provider },
        }
    }
}

impl From<api_models::payments::CryptoData> for CryptoData {
    fn from(value: api_models::payments::CryptoData) -> Self {
        let api_models::payments::CryptoData {
            pay_currency,
            network,
        } = value;
        Self {
            pay_currency,
            network,
        }
    }
}

impl From<CryptoData> for api_models::payments::CryptoData {
    fn from(value: CryptoData) -> Self {
        let CryptoData {
            pay_currency,
            network,
        } = value;
        Self {
            pay_currency,
            network,
        }
    }
}

impl From<api_models::payments::UpiData> for UpiData {
    fn from(value: api_models::payments::UpiData) -> Self {
        match value {
            api_models::payments::UpiData::UpiCollect(upi) => {
                Self::UpiCollect(UpiCollectData { vpa_id: upi.vpa_id })
            }
            api_models::payments::UpiData::UpiIntent(_) => Self::UpiIntent(UpiIntentData {}),
        }
    }
}

impl From<UpiData> for api_models::payments::additional_info::UpiAdditionalData {
    fn from(value: UpiData) -> Self {
        match value {
            UpiData::UpiCollect(upi) => Self::UpiCollect(Box::new(
                payment_additional_types::UpiCollectAdditionalData {
                    vpa_id: upi.vpa_id.map(MaskedUpiVpaId::from),
                },
            )),
            UpiData::UpiIntent(_) => {
                Self::UpiIntent(Box::new(api_models::payments::UpiIntentData {}))
            }
        }
    }
}

impl From<api_models::payments::VoucherData> for VoucherData {
    fn from(value: api_models::payments::VoucherData) -> Self {
        match value {
            api_models::payments::VoucherData::Boleto(boleto_data) => {
                Self::Boleto(Box::new(BoletoVoucherData {
                    social_security_number: boleto_data.social_security_number,
                }))
            }
            api_models::payments::VoucherData::Alfamart(_) => {
                Self::Alfamart(Box::new(AlfamartVoucherData {}))
            }
            api_models::payments::VoucherData::Indomaret(_) => {
                Self::Indomaret(Box::new(IndomaretVoucherData {}))
            }
            api_models::payments::VoucherData::SevenEleven(_)
            | api_models::payments::VoucherData::Lawson(_)
            | api_models::payments::VoucherData::MiniStop(_)
            | api_models::payments::VoucherData::FamilyMart(_)
            | api_models::payments::VoucherData::Seicomart(_)
            | api_models::payments::VoucherData::PayEasy(_) => {
                Self::SevenEleven(Box::new(JCSVoucherData {}))
            }
            api_models::payments::VoucherData::Efecty => Self::Efecty,
            api_models::payments::VoucherData::PagoEfectivo => Self::PagoEfectivo,
            api_models::payments::VoucherData::RedCompra => Self::RedCompra,
            api_models::payments::VoucherData::RedPagos => Self::RedPagos,
            api_models::payments::VoucherData::Oxxo => Self::Oxxo,
        }
    }
}

impl From<Box<BoletoVoucherData>> for Box<api_models::payments::BoletoVoucherData> {
    fn from(value: Box<BoletoVoucherData>) -> Self {
        Self::new(api_models::payments::BoletoVoucherData {
            social_security_number: value.social_security_number,
        })
    }
}

impl From<Box<AlfamartVoucherData>> for Box<api_models::payments::AlfamartVoucherData> {
    fn from(_value: Box<AlfamartVoucherData>) -> Self {
        Self::new(api_models::payments::AlfamartVoucherData {
            first_name: None,
            last_name: None,
            email: None,
        })
    }
}

impl From<Box<IndomaretVoucherData>> for Box<api_models::payments::IndomaretVoucherData> {
    fn from(_value: Box<IndomaretVoucherData>) -> Self {
        Self::new(api_models::payments::IndomaretVoucherData {
            first_name: None,
            last_name: None,
            email: None,
        })
    }
}

impl From<Box<JCSVoucherData>> for Box<api_models::payments::JCSVoucherData> {
    fn from(_value: Box<JCSVoucherData>) -> Self {
        Self::new(api_models::payments::JCSVoucherData {
            first_name: None,
            last_name: None,
            email: None,
            phone_number: None,
        })
    }
}

impl From<VoucherData> for api_models::payments::VoucherData {
    fn from(value: VoucherData) -> Self {
        match value {
            VoucherData::Boleto(boleto_data) => Self::Boleto(boleto_data.into()),
            VoucherData::Alfamart(alfa_mart) => Self::Alfamart(alfa_mart.into()),
            VoucherData::Indomaret(info_maret) => Self::Indomaret(info_maret.into()),
            VoucherData::SevenEleven(jcs_data)
            | VoucherData::Lawson(jcs_data)
            | VoucherData::MiniStop(jcs_data)
            | VoucherData::FamilyMart(jcs_data)
            | VoucherData::Seicomart(jcs_data)
            | VoucherData::PayEasy(jcs_data) => Self::SevenEleven(jcs_data.into()),
            VoucherData::Efecty => Self::Efecty,
            VoucherData::PagoEfectivo => Self::PagoEfectivo,
            VoucherData::RedCompra => Self::RedCompra,
            VoucherData::RedPagos => Self::RedPagos,
            VoucherData::Oxxo => Self::Oxxo,
        }
    }
}

impl From<api_models::payments::GiftCardData> for GiftCardData {
    fn from(value: api_models::payments::GiftCardData) -> Self {
        match value {
            api_models::payments::GiftCardData::Givex(details) => Self::Givex(GiftCardDetails {
                number: details.number,
                cvc: details.cvc,
            }),
            api_models::payments::GiftCardData::PaySafeCard {} => Self::PaySafeCard {},
        }
    }
}

impl From<GiftCardData> for payment_additional_types::GiftCardAdditionalData {
    fn from(value: GiftCardData) -> Self {
        match value {
            GiftCardData::Givex(details) => Self::Givex(Box::new(
                payment_additional_types::GivexGiftCardAdditionalData {
                    last4: details
                        .number
                        .peek()
                        .chars()
                        .rev()
                        .take(4)
                        .collect::<String>()
                        .chars()
                        .rev()
                        .collect::<String>()
                        .into(),
                },
            )),
            GiftCardData::PaySafeCard {} => Self::PaySafeCard {},
        }
    }
}

impl From<api_models::payments::CardToken> for CardToken {
    fn from(value: api_models::payments::CardToken) -> Self {
        let api_models::payments::CardToken {
            card_holder_name,
            card_cvc,
        } = value;
        Self {
            card_holder_name,
            card_cvc,
        }
    }
}

impl From<CardToken> for payment_additional_types::CardTokenAdditionalData {
    fn from(value: CardToken) -> Self {
        let CardToken {
            card_holder_name, ..
        } = value;
        Self { card_holder_name }
    }
}

impl From<api_models::payments::BankDebitData> for BankDebitData {
    fn from(value: api_models::payments::BankDebitData) -> Self {
        match value {
            api_models::payments::BankDebitData::AchBankDebit {
                account_number,
                routing_number,
                card_holder_name,
                bank_account_holder_name,
                bank_name,
                bank_type,
                bank_holder_type,
                ..
            } => Self::AchBankDebit {
                account_number,
                routing_number,
                card_holder_name,
                bank_account_holder_name,
                bank_name,
                bank_type,
                bank_holder_type,
            },
            api_models::payments::BankDebitData::SepaBankDebit {
                iban,
                bank_account_holder_name,
                ..
            } => Self::SepaBankDebit {
                iban,
                bank_account_holder_name,
            },
            api_models::payments::BankDebitData::BecsBankDebit {
                account_number,
                bsb_number,
                bank_account_holder_name,
                ..
            } => Self::BecsBankDebit {
                account_number,
                bsb_number,
                bank_account_holder_name,
            },
            api_models::payments::BankDebitData::BacsBankDebit {
                account_number,
                sort_code,
                bank_account_holder_name,
                ..
            } => Self::BacsBankDebit {
                account_number,
                sort_code,
                bank_account_holder_name,
            },
        }
    }
}

impl From<BankDebitData> for api_models::payments::additional_info::BankDebitAdditionalData {
    fn from(value: BankDebitData) -> Self {
        match value {
            BankDebitData::AchBankDebit {
                account_number,
                routing_number,
                bank_name,
                bank_type,
                bank_holder_type,
                card_holder_name,
                bank_account_holder_name,
            } => Self::Ach(Box::new(
                payment_additional_types::AchBankDebitAdditionalData {
                    account_number: MaskedBankAccount::from(account_number),
                    routing_number: MaskedRoutingNumber::from(routing_number),
                    bank_name,
                    bank_type,
                    bank_holder_type,
                    card_holder_name,
                    bank_account_holder_name,
                },
            )),
            BankDebitData::SepaBankDebit {
                iban,
                bank_account_holder_name,
            } => Self::Sepa(Box::new(
                payment_additional_types::SepaBankDebitAdditionalData {
                    iban: MaskedIban::from(iban),
                    bank_account_holder_name,
                },
            )),
            BankDebitData::BecsBankDebit {
                account_number,
                bsb_number,
                bank_account_holder_name,
            } => Self::Becs(Box::new(
                payment_additional_types::BecsBankDebitAdditionalData {
                    account_number: MaskedBankAccount::from(account_number),
                    bsb_number,
                    bank_account_holder_name,
                },
            )),
            BankDebitData::BacsBankDebit {
                account_number,
                sort_code,
                bank_account_holder_name,
            } => Self::Bacs(Box::new(
                payment_additional_types::BacsBankDebitAdditionalData {
                    account_number: MaskedBankAccount::from(account_number),
                    sort_code: MaskedSortCode::from(sort_code),
                    bank_account_holder_name,
                },
            )),
        }
    }
}

impl From<api_models::payments::BankTransferData> for BankTransferData {
    fn from(value: api_models::payments::BankTransferData) -> Self {
        match value {
            api_models::payments::BankTransferData::AchBankTransfer { .. } => {
                Self::AchBankTransfer {}
            }
            api_models::payments::BankTransferData::SepaBankTransfer { .. } => {
                Self::SepaBankTransfer {}
            }
            api_models::payments::BankTransferData::BacsBankTransfer { .. } => {
                Self::BacsBankTransfer {}
            }
            api_models::payments::BankTransferData::MultibancoBankTransfer { .. } => {
                Self::MultibancoBankTransfer {}
            }
            api_models::payments::BankTransferData::PermataBankTransfer { .. } => {
                Self::PermataBankTransfer {}
            }
            api_models::payments::BankTransferData::BcaBankTransfer { .. } => {
                Self::BcaBankTransfer {}
            }
            api_models::payments::BankTransferData::BniVaBankTransfer { .. } => {
                Self::BniVaBankTransfer {}
            }
            api_models::payments::BankTransferData::BriVaBankTransfer { .. } => {
                Self::BriVaBankTransfer {}
            }
            api_models::payments::BankTransferData::CimbVaBankTransfer { .. } => {
                Self::CimbVaBankTransfer {}
            }
            api_models::payments::BankTransferData::DanamonVaBankTransfer { .. } => {
                Self::DanamonVaBankTransfer {}
            }
            api_models::payments::BankTransferData::MandiriVaBankTransfer { .. } => {
                Self::MandiriVaBankTransfer {}
            }
            api_models::payments::BankTransferData::Pix {
                pix_key,
                cpf,
                cnpj,
                source_bank_account_id,
                destination_bank_account_id,
            } => Self::Pix {
                pix_key,
                cpf,
                cnpj,
                source_bank_account_id,
                destination_bank_account_id,
            },
            api_models::payments::BankTransferData::Pse {} => Self::Pse {},
            api_models::payments::BankTransferData::LocalBankTransfer { bank_code } => {
                Self::LocalBankTransfer { bank_code }
            }
            api_models::payments::BankTransferData::InstantBankTransfer {} => {
                Self::InstantBankTransfer {}
            }
        }
    }
}

impl From<BankTransferData> for api_models::payments::additional_info::BankTransferAdditionalData {
    fn from(value: BankTransferData) -> Self {
        match value {
            BankTransferData::AchBankTransfer {} => Self::Ach {},
            BankTransferData::SepaBankTransfer {} => Self::Sepa {},
            BankTransferData::BacsBankTransfer {} => Self::Bacs {},
            BankTransferData::MultibancoBankTransfer {} => Self::Multibanco {},
            BankTransferData::PermataBankTransfer {} => Self::Permata {},
            BankTransferData::BcaBankTransfer {} => Self::Bca {},
            BankTransferData::BniVaBankTransfer {} => Self::BniVa {},
            BankTransferData::BriVaBankTransfer {} => Self::BriVa {},
            BankTransferData::CimbVaBankTransfer {} => Self::CimbVa {},
            BankTransferData::DanamonVaBankTransfer {} => Self::DanamonVa {},
            BankTransferData::MandiriVaBankTransfer {} => Self::MandiriVa {},
            BankTransferData::Pix {
                pix_key,
                cpf,
                cnpj,
                source_bank_account_id,
                destination_bank_account_id,
            } => Self::Pix(Box::new(
                api_models::payments::additional_info::PixBankTransferAdditionalData {
                    pix_key: pix_key.map(MaskedBankAccount::from),
                    cpf: cpf.map(MaskedBankAccount::from),
                    cnpj: cnpj.map(MaskedBankAccount::from),
                    source_bank_account_id,
                    destination_bank_account_id,
                },
            )),
            BankTransferData::Pse {} => Self::Pse {},
            BankTransferData::LocalBankTransfer { bank_code } => Self::LocalBankTransfer(Box::new(
                api_models::payments::additional_info::LocalBankTransferAdditionalData {
                    bank_code: bank_code.map(MaskedBankAccount::from),
                },
            )),
            BankTransferData::InstantBankTransfer {} => Self::InstantBankTransfer {},
        }
    }
}

impl From<api_models::payments::RealTimePaymentData> for RealTimePaymentData {
    fn from(value: api_models::payments::RealTimePaymentData) -> Self {
        match value {
            api_models::payments::RealTimePaymentData::Fps {} => Self::Fps {},
            api_models::payments::RealTimePaymentData::DuitNow {} => Self::DuitNow {},
            api_models::payments::RealTimePaymentData::PromptPay {} => Self::PromptPay {},
            api_models::payments::RealTimePaymentData::VietQr {} => Self::VietQr {},
        }
    }
}

impl From<RealTimePaymentData> for api_models::payments::RealTimePaymentData {
    fn from(value: RealTimePaymentData) -> Self {
        match value {
            RealTimePaymentData::Fps {} => Self::Fps {},
            RealTimePaymentData::DuitNow {} => Self::DuitNow {},
            RealTimePaymentData::PromptPay {} => Self::PromptPay {},
            RealTimePaymentData::VietQr {} => Self::VietQr {},
        }
    }
}

impl From<api_models::payments::OpenBankingData> for OpenBankingData {
    fn from(value: api_models::payments::OpenBankingData) -> Self {
        match value {
            api_models::payments::OpenBankingData::OpenBankingPIS {} => Self::OpenBankingPIS {},
        }
    }
}

impl From<OpenBankingData> for api_models::payments::OpenBankingData {
    fn from(value: OpenBankingData) -> Self {
        match value {
            OpenBankingData::OpenBankingPIS {} => Self::OpenBankingPIS {},
        }
    }
}

impl From<api_models::payments::MobilePaymentData> for MobilePaymentData {
    fn from(value: api_models::payments::MobilePaymentData) -> Self {
        match value {
            api_models::payments::MobilePaymentData::DirectCarrierBilling {
                msisdn,
                client_uid,
            } => Self::DirectCarrierBilling { msisdn, client_uid },
        }
    }
}

impl From<MobilePaymentData> for api_models::payments::MobilePaymentData {
    fn from(value: MobilePaymentData) -> Self {
        match value {
            MobilePaymentData::DirectCarrierBilling { msisdn, client_uid } => {
                Self::DirectCarrierBilling { msisdn, client_uid }
            }
        }
    }
}

#[derive(Debug, serde::Serialize, serde::Deserialize)]
#[serde(rename_all = "camelCase")]
pub struct TokenizedCardValue1 {
    pub card_number: String,
    pub exp_year: String,
    pub exp_month: String,
    pub nickname: Option<String>,
    pub card_last_four: Option<String>,
    pub card_token: Option<String>,
    pub card_holder_name: Option<Secret<String>>,
}

#[derive(Debug, serde::Serialize, serde::Deserialize)]
#[serde(rename_all = "camelCase")]
pub struct TokenizedCardValue2 {
    pub card_security_code: Option<String>,
    pub card_fingerprint: Option<String>,
    pub external_id: Option<String>,
    pub customer_id: Option<id_type::CustomerId>,
    pub payment_method_id: Option<String>,
}

#[derive(Debug, serde::Serialize, serde::Deserialize)]
pub struct TokenizedWalletValue1 {
    pub data: WalletData,
}

#[derive(Debug, serde::Serialize, serde::Deserialize)]
pub struct TokenizedWalletValue2 {
    pub customer_id: Option<id_type::CustomerId>,
}

#[derive(Debug, serde::Serialize, serde::Deserialize)]
pub struct TokenizedBankTransferValue1 {
    pub data: BankTransferData,
}

#[derive(Debug, serde::Serialize, serde::Deserialize)]
pub struct TokenizedBankTransferValue2 {
    pub customer_id: Option<id_type::CustomerId>,
}

#[derive(Debug, serde::Serialize, serde::Deserialize)]
pub struct TokenizedBankRedirectValue1 {
    pub data: BankRedirectData,
}

#[derive(Debug, serde::Serialize, serde::Deserialize)]
pub struct TokenizedBankRedirectValue2 {
    pub customer_id: Option<id_type::CustomerId>,
}

#[derive(Debug, serde::Serialize, serde::Deserialize)]
pub struct TokenizedBankDebitValue2 {
    pub customer_id: Option<id_type::CustomerId>,
}

#[derive(Debug, serde::Serialize, serde::Deserialize)]
pub struct TokenizedBankDebitValue1 {
    pub data: BankDebitData,
}

pub trait GetPaymentMethodType {
    fn get_payment_method_type(&self) -> api_enums::PaymentMethodType;
}

impl GetPaymentMethodType for CardRedirectData {
    fn get_payment_method_type(&self) -> api_enums::PaymentMethodType {
        match self {
            Self::Knet {} => api_enums::PaymentMethodType::Knet,
            Self::Benefit {} => api_enums::PaymentMethodType::Benefit,
            Self::MomoAtm {} => api_enums::PaymentMethodType::MomoAtm,
            Self::CardRedirect {} => api_enums::PaymentMethodType::CardRedirect,
        }
    }
}

impl GetPaymentMethodType for WalletData {
    fn get_payment_method_type(&self) -> api_enums::PaymentMethodType {
        match self {
            Self::AliPayQr(_) | Self::AliPayRedirect(_) => api_enums::PaymentMethodType::AliPay,
            Self::AliPayHkRedirect(_) => api_enums::PaymentMethodType::AliPayHk,
            Self::AmazonPayRedirect(_) => api_enums::PaymentMethodType::AmazonPay,
            Self::MomoRedirect(_) => api_enums::PaymentMethodType::Momo,
            Self::KakaoPayRedirect(_) => api_enums::PaymentMethodType::KakaoPay,
            Self::GoPayRedirect(_) => api_enums::PaymentMethodType::GoPay,
            Self::GcashRedirect(_) => api_enums::PaymentMethodType::Gcash,
            Self::ApplePay(_) | Self::ApplePayRedirect(_) | Self::ApplePayThirdPartySdk(_) => {
                api_enums::PaymentMethodType::ApplePay
            }
            Self::DanaRedirect {} => api_enums::PaymentMethodType::Dana,
            Self::GooglePay(_) | Self::GooglePayRedirect(_) | Self::GooglePayThirdPartySdk(_) => {
                api_enums::PaymentMethodType::GooglePay
            }
            Self::MbWayRedirect(_) => api_enums::PaymentMethodType::MbWay,
            Self::MobilePayRedirect(_) => api_enums::PaymentMethodType::MobilePay,
            Self::PaypalRedirect(_) | Self::PaypalSdk(_) => api_enums::PaymentMethodType::Paypal,
            Self::Paze(_) => api_enums::PaymentMethodType::Paze,
            Self::SamsungPay(_) => api_enums::PaymentMethodType::SamsungPay,
            Self::TwintRedirect {} => api_enums::PaymentMethodType::Twint,
            Self::VippsRedirect {} => api_enums::PaymentMethodType::Vipps,
            Self::TouchNGoRedirect(_) => api_enums::PaymentMethodType::TouchNGo,
            Self::WeChatPayRedirect(_) | Self::WeChatPayQr(_) => {
                api_enums::PaymentMethodType::WeChatPay
            }
            Self::CashappQr(_) => api_enums::PaymentMethodType::Cashapp,
            Self::SwishQr(_) => api_enums::PaymentMethodType::Swish,
            Self::Mifinity(_) => api_enums::PaymentMethodType::Mifinity,
            Self::RevolutPay(_) => api_enums::PaymentMethodType::RevolutPay,
        }
    }
}

impl GetPaymentMethodType for PayLaterData {
    fn get_payment_method_type(&self) -> api_enums::PaymentMethodType {
        match self {
            Self::KlarnaRedirect { .. } => api_enums::PaymentMethodType::Klarna,
            Self::KlarnaSdk { .. } => api_enums::PaymentMethodType::Klarna,
            Self::AffirmRedirect {} => api_enums::PaymentMethodType::Affirm,
            Self::AfterpayClearpayRedirect { .. } => api_enums::PaymentMethodType::AfterpayClearpay,
            Self::PayBrightRedirect {} => api_enums::PaymentMethodType::PayBright,
            Self::WalleyRedirect {} => api_enums::PaymentMethodType::Walley,
            Self::AlmaRedirect {} => api_enums::PaymentMethodType::Alma,
            Self::AtomeRedirect {} => api_enums::PaymentMethodType::Atome,
        }
    }
}

impl GetPaymentMethodType for BankRedirectData {
    fn get_payment_method_type(&self) -> api_enums::PaymentMethodType {
        match self {
            Self::BancontactCard { .. } => api_enums::PaymentMethodType::BancontactCard,
            Self::Bizum {} => api_enums::PaymentMethodType::Bizum,
            Self::Blik { .. } => api_enums::PaymentMethodType::Blik,
            Self::Eft { .. } => api_enums::PaymentMethodType::Eft,
            Self::Eps { .. } => api_enums::PaymentMethodType::Eps,
            Self::Giropay { .. } => api_enums::PaymentMethodType::Giropay,
            Self::Ideal { .. } => api_enums::PaymentMethodType::Ideal,
            Self::Interac { .. } => api_enums::PaymentMethodType::Interac,
            Self::OnlineBankingCzechRepublic { .. } => {
                api_enums::PaymentMethodType::OnlineBankingCzechRepublic
            }
            Self::OnlineBankingFinland { .. } => api_enums::PaymentMethodType::OnlineBankingFinland,
            Self::OnlineBankingPoland { .. } => api_enums::PaymentMethodType::OnlineBankingPoland,
            Self::OnlineBankingSlovakia { .. } => {
                api_enums::PaymentMethodType::OnlineBankingSlovakia
            }
            Self::OpenBankingUk { .. } => api_enums::PaymentMethodType::OpenBankingUk,
            Self::Przelewy24 { .. } => api_enums::PaymentMethodType::Przelewy24,
            Self::Sofort { .. } => api_enums::PaymentMethodType::Sofort,
            Self::Trustly { .. } => api_enums::PaymentMethodType::Trustly,
            Self::OnlineBankingFpx { .. } => api_enums::PaymentMethodType::OnlineBankingFpx,
            Self::OnlineBankingThailand { .. } => {
                api_enums::PaymentMethodType::OnlineBankingThailand
            }
            Self::LocalBankRedirect { .. } => api_enums::PaymentMethodType::LocalBankRedirect,
        }
    }
}

impl GetPaymentMethodType for BankDebitData {
    fn get_payment_method_type(&self) -> api_enums::PaymentMethodType {
        match self {
            Self::AchBankDebit { .. } => api_enums::PaymentMethodType::Ach,
            Self::SepaBankDebit { .. } => api_enums::PaymentMethodType::Sepa,
            Self::BecsBankDebit { .. } => api_enums::PaymentMethodType::Becs,
            Self::BacsBankDebit { .. } => api_enums::PaymentMethodType::Bacs,
        }
    }
}

impl GetPaymentMethodType for BankTransferData {
    fn get_payment_method_type(&self) -> api_enums::PaymentMethodType {
        match self {
            Self::AchBankTransfer { .. } => api_enums::PaymentMethodType::Ach,
            Self::SepaBankTransfer { .. } => api_enums::PaymentMethodType::Sepa,
            Self::BacsBankTransfer { .. } => api_enums::PaymentMethodType::Bacs,
            Self::MultibancoBankTransfer { .. } => api_enums::PaymentMethodType::Multibanco,
            Self::PermataBankTransfer { .. } => api_enums::PaymentMethodType::PermataBankTransfer,
            Self::BcaBankTransfer { .. } => api_enums::PaymentMethodType::BcaBankTransfer,
            Self::BniVaBankTransfer { .. } => api_enums::PaymentMethodType::BniVa,
            Self::BriVaBankTransfer { .. } => api_enums::PaymentMethodType::BriVa,
            Self::CimbVaBankTransfer { .. } => api_enums::PaymentMethodType::CimbVa,
            Self::DanamonVaBankTransfer { .. } => api_enums::PaymentMethodType::DanamonVa,
            Self::MandiriVaBankTransfer { .. } => api_enums::PaymentMethodType::MandiriVa,
            Self::Pix { .. } => api_enums::PaymentMethodType::Pix,
            Self::Pse {} => api_enums::PaymentMethodType::Pse,
            Self::LocalBankTransfer { .. } => api_enums::PaymentMethodType::LocalBankTransfer,
            Self::InstantBankTransfer {} => api_enums::PaymentMethodType::InstantBankTransfer,
        }
    }
}

impl GetPaymentMethodType for CryptoData {
    fn get_payment_method_type(&self) -> api_enums::PaymentMethodType {
        api_enums::PaymentMethodType::CryptoCurrency
    }
}

impl GetPaymentMethodType for RealTimePaymentData {
    fn get_payment_method_type(&self) -> api_enums::PaymentMethodType {
        match self {
            Self::Fps {} => api_enums::PaymentMethodType::Fps,
            Self::DuitNow {} => api_enums::PaymentMethodType::DuitNow,
            Self::PromptPay {} => api_enums::PaymentMethodType::PromptPay,
            Self::VietQr {} => api_enums::PaymentMethodType::VietQr,
        }
    }
}

impl GetPaymentMethodType for UpiData {
    fn get_payment_method_type(&self) -> api_enums::PaymentMethodType {
        match self {
            Self::UpiCollect(_) => api_enums::PaymentMethodType::UpiCollect,
            Self::UpiIntent(_) => api_enums::PaymentMethodType::UpiIntent,
        }
    }
}
impl GetPaymentMethodType for VoucherData {
    fn get_payment_method_type(&self) -> api_enums::PaymentMethodType {
        match self {
            Self::Boleto(_) => api_enums::PaymentMethodType::Boleto,
            Self::Efecty => api_enums::PaymentMethodType::Efecty,
            Self::PagoEfectivo => api_enums::PaymentMethodType::PagoEfectivo,
            Self::RedCompra => api_enums::PaymentMethodType::RedCompra,
            Self::RedPagos => api_enums::PaymentMethodType::RedPagos,
            Self::Alfamart(_) => api_enums::PaymentMethodType::Alfamart,
            Self::Indomaret(_) => api_enums::PaymentMethodType::Indomaret,
            Self::Oxxo => api_enums::PaymentMethodType::Oxxo,
            Self::SevenEleven(_) => api_enums::PaymentMethodType::SevenEleven,
            Self::Lawson(_) => api_enums::PaymentMethodType::Lawson,
            Self::MiniStop(_) => api_enums::PaymentMethodType::MiniStop,
            Self::FamilyMart(_) => api_enums::PaymentMethodType::FamilyMart,
            Self::Seicomart(_) => api_enums::PaymentMethodType::Seicomart,
            Self::PayEasy(_) => api_enums::PaymentMethodType::PayEasy,
        }
    }
}
impl GetPaymentMethodType for GiftCardData {
    fn get_payment_method_type(&self) -> api_enums::PaymentMethodType {
        match self {
            Self::Givex(_) => api_enums::PaymentMethodType::Givex,
            Self::PaySafeCard {} => api_enums::PaymentMethodType::PaySafeCard,
        }
    }
}

impl GetPaymentMethodType for OpenBankingData {
    fn get_payment_method_type(&self) -> api_enums::PaymentMethodType {
        match self {
            Self::OpenBankingPIS {} => api_enums::PaymentMethodType::OpenBankingPIS,
        }
    }
}

impl GetPaymentMethodType for MobilePaymentData {
    fn get_payment_method_type(&self) -> api_enums::PaymentMethodType {
        match self {
            Self::DirectCarrierBilling { .. } => api_enums::PaymentMethodType::DirectCarrierBilling,
        }
    }
}

impl From<Card> for ExtendedCardInfo {
    fn from(value: Card) -> Self {
        Self {
            card_number: value.card_number,
            card_exp_month: value.card_exp_month,
            card_exp_year: value.card_exp_year,
            card_holder_name: None,
            card_cvc: value.card_cvc,
            card_issuer: value.card_issuer,
            card_network: value.card_network,
            card_type: value.card_type,
            card_issuing_country: value.card_issuing_country,
            bank_code: value.bank_code,
        }
    }
}

impl From<GooglePayWalletData> for payment_methods::PaymentMethodDataWalletInfo {
    fn from(item: GooglePayWalletData) -> Self {
        Self {
            last4: item.info.card_details,
            card_network: item.info.card_network,
            card_type: Some(item.pm_type),
        }
    }
}

#[derive(Clone, Debug, Eq, PartialEq, serde::Deserialize, serde::Serialize)]
pub enum PaymentMethodsData {
    Card(CardDetailsPaymentMethod),
    BankDetails(payment_methods::PaymentMethodDataBankCreds), //PaymentMethodDataBankCreds and its transformations should be moved to the domain models
    WalletDetails(payment_methods::PaymentMethodDataWalletInfo), //PaymentMethodDataWalletInfo and its transformations should be moved to the domain models
    NetworkToken(NetworkTokenDetailsPaymentMethod),
}

impl PaymentMethodsData {
    #[cfg(feature = "v1")]
    pub fn get_co_badged_card_data(&self) -> Option<payment_methods::CoBadgedCardData> {
        if let Self::Card(card) = self {
            card.co_badged_card_data.clone()
        } else {
            None
        }
    }
    #[cfg(all(feature = "v2", feature = "payment_methods_v2"))]
    pub fn get_co_badged_card_data(&self) -> Option<payment_methods::CoBadgedCardData> {
        todo!()
    }
}

#[derive(Clone, Debug, Eq, PartialEq, serde::Deserialize, serde::Serialize)]
pub struct NetworkTokenDetailsPaymentMethod {
    pub last4_digits: Option<String>,
    pub issuer_country: Option<common_enums::CountryAlpha2>,
    pub network_token_expiry_month: Option<Secret<String>>,
    pub network_token_expiry_year: Option<Secret<String>>,
    pub nick_name: Option<Secret<String>>,
    pub card_holder_name: Option<Secret<String>>,
    pub card_isin: Option<String>,
    pub card_issuer: Option<String>,
    pub card_network: Option<api_enums::CardNetwork>,
    pub card_type: Option<String>,
    #[serde(default = "saved_in_locker_default")]
    pub saved_to_locker: bool,
}

fn saved_in_locker_default() -> bool {
    true
}

#[cfg(all(
    any(feature = "v1", feature = "v2"),
    not(feature = "payment_methods_v2")
))]
#[derive(Clone, Debug, Eq, PartialEq, serde::Deserialize, serde::Serialize)]
pub struct CardDetailsPaymentMethod {
    pub last4_digits: Option<String>,
    pub issuer_country: Option<String>,
    pub expiry_month: Option<Secret<String>>,
    pub expiry_year: Option<Secret<String>>,
    pub nick_name: Option<Secret<String>>,
    pub card_holder_name: Option<Secret<String>>,
    pub card_isin: Option<String>,
    pub card_issuer: Option<String>,
    pub card_network: Option<api_enums::CardNetwork>,
    pub card_type: Option<String>,
    #[serde(default = "saved_in_locker_default")]
    pub saved_to_locker: bool,
    pub co_badged_card_data: Option<payment_methods::CoBadgedCardData>,
}

<<<<<<< HEAD
#[cfg(all(feature = "v2", feature = "payment_methods_v2"))]
#[derive(Clone, Debug, Eq, PartialEq, serde::Deserialize, serde::Serialize)]
pub struct CardDetailsPaymentMethod {
    pub last4_digits: Option<String>,
    pub issuer_country: Option<String>,
    pub expiry_month: Option<Secret<String>>,
    pub expiry_year: Option<Secret<String>>,
    pub nick_name: Option<Secret<String>>,
    pub card_holder_name: Option<Secret<String>>,
    pub card_isin: Option<String>,
    pub card_issuer: Option<String>,
    pub card_network: Option<api_enums::CardNetwork>,
    pub card_type: Option<String>,
    #[serde(default = "saved_in_locker_default")]
    pub saved_to_locker: bool,
}

#[cfg(all(feature = "v2", feature = "payment_methods_v2"))]
impl CardDetailsPaymentMethod {
    pub fn to_card_details_from_locker(self) -> payment_methods::CardDetailFromLocker {
        payment_methods::CardDetailFromLocker {
            card_number: None,
            card_holder_name: self.card_holder_name.clone(),
            card_issuer: self.card_issuer.clone(),
            card_network: self.card_network.clone(),
            card_type: self.card_type.clone(),
            issuer_country: self
            .clone().get_issuer_country_alpha2(),
            last4_digits: self.last4_digits,
            expiry_month: self.expiry_month,
            expiry_year: self.expiry_year,
            card_fingerprint: None,
            nick_name: self.nick_name,
            card_isin: self.card_isin,
            saved_to_locker: self.saved_to_locker,
        }
    }

    pub fn get_issuer_country_alpha2(self) -> Option<common_enums::CountryAlpha2> {
        self
                .issuer_country
                .as_ref()
                .map(|c| api_enums::CountryAlpha2::from_str(c))
                .transpose()
                .ok()
                .flatten()
    }

}

#[cfg(all(feature = "v2", feature = "payment_methods_v2"))]
=======
>>>>>>> b8e7a868
impl From<payment_methods::CardDetail> for CardDetailsPaymentMethod {
    fn from(item: payment_methods::CardDetail) -> Self {
        Self {
            issuer_country: item.card_issuing_country.map(|c| c.to_string()),
            last4_digits: Some(item.card_number.get_last4()),
            expiry_month: Some(item.card_exp_month),
            expiry_year: Some(item.card_exp_year),
            card_holder_name: item.card_holder_name,
            nick_name: item.nick_name,
            card_isin: None,
            card_issuer: item.card_issuer,
            card_network: item.card_network,
            card_type: item.card_type.map(|card| card.to_string()),
            saved_to_locker: true,
        }
    }
}

#[cfg(all(feature = "v2", feature = "payment_methods_v2"))]
impl From<NetworkTokenDetails> for NetworkTokenDetailsPaymentMethod {
    fn from(item: NetworkTokenDetails) -> Self {
        Self {
            issuer_country: item.card_issuing_country,
            last4_digits: Some(item.network_token.get_last4()),
            network_token_expiry_month: Some(item.network_token_exp_month),
            network_token_expiry_year: Some(item.network_token_exp_year),
            card_holder_name: item.card_holder_name,
            nick_name: item.nick_name,
            card_isin: None,
            card_issuer: item.card_issuer,
            card_network: item.card_network,
            card_type: item.card_type.map(|card| card.to_string()),
            saved_to_locker: true,
        }
    }
}

#[cfg(all(feature = "v2", feature = "payment_methods_v2"))]
#[derive(Clone, Debug, Eq, PartialEq, serde::Deserialize, serde::Serialize)]
pub struct SingleUsePaymentMethodToken {
    pub token: Secret<String>,
    pub merchant_connector_id: id_type::MerchantConnectorAccountId,
}

#[cfg(all(feature = "v2", feature = "payment_methods_v2"))]
impl SingleUsePaymentMethodToken {
    pub fn get_single_use_token_from_payment_method_token(
        token: Secret<String>,
        mca_id: id_type::MerchantConnectorAccountId,
    ) -> Self {
        Self {
            token,
            merchant_connector_id: mca_id,
        }
    }
}

impl From<NetworkTokenDetailsPaymentMethod> for payment_methods::NetworkTokenDetailsPaymentMethod {
    fn from(item: NetworkTokenDetailsPaymentMethod) -> Self {
        Self {
            last4_digits: item.last4_digits,
            issuer_country: item.issuer_country,
            network_token_expiry_month: item.network_token_expiry_month,
            network_token_expiry_year: item.network_token_expiry_year,
            nick_name: item.nick_name,
            card_holder_name: item.card_holder_name,
            card_isin: item.card_isin,
            card_issuer: item.card_issuer,
            card_network: item.card_network,
            card_type: item.card_type,
            saved_to_locker: item.saved_to_locker,
        }
    }
}

#[cfg(feature = "v2")]
#[derive(Debug, Clone, serde::Deserialize, serde::Serialize)]
pub struct SingleUseTokenKey(String);

#[cfg(feature = "v2")]
impl SingleUseTokenKey {
    pub fn store_key(payment_method_id: &id_type::GlobalPaymentMethodId) -> Self {
        let new_token = format!("single_use_token_{}", payment_method_id.get_string_repr());
        Self(new_token)
    }

    pub fn get_store_key(&self) -> &str {
        &self.0
    }
}

#[cfg(feature = "v1")]
impl From<Card> for payment_methods::CardDetail {
    fn from(card_data: Card) -> Self {
        Self {
            card_number: card_data.card_number.clone(),
            card_exp_month: card_data.card_exp_month.clone(),
            card_exp_year: card_data.card_exp_year.clone(),
            card_holder_name: None,
            nick_name: None,
            card_issuing_country: None,
            card_network: card_data.card_network.clone(),
            card_issuer: None,
            card_type: None,
        }
    }
}

#[cfg(feature = "v1")]
impl From<NetworkTokenData> for payment_methods::CardDetail {
    fn from(network_token_data: NetworkTokenData) -> Self {
        Self {
            card_number: network_token_data.token_number.clone(),
            card_exp_month: network_token_data.token_exp_month.clone(),
            card_exp_year: network_token_data.token_exp_year.clone(),
            card_holder_name: None,
            nick_name: None,
            card_issuing_country: None,
            card_network: network_token_data.card_network.clone(),
            card_issuer: None,
            card_type: None,
        }
    }
}<|MERGE_RESOLUTION|>--- conflicted
+++ resolved
@@ -1961,8 +1961,7 @@
     pub saved_to_locker: bool,
     pub co_badged_card_data: Option<payment_methods::CoBadgedCardData>,
 }
-
-<<<<<<< HEAD
+ 
 #[cfg(all(feature = "v2", feature = "payment_methods_v2"))]
 #[derive(Clone, Debug, Eq, PartialEq, serde::Deserialize, serde::Serialize)]
 pub struct CardDetailsPaymentMethod {
@@ -2013,9 +2012,6 @@
 
 }
 
-#[cfg(all(feature = "v2", feature = "payment_methods_v2"))]
-=======
->>>>>>> b8e7a868
 impl From<payment_methods::CardDetail> for CardDetailsPaymentMethod {
     fn from(item: payment_methods::CardDetail) -> Self {
         Self {
