--- conflicted
+++ resolved
@@ -17,12 +17,8 @@
 };
 use masking::{PeekInterface, Secret};
 use serde::{Deserialize, Serialize};
-<<<<<<< HEAD
 use time::{Date, PrimitiveDateTime};
 
-=======
-use time::Date;
->>>>>>> f532b70a
 // We need to derive Serialize and Deserialize because some parts of payment method data are being
 // stored in the database as serde_json::Value
 #[derive(Eq, PartialEq, Clone, Debug, Serialize, Deserialize)]
