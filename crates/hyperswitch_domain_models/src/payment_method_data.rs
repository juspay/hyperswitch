#[cfg(feature = "v2")]
use std::str::FromStr;

use api_models::{
    mandates,
    payment_methods::{self},
    payments::{additional_info as payment_additional_types, ExtendedCardInfo},
};
use common_enums::enums as api_enums;
#[cfg(feature = "v2")]
use common_utils::ext_traits::OptionExt;
use common_utils::{
    ext_traits::StringExt,
    id_type,
    new_type::{
        MaskedBankAccount, MaskedIban, MaskedRoutingNumber, MaskedSortCode, MaskedUpiVpaId,
    },
    pii::{self, Email},
};
use masking::{PeekInterface, Secret};
use serde::{Deserialize, Serialize};
use time::Date;

// We need to derive Serialize and Deserialize because some parts of payment method data are being
// stored in the database as serde_json::Value
#[derive(PartialEq, Clone, Debug, Serialize, Deserialize)]
pub enum PaymentMethodData {
    Card(Card),
    CardDetailsForNetworkTransactionId(CardDetailsForNetworkTransactionId),
    CardRedirect(CardRedirectData),
    Wallet(WalletData),
    PayLater(PayLaterData),
    BankRedirect(BankRedirectData),
    BankDebit(BankDebitData),
    BankTransfer(Box<BankTransferData>),
    Crypto(CryptoData),
    MandatePayment,
    Reward,
    RealTimePayment(Box<RealTimePaymentData>),
    Upi(UpiData),
    Voucher(VoucherData),
    GiftCard(Box<GiftCardData>),
    CardToken(CardToken),
    OpenBanking(OpenBankingData),
    NetworkToken(NetworkTokenData),
    MobilePayment(MobilePaymentData),
}

#[derive(PartialEq, Clone, Debug, Serialize, Deserialize)]
pub enum ExternalVaultPaymentMethodData {
<<<<<<< HEAD
    Card(Box<ExternalVaultCard>),
    VaultToken(VaultToken),
=======
    Card(ExternalVaultCard),
>>>>>>> 209969c8
}

#[derive(Debug, Clone, PartialEq, Eq)]
pub enum ApplePayFlow {
    Simplified(api_models::payments::PaymentProcessingDetails),
    Manual,
}

impl PaymentMethodData {
    pub fn get_payment_method(&self) -> Option<common_enums::PaymentMethod> {
        match self {
            Self::Card(_) | Self::NetworkToken(_) | Self::CardDetailsForNetworkTransactionId(_) => {
                Some(common_enums::PaymentMethod::Card)
            }
            Self::CardRedirect(_) => Some(common_enums::PaymentMethod::CardRedirect),
            Self::Wallet(_) => Some(common_enums::PaymentMethod::Wallet),
            Self::PayLater(_) => Some(common_enums::PaymentMethod::PayLater),
            Self::BankRedirect(_) => Some(common_enums::PaymentMethod::BankRedirect),
            Self::BankDebit(_) => Some(common_enums::PaymentMethod::BankDebit),
            Self::BankTransfer(_) => Some(common_enums::PaymentMethod::BankTransfer),
            Self::Crypto(_) => Some(common_enums::PaymentMethod::Crypto),
            Self::Reward => Some(common_enums::PaymentMethod::Reward),
            Self::RealTimePayment(_) => Some(common_enums::PaymentMethod::RealTimePayment),
            Self::Upi(_) => Some(common_enums::PaymentMethod::Upi),
            Self::Voucher(_) => Some(common_enums::PaymentMethod::Voucher),
            Self::GiftCard(_) => Some(common_enums::PaymentMethod::GiftCard),
            Self::OpenBanking(_) => Some(common_enums::PaymentMethod::OpenBanking),
            Self::MobilePayment(_) => Some(common_enums::PaymentMethod::MobilePayment),
            Self::CardToken(_) | Self::MandatePayment => None,
        }
    }

    pub fn get_wallet_data(&self) -> Option<&WalletData> {
        if let Self::Wallet(wallet_data) = self {
            Some(wallet_data)
        } else {
            None
        }
    }

    pub fn is_network_token_payment_method_data(&self) -> bool {
        matches!(self, Self::NetworkToken(_))
    }

    pub fn get_co_badged_card_data(&self) -> Option<&payment_methods::CoBadgedCardData> {
        if let Self::Card(card) = self {
            card.co_badged_card_data.as_ref()
        } else {
            None
        }
    }

    pub fn get_card_data(&self) -> Option<&Card> {
        if let Self::Card(card) = self {
            Some(card)
        } else {
            None
        }
    }

    pub fn extract_debit_routing_saving_percentage(
        &self,
        network: &common_enums::CardNetwork,
    ) -> Option<f64> {
        self.get_co_badged_card_data()?
            .co_badged_card_networks_info
            .0
            .iter()
            .find(|info| &info.network == network)
            .map(|info| info.saving_percentage)
    }
}

#[derive(PartialEq, Clone, Debug, Serialize, Deserialize, Default)]
pub struct Card {
    pub card_number: cards::CardNumber,
    pub card_exp_month: Secret<String>,
    pub card_exp_year: Secret<String>,
    pub card_cvc: Secret<String>,
    pub card_issuer: Option<String>,
    pub card_network: Option<common_enums::CardNetwork>,
    pub card_type: Option<String>,
    pub card_issuing_country: Option<String>,
    pub bank_code: Option<String>,
    pub nick_name: Option<Secret<String>>,
    pub card_holder_name: Option<Secret<String>>,
    pub co_badged_card_data: Option<payment_methods::CoBadgedCardData>,
}

#[derive(PartialEq, Clone, Debug, Serialize, Deserialize, Default)]
pub struct ExternalVaultCard {
    pub card_number: String,
    pub card_exp_month: String,
    pub card_exp_year: String,
    pub card_cvc: String,
    pub bin_number: Option<String>,
    pub last_four: Option<String>,
    pub card_issuer: Option<String>,
    pub card_network: Option<common_enums::CardNetwork>,
    pub card_type: Option<String>,
    pub card_issuing_country: Option<String>,
    pub bank_code: Option<String>,
    pub nick_name: Option<Secret<String>>,
    pub card_holder_name: Option<Secret<String>>,
    pub co_badged_card_data: Option<payment_methods::CoBadgedCardData>,
}

#[derive(PartialEq, Clone, Debug, Serialize, Deserialize, Default)]
pub struct VaultToken {
    pub card_cvc: String,
}

#[derive(Eq, PartialEq, Clone, Debug, Serialize, Deserialize, Default)]
pub struct CardDetailsForNetworkTransactionId {
    pub card_number: cards::CardNumber,
    pub card_exp_month: Secret<String>,
    pub card_exp_year: Secret<String>,
    pub card_issuer: Option<String>,
    pub card_network: Option<common_enums::CardNetwork>,
    pub card_type: Option<String>,
    pub card_issuing_country: Option<String>,
    pub bank_code: Option<String>,
    pub nick_name: Option<Secret<String>>,
    pub card_holder_name: Option<Secret<String>>,
}

#[derive(PartialEq, Clone, Debug, Serialize, Deserialize, Default)]
pub struct CardDetail {
    pub card_number: cards::CardNumber,
    pub card_exp_month: Secret<String>,
    pub card_exp_year: Secret<String>,
    pub card_issuer: Option<String>,
    pub card_network: Option<api_enums::CardNetwork>,
    pub card_type: Option<String>,
    pub card_issuing_country: Option<String>,
    pub bank_code: Option<String>,
    pub nick_name: Option<Secret<String>>,
    pub card_holder_name: Option<Secret<String>>,
    pub co_badged_card_data: Option<payment_methods::CoBadgedCardData>,
}

impl CardDetailsForNetworkTransactionId {
    pub fn get_nti_and_card_details_for_mit_flow(
        recurring_details: mandates::RecurringDetails,
    ) -> Option<(api_models::payments::MandateReferenceId, Self)> {
        let network_transaction_id_and_card_details = match recurring_details {
            mandates::RecurringDetails::NetworkTransactionIdAndCardDetails(
                network_transaction_id_and_card_details,
            ) => Some(network_transaction_id_and_card_details),
            mandates::RecurringDetails::MandateId(_)
            | mandates::RecurringDetails::PaymentMethodId(_)
            | mandates::RecurringDetails::ProcessorPaymentToken(_) => None,
        }?;

        let mandate_reference_id = api_models::payments::MandateReferenceId::NetworkMandateId(
            network_transaction_id_and_card_details
                .network_transaction_id
                .peek()
                .to_string(),
        );

        Some((
            mandate_reference_id,
            network_transaction_id_and_card_details.clone().into(),
        ))
    }
}

impl From<&Card> for CardDetail {
    fn from(item: &Card) -> Self {
        Self {
            card_number: item.card_number.to_owned(),
            card_exp_month: item.card_exp_month.to_owned(),
            card_exp_year: item.card_exp_year.to_owned(),
            card_issuer: item.card_issuer.to_owned(),
            card_network: item.card_network.to_owned(),
            card_type: item.card_type.to_owned(),
            card_issuing_country: item.card_issuing_country.to_owned(),
            bank_code: item.bank_code.to_owned(),
            nick_name: item.nick_name.to_owned(),
            card_holder_name: item.card_holder_name.to_owned(),
            co_badged_card_data: item.co_badged_card_data.to_owned(),
        }
    }
}

impl From<mandates::NetworkTransactionIdAndCardDetails> for CardDetailsForNetworkTransactionId {
    fn from(card_details_for_nti: mandates::NetworkTransactionIdAndCardDetails) -> Self {
        Self {
            card_number: card_details_for_nti.card_number,
            card_exp_month: card_details_for_nti.card_exp_month,
            card_exp_year: card_details_for_nti.card_exp_year,
            card_issuer: card_details_for_nti.card_issuer,
            card_network: card_details_for_nti.card_network,
            card_type: card_details_for_nti.card_type,
            card_issuing_country: card_details_for_nti.card_issuing_country,
            bank_code: card_details_for_nti.bank_code,
            nick_name: card_details_for_nti.nick_name,
            card_holder_name: card_details_for_nti.card_holder_name,
        }
    }
}

#[derive(Eq, PartialEq, Clone, Debug, Serialize, Deserialize)]
pub enum CardRedirectData {
    Knet {},
    Benefit {},
    MomoAtm {},
    CardRedirect {},
}

#[derive(Eq, PartialEq, Clone, Debug, serde::Deserialize, serde::Serialize)]
pub enum PayLaterData {
    KlarnaRedirect {},
    KlarnaSdk { token: String },
    AffirmRedirect {},
    AfterpayClearpayRedirect {},
    PayBrightRedirect {},
    WalleyRedirect {},
    FlexitiRedirect {},
    AlmaRedirect {},
    AtomeRedirect {},
    BreadpayRedirect {},
}

#[derive(Eq, PartialEq, Clone, Debug, serde::Deserialize, serde::Serialize)]
pub enum WalletData {
    AliPayQr(Box<AliPayQr>),
    AliPayRedirect(AliPayRedirection),
    AliPayHkRedirect(AliPayHkRedirection),
    AmazonPayRedirect(Box<AmazonPayRedirect>),
    BluecodeRedirect {},
    Paysera(Box<PayseraData>),
    Skrill(Box<SkrillData>),
    MomoRedirect(MomoRedirection),
    KakaoPayRedirect(KakaoPayRedirection),
    GoPayRedirect(GoPayRedirection),
    GcashRedirect(GcashRedirection),
    ApplePay(ApplePayWalletData),
    ApplePayRedirect(Box<ApplePayRedirectData>),
    ApplePayThirdPartySdk(Box<ApplePayThirdPartySdkData>),
    DanaRedirect {},
    GooglePay(GooglePayWalletData),
    GooglePayRedirect(Box<GooglePayRedirectData>),
    GooglePayThirdPartySdk(Box<GooglePayThirdPartySdkData>),
    MbWayRedirect(Box<MbWayRedirection>),
    MobilePayRedirect(Box<MobilePayRedirection>),
    PaypalRedirect(PaypalRedirection),
    PaypalSdk(PayPalWalletData),
    Paze(PazeWalletData),
    SamsungPay(Box<SamsungPayWalletData>),
    TwintRedirect {},
    VippsRedirect {},
    TouchNGoRedirect(Box<TouchNGoRedirection>),
    WeChatPayRedirect(Box<WeChatPayRedirection>),
    WeChatPayQr(Box<WeChatPayQr>),
    CashappQr(Box<CashappQr>),
    SwishQr(SwishQrData),
    Mifinity(MifinityData),
    RevolutPay(RevolutPayData),
}

impl WalletData {
    pub fn get_paze_wallet_data(&self) -> Option<&PazeWalletData> {
        if let Self::Paze(paze_wallet_data) = self {
            Some(paze_wallet_data)
        } else {
            None
        }
    }

    pub fn get_apple_pay_wallet_data(&self) -> Option<&ApplePayWalletData> {
        if let Self::ApplePay(apple_pay_wallet_data) = self {
            Some(apple_pay_wallet_data)
        } else {
            None
        }
    }

    pub fn get_google_pay_wallet_data(&self) -> Option<&GooglePayWalletData> {
        if let Self::GooglePay(google_pay_wallet_data) = self {
            Some(google_pay_wallet_data)
        } else {
            None
        }
    }
}

#[derive(Eq, PartialEq, Clone, Debug, serde::Deserialize, serde::Serialize)]
pub struct MifinityData {
    pub date_of_birth: Secret<Date>,
    pub language_preference: Option<String>,
}

#[derive(Eq, PartialEq, Clone, Debug, serde::Deserialize, serde::Serialize)]
#[serde(rename_all = "snake_case")]
pub struct PazeWalletData {
    pub complete_response: Secret<String>,
}

#[derive(Eq, PartialEq, Clone, Debug, serde::Deserialize, serde::Serialize)]
#[serde(rename_all = "snake_case")]
pub struct SamsungPayWalletData {
    pub payment_credential: SamsungPayWalletCredentials,
}

#[derive(Eq, PartialEq, Clone, Debug, serde::Deserialize, serde::Serialize)]
#[serde(rename_all = "snake_case")]
pub struct SamsungPayWalletCredentials {
    pub method: Option<String>,
    pub recurring_payment: Option<bool>,
    pub card_brand: common_enums::SamsungPayCardBrand,
    pub dpan_last_four_digits: Option<String>,
    #[serde(rename = "card_last4digits")]
    pub card_last_four_digits: String,
    #[serde(rename = "3_d_s")]
    pub token_data: SamsungPayTokenData,
}

#[derive(Eq, PartialEq, Clone, Debug, serde::Deserialize, serde::Serialize)]
#[serde(rename_all = "snake_case")]
pub struct SamsungPayTokenData {
    #[serde(rename = "type")]
    pub three_ds_type: Option<String>,
    pub version: String,
    pub data: Secret<String>,
}

#[derive(Eq, PartialEq, Clone, Debug, serde::Deserialize, serde::Serialize)]
pub struct GooglePayWalletData {
    /// The type of payment method
    pub pm_type: String,
    /// User-facing message to describe the payment method that funds this transaction.
    pub description: String,
    /// The information of the payment method
    pub info: GooglePayPaymentMethodInfo,
    /// The tokenization data of Google pay
    pub tokenization_data: common_types::payments::GpayTokenizationData,
}

#[derive(Eq, PartialEq, Clone, Debug, serde::Deserialize, serde::Serialize)]
pub struct ApplePayRedirectData {}
#[derive(Eq, PartialEq, Clone, Debug, serde::Deserialize, serde::Serialize)]
pub struct RevolutPayData {}

#[derive(Eq, PartialEq, Clone, Debug, serde::Deserialize, serde::Serialize)]
pub struct GooglePayRedirectData {}

#[derive(Eq, PartialEq, Clone, Debug, serde::Deserialize, serde::Serialize)]
pub struct GooglePayThirdPartySdkData {}

#[derive(Eq, PartialEq, Clone, Debug, serde::Deserialize, serde::Serialize)]
pub struct ApplePayThirdPartySdkData {}

#[derive(Eq, PartialEq, Clone, Debug, serde::Deserialize, serde::Serialize)]
pub struct WeChatPayRedirection {}

#[derive(Eq, PartialEq, Clone, Debug, serde::Deserialize, serde::Serialize)]
pub struct WeChatPay {}

#[derive(Eq, PartialEq, Clone, Debug, serde::Deserialize, serde::Serialize)]
pub struct WeChatPayQr {}

#[derive(Eq, PartialEq, Clone, Debug, serde::Deserialize, serde::Serialize)]
pub struct CashappQr {}

#[derive(Eq, PartialEq, Clone, Debug, serde::Deserialize, serde::Serialize)]
pub struct PaypalRedirection {
    /// paypal's email address
    pub email: Option<Email>,
}

#[derive(Eq, PartialEq, Clone, Debug, serde::Deserialize, serde::Serialize)]
pub struct AliPayQr {}

#[derive(Eq, PartialEq, Clone, Debug, serde::Deserialize, serde::Serialize)]
pub struct AliPayRedirection {}

#[derive(Eq, PartialEq, Clone, Debug, serde::Deserialize, serde::Serialize)]
pub struct AliPayHkRedirection {}

#[derive(Eq, PartialEq, Clone, Debug, serde::Deserialize, serde::Serialize)]
pub struct AmazonPayRedirect {}

#[derive(Eq, PartialEq, Clone, Debug, serde::Deserialize, serde::Serialize)]
pub struct BluecodeQrRedirect {}

#[derive(Eq, PartialEq, Clone, Debug, serde::Deserialize, serde::Serialize)]
pub struct PayseraData {}

#[derive(Eq, PartialEq, Clone, Debug, serde::Deserialize, serde::Serialize)]
pub struct SkrillData {}

#[derive(Eq, PartialEq, Clone, Debug, serde::Deserialize, serde::Serialize)]
pub struct MomoRedirection {}

#[derive(Eq, PartialEq, Clone, Debug, serde::Deserialize, serde::Serialize)]
pub struct KakaoPayRedirection {}

#[derive(Eq, PartialEq, Clone, Debug, serde::Deserialize, serde::Serialize)]
pub struct GoPayRedirection {}

#[derive(Eq, PartialEq, Clone, Debug, serde::Deserialize, serde::Serialize)]
pub struct GcashRedirection {}

#[derive(Eq, PartialEq, Clone, Debug, serde::Deserialize, serde::Serialize)]
pub struct MobilePayRedirection {}

#[derive(Eq, PartialEq, Clone, Debug, serde::Deserialize, serde::Serialize)]
pub struct MbWayRedirection {}

#[derive(Eq, PartialEq, Clone, Debug, serde::Deserialize, serde::Serialize)]
pub struct GooglePayPaymentMethodInfo {
    /// The name of the card network
    pub card_network: String,
    /// The details of the card
    pub card_details: String,
    //assurance_details of the card
    pub assurance_details: Option<GooglePayAssuranceDetails>,
}

#[derive(Eq, PartialEq, Clone, Debug, serde::Deserialize, serde::Serialize)]
#[serde(rename_all = "snake_case")]
pub struct GooglePayAssuranceDetails {
    ///indicates that Cardholder possession validation has been performed
    pub card_holder_authenticated: bool,
    /// indicates that identification and verifications (ID&V) was performed
    pub account_verified: bool,
}

#[derive(Eq, PartialEq, Clone, Debug, serde::Deserialize, serde::Serialize)]
pub struct PayPalWalletData {
    /// Token generated for the Apple pay
    pub token: String,
}

#[derive(Eq, PartialEq, Clone, Debug, serde::Deserialize, serde::Serialize)]
pub struct TouchNGoRedirection {}

#[derive(Eq, PartialEq, Clone, Debug, serde::Deserialize, serde::Serialize)]
pub struct SwishQrData {}

#[derive(Eq, PartialEq, Clone, Debug, serde::Deserialize, serde::Serialize)]
pub struct ApplePayWalletData {
    /// The payment data of Apple pay
    pub payment_data: common_types::payments::ApplePayPaymentData,
    /// The payment method of Apple pay
    pub payment_method: ApplepayPaymentMethod,
    /// The unique identifier for the transaction
    pub transaction_identifier: String,
}

impl ApplePayWalletData {
    pub fn get_payment_method_type(&self) -> Option<api_enums::PaymentMethodType> {
        self.payment_method
            .pm_type
            .clone()
            .parse_enum("ApplePayPaymentMethodType")
            .ok()
            .and_then(|payment_type| match payment_type {
                common_enums::ApplePayPaymentMethodType::Debit => {
                    Some(api_enums::PaymentMethodType::Debit)
                }
                common_enums::ApplePayPaymentMethodType::Credit => {
                    Some(api_enums::PaymentMethodType::Credit)
                }
                common_enums::ApplePayPaymentMethodType::Prepaid
                | common_enums::ApplePayPaymentMethodType::Store => None,
            })
    }
}

#[derive(Eq, PartialEq, Clone, Debug, serde::Deserialize, serde::Serialize)]
pub struct ApplepayPaymentMethod {
    pub display_name: String,
    pub network: String,
    pub pm_type: String,
}

#[derive(Debug, Clone, Eq, PartialEq, serde::Deserialize, serde::Serialize)]
pub enum RealTimePaymentData {
    DuitNow {},
    Fps {},
    PromptPay {},
    VietQr {},
}

#[derive(Debug, Clone, Eq, PartialEq, serde::Deserialize, serde::Serialize)]
pub enum BankRedirectData {
    BancontactCard {
        card_number: Option<cards::CardNumber>,
        card_exp_month: Option<Secret<String>>,
        card_exp_year: Option<Secret<String>>,
        card_holder_name: Option<Secret<String>>,
    },
    Bizum {},
    Blik {
        blik_code: Option<String>,
    },
    Eps {
        bank_name: Option<common_enums::BankNames>,
        country: Option<api_enums::CountryAlpha2>,
    },
    Giropay {
        bank_account_bic: Option<Secret<String>>,
        bank_account_iban: Option<Secret<String>>,
        country: Option<api_enums::CountryAlpha2>,
    },
    Ideal {
        bank_name: Option<common_enums::BankNames>,
    },
    Interac {
        country: Option<api_enums::CountryAlpha2>,
        email: Option<Email>,
    },
    OnlineBankingCzechRepublic {
        issuer: common_enums::BankNames,
    },
    OnlineBankingFinland {
        email: Option<Email>,
    },
    OnlineBankingPoland {
        issuer: common_enums::BankNames,
    },
    OnlineBankingSlovakia {
        issuer: common_enums::BankNames,
    },
    OpenBankingUk {
        issuer: Option<common_enums::BankNames>,
        country: Option<api_enums::CountryAlpha2>,
    },
    Przelewy24 {
        bank_name: Option<common_enums::BankNames>,
    },
    Sofort {
        country: Option<api_enums::CountryAlpha2>,
        preferred_language: Option<String>,
    },
    Trustly {
        country: Option<api_enums::CountryAlpha2>,
    },
    OnlineBankingFpx {
        issuer: common_enums::BankNames,
    },
    OnlineBankingThailand {
        issuer: common_enums::BankNames,
    },
    LocalBankRedirect {},
    Eft {
        provider: String,
    },
}

#[derive(Debug, Clone, Eq, PartialEq, serde::Deserialize, serde::Serialize)]
#[serde(rename_all = "snake_case")]
pub enum OpenBankingData {
    OpenBankingPIS {},
}

#[derive(Debug, Clone, Eq, PartialEq, serde::Deserialize, serde::Serialize)]
#[serde(rename_all = "snake_case")]
pub struct CryptoData {
    pub pay_currency: Option<String>,
    pub network: Option<String>,
}

#[derive(Debug, Clone, Eq, PartialEq, serde::Deserialize, serde::Serialize)]
#[serde(rename_all = "snake_case")]
pub enum UpiData {
    UpiCollect(UpiCollectData),
    UpiIntent(UpiIntentData),
}

#[derive(Debug, Clone, Eq, PartialEq, serde::Deserialize, serde::Serialize)]
#[serde(rename_all = "snake_case")]
pub struct UpiCollectData {
    pub vpa_id: Option<Secret<String, pii::UpiVpaMaskingStrategy>>,
}

#[derive(Debug, Clone, Eq, PartialEq, serde::Deserialize, serde::Serialize)]
pub struct UpiIntentData {}

#[derive(Debug, Clone, Eq, PartialEq, serde::Serialize, serde::Deserialize)]
#[serde(rename_all = "snake_case")]
pub enum VoucherData {
    Boleto(Box<BoletoVoucherData>),
    Efecty,
    PagoEfectivo,
    RedCompra,
    RedPagos,
    Alfamart(Box<AlfamartVoucherData>),
    Indomaret(Box<IndomaretVoucherData>),
    Oxxo,
    SevenEleven(Box<JCSVoucherData>),
    Lawson(Box<JCSVoucherData>),
    MiniStop(Box<JCSVoucherData>),
    FamilyMart(Box<JCSVoucherData>),
    Seicomart(Box<JCSVoucherData>),
    PayEasy(Box<JCSVoucherData>),
}

#[derive(Debug, Clone, Eq, PartialEq, serde::Serialize, serde::Deserialize)]
pub struct BoletoVoucherData {
    /// The shopper's social security number
    pub social_security_number: Option<Secret<String>>,
}

#[derive(Debug, Clone, Eq, PartialEq, serde::Serialize, serde::Deserialize)]
pub struct AlfamartVoucherData {}

#[derive(Debug, Clone, Eq, PartialEq, serde::Serialize, serde::Deserialize)]
pub struct IndomaretVoucherData {}

#[derive(Debug, Clone, Eq, PartialEq, serde::Serialize, serde::Deserialize)]
pub struct JCSVoucherData {}

#[derive(serde::Deserialize, serde::Serialize, Debug, Clone, Eq, PartialEq)]
#[serde(rename_all = "snake_case")]
pub enum GiftCardData {
    Givex(GiftCardDetails),
    PaySafeCard {},
}

#[derive(serde::Deserialize, serde::Serialize, Debug, Clone, Eq, PartialEq)]
#[serde(rename_all = "snake_case")]
pub struct GiftCardDetails {
    /// The gift card number
    pub number: Secret<String>,
    /// The card verification code.
    pub cvc: Secret<String>,
}

#[derive(Eq, PartialEq, Debug, serde::Deserialize, serde::Serialize, Clone, Default)]
#[serde(rename_all = "snake_case")]
pub struct CardToken {
    /// The card holder's name
    pub card_holder_name: Option<Secret<String>>,

    /// The CVC number for the card
    pub card_cvc: Option<Secret<String>>,
}

#[derive(serde::Deserialize, serde::Serialize, Debug, Clone, Eq, PartialEq)]
#[serde(rename_all = "snake_case")]
pub enum BankDebitData {
    AchBankDebit {
        account_number: Secret<String>,
        routing_number: Secret<String>,
        card_holder_name: Option<Secret<String>>,
        bank_account_holder_name: Option<Secret<String>>,
        bank_name: Option<common_enums::BankNames>,
        bank_type: Option<common_enums::BankType>,
        bank_holder_type: Option<common_enums::BankHolderType>,
    },
    SepaBankDebit {
        iban: Secret<String>,
        bank_account_holder_name: Option<Secret<String>>,
    },
    BecsBankDebit {
        account_number: Secret<String>,
        bsb_number: Secret<String>,
        bank_account_holder_name: Option<Secret<String>>,
    },
    BacsBankDebit {
        account_number: Secret<String>,
        sort_code: Secret<String>,
        bank_account_holder_name: Option<Secret<String>>,
    },
}

#[derive(Eq, PartialEq, Clone, Debug, serde::Deserialize, serde::Serialize)]
#[serde(rename_all = "snake_case")]
pub enum BankTransferData {
    AchBankTransfer {},
    SepaBankTransfer {},
    BacsBankTransfer {},
    MultibancoBankTransfer {},
    PermataBankTransfer {},
    BcaBankTransfer {},
    BniVaBankTransfer {},
    BriVaBankTransfer {},
    CimbVaBankTransfer {},
    DanamonVaBankTransfer {},
    MandiriVaBankTransfer {},
    Pix {
        /// Unique key for pix transfer
        pix_key: Option<Secret<String>>,
        /// CPF is a Brazilian tax identification number
        cpf: Option<Secret<String>>,
        /// CNPJ is a Brazilian company tax identification number
        cnpj: Option<Secret<String>>,
        /// Source bank account UUID
        source_bank_account_id: Option<MaskedBankAccount>,
        /// Destination bank account UUID.
        destination_bank_account_id: Option<MaskedBankAccount>,
        /// The expiration date and time for the Pix QR code
        expiry_date: Option<time::PrimitiveDateTime>,
    },
    Pse {},
    LocalBankTransfer {
        bank_code: Option<String>,
    },
    InstantBankTransfer {},
    InstantBankTransferFinland {},
    InstantBankTransferPoland {},
    IndonesianBankTransfer {
        bank_name: Option<common_enums::BankNames>,
    },
}

#[derive(Debug, Clone, Eq, PartialEq, serde::Deserialize, serde::Serialize)]
pub struct SepaAndBacsBillingDetails {
    /// The Email ID for SEPA and BACS billing
    pub email: Email,
    /// The billing name for SEPA and BACS billing
    pub name: Secret<String>,
}

#[cfg(feature = "v1")]
#[derive(Eq, PartialEq, Clone, Debug, Serialize, Deserialize, Default)]
pub struct NetworkTokenData {
    pub token_number: cards::CardNumber,
    pub token_exp_month: Secret<String>,
    pub token_exp_year: Secret<String>,
    pub token_cryptogram: Option<Secret<String>>,
    pub card_issuer: Option<String>,
    pub card_network: Option<common_enums::CardNetwork>,
    pub card_type: Option<String>,
    pub card_issuing_country: Option<String>,
    pub bank_code: Option<String>,
    pub nick_name: Option<Secret<String>>,
    pub eci: Option<String>,
}

#[cfg(feature = "v2")]
#[derive(Eq, PartialEq, Clone, Debug, Serialize, Deserialize, Default)]
pub struct NetworkTokenData {
    pub network_token: cards::NetworkToken,
    pub network_token_exp_month: Secret<String>,
    pub network_token_exp_year: Secret<String>,
    pub cryptogram: Option<Secret<String>>,
    pub card_issuer: Option<String>, //since network token is tied to card, so its issuer will be same as card issuer
    pub card_network: Option<common_enums::CardNetwork>,
    pub card_type: Option<payment_methods::CardType>,
    pub card_issuing_country: Option<common_enums::CountryAlpha2>,
    pub bank_code: Option<String>,
    pub card_holder_name: Option<Secret<String>>,
    pub nick_name: Option<Secret<String>>,
    pub eci: Option<String>,
}

#[cfg(feature = "v2")]
#[derive(Eq, PartialEq, Clone, Debug, Serialize, Deserialize, Default)]
pub struct NetworkTokenDetails {
    pub network_token: cards::NetworkToken,
    pub network_token_exp_month: Secret<String>,
    pub network_token_exp_year: Secret<String>,
    pub card_issuer: Option<String>, //since network token is tied to card, so its issuer will be same as card issuer
    pub card_network: Option<common_enums::CardNetwork>,
    pub card_type: Option<payment_methods::CardType>,
    pub card_issuing_country: Option<api_enums::CountryAlpha2>,
    pub card_holder_name: Option<Secret<String>>,
    pub nick_name: Option<Secret<String>>,
}

#[derive(Eq, PartialEq, Clone, Debug, Serialize, Deserialize)]
#[serde(rename_all = "snake_case")]
pub enum MobilePaymentData {
    DirectCarrierBilling {
        /// The phone number of the user
        msisdn: String,
        /// Unique user identifier
        client_uid: Option<String>,
    },
}

#[cfg(feature = "v2")]
impl TryFrom<payment_methods::PaymentMethodCreateData> for PaymentMethodData {
    type Error = error_stack::Report<common_utils::errors::ValidationError>;

    fn try_from(value: payment_methods::PaymentMethodCreateData) -> Result<Self, Self::Error> {
        match value {
            payment_methods::PaymentMethodCreateData::Card(payment_methods::CardDetail {
                card_number,
                card_exp_month,
                card_exp_year,
                card_cvc,
                card_issuer,
                card_network,
                card_type,
                card_issuing_country,
                nick_name,
                card_holder_name,
            }) => Ok(Self::Card(Card {
                card_number,
                card_exp_month,
                card_exp_year,
                card_cvc: card_cvc.get_required_value("card_cvc")?,
                card_issuer,
                card_network,
                card_type: card_type.map(|card_type| card_type.to_string()),
                card_issuing_country: card_issuing_country.map(|country| country.to_string()),
                bank_code: None,
                nick_name,
                card_holder_name,
                co_badged_card_data: None,
            })),
        }
    }
}

impl From<api_models::payments::PaymentMethodData> for PaymentMethodData {
    fn from(api_model_payment_method_data: api_models::payments::PaymentMethodData) -> Self {
        match api_model_payment_method_data {
            api_models::payments::PaymentMethodData::Card(card_data) => {
                Self::Card(Card::from((card_data, None)))
            }
            api_models::payments::PaymentMethodData::CardRedirect(card_redirect) => {
                Self::CardRedirect(From::from(card_redirect))
            }
            api_models::payments::PaymentMethodData::Wallet(wallet_data) => {
                Self::Wallet(From::from(wallet_data))
            }
            api_models::payments::PaymentMethodData::PayLater(pay_later_data) => {
                Self::PayLater(From::from(pay_later_data))
            }
            api_models::payments::PaymentMethodData::BankRedirect(bank_redirect_data) => {
                Self::BankRedirect(From::from(bank_redirect_data))
            }
            api_models::payments::PaymentMethodData::BankDebit(bank_debit_data) => {
                Self::BankDebit(From::from(bank_debit_data))
            }
            api_models::payments::PaymentMethodData::BankTransfer(bank_transfer_data) => {
                Self::BankTransfer(Box::new(From::from(*bank_transfer_data)))
            }
            api_models::payments::PaymentMethodData::Crypto(crypto_data) => {
                Self::Crypto(From::from(crypto_data))
            }
            api_models::payments::PaymentMethodData::MandatePayment => Self::MandatePayment,
            api_models::payments::PaymentMethodData::Reward => Self::Reward,
            api_models::payments::PaymentMethodData::RealTimePayment(real_time_payment_data) => {
                Self::RealTimePayment(Box::new(From::from(*real_time_payment_data)))
            }
            api_models::payments::PaymentMethodData::Upi(upi_data) => {
                Self::Upi(From::from(upi_data))
            }
            api_models::payments::PaymentMethodData::Voucher(voucher_data) => {
                Self::Voucher(From::from(voucher_data))
            }
            api_models::payments::PaymentMethodData::GiftCard(gift_card) => {
                Self::GiftCard(Box::new(From::from(*gift_card)))
            }
            api_models::payments::PaymentMethodData::CardToken(card_token) => {
                Self::CardToken(From::from(card_token))
            }
            api_models::payments::PaymentMethodData::OpenBanking(ob_data) => {
                Self::OpenBanking(From::from(ob_data))
            }
            api_models::payments::PaymentMethodData::MobilePayment(mobile_payment_data) => {
                Self::MobilePayment(From::from(mobile_payment_data))
            }
        }
    }
}

impl From<api_models::payments::ProxyPaymentMethodData> for ExternalVaultPaymentMethodData {
    fn from(api_model_payment_method_data: api_models::payments::ProxyPaymentMethodData) -> Self {
        match api_model_payment_method_data {
            api_models::payments::ProxyPaymentMethodData::VaultDataCard(card_data) => {
                Self::Card(Box::new(ExternalVaultCard::from(card_data)))
            }
            api_models::payments::ProxyPaymentMethodData::VaultToken(vault_data) => {
                Self::VaultToken(VaultToken::from(vault_data))
            }
        }
    }
}
impl From<api_models::payments::ProxyCardData> for ExternalVaultCard {
    fn from(value: api_models::payments::ProxyCardData) -> Self {
        let api_models::payments::ProxyCardData {
            card_number,
            card_exp_month,
            card_exp_year,
            card_holder_name,
            card_cvc,
            bin_number,
            last_four,
        } = value;

        Self {
            card_number,
            card_exp_month,
            card_exp_year,
            card_cvc,
            bin_number,
            last_four,
            card_issuer: None,
            card_network: None,
            card_type: None,
            card_issuing_country: None,
            bank_code: None,
            nick_name: None,
            card_holder_name: None,
            co_badged_card_data: None,
        }
    }
}
impl From<api_models::payments::VaultToken> for VaultToken {
    fn from(value: api_models::payments::VaultToken) -> Self {
        let api_models::payments::VaultToken { card_cvc } = value;

        Self { card_cvc }
    }
}
impl
    From<(
        api_models::payments::Card,
        Option<payment_methods::CoBadgedCardData>,
    )> for Card
{
    fn from(
        (value, co_badged_card_data_optional): (
            api_models::payments::Card,
            Option<payment_methods::CoBadgedCardData>,
        ),
    ) -> Self {
        let api_models::payments::Card {
            card_number,
            card_exp_month,
            card_exp_year,
            card_holder_name,
            card_cvc,
            card_issuer,
            card_network,
            card_type,
            card_issuing_country,
            bank_code,
            nick_name,
        } = value;

        Self {
            card_number,
            card_exp_month,
            card_exp_year,
            card_cvc,
            card_issuer,
            card_network,
            card_type,
            card_issuing_country,
            bank_code,
            nick_name,
            card_holder_name,
            co_badged_card_data: co_badged_card_data_optional,
        }
    }
}

#[cfg(feature = "v2")]
impl
    From<(
        payment_methods::CardDetail,
        Secret<String>,
        Option<Secret<String>>,
    )> for Card
{
    fn from(
        (card_detail, card_cvc, card_holder_name): (
            payment_methods::CardDetail,
            Secret<String>,
            Option<Secret<String>>,
        ),
    ) -> Self {
        Self {
            card_number: card_detail.card_number,
            card_exp_month: card_detail.card_exp_month,
            card_exp_year: card_detail.card_exp_year,
            card_cvc,
            card_issuer: card_detail.card_issuer,
            card_network: card_detail.card_network,
            card_type: card_detail.card_type.map(|val| val.to_string()),
            card_issuing_country: card_detail.card_issuing_country.map(|val| val.to_string()),
            bank_code: None,
            nick_name: card_detail.nick_name,
            card_holder_name: card_holder_name.or(card_detail.card_holder_name),
            co_badged_card_data: None,
        }
    }
}

#[cfg(feature = "v2")]
impl From<Card> for payment_methods::CardDetail {
    fn from(card: Card) -> Self {
        Self {
            card_number: card.card_number,
            card_exp_month: card.card_exp_month,
            card_exp_year: card.card_exp_year,
            card_holder_name: card.card_holder_name,
            nick_name: card.nick_name,
            card_issuing_country: None,
            card_network: card.card_network,
            card_issuer: card.card_issuer,
            card_type: None,
            card_cvc: Some(card.card_cvc),
        }
    }
}

impl From<api_models::payments::CardRedirectData> for CardRedirectData {
    fn from(value: api_models::payments::CardRedirectData) -> Self {
        match value {
            api_models::payments::CardRedirectData::Knet {} => Self::Knet {},
            api_models::payments::CardRedirectData::Benefit {} => Self::Benefit {},
            api_models::payments::CardRedirectData::MomoAtm {} => Self::MomoAtm {},
            api_models::payments::CardRedirectData::CardRedirect {} => Self::CardRedirect {},
        }
    }
}

impl From<CardRedirectData> for api_models::payments::CardRedirectData {
    fn from(value: CardRedirectData) -> Self {
        match value {
            CardRedirectData::Knet {} => Self::Knet {},
            CardRedirectData::Benefit {} => Self::Benefit {},
            CardRedirectData::MomoAtm {} => Self::MomoAtm {},
            CardRedirectData::CardRedirect {} => Self::CardRedirect {},
        }
    }
}

impl From<api_models::payments::WalletData> for WalletData {
    fn from(value: api_models::payments::WalletData) -> Self {
        match value {
            api_models::payments::WalletData::AliPayQr(_) => Self::AliPayQr(Box::new(AliPayQr {})),
            api_models::payments::WalletData::AliPayRedirect(_) => {
                Self::AliPayRedirect(AliPayRedirection {})
            }
            api_models::payments::WalletData::AliPayHkRedirect(_) => {
                Self::AliPayHkRedirect(AliPayHkRedirection {})
            }
            api_models::payments::WalletData::AmazonPayRedirect(_) => {
                Self::AmazonPayRedirect(Box::new(AmazonPayRedirect {}))
            }
            api_models::payments::WalletData::Skrill(_) => Self::Skrill(Box::new(SkrillData {})),
            api_models::payments::WalletData::Paysera(_) => Self::Paysera(Box::new(PayseraData {})),
            api_models::payments::WalletData::MomoRedirect(_) => {
                Self::MomoRedirect(MomoRedirection {})
            }
            api_models::payments::WalletData::KakaoPayRedirect(_) => {
                Self::KakaoPayRedirect(KakaoPayRedirection {})
            }
            api_models::payments::WalletData::GoPayRedirect(_) => {
                Self::GoPayRedirect(GoPayRedirection {})
            }
            api_models::payments::WalletData::GcashRedirect(_) => {
                Self::GcashRedirect(GcashRedirection {})
            }
            api_models::payments::WalletData::ApplePay(apple_pay_data) => {
                Self::ApplePay(ApplePayWalletData::from(apple_pay_data))
            }
            api_models::payments::WalletData::ApplePayRedirect(_) => {
                Self::ApplePayRedirect(Box::new(ApplePayRedirectData {}))
            }
            api_models::payments::WalletData::ApplePayThirdPartySdk(_) => {
                Self::ApplePayThirdPartySdk(Box::new(ApplePayThirdPartySdkData {}))
            }
            api_models::payments::WalletData::DanaRedirect {} => Self::DanaRedirect {},
            api_models::payments::WalletData::GooglePay(google_pay_data) => {
                Self::GooglePay(GooglePayWalletData::from(google_pay_data))
            }
            api_models::payments::WalletData::GooglePayRedirect(_) => {
                Self::GooglePayRedirect(Box::new(GooglePayRedirectData {}))
            }
            api_models::payments::WalletData::GooglePayThirdPartySdk(_) => {
                Self::GooglePayThirdPartySdk(Box::new(GooglePayThirdPartySdkData {}))
            }
            api_models::payments::WalletData::MbWayRedirect(..) => {
                Self::MbWayRedirect(Box::new(MbWayRedirection {}))
            }
            api_models::payments::WalletData::MobilePayRedirect(_) => {
                Self::MobilePayRedirect(Box::new(MobilePayRedirection {}))
            }
            api_models::payments::WalletData::PaypalRedirect(paypal_redirect_data) => {
                Self::PaypalRedirect(PaypalRedirection {
                    email: paypal_redirect_data.email,
                })
            }
            api_models::payments::WalletData::PaypalSdk(paypal_sdk_data) => {
                Self::PaypalSdk(PayPalWalletData {
                    token: paypal_sdk_data.token,
                })
            }
            api_models::payments::WalletData::Paze(paze_data) => {
                Self::Paze(PazeWalletData::from(paze_data))
            }
            api_models::payments::WalletData::SamsungPay(samsung_pay_data) => {
                Self::SamsungPay(Box::new(SamsungPayWalletData::from(samsung_pay_data)))
            }
            api_models::payments::WalletData::TwintRedirect {} => Self::TwintRedirect {},
            api_models::payments::WalletData::VippsRedirect {} => Self::VippsRedirect {},
            api_models::payments::WalletData::TouchNGoRedirect(_) => {
                Self::TouchNGoRedirect(Box::new(TouchNGoRedirection {}))
            }
            api_models::payments::WalletData::WeChatPayRedirect(_) => {
                Self::WeChatPayRedirect(Box::new(WeChatPayRedirection {}))
            }
            api_models::payments::WalletData::WeChatPayQr(_) => {
                Self::WeChatPayQr(Box::new(WeChatPayQr {}))
            }
            api_models::payments::WalletData::CashappQr(_) => {
                Self::CashappQr(Box::new(CashappQr {}))
            }
            api_models::payments::WalletData::SwishQr(_) => Self::SwishQr(SwishQrData {}),
            api_models::payments::WalletData::Mifinity(mifinity_data) => {
                Self::Mifinity(MifinityData {
                    date_of_birth: mifinity_data.date_of_birth,
                    language_preference: mifinity_data.language_preference,
                })
            }
            api_models::payments::WalletData::BluecodeRedirect {} => Self::BluecodeRedirect {},
            api_models::payments::WalletData::RevolutPay(_) => Self::RevolutPay(RevolutPayData {}),
        }
    }
}

impl From<api_models::payments::GooglePayWalletData> for GooglePayWalletData {
    fn from(value: api_models::payments::GooglePayWalletData) -> Self {
        Self {
            pm_type: value.pm_type,
            description: value.description,
            info: GooglePayPaymentMethodInfo {
                card_network: value.info.card_network,
                card_details: value.info.card_details,
                assurance_details: value.info.assurance_details.map(|info| {
                    GooglePayAssuranceDetails {
                        card_holder_authenticated: info.card_holder_authenticated,
                        account_verified: info.account_verified,
                    }
                }),
            },
            tokenization_data: value.tokenization_data,
        }
    }
}

impl From<api_models::payments::ApplePayWalletData> for ApplePayWalletData {
    fn from(value: api_models::payments::ApplePayWalletData) -> Self {
        Self {
            payment_data: value.payment_data,
            payment_method: ApplepayPaymentMethod {
                display_name: value.payment_method.display_name,
                network: value.payment_method.network,
                pm_type: value.payment_method.pm_type,
            },
            transaction_identifier: value.transaction_identifier,
        }
    }
}

impl From<api_models::payments::SamsungPayTokenData> for SamsungPayTokenData {
    fn from(samsung_pay_token_data: api_models::payments::SamsungPayTokenData) -> Self {
        Self {
            three_ds_type: samsung_pay_token_data.three_ds_type,
            version: samsung_pay_token_data.version,
            data: samsung_pay_token_data.data,
        }
    }
}

impl From<api_models::payments::PazeWalletData> for PazeWalletData {
    fn from(value: api_models::payments::PazeWalletData) -> Self {
        Self {
            complete_response: value.complete_response,
        }
    }
}

impl From<Box<api_models::payments::SamsungPayWalletData>> for SamsungPayWalletData {
    fn from(value: Box<api_models::payments::SamsungPayWalletData>) -> Self {
        match value.payment_credential {
            api_models::payments::SamsungPayWalletCredentials::SamsungPayWalletDataForApp(
                samsung_pay_app_wallet_data,
            ) => Self {
                payment_credential: SamsungPayWalletCredentials {
                    method: samsung_pay_app_wallet_data.method,
                    recurring_payment: samsung_pay_app_wallet_data.recurring_payment,
                    card_brand: samsung_pay_app_wallet_data.payment_card_brand.into(),
                    dpan_last_four_digits: samsung_pay_app_wallet_data.payment_last4_dpan,
                    card_last_four_digits: samsung_pay_app_wallet_data.payment_last4_fpan,
                    token_data: samsung_pay_app_wallet_data.token_data.into(),
                },
            },
            api_models::payments::SamsungPayWalletCredentials::SamsungPayWalletDataForWeb(
                samsung_pay_web_wallet_data,
            ) => Self {
                payment_credential: SamsungPayWalletCredentials {
                    method: samsung_pay_web_wallet_data.method,
                    recurring_payment: samsung_pay_web_wallet_data.recurring_payment,
                    card_brand: samsung_pay_web_wallet_data.card_brand.into(),
                    dpan_last_four_digits: None,
                    card_last_four_digits: samsung_pay_web_wallet_data.card_last_four_digits,
                    token_data: samsung_pay_web_wallet_data.token_data.into(),
                },
            },
        }
    }
}

impl From<api_models::payments::PayLaterData> for PayLaterData {
    fn from(value: api_models::payments::PayLaterData) -> Self {
        match value {
            api_models::payments::PayLaterData::KlarnaRedirect { .. } => Self::KlarnaRedirect {},
            api_models::payments::PayLaterData::KlarnaSdk { token } => Self::KlarnaSdk { token },
            api_models::payments::PayLaterData::AffirmRedirect {} => Self::AffirmRedirect {},
            api_models::payments::PayLaterData::FlexitiRedirect {} => Self::FlexitiRedirect {},
            api_models::payments::PayLaterData::AfterpayClearpayRedirect { .. } => {
                Self::AfterpayClearpayRedirect {}
            }
            api_models::payments::PayLaterData::PayBrightRedirect {} => Self::PayBrightRedirect {},
            api_models::payments::PayLaterData::WalleyRedirect {} => Self::WalleyRedirect {},
            api_models::payments::PayLaterData::AlmaRedirect {} => Self::AlmaRedirect {},
            api_models::payments::PayLaterData::AtomeRedirect {} => Self::AtomeRedirect {},
            api_models::payments::PayLaterData::BreadpayRedirect {} => Self::BreadpayRedirect {},
        }
    }
}

impl From<api_models::payments::BankRedirectData> for BankRedirectData {
    fn from(value: api_models::payments::BankRedirectData) -> Self {
        match value {
            api_models::payments::BankRedirectData::BancontactCard {
                card_number,
                card_exp_month,
                card_exp_year,
                card_holder_name,
                ..
            } => Self::BancontactCard {
                card_number,
                card_exp_month,
                card_exp_year,
                card_holder_name,
            },
            api_models::payments::BankRedirectData::Bizum {} => Self::Bizum {},
            api_models::payments::BankRedirectData::Blik { blik_code } => Self::Blik { blik_code },
            api_models::payments::BankRedirectData::Eps {
                bank_name, country, ..
            } => Self::Eps { bank_name, country },
            api_models::payments::BankRedirectData::Giropay {
                bank_account_bic,
                bank_account_iban,
                country,
                ..
            } => Self::Giropay {
                bank_account_bic,
                bank_account_iban,
                country,
            },
            api_models::payments::BankRedirectData::Ideal { bank_name, .. } => {
                Self::Ideal { bank_name }
            }
            api_models::payments::BankRedirectData::Interac { country, email } => {
                Self::Interac { country, email }
            }
            api_models::payments::BankRedirectData::OnlineBankingCzechRepublic { issuer } => {
                Self::OnlineBankingCzechRepublic { issuer }
            }
            api_models::payments::BankRedirectData::OnlineBankingFinland { email } => {
                Self::OnlineBankingFinland { email }
            }
            api_models::payments::BankRedirectData::OnlineBankingPoland { issuer } => {
                Self::OnlineBankingPoland { issuer }
            }
            api_models::payments::BankRedirectData::OnlineBankingSlovakia { issuer } => {
                Self::OnlineBankingSlovakia { issuer }
            }
            api_models::payments::BankRedirectData::OpenBankingUk {
                country, issuer, ..
            } => Self::OpenBankingUk { country, issuer },
            api_models::payments::BankRedirectData::Przelewy24 { bank_name, .. } => {
                Self::Przelewy24 { bank_name }
            }
            api_models::payments::BankRedirectData::Sofort {
                preferred_language,
                country,
                ..
            } => Self::Sofort {
                country,
                preferred_language,
            },
            api_models::payments::BankRedirectData::Trustly { country } => Self::Trustly {
                country: Some(country),
            },
            api_models::payments::BankRedirectData::OnlineBankingFpx { issuer } => {
                Self::OnlineBankingFpx { issuer }
            }
            api_models::payments::BankRedirectData::OnlineBankingThailand { issuer } => {
                Self::OnlineBankingThailand { issuer }
            }
            api_models::payments::BankRedirectData::LocalBankRedirect { .. } => {
                Self::LocalBankRedirect {}
            }
            api_models::payments::BankRedirectData::Eft { provider } => Self::Eft { provider },
        }
    }
}

impl From<api_models::payments::CryptoData> for CryptoData {
    fn from(value: api_models::payments::CryptoData) -> Self {
        let api_models::payments::CryptoData {
            pay_currency,
            network,
        } = value;
        Self {
            pay_currency,
            network,
        }
    }
}

impl From<CryptoData> for api_models::payments::CryptoData {
    fn from(value: CryptoData) -> Self {
        let CryptoData {
            pay_currency,
            network,
        } = value;
        Self {
            pay_currency,
            network,
        }
    }
}

impl From<api_models::payments::UpiData> for UpiData {
    fn from(value: api_models::payments::UpiData) -> Self {
        match value {
            api_models::payments::UpiData::UpiCollect(upi) => {
                Self::UpiCollect(UpiCollectData { vpa_id: upi.vpa_id })
            }
            api_models::payments::UpiData::UpiIntent(_) => Self::UpiIntent(UpiIntentData {}),
        }
    }
}

impl From<UpiData> for api_models::payments::additional_info::UpiAdditionalData {
    fn from(value: UpiData) -> Self {
        match value {
            UpiData::UpiCollect(upi) => Self::UpiCollect(Box::new(
                payment_additional_types::UpiCollectAdditionalData {
                    vpa_id: upi.vpa_id.map(MaskedUpiVpaId::from),
                },
            )),
            UpiData::UpiIntent(_) => {
                Self::UpiIntent(Box::new(api_models::payments::UpiIntentData {}))
            }
        }
    }
}

impl From<api_models::payments::VoucherData> for VoucherData {
    fn from(value: api_models::payments::VoucherData) -> Self {
        match value {
            api_models::payments::VoucherData::Boleto(boleto_data) => {
                Self::Boleto(Box::new(BoletoVoucherData {
                    social_security_number: boleto_data.social_security_number,
                }))
            }
            api_models::payments::VoucherData::Alfamart(_) => {
                Self::Alfamart(Box::new(AlfamartVoucherData {}))
            }
            api_models::payments::VoucherData::Indomaret(_) => {
                Self::Indomaret(Box::new(IndomaretVoucherData {}))
            }
            api_models::payments::VoucherData::SevenEleven(_)
            | api_models::payments::VoucherData::Lawson(_)
            | api_models::payments::VoucherData::MiniStop(_)
            | api_models::payments::VoucherData::FamilyMart(_)
            | api_models::payments::VoucherData::Seicomart(_)
            | api_models::payments::VoucherData::PayEasy(_) => {
                Self::SevenEleven(Box::new(JCSVoucherData {}))
            }
            api_models::payments::VoucherData::Efecty => Self::Efecty,
            api_models::payments::VoucherData::PagoEfectivo => Self::PagoEfectivo,
            api_models::payments::VoucherData::RedCompra => Self::RedCompra,
            api_models::payments::VoucherData::RedPagos => Self::RedPagos,
            api_models::payments::VoucherData::Oxxo => Self::Oxxo,
        }
    }
}

impl From<Box<BoletoVoucherData>> for Box<api_models::payments::BoletoVoucherData> {
    fn from(value: Box<BoletoVoucherData>) -> Self {
        Self::new(api_models::payments::BoletoVoucherData {
            social_security_number: value.social_security_number,
        })
    }
}

impl From<Box<AlfamartVoucherData>> for Box<api_models::payments::AlfamartVoucherData> {
    fn from(_value: Box<AlfamartVoucherData>) -> Self {
        Self::new(api_models::payments::AlfamartVoucherData {
            first_name: None,
            last_name: None,
            email: None,
        })
    }
}

impl From<Box<IndomaretVoucherData>> for Box<api_models::payments::IndomaretVoucherData> {
    fn from(_value: Box<IndomaretVoucherData>) -> Self {
        Self::new(api_models::payments::IndomaretVoucherData {
            first_name: None,
            last_name: None,
            email: None,
        })
    }
}

impl From<Box<JCSVoucherData>> for Box<api_models::payments::JCSVoucherData> {
    fn from(_value: Box<JCSVoucherData>) -> Self {
        Self::new(api_models::payments::JCSVoucherData {
            first_name: None,
            last_name: None,
            email: None,
            phone_number: None,
        })
    }
}

impl From<VoucherData> for api_models::payments::VoucherData {
    fn from(value: VoucherData) -> Self {
        match value {
            VoucherData::Boleto(boleto_data) => Self::Boleto(boleto_data.into()),
            VoucherData::Alfamart(alfa_mart) => Self::Alfamart(alfa_mart.into()),
            VoucherData::Indomaret(info_maret) => Self::Indomaret(info_maret.into()),
            VoucherData::SevenEleven(jcs_data)
            | VoucherData::Lawson(jcs_data)
            | VoucherData::MiniStop(jcs_data)
            | VoucherData::FamilyMart(jcs_data)
            | VoucherData::Seicomart(jcs_data)
            | VoucherData::PayEasy(jcs_data) => Self::SevenEleven(jcs_data.into()),
            VoucherData::Efecty => Self::Efecty,
            VoucherData::PagoEfectivo => Self::PagoEfectivo,
            VoucherData::RedCompra => Self::RedCompra,
            VoucherData::RedPagos => Self::RedPagos,
            VoucherData::Oxxo => Self::Oxxo,
        }
    }
}

impl From<api_models::payments::GiftCardData> for GiftCardData {
    fn from(value: api_models::payments::GiftCardData) -> Self {
        match value {
            api_models::payments::GiftCardData::Givex(details) => Self::Givex(GiftCardDetails {
                number: details.number,
                cvc: details.cvc,
            }),
            api_models::payments::GiftCardData::PaySafeCard {} => Self::PaySafeCard {},
        }
    }
}

impl From<GiftCardData> for payment_additional_types::GiftCardAdditionalData {
    fn from(value: GiftCardData) -> Self {
        match value {
            GiftCardData::Givex(details) => Self::Givex(Box::new(
                payment_additional_types::GivexGiftCardAdditionalData {
                    last4: details
                        .number
                        .peek()
                        .chars()
                        .rev()
                        .take(4)
                        .collect::<String>()
                        .chars()
                        .rev()
                        .collect::<String>()
                        .into(),
                },
            )),
            GiftCardData::PaySafeCard {} => Self::PaySafeCard {},
        }
    }
}

impl From<api_models::payments::CardToken> for CardToken {
    fn from(value: api_models::payments::CardToken) -> Self {
        let api_models::payments::CardToken {
            card_holder_name,
            card_cvc,
        } = value;
        Self {
            card_holder_name,
            card_cvc,
        }
    }
}

impl From<CardToken> for payment_additional_types::CardTokenAdditionalData {
    fn from(value: CardToken) -> Self {
        let CardToken {
            card_holder_name, ..
        } = value;
        Self { card_holder_name }
    }
}

impl From<api_models::payments::BankDebitData> for BankDebitData {
    fn from(value: api_models::payments::BankDebitData) -> Self {
        match value {
            api_models::payments::BankDebitData::AchBankDebit {
                account_number,
                routing_number,
                card_holder_name,
                bank_account_holder_name,
                bank_name,
                bank_type,
                bank_holder_type,
                ..
            } => Self::AchBankDebit {
                account_number,
                routing_number,
                card_holder_name,
                bank_account_holder_name,
                bank_name,
                bank_type,
                bank_holder_type,
            },
            api_models::payments::BankDebitData::SepaBankDebit {
                iban,
                bank_account_holder_name,
                ..
            } => Self::SepaBankDebit {
                iban,
                bank_account_holder_name,
            },
            api_models::payments::BankDebitData::BecsBankDebit {
                account_number,
                bsb_number,
                bank_account_holder_name,
                ..
            } => Self::BecsBankDebit {
                account_number,
                bsb_number,
                bank_account_holder_name,
            },
            api_models::payments::BankDebitData::BacsBankDebit {
                account_number,
                sort_code,
                bank_account_holder_name,
                ..
            } => Self::BacsBankDebit {
                account_number,
                sort_code,
                bank_account_holder_name,
            },
        }
    }
}

impl From<BankDebitData> for api_models::payments::additional_info::BankDebitAdditionalData {
    fn from(value: BankDebitData) -> Self {
        match value {
            BankDebitData::AchBankDebit {
                account_number,
                routing_number,
                bank_name,
                bank_type,
                bank_holder_type,
                card_holder_name,
                bank_account_holder_name,
            } => Self::Ach(Box::new(
                payment_additional_types::AchBankDebitAdditionalData {
                    account_number: MaskedBankAccount::from(account_number),
                    routing_number: MaskedRoutingNumber::from(routing_number),
                    bank_name,
                    bank_type,
                    bank_holder_type,
                    card_holder_name,
                    bank_account_holder_name,
                },
            )),
            BankDebitData::SepaBankDebit {
                iban,
                bank_account_holder_name,
            } => Self::Sepa(Box::new(
                payment_additional_types::SepaBankDebitAdditionalData {
                    iban: MaskedIban::from(iban),
                    bank_account_holder_name,
                },
            )),
            BankDebitData::BecsBankDebit {
                account_number,
                bsb_number,
                bank_account_holder_name,
            } => Self::Becs(Box::new(
                payment_additional_types::BecsBankDebitAdditionalData {
                    account_number: MaskedBankAccount::from(account_number),
                    bsb_number,
                    bank_account_holder_name,
                },
            )),
            BankDebitData::BacsBankDebit {
                account_number,
                sort_code,
                bank_account_holder_name,
            } => Self::Bacs(Box::new(
                payment_additional_types::BacsBankDebitAdditionalData {
                    account_number: MaskedBankAccount::from(account_number),
                    sort_code: MaskedSortCode::from(sort_code),
                    bank_account_holder_name,
                },
            )),
        }
    }
}

impl From<api_models::payments::BankTransferData> for BankTransferData {
    fn from(value: api_models::payments::BankTransferData) -> Self {
        match value {
            api_models::payments::BankTransferData::AchBankTransfer { .. } => {
                Self::AchBankTransfer {}
            }
            api_models::payments::BankTransferData::SepaBankTransfer { .. } => {
                Self::SepaBankTransfer {}
            }
            api_models::payments::BankTransferData::BacsBankTransfer { .. } => {
                Self::BacsBankTransfer {}
            }
            api_models::payments::BankTransferData::MultibancoBankTransfer { .. } => {
                Self::MultibancoBankTransfer {}
            }
            api_models::payments::BankTransferData::PermataBankTransfer { .. } => {
                Self::PermataBankTransfer {}
            }
            api_models::payments::BankTransferData::BcaBankTransfer { .. } => {
                Self::BcaBankTransfer {}
            }
            api_models::payments::BankTransferData::BniVaBankTransfer { .. } => {
                Self::BniVaBankTransfer {}
            }
            api_models::payments::BankTransferData::BriVaBankTransfer { .. } => {
                Self::BriVaBankTransfer {}
            }
            api_models::payments::BankTransferData::CimbVaBankTransfer { .. } => {
                Self::CimbVaBankTransfer {}
            }
            api_models::payments::BankTransferData::DanamonVaBankTransfer { .. } => {
                Self::DanamonVaBankTransfer {}
            }
            api_models::payments::BankTransferData::MandiriVaBankTransfer { .. } => {
                Self::MandiriVaBankTransfer {}
            }
            api_models::payments::BankTransferData::Pix {
                pix_key,
                cpf,
                cnpj,
                source_bank_account_id,
                destination_bank_account_id,
                expiry_date,
            } => Self::Pix {
                pix_key,
                cpf,
                cnpj,
                source_bank_account_id,
                destination_bank_account_id,
                expiry_date,
            },
            api_models::payments::BankTransferData::Pse {} => Self::Pse {},
            api_models::payments::BankTransferData::LocalBankTransfer { bank_code } => {
                Self::LocalBankTransfer { bank_code }
            }
            api_models::payments::BankTransferData::InstantBankTransfer {} => {
                Self::InstantBankTransfer {}
            }
            api_models::payments::BankTransferData::InstantBankTransferFinland {} => {
                Self::InstantBankTransferFinland {}
            }
            api_models::payments::BankTransferData::InstantBankTransferPoland {} => {
                Self::InstantBankTransferPoland {}
            }
            api_models::payments::BankTransferData::IndonesianBankTransfer { bank_name } => {
                Self::IndonesianBankTransfer { bank_name }
            }
        }
    }
}

impl From<BankTransferData> for api_models::payments::additional_info::BankTransferAdditionalData {
    fn from(value: BankTransferData) -> Self {
        match value {
            BankTransferData::AchBankTransfer {} => Self::Ach {},
            BankTransferData::SepaBankTransfer {} => Self::Sepa {},
            BankTransferData::BacsBankTransfer {} => Self::Bacs {},
            BankTransferData::MultibancoBankTransfer {} => Self::Multibanco {},
            BankTransferData::PermataBankTransfer {} => Self::Permata {},
            BankTransferData::BcaBankTransfer {} => Self::Bca {},
            BankTransferData::BniVaBankTransfer {} => Self::BniVa {},
            BankTransferData::BriVaBankTransfer {} => Self::BriVa {},
            BankTransferData::CimbVaBankTransfer {} => Self::CimbVa {},
            BankTransferData::DanamonVaBankTransfer {} => Self::DanamonVa {},
            BankTransferData::MandiriVaBankTransfer {} => Self::MandiriVa {},
            BankTransferData::Pix {
                pix_key,
                cpf,
                cnpj,
                source_bank_account_id,
                destination_bank_account_id,
                expiry_date,
            } => Self::Pix(Box::new(
                api_models::payments::additional_info::PixBankTransferAdditionalData {
                    pix_key: pix_key.map(MaskedBankAccount::from),
                    cpf: cpf.map(MaskedBankAccount::from),
                    cnpj: cnpj.map(MaskedBankAccount::from),
                    source_bank_account_id,
                    destination_bank_account_id,
                    expiry_date,
                },
            )),
            BankTransferData::Pse {} => Self::Pse {},
            BankTransferData::LocalBankTransfer { bank_code } => Self::LocalBankTransfer(Box::new(
                api_models::payments::additional_info::LocalBankTransferAdditionalData {
                    bank_code: bank_code.map(MaskedBankAccount::from),
                },
            )),
            BankTransferData::InstantBankTransfer {} => Self::InstantBankTransfer {},
            BankTransferData::InstantBankTransferFinland {} => Self::InstantBankTransferFinland {},
            BankTransferData::InstantBankTransferPoland {} => Self::InstantBankTransferPoland {},
            BankTransferData::IndonesianBankTransfer { bank_name } => {
                Self::IndonesianBankTransfer { bank_name }
            }
        }
    }
}

impl From<api_models::payments::RealTimePaymentData> for RealTimePaymentData {
    fn from(value: api_models::payments::RealTimePaymentData) -> Self {
        match value {
            api_models::payments::RealTimePaymentData::Fps {} => Self::Fps {},
            api_models::payments::RealTimePaymentData::DuitNow {} => Self::DuitNow {},
            api_models::payments::RealTimePaymentData::PromptPay {} => Self::PromptPay {},
            api_models::payments::RealTimePaymentData::VietQr {} => Self::VietQr {},
        }
    }
}

impl From<RealTimePaymentData> for api_models::payments::RealTimePaymentData {
    fn from(value: RealTimePaymentData) -> Self {
        match value {
            RealTimePaymentData::Fps {} => Self::Fps {},
            RealTimePaymentData::DuitNow {} => Self::DuitNow {},
            RealTimePaymentData::PromptPay {} => Self::PromptPay {},
            RealTimePaymentData::VietQr {} => Self::VietQr {},
        }
    }
}

impl From<api_models::payments::OpenBankingData> for OpenBankingData {
    fn from(value: api_models::payments::OpenBankingData) -> Self {
        match value {
            api_models::payments::OpenBankingData::OpenBankingPIS {} => Self::OpenBankingPIS {},
        }
    }
}

impl From<OpenBankingData> for api_models::payments::OpenBankingData {
    fn from(value: OpenBankingData) -> Self {
        match value {
            OpenBankingData::OpenBankingPIS {} => Self::OpenBankingPIS {},
        }
    }
}

impl From<api_models::payments::MobilePaymentData> for MobilePaymentData {
    fn from(value: api_models::payments::MobilePaymentData) -> Self {
        match value {
            api_models::payments::MobilePaymentData::DirectCarrierBilling {
                msisdn,
                client_uid,
            } => Self::DirectCarrierBilling { msisdn, client_uid },
        }
    }
}

impl From<MobilePaymentData> for api_models::payments::MobilePaymentData {
    fn from(value: MobilePaymentData) -> Self {
        match value {
            MobilePaymentData::DirectCarrierBilling { msisdn, client_uid } => {
                Self::DirectCarrierBilling { msisdn, client_uid }
            }
        }
    }
}

#[derive(Debug, serde::Serialize, serde::Deserialize)]
#[serde(rename_all = "camelCase")]
pub struct TokenizedCardValue1 {
    pub card_number: String,
    pub exp_year: String,
    pub exp_month: String,
    pub nickname: Option<String>,
    pub card_last_four: Option<String>,
    pub card_token: Option<String>,
    pub card_holder_name: Option<Secret<String>>,
}

#[derive(Debug, serde::Serialize, serde::Deserialize)]
#[serde(rename_all = "camelCase")]
pub struct TokenizedCardValue2 {
    pub card_security_code: Option<String>,
    pub card_fingerprint: Option<String>,
    pub external_id: Option<String>,
    pub customer_id: Option<id_type::CustomerId>,
    pub payment_method_id: Option<String>,
}

#[derive(Debug, serde::Serialize, serde::Deserialize)]
pub struct TokenizedWalletValue1 {
    pub data: WalletData,
}

#[derive(Debug, serde::Serialize, serde::Deserialize)]
pub struct TokenizedWalletValue2 {
    pub customer_id: Option<id_type::CustomerId>,
}

#[derive(Debug, serde::Serialize, serde::Deserialize)]
pub struct TokenizedBankTransferValue1 {
    pub data: BankTransferData,
}

#[derive(Debug, serde::Serialize, serde::Deserialize)]
pub struct TokenizedBankTransferValue2 {
    pub customer_id: Option<id_type::CustomerId>,
}

#[derive(Debug, serde::Serialize, serde::Deserialize)]
pub struct TokenizedBankRedirectValue1 {
    pub data: BankRedirectData,
}

#[derive(Debug, serde::Serialize, serde::Deserialize)]
pub struct TokenizedBankRedirectValue2 {
    pub customer_id: Option<id_type::CustomerId>,
}

#[derive(Debug, serde::Serialize, serde::Deserialize)]
pub struct TokenizedBankDebitValue2 {
    pub customer_id: Option<id_type::CustomerId>,
}

#[derive(Debug, serde::Serialize, serde::Deserialize)]
pub struct TokenizedBankDebitValue1 {
    pub data: BankDebitData,
}

pub trait GetPaymentMethodType {
    fn get_payment_method_type(&self) -> api_enums::PaymentMethodType;
}

impl GetPaymentMethodType for CardRedirectData {
    fn get_payment_method_type(&self) -> api_enums::PaymentMethodType {
        match self {
            Self::Knet {} => api_enums::PaymentMethodType::Knet,
            Self::Benefit {} => api_enums::PaymentMethodType::Benefit,
            Self::MomoAtm {} => api_enums::PaymentMethodType::MomoAtm,
            Self::CardRedirect {} => api_enums::PaymentMethodType::CardRedirect,
        }
    }
}

impl GetPaymentMethodType for WalletData {
    fn get_payment_method_type(&self) -> api_enums::PaymentMethodType {
        match self {
            Self::AliPayQr(_) | Self::AliPayRedirect(_) => api_enums::PaymentMethodType::AliPay,
            Self::AliPayHkRedirect(_) => api_enums::PaymentMethodType::AliPayHk,
            Self::AmazonPayRedirect(_) => api_enums::PaymentMethodType::AmazonPay,
            Self::Skrill(_) => api_enums::PaymentMethodType::Skrill,
            Self::Paysera(_) => api_enums::PaymentMethodType::Paysera,
            Self::MomoRedirect(_) => api_enums::PaymentMethodType::Momo,
            Self::KakaoPayRedirect(_) => api_enums::PaymentMethodType::KakaoPay,
            Self::GoPayRedirect(_) => api_enums::PaymentMethodType::GoPay,
            Self::GcashRedirect(_) => api_enums::PaymentMethodType::Gcash,
            Self::ApplePay(_) | Self::ApplePayRedirect(_) | Self::ApplePayThirdPartySdk(_) => {
                api_enums::PaymentMethodType::ApplePay
            }
            Self::DanaRedirect {} => api_enums::PaymentMethodType::Dana,
            Self::GooglePay(_) | Self::GooglePayRedirect(_) | Self::GooglePayThirdPartySdk(_) => {
                api_enums::PaymentMethodType::GooglePay
            }
            Self::BluecodeRedirect {} => api_enums::PaymentMethodType::Bluecode,
            Self::MbWayRedirect(_) => api_enums::PaymentMethodType::MbWay,
            Self::MobilePayRedirect(_) => api_enums::PaymentMethodType::MobilePay,
            Self::PaypalRedirect(_) | Self::PaypalSdk(_) => api_enums::PaymentMethodType::Paypal,
            Self::Paze(_) => api_enums::PaymentMethodType::Paze,
            Self::SamsungPay(_) => api_enums::PaymentMethodType::SamsungPay,
            Self::TwintRedirect {} => api_enums::PaymentMethodType::Twint,
            Self::VippsRedirect {} => api_enums::PaymentMethodType::Vipps,
            Self::TouchNGoRedirect(_) => api_enums::PaymentMethodType::TouchNGo,
            Self::WeChatPayRedirect(_) | Self::WeChatPayQr(_) => {
                api_enums::PaymentMethodType::WeChatPay
            }
            Self::CashappQr(_) => api_enums::PaymentMethodType::Cashapp,
            Self::SwishQr(_) => api_enums::PaymentMethodType::Swish,
            Self::Mifinity(_) => api_enums::PaymentMethodType::Mifinity,
            Self::RevolutPay(_) => api_enums::PaymentMethodType::RevolutPay,
        }
    }
}

impl GetPaymentMethodType for PayLaterData {
    fn get_payment_method_type(&self) -> api_enums::PaymentMethodType {
        match self {
            Self::KlarnaRedirect { .. } => api_enums::PaymentMethodType::Klarna,
            Self::KlarnaSdk { .. } => api_enums::PaymentMethodType::Klarna,
            Self::FlexitiRedirect { .. } => api_enums::PaymentMethodType::Flexiti,
            Self::AffirmRedirect {} => api_enums::PaymentMethodType::Affirm,
            Self::AfterpayClearpayRedirect { .. } => api_enums::PaymentMethodType::AfterpayClearpay,
            Self::PayBrightRedirect {} => api_enums::PaymentMethodType::PayBright,
            Self::WalleyRedirect {} => api_enums::PaymentMethodType::Walley,
            Self::AlmaRedirect {} => api_enums::PaymentMethodType::Alma,
            Self::AtomeRedirect {} => api_enums::PaymentMethodType::Atome,
            Self::BreadpayRedirect {} => api_enums::PaymentMethodType::Breadpay,
        }
    }
}

impl GetPaymentMethodType for BankRedirectData {
    fn get_payment_method_type(&self) -> api_enums::PaymentMethodType {
        match self {
            Self::BancontactCard { .. } => api_enums::PaymentMethodType::BancontactCard,
            Self::Bizum {} => api_enums::PaymentMethodType::Bizum,
            Self::Blik { .. } => api_enums::PaymentMethodType::Blik,
            Self::Eft { .. } => api_enums::PaymentMethodType::Eft,
            Self::Eps { .. } => api_enums::PaymentMethodType::Eps,
            Self::Giropay { .. } => api_enums::PaymentMethodType::Giropay,
            Self::Ideal { .. } => api_enums::PaymentMethodType::Ideal,
            Self::Interac { .. } => api_enums::PaymentMethodType::Interac,
            Self::OnlineBankingCzechRepublic { .. } => {
                api_enums::PaymentMethodType::OnlineBankingCzechRepublic
            }
            Self::OnlineBankingFinland { .. } => api_enums::PaymentMethodType::OnlineBankingFinland,
            Self::OnlineBankingPoland { .. } => api_enums::PaymentMethodType::OnlineBankingPoland,
            Self::OnlineBankingSlovakia { .. } => {
                api_enums::PaymentMethodType::OnlineBankingSlovakia
            }
            Self::OpenBankingUk { .. } => api_enums::PaymentMethodType::OpenBankingUk,
            Self::Przelewy24 { .. } => api_enums::PaymentMethodType::Przelewy24,
            Self::Sofort { .. } => api_enums::PaymentMethodType::Sofort,
            Self::Trustly { .. } => api_enums::PaymentMethodType::Trustly,
            Self::OnlineBankingFpx { .. } => api_enums::PaymentMethodType::OnlineBankingFpx,
            Self::OnlineBankingThailand { .. } => {
                api_enums::PaymentMethodType::OnlineBankingThailand
            }
            Self::LocalBankRedirect { .. } => api_enums::PaymentMethodType::LocalBankRedirect,
        }
    }
}

impl GetPaymentMethodType for BankDebitData {
    fn get_payment_method_type(&self) -> api_enums::PaymentMethodType {
        match self {
            Self::AchBankDebit { .. } => api_enums::PaymentMethodType::Ach,
            Self::SepaBankDebit { .. } => api_enums::PaymentMethodType::Sepa,
            Self::BecsBankDebit { .. } => api_enums::PaymentMethodType::Becs,
            Self::BacsBankDebit { .. } => api_enums::PaymentMethodType::Bacs,
        }
    }
}

impl GetPaymentMethodType for BankTransferData {
    fn get_payment_method_type(&self) -> api_enums::PaymentMethodType {
        match self {
            Self::AchBankTransfer { .. } => api_enums::PaymentMethodType::Ach,
            Self::SepaBankTransfer { .. } => api_enums::PaymentMethodType::Sepa,
            Self::BacsBankTransfer { .. } => api_enums::PaymentMethodType::Bacs,
            Self::MultibancoBankTransfer { .. } => api_enums::PaymentMethodType::Multibanco,
            Self::PermataBankTransfer { .. } => api_enums::PaymentMethodType::PermataBankTransfer,
            Self::BcaBankTransfer { .. } => api_enums::PaymentMethodType::BcaBankTransfer,
            Self::BniVaBankTransfer { .. } => api_enums::PaymentMethodType::BniVa,
            Self::BriVaBankTransfer { .. } => api_enums::PaymentMethodType::BriVa,
            Self::CimbVaBankTransfer { .. } => api_enums::PaymentMethodType::CimbVa,
            Self::DanamonVaBankTransfer { .. } => api_enums::PaymentMethodType::DanamonVa,
            Self::MandiriVaBankTransfer { .. } => api_enums::PaymentMethodType::MandiriVa,
            Self::Pix { .. } => api_enums::PaymentMethodType::Pix,
            Self::Pse {} => api_enums::PaymentMethodType::Pse,
            Self::LocalBankTransfer { .. } => api_enums::PaymentMethodType::LocalBankTransfer,
            Self::InstantBankTransfer {} => api_enums::PaymentMethodType::InstantBankTransfer,
            Self::InstantBankTransferFinland {} => {
                api_enums::PaymentMethodType::InstantBankTransferFinland
            }
            Self::InstantBankTransferPoland {} => {
                api_enums::PaymentMethodType::InstantBankTransferPoland
            }
            Self::IndonesianBankTransfer { .. } => {
                api_enums::PaymentMethodType::IndonesianBankTransfer
            }
        }
    }
}

impl GetPaymentMethodType for CryptoData {
    fn get_payment_method_type(&self) -> api_enums::PaymentMethodType {
        api_enums::PaymentMethodType::CryptoCurrency
    }
}

impl GetPaymentMethodType for RealTimePaymentData {
    fn get_payment_method_type(&self) -> api_enums::PaymentMethodType {
        match self {
            Self::Fps {} => api_enums::PaymentMethodType::Fps,
            Self::DuitNow {} => api_enums::PaymentMethodType::DuitNow,
            Self::PromptPay {} => api_enums::PaymentMethodType::PromptPay,
            Self::VietQr {} => api_enums::PaymentMethodType::VietQr,
        }
    }
}

impl GetPaymentMethodType for UpiData {
    fn get_payment_method_type(&self) -> api_enums::PaymentMethodType {
        match self {
            Self::UpiCollect(_) => api_enums::PaymentMethodType::UpiCollect,
            Self::UpiIntent(_) => api_enums::PaymentMethodType::UpiIntent,
        }
    }
}
impl GetPaymentMethodType for VoucherData {
    fn get_payment_method_type(&self) -> api_enums::PaymentMethodType {
        match self {
            Self::Boleto(_) => api_enums::PaymentMethodType::Boleto,
            Self::Efecty => api_enums::PaymentMethodType::Efecty,
            Self::PagoEfectivo => api_enums::PaymentMethodType::PagoEfectivo,
            Self::RedCompra => api_enums::PaymentMethodType::RedCompra,
            Self::RedPagos => api_enums::PaymentMethodType::RedPagos,
            Self::Alfamart(_) => api_enums::PaymentMethodType::Alfamart,
            Self::Indomaret(_) => api_enums::PaymentMethodType::Indomaret,
            Self::Oxxo => api_enums::PaymentMethodType::Oxxo,
            Self::SevenEleven(_) => api_enums::PaymentMethodType::SevenEleven,
            Self::Lawson(_) => api_enums::PaymentMethodType::Lawson,
            Self::MiniStop(_) => api_enums::PaymentMethodType::MiniStop,
            Self::FamilyMart(_) => api_enums::PaymentMethodType::FamilyMart,
            Self::Seicomart(_) => api_enums::PaymentMethodType::Seicomart,
            Self::PayEasy(_) => api_enums::PaymentMethodType::PayEasy,
        }
    }
}
impl GetPaymentMethodType for GiftCardData {
    fn get_payment_method_type(&self) -> api_enums::PaymentMethodType {
        match self {
            Self::Givex(_) => api_enums::PaymentMethodType::Givex,
            Self::PaySafeCard {} => api_enums::PaymentMethodType::PaySafeCard,
        }
    }
}

impl GetPaymentMethodType for OpenBankingData {
    fn get_payment_method_type(&self) -> api_enums::PaymentMethodType {
        match self {
            Self::OpenBankingPIS {} => api_enums::PaymentMethodType::OpenBankingPIS,
        }
    }
}

impl GetPaymentMethodType for MobilePaymentData {
    fn get_payment_method_type(&self) -> api_enums::PaymentMethodType {
        match self {
            Self::DirectCarrierBilling { .. } => api_enums::PaymentMethodType::DirectCarrierBilling,
        }
    }
}

impl From<Card> for ExtendedCardInfo {
    fn from(value: Card) -> Self {
        Self {
            card_number: value.card_number,
            card_exp_month: value.card_exp_month,
            card_exp_year: value.card_exp_year,
            card_holder_name: None,
            card_cvc: value.card_cvc,
            card_issuer: value.card_issuer,
            card_network: value.card_network,
            card_type: value.card_type,
            card_issuing_country: value.card_issuing_country,
            bank_code: value.bank_code,
        }
    }
}

impl From<ApplePayWalletData> for payment_methods::PaymentMethodDataWalletInfo {
    fn from(item: ApplePayWalletData) -> Self {
        Self {
            last4: item
                .payment_method
                .display_name
                .chars()
                .rev()
                .take(4)
                .collect::<Vec<_>>()
                .into_iter()
                .rev()
                .collect(),
            card_network: item.payment_method.network,
            card_type: Some(item.payment_method.pm_type),
        }
    }
}

impl From<GooglePayWalletData> for payment_methods::PaymentMethodDataWalletInfo {
    fn from(item: GooglePayWalletData) -> Self {
        Self {
            last4: item.info.card_details,
            card_network: item.info.card_network,
            card_type: Some(item.pm_type),
        }
    }
}

#[derive(Clone, Debug, PartialEq, serde::Deserialize, serde::Serialize)]
pub enum PaymentMethodsData {
    Card(CardDetailsPaymentMethod),
    BankDetails(payment_methods::PaymentMethodDataBankCreds), //PaymentMethodDataBankCreds and its transformations should be moved to the domain models
    WalletDetails(payment_methods::PaymentMethodDataWalletInfo), //PaymentMethodDataWalletInfo and its transformations should be moved to the domain models
    NetworkToken(NetworkTokenDetailsPaymentMethod),
}

impl PaymentMethodsData {
    #[cfg(feature = "v1")]
    pub fn get_co_badged_card_data(&self) -> Option<payment_methods::CoBadgedCardData> {
        if let Self::Card(card) = self {
            card.co_badged_card_data.clone()
        } else {
            None
        }
    }
    #[cfg(feature = "v2")]
    pub fn get_co_badged_card_data(&self) -> Option<payment_methods::CoBadgedCardData> {
        todo!()
    }
}

#[derive(Clone, Debug, Eq, PartialEq, serde::Deserialize, serde::Serialize)]
pub struct NetworkTokenDetailsPaymentMethod {
    pub last4_digits: Option<String>,
    pub issuer_country: Option<common_enums::CountryAlpha2>,
    pub network_token_expiry_month: Option<Secret<String>>,
    pub network_token_expiry_year: Option<Secret<String>>,
    pub nick_name: Option<Secret<String>>,
    pub card_holder_name: Option<Secret<String>>,
    pub card_isin: Option<String>,
    pub card_issuer: Option<String>,
    pub card_network: Option<api_enums::CardNetwork>,
    pub card_type: Option<String>,
    #[serde(default = "saved_in_locker_default")]
    pub saved_to_locker: bool,
}

fn saved_in_locker_default() -> bool {
    true
}

#[cfg(feature = "v1")]
#[derive(Clone, Debug, PartialEq, serde::Deserialize, serde::Serialize)]
pub struct CardDetailsPaymentMethod {
    pub last4_digits: Option<String>,
    pub issuer_country: Option<String>,
    pub expiry_month: Option<Secret<String>>,
    pub expiry_year: Option<Secret<String>>,
    pub nick_name: Option<Secret<String>>,
    pub card_holder_name: Option<Secret<String>>,
    pub card_isin: Option<String>,
    pub card_issuer: Option<String>,
    pub card_network: Option<api_enums::CardNetwork>,
    pub card_type: Option<String>,
    #[serde(default = "saved_in_locker_default")]
    pub saved_to_locker: bool,
    pub co_badged_card_data: Option<payment_methods::CoBadgedCardData>,
}

#[cfg(feature = "v2")]
#[derive(Clone, Debug, Eq, PartialEq, serde::Deserialize, serde::Serialize)]
pub struct CardDetailsPaymentMethod {
    pub last4_digits: Option<String>,
    pub issuer_country: Option<String>,
    pub expiry_month: Option<Secret<String>>,
    pub expiry_year: Option<Secret<String>>,
    pub nick_name: Option<Secret<String>>,
    pub card_holder_name: Option<Secret<String>>,
    pub card_isin: Option<String>,
    pub card_issuer: Option<String>,
    pub card_network: Option<api_enums::CardNetwork>,
    pub card_type: Option<String>,
    #[serde(default = "saved_in_locker_default")]
    pub saved_to_locker: bool,
}

#[cfg(feature = "v2")]
impl CardDetailsPaymentMethod {
    pub fn to_card_details_from_locker(self) -> payment_methods::CardDetailFromLocker {
        payment_methods::CardDetailFromLocker {
            card_number: None,
            card_holder_name: self.card_holder_name.clone(),
            card_issuer: self.card_issuer.clone(),
            card_network: self.card_network.clone(),
            card_type: self.card_type.clone(),
            issuer_country: self.clone().get_issuer_country_alpha2(),
            last4_digits: self.last4_digits,
            expiry_month: self.expiry_month,
            expiry_year: self.expiry_year,
            card_fingerprint: None,
            nick_name: self.nick_name,
            card_isin: self.card_isin,
            saved_to_locker: self.saved_to_locker,
        }
    }

    pub fn get_issuer_country_alpha2(self) -> Option<common_enums::CountryAlpha2> {
        self.issuer_country
            .as_ref()
            .map(|c| api_enums::CountryAlpha2::from_str(c))
            .transpose()
            .ok()
            .flatten()
    }
}

#[cfg(feature = "v1")]
impl From<payment_methods::CardDetail> for CardDetailsPaymentMethod {
    fn from(item: payment_methods::CardDetail) -> Self {
        Self {
            issuer_country: item.card_issuing_country.map(|c| c.to_string()),
            last4_digits: Some(item.card_number.get_last4()),
            expiry_month: Some(item.card_exp_month),
            expiry_year: Some(item.card_exp_year),
            card_holder_name: item.card_holder_name,
            nick_name: item.nick_name,
            card_isin: None,
            card_issuer: item.card_issuer,
            card_network: item.card_network,
            card_type: item.card_type.map(|card| card.to_string()),
            saved_to_locker: true,
            co_badged_card_data: None,
        }
    }
}

#[cfg(feature = "v2")]
impl From<payment_methods::CardDetail> for CardDetailsPaymentMethod {
    fn from(item: payment_methods::CardDetail) -> Self {
        Self {
            issuer_country: item.card_issuing_country.map(|c| c.to_string()),
            last4_digits: Some(item.card_number.get_last4()),
            expiry_month: Some(item.card_exp_month),
            expiry_year: Some(item.card_exp_year),
            card_holder_name: item.card_holder_name,
            nick_name: item.nick_name,
            card_isin: None,
            card_issuer: item.card_issuer,
            card_network: item.card_network,
            card_type: item.card_type.map(|card| card.to_string()),
            saved_to_locker: true,
        }
    }
}

#[cfg(feature = "v2")]
impl From<NetworkTokenDetails> for NetworkTokenDetailsPaymentMethod {
    fn from(item: NetworkTokenDetails) -> Self {
        Self {
            issuer_country: item.card_issuing_country,
            last4_digits: Some(item.network_token.get_last4()),
            network_token_expiry_month: Some(item.network_token_exp_month),
            network_token_expiry_year: Some(item.network_token_exp_year),
            card_holder_name: item.card_holder_name,
            nick_name: item.nick_name,
            card_isin: None,
            card_issuer: item.card_issuer,
            card_network: item.card_network,
            card_type: item.card_type.map(|card| card.to_string()),
            saved_to_locker: true,
        }
    }
}

#[cfg(feature = "v2")]
#[derive(Clone, Debug, Eq, PartialEq, serde::Deserialize, serde::Serialize)]
pub struct SingleUsePaymentMethodToken {
    pub token: Secret<String>,
    pub merchant_connector_id: id_type::MerchantConnectorAccountId,
}

#[cfg(feature = "v2")]
impl SingleUsePaymentMethodToken {
    pub fn get_single_use_token_from_payment_method_token(
        token: Secret<String>,
        mca_id: id_type::MerchantConnectorAccountId,
    ) -> Self {
        Self {
            token,
            merchant_connector_id: mca_id,
        }
    }
}

impl From<NetworkTokenDetailsPaymentMethod> for payment_methods::NetworkTokenDetailsPaymentMethod {
    fn from(item: NetworkTokenDetailsPaymentMethod) -> Self {
        Self {
            last4_digits: item.last4_digits,
            issuer_country: item.issuer_country,
            network_token_expiry_month: item.network_token_expiry_month,
            network_token_expiry_year: item.network_token_expiry_year,
            nick_name: item.nick_name,
            card_holder_name: item.card_holder_name,
            card_isin: item.card_isin,
            card_issuer: item.card_issuer,
            card_network: item.card_network,
            card_type: item.card_type,
            saved_to_locker: item.saved_to_locker,
        }
    }
}

#[cfg(feature = "v2")]
#[derive(Debug, Clone, serde::Deserialize, serde::Serialize)]
pub struct SingleUseTokenKey(String);

#[cfg(feature = "v2")]
impl SingleUseTokenKey {
    pub fn store_key(payment_method_id: &id_type::GlobalPaymentMethodId) -> Self {
        let new_token = format!("single_use_token_{}", payment_method_id.get_string_repr());
        Self(new_token)
    }

    pub fn get_store_key(&self) -> &str {
        &self.0
    }
}

#[cfg(feature = "v1")]
impl From<Card> for payment_methods::CardDetail {
    fn from(card_data: Card) -> Self {
        Self {
            card_number: card_data.card_number.clone(),
            card_exp_month: card_data.card_exp_month.clone(),
            card_exp_year: card_data.card_exp_year.clone(),
            card_holder_name: None,
            nick_name: None,
            card_issuing_country: None,
            card_network: card_data.card_network.clone(),
            card_issuer: None,
            card_type: None,
        }
    }
}

#[cfg(feature = "v1")]
impl From<NetworkTokenData> for payment_methods::CardDetail {
    fn from(network_token_data: NetworkTokenData) -> Self {
        Self {
            card_number: network_token_data.token_number.clone(),
            card_exp_month: network_token_data.token_exp_month.clone(),
            card_exp_year: network_token_data.token_exp_year.clone(),
            card_holder_name: None,
            nick_name: None,
            card_issuing_country: None,
            card_network: network_token_data.card_network.clone(),
            card_issuer: None,
            card_type: None,
        }
    }
}<|MERGE_RESOLUTION|>--- conflicted
+++ resolved
@@ -48,12 +48,8 @@
 
 #[derive(PartialEq, Clone, Debug, Serialize, Deserialize)]
 pub enum ExternalVaultPaymentMethodData {
-<<<<<<< HEAD
-    Card(Box<ExternalVaultCard>),
+    Card(ExternalVaultCard),
     VaultToken(VaultToken),
-=======
-    Card(ExternalVaultCard),
->>>>>>> 209969c8
 }
 
 #[derive(Debug, Clone, PartialEq, Eq)]
