--- conflicted
+++ resolved
@@ -57,9 +57,6 @@
     VaultToken(VaultToken),
 }
 
-<<<<<<< HEAD
-// Determines if decryption should be performed
-=======
 #[derive(Debug, Clone, serde::Serialize, serde::Deserialize, PartialEq, Eq)]
 #[serde(tag = "type", content = "data", rename_all = "snake_case")]
 pub enum RecurringDetails {
@@ -157,7 +154,7 @@
     pub network_transaction_id: Secret<String>,
 }
 
->>>>>>> ec13d7d5
+// Determines if decryption should be performed
 #[derive(Debug, Clone, PartialEq, Eq, serde::Serialize)]
 pub enum ApplePayFlow {
     // Either Merchant provided certificates i.e decryption by hyperswitch or Hyperswitch certificates i.e simplified flow
