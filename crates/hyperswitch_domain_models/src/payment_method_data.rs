--- conflicted
+++ resolved
@@ -708,13 +708,8 @@
         cnpj: Option<Secret<String>>,
         /// Source bank account UUID
         source_bank_account_id: Option<MaskedBankAccount>,
-<<<<<<< HEAD
-=======
-        /// Destination bank account UUID.
-        destination_bank_account_id: Option<MaskedBankAccount>,
         /// The expiration date and time for the Pix QR code
         expiry_date: Option<time::PrimitiveDateTime>,
->>>>>>> 12ac5086
     },
     Pse {},
     LocalBankTransfer {
@@ -1622,21 +1617,13 @@
                 cpf,
                 cnpj,
                 source_bank_account_id,
-<<<<<<< HEAD
-=======
-                destination_bank_account_id,
                 expiry_date,
->>>>>>> 12ac5086
             } => Self::Pix {
                 pix_key,
                 cpf,
                 cnpj,
                 source_bank_account_id,
-<<<<<<< HEAD
-=======
-                destination_bank_account_id,
                 expiry_date,
->>>>>>> 12ac5086
             },
             api_models::payments::BankTransferData::Pse {} => Self::Pse {},
             api_models::payments::BankTransferData::LocalBankTransfer { bank_code } => {
@@ -1674,22 +1661,14 @@
                 cpf,
                 cnpj,
                 source_bank_account_id,
-<<<<<<< HEAD
-=======
-                destination_bank_account_id,
                 expiry_date,
->>>>>>> 12ac5086
             } => Self::Pix(Box::new(
                 api_models::payments::additional_info::PixBankTransferAdditionalData {
                     pix_key: pix_key.map(MaskedBankAccount::from),
                     cpf: cpf.map(MaskedBankAccount::from),
                     cnpj: cnpj.map(MaskedBankAccount::from),
                     source_bank_account_id,
-<<<<<<< HEAD
-=======
-                    destination_bank_account_id,
                     expiry_date,
->>>>>>> 12ac5086
                 },
             )),
             BankTransferData::Pse {} => Self::Pse {},
