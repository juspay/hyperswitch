#[cfg(feature = "v2")]
use std::str::FromStr;

use api_models::{
    mandates,
    payment_methods::{self},
    payments::{additional_info as payment_additional_types, ExtendedCardInfo},
};
use common_enums::enums as api_enums;
#[cfg(feature = "v2")]
use common_utils::ext_traits::OptionExt;
use common_utils::{
    id_type,
    new_type::{
        MaskedBankAccount, MaskedIban, MaskedRoutingNumber, MaskedSortCode, MaskedUpiVpaId,
    },
    pii::{self, Email},
};
use masking::{PeekInterface, Secret};
use serde::{Deserialize, Serialize};
use time::Date;

// We need to derive Serialize and Deserialize because some parts of payment method data are being
// stored in the database as serde_json::Value
#[derive(PartialEq, Clone, Debug, Serialize, Deserialize)]
pub enum PaymentMethodData {
    Card(Card),
    CardDetailsForNetworkTransactionId(CardDetailsForNetworkTransactionId),
    CardRedirect(CardRedirectData),
    Wallet(WalletData),
    PayLater(PayLaterData),
    BankRedirect(BankRedirectData),
    BankDebit(BankDebitData),
    BankTransfer(Box<BankTransferData>),
    Crypto(CryptoData),
    MandatePayment,
    Reward,
    RealTimePayment(Box<RealTimePaymentData>),
    Upi(UpiData),
    Voucher(VoucherData),
    GiftCard(Box<GiftCardData>),
    CardToken(CardToken),
    OpenBanking(OpenBankingData),
    NetworkToken(NetworkTokenData),
    MobilePayment(MobilePaymentData),
}

#[derive(Debug, Clone, PartialEq, Eq)]
pub enum ApplePayFlow {
    Simplified(api_models::payments::PaymentProcessingDetails),
    Manual,
}

impl PaymentMethodData {
    pub fn get_payment_method(&self) -> Option<common_enums::PaymentMethod> {
        match self {
            Self::Card(_) | Self::NetworkToken(_) | Self::CardDetailsForNetworkTransactionId(_) => {
                Some(common_enums::PaymentMethod::Card)
            }
            Self::CardRedirect(_) => Some(common_enums::PaymentMethod::CardRedirect),
            Self::Wallet(_) => Some(common_enums::PaymentMethod::Wallet),
            Self::PayLater(_) => Some(common_enums::PaymentMethod::PayLater),
            Self::BankRedirect(_) => Some(common_enums::PaymentMethod::BankRedirect),
            Self::BankDebit(_) => Some(common_enums::PaymentMethod::BankDebit),
            Self::BankTransfer(_) => Some(common_enums::PaymentMethod::BankTransfer),
            Self::Crypto(_) => Some(common_enums::PaymentMethod::Crypto),
            Self::Reward => Some(common_enums::PaymentMethod::Reward),
            Self::RealTimePayment(_) => Some(common_enums::PaymentMethod::RealTimePayment),
            Self::Upi(_) => Some(common_enums::PaymentMethod::Upi),
            Self::Voucher(_) => Some(common_enums::PaymentMethod::Voucher),
            Self::GiftCard(_) => Some(common_enums::PaymentMethod::GiftCard),
            Self::OpenBanking(_) => Some(common_enums::PaymentMethod::OpenBanking),
            Self::MobilePayment(_) => Some(common_enums::PaymentMethod::MobilePayment),
            Self::CardToken(_) | Self::MandatePayment => None,
        }
    }

    pub fn is_network_token_payment_method_data(&self) -> bool {
        matches!(self, Self::NetworkToken(_))
    }

    pub fn get_co_badged_card_data(&self) -> Option<&payment_methods::CoBadgedCardData> {
        if let Self::Card(card) = self {
            card.co_badged_card_data.as_ref()
        } else {
            None
        }
    }

    pub fn extract_debit_routing_saving_percentage(
        &self,
        network: &common_enums::CardNetwork,
    ) -> Option<f64> {
        self.get_co_badged_card_data()?
            .co_badged_card_networks_info
            .0
            .iter()
            .find(|info| &info.network == network)
            .map(|info| info.saving_percentage)
    }
}

#[derive(PartialEq, Clone, Debug, Serialize, Deserialize, Default)]
pub struct Card {
    pub card_number: cards::CardNumber,
    pub card_exp_month: Secret<String>,
    pub card_exp_year: Secret<String>,
    pub card_cvc: Secret<String>,
    pub card_issuer: Option<String>,
    pub card_network: Option<common_enums::CardNetwork>,
    pub card_type: Option<String>,
    pub card_issuing_country: Option<String>,
    pub bank_code: Option<String>,
    pub nick_name: Option<Secret<String>>,
    pub card_holder_name: Option<Secret<String>>,
    pub co_badged_card_data: Option<payment_methods::CoBadgedCardData>,
}

#[derive(Eq, PartialEq, Clone, Debug, Serialize, Deserialize, Default)]
pub struct CardDetailsForNetworkTransactionId {
    pub card_number: cards::CardNumber,
    pub card_exp_month: Secret<String>,
    pub card_exp_year: Secret<String>,
    pub card_issuer: Option<String>,
    pub card_network: Option<common_enums::CardNetwork>,
    pub card_type: Option<String>,
    pub card_issuing_country: Option<String>,
    pub bank_code: Option<String>,
    pub nick_name: Option<Secret<String>>,
    pub card_holder_name: Option<Secret<String>>,
}

#[derive(PartialEq, Clone, Debug, Serialize, Deserialize, Default)]
pub struct CardDetail {
    pub card_number: cards::CardNumber,
    pub card_exp_month: Secret<String>,
    pub card_exp_year: Secret<String>,
    pub card_issuer: Option<String>,
    pub card_network: Option<api_enums::CardNetwork>,
    pub card_type: Option<String>,
    pub card_issuing_country: Option<String>,
    pub bank_code: Option<String>,
    pub nick_name: Option<Secret<String>>,
    pub card_holder_name: Option<Secret<String>>,
    pub co_badged_card_data: Option<payment_methods::CoBadgedCardData>,
}

impl CardDetailsForNetworkTransactionId {
    pub fn get_nti_and_card_details_for_mit_flow(
        recurring_details: mandates::RecurringDetails,
    ) -> Option<(api_models::payments::MandateReferenceId, Self)> {
        let network_transaction_id_and_card_details = match recurring_details {
            mandates::RecurringDetails::NetworkTransactionIdAndCardDetails(
                network_transaction_id_and_card_details,
            ) => Some(network_transaction_id_and_card_details),
            mandates::RecurringDetails::MandateId(_)
            | mandates::RecurringDetails::PaymentMethodId(_)
            | mandates::RecurringDetails::ProcessorPaymentToken(_) => None,
        }?;

        let mandate_reference_id = api_models::payments::MandateReferenceId::NetworkMandateId(
            network_transaction_id_and_card_details
                .network_transaction_id
                .peek()
                .to_string(),
        );

        Some((
            mandate_reference_id,
            network_transaction_id_and_card_details.clone().into(),
        ))
    }
}

impl From<&Card> for CardDetail {
    fn from(item: &Card) -> Self {
        Self {
            card_number: item.card_number.to_owned(),
            card_exp_month: item.card_exp_month.to_owned(),
            card_exp_year: item.card_exp_year.to_owned(),
            card_issuer: item.card_issuer.to_owned(),
            card_network: item.card_network.to_owned(),
            card_type: item.card_type.to_owned(),
            card_issuing_country: item.card_issuing_country.to_owned(),
            bank_code: item.bank_code.to_owned(),
            nick_name: item.nick_name.to_owned(),
            card_holder_name: item.card_holder_name.to_owned(),
            co_badged_card_data: item.co_badged_card_data.to_owned(),
        }
    }
}

impl From<mandates::NetworkTransactionIdAndCardDetails> for CardDetailsForNetworkTransactionId {
    fn from(card_details_for_nti: mandates::NetworkTransactionIdAndCardDetails) -> Self {
        Self {
            card_number: card_details_for_nti.card_number,
            card_exp_month: card_details_for_nti.card_exp_month,
            card_exp_year: card_details_for_nti.card_exp_year,
            card_issuer: card_details_for_nti.card_issuer,
            card_network: card_details_for_nti.card_network,
            card_type: card_details_for_nti.card_type,
            card_issuing_country: card_details_for_nti.card_issuing_country,
            bank_code: card_details_for_nti.bank_code,
            nick_name: card_details_for_nti.nick_name,
            card_holder_name: card_details_for_nti.card_holder_name,
        }
    }
}

#[derive(Eq, PartialEq, Clone, Debug, Serialize, Deserialize)]
pub enum CardRedirectData {
    Knet {},
    Benefit {},
    MomoAtm {},
    CardRedirect {},
}

#[derive(Eq, PartialEq, Clone, Debug, serde::Deserialize, serde::Serialize)]
pub enum PayLaterData {
    KlarnaRedirect {},
    KlarnaSdk { token: String },
    AffirmRedirect {},
    AfterpayClearpayRedirect {},
    PayBrightRedirect {},
    WalleyRedirect {},
    AlmaRedirect {},
    AtomeRedirect {},
}

#[derive(Eq, PartialEq, Clone, Debug, serde::Deserialize, serde::Serialize)]
pub enum WalletData {
    AliPayQr(Box<AliPayQr>),
    AliPayRedirect(AliPayRedirection),
    AliPayHkRedirect(AliPayHkRedirection),
<<<<<<< HEAD
    AmazonPay(AmazonPayWalletData),
    AmazonPayRedirect(Box<AmazonPayRedirectData>),
=======
    AmazonPayRedirect(Box<AmazonPayRedirect>),
    Paysera(Box<PayseraData>),
    Skrill(Box<SkrillData>),
>>>>>>> 00168496
    MomoRedirect(MomoRedirection),
    KakaoPayRedirect(KakaoPayRedirection),
    GoPayRedirect(GoPayRedirection),
    GcashRedirect(GcashRedirection),
    ApplePay(ApplePayWalletData),
    ApplePayRedirect(Box<ApplePayRedirectData>),
    ApplePayThirdPartySdk(Box<ApplePayThirdPartySdkData>),
    DanaRedirect {},
    GooglePay(GooglePayWalletData),
    GooglePayRedirect(Box<GooglePayRedirectData>),
    GooglePayThirdPartySdk(Box<GooglePayThirdPartySdkData>),
    MbWayRedirect(Box<MbWayRedirection>),
    MobilePayRedirect(Box<MobilePayRedirection>),
    PaypalRedirect(PaypalRedirection),
    PaypalSdk(PayPalWalletData),
    Paze(PazeWalletData),
    SamsungPay(Box<SamsungPayWalletData>),
    TwintRedirect {},
    VippsRedirect {},
    TouchNGoRedirect(Box<TouchNGoRedirection>),
    WeChatPayRedirect(Box<WeChatPayRedirection>),
    WeChatPayQr(Box<WeChatPayQr>),
    CashappQr(Box<CashappQr>),
    SwishQr(SwishQrData),
    Mifinity(MifinityData),
    RevolutPay(RevolutPayData),
}

#[derive(Eq, PartialEq, Clone, Debug, serde::Deserialize, serde::Serialize)]
pub struct MifinityData {
    pub date_of_birth: Secret<Date>,
    pub language_preference: Option<String>,
}

#[derive(Eq, PartialEq, Clone, Debug, serde::Deserialize, serde::Serialize)]
#[serde(rename_all = "snake_case")]
pub struct PazeWalletData {
    pub complete_response: Secret<String>,
}

#[derive(Eq, PartialEq, Clone, Debug, serde::Deserialize, serde::Serialize)]
#[serde(rename_all = "snake_case")]
pub struct SamsungPayWalletData {
    pub payment_credential: SamsungPayWalletCredentials,
}

#[derive(Eq, PartialEq, Clone, Debug, serde::Deserialize, serde::Serialize)]
#[serde(rename_all = "snake_case")]
pub struct SamsungPayWalletCredentials {
    pub method: Option<String>,
    pub recurring_payment: Option<bool>,
    pub card_brand: common_enums::SamsungPayCardBrand,
    pub dpan_last_four_digits: Option<String>,
    #[serde(rename = "card_last4digits")]
    pub card_last_four_digits: String,
    #[serde(rename = "3_d_s")]
    pub token_data: SamsungPayTokenData,
}

#[derive(Eq, PartialEq, Clone, Debug, serde::Deserialize, serde::Serialize)]
#[serde(rename_all = "snake_case")]
pub struct SamsungPayTokenData {
    #[serde(rename = "type")]
    pub three_ds_type: Option<String>,
    pub version: String,
    pub data: Secret<String>,
}

#[derive(Eq, PartialEq, Clone, Debug, serde::Deserialize, serde::Serialize)]
pub struct GooglePayWalletData {
    /// The type of payment method
    pub pm_type: String,
    /// User-facing message to describe the payment method that funds this transaction.
    pub description: String,
    /// The information of the payment method
    pub info: GooglePayPaymentMethodInfo,
    /// The tokenization data of Google pay
    pub tokenization_data: GpayTokenizationData,
}

#[derive(Eq, PartialEq, Clone, Debug, serde::Deserialize, serde::Serialize)]
pub struct ApplePayRedirectData {}
#[derive(Eq, PartialEq, Clone, Debug, serde::Deserialize, serde::Serialize)]
pub struct RevolutPayData {}

#[derive(Eq, PartialEq, Clone, Debug, serde::Deserialize, serde::Serialize)]
pub struct GooglePayRedirectData {}

#[derive(Eq, PartialEq, Clone, Debug, serde::Deserialize, serde::Serialize)]
pub struct GooglePayThirdPartySdkData {}

#[derive(Eq, PartialEq, Clone, Debug, serde::Deserialize, serde::Serialize)]
pub struct ApplePayThirdPartySdkData {}

#[derive(Eq, PartialEq, Clone, Debug, serde::Deserialize, serde::Serialize)]
pub struct WeChatPayRedirection {}

#[derive(Eq, PartialEq, Clone, Debug, serde::Deserialize, serde::Serialize)]
pub struct WeChatPay {}

#[derive(Eq, PartialEq, Clone, Debug, serde::Deserialize, serde::Serialize)]
pub struct WeChatPayQr {}

#[derive(Eq, PartialEq, Clone, Debug, serde::Deserialize, serde::Serialize)]
pub struct CashappQr {}

#[derive(Eq, PartialEq, Clone, Debug, serde::Deserialize, serde::Serialize)]
pub struct PaypalRedirection {
    /// paypal's email address
    pub email: Option<Email>,
}

#[derive(Eq, PartialEq, Clone, Debug, serde::Deserialize, serde::Serialize)]
pub struct AliPayQr {}

#[derive(Eq, PartialEq, Clone, Debug, serde::Deserialize, serde::Serialize)]
pub struct AliPayRedirection {}

#[derive(Eq, PartialEq, Clone, Debug, serde::Deserialize, serde::Serialize)]
pub struct AliPayHkRedirection {}

#[derive(Eq, PartialEq, Clone, Debug, serde::Deserialize, serde::Serialize)]
pub struct AmazonPayRedirect {}

#[derive(Eq, PartialEq, Clone, Debug, serde::Deserialize, serde::Serialize)]
pub struct PayseraData {}

#[derive(Eq, PartialEq, Clone, Debug, serde::Deserialize, serde::Serialize)]
pub struct SkrillData {}

#[derive(Eq, PartialEq, Clone, Debug, serde::Deserialize, serde::Serialize)]
pub struct MomoRedirection {}

#[derive(Eq, PartialEq, Clone, Debug, serde::Deserialize, serde::Serialize)]
pub struct KakaoPayRedirection {}

#[derive(Eq, PartialEq, Clone, Debug, serde::Deserialize, serde::Serialize)]
pub struct GoPayRedirection {}

#[derive(Eq, PartialEq, Clone, Debug, serde::Deserialize, serde::Serialize)]
pub struct GcashRedirection {}

#[derive(Eq, PartialEq, Clone, Debug, serde::Deserialize, serde::Serialize)]
pub struct MobilePayRedirection {}

#[derive(Eq, PartialEq, Clone, Debug, serde::Deserialize, serde::Serialize)]
pub struct MbWayRedirection {}

#[derive(Eq, PartialEq, Clone, Debug, serde::Deserialize, serde::Serialize)]
pub struct GooglePayPaymentMethodInfo {
    /// The name of the card network
    pub card_network: String,
    /// The details of the card
    pub card_details: String,
    //assurance_details of the card
    pub assurance_details: Option<GooglePayAssuranceDetails>,
}

#[derive(Eq, PartialEq, Clone, Debug, serde::Deserialize, serde::Serialize)]
#[serde(rename_all = "snake_case")]
pub struct GooglePayAssuranceDetails {
    ///indicates that Cardholder possession validation has been performed
    pub card_holder_authenticated: bool,
    /// indicates that identification and verifications (ID&V) was performed
    pub account_verified: bool,
}

#[derive(Eq, PartialEq, Clone, Debug, serde::Deserialize, serde::Serialize)]
pub struct PayPalWalletData {
    /// Token generated for the Apple pay
    pub token: String,
}

#[derive(Eq, PartialEq, Clone, Debug, serde::Deserialize, serde::Serialize)]
pub struct TouchNGoRedirection {}

#[derive(Eq, PartialEq, Clone, Debug, serde::Deserialize, serde::Serialize)]
pub struct SwishQrData {}

#[derive(Eq, PartialEq, Clone, Debug, serde::Deserialize, serde::Serialize)]
pub struct GpayTokenizationData {
    /// The type of the token
    pub token_type: String,
    /// Token generated for the wallet
    pub token: String,
}

#[derive(Eq, PartialEq, Clone, Debug, serde::Deserialize, serde::Serialize)]
pub struct ApplePayWalletData {
    /// The payment data of Apple pay
    pub payment_data: String,
    /// The payment method of Apple pay
    pub payment_method: ApplepayPaymentMethod,
    /// The unique identifier for the transaction
    pub transaction_identifier: String,
}

#[derive(Eq, PartialEq, Clone, Debug, serde::Deserialize, serde::Serialize)]
pub struct ApplepayPaymentMethod {
    pub display_name: String,
    pub network: String,
    pub pm_type: String,
}

#[derive(Eq, PartialEq, Clone, Default, Debug, serde::Deserialize, serde::Serialize)]
pub struct AmazonPayWalletData {
    pub checkout_session_id: String,
}

#[derive(Debug, Clone, Eq, PartialEq, serde::Deserialize, serde::Serialize)]
pub enum RealTimePaymentData {
    DuitNow {},
    Fps {},
    PromptPay {},
    VietQr {},
}

#[derive(Debug, Clone, Eq, PartialEq, serde::Deserialize, serde::Serialize)]
pub enum BankRedirectData {
    BancontactCard {
        card_number: Option<cards::CardNumber>,
        card_exp_month: Option<Secret<String>>,
        card_exp_year: Option<Secret<String>>,
        card_holder_name: Option<Secret<String>>,
    },
    Bizum {},
    Blik {
        blik_code: Option<String>,
    },
    Eps {
        bank_name: Option<common_enums::BankNames>,
        country: Option<api_enums::CountryAlpha2>,
    },
    Giropay {
        bank_account_bic: Option<Secret<String>>,
        bank_account_iban: Option<Secret<String>>,
        country: Option<api_enums::CountryAlpha2>,
    },
    Ideal {
        bank_name: Option<common_enums::BankNames>,
    },
    Interac {
        country: Option<api_enums::CountryAlpha2>,
        email: Option<Email>,
    },
    OnlineBankingCzechRepublic {
        issuer: common_enums::BankNames,
    },
    OnlineBankingFinland {
        email: Option<Email>,
    },
    OnlineBankingPoland {
        issuer: common_enums::BankNames,
    },
    OnlineBankingSlovakia {
        issuer: common_enums::BankNames,
    },
    OpenBankingUk {
        issuer: Option<common_enums::BankNames>,
        country: Option<api_enums::CountryAlpha2>,
    },
    Przelewy24 {
        bank_name: Option<common_enums::BankNames>,
    },
    Sofort {
        country: Option<api_enums::CountryAlpha2>,
        preferred_language: Option<String>,
    },
    Trustly {
        country: Option<api_enums::CountryAlpha2>,
    },
    OnlineBankingFpx {
        issuer: common_enums::BankNames,
    },
    OnlineBankingThailand {
        issuer: common_enums::BankNames,
    },
    LocalBankRedirect {},
    Eft {
        provider: String,
    },
}

#[derive(Debug, Clone, Eq, PartialEq, serde::Deserialize, serde::Serialize)]
#[serde(rename_all = "snake_case")]
pub enum OpenBankingData {
    OpenBankingPIS {},
}

#[derive(Debug, Clone, Eq, PartialEq, serde::Deserialize, serde::Serialize)]
#[serde(rename_all = "snake_case")]
pub struct CryptoData {
    pub pay_currency: Option<String>,
    pub network: Option<String>,
}

#[derive(Debug, Clone, Eq, PartialEq, serde::Deserialize, serde::Serialize)]
#[serde(rename_all = "snake_case")]
pub enum UpiData {
    UpiCollect(UpiCollectData),
    UpiIntent(UpiIntentData),
}

#[derive(Debug, Clone, Eq, PartialEq, serde::Deserialize, serde::Serialize)]
#[serde(rename_all = "snake_case")]
pub struct UpiCollectData {
    pub vpa_id: Option<Secret<String, pii::UpiVpaMaskingStrategy>>,
}

#[derive(Debug, Clone, Eq, PartialEq, serde::Deserialize, serde::Serialize)]
pub struct UpiIntentData {}

#[derive(Debug, Clone, Eq, PartialEq, serde::Serialize, serde::Deserialize)]
#[serde(rename_all = "snake_case")]
pub enum VoucherData {
    Boleto(Box<BoletoVoucherData>),
    Efecty,
    PagoEfectivo,
    RedCompra,
    RedPagos,
    Alfamart(Box<AlfamartVoucherData>),
    Indomaret(Box<IndomaretVoucherData>),
    Oxxo,
    SevenEleven(Box<JCSVoucherData>),
    Lawson(Box<JCSVoucherData>),
    MiniStop(Box<JCSVoucherData>),
    FamilyMart(Box<JCSVoucherData>),
    Seicomart(Box<JCSVoucherData>),
    PayEasy(Box<JCSVoucherData>),
}

#[derive(Debug, Clone, Eq, PartialEq, serde::Serialize, serde::Deserialize)]
pub struct BoletoVoucherData {
    /// The shopper's social security number
    pub social_security_number: Option<Secret<String>>,
}

#[derive(Debug, Clone, Eq, PartialEq, serde::Serialize, serde::Deserialize)]
pub struct AlfamartVoucherData {}

#[derive(Debug, Clone, Eq, PartialEq, serde::Serialize, serde::Deserialize)]
pub struct IndomaretVoucherData {}

#[derive(Debug, Clone, Eq, PartialEq, serde::Serialize, serde::Deserialize)]
pub struct JCSVoucherData {}

#[derive(serde::Deserialize, serde::Serialize, Debug, Clone, Eq, PartialEq)]
#[serde(rename_all = "snake_case")]
pub enum GiftCardData {
    Givex(GiftCardDetails),
    PaySafeCard {},
}

#[derive(serde::Deserialize, serde::Serialize, Debug, Clone, Eq, PartialEq)]
#[serde(rename_all = "snake_case")]
pub struct GiftCardDetails {
    /// The gift card number
    pub number: Secret<String>,
    /// The card verification code.
    pub cvc: Secret<String>,
}

#[derive(Eq, PartialEq, Debug, serde::Deserialize, serde::Serialize, Clone, Default)]
#[serde(rename_all = "snake_case")]
pub struct CardToken {
    /// The card holder's name
    pub card_holder_name: Option<Secret<String>>,

    /// The CVC number for the card
    pub card_cvc: Option<Secret<String>>,
}

#[derive(serde::Deserialize, serde::Serialize, Debug, Clone, Eq, PartialEq)]
#[serde(rename_all = "snake_case")]
pub enum BankDebitData {
    AchBankDebit {
        account_number: Secret<String>,
        routing_number: Secret<String>,
        card_holder_name: Option<Secret<String>>,
        bank_account_holder_name: Option<Secret<String>>,
        bank_name: Option<common_enums::BankNames>,
        bank_type: Option<common_enums::BankType>,
        bank_holder_type: Option<common_enums::BankHolderType>,
    },
    SepaBankDebit {
        iban: Secret<String>,
        bank_account_holder_name: Option<Secret<String>>,
    },
    BecsBankDebit {
        account_number: Secret<String>,
        bsb_number: Secret<String>,
        bank_account_holder_name: Option<Secret<String>>,
    },
    BacsBankDebit {
        account_number: Secret<String>,
        sort_code: Secret<String>,
        bank_account_holder_name: Option<Secret<String>>,
    },
}

#[derive(Eq, PartialEq, Clone, Debug, serde::Deserialize, serde::Serialize)]
#[serde(rename_all = "snake_case")]
pub enum BankTransferData {
    AchBankTransfer {},
    SepaBankTransfer {},
    BacsBankTransfer {},
    MultibancoBankTransfer {},
    PermataBankTransfer {},
    BcaBankTransfer {},
    BniVaBankTransfer {},
    BriVaBankTransfer {},
    CimbVaBankTransfer {},
    DanamonVaBankTransfer {},
    MandiriVaBankTransfer {},
    Pix {
        /// Unique key for pix transfer
        pix_key: Option<Secret<String>>,
        /// CPF is a Brazilian tax identification number
        cpf: Option<Secret<String>>,
        /// CNPJ is a Brazilian company tax identification number
        cnpj: Option<Secret<String>>,
        /// Source bank account UUID
        source_bank_account_id: Option<MaskedBankAccount>,
        /// Destination bank account UUID.
        destination_bank_account_id: Option<MaskedBankAccount>,
    },
    Pse {},
    LocalBankTransfer {
        bank_code: Option<String>,
    },
    InstantBankTransfer {},
    InstantBankTransferFinland {},
    InstantBankTransferPoland {},
}

#[derive(Debug, Clone, Eq, PartialEq, serde::Deserialize, serde::Serialize)]
pub struct SepaAndBacsBillingDetails {
    /// The Email ID for SEPA and BACS billing
    pub email: Email,
    /// The billing name for SEPA and BACS billing
    pub name: Secret<String>,
}

#[cfg(feature = "v1")]
#[derive(Eq, PartialEq, Clone, Debug, Serialize, Deserialize, Default)]
pub struct NetworkTokenData {
    pub token_number: cards::CardNumber,
    pub token_exp_month: Secret<String>,
    pub token_exp_year: Secret<String>,
    pub token_cryptogram: Option<Secret<String>>,
    pub card_issuer: Option<String>,
    pub card_network: Option<common_enums::CardNetwork>,
    pub card_type: Option<String>,
    pub card_issuing_country: Option<String>,
    pub bank_code: Option<String>,
    pub nick_name: Option<Secret<String>>,
    pub eci: Option<String>,
}

#[cfg(feature = "v2")]
#[derive(Eq, PartialEq, Clone, Debug, Serialize, Deserialize, Default)]
pub struct NetworkTokenData {
    pub network_token: cards::NetworkToken,
    pub network_token_exp_month: Secret<String>,
    pub network_token_exp_year: Secret<String>,
    pub cryptogram: Option<Secret<String>>,
    pub card_issuer: Option<String>, //since network token is tied to card, so its issuer will be same as card issuer
    pub card_network: Option<common_enums::CardNetwork>,
    pub card_type: Option<payment_methods::CardType>,
    pub card_issuing_country: Option<common_enums::CountryAlpha2>,
    pub bank_code: Option<String>,
    pub card_holder_name: Option<Secret<String>>,
    pub nick_name: Option<Secret<String>>,
    pub eci: Option<String>,
}

#[cfg(feature = "v2")]
#[derive(Eq, PartialEq, Clone, Debug, Serialize, Deserialize, Default)]
pub struct NetworkTokenDetails {
    pub network_token: cards::NetworkToken,
    pub network_token_exp_month: Secret<String>,
    pub network_token_exp_year: Secret<String>,
    pub card_issuer: Option<String>, //since network token is tied to card, so its issuer will be same as card issuer
    pub card_network: Option<common_enums::CardNetwork>,
    pub card_type: Option<payment_methods::CardType>,
    pub card_issuing_country: Option<api_enums::CountryAlpha2>,
    pub card_holder_name: Option<Secret<String>>,
    pub nick_name: Option<Secret<String>>,
}

#[derive(Eq, PartialEq, Clone, Debug, Serialize, Deserialize)]
#[serde(rename_all = "snake_case")]
pub enum MobilePaymentData {
    DirectCarrierBilling {
        /// The phone number of the user
        msisdn: String,
        /// Unique user identifier
        client_uid: Option<String>,
    },
}

#[cfg(feature = "v2")]
impl TryFrom<payment_methods::PaymentMethodCreateData> for PaymentMethodData {
    type Error = error_stack::Report<common_utils::errors::ValidationError>;

    fn try_from(value: payment_methods::PaymentMethodCreateData) -> Result<Self, Self::Error> {
        match value {
            payment_methods::PaymentMethodCreateData::Card(payment_methods::CardDetail {
                card_number,
                card_exp_month,
                card_exp_year,
                card_cvc,
                card_issuer,
                card_network,
                card_type,
                card_issuing_country,
                nick_name,
                card_holder_name,
            }) => Ok(Self::Card(Card {
                card_number,
                card_exp_month,
                card_exp_year,
                card_cvc: card_cvc.get_required_value("card_cvc")?,
                card_issuer,
                card_network,
                card_type: card_type.map(|card_type| card_type.to_string()),
                card_issuing_country: card_issuing_country.map(|country| country.to_string()),
                bank_code: None,
                nick_name,
                card_holder_name,
                co_badged_card_data: None,
            })),
        }
    }
}

impl From<api_models::payments::PaymentMethodData> for PaymentMethodData {
    fn from(api_model_payment_method_data: api_models::payments::PaymentMethodData) -> Self {
        match api_model_payment_method_data {
            api_models::payments::PaymentMethodData::Card(card_data) => {
                Self::Card(Card::from((card_data, None)))
            }
            api_models::payments::PaymentMethodData::CardRedirect(card_redirect) => {
                Self::CardRedirect(From::from(card_redirect))
            }
            api_models::payments::PaymentMethodData::Wallet(wallet_data) => {
                Self::Wallet(From::from(wallet_data))
            }
            api_models::payments::PaymentMethodData::PayLater(pay_later_data) => {
                Self::PayLater(From::from(pay_later_data))
            }
            api_models::payments::PaymentMethodData::BankRedirect(bank_redirect_data) => {
                Self::BankRedirect(From::from(bank_redirect_data))
            }
            api_models::payments::PaymentMethodData::BankDebit(bank_debit_data) => {
                Self::BankDebit(From::from(bank_debit_data))
            }
            api_models::payments::PaymentMethodData::BankTransfer(bank_transfer_data) => {
                Self::BankTransfer(Box::new(From::from(*bank_transfer_data)))
            }
            api_models::payments::PaymentMethodData::Crypto(crypto_data) => {
                Self::Crypto(From::from(crypto_data))
            }
            api_models::payments::PaymentMethodData::MandatePayment => Self::MandatePayment,
            api_models::payments::PaymentMethodData::Reward => Self::Reward,
            api_models::payments::PaymentMethodData::RealTimePayment(real_time_payment_data) => {
                Self::RealTimePayment(Box::new(From::from(*real_time_payment_data)))
            }
            api_models::payments::PaymentMethodData::Upi(upi_data) => {
                Self::Upi(From::from(upi_data))
            }
            api_models::payments::PaymentMethodData::Voucher(voucher_data) => {
                Self::Voucher(From::from(voucher_data))
            }
            api_models::payments::PaymentMethodData::GiftCard(gift_card) => {
                Self::GiftCard(Box::new(From::from(*gift_card)))
            }
            api_models::payments::PaymentMethodData::CardToken(card_token) => {
                Self::CardToken(From::from(card_token))
            }
            api_models::payments::PaymentMethodData::OpenBanking(ob_data) => {
                Self::OpenBanking(From::from(ob_data))
            }
            api_models::payments::PaymentMethodData::MobilePayment(mobile_payment_data) => {
                Self::MobilePayment(From::from(mobile_payment_data))
            }
        }
    }
}

impl
    From<(
        api_models::payments::Card,
        Option<payment_methods::CoBadgedCardData>,
    )> for Card
{
    fn from(
        (value, co_badged_card_data_optional): (
            api_models::payments::Card,
            Option<payment_methods::CoBadgedCardData>,
        ),
    ) -> Self {
        let api_models::payments::Card {
            card_number,
            card_exp_month,
            card_exp_year,
            card_holder_name,
            card_cvc,
            card_issuer,
            card_network,
            card_type,
            card_issuing_country,
            bank_code,
            nick_name,
        } = value;

        Self {
            card_number,
            card_exp_month,
            card_exp_year,
            card_cvc,
            card_issuer,
            card_network,
            card_type,
            card_issuing_country,
            bank_code,
            nick_name,
            card_holder_name,
            co_badged_card_data: co_badged_card_data_optional,
        }
    }
}

#[cfg(feature = "v2")]
impl
    From<(
        payment_methods::CardDetail,
        Secret<String>,
        Option<Secret<String>>,
    )> for Card
{
    fn from(
        (card_detail, card_cvc, card_holder_name): (
            payment_methods::CardDetail,
            Secret<String>,
            Option<Secret<String>>,
        ),
    ) -> Self {
        Self {
            card_number: card_detail.card_number,
            card_exp_month: card_detail.card_exp_month,
            card_exp_year: card_detail.card_exp_year,
            card_cvc,
            card_issuer: card_detail.card_issuer,
            card_network: card_detail.card_network,
            card_type: card_detail.card_type.map(|val| val.to_string()),
            card_issuing_country: card_detail.card_issuing_country.map(|val| val.to_string()),
            bank_code: None,
            nick_name: card_detail.nick_name,
            card_holder_name: card_holder_name.or(card_detail.card_holder_name),
            co_badged_card_data: None,
        }
    }
}

#[cfg(feature = "v2")]
impl From<Card> for payment_methods::CardDetail {
    fn from(card: Card) -> Self {
        Self {
            card_number: card.card_number,
            card_exp_month: card.card_exp_month,
            card_exp_year: card.card_exp_year,
            card_holder_name: card.card_holder_name,
            nick_name: card.nick_name,
            card_issuing_country: None,
            card_network: card.card_network,
            card_issuer: card.card_issuer,
            card_type: None,
            card_cvc: Some(card.card_cvc),
        }
    }
}

impl From<api_models::payments::CardRedirectData> for CardRedirectData {
    fn from(value: api_models::payments::CardRedirectData) -> Self {
        match value {
            api_models::payments::CardRedirectData::Knet {} => Self::Knet {},
            api_models::payments::CardRedirectData::Benefit {} => Self::Benefit {},
            api_models::payments::CardRedirectData::MomoAtm {} => Self::MomoAtm {},
            api_models::payments::CardRedirectData::CardRedirect {} => Self::CardRedirect {},
        }
    }
}

impl From<CardRedirectData> for api_models::payments::CardRedirectData {
    fn from(value: CardRedirectData) -> Self {
        match value {
            CardRedirectData::Knet {} => Self::Knet {},
            CardRedirectData::Benefit {} => Self::Benefit {},
            CardRedirectData::MomoAtm {} => Self::MomoAtm {},
            CardRedirectData::CardRedirect {} => Self::CardRedirect {},
        }
    }
}

impl From<api_models::payments::WalletData> for WalletData {
    fn from(value: api_models::payments::WalletData) -> Self {
        match value {
            api_models::payments::WalletData::AliPayQr(_) => Self::AliPayQr(Box::new(AliPayQr {})),
            api_models::payments::WalletData::AliPayRedirect(_) => {
                Self::AliPayRedirect(AliPayRedirection {})
            }
            api_models::payments::WalletData::AliPayHkRedirect(_) => {
                Self::AliPayHkRedirect(AliPayHkRedirection {})
            }
            api_models::payments::WalletData::AmazonPay(amazon_pay_data) => {
                Self::AmazonPay(AmazonPayWalletData::from(amazon_pay_data))
            }
            api_models::payments::WalletData::AmazonPayRedirect(_) => {
                Self::AmazonPayRedirect(Box::new(AmazonPayRedirect {}))
            }
            api_models::payments::WalletData::Skrill(_) => Self::Skrill(Box::new(SkrillData {})),
            api_models::payments::WalletData::Paysera(_) => Self::Paysera(Box::new(PayseraData {})),
            api_models::payments::WalletData::MomoRedirect(_) => {
                Self::MomoRedirect(MomoRedirection {})
            }
            api_models::payments::WalletData::KakaoPayRedirect(_) => {
                Self::KakaoPayRedirect(KakaoPayRedirection {})
            }
            api_models::payments::WalletData::GoPayRedirect(_) => {
                Self::GoPayRedirect(GoPayRedirection {})
            }
            api_models::payments::WalletData::GcashRedirect(_) => {
                Self::GcashRedirect(GcashRedirection {})
            }
            api_models::payments::WalletData::ApplePay(apple_pay_data) => {
                Self::ApplePay(ApplePayWalletData::from(apple_pay_data))
            }
            api_models::payments::WalletData::ApplePayRedirect(_) => {
                Self::ApplePayRedirect(Box::new(ApplePayRedirectData {}))
            }
            api_models::payments::WalletData::ApplePayThirdPartySdk(_) => {
                Self::ApplePayThirdPartySdk(Box::new(ApplePayThirdPartySdkData {}))
            }
            api_models::payments::WalletData::DanaRedirect {} => Self::DanaRedirect {},
            api_models::payments::WalletData::GooglePay(google_pay_data) => {
                Self::GooglePay(GooglePayWalletData::from(google_pay_data))
            }
            api_models::payments::WalletData::GooglePayRedirect(_) => {
                Self::GooglePayRedirect(Box::new(GooglePayRedirectData {}))
            }
            api_models::payments::WalletData::GooglePayThirdPartySdk(_) => {
                Self::GooglePayThirdPartySdk(Box::new(GooglePayThirdPartySdkData {}))
            }
            api_models::payments::WalletData::MbWayRedirect(..) => {
                Self::MbWayRedirect(Box::new(MbWayRedirection {}))
            }
            api_models::payments::WalletData::MobilePayRedirect(_) => {
                Self::MobilePayRedirect(Box::new(MobilePayRedirection {}))
            }
            api_models::payments::WalletData::PaypalRedirect(paypal_redirect_data) => {
                Self::PaypalRedirect(PaypalRedirection {
                    email: paypal_redirect_data.email,
                })
            }
            api_models::payments::WalletData::PaypalSdk(paypal_sdk_data) => {
                Self::PaypalSdk(PayPalWalletData {
                    token: paypal_sdk_data.token,
                })
            }
            api_models::payments::WalletData::Paze(paze_data) => {
                Self::Paze(PazeWalletData::from(paze_data))
            }
            api_models::payments::WalletData::SamsungPay(samsung_pay_data) => {
                Self::SamsungPay(Box::new(SamsungPayWalletData::from(samsung_pay_data)))
            }
            api_models::payments::WalletData::TwintRedirect {} => Self::TwintRedirect {},
            api_models::payments::WalletData::VippsRedirect {} => Self::VippsRedirect {},
            api_models::payments::WalletData::TouchNGoRedirect(_) => {
                Self::TouchNGoRedirect(Box::new(TouchNGoRedirection {}))
            }
            api_models::payments::WalletData::WeChatPayRedirect(_) => {
                Self::WeChatPayRedirect(Box::new(WeChatPayRedirection {}))
            }
            api_models::payments::WalletData::WeChatPayQr(_) => {
                Self::WeChatPayQr(Box::new(WeChatPayQr {}))
            }
            api_models::payments::WalletData::CashappQr(_) => {
                Self::CashappQr(Box::new(CashappQr {}))
            }
            api_models::payments::WalletData::SwishQr(_) => Self::SwishQr(SwishQrData {}),
            api_models::payments::WalletData::Mifinity(mifinity_data) => {
                Self::Mifinity(MifinityData {
                    date_of_birth: mifinity_data.date_of_birth,
                    language_preference: mifinity_data.language_preference,
                })
            }
            api_models::payments::WalletData::RevolutPay(_) => Self::RevolutPay(RevolutPayData {}),
        }
    }
}

impl From<api_models::payments::GooglePayWalletData> for GooglePayWalletData {
    fn from(value: api_models::payments::GooglePayWalletData) -> Self {
        Self {
            pm_type: value.pm_type,
            description: value.description,
            info: GooglePayPaymentMethodInfo {
                card_network: value.info.card_network,
                card_details: value.info.card_details,
                assurance_details: value.info.assurance_details.map(|info| {
                    GooglePayAssuranceDetails {
                        card_holder_authenticated: info.card_holder_authenticated,
                        account_verified: info.account_verified,
                    }
                }),
            },
            tokenization_data: GpayTokenizationData {
                token_type: value.tokenization_data.token_type,
                token: value.tokenization_data.token,
            },
        }
    }
}

impl From<api_models::payments::ApplePayWalletData> for ApplePayWalletData {
    fn from(value: api_models::payments::ApplePayWalletData) -> Self {
        Self {
            payment_data: value.payment_data,
            payment_method: ApplepayPaymentMethod {
                display_name: value.payment_method.display_name,
                network: value.payment_method.network,
                pm_type: value.payment_method.pm_type,
            },
            transaction_identifier: value.transaction_identifier,
        }
    }
}

impl From<api_models::payments::AmazonPayWalletData> for AmazonPayWalletData {
    fn from(value: api_models::payments::AmazonPayWalletData) -> Self {
        Self {
            checkout_session_id: value.checkout_session_id,
        }
    }
}

impl From<api_models::payments::SamsungPayTokenData> for SamsungPayTokenData {
    fn from(samsung_pay_token_data: api_models::payments::SamsungPayTokenData) -> Self {
        Self {
            three_ds_type: samsung_pay_token_data.three_ds_type,
            version: samsung_pay_token_data.version,
            data: samsung_pay_token_data.data,
        }
    }
}

impl From<api_models::payments::PazeWalletData> for PazeWalletData {
    fn from(value: api_models::payments::PazeWalletData) -> Self {
        Self {
            complete_response: value.complete_response,
        }
    }
}

impl From<Box<api_models::payments::SamsungPayWalletData>> for SamsungPayWalletData {
    fn from(value: Box<api_models::payments::SamsungPayWalletData>) -> Self {
        match value.payment_credential {
            api_models::payments::SamsungPayWalletCredentials::SamsungPayWalletDataForApp(
                samsung_pay_app_wallet_data,
            ) => Self {
                payment_credential: SamsungPayWalletCredentials {
                    method: samsung_pay_app_wallet_data.method,
                    recurring_payment: samsung_pay_app_wallet_data.recurring_payment,
                    card_brand: samsung_pay_app_wallet_data.payment_card_brand.into(),
                    dpan_last_four_digits: samsung_pay_app_wallet_data.payment_last4_dpan,
                    card_last_four_digits: samsung_pay_app_wallet_data.payment_last4_fpan,
                    token_data: samsung_pay_app_wallet_data.token_data.into(),
                },
            },
            api_models::payments::SamsungPayWalletCredentials::SamsungPayWalletDataForWeb(
                samsung_pay_web_wallet_data,
            ) => Self {
                payment_credential: SamsungPayWalletCredentials {
                    method: samsung_pay_web_wallet_data.method,
                    recurring_payment: samsung_pay_web_wallet_data.recurring_payment,
                    card_brand: samsung_pay_web_wallet_data.card_brand.into(),
                    dpan_last_four_digits: None,
                    card_last_four_digits: samsung_pay_web_wallet_data.card_last_four_digits,
                    token_data: samsung_pay_web_wallet_data.token_data.into(),
                },
            },
        }
    }
}

impl From<api_models::payments::PayLaterData> for PayLaterData {
    fn from(value: api_models::payments::PayLaterData) -> Self {
        match value {
            api_models::payments::PayLaterData::KlarnaRedirect { .. } => Self::KlarnaRedirect {},
            api_models::payments::PayLaterData::KlarnaSdk { token } => Self::KlarnaSdk { token },
            api_models::payments::PayLaterData::AffirmRedirect {} => Self::AffirmRedirect {},
            api_models::payments::PayLaterData::AfterpayClearpayRedirect { .. } => {
                Self::AfterpayClearpayRedirect {}
            }
            api_models::payments::PayLaterData::PayBrightRedirect {} => Self::PayBrightRedirect {},
            api_models::payments::PayLaterData::WalleyRedirect {} => Self::WalleyRedirect {},
            api_models::payments::PayLaterData::AlmaRedirect {} => Self::AlmaRedirect {},
            api_models::payments::PayLaterData::AtomeRedirect {} => Self::AtomeRedirect {},
        }
    }
}

impl From<api_models::payments::BankRedirectData> for BankRedirectData {
    fn from(value: api_models::payments::BankRedirectData) -> Self {
        match value {
            api_models::payments::BankRedirectData::BancontactCard {
                card_number,
                card_exp_month,
                card_exp_year,
                card_holder_name,
                ..
            } => Self::BancontactCard {
                card_number,
                card_exp_month,
                card_exp_year,
                card_holder_name,
            },
            api_models::payments::BankRedirectData::Bizum {} => Self::Bizum {},
            api_models::payments::BankRedirectData::Blik { blik_code } => Self::Blik { blik_code },
            api_models::payments::BankRedirectData::Eps {
                bank_name, country, ..
            } => Self::Eps { bank_name, country },
            api_models::payments::BankRedirectData::Giropay {
                bank_account_bic,
                bank_account_iban,
                country,
                ..
            } => Self::Giropay {
                bank_account_bic,
                bank_account_iban,
                country,
            },
            api_models::payments::BankRedirectData::Ideal { bank_name, .. } => {
                Self::Ideal { bank_name }
            }
            api_models::payments::BankRedirectData::Interac { country, email } => {
                Self::Interac { country, email }
            }
            api_models::payments::BankRedirectData::OnlineBankingCzechRepublic { issuer } => {
                Self::OnlineBankingCzechRepublic { issuer }
            }
            api_models::payments::BankRedirectData::OnlineBankingFinland { email } => {
                Self::OnlineBankingFinland { email }
            }
            api_models::payments::BankRedirectData::OnlineBankingPoland { issuer } => {
                Self::OnlineBankingPoland { issuer }
            }
            api_models::payments::BankRedirectData::OnlineBankingSlovakia { issuer } => {
                Self::OnlineBankingSlovakia { issuer }
            }
            api_models::payments::BankRedirectData::OpenBankingUk {
                country, issuer, ..
            } => Self::OpenBankingUk { country, issuer },
            api_models::payments::BankRedirectData::Przelewy24 { bank_name, .. } => {
                Self::Przelewy24 { bank_name }
            }
            api_models::payments::BankRedirectData::Sofort {
                preferred_language,
                country,
                ..
            } => Self::Sofort {
                country,
                preferred_language,
            },
            api_models::payments::BankRedirectData::Trustly { country } => Self::Trustly {
                country: Some(country),
            },
            api_models::payments::BankRedirectData::OnlineBankingFpx { issuer } => {
                Self::OnlineBankingFpx { issuer }
            }
            api_models::payments::BankRedirectData::OnlineBankingThailand { issuer } => {
                Self::OnlineBankingThailand { issuer }
            }
            api_models::payments::BankRedirectData::LocalBankRedirect { .. } => {
                Self::LocalBankRedirect {}
            }
            api_models::payments::BankRedirectData::Eft { provider } => Self::Eft { provider },
        }
    }
}

impl From<api_models::payments::CryptoData> for CryptoData {
    fn from(value: api_models::payments::CryptoData) -> Self {
        let api_models::payments::CryptoData {
            pay_currency,
            network,
        } = value;
        Self {
            pay_currency,
            network,
        }
    }
}

impl From<CryptoData> for api_models::payments::CryptoData {
    fn from(value: CryptoData) -> Self {
        let CryptoData {
            pay_currency,
            network,
        } = value;
        Self {
            pay_currency,
            network,
        }
    }
}

impl From<api_models::payments::UpiData> for UpiData {
    fn from(value: api_models::payments::UpiData) -> Self {
        match value {
            api_models::payments::UpiData::UpiCollect(upi) => {
                Self::UpiCollect(UpiCollectData { vpa_id: upi.vpa_id })
            }
            api_models::payments::UpiData::UpiIntent(_) => Self::UpiIntent(UpiIntentData {}),
        }
    }
}

impl From<UpiData> for api_models::payments::additional_info::UpiAdditionalData {
    fn from(value: UpiData) -> Self {
        match value {
            UpiData::UpiCollect(upi) => Self::UpiCollect(Box::new(
                payment_additional_types::UpiCollectAdditionalData {
                    vpa_id: upi.vpa_id.map(MaskedUpiVpaId::from),
                },
            )),
            UpiData::UpiIntent(_) => {
                Self::UpiIntent(Box::new(api_models::payments::UpiIntentData {}))
            }
        }
    }
}

impl From<api_models::payments::VoucherData> for VoucherData {
    fn from(value: api_models::payments::VoucherData) -> Self {
        match value {
            api_models::payments::VoucherData::Boleto(boleto_data) => {
                Self::Boleto(Box::new(BoletoVoucherData {
                    social_security_number: boleto_data.social_security_number,
                }))
            }
            api_models::payments::VoucherData::Alfamart(_) => {
                Self::Alfamart(Box::new(AlfamartVoucherData {}))
            }
            api_models::payments::VoucherData::Indomaret(_) => {
                Self::Indomaret(Box::new(IndomaretVoucherData {}))
            }
            api_models::payments::VoucherData::SevenEleven(_)
            | api_models::payments::VoucherData::Lawson(_)
            | api_models::payments::VoucherData::MiniStop(_)
            | api_models::payments::VoucherData::FamilyMart(_)
            | api_models::payments::VoucherData::Seicomart(_)
            | api_models::payments::VoucherData::PayEasy(_) => {
                Self::SevenEleven(Box::new(JCSVoucherData {}))
            }
            api_models::payments::VoucherData::Efecty => Self::Efecty,
            api_models::payments::VoucherData::PagoEfectivo => Self::PagoEfectivo,
            api_models::payments::VoucherData::RedCompra => Self::RedCompra,
            api_models::payments::VoucherData::RedPagos => Self::RedPagos,
            api_models::payments::VoucherData::Oxxo => Self::Oxxo,
        }
    }
}

impl From<Box<BoletoVoucherData>> for Box<api_models::payments::BoletoVoucherData> {
    fn from(value: Box<BoletoVoucherData>) -> Self {
        Self::new(api_models::payments::BoletoVoucherData {
            social_security_number: value.social_security_number,
        })
    }
}

impl From<Box<AlfamartVoucherData>> for Box<api_models::payments::AlfamartVoucherData> {
    fn from(_value: Box<AlfamartVoucherData>) -> Self {
        Self::new(api_models::payments::AlfamartVoucherData {
            first_name: None,
            last_name: None,
            email: None,
        })
    }
}

impl From<Box<IndomaretVoucherData>> for Box<api_models::payments::IndomaretVoucherData> {
    fn from(_value: Box<IndomaretVoucherData>) -> Self {
        Self::new(api_models::payments::IndomaretVoucherData {
            first_name: None,
            last_name: None,
            email: None,
        })
    }
}

impl From<Box<JCSVoucherData>> for Box<api_models::payments::JCSVoucherData> {
    fn from(_value: Box<JCSVoucherData>) -> Self {
        Self::new(api_models::payments::JCSVoucherData {
            first_name: None,
            last_name: None,
            email: None,
            phone_number: None,
        })
    }
}

impl From<VoucherData> for api_models::payments::VoucherData {
    fn from(value: VoucherData) -> Self {
        match value {
            VoucherData::Boleto(boleto_data) => Self::Boleto(boleto_data.into()),
            VoucherData::Alfamart(alfa_mart) => Self::Alfamart(alfa_mart.into()),
            VoucherData::Indomaret(info_maret) => Self::Indomaret(info_maret.into()),
            VoucherData::SevenEleven(jcs_data)
            | VoucherData::Lawson(jcs_data)
            | VoucherData::MiniStop(jcs_data)
            | VoucherData::FamilyMart(jcs_data)
            | VoucherData::Seicomart(jcs_data)
            | VoucherData::PayEasy(jcs_data) => Self::SevenEleven(jcs_data.into()),
            VoucherData::Efecty => Self::Efecty,
            VoucherData::PagoEfectivo => Self::PagoEfectivo,
            VoucherData::RedCompra => Self::RedCompra,
            VoucherData::RedPagos => Self::RedPagos,
            VoucherData::Oxxo => Self::Oxxo,
        }
    }
}

impl From<api_models::payments::GiftCardData> for GiftCardData {
    fn from(value: api_models::payments::GiftCardData) -> Self {
        match value {
            api_models::payments::GiftCardData::Givex(details) => Self::Givex(GiftCardDetails {
                number: details.number,
                cvc: details.cvc,
            }),
            api_models::payments::GiftCardData::PaySafeCard {} => Self::PaySafeCard {},
        }
    }
}

impl From<GiftCardData> for payment_additional_types::GiftCardAdditionalData {
    fn from(value: GiftCardData) -> Self {
        match value {
            GiftCardData::Givex(details) => Self::Givex(Box::new(
                payment_additional_types::GivexGiftCardAdditionalData {
                    last4: details
                        .number
                        .peek()
                        .chars()
                        .rev()
                        .take(4)
                        .collect::<String>()
                        .chars()
                        .rev()
                        .collect::<String>()
                        .into(),
                },
            )),
            GiftCardData::PaySafeCard {} => Self::PaySafeCard {},
        }
    }
}

impl From<api_models::payments::CardToken> for CardToken {
    fn from(value: api_models::payments::CardToken) -> Self {
        let api_models::payments::CardToken {
            card_holder_name,
            card_cvc,
        } = value;
        Self {
            card_holder_name,
            card_cvc,
        }
    }
}

impl From<CardToken> for payment_additional_types::CardTokenAdditionalData {
    fn from(value: CardToken) -> Self {
        let CardToken {
            card_holder_name, ..
        } = value;
        Self { card_holder_name }
    }
}

impl From<api_models::payments::BankDebitData> for BankDebitData {
    fn from(value: api_models::payments::BankDebitData) -> Self {
        match value {
            api_models::payments::BankDebitData::AchBankDebit {
                account_number,
                routing_number,
                card_holder_name,
                bank_account_holder_name,
                bank_name,
                bank_type,
                bank_holder_type,
                ..
            } => Self::AchBankDebit {
                account_number,
                routing_number,
                card_holder_name,
                bank_account_holder_name,
                bank_name,
                bank_type,
                bank_holder_type,
            },
            api_models::payments::BankDebitData::SepaBankDebit {
                iban,
                bank_account_holder_name,
                ..
            } => Self::SepaBankDebit {
                iban,
                bank_account_holder_name,
            },
            api_models::payments::BankDebitData::BecsBankDebit {
                account_number,
                bsb_number,
                bank_account_holder_name,
                ..
            } => Self::BecsBankDebit {
                account_number,
                bsb_number,
                bank_account_holder_name,
            },
            api_models::payments::BankDebitData::BacsBankDebit {
                account_number,
                sort_code,
                bank_account_holder_name,
                ..
            } => Self::BacsBankDebit {
                account_number,
                sort_code,
                bank_account_holder_name,
            },
        }
    }
}

impl From<BankDebitData> for api_models::payments::additional_info::BankDebitAdditionalData {
    fn from(value: BankDebitData) -> Self {
        match value {
            BankDebitData::AchBankDebit {
                account_number,
                routing_number,
                bank_name,
                bank_type,
                bank_holder_type,
                card_holder_name,
                bank_account_holder_name,
            } => Self::Ach(Box::new(
                payment_additional_types::AchBankDebitAdditionalData {
                    account_number: MaskedBankAccount::from(account_number),
                    routing_number: MaskedRoutingNumber::from(routing_number),
                    bank_name,
                    bank_type,
                    bank_holder_type,
                    card_holder_name,
                    bank_account_holder_name,
                },
            )),
            BankDebitData::SepaBankDebit {
                iban,
                bank_account_holder_name,
            } => Self::Sepa(Box::new(
                payment_additional_types::SepaBankDebitAdditionalData {
                    iban: MaskedIban::from(iban),
                    bank_account_holder_name,
                },
            )),
            BankDebitData::BecsBankDebit {
                account_number,
                bsb_number,
                bank_account_holder_name,
            } => Self::Becs(Box::new(
                payment_additional_types::BecsBankDebitAdditionalData {
                    account_number: MaskedBankAccount::from(account_number),
                    bsb_number,
                    bank_account_holder_name,
                },
            )),
            BankDebitData::BacsBankDebit {
                account_number,
                sort_code,
                bank_account_holder_name,
            } => Self::Bacs(Box::new(
                payment_additional_types::BacsBankDebitAdditionalData {
                    account_number: MaskedBankAccount::from(account_number),
                    sort_code: MaskedSortCode::from(sort_code),
                    bank_account_holder_name,
                },
            )),
        }
    }
}

impl From<api_models::payments::BankTransferData> for BankTransferData {
    fn from(value: api_models::payments::BankTransferData) -> Self {
        match value {
            api_models::payments::BankTransferData::AchBankTransfer { .. } => {
                Self::AchBankTransfer {}
            }
            api_models::payments::BankTransferData::SepaBankTransfer { .. } => {
                Self::SepaBankTransfer {}
            }
            api_models::payments::BankTransferData::BacsBankTransfer { .. } => {
                Self::BacsBankTransfer {}
            }
            api_models::payments::BankTransferData::MultibancoBankTransfer { .. } => {
                Self::MultibancoBankTransfer {}
            }
            api_models::payments::BankTransferData::PermataBankTransfer { .. } => {
                Self::PermataBankTransfer {}
            }
            api_models::payments::BankTransferData::BcaBankTransfer { .. } => {
                Self::BcaBankTransfer {}
            }
            api_models::payments::BankTransferData::BniVaBankTransfer { .. } => {
                Self::BniVaBankTransfer {}
            }
            api_models::payments::BankTransferData::BriVaBankTransfer { .. } => {
                Self::BriVaBankTransfer {}
            }
            api_models::payments::BankTransferData::CimbVaBankTransfer { .. } => {
                Self::CimbVaBankTransfer {}
            }
            api_models::payments::BankTransferData::DanamonVaBankTransfer { .. } => {
                Self::DanamonVaBankTransfer {}
            }
            api_models::payments::BankTransferData::MandiriVaBankTransfer { .. } => {
                Self::MandiriVaBankTransfer {}
            }
            api_models::payments::BankTransferData::Pix {
                pix_key,
                cpf,
                cnpj,
                source_bank_account_id,
                destination_bank_account_id,
            } => Self::Pix {
                pix_key,
                cpf,
                cnpj,
                source_bank_account_id,
                destination_bank_account_id,
            },
            api_models::payments::BankTransferData::Pse {} => Self::Pse {},
            api_models::payments::BankTransferData::LocalBankTransfer { bank_code } => {
                Self::LocalBankTransfer { bank_code }
            }
            api_models::payments::BankTransferData::InstantBankTransfer {} => {
                Self::InstantBankTransfer {}
            }
            api_models::payments::BankTransferData::InstantBankTransferFinland {} => {
                Self::InstantBankTransferFinland {}
            }
            api_models::payments::BankTransferData::InstantBankTransferPoland {} => {
                Self::InstantBankTransferPoland {}
            }
        }
    }
}

impl From<BankTransferData> for api_models::payments::additional_info::BankTransferAdditionalData {
    fn from(value: BankTransferData) -> Self {
        match value {
            BankTransferData::AchBankTransfer {} => Self::Ach {},
            BankTransferData::SepaBankTransfer {} => Self::Sepa {},
            BankTransferData::BacsBankTransfer {} => Self::Bacs {},
            BankTransferData::MultibancoBankTransfer {} => Self::Multibanco {},
            BankTransferData::PermataBankTransfer {} => Self::Permata {},
            BankTransferData::BcaBankTransfer {} => Self::Bca {},
            BankTransferData::BniVaBankTransfer {} => Self::BniVa {},
            BankTransferData::BriVaBankTransfer {} => Self::BriVa {},
            BankTransferData::CimbVaBankTransfer {} => Self::CimbVa {},
            BankTransferData::DanamonVaBankTransfer {} => Self::DanamonVa {},
            BankTransferData::MandiriVaBankTransfer {} => Self::MandiriVa {},
            BankTransferData::Pix {
                pix_key,
                cpf,
                cnpj,
                source_bank_account_id,
                destination_bank_account_id,
            } => Self::Pix(Box::new(
                api_models::payments::additional_info::PixBankTransferAdditionalData {
                    pix_key: pix_key.map(MaskedBankAccount::from),
                    cpf: cpf.map(MaskedBankAccount::from),
                    cnpj: cnpj.map(MaskedBankAccount::from),
                    source_bank_account_id,
                    destination_bank_account_id,
                },
            )),
            BankTransferData::Pse {} => Self::Pse {},
            BankTransferData::LocalBankTransfer { bank_code } => Self::LocalBankTransfer(Box::new(
                api_models::payments::additional_info::LocalBankTransferAdditionalData {
                    bank_code: bank_code.map(MaskedBankAccount::from),
                },
            )),
            BankTransferData::InstantBankTransfer {} => Self::InstantBankTransfer {},
            BankTransferData::InstantBankTransferFinland {} => Self::InstantBankTransferFinland {},
            BankTransferData::InstantBankTransferPoland {} => Self::InstantBankTransferPoland {},
        }
    }
}

impl From<api_models::payments::RealTimePaymentData> for RealTimePaymentData {
    fn from(value: api_models::payments::RealTimePaymentData) -> Self {
        match value {
            api_models::payments::RealTimePaymentData::Fps {} => Self::Fps {},
            api_models::payments::RealTimePaymentData::DuitNow {} => Self::DuitNow {},
            api_models::payments::RealTimePaymentData::PromptPay {} => Self::PromptPay {},
            api_models::payments::RealTimePaymentData::VietQr {} => Self::VietQr {},
        }
    }
}

impl From<RealTimePaymentData> for api_models::payments::RealTimePaymentData {
    fn from(value: RealTimePaymentData) -> Self {
        match value {
            RealTimePaymentData::Fps {} => Self::Fps {},
            RealTimePaymentData::DuitNow {} => Self::DuitNow {},
            RealTimePaymentData::PromptPay {} => Self::PromptPay {},
            RealTimePaymentData::VietQr {} => Self::VietQr {},
        }
    }
}

impl From<api_models::payments::OpenBankingData> for OpenBankingData {
    fn from(value: api_models::payments::OpenBankingData) -> Self {
        match value {
            api_models::payments::OpenBankingData::OpenBankingPIS {} => Self::OpenBankingPIS {},
        }
    }
}

impl From<OpenBankingData> for api_models::payments::OpenBankingData {
    fn from(value: OpenBankingData) -> Self {
        match value {
            OpenBankingData::OpenBankingPIS {} => Self::OpenBankingPIS {},
        }
    }
}

impl From<api_models::payments::MobilePaymentData> for MobilePaymentData {
    fn from(value: api_models::payments::MobilePaymentData) -> Self {
        match value {
            api_models::payments::MobilePaymentData::DirectCarrierBilling {
                msisdn,
                client_uid,
            } => Self::DirectCarrierBilling { msisdn, client_uid },
        }
    }
}

impl From<MobilePaymentData> for api_models::payments::MobilePaymentData {
    fn from(value: MobilePaymentData) -> Self {
        match value {
            MobilePaymentData::DirectCarrierBilling { msisdn, client_uid } => {
                Self::DirectCarrierBilling { msisdn, client_uid }
            }
        }
    }
}

#[derive(Debug, serde::Serialize, serde::Deserialize)]
#[serde(rename_all = "camelCase")]
pub struct TokenizedCardValue1 {
    pub card_number: String,
    pub exp_year: String,
    pub exp_month: String,
    pub nickname: Option<String>,
    pub card_last_four: Option<String>,
    pub card_token: Option<String>,
    pub card_holder_name: Option<Secret<String>>,
}

#[derive(Debug, serde::Serialize, serde::Deserialize)]
#[serde(rename_all = "camelCase")]
pub struct TokenizedCardValue2 {
    pub card_security_code: Option<String>,
    pub card_fingerprint: Option<String>,
    pub external_id: Option<String>,
    pub customer_id: Option<id_type::CustomerId>,
    pub payment_method_id: Option<String>,
}

#[derive(Debug, serde::Serialize, serde::Deserialize)]
pub struct TokenizedWalletValue1 {
    pub data: WalletData,
}

#[derive(Debug, serde::Serialize, serde::Deserialize)]
pub struct TokenizedWalletValue2 {
    pub customer_id: Option<id_type::CustomerId>,
}

#[derive(Debug, serde::Serialize, serde::Deserialize)]
pub struct TokenizedBankTransferValue1 {
    pub data: BankTransferData,
}

#[derive(Debug, serde::Serialize, serde::Deserialize)]
pub struct TokenizedBankTransferValue2 {
    pub customer_id: Option<id_type::CustomerId>,
}

#[derive(Debug, serde::Serialize, serde::Deserialize)]
pub struct TokenizedBankRedirectValue1 {
    pub data: BankRedirectData,
}

#[derive(Debug, serde::Serialize, serde::Deserialize)]
pub struct TokenizedBankRedirectValue2 {
    pub customer_id: Option<id_type::CustomerId>,
}

#[derive(Debug, serde::Serialize, serde::Deserialize)]
pub struct TokenizedBankDebitValue2 {
    pub customer_id: Option<id_type::CustomerId>,
}

#[derive(Debug, serde::Serialize, serde::Deserialize)]
pub struct TokenizedBankDebitValue1 {
    pub data: BankDebitData,
}

pub trait GetPaymentMethodType {
    fn get_payment_method_type(&self) -> api_enums::PaymentMethodType;
}

impl GetPaymentMethodType for CardRedirectData {
    fn get_payment_method_type(&self) -> api_enums::PaymentMethodType {
        match self {
            Self::Knet {} => api_enums::PaymentMethodType::Knet,
            Self::Benefit {} => api_enums::PaymentMethodType::Benefit,
            Self::MomoAtm {} => api_enums::PaymentMethodType::MomoAtm,
            Self::CardRedirect {} => api_enums::PaymentMethodType::CardRedirect,
        }
    }
}

impl GetPaymentMethodType for WalletData {
    fn get_payment_method_type(&self) -> api_enums::PaymentMethodType {
        match self {
            Self::AliPayQr(_) | Self::AliPayRedirect(_) => api_enums::PaymentMethodType::AliPay,
            Self::AliPayHkRedirect(_) => api_enums::PaymentMethodType::AliPayHk,
            Self::AmazonPayRedirect(_) => api_enums::PaymentMethodType::AmazonPay,
            Self::Skrill(_) => api_enums::PaymentMethodType::Skrill,
            Self::Paysera(_) => api_enums::PaymentMethodType::Paysera,
            Self::MomoRedirect(_) => api_enums::PaymentMethodType::Momo,
            Self::KakaoPayRedirect(_) => api_enums::PaymentMethodType::KakaoPay,
            Self::GoPayRedirect(_) => api_enums::PaymentMethodType::GoPay,
            Self::GcashRedirect(_) => api_enums::PaymentMethodType::Gcash,
            Self::AmazonPay(_) => api_enums::PaymentMethodType::AmazonPay,
            Self::ApplePay(_) | Self::ApplePayRedirect(_) | Self::ApplePayThirdPartySdk(_) => {
                api_enums::PaymentMethodType::ApplePay
            }
            Self::DanaRedirect {} => api_enums::PaymentMethodType::Dana,
            Self::GooglePay(_) | Self::GooglePayRedirect(_) | Self::GooglePayThirdPartySdk(_) => {
                api_enums::PaymentMethodType::GooglePay
            }
            Self::MbWayRedirect(_) => api_enums::PaymentMethodType::MbWay,
            Self::MobilePayRedirect(_) => api_enums::PaymentMethodType::MobilePay,
            Self::PaypalRedirect(_) | Self::PaypalSdk(_) => api_enums::PaymentMethodType::Paypal,
            Self::Paze(_) => api_enums::PaymentMethodType::Paze,
            Self::SamsungPay(_) => api_enums::PaymentMethodType::SamsungPay,
            Self::TwintRedirect {} => api_enums::PaymentMethodType::Twint,
            Self::VippsRedirect {} => api_enums::PaymentMethodType::Vipps,
            Self::TouchNGoRedirect(_) => api_enums::PaymentMethodType::TouchNGo,
            Self::WeChatPayRedirect(_) | Self::WeChatPayQr(_) => {
                api_enums::PaymentMethodType::WeChatPay
            }
            Self::CashappQr(_) => api_enums::PaymentMethodType::Cashapp,
            Self::SwishQr(_) => api_enums::PaymentMethodType::Swish,
            Self::Mifinity(_) => api_enums::PaymentMethodType::Mifinity,
            Self::RevolutPay(_) => api_enums::PaymentMethodType::RevolutPay,
        }
    }
}

impl GetPaymentMethodType for PayLaterData {
    fn get_payment_method_type(&self) -> api_enums::PaymentMethodType {
        match self {
            Self::KlarnaRedirect { .. } => api_enums::PaymentMethodType::Klarna,
            Self::KlarnaSdk { .. } => api_enums::PaymentMethodType::Klarna,
            Self::AffirmRedirect {} => api_enums::PaymentMethodType::Affirm,
            Self::AfterpayClearpayRedirect { .. } => api_enums::PaymentMethodType::AfterpayClearpay,
            Self::PayBrightRedirect {} => api_enums::PaymentMethodType::PayBright,
            Self::WalleyRedirect {} => api_enums::PaymentMethodType::Walley,
            Self::AlmaRedirect {} => api_enums::PaymentMethodType::Alma,
            Self::AtomeRedirect {} => api_enums::PaymentMethodType::Atome,
        }
    }
}

impl GetPaymentMethodType for BankRedirectData {
    fn get_payment_method_type(&self) -> api_enums::PaymentMethodType {
        match self {
            Self::BancontactCard { .. } => api_enums::PaymentMethodType::BancontactCard,
            Self::Bizum {} => api_enums::PaymentMethodType::Bizum,
            Self::Blik { .. } => api_enums::PaymentMethodType::Blik,
            Self::Eft { .. } => api_enums::PaymentMethodType::Eft,
            Self::Eps { .. } => api_enums::PaymentMethodType::Eps,
            Self::Giropay { .. } => api_enums::PaymentMethodType::Giropay,
            Self::Ideal { .. } => api_enums::PaymentMethodType::Ideal,
            Self::Interac { .. } => api_enums::PaymentMethodType::Interac,
            Self::OnlineBankingCzechRepublic { .. } => {
                api_enums::PaymentMethodType::OnlineBankingCzechRepublic
            }
            Self::OnlineBankingFinland { .. } => api_enums::PaymentMethodType::OnlineBankingFinland,
            Self::OnlineBankingPoland { .. } => api_enums::PaymentMethodType::OnlineBankingPoland,
            Self::OnlineBankingSlovakia { .. } => {
                api_enums::PaymentMethodType::OnlineBankingSlovakia
            }
            Self::OpenBankingUk { .. } => api_enums::PaymentMethodType::OpenBankingUk,
            Self::Przelewy24 { .. } => api_enums::PaymentMethodType::Przelewy24,
            Self::Sofort { .. } => api_enums::PaymentMethodType::Sofort,
            Self::Trustly { .. } => api_enums::PaymentMethodType::Trustly,
            Self::OnlineBankingFpx { .. } => api_enums::PaymentMethodType::OnlineBankingFpx,
            Self::OnlineBankingThailand { .. } => {
                api_enums::PaymentMethodType::OnlineBankingThailand
            }
            Self::LocalBankRedirect { .. } => api_enums::PaymentMethodType::LocalBankRedirect,
        }
    }
}

impl GetPaymentMethodType for BankDebitData {
    fn get_payment_method_type(&self) -> api_enums::PaymentMethodType {
        match self {
            Self::AchBankDebit { .. } => api_enums::PaymentMethodType::Ach,
            Self::SepaBankDebit { .. } => api_enums::PaymentMethodType::Sepa,
            Self::BecsBankDebit { .. } => api_enums::PaymentMethodType::Becs,
            Self::BacsBankDebit { .. } => api_enums::PaymentMethodType::Bacs,
        }
    }
}

impl GetPaymentMethodType for BankTransferData {
    fn get_payment_method_type(&self) -> api_enums::PaymentMethodType {
        match self {
            Self::AchBankTransfer { .. } => api_enums::PaymentMethodType::Ach,
            Self::SepaBankTransfer { .. } => api_enums::PaymentMethodType::Sepa,
            Self::BacsBankTransfer { .. } => api_enums::PaymentMethodType::Bacs,
            Self::MultibancoBankTransfer { .. } => api_enums::PaymentMethodType::Multibanco,
            Self::PermataBankTransfer { .. } => api_enums::PaymentMethodType::PermataBankTransfer,
            Self::BcaBankTransfer { .. } => api_enums::PaymentMethodType::BcaBankTransfer,
            Self::BniVaBankTransfer { .. } => api_enums::PaymentMethodType::BniVa,
            Self::BriVaBankTransfer { .. } => api_enums::PaymentMethodType::BriVa,
            Self::CimbVaBankTransfer { .. } => api_enums::PaymentMethodType::CimbVa,
            Self::DanamonVaBankTransfer { .. } => api_enums::PaymentMethodType::DanamonVa,
            Self::MandiriVaBankTransfer { .. } => api_enums::PaymentMethodType::MandiriVa,
            Self::Pix { .. } => api_enums::PaymentMethodType::Pix,
            Self::Pse {} => api_enums::PaymentMethodType::Pse,
            Self::LocalBankTransfer { .. } => api_enums::PaymentMethodType::LocalBankTransfer,
            Self::InstantBankTransfer {} => api_enums::PaymentMethodType::InstantBankTransfer,
            Self::InstantBankTransferFinland {} => {
                api_enums::PaymentMethodType::InstantBankTransferFinland
            }
            Self::InstantBankTransferPoland {} => {
                api_enums::PaymentMethodType::InstantBankTransferPoland
            }
        }
    }
}

impl GetPaymentMethodType for CryptoData {
    fn get_payment_method_type(&self) -> api_enums::PaymentMethodType {
        api_enums::PaymentMethodType::CryptoCurrency
    }
}

impl GetPaymentMethodType for RealTimePaymentData {
    fn get_payment_method_type(&self) -> api_enums::PaymentMethodType {
        match self {
            Self::Fps {} => api_enums::PaymentMethodType::Fps,
            Self::DuitNow {} => api_enums::PaymentMethodType::DuitNow,
            Self::PromptPay {} => api_enums::PaymentMethodType::PromptPay,
            Self::VietQr {} => api_enums::PaymentMethodType::VietQr,
        }
    }
}

impl GetPaymentMethodType for UpiData {
    fn get_payment_method_type(&self) -> api_enums::PaymentMethodType {
        match self {
            Self::UpiCollect(_) => api_enums::PaymentMethodType::UpiCollect,
            Self::UpiIntent(_) => api_enums::PaymentMethodType::UpiIntent,
        }
    }
}
impl GetPaymentMethodType for VoucherData {
    fn get_payment_method_type(&self) -> api_enums::PaymentMethodType {
        match self {
            Self::Boleto(_) => api_enums::PaymentMethodType::Boleto,
            Self::Efecty => api_enums::PaymentMethodType::Efecty,
            Self::PagoEfectivo => api_enums::PaymentMethodType::PagoEfectivo,
            Self::RedCompra => api_enums::PaymentMethodType::RedCompra,
            Self::RedPagos => api_enums::PaymentMethodType::RedPagos,
            Self::Alfamart(_) => api_enums::PaymentMethodType::Alfamart,
            Self::Indomaret(_) => api_enums::PaymentMethodType::Indomaret,
            Self::Oxxo => api_enums::PaymentMethodType::Oxxo,
            Self::SevenEleven(_) => api_enums::PaymentMethodType::SevenEleven,
            Self::Lawson(_) => api_enums::PaymentMethodType::Lawson,
            Self::MiniStop(_) => api_enums::PaymentMethodType::MiniStop,
            Self::FamilyMart(_) => api_enums::PaymentMethodType::FamilyMart,
            Self::Seicomart(_) => api_enums::PaymentMethodType::Seicomart,
            Self::PayEasy(_) => api_enums::PaymentMethodType::PayEasy,
        }
    }
}
impl GetPaymentMethodType for GiftCardData {
    fn get_payment_method_type(&self) -> api_enums::PaymentMethodType {
        match self {
            Self::Givex(_) => api_enums::PaymentMethodType::Givex,
            Self::PaySafeCard {} => api_enums::PaymentMethodType::PaySafeCard,
        }
    }
}

impl GetPaymentMethodType for OpenBankingData {
    fn get_payment_method_type(&self) -> api_enums::PaymentMethodType {
        match self {
            Self::OpenBankingPIS {} => api_enums::PaymentMethodType::OpenBankingPIS,
        }
    }
}

impl GetPaymentMethodType for MobilePaymentData {
    fn get_payment_method_type(&self) -> api_enums::PaymentMethodType {
        match self {
            Self::DirectCarrierBilling { .. } => api_enums::PaymentMethodType::DirectCarrierBilling,
        }
    }
}

impl From<Card> for ExtendedCardInfo {
    fn from(value: Card) -> Self {
        Self {
            card_number: value.card_number,
            card_exp_month: value.card_exp_month,
            card_exp_year: value.card_exp_year,
            card_holder_name: None,
            card_cvc: value.card_cvc,
            card_issuer: value.card_issuer,
            card_network: value.card_network,
            card_type: value.card_type,
            card_issuing_country: value.card_issuing_country,
            bank_code: value.bank_code,
        }
    }
}

impl From<ApplePayWalletData> for payment_methods::PaymentMethodDataWalletInfo {
    fn from(item: ApplePayWalletData) -> Self {
        Self {
            last4: item
                .payment_method
                .display_name
                .chars()
                .rev()
                .take(4)
                .collect::<Vec<_>>()
                .into_iter()
                .rev()
                .collect(),
            card_network: item.payment_method.network,
            card_type: Some(item.payment_method.pm_type),
        }
    }
}

impl From<GooglePayWalletData> for payment_methods::PaymentMethodDataWalletInfo {
    fn from(item: GooglePayWalletData) -> Self {
        Self {
            last4: item.info.card_details,
            card_network: item.info.card_network,
            card_type: Some(item.pm_type),
        }
    }
}

#[derive(Clone, Debug, PartialEq, serde::Deserialize, serde::Serialize)]
pub enum PaymentMethodsData {
    Card(CardDetailsPaymentMethod),
    BankDetails(payment_methods::PaymentMethodDataBankCreds), //PaymentMethodDataBankCreds and its transformations should be moved to the domain models
    WalletDetails(payment_methods::PaymentMethodDataWalletInfo), //PaymentMethodDataWalletInfo and its transformations should be moved to the domain models
    NetworkToken(NetworkTokenDetailsPaymentMethod),
}

impl PaymentMethodsData {
    #[cfg(feature = "v1")]
    pub fn get_co_badged_card_data(&self) -> Option<payment_methods::CoBadgedCardData> {
        if let Self::Card(card) = self {
            card.co_badged_card_data.clone()
        } else {
            None
        }
    }
    #[cfg(feature = "v2")]
    pub fn get_co_badged_card_data(&self) -> Option<payment_methods::CoBadgedCardData> {
        todo!()
    }
}

#[derive(Clone, Debug, Eq, PartialEq, serde::Deserialize, serde::Serialize)]
pub struct NetworkTokenDetailsPaymentMethod {
    pub last4_digits: Option<String>,
    pub issuer_country: Option<common_enums::CountryAlpha2>,
    pub network_token_expiry_month: Option<Secret<String>>,
    pub network_token_expiry_year: Option<Secret<String>>,
    pub nick_name: Option<Secret<String>>,
    pub card_holder_name: Option<Secret<String>>,
    pub card_isin: Option<String>,
    pub card_issuer: Option<String>,
    pub card_network: Option<api_enums::CardNetwork>,
    pub card_type: Option<String>,
    #[serde(default = "saved_in_locker_default")]
    pub saved_to_locker: bool,
}

fn saved_in_locker_default() -> bool {
    true
}

#[cfg(feature = "v1")]
#[derive(Clone, Debug, PartialEq, serde::Deserialize, serde::Serialize)]
pub struct CardDetailsPaymentMethod {
    pub last4_digits: Option<String>,
    pub issuer_country: Option<String>,
    pub expiry_month: Option<Secret<String>>,
    pub expiry_year: Option<Secret<String>>,
    pub nick_name: Option<Secret<String>>,
    pub card_holder_name: Option<Secret<String>>,
    pub card_isin: Option<String>,
    pub card_issuer: Option<String>,
    pub card_network: Option<api_enums::CardNetwork>,
    pub card_type: Option<String>,
    #[serde(default = "saved_in_locker_default")]
    pub saved_to_locker: bool,
    pub co_badged_card_data: Option<payment_methods::CoBadgedCardData>,
}

#[cfg(feature = "v2")]
#[derive(Clone, Debug, Eq, PartialEq, serde::Deserialize, serde::Serialize)]
pub struct CardDetailsPaymentMethod {
    pub last4_digits: Option<String>,
    pub issuer_country: Option<String>,
    pub expiry_month: Option<Secret<String>>,
    pub expiry_year: Option<Secret<String>>,
    pub nick_name: Option<Secret<String>>,
    pub card_holder_name: Option<Secret<String>>,
    pub card_isin: Option<String>,
    pub card_issuer: Option<String>,
    pub card_network: Option<api_enums::CardNetwork>,
    pub card_type: Option<String>,
    #[serde(default = "saved_in_locker_default")]
    pub saved_to_locker: bool,
}

#[cfg(feature = "v2")]
impl CardDetailsPaymentMethod {
    pub fn to_card_details_from_locker(self) -> payment_methods::CardDetailFromLocker {
        payment_methods::CardDetailFromLocker {
            card_number: None,
            card_holder_name: self.card_holder_name.clone(),
            card_issuer: self.card_issuer.clone(),
            card_network: self.card_network.clone(),
            card_type: self.card_type.clone(),
            issuer_country: self.clone().get_issuer_country_alpha2(),
            last4_digits: self.last4_digits,
            expiry_month: self.expiry_month,
            expiry_year: self.expiry_year,
            card_fingerprint: None,
            nick_name: self.nick_name,
            card_isin: self.card_isin,
            saved_to_locker: self.saved_to_locker,
        }
    }

    pub fn get_issuer_country_alpha2(self) -> Option<common_enums::CountryAlpha2> {
        self.issuer_country
            .as_ref()
            .map(|c| api_enums::CountryAlpha2::from_str(c))
            .transpose()
            .ok()
            .flatten()
    }
}

#[cfg(feature = "v1")]
impl From<payment_methods::CardDetail> for CardDetailsPaymentMethod {
    fn from(item: payment_methods::CardDetail) -> Self {
        Self {
            issuer_country: item.card_issuing_country.map(|c| c.to_string()),
            last4_digits: Some(item.card_number.get_last4()),
            expiry_month: Some(item.card_exp_month),
            expiry_year: Some(item.card_exp_year),
            card_holder_name: item.card_holder_name,
            nick_name: item.nick_name,
            card_isin: None,
            card_issuer: item.card_issuer,
            card_network: item.card_network,
            card_type: item.card_type.map(|card| card.to_string()),
            saved_to_locker: true,
            co_badged_card_data: None,
        }
    }
}

#[cfg(feature = "v2")]
impl From<payment_methods::CardDetail> for CardDetailsPaymentMethod {
    fn from(item: payment_methods::CardDetail) -> Self {
        Self {
            issuer_country: item.card_issuing_country.map(|c| c.to_string()),
            last4_digits: Some(item.card_number.get_last4()),
            expiry_month: Some(item.card_exp_month),
            expiry_year: Some(item.card_exp_year),
            card_holder_name: item.card_holder_name,
            nick_name: item.nick_name,
            card_isin: None,
            card_issuer: item.card_issuer,
            card_network: item.card_network,
            card_type: item.card_type.map(|card| card.to_string()),
            saved_to_locker: true,
        }
    }
}

#[cfg(feature = "v2")]
impl From<NetworkTokenDetails> for NetworkTokenDetailsPaymentMethod {
    fn from(item: NetworkTokenDetails) -> Self {
        Self {
            issuer_country: item.card_issuing_country,
            last4_digits: Some(item.network_token.get_last4()),
            network_token_expiry_month: Some(item.network_token_exp_month),
            network_token_expiry_year: Some(item.network_token_exp_year),
            card_holder_name: item.card_holder_name,
            nick_name: item.nick_name,
            card_isin: None,
            card_issuer: item.card_issuer,
            card_network: item.card_network,
            card_type: item.card_type.map(|card| card.to_string()),
            saved_to_locker: true,
        }
    }
}

#[cfg(feature = "v2")]
#[derive(Clone, Debug, Eq, PartialEq, serde::Deserialize, serde::Serialize)]
pub struct SingleUsePaymentMethodToken {
    pub token: Secret<String>,
    pub merchant_connector_id: id_type::MerchantConnectorAccountId,
}

#[cfg(feature = "v2")]
impl SingleUsePaymentMethodToken {
    pub fn get_single_use_token_from_payment_method_token(
        token: Secret<String>,
        mca_id: id_type::MerchantConnectorAccountId,
    ) -> Self {
        Self {
            token,
            merchant_connector_id: mca_id,
        }
    }
}

impl From<NetworkTokenDetailsPaymentMethod> for payment_methods::NetworkTokenDetailsPaymentMethod {
    fn from(item: NetworkTokenDetailsPaymentMethod) -> Self {
        Self {
            last4_digits: item.last4_digits,
            issuer_country: item.issuer_country,
            network_token_expiry_month: item.network_token_expiry_month,
            network_token_expiry_year: item.network_token_expiry_year,
            nick_name: item.nick_name,
            card_holder_name: item.card_holder_name,
            card_isin: item.card_isin,
            card_issuer: item.card_issuer,
            card_network: item.card_network,
            card_type: item.card_type,
            saved_to_locker: item.saved_to_locker,
        }
    }
}

#[cfg(feature = "v2")]
#[derive(Debug, Clone, serde::Deserialize, serde::Serialize)]
pub struct SingleUseTokenKey(String);

#[cfg(feature = "v2")]
impl SingleUseTokenKey {
    pub fn store_key(payment_method_id: &id_type::GlobalPaymentMethodId) -> Self {
        let new_token = format!("single_use_token_{}", payment_method_id.get_string_repr());
        Self(new_token)
    }

    pub fn get_store_key(&self) -> &str {
        &self.0
    }
}

#[cfg(feature = "v1")]
impl From<Card> for payment_methods::CardDetail {
    fn from(card_data: Card) -> Self {
        Self {
            card_number: card_data.card_number.clone(),
            card_exp_month: card_data.card_exp_month.clone(),
            card_exp_year: card_data.card_exp_year.clone(),
            card_holder_name: None,
            nick_name: None,
            card_issuing_country: None,
            card_network: card_data.card_network.clone(),
            card_issuer: None,
            card_type: None,
        }
    }
}

#[cfg(feature = "v1")]
impl From<NetworkTokenData> for payment_methods::CardDetail {
    fn from(network_token_data: NetworkTokenData) -> Self {
        Self {
            card_number: network_token_data.token_number.clone(),
            card_exp_month: network_token_data.token_exp_month.clone(),
            card_exp_year: network_token_data.token_exp_year.clone(),
            card_holder_name: None,
            nick_name: None,
            card_issuing_country: None,
            card_network: network_token_data.card_network.clone(),
            card_issuer: None,
            card_type: None,
        }
    }
}<|MERGE_RESOLUTION|>--- conflicted
+++ resolved
@@ -232,14 +232,10 @@
     AliPayQr(Box<AliPayQr>),
     AliPayRedirect(AliPayRedirection),
     AliPayHkRedirect(AliPayHkRedirection),
-<<<<<<< HEAD
     AmazonPay(AmazonPayWalletData),
-    AmazonPayRedirect(Box<AmazonPayRedirectData>),
-=======
     AmazonPayRedirect(Box<AmazonPayRedirect>),
     Paysera(Box<PayseraData>),
     Skrill(Box<SkrillData>),
->>>>>>> 00168496
     MomoRedirect(MomoRedirection),
     KakaoPayRedirect(KakaoPayRedirection),
     GoPayRedirect(GoPayRedirection),
