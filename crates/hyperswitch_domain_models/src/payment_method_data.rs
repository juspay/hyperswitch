#[cfg(feature = "v2")]
use std::str::FromStr;

use api_models::{
    mandates,
    payment_methods::{self},
    payments::{
        additional_info as payment_additional_types, AmazonPayRedirectData, ExtendedCardInfo,
    },
};
use common_enums::enums as api_enums;
#[cfg(feature = "v2")]
use common_utils::ext_traits::OptionExt;
use common_utils::{
    id_type,
    new_type::{
        MaskedBankAccount, MaskedIban, MaskedRoutingNumber, MaskedSortCode, MaskedUpiVpaId,
    },
    pii::{self, Email},
};
use masking::{PeekInterface, Secret};
use serde::{Deserialize, Serialize};
use time::Date;

// We need to derive Serialize and Deserialize because some parts of payment method data are being
// stored in the database as serde_json::Value
#[derive(Eq, PartialEq, Clone, Debug, Serialize, Deserialize)]
pub enum PaymentMethodData {
    Card(Card),
    CardDetailsForNetworkTransactionId(CardDetailsForNetworkTransactionId),
    CardRedirect(CardRedirectData),
    Wallet(WalletData),
    PayLater(PayLaterData),
    BankRedirect(BankRedirectData),
    BankDebit(BankDebitData),
    BankTransfer(Box<BankTransferData>),
    Crypto(CryptoData),
    MandatePayment,
    Reward,
    RealTimePayment(Box<RealTimePaymentData>),
    Upi(UpiData),
    Voucher(VoucherData),
    GiftCard(Box<GiftCardData>),
    CardToken(CardToken),
    OpenBanking(OpenBankingData),
    NetworkToken(NetworkTokenData),
    MobilePayment(MobilePaymentData),
}

#[derive(Debug, Clone, PartialEq, Eq)]
pub enum ApplePayFlow {
    Simplified(api_models::payments::PaymentProcessingDetails),
    Manual,
}

impl PaymentMethodData {
    pub fn get_payment_method(&self) -> Option<common_enums::PaymentMethod> {
        match self {
            Self::Card(_) | Self::NetworkToken(_) | Self::CardDetailsForNetworkTransactionId(_) => {
                Some(common_enums::PaymentMethod::Card)
            }
            Self::CardRedirect(_) => Some(common_enums::PaymentMethod::CardRedirect),
            Self::Wallet(_) => Some(common_enums::PaymentMethod::Wallet),
            Self::PayLater(_) => Some(common_enums::PaymentMethod::PayLater),
            Self::BankRedirect(_) => Some(common_enums::PaymentMethod::BankRedirect),
            Self::BankDebit(_) => Some(common_enums::PaymentMethod::BankDebit),
            Self::BankTransfer(_) => Some(common_enums::PaymentMethod::BankTransfer),
            Self::Crypto(_) => Some(common_enums::PaymentMethod::Crypto),
            Self::Reward => Some(common_enums::PaymentMethod::Reward),
            Self::RealTimePayment(_) => Some(common_enums::PaymentMethod::RealTimePayment),
            Self::Upi(_) => Some(common_enums::PaymentMethod::Upi),
            Self::Voucher(_) => Some(common_enums::PaymentMethod::Voucher),
            Self::GiftCard(_) => Some(common_enums::PaymentMethod::GiftCard),
            Self::OpenBanking(_) => Some(common_enums::PaymentMethod::OpenBanking),
            Self::MobilePayment(_) => Some(common_enums::PaymentMethod::MobilePayment),
            Self::CardToken(_) | Self::MandatePayment => None,
        }
    }

    pub fn is_network_token_payment_method_data(&self) -> bool {
        matches!(self, Self::NetworkToken(_))
    }

    pub fn get_co_badged_card_data(&self) -> Option<&payment_methods::CoBadgedCardData> {
        if let Self::Card(card) = self {
            card.co_badged_card_data.as_ref()
        } else {
            None
        }
    }
}

#[derive(Eq, PartialEq, Clone, Debug, Serialize, Deserialize, Default)]
pub struct Card {
    pub card_number: cards::CardNumber,
    pub card_exp_month: Secret<String>,
    pub card_exp_year: Secret<String>,
    pub card_cvc: Secret<String>,
    pub card_issuer: Option<String>,
    pub card_network: Option<common_enums::CardNetwork>,
    pub card_type: Option<String>,
    pub card_issuing_country: Option<String>,
    pub bank_code: Option<String>,
    pub nick_name: Option<Secret<String>>,
    pub card_holder_name: Option<Secret<String>>,
    pub co_badged_card_data: Option<payment_methods::CoBadgedCardData>,
}

#[derive(Eq, PartialEq, Clone, Debug, Serialize, Deserialize, Default)]
pub struct CardDetailsForNetworkTransactionId {
    pub card_number: cards::CardNumber,
    pub card_exp_month: Secret<String>,
    pub card_exp_year: Secret<String>,
    pub card_issuer: Option<String>,
    pub card_network: Option<common_enums::CardNetwork>,
    pub card_type: Option<String>,
    pub card_issuing_country: Option<String>,
    pub bank_code: Option<String>,
    pub nick_name: Option<Secret<String>>,
    pub card_holder_name: Option<Secret<String>>,
}

#[derive(Eq, PartialEq, Clone, Debug, Serialize, Deserialize, Default)]
pub struct CardDetail {
    pub card_number: cards::CardNumber,
    pub card_exp_month: Secret<String>,
    pub card_exp_year: Secret<String>,
    pub card_issuer: Option<String>,
    pub card_network: Option<api_enums::CardNetwork>,
    pub card_type: Option<String>,
    pub card_issuing_country: Option<String>,
    pub bank_code: Option<String>,
    pub nick_name: Option<Secret<String>>,
    pub card_holder_name: Option<Secret<String>>,
    pub co_badged_card_data: Option<payment_methods::CoBadgedCardData>,
}

impl CardDetailsForNetworkTransactionId {
    pub fn get_nti_and_card_details_for_mit_flow(
        recurring_details: mandates::RecurringDetails,
    ) -> Option<(api_models::payments::MandateReferenceId, Self)> {
        let network_transaction_id_and_card_details = match recurring_details {
            mandates::RecurringDetails::NetworkTransactionIdAndCardDetails(
                network_transaction_id_and_card_details,
            ) => Some(network_transaction_id_and_card_details),
            mandates::RecurringDetails::MandateId(_)
            | mandates::RecurringDetails::PaymentMethodId(_)
            | mandates::RecurringDetails::ProcessorPaymentToken(_) => None,
        }?;

        let mandate_reference_id = api_models::payments::MandateReferenceId::NetworkMandateId(
            network_transaction_id_and_card_details
                .network_transaction_id
                .peek()
                .to_string(),
        );

        Some((
            mandate_reference_id,
            network_transaction_id_and_card_details.clone().into(),
        ))
    }
}

impl From<&Card> for CardDetail {
    fn from(item: &Card) -> Self {
        Self {
            card_number: item.card_number.to_owned(),
            card_exp_month: item.card_exp_month.to_owned(),
            card_exp_year: item.card_exp_year.to_owned(),
            card_issuer: item.card_issuer.to_owned(),
            card_network: item.card_network.to_owned(),
            card_type: item.card_type.to_owned(),
            card_issuing_country: item.card_issuing_country.to_owned(),
            bank_code: item.bank_code.to_owned(),
            nick_name: item.nick_name.to_owned(),
            card_holder_name: item.card_holder_name.to_owned(),
            co_badged_card_data: item.co_badged_card_data.to_owned(),
        }
    }
}

impl From<mandates::NetworkTransactionIdAndCardDetails> for CardDetailsForNetworkTransactionId {
    fn from(card_details_for_nti: mandates::NetworkTransactionIdAndCardDetails) -> Self {
        Self {
            card_number: card_details_for_nti.card_number,
            card_exp_month: card_details_for_nti.card_exp_month,
            card_exp_year: card_details_for_nti.card_exp_year,
            card_issuer: card_details_for_nti.card_issuer,
            card_network: card_details_for_nti.card_network,
            card_type: card_details_for_nti.card_type,
            card_issuing_country: card_details_for_nti.card_issuing_country,
            bank_code: card_details_for_nti.bank_code,
            nick_name: card_details_for_nti.nick_name,
            card_holder_name: card_details_for_nti.card_holder_name,
        }
    }
}

#[derive(Eq, PartialEq, Clone, Debug, Serialize, Deserialize)]
pub enum CardRedirectData {
    Knet {},
    Benefit {},
    MomoAtm {},
    CardRedirect {},
}

#[derive(Eq, PartialEq, Clone, Debug, serde::Deserialize, serde::Serialize)]
pub enum PayLaterData {
    KlarnaRedirect {},
    KlarnaSdk { token: String },
    AffirmRedirect {},
    AfterpayClearpayRedirect {},
    PayBrightRedirect {},
    WalleyRedirect {},
    AlmaRedirect {},
    AtomeRedirect {},
}

#[derive(Eq, PartialEq, Clone, Debug, serde::Deserialize, serde::Serialize)]
pub enum WalletData {
    AliPayQr(Box<AliPayQr>),
    AliPayRedirect(AliPayRedirection),
    AliPayHkRedirect(AliPayHkRedirection),
    AmazonPayRedirect(Box<AmazonPayRedirectData>),
    MomoRedirect(MomoRedirection),
    KakaoPayRedirect(KakaoPayRedirection),
    GoPayRedirect(GoPayRedirection),
    GcashRedirect(GcashRedirection),
    ApplePay(ApplePayWalletData),
    ApplePayRedirect(Box<ApplePayRedirectData>),
    ApplePayThirdPartySdk(Box<ApplePayThirdPartySdkData>),
    DanaRedirect {},
    GooglePay(GooglePayWalletData),
    GooglePayRedirect(Box<GooglePayRedirectData>),
    GooglePayThirdPartySdk(Box<GooglePayThirdPartySdkData>),
    MbWayRedirect(Box<MbWayRedirection>),
    MobilePayRedirect(Box<MobilePayRedirection>),
    PaypalRedirect(PaypalRedirection),
    PaypalSdk(PayPalWalletData),
    Paze(PazeWalletData),
    SamsungPay(Box<SamsungPayWalletData>),
    TwintRedirect {},
    VippsRedirect {},
    TouchNGoRedirect(Box<TouchNGoRedirection>),
    WeChatPayRedirect(Box<WeChatPayRedirection>),
    WeChatPayQr(Box<WeChatPayQr>),
    CashappQr(Box<CashappQr>),
    SwishQr(SwishQrData),
    Mifinity(MifinityData),
    RevolutPay(RevolutPayData),
}

#[derive(Eq, PartialEq, Clone, Debug, serde::Deserialize, serde::Serialize)]
pub struct MifinityData {
    pub date_of_birth: Secret<Date>,
    pub language_preference: Option<String>,
}

#[derive(Eq, PartialEq, Clone, Debug, serde::Deserialize, serde::Serialize)]
#[serde(rename_all = "snake_case")]
pub struct PazeWalletData {
    pub complete_response: Secret<String>,
}

#[derive(Eq, PartialEq, Clone, Debug, serde::Deserialize, serde::Serialize)]
#[serde(rename_all = "snake_case")]
pub struct SamsungPayWalletData {
    pub payment_credential: SamsungPayWalletCredentials,
}

#[derive(Eq, PartialEq, Clone, Debug, serde::Deserialize, serde::Serialize)]
#[serde(rename_all = "snake_case")]
pub struct SamsungPayWalletCredentials {
    pub method: Option<String>,
    pub recurring_payment: Option<bool>,
    pub card_brand: common_enums::SamsungPayCardBrand,
    pub dpan_last_four_digits: Option<String>,
    #[serde(rename = "card_last4digits")]
    pub card_last_four_digits: String,
    #[serde(rename = "3_d_s")]
    pub token_data: SamsungPayTokenData,
}

#[derive(Eq, PartialEq, Clone, Debug, serde::Deserialize, serde::Serialize)]
#[serde(rename_all = "snake_case")]
pub struct SamsungPayTokenData {
    #[serde(rename = "type")]
    pub three_ds_type: Option<String>,
    pub version: String,
    pub data: Secret<String>,
}

#[derive(Eq, PartialEq, Clone, Debug, serde::Deserialize, serde::Serialize)]
pub struct GooglePayWalletData {
    /// The type of payment method
    pub pm_type: String,
    /// User-facing message to describe the payment method that funds this transaction.
    pub description: String,
    /// The information of the payment method
    pub info: GooglePayPaymentMethodInfo,
    /// The tokenization data of Google pay
    pub tokenization_data: GpayTokenizationData,
}

#[derive(Eq, PartialEq, Clone, Debug, serde::Deserialize, serde::Serialize)]
pub struct ApplePayRedirectData {}
#[derive(Eq, PartialEq, Clone, Debug, serde::Deserialize, serde::Serialize)]
pub struct RevolutPayData {}

#[derive(Eq, PartialEq, Clone, Debug, serde::Deserialize, serde::Serialize)]
pub struct GooglePayRedirectData {}

#[derive(Eq, PartialEq, Clone, Debug, serde::Deserialize, serde::Serialize)]
pub struct GooglePayThirdPartySdkData {}

#[derive(Eq, PartialEq, Clone, Debug, serde::Deserialize, serde::Serialize)]
pub struct ApplePayThirdPartySdkData {}

#[derive(Eq, PartialEq, Clone, Debug, serde::Deserialize, serde::Serialize)]
pub struct WeChatPayRedirection {}

#[derive(Eq, PartialEq, Clone, Debug, serde::Deserialize, serde::Serialize)]
pub struct WeChatPay {}

#[derive(Eq, PartialEq, Clone, Debug, serde::Deserialize, serde::Serialize)]
pub struct WeChatPayQr {}

#[derive(Eq, PartialEq, Clone, Debug, serde::Deserialize, serde::Serialize)]
pub struct CashappQr {}

#[derive(Eq, PartialEq, Clone, Debug, serde::Deserialize, serde::Serialize)]
pub struct PaypalRedirection {
    /// paypal's email address
    pub email: Option<Email>,
}

#[derive(Eq, PartialEq, Clone, Debug, serde::Deserialize, serde::Serialize)]
pub struct AliPayQr {}

#[derive(Eq, PartialEq, Clone, Debug, serde::Deserialize, serde::Serialize)]
pub struct AliPayRedirection {}

#[derive(Eq, PartialEq, Clone, Debug, serde::Deserialize, serde::Serialize)]
pub struct AliPayHkRedirection {}

#[derive(Eq, PartialEq, Clone, Debug, serde::Deserialize, serde::Serialize)]
pub struct MomoRedirection {}

#[derive(Eq, PartialEq, Clone, Debug, serde::Deserialize, serde::Serialize)]
pub struct KakaoPayRedirection {}

#[derive(Eq, PartialEq, Clone, Debug, serde::Deserialize, serde::Serialize)]
pub struct GoPayRedirection {}

#[derive(Eq, PartialEq, Clone, Debug, serde::Deserialize, serde::Serialize)]
pub struct GcashRedirection {}

#[derive(Eq, PartialEq, Clone, Debug, serde::Deserialize, serde::Serialize)]
pub struct MobilePayRedirection {}

#[derive(Eq, PartialEq, Clone, Debug, serde::Deserialize, serde::Serialize)]
pub struct MbWayRedirection {}

#[derive(Eq, PartialEq, Clone, Debug, serde::Deserialize, serde::Serialize)]
pub struct GooglePayPaymentMethodInfo {
    /// The name of the card network
    pub card_network: String,
    /// The details of the card
    pub card_details: String,
    //assurance_details of the card
    pub assurance_details: Option<GooglePayAssuranceDetails>,
}

#[derive(Eq, PartialEq, Clone, Debug, serde::Deserialize, serde::Serialize)]
#[serde(rename_all = "snake_case")]
pub struct GooglePayAssuranceDetails {
    ///indicates that Cardholder possession validation has been performed
    pub card_holder_authenticated: bool,
    /// indicates that identification and verifications (ID&V) was performed
    pub account_verified: bool,
}

#[derive(Eq, PartialEq, Clone, Debug, serde::Deserialize, serde::Serialize)]
pub struct PayPalWalletData {
    /// Token generated for the Apple pay
    pub token: String,
}

#[derive(Eq, PartialEq, Clone, Debug, serde::Deserialize, serde::Serialize)]
pub struct TouchNGoRedirection {}

#[derive(Eq, PartialEq, Clone, Debug, serde::Deserialize, serde::Serialize)]
pub struct SwishQrData {}

#[derive(Eq, PartialEq, Clone, Debug, serde::Deserialize, serde::Serialize)]
pub struct GpayTokenizationData {
    /// The type of the token
    pub token_type: String,
    /// Token generated for the wallet
    pub token: String,
}

#[derive(Eq, PartialEq, Clone, Debug, serde::Deserialize, serde::Serialize)]
pub struct ApplePayWalletData {
    /// The payment data of Apple pay
    pub payment_data: String,
    /// The payment method of Apple pay
    pub payment_method: ApplepayPaymentMethod,
    /// The unique identifier for the transaction
    pub transaction_identifier: String,
}

#[derive(Eq, PartialEq, Clone, Debug, serde::Deserialize, serde::Serialize)]
pub struct ApplepayPaymentMethod {
    pub display_name: String,
    pub network: String,
    pub pm_type: String,
}

#[derive(Debug, Clone, Eq, PartialEq, serde::Deserialize, serde::Serialize)]
pub enum RealTimePaymentData {
    DuitNow {},
    Fps {},
    PromptPay {},
    VietQr {},
}

#[derive(Debug, Clone, Eq, PartialEq, serde::Deserialize, serde::Serialize)]
pub enum BankRedirectData {
    BancontactCard {
        card_number: Option<cards::CardNumber>,
        card_exp_month: Option<Secret<String>>,
        card_exp_year: Option<Secret<String>>,
        card_holder_name: Option<Secret<String>>,
    },
    Bizum {},
    Blik {
        blik_code: Option<String>,
    },
    Eps {
        bank_name: Option<common_enums::BankNames>,
        country: Option<api_enums::CountryAlpha2>,
    },
    Giropay {
        bank_account_bic: Option<Secret<String>>,
        bank_account_iban: Option<Secret<String>>,
        country: Option<api_enums::CountryAlpha2>,
    },
    Ideal {
        bank_name: Option<common_enums::BankNames>,
    },
    Interac {
        country: Option<api_enums::CountryAlpha2>,
        email: Option<Email>,
    },
    OnlineBankingCzechRepublic {
        issuer: common_enums::BankNames,
    },
    OnlineBankingFinland {
        email: Option<Email>,
    },
    OnlineBankingPoland {
        issuer: common_enums::BankNames,
    },
    OnlineBankingSlovakia {
        issuer: common_enums::BankNames,
    },
    OpenBankingUk {
        issuer: Option<common_enums::BankNames>,
        country: Option<api_enums::CountryAlpha2>,
    },
    Przelewy24 {
        bank_name: Option<common_enums::BankNames>,
    },
    Sofort {
        country: Option<api_enums::CountryAlpha2>,
        preferred_language: Option<String>,
    },
    Trustly {
        country: Option<api_enums::CountryAlpha2>,
    },
    OnlineBankingFpx {
        issuer: common_enums::BankNames,
    },
    OnlineBankingThailand {
        issuer: common_enums::BankNames,
    },
    LocalBankRedirect {},
    Eft {
        provider: String,
    },
}

#[derive(Debug, Clone, Eq, PartialEq, serde::Deserialize, serde::Serialize)]
#[serde(rename_all = "snake_case")]
pub enum OpenBankingData {
    OpenBankingPIS {},
}

#[derive(Debug, Clone, Eq, PartialEq, serde::Deserialize, serde::Serialize)]
#[serde(rename_all = "snake_case")]
pub struct CryptoData {
    pub pay_currency: Option<String>,
    pub network: Option<String>,
}

#[derive(Debug, Clone, Eq, PartialEq, serde::Deserialize, serde::Serialize)]
#[serde(rename_all = "snake_case")]
pub enum UpiData {
    UpiCollect(UpiCollectData),
    UpiIntent(UpiIntentData),
}

#[derive(Debug, Clone, Eq, PartialEq, serde::Deserialize, serde::Serialize)]
#[serde(rename_all = "snake_case")]
pub struct UpiCollectData {
    pub vpa_id: Option<Secret<String, pii::UpiVpaMaskingStrategy>>,
}

#[derive(Debug, Clone, Eq, PartialEq, serde::Deserialize, serde::Serialize)]
pub struct UpiIntentData {}

#[derive(Debug, Clone, Eq, PartialEq, serde::Serialize, serde::Deserialize)]
#[serde(rename_all = "snake_case")]
pub enum VoucherData {
    Boleto(Box<BoletoVoucherData>),
    Efecty,
    PagoEfectivo,
    RedCompra,
    RedPagos,
    Alfamart(Box<AlfamartVoucherData>),
    Indomaret(Box<IndomaretVoucherData>),
    Oxxo,
    SevenEleven(Box<JCSVoucherData>),
    Lawson(Box<JCSVoucherData>),
    MiniStop(Box<JCSVoucherData>),
    FamilyMart(Box<JCSVoucherData>),
    Seicomart(Box<JCSVoucherData>),
    PayEasy(Box<JCSVoucherData>),
}

#[derive(Debug, Clone, Eq, PartialEq, serde::Serialize, serde::Deserialize)]
pub struct BoletoVoucherData {
    /// The shopper's social security number
    pub social_security_number: Option<Secret<String>>,
}

#[derive(Debug, Clone, Eq, PartialEq, serde::Serialize, serde::Deserialize)]
pub struct AlfamartVoucherData {}

#[derive(Debug, Clone, Eq, PartialEq, serde::Serialize, serde::Deserialize)]
pub struct IndomaretVoucherData {}

#[derive(Debug, Clone, Eq, PartialEq, serde::Serialize, serde::Deserialize)]
pub struct JCSVoucherData {}

#[derive(serde::Deserialize, serde::Serialize, Debug, Clone, Eq, PartialEq)]
#[serde(rename_all = "snake_case")]
pub enum GiftCardData {
    Givex(GiftCardDetails),
    PaySafeCard {},
}

#[derive(serde::Deserialize, serde::Serialize, Debug, Clone, Eq, PartialEq)]
#[serde(rename_all = "snake_case")]
pub struct GiftCardDetails {
    /// The gift card number
    pub number: Secret<String>,
    /// The card verification code.
    pub cvc: Secret<String>,
}

#[derive(Eq, PartialEq, Debug, serde::Deserialize, serde::Serialize, Clone, Default)]
#[serde(rename_all = "snake_case")]
pub struct CardToken {
    /// The card holder's name
    pub card_holder_name: Option<Secret<String>>,

    /// The CVC number for the card
    pub card_cvc: Option<Secret<String>>,
}

#[derive(serde::Deserialize, serde::Serialize, Debug, Clone, Eq, PartialEq)]
#[serde(rename_all = "snake_case")]
pub enum BankDebitData {
    AchBankDebit {
        account_number: Secret<String>,
        routing_number: Secret<String>,
        card_holder_name: Option<Secret<String>>,
        bank_account_holder_name: Option<Secret<String>>,
        bank_name: Option<common_enums::BankNames>,
        bank_type: Option<common_enums::BankType>,
        bank_holder_type: Option<common_enums::BankHolderType>,
    },
    SepaBankDebit {
        iban: Secret<String>,
        bank_account_holder_name: Option<Secret<String>>,
    },
    BecsBankDebit {
        account_number: Secret<String>,
        bsb_number: Secret<String>,
        bank_account_holder_name: Option<Secret<String>>,
    },
    BacsBankDebit {
        account_number: Secret<String>,
        sort_code: Secret<String>,
        bank_account_holder_name: Option<Secret<String>>,
    },
}

#[derive(Eq, PartialEq, Clone, Debug, serde::Deserialize, serde::Serialize)]
#[serde(rename_all = "snake_case")]
pub enum BankTransferData {
    AchBankTransfer {},
    SepaBankTransfer {},
    BacsBankTransfer {},
    MultibancoBankTransfer {},
    PermataBankTransfer {},
    BcaBankTransfer {},
    BniVaBankTransfer {},
    BriVaBankTransfer {},
    CimbVaBankTransfer {},
    DanamonVaBankTransfer {},
    MandiriVaBankTransfer {},
    Pix {
        /// Unique key for pix transfer
        pix_key: Option<Secret<String>>,
        /// CPF is a Brazilian tax identification number
        cpf: Option<Secret<String>>,
        /// CNPJ is a Brazilian company tax identification number
        cnpj: Option<Secret<String>>,
        /// Source bank account UUID
        source_bank_account_id: Option<MaskedBankAccount>,
        /// Destination bank account UUID.
        destination_bank_account_id: Option<MaskedBankAccount>,
    },
    Pse {},
    LocalBankTransfer {
        bank_code: Option<String>,
    },
    InstantBankTransfer {},
}

#[derive(Debug, Clone, Eq, PartialEq, serde::Deserialize, serde::Serialize)]
pub struct SepaAndBacsBillingDetails {
    /// The Email ID for SEPA and BACS billing
    pub email: Email,
    /// The billing name for SEPA and BACS billing
    pub name: Secret<String>,
}

#[cfg(feature = "v1")]
#[derive(Eq, PartialEq, Clone, Debug, Serialize, Deserialize, Default)]
pub struct NetworkTokenData {
    pub token_number: cards::CardNumber,
    pub token_exp_month: Secret<String>,
    pub token_exp_year: Secret<String>,
    pub token_cryptogram: Option<Secret<String>>,
    pub card_issuer: Option<String>,
    pub card_network: Option<common_enums::CardNetwork>,
    pub card_type: Option<String>,
    pub card_issuing_country: Option<String>,
    pub bank_code: Option<String>,
    pub nick_name: Option<Secret<String>>,
    pub eci: Option<String>,
}

#[cfg(feature = "v2")]
#[derive(Eq, PartialEq, Clone, Debug, Serialize, Deserialize, Default)]
pub struct NetworkTokenData {
    pub network_token: cards::NetworkToken,
    pub network_token_exp_month: Secret<String>,
    pub network_token_exp_year: Secret<String>,
    pub cryptogram: Option<Secret<String>>,
    pub card_issuer: Option<String>, //since network token is tied to card, so its issuer will be same as card issuer
    pub card_network: Option<common_enums::CardNetwork>,
    pub card_type: Option<payment_methods::CardType>,
    pub card_issuing_country: Option<common_enums::CountryAlpha2>,
    pub bank_code: Option<String>,
    pub card_holder_name: Option<Secret<String>>,
    pub nick_name: Option<Secret<String>>,
    pub eci: Option<String>,
}

#[cfg(feature = "v2")]
#[derive(Eq, PartialEq, Clone, Debug, Serialize, Deserialize, Default)]
pub struct NetworkTokenDetails {
    pub network_token: cards::NetworkToken,
    pub network_token_exp_month: Secret<String>,
    pub network_token_exp_year: Secret<String>,
    pub card_issuer: Option<String>, //since network token is tied to card, so its issuer will be same as card issuer
    pub card_network: Option<common_enums::CardNetwork>,
    pub card_type: Option<payment_methods::CardType>,
    pub card_issuing_country: Option<api_enums::CountryAlpha2>,
    pub card_holder_name: Option<Secret<String>>,
    pub nick_name: Option<Secret<String>>,
}

#[derive(Eq, PartialEq, Clone, Debug, Serialize, Deserialize)]
#[serde(rename_all = "snake_case")]
pub enum MobilePaymentData {
    DirectCarrierBilling {
        /// The phone number of the user
        msisdn: String,
        /// Unique user identifier
        client_uid: Option<String>,
    },
}

#[cfg(feature = "v2")]
impl TryFrom<payment_methods::PaymentMethodCreateData> for PaymentMethodData {
    type Error = error_stack::Report<common_utils::errors::ValidationError>;

    fn try_from(value: payment_methods::PaymentMethodCreateData) -> Result<Self, Self::Error> {
        match value {
            payment_methods::PaymentMethodCreateData::Card(payment_methods::CardDetail {
                card_number,
                card_exp_month,
                card_exp_year,
                card_cvc,
                card_issuer,
                card_network,
                card_type,
                card_issuing_country,
                nick_name,
                card_holder_name,
            }) => Ok(Self::Card(Card {
                card_number,
                card_exp_month,
                card_exp_year,
                card_cvc: card_cvc.get_required_value("card_cvc")?,
                card_issuer,
                card_network,
                card_type: card_type.map(|card_type| card_type.to_string()),
                card_issuing_country: card_issuing_country.map(|country| country.to_string()),
                bank_code: None,
                nick_name,
                card_holder_name,
                co_badged_card_data: None,
            })),
        }
    }
}

impl From<api_models::payments::PaymentMethodData> for PaymentMethodData {
    fn from(api_model_payment_method_data: api_models::payments::PaymentMethodData) -> Self {
        match api_model_payment_method_data {
            api_models::payments::PaymentMethodData::Card(card_data) => {
                Self::Card(Card::from((card_data, None)))
            }
            api_models::payments::PaymentMethodData::CardRedirect(card_redirect) => {
                Self::CardRedirect(From::from(card_redirect))
            }
            api_models::payments::PaymentMethodData::Wallet(wallet_data) => {
                Self::Wallet(From::from(wallet_data))
            }
            api_models::payments::PaymentMethodData::PayLater(pay_later_data) => {
                Self::PayLater(From::from(pay_later_data))
            }
            api_models::payments::PaymentMethodData::BankRedirect(bank_redirect_data) => {
                Self::BankRedirect(From::from(bank_redirect_data))
            }
            api_models::payments::PaymentMethodData::BankDebit(bank_debit_data) => {
                Self::BankDebit(From::from(bank_debit_data))
            }
            api_models::payments::PaymentMethodData::BankTransfer(bank_transfer_data) => {
                Self::BankTransfer(Box::new(From::from(*bank_transfer_data)))
            }
            api_models::payments::PaymentMethodData::Crypto(crypto_data) => {
                Self::Crypto(From::from(crypto_data))
            }
            api_models::payments::PaymentMethodData::MandatePayment => Self::MandatePayment,
            api_models::payments::PaymentMethodData::Reward => Self::Reward,
            api_models::payments::PaymentMethodData::RealTimePayment(real_time_payment_data) => {
                Self::RealTimePayment(Box::new(From::from(*real_time_payment_data)))
            }
            api_models::payments::PaymentMethodData::Upi(upi_data) => {
                Self::Upi(From::from(upi_data))
            }
            api_models::payments::PaymentMethodData::Voucher(voucher_data) => {
                Self::Voucher(From::from(voucher_data))
            }
            api_models::payments::PaymentMethodData::GiftCard(gift_card) => {
                Self::GiftCard(Box::new(From::from(*gift_card)))
            }
            api_models::payments::PaymentMethodData::CardToken(card_token) => {
                Self::CardToken(From::from(card_token))
            }
            api_models::payments::PaymentMethodData::OpenBanking(ob_data) => {
                Self::OpenBanking(From::from(ob_data))
            }
            api_models::payments::PaymentMethodData::MobilePayment(mobile_payment_data) => {
                Self::MobilePayment(From::from(mobile_payment_data))
            }
        }
    }
}

impl
    From<(
        api_models::payments::Card,
        Option<payment_methods::CoBadgedCardData>,
    )> for Card
{
    fn from(
        (value, co_badged_card_data_optional): (
            api_models::payments::Card,
            Option<payment_methods::CoBadgedCardData>,
        ),
    ) -> Self {
        let api_models::payments::Card {
            card_number,
            card_exp_month,
            card_exp_year,
            card_holder_name,
            card_cvc,
            card_issuer,
            card_network,
            card_type,
            card_issuing_country,
            bank_code,
            nick_name,
        } = value;

        Self {
            card_number,
            card_exp_month,
            card_exp_year,
            card_cvc,
            card_issuer,
            card_network,
            card_type,
            card_issuing_country,
            bank_code,
            nick_name,
            card_holder_name,
            co_badged_card_data: co_badged_card_data_optional,
        }
    }
}

impl From<api_models::payments::CardRedirectData> for CardRedirectData {
    fn from(value: api_models::payments::CardRedirectData) -> Self {
        match value {
            api_models::payments::CardRedirectData::Knet {} => Self::Knet {},
            api_models::payments::CardRedirectData::Benefit {} => Self::Benefit {},
            api_models::payments::CardRedirectData::MomoAtm {} => Self::MomoAtm {},
            api_models::payments::CardRedirectData::CardRedirect {} => Self::CardRedirect {},
        }
    }
}

impl From<CardRedirectData> for api_models::payments::CardRedirectData {
    fn from(value: CardRedirectData) -> Self {
        match value {
            CardRedirectData::Knet {} => Self::Knet {},
            CardRedirectData::Benefit {} => Self::Benefit {},
            CardRedirectData::MomoAtm {} => Self::MomoAtm {},
            CardRedirectData::CardRedirect {} => Self::CardRedirect {},
        }
    }
}

impl From<api_models::payments::WalletData> for WalletData {
    fn from(value: api_models::payments::WalletData) -> Self {
        match value {
            api_models::payments::WalletData::AliPayQr(_) => Self::AliPayQr(Box::new(AliPayQr {})),
            api_models::payments::WalletData::AliPayRedirect(_) => {
                Self::AliPayRedirect(AliPayRedirection {})
            }
            api_models::payments::WalletData::AliPayHkRedirect(_) => {
                Self::AliPayHkRedirect(AliPayHkRedirection {})
            }
            api_models::payments::WalletData::AmazonPayRedirect(_) => {
                Self::AmazonPayRedirect(Box::new(AmazonPayRedirectData {}))
            }
            api_models::payments::WalletData::MomoRedirect(_) => {
                Self::MomoRedirect(MomoRedirection {})
            }
            api_models::payments::WalletData::KakaoPayRedirect(_) => {
                Self::KakaoPayRedirect(KakaoPayRedirection {})
            }
            api_models::payments::WalletData::GoPayRedirect(_) => {
                Self::GoPayRedirect(GoPayRedirection {})
            }
            api_models::payments::WalletData::GcashRedirect(_) => {
                Self::GcashRedirect(GcashRedirection {})
            }
            api_models::payments::WalletData::ApplePay(apple_pay_data) => {
                Self::ApplePay(ApplePayWalletData::from(apple_pay_data))
            }
            api_models::payments::WalletData::ApplePayRedirect(_) => {
                Self::ApplePayRedirect(Box::new(ApplePayRedirectData {}))
            }
            api_models::payments::WalletData::ApplePayThirdPartySdk(_) => {
                Self::ApplePayThirdPartySdk(Box::new(ApplePayThirdPartySdkData {}))
            }
            api_models::payments::WalletData::DanaRedirect {} => Self::DanaRedirect {},
            api_models::payments::WalletData::GooglePay(google_pay_data) => {
                Self::GooglePay(GooglePayWalletData::from(google_pay_data))
            }
            api_models::payments::WalletData::GooglePayRedirect(_) => {
                Self::GooglePayRedirect(Box::new(GooglePayRedirectData {}))
            }
            api_models::payments::WalletData::GooglePayThirdPartySdk(_) => {
                Self::GooglePayThirdPartySdk(Box::new(GooglePayThirdPartySdkData {}))
            }
            api_models::payments::WalletData::MbWayRedirect(..) => {
                Self::MbWayRedirect(Box::new(MbWayRedirection {}))
            }
            api_models::payments::WalletData::MobilePayRedirect(_) => {
                Self::MobilePayRedirect(Box::new(MobilePayRedirection {}))
            }
            api_models::payments::WalletData::PaypalRedirect(paypal_redirect_data) => {
                Self::PaypalRedirect(PaypalRedirection {
                    email: paypal_redirect_data.email,
                })
            }
            api_models::payments::WalletData::PaypalSdk(paypal_sdk_data) => {
                Self::PaypalSdk(PayPalWalletData {
                    token: paypal_sdk_data.token,
                })
            }
            api_models::payments::WalletData::Paze(paze_data) => {
                Self::Paze(PazeWalletData::from(paze_data))
            }
            api_models::payments::WalletData::SamsungPay(samsung_pay_data) => {
                Self::SamsungPay(Box::new(SamsungPayWalletData::from(samsung_pay_data)))
            }
            api_models::payments::WalletData::TwintRedirect {} => Self::TwintRedirect {},
            api_models::payments::WalletData::VippsRedirect {} => Self::VippsRedirect {},
            api_models::payments::WalletData::TouchNGoRedirect(_) => {
                Self::TouchNGoRedirect(Box::new(TouchNGoRedirection {}))
            }
            api_models::payments::WalletData::WeChatPayRedirect(_) => {
                Self::WeChatPayRedirect(Box::new(WeChatPayRedirection {}))
            }
            api_models::payments::WalletData::WeChatPayQr(_) => {
                Self::WeChatPayQr(Box::new(WeChatPayQr {}))
            }
            api_models::payments::WalletData::CashappQr(_) => {
                Self::CashappQr(Box::new(CashappQr {}))
            }
            api_models::payments::WalletData::SwishQr(_) => Self::SwishQr(SwishQrData {}),
            api_models::payments::WalletData::Mifinity(mifinity_data) => {
                Self::Mifinity(MifinityData {
                    date_of_birth: mifinity_data.date_of_birth,
                    language_preference: mifinity_data.language_preference,
                })
            }
            api_models::payments::WalletData::RevolutPay(_) => Self::RevolutPay(RevolutPayData {}),
        }
    }
}

impl From<api_models::payments::GooglePayWalletData> for GooglePayWalletData {
    fn from(value: api_models::payments::GooglePayWalletData) -> Self {
        Self {
            pm_type: value.pm_type,
            description: value.description,
            info: GooglePayPaymentMethodInfo {
                card_network: value.info.card_network,
                card_details: value.info.card_details,
                assurance_details: value.info.assurance_details.map(|info| {
                    GooglePayAssuranceDetails {
                        card_holder_authenticated: info.card_holder_authenticated,
                        account_verified: info.account_verified,
                    }
                }),
            },
            tokenization_data: GpayTokenizationData {
                token_type: value.tokenization_data.token_type,
                token: value.tokenization_data.token,
            },
        }
    }
}

impl From<api_models::payments::ApplePayWalletData> for ApplePayWalletData {
    fn from(value: api_models::payments::ApplePayWalletData) -> Self {
        Self {
            payment_data: value.payment_data,
            payment_method: ApplepayPaymentMethod {
                display_name: value.payment_method.display_name,
                network: value.payment_method.network,
                pm_type: value.payment_method.pm_type,
            },
            transaction_identifier: value.transaction_identifier,
        }
    }
}

impl From<api_models::payments::SamsungPayTokenData> for SamsungPayTokenData {
    fn from(samsung_pay_token_data: api_models::payments::SamsungPayTokenData) -> Self {
        Self {
            three_ds_type: samsung_pay_token_data.three_ds_type,
            version: samsung_pay_token_data.version,
            data: samsung_pay_token_data.data,
        }
    }
}

impl From<api_models::payments::PazeWalletData> for PazeWalletData {
    fn from(value: api_models::payments::PazeWalletData) -> Self {
        Self {
            complete_response: value.complete_response,
        }
    }
}

impl From<Box<api_models::payments::SamsungPayWalletData>> for SamsungPayWalletData {
    fn from(value: Box<api_models::payments::SamsungPayWalletData>) -> Self {
        match value.payment_credential {
            api_models::payments::SamsungPayWalletCredentials::SamsungPayWalletDataForApp(
                samsung_pay_app_wallet_data,
            ) => Self {
                payment_credential: SamsungPayWalletCredentials {
                    method: samsung_pay_app_wallet_data.method,
                    recurring_payment: samsung_pay_app_wallet_data.recurring_payment,
                    card_brand: samsung_pay_app_wallet_data.payment_card_brand.into(),
                    dpan_last_four_digits: samsung_pay_app_wallet_data.payment_last4_dpan,
                    card_last_four_digits: samsung_pay_app_wallet_data.payment_last4_fpan,
                    token_data: samsung_pay_app_wallet_data.token_data.into(),
                },
            },
            api_models::payments::SamsungPayWalletCredentials::SamsungPayWalletDataForWeb(
                samsung_pay_web_wallet_data,
            ) => Self {
                payment_credential: SamsungPayWalletCredentials {
                    method: samsung_pay_web_wallet_data.method,
                    recurring_payment: samsung_pay_web_wallet_data.recurring_payment,
                    card_brand: samsung_pay_web_wallet_data.card_brand.into(),
                    dpan_last_four_digits: None,
                    card_last_four_digits: samsung_pay_web_wallet_data.card_last_four_digits,
                    token_data: samsung_pay_web_wallet_data.token_data.into(),
                },
            },
        }
    }
}

impl From<api_models::payments::PayLaterData> for PayLaterData {
    fn from(value: api_models::payments::PayLaterData) -> Self {
        match value {
            api_models::payments::PayLaterData::KlarnaRedirect { .. } => Self::KlarnaRedirect {},
            api_models::payments::PayLaterData::KlarnaSdk { token } => Self::KlarnaSdk { token },
            api_models::payments::PayLaterData::AffirmRedirect {} => Self::AffirmRedirect {},
            api_models::payments::PayLaterData::AfterpayClearpayRedirect { .. } => {
                Self::AfterpayClearpayRedirect {}
            }
            api_models::payments::PayLaterData::PayBrightRedirect {} => Self::PayBrightRedirect {},
            api_models::payments::PayLaterData::WalleyRedirect {} => Self::WalleyRedirect {},
            api_models::payments::PayLaterData::AlmaRedirect {} => Self::AlmaRedirect {},
            api_models::payments::PayLaterData::AtomeRedirect {} => Self::AtomeRedirect {},
        }
    }
}

impl From<api_models::payments::BankRedirectData> for BankRedirectData {
    fn from(value: api_models::payments::BankRedirectData) -> Self {
        match value {
            api_models::payments::BankRedirectData::BancontactCard {
                card_number,
                card_exp_month,
                card_exp_year,
                card_holder_name,
                ..
            } => Self::BancontactCard {
                card_number,
                card_exp_month,
                card_exp_year,
                card_holder_name,
            },
            api_models::payments::BankRedirectData::Bizum {} => Self::Bizum {},
            api_models::payments::BankRedirectData::Blik { blik_code } => Self::Blik { blik_code },
            api_models::payments::BankRedirectData::Eps {
                bank_name, country, ..
            } => Self::Eps { bank_name, country },
            api_models::payments::BankRedirectData::Giropay {
                bank_account_bic,
                bank_account_iban,
                country,
                ..
            } => Self::Giropay {
                bank_account_bic,
                bank_account_iban,
                country,
            },
            api_models::payments::BankRedirectData::Ideal { bank_name, .. } => {
                Self::Ideal { bank_name }
            }
            api_models::payments::BankRedirectData::Interac { country, email } => {
                Self::Interac { country, email }
            }
            api_models::payments::BankRedirectData::OnlineBankingCzechRepublic { issuer } => {
                Self::OnlineBankingCzechRepublic { issuer }
            }
            api_models::payments::BankRedirectData::OnlineBankingFinland { email } => {
                Self::OnlineBankingFinland { email }
            }
            api_models::payments::BankRedirectData::OnlineBankingPoland { issuer } => {
                Self::OnlineBankingPoland { issuer }
            }
            api_models::payments::BankRedirectData::OnlineBankingSlovakia { issuer } => {
                Self::OnlineBankingSlovakia { issuer }
            }
            api_models::payments::BankRedirectData::OpenBankingUk {
                country, issuer, ..
            } => Self::OpenBankingUk { country, issuer },
            api_models::payments::BankRedirectData::Przelewy24 { bank_name, .. } => {
                Self::Przelewy24 { bank_name }
            }
            api_models::payments::BankRedirectData::Sofort {
                preferred_language,
                country,
                ..
            } => Self::Sofort {
                country,
                preferred_language,
            },
            api_models::payments::BankRedirectData::Trustly { country } => Self::Trustly {
                country: Some(country),
            },
            api_models::payments::BankRedirectData::OnlineBankingFpx { issuer } => {
                Self::OnlineBankingFpx { issuer }
            }
            api_models::payments::BankRedirectData::OnlineBankingThailand { issuer } => {
                Self::OnlineBankingThailand { issuer }
            }
            api_models::payments::BankRedirectData::LocalBankRedirect { .. } => {
                Self::LocalBankRedirect {}
            }
            api_models::payments::BankRedirectData::Eft { provider } => Self::Eft { provider },
        }
    }
}

impl From<api_models::payments::CryptoData> for CryptoData {
    fn from(value: api_models::payments::CryptoData) -> Self {
        let api_models::payments::CryptoData {
            pay_currency,
            network,
        } = value;
        Self {
            pay_currency,
            network,
        }
    }
}

impl From<CryptoData> for api_models::payments::CryptoData {
    fn from(value: CryptoData) -> Self {
        let CryptoData {
            pay_currency,
            network,
        } = value;
        Self {
            pay_currency,
            network,
        }
    }
}

impl From<api_models::payments::UpiData> for UpiData {
    fn from(value: api_models::payments::UpiData) -> Self {
        match value {
            api_models::payments::UpiData::UpiCollect(upi) => {
                Self::UpiCollect(UpiCollectData { vpa_id: upi.vpa_id })
            }
            api_models::payments::UpiData::UpiIntent(_) => Self::UpiIntent(UpiIntentData {}),
        }
    }
}

impl From<UpiData> for api_models::payments::additional_info::UpiAdditionalData {
    fn from(value: UpiData) -> Self {
        match value {
            UpiData::UpiCollect(upi) => Self::UpiCollect(Box::new(
                payment_additional_types::UpiCollectAdditionalData {
                    vpa_id: upi.vpa_id.map(MaskedUpiVpaId::from),
                },
            )),
            UpiData::UpiIntent(_) => {
                Self::UpiIntent(Box::new(api_models::payments::UpiIntentData {}))
            }
        }
    }
}

impl From<api_models::payments::VoucherData> for VoucherData {
    fn from(value: api_models::payments::VoucherData) -> Self {
        match value {
            api_models::payments::VoucherData::Boleto(boleto_data) => {
                Self::Boleto(Box::new(BoletoVoucherData {
                    social_security_number: boleto_data.social_security_number,
                }))
            }
            api_models::payments::VoucherData::Alfamart(_) => {
                Self::Alfamart(Box::new(AlfamartVoucherData {}))
            }
            api_models::payments::VoucherData::Indomaret(_) => {
                Self::Indomaret(Box::new(IndomaretVoucherData {}))
            }
            api_models::payments::VoucherData::SevenEleven(_)
            | api_models::payments::VoucherData::Lawson(_)
            | api_models::payments::VoucherData::MiniStop(_)
            | api_models::payments::VoucherData::FamilyMart(_)
            | api_models::payments::VoucherData::Seicomart(_)
            | api_models::payments::VoucherData::PayEasy(_) => {
                Self::SevenEleven(Box::new(JCSVoucherData {}))
            }
            api_models::payments::VoucherData::Efecty => Self::Efecty,
            api_models::payments::VoucherData::PagoEfectivo => Self::PagoEfectivo,
            api_models::payments::VoucherData::RedCompra => Self::RedCompra,
            api_models::payments::VoucherData::RedPagos => Self::RedPagos,
            api_models::payments::VoucherData::Oxxo => Self::Oxxo,
        }
    }
}

impl From<Box<BoletoVoucherData>> for Box<api_models::payments::BoletoVoucherData> {
    fn from(value: Box<BoletoVoucherData>) -> Self {
        Self::new(api_models::payments::BoletoVoucherData {
            social_security_number: value.social_security_number,
        })
    }
}

impl From<Box<AlfamartVoucherData>> for Box<api_models::payments::AlfamartVoucherData> {
    fn from(_value: Box<AlfamartVoucherData>) -> Self {
        Self::new(api_models::payments::AlfamartVoucherData {
            first_name: None,
            last_name: None,
            email: None,
        })
    }
}

impl From<Box<IndomaretVoucherData>> for Box<api_models::payments::IndomaretVoucherData> {
    fn from(_value: Box<IndomaretVoucherData>) -> Self {
        Self::new(api_models::payments::IndomaretVoucherData {
            first_name: None,
            last_name: None,
            email: None,
        })
    }
}

impl From<Box<JCSVoucherData>> for Box<api_models::payments::JCSVoucherData> {
    fn from(_value: Box<JCSVoucherData>) -> Self {
        Self::new(api_models::payments::JCSVoucherData {
            first_name: None,
            last_name: None,
            email: None,
            phone_number: None,
        })
    }
}

impl From<VoucherData> for api_models::payments::VoucherData {
    fn from(value: VoucherData) -> Self {
        match value {
            VoucherData::Boleto(boleto_data) => Self::Boleto(boleto_data.into()),
            VoucherData::Alfamart(alfa_mart) => Self::Alfamart(alfa_mart.into()),
            VoucherData::Indomaret(info_maret) => Self::Indomaret(info_maret.into()),
            VoucherData::SevenEleven(jcs_data)
            | VoucherData::Lawson(jcs_data)
            | VoucherData::MiniStop(jcs_data)
            | VoucherData::FamilyMart(jcs_data)
            | VoucherData::Seicomart(jcs_data)
            | VoucherData::PayEasy(jcs_data) => Self::SevenEleven(jcs_data.into()),
            VoucherData::Efecty => Self::Efecty,
            VoucherData::PagoEfectivo => Self::PagoEfectivo,
            VoucherData::RedCompra => Self::RedCompra,
            VoucherData::RedPagos => Self::RedPagos,
            VoucherData::Oxxo => Self::Oxxo,
        }
    }
}

impl From<api_models::payments::GiftCardData> for GiftCardData {
    fn from(value: api_models::payments::GiftCardData) -> Self {
        match value {
            api_models::payments::GiftCardData::Givex(details) => Self::Givex(GiftCardDetails {
                number: details.number,
                cvc: details.cvc,
            }),
            api_models::payments::GiftCardData::PaySafeCard {} => Self::PaySafeCard {},
        }
    }
}

impl From<GiftCardData> for payment_additional_types::GiftCardAdditionalData {
    fn from(value: GiftCardData) -> Self {
        match value {
            GiftCardData::Givex(details) => Self::Givex(Box::new(
                payment_additional_types::GivexGiftCardAdditionalData {
                    last4: details
                        .number
                        .peek()
                        .chars()
                        .rev()
                        .take(4)
                        .collect::<String>()
                        .chars()
                        .rev()
                        .collect::<String>()
                        .into(),
                },
            )),
            GiftCardData::PaySafeCard {} => Self::PaySafeCard {},
        }
    }
}

impl From<api_models::payments::CardToken> for CardToken {
    fn from(value: api_models::payments::CardToken) -> Self {
        let api_models::payments::CardToken {
            card_holder_name,
            card_cvc,
        } = value;
        Self {
            card_holder_name,
            card_cvc,
        }
    }
}

impl From<CardToken> for payment_additional_types::CardTokenAdditionalData {
    fn from(value: CardToken) -> Self {
        let CardToken {
            card_holder_name, ..
        } = value;
        Self { card_holder_name }
    }
}

impl From<api_models::payments::BankDebitData> for BankDebitData {
    fn from(value: api_models::payments::BankDebitData) -> Self {
        match value {
            api_models::payments::BankDebitData::AchBankDebit {
                account_number,
                routing_number,
                card_holder_name,
                bank_account_holder_name,
                bank_name,
                bank_type,
                bank_holder_type,
                ..
            } => Self::AchBankDebit {
                account_number,
                routing_number,
                card_holder_name,
                bank_account_holder_name,
                bank_name,
                bank_type,
                bank_holder_type,
            },
            api_models::payments::BankDebitData::SepaBankDebit {
                iban,
                bank_account_holder_name,
                ..
            } => Self::SepaBankDebit {
                iban,
                bank_account_holder_name,
            },
            api_models::payments::BankDebitData::BecsBankDebit {
                account_number,
                bsb_number,
                bank_account_holder_name,
                ..
            } => Self::BecsBankDebit {
                account_number,
                bsb_number,
                bank_account_holder_name,
            },
            api_models::payments::BankDebitData::BacsBankDebit {
                account_number,
                sort_code,
                bank_account_holder_name,
                ..
            } => Self::BacsBankDebit {
                account_number,
                sort_code,
                bank_account_holder_name,
            },
        }
    }
}

impl From<BankDebitData> for api_models::payments::additional_info::BankDebitAdditionalData {
    fn from(value: BankDebitData) -> Self {
        match value {
            BankDebitData::AchBankDebit {
                account_number,
                routing_number,
                bank_name,
                bank_type,
                bank_holder_type,
                card_holder_name,
                bank_account_holder_name,
            } => Self::Ach(Box::new(
                payment_additional_types::AchBankDebitAdditionalData {
                    account_number: MaskedBankAccount::from(account_number),
                    routing_number: MaskedRoutingNumber::from(routing_number),
                    bank_name,
                    bank_type,
                    bank_holder_type,
                    card_holder_name,
                    bank_account_holder_name,
                },
            )),
            BankDebitData::SepaBankDebit {
                iban,
                bank_account_holder_name,
            } => Self::Sepa(Box::new(
                payment_additional_types::SepaBankDebitAdditionalData {
                    iban: MaskedIban::from(iban),
                    bank_account_holder_name,
                },
            )),
            BankDebitData::BecsBankDebit {
                account_number,
                bsb_number,
                bank_account_holder_name,
            } => Self::Becs(Box::new(
                payment_additional_types::BecsBankDebitAdditionalData {
                    account_number: MaskedBankAccount::from(account_number),
                    bsb_number,
                    bank_account_holder_name,
                },
            )),
            BankDebitData::BacsBankDebit {
                account_number,
                sort_code,
                bank_account_holder_name,
            } => Self::Bacs(Box::new(
                payment_additional_types::BacsBankDebitAdditionalData {
                    account_number: MaskedBankAccount::from(account_number),
                    sort_code: MaskedSortCode::from(sort_code),
                    bank_account_holder_name,
                },
            )),
        }
    }
}

impl From<api_models::payments::BankTransferData> for BankTransferData {
    fn from(value: api_models::payments::BankTransferData) -> Self {
        match value {
            api_models::payments::BankTransferData::AchBankTransfer { .. } => {
                Self::AchBankTransfer {}
            }
            api_models::payments::BankTransferData::SepaBankTransfer { .. } => {
                Self::SepaBankTransfer {}
            }
            api_models::payments::BankTransferData::BacsBankTransfer { .. } => {
                Self::BacsBankTransfer {}
            }
            api_models::payments::BankTransferData::MultibancoBankTransfer { .. } => {
                Self::MultibancoBankTransfer {}
            }
            api_models::payments::BankTransferData::PermataBankTransfer { .. } => {
                Self::PermataBankTransfer {}
            }
            api_models::payments::BankTransferData::BcaBankTransfer { .. } => {
                Self::BcaBankTransfer {}
            }
            api_models::payments::BankTransferData::BniVaBankTransfer { .. } => {
                Self::BniVaBankTransfer {}
            }
            api_models::payments::BankTransferData::BriVaBankTransfer { .. } => {
                Self::BriVaBankTransfer {}
            }
            api_models::payments::BankTransferData::CimbVaBankTransfer { .. } => {
                Self::CimbVaBankTransfer {}
            }
            api_models::payments::BankTransferData::DanamonVaBankTransfer { .. } => {
                Self::DanamonVaBankTransfer {}
            }
            api_models::payments::BankTransferData::MandiriVaBankTransfer { .. } => {
                Self::MandiriVaBankTransfer {}
            }
            api_models::payments::BankTransferData::Pix {
                pix_key,
                cpf,
                cnpj,
                source_bank_account_id,
                destination_bank_account_id,
            } => Self::Pix {
                pix_key,
                cpf,
                cnpj,
                source_bank_account_id,
                destination_bank_account_id,
            },
            api_models::payments::BankTransferData::Pse {} => Self::Pse {},
            api_models::payments::BankTransferData::LocalBankTransfer { bank_code } => {
                Self::LocalBankTransfer { bank_code }
            }
            api_models::payments::BankTransferData::InstantBankTransfer {} => {
                Self::InstantBankTransfer {}
            }
        }
    }
}

impl From<BankTransferData> for api_models::payments::additional_info::BankTransferAdditionalData {
    fn from(value: BankTransferData) -> Self {
        match value {
            BankTransferData::AchBankTransfer {} => Self::Ach {},
            BankTransferData::SepaBankTransfer {} => Self::Sepa {},
            BankTransferData::BacsBankTransfer {} => Self::Bacs {},
            BankTransferData::MultibancoBankTransfer {} => Self::Multibanco {},
            BankTransferData::PermataBankTransfer {} => Self::Permata {},
            BankTransferData::BcaBankTransfer {} => Self::Bca {},
            BankTransferData::BniVaBankTransfer {} => Self::BniVa {},
            BankTransferData::BriVaBankTransfer {} => Self::BriVa {},
            BankTransferData::CimbVaBankTransfer {} => Self::CimbVa {},
            BankTransferData::DanamonVaBankTransfer {} => Self::DanamonVa {},
            BankTransferData::MandiriVaBankTransfer {} => Self::MandiriVa {},
            BankTransferData::Pix {
                pix_key,
                cpf,
                cnpj,
                source_bank_account_id,
                destination_bank_account_id,
            } => Self::Pix(Box::new(
                api_models::payments::additional_info::PixBankTransferAdditionalData {
                    pix_key: pix_key.map(MaskedBankAccount::from),
                    cpf: cpf.map(MaskedBankAccount::from),
                    cnpj: cnpj.map(MaskedBankAccount::from),
                    source_bank_account_id,
                    destination_bank_account_id,
                },
            )),
            BankTransferData::Pse {} => Self::Pse {},
            BankTransferData::LocalBankTransfer { bank_code } => Self::LocalBankTransfer(Box::new(
                api_models::payments::additional_info::LocalBankTransferAdditionalData {
                    bank_code: bank_code.map(MaskedBankAccount::from),
                },
            )),
            BankTransferData::InstantBankTransfer {} => Self::InstantBankTransfer {},
        }
    }
}

impl From<api_models::payments::RealTimePaymentData> for RealTimePaymentData {
    fn from(value: api_models::payments::RealTimePaymentData) -> Self {
        match value {
            api_models::payments::RealTimePaymentData::Fps {} => Self::Fps {},
            api_models::payments::RealTimePaymentData::DuitNow {} => Self::DuitNow {},
            api_models::payments::RealTimePaymentData::PromptPay {} => Self::PromptPay {},
            api_models::payments::RealTimePaymentData::VietQr {} => Self::VietQr {},
        }
    }
}

impl From<RealTimePaymentData> for api_models::payments::RealTimePaymentData {
    fn from(value: RealTimePaymentData) -> Self {
        match value {
            RealTimePaymentData::Fps {} => Self::Fps {},
            RealTimePaymentData::DuitNow {} => Self::DuitNow {},
            RealTimePaymentData::PromptPay {} => Self::PromptPay {},
            RealTimePaymentData::VietQr {} => Self::VietQr {},
        }
    }
}

impl From<api_models::payments::OpenBankingData> for OpenBankingData {
    fn from(value: api_models::payments::OpenBankingData) -> Self {
        match value {
            api_models::payments::OpenBankingData::OpenBankingPIS {} => Self::OpenBankingPIS {},
        }
    }
}

impl From<OpenBankingData> for api_models::payments::OpenBankingData {
    fn from(value: OpenBankingData) -> Self {
        match value {
            OpenBankingData::OpenBankingPIS {} => Self::OpenBankingPIS {},
        }
    }
}

impl From<api_models::payments::MobilePaymentData> for MobilePaymentData {
    fn from(value: api_models::payments::MobilePaymentData) -> Self {
        match value {
            api_models::payments::MobilePaymentData::DirectCarrierBilling {
                msisdn,
                client_uid,
            } => Self::DirectCarrierBilling { msisdn, client_uid },
        }
    }
}

impl From<MobilePaymentData> for api_models::payments::MobilePaymentData {
    fn from(value: MobilePaymentData) -> Self {
        match value {
            MobilePaymentData::DirectCarrierBilling { msisdn, client_uid } => {
                Self::DirectCarrierBilling { msisdn, client_uid }
            }
        }
    }
}

#[derive(Debug, serde::Serialize, serde::Deserialize)]
#[serde(rename_all = "camelCase")]
pub struct TokenizedCardValue1 {
    pub card_number: String,
    pub exp_year: String,
    pub exp_month: String,
    pub nickname: Option<String>,
    pub card_last_four: Option<String>,
    pub card_token: Option<String>,
    pub card_holder_name: Option<Secret<String>>,
}

#[derive(Debug, serde::Serialize, serde::Deserialize)]
#[serde(rename_all = "camelCase")]
pub struct TokenizedCardValue2 {
    pub card_security_code: Option<String>,
    pub card_fingerprint: Option<String>,
    pub external_id: Option<String>,
    pub customer_id: Option<id_type::CustomerId>,
    pub payment_method_id: Option<String>,
}

#[derive(Debug, serde::Serialize, serde::Deserialize)]
pub struct TokenizedWalletValue1 {
    pub data: WalletData,
}

#[derive(Debug, serde::Serialize, serde::Deserialize)]
pub struct TokenizedWalletValue2 {
    pub customer_id: Option<id_type::CustomerId>,
}

#[derive(Debug, serde::Serialize, serde::Deserialize)]
pub struct TokenizedBankTransferValue1 {
    pub data: BankTransferData,
}

#[derive(Debug, serde::Serialize, serde::Deserialize)]
pub struct TokenizedBankTransferValue2 {
    pub customer_id: Option<id_type::CustomerId>,
}

#[derive(Debug, serde::Serialize, serde::Deserialize)]
pub struct TokenizedBankRedirectValue1 {
    pub data: BankRedirectData,
}

#[derive(Debug, serde::Serialize, serde::Deserialize)]
pub struct TokenizedBankRedirectValue2 {
    pub customer_id: Option<id_type::CustomerId>,
}

#[derive(Debug, serde::Serialize, serde::Deserialize)]
pub struct TokenizedBankDebitValue2 {
    pub customer_id: Option<id_type::CustomerId>,
}

#[derive(Debug, serde::Serialize, serde::Deserialize)]
pub struct TokenizedBankDebitValue1 {
    pub data: BankDebitData,
}

pub trait GetPaymentMethodType {
    fn get_payment_method_type(&self) -> api_enums::PaymentMethodType;
}

impl GetPaymentMethodType for CardRedirectData {
    fn get_payment_method_type(&self) -> api_enums::PaymentMethodType {
        match self {
            Self::Knet {} => api_enums::PaymentMethodType::Knet,
            Self::Benefit {} => api_enums::PaymentMethodType::Benefit,
            Self::MomoAtm {} => api_enums::PaymentMethodType::MomoAtm,
            Self::CardRedirect {} => api_enums::PaymentMethodType::CardRedirect,
        }
    }
}

impl GetPaymentMethodType for WalletData {
    fn get_payment_method_type(&self) -> api_enums::PaymentMethodType {
        match self {
            Self::AliPayQr(_) | Self::AliPayRedirect(_) => api_enums::PaymentMethodType::AliPay,
            Self::AliPayHkRedirect(_) => api_enums::PaymentMethodType::AliPayHk,
            Self::AmazonPayRedirect(_) => api_enums::PaymentMethodType::AmazonPay,
            Self::MomoRedirect(_) => api_enums::PaymentMethodType::Momo,
            Self::KakaoPayRedirect(_) => api_enums::PaymentMethodType::KakaoPay,
            Self::GoPayRedirect(_) => api_enums::PaymentMethodType::GoPay,
            Self::GcashRedirect(_) => api_enums::PaymentMethodType::Gcash,
            Self::ApplePay(_) | Self::ApplePayRedirect(_) | Self::ApplePayThirdPartySdk(_) => {
                api_enums::PaymentMethodType::ApplePay
            }
            Self::DanaRedirect {} => api_enums::PaymentMethodType::Dana,
            Self::GooglePay(_) | Self::GooglePayRedirect(_) | Self::GooglePayThirdPartySdk(_) => {
                api_enums::PaymentMethodType::GooglePay
            }
            Self::MbWayRedirect(_) => api_enums::PaymentMethodType::MbWay,
            Self::MobilePayRedirect(_) => api_enums::PaymentMethodType::MobilePay,
            Self::PaypalRedirect(_) | Self::PaypalSdk(_) => api_enums::PaymentMethodType::Paypal,
            Self::Paze(_) => api_enums::PaymentMethodType::Paze,
            Self::SamsungPay(_) => api_enums::PaymentMethodType::SamsungPay,
            Self::TwintRedirect {} => api_enums::PaymentMethodType::Twint,
            Self::VippsRedirect {} => api_enums::PaymentMethodType::Vipps,
            Self::TouchNGoRedirect(_) => api_enums::PaymentMethodType::TouchNGo,
            Self::WeChatPayRedirect(_) | Self::WeChatPayQr(_) => {
                api_enums::PaymentMethodType::WeChatPay
            }
            Self::CashappQr(_) => api_enums::PaymentMethodType::Cashapp,
            Self::SwishQr(_) => api_enums::PaymentMethodType::Swish,
            Self::Mifinity(_) => api_enums::PaymentMethodType::Mifinity,
            Self::RevolutPay(_) => api_enums::PaymentMethodType::RevolutPay,
        }
    }
}

impl GetPaymentMethodType for PayLaterData {
    fn get_payment_method_type(&self) -> api_enums::PaymentMethodType {
        match self {
            Self::KlarnaRedirect { .. } => api_enums::PaymentMethodType::Klarna,
            Self::KlarnaSdk { .. } => api_enums::PaymentMethodType::Klarna,
            Self::AffirmRedirect {} => api_enums::PaymentMethodType::Affirm,
            Self::AfterpayClearpayRedirect { .. } => api_enums::PaymentMethodType::AfterpayClearpay,
            Self::PayBrightRedirect {} => api_enums::PaymentMethodType::PayBright,
            Self::WalleyRedirect {} => api_enums::PaymentMethodType::Walley,
            Self::AlmaRedirect {} => api_enums::PaymentMethodType::Alma,
            Self::AtomeRedirect {} => api_enums::PaymentMethodType::Atome,
        }
    }
}

impl GetPaymentMethodType for BankRedirectData {
    fn get_payment_method_type(&self) -> api_enums::PaymentMethodType {
        match self {
            Self::BancontactCard { .. } => api_enums::PaymentMethodType::BancontactCard,
            Self::Bizum {} => api_enums::PaymentMethodType::Bizum,
            Self::Blik { .. } => api_enums::PaymentMethodType::Blik,
            Self::Eft { .. } => api_enums::PaymentMethodType::Eft,
            Self::Eps { .. } => api_enums::PaymentMethodType::Eps,
            Self::Giropay { .. } => api_enums::PaymentMethodType::Giropay,
            Self::Ideal { .. } => api_enums::PaymentMethodType::Ideal,
            Self::Interac { .. } => api_enums::PaymentMethodType::Interac,
            Self::OnlineBankingCzechRepublic { .. } => {
                api_enums::PaymentMethodType::OnlineBankingCzechRepublic
            }
            Self::OnlineBankingFinland { .. } => api_enums::PaymentMethodType::OnlineBankingFinland,
            Self::OnlineBankingPoland { .. } => api_enums::PaymentMethodType::OnlineBankingPoland,
            Self::OnlineBankingSlovakia { .. } => {
                api_enums::PaymentMethodType::OnlineBankingSlovakia
            }
            Self::OpenBankingUk { .. } => api_enums::PaymentMethodType::OpenBankingUk,
            Self::Przelewy24 { .. } => api_enums::PaymentMethodType::Przelewy24,
            Self::Sofort { .. } => api_enums::PaymentMethodType::Sofort,
            Self::Trustly { .. } => api_enums::PaymentMethodType::Trustly,
            Self::OnlineBankingFpx { .. } => api_enums::PaymentMethodType::OnlineBankingFpx,
            Self::OnlineBankingThailand { .. } => {
                api_enums::PaymentMethodType::OnlineBankingThailand
            }
            Self::LocalBankRedirect { .. } => api_enums::PaymentMethodType::LocalBankRedirect,
        }
    }
}

impl GetPaymentMethodType for BankDebitData {
    fn get_payment_method_type(&self) -> api_enums::PaymentMethodType {
        match self {
            Self::AchBankDebit { .. } => api_enums::PaymentMethodType::Ach,
            Self::SepaBankDebit { .. } => api_enums::PaymentMethodType::Sepa,
            Self::BecsBankDebit { .. } => api_enums::PaymentMethodType::Becs,
            Self::BacsBankDebit { .. } => api_enums::PaymentMethodType::Bacs,
        }
    }
}

impl GetPaymentMethodType for BankTransferData {
    fn get_payment_method_type(&self) -> api_enums::PaymentMethodType {
        match self {
            Self::AchBankTransfer { .. } => api_enums::PaymentMethodType::Ach,
            Self::SepaBankTransfer { .. } => api_enums::PaymentMethodType::Sepa,
            Self::BacsBankTransfer { .. } => api_enums::PaymentMethodType::Bacs,
            Self::MultibancoBankTransfer { .. } => api_enums::PaymentMethodType::Multibanco,
            Self::PermataBankTransfer { .. } => api_enums::PaymentMethodType::PermataBankTransfer,
            Self::BcaBankTransfer { .. } => api_enums::PaymentMethodType::BcaBankTransfer,
            Self::BniVaBankTransfer { .. } => api_enums::PaymentMethodType::BniVa,
            Self::BriVaBankTransfer { .. } => api_enums::PaymentMethodType::BriVa,
            Self::CimbVaBankTransfer { .. } => api_enums::PaymentMethodType::CimbVa,
            Self::DanamonVaBankTransfer { .. } => api_enums::PaymentMethodType::DanamonVa,
            Self::MandiriVaBankTransfer { .. } => api_enums::PaymentMethodType::MandiriVa,
            Self::Pix { .. } => api_enums::PaymentMethodType::Pix,
            Self::Pse {} => api_enums::PaymentMethodType::Pse,
            Self::LocalBankTransfer { .. } => api_enums::PaymentMethodType::LocalBankTransfer,
            Self::InstantBankTransfer {} => api_enums::PaymentMethodType::InstantBankTransfer,
        }
    }
}

impl GetPaymentMethodType for CryptoData {
    fn get_payment_method_type(&self) -> api_enums::PaymentMethodType {
        api_enums::PaymentMethodType::CryptoCurrency
    }
}

impl GetPaymentMethodType for RealTimePaymentData {
    fn get_payment_method_type(&self) -> api_enums::PaymentMethodType {
        match self {
            Self::Fps {} => api_enums::PaymentMethodType::Fps,
            Self::DuitNow {} => api_enums::PaymentMethodType::DuitNow,
            Self::PromptPay {} => api_enums::PaymentMethodType::PromptPay,
            Self::VietQr {} => api_enums::PaymentMethodType::VietQr,
        }
    }
}

impl GetPaymentMethodType for UpiData {
    fn get_payment_method_type(&self) -> api_enums::PaymentMethodType {
        match self {
            Self::UpiCollect(_) => api_enums::PaymentMethodType::UpiCollect,
            Self::UpiIntent(_) => api_enums::PaymentMethodType::UpiIntent,
        }
    }
}
impl GetPaymentMethodType for VoucherData {
    fn get_payment_method_type(&self) -> api_enums::PaymentMethodType {
        match self {
            Self::Boleto(_) => api_enums::PaymentMethodType::Boleto,
            Self::Efecty => api_enums::PaymentMethodType::Efecty,
            Self::PagoEfectivo => api_enums::PaymentMethodType::PagoEfectivo,
            Self::RedCompra => api_enums::PaymentMethodType::RedCompra,
            Self::RedPagos => api_enums::PaymentMethodType::RedPagos,
            Self::Alfamart(_) => api_enums::PaymentMethodType::Alfamart,
            Self::Indomaret(_) => api_enums::PaymentMethodType::Indomaret,
            Self::Oxxo => api_enums::PaymentMethodType::Oxxo,
            Self::SevenEleven(_) => api_enums::PaymentMethodType::SevenEleven,
            Self::Lawson(_) => api_enums::PaymentMethodType::Lawson,
            Self::MiniStop(_) => api_enums::PaymentMethodType::MiniStop,
            Self::FamilyMart(_) => api_enums::PaymentMethodType::FamilyMart,
            Self::Seicomart(_) => api_enums::PaymentMethodType::Seicomart,
            Self::PayEasy(_) => api_enums::PaymentMethodType::PayEasy,
        }
    }
}
impl GetPaymentMethodType for GiftCardData {
    fn get_payment_method_type(&self) -> api_enums::PaymentMethodType {
        match self {
            Self::Givex(_) => api_enums::PaymentMethodType::Givex,
            Self::PaySafeCard {} => api_enums::PaymentMethodType::PaySafeCard,
        }
    }
}

impl GetPaymentMethodType for OpenBankingData {
    fn get_payment_method_type(&self) -> api_enums::PaymentMethodType {
        match self {
            Self::OpenBankingPIS {} => api_enums::PaymentMethodType::OpenBankingPIS,
        }
    }
}

impl GetPaymentMethodType for MobilePaymentData {
    fn get_payment_method_type(&self) -> api_enums::PaymentMethodType {
        match self {
            Self::DirectCarrierBilling { .. } => api_enums::PaymentMethodType::DirectCarrierBilling,
        }
    }
}

impl From<Card> for ExtendedCardInfo {
    fn from(value: Card) -> Self {
        Self {
            card_number: value.card_number,
            card_exp_month: value.card_exp_month,
            card_exp_year: value.card_exp_year,
            card_holder_name: None,
            card_cvc: value.card_cvc,
            card_issuer: value.card_issuer,
            card_network: value.card_network,
            card_type: value.card_type,
            card_issuing_country: value.card_issuing_country,
            bank_code: value.bank_code,
        }
    }
}

impl From<GooglePayWalletData> for payment_methods::PaymentMethodDataWalletInfo {
    fn from(item: GooglePayWalletData) -> Self {
        Self {
            last4: item.info.card_details,
            card_network: item.info.card_network,
            card_type: Some(item.pm_type),
        }
    }
}

#[derive(Clone, Debug, Eq, PartialEq, serde::Deserialize, serde::Serialize)]
pub enum PaymentMethodsData {
    Card(CardDetailsPaymentMethod),
    BankDetails(payment_methods::PaymentMethodDataBankCreds), //PaymentMethodDataBankCreds and its transformations should be moved to the domain models
    WalletDetails(payment_methods::PaymentMethodDataWalletInfo), //PaymentMethodDataWalletInfo and its transformations should be moved to the domain models
    NetworkToken(NetworkTokenDetailsPaymentMethod),
}

impl PaymentMethodsData {
    #[cfg(feature = "v1")]
    pub fn get_co_badged_card_data(&self) -> Option<payment_methods::CoBadgedCardData> {
        if let Self::Card(card) = self {
            card.co_badged_card_data.clone()
        } else {
            None
        }
    }
    #[cfg(all(feature = "v2", feature = "payment_methods_v2"))]
    pub fn get_co_badged_card_data(&self) -> Option<payment_methods::CoBadgedCardData> {
        todo!()
    }
}

#[derive(Clone, Debug, Eq, PartialEq, serde::Deserialize, serde::Serialize)]
pub struct NetworkTokenDetailsPaymentMethod {
    pub last4_digits: Option<String>,
    pub issuer_country: Option<common_enums::CountryAlpha2>,
    pub network_token_expiry_month: Option<Secret<String>>,
    pub network_token_expiry_year: Option<Secret<String>>,
    pub nick_name: Option<Secret<String>>,
    pub card_holder_name: Option<Secret<String>>,
    pub card_isin: Option<String>,
    pub card_issuer: Option<String>,
    pub card_network: Option<api_enums::CardNetwork>,
    pub card_type: Option<String>,
    #[serde(default = "saved_in_locker_default")]
    pub saved_to_locker: bool,
}

fn saved_in_locker_default() -> bool {
    true
}

#[cfg(all(
    any(feature = "v1", feature = "v2"),
    not(feature = "payment_methods_v2")
))]
#[derive(Clone, Debug, Eq, PartialEq, serde::Deserialize, serde::Serialize)]
pub struct CardDetailsPaymentMethod {
    pub last4_digits: Option<String>,
    pub issuer_country: Option<String>,
    pub expiry_month: Option<Secret<String>>,
    pub expiry_year: Option<Secret<String>>,
    pub nick_name: Option<Secret<String>>,
    pub card_holder_name: Option<Secret<String>>,
    pub card_isin: Option<String>,
    pub card_issuer: Option<String>,
    pub card_network: Option<api_enums::CardNetwork>,
    pub card_type: Option<String>,
    #[serde(default = "saved_in_locker_default")]
    pub saved_to_locker: bool,
    pub co_badged_card_data: Option<payment_methods::CoBadgedCardData>,
}

#[cfg(all(feature = "v2", feature = "payment_methods_v2"))]
#[derive(Clone, Debug, Eq, PartialEq, serde::Deserialize, serde::Serialize)]
pub struct CardDetailsPaymentMethod {
    pub last4_digits: Option<String>,
    pub issuer_country: Option<String>,
    pub expiry_month: Option<Secret<String>>,
    pub expiry_year: Option<Secret<String>>,
    pub nick_name: Option<Secret<String>>,
    pub card_holder_name: Option<Secret<String>>,
    pub card_isin: Option<String>,
    pub card_issuer: Option<String>,
    pub card_network: Option<api_enums::CardNetwork>,
    pub card_type: Option<String>,
    #[serde(default = "saved_in_locker_default")]
    pub saved_to_locker: bool,
}

#[cfg(all(feature = "v2", feature = "payment_methods_v2"))]
impl CardDetailsPaymentMethod {
    pub fn to_card_details_from_locker(self) -> payment_methods::CardDetailFromLocker {
        payment_methods::CardDetailFromLocker {
            card_number: None,
            card_holder_name: self.card_holder_name.clone(),
            card_issuer: self.card_issuer.clone(),
            card_network: self.card_network.clone(),
            card_type: self.card_type.clone(),
            issuer_country: self.clone().get_issuer_country_alpha2(),
            last4_digits: self.last4_digits,
            expiry_month: self.expiry_month,
            expiry_year: self.expiry_year,
            card_fingerprint: None,
            nick_name: self.nick_name,
            card_isin: self.card_isin,
            saved_to_locker: self.saved_to_locker,
        }
    }

    pub fn get_issuer_country_alpha2(self) -> Option<common_enums::CountryAlpha2> {
        self.issuer_country
            .as_ref()
            .map(|c| api_enums::CountryAlpha2::from_str(c))
            .transpose()
            .ok()
            .flatten()
    }
}

#[cfg(feature = "v1")]
impl From<payment_methods::CardDetail> for CardDetailsPaymentMethod {
    fn from(item: payment_methods::CardDetail) -> Self {
        Self {
            issuer_country: item.card_issuing_country.map(|c| c.to_string()),
            last4_digits: Some(item.card_number.get_last4()),
            expiry_month: Some(item.card_exp_month),
            expiry_year: Some(item.card_exp_year),
            card_holder_name: item.card_holder_name,
            nick_name: item.nick_name,
            card_isin: None,
            card_issuer: item.card_issuer,
            card_network: item.card_network,
            card_type: item.card_type.map(|card| card.to_string()),
            saved_to_locker: true,
            co_badged_card_data: None,
        }
    }
}

<<<<<<< HEAD
#[cfg(feature = "v2")]
=======
#[cfg(all(feature = "v2", feature = "payment_methods_v2"))]
impl From<payment_methods::CardDetail> for CardDetailsPaymentMethod {
    fn from(item: payment_methods::CardDetail) -> Self {
        Self {
            issuer_country: item.card_issuing_country.map(|c| c.to_string()),
            last4_digits: Some(item.card_number.get_last4()),
            expiry_month: Some(item.card_exp_month),
            expiry_year: Some(item.card_exp_year),
            card_holder_name: item.card_holder_name,
            nick_name: item.nick_name,
            card_isin: None,
            card_issuer: item.card_issuer,
            card_network: item.card_network,
            card_type: item.card_type.map(|card| card.to_string()),
            saved_to_locker: true,
        }
    }
}

#[cfg(all(feature = "v2", feature = "payment_methods_v2"))]
>>>>>>> fd844c3d
impl From<NetworkTokenDetails> for NetworkTokenDetailsPaymentMethod {
    fn from(item: NetworkTokenDetails) -> Self {
        Self {
            issuer_country: item.card_issuing_country,
            last4_digits: Some(item.network_token.get_last4()),
            network_token_expiry_month: Some(item.network_token_exp_month),
            network_token_expiry_year: Some(item.network_token_exp_year),
            card_holder_name: item.card_holder_name,
            nick_name: item.nick_name,
            card_isin: None,
            card_issuer: item.card_issuer,
            card_network: item.card_network,
            card_type: item.card_type.map(|card| card.to_string()),
            saved_to_locker: true,
        }
    }
}

#[cfg(feature = "v2")]
#[derive(Clone, Debug, Eq, PartialEq, serde::Deserialize, serde::Serialize)]
pub struct SingleUsePaymentMethodToken {
    pub token: Secret<String>,
    pub merchant_connector_id: id_type::MerchantConnectorAccountId,
}

#[cfg(feature = "v2")]
impl SingleUsePaymentMethodToken {
    pub fn get_single_use_token_from_payment_method_token(
        token: Secret<String>,
        mca_id: id_type::MerchantConnectorAccountId,
    ) -> Self {
        Self {
            token,
            merchant_connector_id: mca_id,
        }
    }
}

impl From<NetworkTokenDetailsPaymentMethod> for payment_methods::NetworkTokenDetailsPaymentMethod {
    fn from(item: NetworkTokenDetailsPaymentMethod) -> Self {
        Self {
            last4_digits: item.last4_digits,
            issuer_country: item.issuer_country,
            network_token_expiry_month: item.network_token_expiry_month,
            network_token_expiry_year: item.network_token_expiry_year,
            nick_name: item.nick_name,
            card_holder_name: item.card_holder_name,
            card_isin: item.card_isin,
            card_issuer: item.card_issuer,
            card_network: item.card_network,
            card_type: item.card_type,
            saved_to_locker: item.saved_to_locker,
        }
    }
}

#[cfg(feature = "v2")]
#[derive(Debug, Clone, serde::Deserialize, serde::Serialize)]
pub struct SingleUseTokenKey(String);

#[cfg(feature = "v2")]
impl SingleUseTokenKey {
    pub fn store_key(payment_method_id: &id_type::GlobalPaymentMethodId) -> Self {
        let new_token = format!("single_use_token_{}", payment_method_id.get_string_repr());
        Self(new_token)
    }

    pub fn get_store_key(&self) -> &str {
        &self.0
    }
}

#[cfg(feature = "v1")]
impl From<Card> for payment_methods::CardDetail {
    fn from(card_data: Card) -> Self {
        Self {
            card_number: card_data.card_number.clone(),
            card_exp_month: card_data.card_exp_month.clone(),
            card_exp_year: card_data.card_exp_year.clone(),
            card_holder_name: None,
            nick_name: None,
            card_issuing_country: None,
            card_network: card_data.card_network.clone(),
            card_issuer: None,
            card_type: None,
        }
    }
}

#[cfg(feature = "v1")]
impl From<NetworkTokenData> for payment_methods::CardDetail {
    fn from(network_token_data: NetworkTokenData) -> Self {
        Self {
            card_number: network_token_data.token_number.clone(),
            card_exp_month: network_token_data.token_exp_month.clone(),
            card_exp_year: network_token_data.token_exp_year.clone(),
            card_holder_name: None,
            nick_name: None,
            card_issuing_country: None,
            card_network: network_token_data.card_network.clone(),
            card_issuer: None,
            card_type: None,
        }
    }
}<|MERGE_RESOLUTION|>--- conflicted
+++ resolved
@@ -2026,10 +2026,7 @@
     }
 }
 
-<<<<<<< HEAD
 #[cfg(feature = "v2")]
-=======
-#[cfg(all(feature = "v2", feature = "payment_methods_v2"))]
 impl From<payment_methods::CardDetail> for CardDetailsPaymentMethod {
     fn from(item: payment_methods::CardDetail) -> Self {
         Self {
@@ -2048,8 +2045,7 @@
     }
 }
 
-#[cfg(all(feature = "v2", feature = "payment_methods_v2"))]
->>>>>>> fd844c3d
+#[cfg(feature = "v2")]
 impl From<NetworkTokenDetails> for NetworkTokenDetailsPaymentMethod {
     fn from(item: NetworkTokenDetails) -> Self {
         Self {
