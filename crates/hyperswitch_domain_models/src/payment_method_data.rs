--- conflicted
+++ resolved
@@ -17,7 +17,6 @@
         MaskedBankAccount, MaskedIban, MaskedRoutingNumber, MaskedSortCode, MaskedUpiVpaId,
     },
     pii::{self, Email},
-    types as common_types,
 };
 use masking::{PeekInterface, Secret};
 use serde::{Deserialize, Serialize};
@@ -93,13 +92,8 @@
     pub card_type: Option<String>,
     pub card_issuing_country: Option<String>,
     pub bank_code: Option<String>,
-<<<<<<< HEAD
-    pub nick_name: Option<common_types::NameType>,
-    pub card_holder_name: Option<common_types::NameType>,
-=======
     pub nick_name: Option<Secret<String>>,
     pub card_holder_name: Option<Secret<String>>,
->>>>>>> c245ece1
 }
 
 #[derive(Eq, PartialEq, Clone, Debug, Serialize, Deserialize, Default)]
@@ -112,13 +106,8 @@
     pub card_type: Option<String>,
     pub card_issuing_country: Option<String>,
     pub bank_code: Option<String>,
-<<<<<<< HEAD
-    pub nick_name: Option<common_types::NameType>,
-    pub card_holder_name: Option<common_types::NameType>,
-=======
     pub nick_name: Option<Secret<String>>,
     pub card_holder_name: Option<Secret<String>>,
->>>>>>> c245ece1
 }
 
 #[derive(Eq, PartialEq, Clone, Debug, Serialize, Deserialize, Default)]
@@ -131,13 +120,8 @@
     pub card_type: Option<String>,
     pub card_issuing_country: Option<String>,
     pub bank_code: Option<String>,
-<<<<<<< HEAD
-    pub nick_name: Option<common_types::NameType>,
-    pub card_holder_name: Option<common_types::NameType>,
-=======
     pub nick_name: Option<Secret<String>>,
     pub card_holder_name: Option<Secret<String>>,
->>>>>>> c245ece1
 }
 
 impl CardDetailsForNetworkTransactionId {
@@ -433,11 +417,7 @@
         card_number: Option<cards::CardNumber>,
         card_exp_month: Option<Secret<String>>,
         card_exp_year: Option<Secret<String>>,
-<<<<<<< HEAD
-        card_holder_name: Option<common_types::NameType>,
-=======
         card_holder_name: Option<Secret<String>>,
->>>>>>> c245ece1
     },
     Bizum {},
     Blik {
@@ -580,11 +560,7 @@
 #[serde(rename_all = "snake_case")]
 pub struct CardToken {
     /// The card holder's name
-<<<<<<< HEAD
-    pub card_holder_name: Option<common_types::NameType>,
-=======
     pub card_holder_name: Option<Secret<String>>,
->>>>>>> c245ece1
 
     /// The CVC number for the card
     pub card_cvc: Option<Secret<String>>,
@@ -596,42 +572,25 @@
     AchBankDebit {
         account_number: Secret<String>,
         routing_number: Secret<String>,
-<<<<<<< HEAD
-        card_holder_name: Option<common_types::NameType>,
-        bank_account_holder_name: Option<common_types::NameType>,
-=======
         card_holder_name: Option<Secret<String>>,
         bank_account_holder_name: Option<Secret<String>>,
->>>>>>> c245ece1
         bank_name: Option<common_enums::BankNames>,
         bank_type: Option<common_enums::BankType>,
         bank_holder_type: Option<common_enums::BankHolderType>,
     },
     SepaBankDebit {
         iban: Secret<String>,
-<<<<<<< HEAD
-        bank_account_holder_name: Option<common_types::NameType>,
-=======
         bank_account_holder_name: Option<Secret<String>>,
->>>>>>> c245ece1
     },
     BecsBankDebit {
         account_number: Secret<String>,
         bsb_number: Secret<String>,
-<<<<<<< HEAD
-        bank_account_holder_name: Option<common_types::NameType>,
-=======
         bank_account_holder_name: Option<Secret<String>>,
->>>>>>> c245ece1
     },
     BacsBankDebit {
         account_number: Secret<String>,
         sort_code: Secret<String>,
-<<<<<<< HEAD
-        bank_account_holder_name: Option<common_types::NameType>,
-=======
         bank_account_holder_name: Option<Secret<String>>,
->>>>>>> c245ece1
     },
 }
 
@@ -687,11 +646,7 @@
     pub card_type: Option<String>,
     pub card_issuing_country: Option<String>,
     pub bank_code: Option<String>,
-<<<<<<< HEAD
-    pub nick_name: Option<common_types::NameType>,
-=======
     pub nick_name: Option<Secret<String>>,
->>>>>>> c245ece1
     pub eci: Option<String>,
 }
 
@@ -1609,17 +1564,10 @@
     pub card_number: String,
     pub exp_year: String,
     pub exp_month: String,
-<<<<<<< HEAD
-    pub nickname: Option<common_types::NameType>,
-    pub card_last_four: Option<String>,
-    pub card_token: Option<String>,
-    pub card_holder_name: Option<common_types::NameType>,
-=======
     pub nickname: Option<String>,
     pub card_last_four: Option<String>,
     pub card_token: Option<String>,
     pub card_holder_name: Option<Secret<String>>,
->>>>>>> c245ece1
 }
 
 #[derive(Debug, serde::Serialize, serde::Deserialize)]
@@ -1927,10 +1875,6 @@
     true
 }
 
-#[cfg(all(
-    any(feature = "v2", feature = "v1"),
-    not(feature = "payment_methods_v2")
-))]
 #[derive(Clone, Debug, Eq, PartialEq, serde::Deserialize, serde::Serialize)]
 pub struct CardDetailsPaymentMethod {
     pub last4_digits: Option<String>,
@@ -1954,8 +1898,8 @@
     pub issuer_country: Option<String>,
     pub expiry_month: Option<Secret<String>>,
     pub expiry_year: Option<Secret<String>>,
-    pub nick_name: Option<common_types::NameType>,
-    pub card_holder_name: Option<common_types::NameType>,
+    pub nick_name: Option<Secret<String>>,
+    pub card_holder_name: Option<Secret<String>>,
     pub card_isin: Option<String>,
     pub card_issuer: Option<String>,
     pub card_network: Option<api_enums::CardNetwork>,
