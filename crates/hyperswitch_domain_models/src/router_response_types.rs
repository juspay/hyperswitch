pub mod disputes;
pub mod fraud_check;
pub mod revenue_recovery;
use std::collections::HashMap;

use common_utils::{request::Method, types::MinorUnit};
pub use disputes::{AcceptDisputeResponse, DefendDisputeResponse, SubmitEvidenceResponse};

#[cfg(feature = "v2")]
use super::vault::PaymentMethodVaultingData;
use crate::{
    errors::api_error_response::ApiErrorResponse,
    router_request_types::{authentication::AuthNFlowType, ResponseId},
    vault::PaymentMethodVaultingData,
};

#[derive(Debug, Clone)]
pub struct RefundsResponseData {
    pub connector_refund_id: String,
    pub refund_status: common_enums::RefundStatus,
    // pub amount_received: Option<i32>, // Calculation for amount received not in place yet
}

#[derive(Debug, Clone)]
pub enum PaymentsResponseData {
    TransactionResponse {
        resource_id: ResponseId,
        redirection_data: Box<Option<RedirectForm>>,
        mandate_reference: Box<Option<MandateReference>>,
        connector_metadata: Option<serde_json::Value>,
        network_txn_id: Option<String>,
        connector_response_reference_id: Option<String>,
        incremental_authorization_allowed: Option<bool>,
        charges: Option<common_types::payments::ConnectorChargeResponseData>,
    },
    MultipleCaptureResponse {
        // pending_capture_id_list: Vec<String>,
        capture_sync_response_list: HashMap<String, CaptureSyncResponse>,
    },
    SessionResponse {
        session_token: api_models::payments::SessionToken,
    },
    SessionTokenResponse {
        session_token: String,
    },
    TransactionUnresolvedResponse {
        resource_id: ResponseId,
        //to add more info on cypto response, like `unresolved` reason(overpaid, underpaid, delayed)
        reason: Option<api_models::enums::UnresolvedResponseReason>,
        connector_response_reference_id: Option<String>,
    },
    TokenizationResponse {
        token: String,
    },

    ConnectorCustomerResponse {
        connector_customer_id: String,
    },

    ThreeDSEnrollmentResponse {
        enrolled_v2: bool,
        related_transaction_id: Option<String>,
    },
    PreProcessingResponse {
        pre_processing_id: PreprocessingResponseId,
        connector_metadata: Option<serde_json::Value>,
        session_token: Option<api_models::payments::SessionToken>,
        connector_response_reference_id: Option<String>,
    },
    IncrementalAuthorizationResponse {
        status: common_enums::AuthorizationStatus,
        connector_authorization_id: Option<String>,
        error_code: Option<String>,
        error_message: Option<String>,
    },
    PostProcessingResponse {
        session_token: Option<api_models::payments::OpenBankingSessionToken>,
    },
    PaymentResourceUpdateResponse {
        status: common_enums::PaymentResourceUpdateStatus,
    },
    PaymentsCreateOrderResponse {
        order_id: String,
    },
}

#[derive(Debug, Clone)]
pub struct TaxCalculationResponseData {
    pub order_tax_amount: MinorUnit,
}

#[derive(serde::Serialize, Debug, Clone)]
pub struct MandateReference {
    pub connector_mandate_id: Option<String>,
    pub payment_method_id: Option<String>,
    pub mandate_metadata: Option<common_utils::pii::SecretSerdeValue>,
    pub connector_mandate_request_reference_id: Option<String>,
}

#[derive(Debug, Clone)]
pub enum CaptureSyncResponse {
    Success {
        resource_id: ResponseId,
        status: common_enums::AttemptStatus,
        connector_response_reference_id: Option<String>,
        amount: Option<MinorUnit>,
    },
    Error {
        code: String,
        message: String,
        reason: Option<String>,
        status_code: u16,
        amount: Option<MinorUnit>,
    },
}

impl CaptureSyncResponse {
    pub fn get_amount_captured(&self) -> Option<MinorUnit> {
        match self {
            Self::Success { amount, .. } | Self::Error { amount, .. } => *amount,
        }
    }
    pub fn get_connector_response_reference_id(&self) -> Option<String> {
        match self {
            Self::Success {
                connector_response_reference_id,
                ..
            } => connector_response_reference_id.clone(),
            Self::Error { .. } => None,
        }
    }
}
impl PaymentsResponseData {
    pub fn get_connector_metadata(&self) -> Option<masking::Secret<serde_json::Value>> {
        match self {
            Self::TransactionResponse {
                connector_metadata, ..
            }
            | Self::PreProcessingResponse {
                connector_metadata, ..
            } => connector_metadata.clone().map(masking::Secret::new),
            _ => None,
        }
    }

    pub fn get_connector_transaction_id(
        &self,
    ) -> Result<String, error_stack::Report<ApiErrorResponse>> {
        match self {
            Self::TransactionResponse {
                resource_id: ResponseId::ConnectorTransactionId(txn_id),
                ..
            } => Ok(txn_id.to_string()),
            _ => Err(ApiErrorResponse::MissingRequiredField {
                field_name: "ConnectorTransactionId",
            }
            .into()),
        }
    }

    pub fn merge_transaction_responses(
        auth_response: &Self,
        capture_response: &Self,
    ) -> Result<Self, error_stack::Report<ApiErrorResponse>> {
        match (auth_response, capture_response) {
            (
                Self::TransactionResponse {
                    resource_id: _,
                    redirection_data: auth_redirection_data,
                    mandate_reference: auth_mandate_reference,
                    connector_metadata: auth_connector_metadata,
                    network_txn_id: auth_network_txn_id,
                    connector_response_reference_id: auth_connector_response_reference_id,
                    incremental_authorization_allowed: auth_incremental_auth_allowed,
                    charges: auth_charges,
                },
                Self::TransactionResponse {
                    resource_id: capture_resource_id,
                    redirection_data: capture_redirection_data,
                    mandate_reference: capture_mandate_reference,
                    connector_metadata: capture_connector_metadata,
                    network_txn_id: capture_network_txn_id,
                    connector_response_reference_id: capture_connector_response_reference_id,
                    incremental_authorization_allowed: capture_incremental_auth_allowed,
                    charges: capture_charges,
                },
            ) => Ok(Self::TransactionResponse {
                resource_id: capture_resource_id.clone(),
                redirection_data: Box::new(
                    capture_redirection_data
                        .clone()
                        .or_else(|| *auth_redirection_data.clone()),
                ),
                mandate_reference: Box::new(
                    auth_mandate_reference
                        .clone()
                        .or_else(|| *capture_mandate_reference.clone()),
                ),
                connector_metadata: capture_connector_metadata
                    .clone()
                    .or(auth_connector_metadata.clone()),
                network_txn_id: capture_network_txn_id
                    .clone()
                    .or(auth_network_txn_id.clone()),
                connector_response_reference_id: capture_connector_response_reference_id
                    .clone()
                    .or(auth_connector_response_reference_id.clone()),
                incremental_authorization_allowed: (*capture_incremental_auth_allowed)
                    .or(*auth_incremental_auth_allowed),
                charges: auth_charges.clone().or(capture_charges.clone()),
            }),
            _ => Err(ApiErrorResponse::NotSupported {
                message: "Invalid Flow ".to_owned(),
            }
            .into()),
        }
    }

    #[cfg(feature = "v2")]
    pub fn get_updated_connector_token_details(
        &self,
        original_connector_mandate_request_reference_id: Option<String>,
    ) -> Option<diesel_models::ConnectorTokenDetails> {
        if let Self::TransactionResponse {
            mandate_reference, ..
        } = self
        {
            mandate_reference.clone().map(|mandate_ref| {
                let connector_mandate_id = mandate_ref.connector_mandate_id;
                let connector_mandate_request_reference_id = mandate_ref
                    .connector_mandate_request_reference_id
                    .or(original_connector_mandate_request_reference_id);

                diesel_models::ConnectorTokenDetails {
                    connector_mandate_id,
                    connector_token_request_reference_id: connector_mandate_request_reference_id,
                }
            })
        } else {
            None
        }
    }
}

#[derive(Debug, Clone)]
pub enum PreprocessingResponseId {
    PreProcessingId(String),
    ConnectorTransactionId(String),
}

#[derive(Debug, Eq, PartialEq, Clone, serde::Serialize, serde::Deserialize)]
pub enum RedirectForm {
    Form {
        endpoint: String,
        method: Method,
        form_fields: HashMap<String, String>,
    },
    Html {
        html_data: String,
    },
    BlueSnap {
        payment_fields_token: String, // payment-field-token
    },
    CybersourceAuthSetup {
        access_token: String,
        ddc_url: String,
        reference_id: String,
    },
    CybersourceConsumerAuth {
        access_token: String,
        step_up_url: String,
    },
    DeutschebankThreeDSChallengeFlow {
        acs_url: String,
        creq: String,
    },
    Payme,
    Braintree {
        client_token: String,
        card_token: String,
        bin: String,
        acs_url: String,
    },
    Nmi {
        amount: String,
        currency: common_enums::Currency,
        public_key: masking::Secret<String>,
        customer_vault_id: String,
        order_id: String,
    },
    Mifinity {
        initialization_token: String,
    },
    WorldpayDDCForm {
        endpoint: url::Url,
        method: Method,
        form_fields: HashMap<String, String>,
        collection_id: Option<String>,
    },
}

impl From<(url::Url, Method)> for RedirectForm {
    fn from((mut redirect_url, method): (url::Url, Method)) -> Self {
        let form_fields = HashMap::from_iter(
            redirect_url
                .query_pairs()
                .map(|(key, value)| (key.to_string(), value.to_string())),
        );

        // Do not include query params in the endpoint
        redirect_url.set_query(None);

        Self::Form {
            endpoint: redirect_url.to_string(),
            method,
            form_fields,
        }
    }
}

impl From<RedirectForm> for diesel_models::payment_attempt::RedirectForm {
    fn from(redirect_form: RedirectForm) -> Self {
        match redirect_form {
            RedirectForm::Form {
                endpoint,
                method,
                form_fields,
            } => Self::Form {
                endpoint,
                method,
                form_fields,
            },
            RedirectForm::Html { html_data } => Self::Html { html_data },
            RedirectForm::BlueSnap {
                payment_fields_token,
            } => Self::BlueSnap {
                payment_fields_token,
            },
            RedirectForm::CybersourceAuthSetup {
                access_token,
                ddc_url,
                reference_id,
            } => Self::CybersourceAuthSetup {
                access_token,
                ddc_url,
                reference_id,
            },
            RedirectForm::CybersourceConsumerAuth {
                access_token,
                step_up_url,
            } => Self::CybersourceConsumerAuth {
                access_token,
                step_up_url,
            },
            RedirectForm::DeutschebankThreeDSChallengeFlow { acs_url, creq } => {
                Self::DeutschebankThreeDSChallengeFlow { acs_url, creq }
            }
            RedirectForm::Payme => Self::Payme,
            RedirectForm::Braintree {
                client_token,
                card_token,
                bin,
                acs_url,
            } => Self::Braintree {
                client_token,
                card_token,
                bin,
                acs_url,
            },
            RedirectForm::Nmi {
                amount,
                currency,
                public_key,
                customer_vault_id,
                order_id,
            } => Self::Nmi {
                amount,
                currency,
                public_key,
                customer_vault_id,
                order_id,
            },
            RedirectForm::Mifinity {
                initialization_token,
            } => Self::Mifinity {
                initialization_token,
            },
            RedirectForm::WorldpayDDCForm {
                endpoint,
                method,
                form_fields,
                collection_id,
            } => Self::WorldpayDDCForm {
                endpoint: common_utils::types::Url::wrap(endpoint),
                method,
                form_fields,
                collection_id,
            },
        }
    }
}

impl From<diesel_models::payment_attempt::RedirectForm> for RedirectForm {
    fn from(redirect_form: diesel_models::payment_attempt::RedirectForm) -> Self {
        match redirect_form {
            diesel_models::payment_attempt::RedirectForm::Form {
                endpoint,
                method,
                form_fields,
            } => Self::Form {
                endpoint,
                method,
                form_fields,
            },
            diesel_models::payment_attempt::RedirectForm::Html { html_data } => {
                Self::Html { html_data }
            }
            diesel_models::payment_attempt::RedirectForm::BlueSnap {
                payment_fields_token,
            } => Self::BlueSnap {
                payment_fields_token,
            },
            diesel_models::payment_attempt::RedirectForm::CybersourceAuthSetup {
                access_token,
                ddc_url,
                reference_id,
            } => Self::CybersourceAuthSetup {
                access_token,
                ddc_url,
                reference_id,
            },
            diesel_models::payment_attempt::RedirectForm::CybersourceConsumerAuth {
                access_token,
                step_up_url,
            } => Self::CybersourceConsumerAuth {
                access_token,
                step_up_url,
            },
            diesel_models::RedirectForm::DeutschebankThreeDSChallengeFlow { acs_url, creq } => {
                Self::DeutschebankThreeDSChallengeFlow { acs_url, creq }
            }
            diesel_models::payment_attempt::RedirectForm::Payme => Self::Payme,
            diesel_models::payment_attempt::RedirectForm::Braintree {
                client_token,
                card_token,
                bin,
                acs_url,
            } => Self::Braintree {
                client_token,
                card_token,
                bin,
                acs_url,
            },
            diesel_models::payment_attempt::RedirectForm::Nmi {
                amount,
                currency,
                public_key,
                customer_vault_id,
                order_id,
            } => Self::Nmi {
                amount,
                currency,
                public_key,
                customer_vault_id,
                order_id,
            },
            diesel_models::payment_attempt::RedirectForm::Mifinity {
                initialization_token,
            } => Self::Mifinity {
                initialization_token,
            },
            diesel_models::payment_attempt::RedirectForm::WorldpayDDCForm {
                endpoint,
                method,
                form_fields,
                collection_id,
            } => Self::WorldpayDDCForm {
                endpoint: endpoint.into_inner(),
                method,
                form_fields,
                collection_id,
            },
        }
    }
}

#[derive(Default, Clone, Debug)]
pub struct UploadFileResponse {
    pub provider_file_id: String,
}
#[derive(Clone, Debug)]
pub struct RetrieveFileResponse {
    pub file_data: Vec<u8>,
}

#[cfg(feature = "payouts")]
#[derive(Clone, Debug, Default)]
pub struct PayoutsResponseData {
    pub status: Option<common_enums::PayoutStatus>,
    pub connector_payout_id: Option<String>,
    pub payout_eligible: Option<bool>,
    pub should_add_next_step_to_process_tracker: bool,
    pub error_code: Option<String>,
    pub error_message: Option<String>,
}

#[derive(Debug, Clone)]
pub struct VerifyWebhookSourceResponseData {
    pub verify_webhook_status: VerifyWebhookStatus,
}

#[derive(Debug, Clone)]
pub enum VerifyWebhookStatus {
    SourceVerified,
    SourceNotVerified,
}

#[derive(Debug, Clone)]
pub struct MandateRevokeResponseData {
    pub mandate_status: common_enums::MandateStatus,
}

#[derive(Debug, Clone)]
pub enum AuthenticationResponseData {
    PreAuthVersionCallResponse {
        maximum_supported_3ds_version: common_utils::types::SemanticVersion,
    },
    PreAuthThreeDsMethodCallResponse {
        threeds_server_transaction_id: String,
        three_ds_method_data: Option<String>,
        three_ds_method_url: Option<String>,
        connector_metadata: Option<serde_json::Value>,
    },
    PreAuthNResponse {
        threeds_server_transaction_id: String,
        maximum_supported_3ds_version: common_utils::types::SemanticVersion,
        connector_authentication_id: String,
        three_ds_method_data: Option<String>,
        three_ds_method_url: Option<String>,
        message_version: common_utils::types::SemanticVersion,
        connector_metadata: Option<serde_json::Value>,
        directory_server_id: Option<String>,
    },
    AuthNResponse {
        authn_flow_type: AuthNFlowType,
        authentication_value: Option<masking::Secret<String>>,
        trans_status: common_enums::TransactionStatus,
        connector_metadata: Option<serde_json::Value>,
        ds_trans_id: Option<String>,
        eci: Option<String>,
    },
    PostAuthNResponse {
        trans_status: common_enums::TransactionStatus,
        authentication_value: Option<masking::Secret<String>>,
        eci: Option<String>,
    },
}

#[derive(Debug, Clone)]
pub struct CompleteAuthorizeRedirectResponse {
    pub params: Option<masking::Secret<String>>,
    pub payload: Option<common_utils::pii::SecretSerdeValue>,
}

/// Represents details of a payment method.
#[derive(Debug, Clone)]
pub struct PaymentMethodDetails {
    /// Indicates whether mandates are supported by this payment method.
    pub mandates: common_enums::FeatureStatus,
    /// Indicates whether refund is supported by this payment method.
    pub refunds: common_enums::FeatureStatus,
    /// List of supported capture methods
    pub supported_capture_methods: Vec<common_enums::CaptureMethod>,
    /// Payment method specific features
    pub specific_features: Option<api_models::feature_matrix::PaymentMethodSpecificFeatures>,
}

/// list of payment method types and metadata related to them
pub type PaymentMethodTypeMetadata = HashMap<common_enums::PaymentMethodType, PaymentMethodDetails>;

/// list of payment methods, payment method types and metadata related to them
pub type SupportedPaymentMethods = HashMap<common_enums::PaymentMethod, PaymentMethodTypeMetadata>;

#[derive(Debug, Clone)]
pub struct ConnectorInfo {
    /// Display name of the Connector
    pub display_name: &'static str,
    /// Description of the connector.
    pub description: &'static str,
    /// Connector Type
    pub connector_type: common_enums::PaymentConnectorCategory,
}

pub trait SupportedPaymentMethodsExt {
    fn add(
        &mut self,
        payment_method: common_enums::PaymentMethod,
        payment_method_type: common_enums::PaymentMethodType,
        payment_method_details: PaymentMethodDetails,
    );
}

impl SupportedPaymentMethodsExt for SupportedPaymentMethods {
    fn add(
        &mut self,
        payment_method: common_enums::PaymentMethod,
        payment_method_type: common_enums::PaymentMethodType,
        payment_method_details: PaymentMethodDetails,
    ) {
        if let Some(payment_method_data) = self.get_mut(&payment_method) {
            payment_method_data.insert(payment_method_type, payment_method_details);
        } else {
            let mut payment_method_type_metadata = PaymentMethodTypeMetadata::new();
            payment_method_type_metadata.insert(payment_method_type, payment_method_details);

            self.insert(payment_method, payment_method_type_metadata);
        }
    }
}

#[derive(Debug, Clone)]
pub enum VaultResponseData {
<<<<<<< HEAD
    VaultInsertResponse {
        connector_vault_id: String,
        fingerprint_id: String,
    },
    VaultRetrieveResponse {
        vault_data: PaymentMethodVaultingData,
    },
    VaultDeleteResponse {
        connector_vault_id: Option<String>,
=======
    ExternalVaultCreateResponse {
        session_id: masking::Secret<String>,
        client_secret: masking::Secret<String>,
    },
    ExternalVaultInsertResponse {
        connector_vault_id: String,
        fingerprint_id: String,
    },
    ExternalVaultRetrieveResponse {
        vault_data: PaymentMethodVaultingData,
    },
    ExternalVaultDeleteResponse {
        connector_vault_id: String,
>>>>>>> e3233c67
    },
}

impl Default for VaultResponseData {
    fn default() -> Self {
<<<<<<< HEAD
        Self::VaultInsertResponse {
=======
        Self::ExternalVaultInsertResponse {
>>>>>>> e3233c67
            connector_vault_id: String::new(),
            fingerprint_id: String::new(),
        }
    }
}<|MERGE_RESOLUTION|>--- conflicted
+++ resolved
@@ -6,8 +6,6 @@
 use common_utils::{request::Method, types::MinorUnit};
 pub use disputes::{AcceptDisputeResponse, DefendDisputeResponse, SubmitEvidenceResponse};
 
-#[cfg(feature = "v2")]
-use super::vault::PaymentMethodVaultingData;
 use crate::{
     errors::api_error_response::ApiErrorResponse,
     router_request_types::{authentication::AuthNFlowType, ResponseId},
@@ -620,17 +618,6 @@
 
 #[derive(Debug, Clone)]
 pub enum VaultResponseData {
-<<<<<<< HEAD
-    VaultInsertResponse {
-        connector_vault_id: String,
-        fingerprint_id: String,
-    },
-    VaultRetrieveResponse {
-        vault_data: PaymentMethodVaultingData,
-    },
-    VaultDeleteResponse {
-        connector_vault_id: Option<String>,
-=======
     ExternalVaultCreateResponse {
         session_id: masking::Secret<String>,
         client_secret: masking::Secret<String>,
@@ -644,17 +631,12 @@
     },
     ExternalVaultDeleteResponse {
         connector_vault_id: String,
->>>>>>> e3233c67
     },
 }
 
 impl Default for VaultResponseData {
     fn default() -> Self {
-<<<<<<< HEAD
-        Self::VaultInsertResponse {
-=======
         Self::ExternalVaultInsertResponse {
->>>>>>> e3233c67
             connector_vault_id: String::new(),
             fingerprint_id: String::new(),
         }
