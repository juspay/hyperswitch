pub mod disputes;
pub mod fraud_check;
use std::collections::HashMap;

use common_utils::{request::Method, types as common_types, types::MinorUnit};
pub use disputes::{AcceptDisputeResponse, DefendDisputeResponse, SubmitEvidenceResponse};

use crate::router_request_types::{authentication::AuthNFlowType, ResponseId};
#[derive(Debug, Clone)]
pub struct RefundsResponseData {
    pub connector_refund_id: String,
    pub refund_status: common_enums::RefundStatus,
    // pub amount_received: Option<i32>, // Calculation for amount received not in place yet
}

#[derive(Debug, Clone)]
pub enum PaymentsResponseData {
    TransactionResponse {
        resource_id: ResponseId,
        redirection_data: Option<RedirectForm>,
        mandate_reference: Option<MandateReference>,
        connector_metadata: Option<serde_json::Value>,
        network_txn_id: Option<String>,
        connector_response_reference_id: Option<String>,
        incremental_authorization_allowed: Option<bool>,
        charge_id: Option<String>,
    },
    MultipleCaptureResponse {
        // pending_capture_id_list: Vec<String>,
        capture_sync_response_list: HashMap<String, CaptureSyncResponse>,
    },
    SessionResponse {
        session_token: api_models::payments::SessionToken,
    },
    SessionTokenResponse {
        session_token: String,
    },
    TransactionUnresolvedResponse {
        resource_id: ResponseId,
        //to add more info on cypto response, like `unresolved` reason(overpaid, underpaid, delayed)
        reason: Option<api_models::enums::UnresolvedResponseReason>,
        connector_response_reference_id: Option<String>,
    },
    TokenizationResponse {
        token: String,
    },

    ConnectorCustomerResponse {
        connector_customer_id: String,
    },

    ThreeDSEnrollmentResponse {
        enrolled_v2: bool,
        related_transaction_id: Option<String>,
    },
    PreProcessingResponse {
        pre_processing_id: PreprocessingResponseId,
        connector_metadata: Option<serde_json::Value>,
        session_token: Option<api_models::payments::SessionToken>,
        connector_response_reference_id: Option<String>,
    },
    IncrementalAuthorizationResponse {
        status: common_enums::AuthorizationStatus,
        connector_authorization_id: Option<String>,
        error_code: Option<String>,
        error_message: Option<String>,
    },
}

#[derive(serde::Serialize, Debug, Clone)]
pub struct MandateReference {
    pub connector_mandate_id: Option<String>,
    pub payment_method_id: Option<String>,
}

#[derive(Debug, Clone)]
pub enum CaptureSyncResponse {
    Success {
        resource_id: ResponseId,
        status: common_enums::AttemptStatus,
        connector_response_reference_id: Option<String>,
        amount: Option<MinorUnit>,
    },
    Error {
        code: String,
        message: String,
        reason: Option<String>,
        status_code: u16,
        amount: Option<MinorUnit>,
    },
}

impl CaptureSyncResponse {
    pub fn get_amount_captured(&self) -> Option<MinorUnit> {
        match self {
            Self::Success { amount, .. } | Self::Error { amount, .. } => *amount,
        }
    }
    pub fn get_connector_response_reference_id(&self) -> Option<String> {
        match self {
            Self::Success {
                connector_response_reference_id,
                ..
            } => connector_response_reference_id.clone(),
            Self::Error { .. } => None,
        }
    }
}

#[derive(Debug, Clone)]
pub enum PreprocessingResponseId {
    PreProcessingId(String),
    ConnectorTransactionId(String),
}

#[derive(Debug, Eq, PartialEq, Clone, serde::Serialize, serde::Deserialize)]
pub enum RedirectForm {
    Form {
        endpoint: String,
        method: Method,
        form_fields: HashMap<String, String>,
    },
    Html {
        html_data: String,
    },
    BlueSnap {
        payment_fields_token: String, // payment-field-token
    },
    CybersourceAuthSetup {
        access_token: String,
        ddc_url: String,
        reference_id: String,
    },
    CybersourceConsumerAuth {
        access_token: String,
        step_up_url: String,
    },
    Payme,
    Braintree {
        client_token: String,
        card_token: String,
        bin: String,
    },
    Nmi {
        amount: String,
        currency: common_enums::Currency,
        public_key: masking::Secret<String>,
        customer_vault_id: String,
        order_id: String,
    },
}

impl From<(url::Url, Method)> for RedirectForm {
    fn from((mut redirect_url, method): (url::Url, Method)) -> Self {
        let form_fields = HashMap::from_iter(
            redirect_url
                .query_pairs()
                .map(|(key, value)| (key.to_string(), value.to_string())),
        );

        // Do not include query params in the endpoint
        redirect_url.set_query(None);

        Self::Form {
            endpoint: redirect_url.to_string(),
            method,
            form_fields,
        }
    }
}

#[derive(Default, Clone, Debug)]
pub struct UploadFileResponse {
    pub provider_file_id: String,
}
#[derive(Clone, Debug)]
pub struct RetrieveFileResponse {
    pub file_data: Vec<u8>,
}

#[cfg(feature = "payouts")]
#[derive(Clone, Debug, Default)]
pub struct PayoutsResponseData {
    pub status: Option<common_enums::PayoutStatus>,
    pub connector_payout_id: String,
    pub payout_eligible: Option<bool>,
    pub should_add_next_step_to_process_tracker: bool,
}

#[derive(Debug, Clone)]
pub struct VerifyWebhookSourceResponseData {
    pub verify_webhook_status: VerifyWebhookStatus,
}

#[derive(Debug, Clone)]
pub enum VerifyWebhookStatus {
    SourceVerified,
    SourceNotVerified,
}

#[derive(Debug, Clone)]
pub struct MandateRevokeResponseData {
    pub mandate_status: common_enums::MandateStatus,
}

#[derive(Debug, Clone)]
pub enum AuthenticationResponseData {
    PreAuthVersionCallResponse {
        maximum_supported_3ds_version: common_types::SemanticVersion,
    },
    PreAuthThreeDsMethodCallResponse {
        threeds_server_transaction_id: String,
        three_ds_method_data: Option<String>,
        three_ds_method_url: Option<String>,
        connector_metadata: Option<serde_json::Value>,
    },
    PreAuthNResponse {
        threeds_server_transaction_id: String,
        maximum_supported_3ds_version: common_utils::types::SemanticVersion,
        connector_authentication_id: String,
        three_ds_method_data: Option<String>,
        three_ds_method_url: Option<String>,
        message_version: common_utils::types::SemanticVersion,
        connector_metadata: Option<serde_json::Value>,
        directory_server_id: Option<String>,
    },
    AuthNResponse {
        authn_flow_type: AuthNFlowType,
        authentication_value: Option<String>,
        trans_status: common_enums::TransactionStatus,
<<<<<<< HEAD
        connector_metadata: Option<serde_json::Value>,
=======
        ds_trans_id: Option<String>,
>>>>>>> 97f2ff0e
    },
    PostAuthNResponse {
        trans_status: common_enums::TransactionStatus,
        authentication_value: Option<String>,
        eci: Option<String>,
    },
}

#[derive(Debug, Clone)]
pub struct CompleteAuthorizeRedirectResponse {
    pub params: Option<masking::Secret<String>>,
    pub payload: Option<common_utils::pii::SecretSerdeValue>,
}<|MERGE_RESOLUTION|>--- conflicted
+++ resolved
@@ -228,11 +228,8 @@
         authn_flow_type: AuthNFlowType,
         authentication_value: Option<String>,
         trans_status: common_enums::TransactionStatus,
-<<<<<<< HEAD
-        connector_metadata: Option<serde_json::Value>,
-=======
+        connector_metadata: Option<serde_json::Value>,
         ds_trans_id: Option<String>,
->>>>>>> 97f2ff0e
     },
     PostAuthNResponse {
         trans_status: common_enums::TransactionStatus,
