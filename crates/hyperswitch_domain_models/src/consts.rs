--- conflicted
+++ resolved
@@ -10,7 +10,6 @@
 #[cfg(all(feature = "v2", feature = "customer_v2"))]
 pub const API_VERSION: common_enums::ApiVersion = common_enums::ApiVersion::V2;
 
-<<<<<<< HEAD
 pub static ROUTING_ENABLED_PAYMENT_METHODS: Lazy<HashSet<common_enums::PaymentMethod>> =
     Lazy::new(|| {
         let mut set = HashSet::new();
@@ -30,7 +29,6 @@
         set.insert(common_enums::PaymentMethodType::SamsungPay);
         set
     });
-=======
+
 /// Length of the unique reference ID generated for connector mandate requests
-pub const CONNECTOR_MANDATE_REQUEST_REFERENCE_ID_LENGTH: usize = 18;
->>>>>>> 9bcffa64
+pub const CONNECTOR_MANDATE_REQUEST_REFERENCE_ID_LENGTH: usize = 18;