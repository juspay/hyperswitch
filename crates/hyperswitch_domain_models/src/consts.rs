//! Constants that are used in the domain models.

<<<<<<< HEAD
=======
#[cfg(feature = "v1")]
pub const API_VERSION: common_enums::ApiVersion = common_enums::ApiVersion::V1;

#[cfg(feature = "v2")]
pub const API_VERSION: common_enums::ApiVersion = common_enums::ApiVersion::V2;

>>>>>>> 0efeaa89
/// Length of the unique reference ID generated for connector mandate requests
pub const CONNECTOR_MANDATE_REQUEST_REFERENCE_ID_LENGTH: usize = 18;<|MERGE_RESOLUTION|>--- conflicted
+++ resolved
@@ -1,13 +1,4 @@
 //! Constants that are used in the domain models.
 
-<<<<<<< HEAD
-=======
-#[cfg(feature = "v1")]
-pub const API_VERSION: common_enums::ApiVersion = common_enums::ApiVersion::V1;
-
-#[cfg(feature = "v2")]
-pub const API_VERSION: common_enums::ApiVersion = common_enums::ApiVersion::V2;
-
->>>>>>> 0efeaa89
 /// Length of the unique reference ID generated for connector mandate requests
 pub const CONNECTOR_MANDATE_REQUEST_REFERENCE_ID_LENGTH: usize = 18;