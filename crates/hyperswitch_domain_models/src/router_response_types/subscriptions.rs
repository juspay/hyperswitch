--- conflicted
+++ resolved
@@ -11,7 +11,6 @@
     pub total_amount: MinorUnit,
     pub next_billing_at: Option<PrimitiveDateTime>,
     pub created_at: Option<PrimitiveDateTime>,
-<<<<<<< HEAD
     pub invoice_details: Option<SubscriptionInvoiceData>,
 }
 
@@ -22,9 +21,7 @@
     pub currency_code: Currency,
     pub status: Option<common_enums::connector_enums::InvoiceStatus>,
     pub billing_address: Option<api_models::payments::Address>,
-=======
     pub connector_invoice_id: String,
->>>>>>> c7968c4d
 }
 
 #[derive(Debug, Clone, PartialEq, Eq, Copy)]
