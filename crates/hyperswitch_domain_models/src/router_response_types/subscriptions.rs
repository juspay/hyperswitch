--- conflicted
+++ resolved
@@ -1,7 +1,7 @@
-<<<<<<< HEAD
 use common_enums::enums;
 use common_utils::{id_type, types::MinorUnit};
 use time::PrimitiveDateTime;
+use common_enums::Currency;
 
 #[derive(Debug, Clone)]
 pub struct SubscriptionCreateResponse {
@@ -25,10 +25,8 @@
     Cancelled,
     Failed,
 }
-=======
-use common_enums::Currency;
 
->>>>>>> e2f1a456
+
 #[derive(Debug, Clone)]
 pub struct GetSubscriptionPlansResponse {
     pub list: Vec<SubscriptionPlans>,
