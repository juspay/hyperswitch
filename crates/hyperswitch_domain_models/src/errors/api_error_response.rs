use api_models::errors::types::Extra;
use common_utils::errors::ErrorSwitch;
use http::StatusCode;

use crate::router_data;

#[derive(Clone, Debug, serde::Serialize)]
#[serde(rename_all = "snake_case")]
pub enum ErrorType {
    InvalidRequestError,
    ObjectNotFound,
    RouterError,
    ProcessingError,
    BadGateway,
    ServerNotAvailable,
    DuplicateRequest,
    ValidationError,
    ConnectorError,
    LockTimeout,
}

// CE	Connector Error	Errors originating from connector's end
// HE	Hyperswitch Error	Errors originating from Hyperswitch's end
// IR	Invalid Request Error	Error caused due to invalid fields and values in API request
// WE	Webhook Error	Errors related to Webhooks
#[derive(Debug, Clone, router_derive::ApiError)]
#[error(error_type_enum = ErrorType)]
pub enum ApiErrorResponse {
    #[error(error_type = ErrorType::ConnectorError, code = "CE_00", message = "{code}: {message}", ignore = "status_code")]
    ExternalConnectorError {
        code: String,
        message: String,
        connector: String,
        status_code: u16,
        reason: Option<String>,
    },
    #[error(error_type = ErrorType::ProcessingError, code = "CE_01", message = "Payment failed during authorization with connector. Retry payment")]
    PaymentAuthorizationFailed { data: Option<serde_json::Value> },
    #[error(error_type = ErrorType::ProcessingError, code = "CE_02", message = "Payment failed during authentication with connector. Retry payment")]
    PaymentAuthenticationFailed { data: Option<serde_json::Value> },
    #[error(error_type = ErrorType::ProcessingError, code = "CE_03", message = "Capture attempt failed while processing with connector")]
    PaymentCaptureFailed { data: Option<serde_json::Value> },
    #[error(error_type = ErrorType::ProcessingError, code = "CE_04", message = "The card data is invalid")]
    InvalidCardData { data: Option<serde_json::Value> },
    #[error(error_type = ErrorType::ProcessingError, code = "CE_05", message = "The card has expired")]
    CardExpired { data: Option<serde_json::Value> },
    #[error(error_type = ErrorType::ProcessingError, code = "CE_06", message = "Refund failed while processing with connector. Retry refund")]
    RefundFailed { data: Option<serde_json::Value> },
    #[error(error_type = ErrorType::ProcessingError, code = "CE_07", message = "Verification failed while processing with connector. Retry operation")]
    VerificationFailed { data: Option<serde_json::Value> },
    #[error(error_type = ErrorType::ProcessingError, code = "CE_08", message = "Dispute operation failed while processing with connector. Retry operation")]
    DisputeFailed { data: Option<serde_json::Value> },

    #[error(error_type = ErrorType::LockTimeout, code = "HE_00", message = "Resource is busy. Please try again later.")]
    ResourceBusy,
    #[error(error_type = ErrorType::ServerNotAvailable, code = "HE_00", message = "Something went wrong")]
    InternalServerError,
    #[error(error_type = ErrorType::ServerNotAvailable, code= "HE_00", message = "{component} health check is failing with error: {message}")]
    HealthCheckError {
        component: &'static str,
        message: String,
    },
    #[error(error_type = ErrorType::ValidationError, code = "HE_00", message = "Failed to convert currency to minor unit")]
    CurrencyConversionFailed,
    #[error(error_type = ErrorType::DuplicateRequest, code = "HE_01", message = "Duplicate refund request. Refund already attempted with the refund ID")]
    DuplicateRefundRequest,
    #[error(error_type = ErrorType::DuplicateRequest, code = "HE_01", message = "Duplicate mandate request. Mandate already attempted with the Mandate ID")]
    DuplicateMandate,
    #[error(error_type = ErrorType::DuplicateRequest, code = "HE_01", message = "The merchant account with the specified details already exists in our records")]
    DuplicateMerchantAccount,
    #[error(error_type = ErrorType::DuplicateRequest, code = "HE_01", message = "The merchant connector account with the specified profile_id '{profile_id}' and connector_label '{connector_label}' already exists in our records")]
    DuplicateMerchantConnectorAccount {
        profile_id: String,
        connector_label: String,
    },
    #[error(error_type = ErrorType::DuplicateRequest, code = "HE_01", message = "The payment method with the specified details already exists in our records")]
    DuplicatePaymentMethod,
    #[error(error_type = ErrorType::DuplicateRequest, code = "HE_01", message = "The payment with the specified payment_id already exists in our records")]
    DuplicatePayment {
        payment_id: common_utils::id_type::PaymentId,
    },
    #[error(error_type = ErrorType::DuplicateRequest, code = "HE_01", message = "The payout with the specified payout_id '{payout_id}' already exists in our records")]
    DuplicatePayout { payout_id: String },
    #[error(error_type = ErrorType::DuplicateRequest, code = "HE_01", message = "The config with the specified key already exists in our records")]
    DuplicateConfig,
    #[error(error_type = ErrorType::ObjectNotFound, code = "HE_02", message = "Refund does not exist in our records")]
    RefundNotFound,
    #[error(error_type = ErrorType::ObjectNotFound, code = "HE_02", message = "Payment Link does not exist in our records")]
    PaymentLinkNotFound,
    #[error(error_type = ErrorType::ObjectNotFound, code = "HE_02", message = "Customer does not exist in our records")]
    CustomerNotFound,
    #[error(error_type = ErrorType::ObjectNotFound, code = "HE_02", message = "Config key does not exist in our records.")]
    ConfigNotFound,
    #[error(error_type = ErrorType::ObjectNotFound, code = "HE_02", message = "Payment does not exist in our records")]
    PaymentNotFound,
    #[error(error_type = ErrorType::ObjectNotFound, code = "HE_02", message = "Payment method does not exist in our records")]
    PaymentMethodNotFound,
    #[error(error_type = ErrorType::ObjectNotFound, code = "HE_02", message = "Merchant account does not exist in our records")]
    MerchantAccountNotFound,
    #[error(error_type = ErrorType::ObjectNotFound, code = "HE_02", message = "Merchant connector account does not exist in our records")]
    MerchantConnectorAccountNotFound { id: String },
    #[error(error_type = ErrorType::ObjectNotFound, code = "HE_02", message = "Business profile with the given id  '{id}' does not exist in our records")]
    ProfileNotFound { id: String },
    #[error(error_type = ErrorType::ObjectNotFound, code = "HE_02", message = "Poll with the given id  '{id}' does not exist in our records")]
    PollNotFound { id: String },
    #[error(error_type = ErrorType::ObjectNotFound, code = "HE_02", message = "Resource ID does not exist in our records")]
    ResourceIdNotFound,
    #[error(error_type = ErrorType::ObjectNotFound, code = "HE_02", message = "Mandate does not exist in our records")]
    MandateNotFound,
    #[error(error_type = ErrorType::ObjectNotFound, code = "HE_02", message = "Authentication does not exist in our records")]
    AuthenticationNotFound { id: String },
    #[error(error_type = ErrorType::ObjectNotFound, code = "HE_02", message = "Failed to update mandate")]
    MandateUpdateFailed,
    #[error(error_type = ErrorType::ObjectNotFound, code = "HE_02", message = "API Key does not exist in our records")]
    ApiKeyNotFound,
    #[error(error_type = ErrorType::ObjectNotFound, code = "HE_02", message = "Payout does not exist in our records")]
    PayoutNotFound,
    #[error(error_type = ErrorType::ObjectNotFound, code = "HE_02", message = "Event does not exist in our records")]
    EventNotFound,
    #[error(error_type = ErrorType::ValidationError, code = "HE_03", message = "Invalid mandate id passed from connector")]
    MandateSerializationFailed,
    #[error(error_type = ErrorType::ValidationError, code = "HE_03", message = "Unable to parse the mandate identifier passed from connector")]
    MandateDeserializationFailed,
    #[error(error_type = ErrorType::ValidationError, code = "HE_03", message = "Return URL is not configured and not passed in payments request")]
    ReturnUrlUnavailable,
    #[error(error_type = ErrorType::ValidationError, code = "HE_03", message = "This refund is not possible through Hyperswitch. Please raise the refund through {connector} dashboard")]
    RefundNotPossible { connector: String },
    #[error(error_type = ErrorType::ValidationError, code = "HE_03", message = "Mandate Validation Failed" )]
    MandateValidationFailed { reason: String },
    #[error(error_type= ErrorType::ValidationError, code = "HE_03", message = "The payment has not succeeded yet. Please pass a successful payment to initiate refund")]
    PaymentNotSucceeded,
    #[error(error_type = ErrorType::ValidationError, code = "HE_03", message = "The specified merchant connector account is disabled")]
    MerchantConnectorAccountDisabled,
    #[error(error_type = ErrorType::ValidationError, code = "HE_03", message = "{code}: {message}")]
    PaymentBlockedError {
        code: u16,
        message: String,
        status: String,
        reason: String,
    },
    #[error(error_type = ErrorType::ValidationError, code = "HE_03", message = "File validation failed")]
    FileValidationFailed { reason: String },
    #[error(error_type = ErrorType::ValidationError, code = "HE_03", message = "Dispute status validation failed")]
    DisputeStatusValidationFailed { reason: String },
    #[error(error_type= ErrorType::ObjectNotFound, code = "HE_04", message = "Successful payment not found for the given payment id")]
    SuccessfulPaymentNotFound,
    #[error(error_type = ErrorType::ObjectNotFound, code = "HE_04", message = "The connector provided in the request is incorrect or not available")]
    IncorrectConnectorNameGiven,
    #[error(error_type = ErrorType::ObjectNotFound, code = "HE_04", message = "Address does not exist in our records")]
    AddressNotFound,
    #[error(error_type = ErrorType::ObjectNotFound, code = "HE_04", message = "Dispute does not exist in our records")]
    DisputeNotFound { dispute_id: String },
    #[error(error_type = ErrorType::ObjectNotFound, code = "HE_04", message = "File does not exist in our records")]
    FileNotFound,
    #[error(error_type = ErrorType::ObjectNotFound, code = "HE_04", message = "File not available")]
    FileNotAvailable,
    #[error(error_type = ErrorType::ProcessingError, code = "HE_05", message = "Missing tenant id")]
    MissingTenantId,
    #[error(error_type = ErrorType::ProcessingError, code = "HE_05", message = "Invalid tenant id: {tenant_id}")]
    InvalidTenant { tenant_id: String },
    #[error(error_type = ErrorType::ValidationError, code = "HE_06", message = "Failed to convert amount to {amount_type} type")]
    AmountConversionFailed { amount_type: &'static str },
    #[error(error_type = ErrorType::ServerNotAvailable, code = "IR_00", message = "{message:?}")]
    NotImplemented { message: NotImplementedMessage },
    #[error(
        error_type = ErrorType::InvalidRequestError, code = "IR_01",
        message = "API key not provided or invalid API key used"
    )]
    Unauthorized,
    #[error(error_type = ErrorType::InvalidRequestError, code = "IR_02", message = "Unrecognized request URL")]
    InvalidRequestUrl,
    #[error(error_type = ErrorType::InvalidRequestError, code = "IR_03", message = "The HTTP method is not applicable for this API")]
    InvalidHttpMethod,
    #[error(error_type = ErrorType::InvalidRequestError, code = "IR_04", message = "Missing required param: {field_name}")]
    MissingRequiredField { field_name: &'static str },
    #[error(
        error_type = ErrorType::InvalidRequestError, code = "IR_05",
        message = "{field_name} contains invalid data. Expected format is {expected_format}"
    )]
    InvalidDataFormat {
        field_name: String,
        expected_format: String,
    },
    #[error(error_type = ErrorType::InvalidRequestError, code = "IR_06", message = "{message}")]
    InvalidRequestData { message: String },
    /// Typically used when a field has invalid value, or deserialization of the value contained in a field fails.
    #[error(error_type = ErrorType::InvalidRequestError, code = "IR_07", message = "Invalid value provided: {field_name}")]
    InvalidDataValue { field_name: &'static str },
    #[error(error_type = ErrorType::InvalidRequestError, code = "IR_08", message = "Client secret was not provided")]
    ClientSecretNotGiven,
    #[error(error_type = ErrorType::InvalidRequestError, code = "IR_08", message = "Client secret has expired")]
    ClientSecretExpired,
    #[error(error_type = ErrorType::InvalidRequestError, code = "IR_09", message = "The client_secret provided does not match the client_secret associated with the Payment")]
    ClientSecretInvalid,
    #[error(error_type = ErrorType::InvalidRequestError, code = "IR_10", message = "Customer has active mandate/subsciption")]
    MandateActive,
    #[error(error_type = ErrorType::InvalidRequestError, code = "IR_11", message = "Customer has already been redacted")]
    CustomerRedacted,
    #[error(error_type = ErrorType::InvalidRequestError, code = "IR_12", message = "Reached maximum refund attempts")]
    MaximumRefundCount,
    #[error(error_type = ErrorType::InvalidRequestError, code = "IR_13", message = "The refund amount exceeds the amount captured")]
    RefundAmountExceedsPaymentAmount,
    #[error(error_type = ErrorType::InvalidRequestError, code = "IR_14", message = "This Payment could not be {current_flow} because it has a {field_name} of {current_value}. The expected state is {states}")]
    PaymentUnexpectedState {
        current_flow: String,
        field_name: String,
        current_value: String,
        states: String,
    },
    #[error(error_type = ErrorType::InvalidRequestError, code = "IR_15", message = "Invalid Ephemeral Key for the customer")]
    InvalidEphemeralKey,
    /// Typically used when information involving multiple fields or previously provided information doesn't satisfy a condition.
    #[error(error_type = ErrorType::InvalidRequestError, code = "IR_16", message = "{message}")]
    PreconditionFailed { message: String },
    #[error(
        error_type = ErrorType::InvalidRequestError, code = "IR_17",
        message = "Access forbidden, invalid JWT token was used"
    )]
    InvalidJwtToken,
    #[error(
        error_type = ErrorType::InvalidRequestError, code = "IR_18",
        message = "{message}",
    )]
    GenericUnauthorized { message: String },
    #[error(error_type = ErrorType::InvalidRequestError, code = "IR_19", message = "{message}")]
    NotSupported { message: String },
    #[error(error_type = ErrorType::InvalidRequestError, code = "IR_20", message = "{flow} flow not supported by the {connector} connector")]
    FlowNotSupported { flow: String, connector: String },
    #[error(error_type = ErrorType::InvalidRequestError, code = "IR_21", message = "Missing required params")]
    MissingRequiredFields { field_names: Vec<&'static str> },
    #[error(error_type = ErrorType::InvalidRequestError, code = "IR_22", message = "Access forbidden. Not authorized to access this resource {resource}")]
    AccessForbidden { resource: String },
    #[error(error_type = ErrorType::InvalidRequestError, code = "IR_23", message = "{message}")]
    FileProviderNotSupported { message: String },
    #[error(
        error_type = ErrorType::ProcessingError, code = "IR_24",
        message = "Invalid {wallet_name} wallet token"
    )]
    InvalidWalletToken { wallet_name: String },
    #[error(error_type = ErrorType::InvalidRequestError, code = "IR_25", message = "Cannot delete the default payment method")]
    PaymentMethodDeleteFailed,
    #[error(
        error_type = ErrorType::InvalidRequestError, code = "IR_26",
        message = "Invalid Cookie"
    )]
    InvalidCookie,
    #[error(error_type = ErrorType::InvalidRequestError, code = "IR_27", message = "Extended card info does not exist")]
    ExtendedCardInfoNotFound,
    #[error(error_type = ErrorType::InvalidRequestError, code = "IR_28", message = "{message}")]
    CurrencyNotSupported { message: String },
    #[error(error_type = ErrorType::InvalidRequestError, code = "IR_29", message = "{message}")]
    UnprocessableEntity { message: String },
    #[error(error_type = ErrorType::InvalidRequestError, code = "IR_30", message = "Merchant connector account is configured with invalid {config}")]
    InvalidConnectorConfiguration { config: String },
    #[error(error_type = ErrorType::InvalidRequestError, code = "IR_31", message = "Card with the provided iin does not exist")]
    InvalidCardIin,
    #[error(error_type = ErrorType::InvalidRequestError, code = "IR_32", message = "The provided card IIN length is invalid, please provide an iin with 6 or 8 digits")]
    InvalidCardIinLength,
    #[error(error_type = ErrorType::InvalidRequestError, code = "IR_33", message = "File not found / valid in the request")]
    MissingFile,
    #[error(error_type = ErrorType::InvalidRequestError, code = "IR_34", message = "Dispute id not found in the request")]
    MissingDisputeId,
    #[error(error_type = ErrorType::InvalidRequestError, code = "IR_35", message = "File purpose not found in the request or is invalid")]
    MissingFilePurpose,
    #[error(error_type = ErrorType::InvalidRequestError, code = "IR_36", message = "File content type not found / valid")]
    MissingFileContentType,
    #[error(error_type = ErrorType::InvalidRequestError, code = "IR_37", message = "{message}")]
    GenericNotFoundError { message: String },
    #[error(error_type = ErrorType::InvalidRequestError, code = "IR_38", message = "{message}")]
    GenericDuplicateError { message: String },
    #[error(error_type = ErrorType::InvalidRequestError, code = "IR_39", message = "required payment method is not configured or configured incorrectly for all configured connectors")]
    IncorrectPaymentMethodConfiguration,
    #[error(error_type = ErrorType::InvalidRequestError, code = "IR_40", message = "{message}")]
    LinkConfigurationError { message: String },
    #[error(error_type = ErrorType::InvalidRequestError, code = "IR_41", message = "Payout validation failed")]
    PayoutFailed { data: Option<serde_json::Value> },
    #[error(
        error_type = ErrorType::InvalidRequestError, code = "IR_42",
        message = "Cookies are not found in the request"
    )]
    CookieNotFound,
    #[error(error_type = ErrorType::InvalidRequestError, code = "IR_43", message = "API does not support platform account operation")]
    PlatformAccountAuthNotSupported,
    #[error(error_type = ErrorType::InvalidRequestError, code = "IR_44", message = "Invalid platform account operation")]
    InvalidPlatformOperation,
    #[error(error_type = ErrorType::InvalidRequestError, code = "IR_45", message = "External vault failed during processing with connector")]
<<<<<<< HEAD
    ExternalVaultFailed { data: Option<serde_json::Value> },
=======
    ExternalVaultFailed,
>>>>>>> 1acf525a
    #[error(error_type = ErrorType::InvalidRequestError, code = "WE_01", message = "Failed to authenticate the webhook")]
    WebhookAuthenticationFailed,
    #[error(error_type = ErrorType::InvalidRequestError, code = "WE_02", message = "Bad request received in webhook")]
    WebhookBadRequest,
    #[error(error_type = ErrorType::RouterError, code = "WE_03", message = "There was some issue processing the webhook")]
    WebhookProcessingFailure,
    #[error(error_type = ErrorType::ObjectNotFound, code = "WE_04", message = "Webhook resource not found")]
    WebhookResourceNotFound,
    #[error(error_type = ErrorType::InvalidRequestError, code = "WE_05", message = "Unable to process the webhook body")]
    WebhookUnprocessableEntity,
    #[error(error_type = ErrorType::InvalidRequestError, code = "WE_06", message = "Merchant Secret set my merchant for webhook source verification is invalid")]
    WebhookInvalidMerchantSecret,
    #[error(error_type = ErrorType::ServerNotAvailable, code = "IE", message = "{reason} as data mismatched for {field_names}")]
    IntegrityCheckFailed {
        reason: String,
        field_names: String,
        connector_transaction_id: Option<String>,
    },
}

#[derive(Clone)]
pub enum NotImplementedMessage {
    Reason(String),
    Default,
}

impl std::fmt::Debug for NotImplementedMessage {
    fn fmt(&self, fmt: &mut std::fmt::Formatter<'_>) -> std::fmt::Result {
        match self {
            Self::Reason(message) => write!(fmt, "{message} is not implemented"),
            Self::Default => {
                write!(
                    fmt,
                    "This API is under development and will be made available soon."
                )
            }
        }
    }
}

impl ::core::fmt::Display for ApiErrorResponse {
    fn fmt(&self, f: &mut std::fmt::Formatter<'_>) -> std::fmt::Result {
        write!(
            f,
            r#"{{"error":{}}}"#,
            serde_json::to_string(self).unwrap_or_else(|_| "API error response".to_string())
        )
    }
}

impl ErrorSwitch<api_models::errors::types::ApiErrorResponse> for ApiErrorResponse {
    fn switch(&self) -> api_models::errors::types::ApiErrorResponse {
        use api_models::errors::types::{ApiError, ApiErrorResponse as AER};

        match self {
            Self::ExternalConnectorError {
                code,
                message,
                connector,
                reason,
                status_code,
            } => AER::ConnectorError(ApiError::new("CE", 0, format!("{code}: {message}"), Some(Extra {connector: Some(connector.clone()), reason: reason.to_owned(), ..Default::default()})), StatusCode::from_u16(*status_code).unwrap_or(StatusCode::INTERNAL_SERVER_ERROR)),
            Self::PaymentAuthorizationFailed { data } => {
                AER::BadRequest(ApiError::new("CE", 1, "Payment failed during authorization with connector. Retry payment", Some(Extra { data: data.clone(), ..Default::default()})))
            }
            Self::PaymentAuthenticationFailed { data } => {
                AER::BadRequest(ApiError::new("CE", 2, "Payment failed during authentication with connector. Retry payment", Some(Extra { data: data.clone(), ..Default::default()})))
            }
            Self::PaymentCaptureFailed { data } => {
                AER::BadRequest(ApiError::new("CE", 3, "Capture attempt failed while processing with connector", Some(Extra { data: data.clone(), ..Default::default()})))
            }
            Self::InvalidCardData { data } => AER::BadRequest(ApiError::new("CE", 4, "The card data is invalid", Some(Extra { data: data.clone(), ..Default::default()}))),
            Self::CardExpired { data } => AER::BadRequest(ApiError::new("CE", 5, "The card has expired", Some(Extra { data: data.clone(), ..Default::default()}))),
            Self::RefundFailed { data } => AER::BadRequest(ApiError::new("CE", 6, "Refund failed while processing with connector. Retry refund", Some(Extra { data: data.clone(), ..Default::default()}))),
            Self::VerificationFailed { data } => {
                AER::BadRequest(ApiError::new("CE", 7, "Verification failed while processing with connector. Retry operation", Some(Extra { data: data.clone(), ..Default::default()})))
            },
            Self::DisputeFailed { data } => {
                AER::BadRequest(ApiError::new("CE", 8, "Dispute operation failed while processing with connector. Retry operation", Some(Extra { data: data.clone(), ..Default::default()})))
            }

            Self::ResourceBusy => {
                AER::Unprocessable(ApiError::new("HE", 0, "There was an issue processing the webhook body", None))
            }
            Self::CurrencyConversionFailed => {
                AER::Unprocessable(ApiError::new("HE", 0, "Failed to convert currency to minor unit", None))
            }
            Self::InternalServerError => {
                AER::InternalServerError(ApiError::new("HE", 0, "Something went wrong", None))
            },
            Self::HealthCheckError { message,component } => {
                AER::InternalServerError(ApiError::new("HE",0,format!("{} health check failed with error: {}",component,message),None))
            },
            Self::DuplicateRefundRequest => AER::BadRequest(ApiError::new("HE", 1, "Duplicate refund request. Refund already attempted with the refund ID", None)),
            Self::DuplicateMandate => AER::BadRequest(ApiError::new("HE", 1, "Duplicate mandate request. Mandate already attempted with the Mandate ID", None)),
            Self::DuplicateMerchantAccount => AER::BadRequest(ApiError::new("HE", 1, "The merchant account with the specified details already exists in our records", None)),
            Self::DuplicateMerchantConnectorAccount { profile_id, connector_label: connector_name } => {
                AER::BadRequest(ApiError::new("HE", 1, format!("The merchant connector account with the specified profile_id '{profile_id}' and connector_label '{connector_name}' already exists in our records"), None))
            }
            Self::DuplicatePaymentMethod => AER::BadRequest(ApiError::new("HE", 1, "The payment method with the specified details already exists in our records", None)),
            Self::DuplicatePayment { payment_id } => {
                AER::BadRequest(ApiError::new("HE", 1, "The payment with the specified payment_id already exists in our records", Some(Extra {reason: Some(format!("{payment_id:?} already exists")), ..Default::default()})))
            }
            Self::DuplicatePayout { payout_id } => {
                AER::BadRequest(ApiError::new("HE", 1, format!("The payout with the specified payout_id '{payout_id}' already exists in our records"), None))
            }
            Self::DuplicateConfig => {
                AER::BadRequest(ApiError::new("HE", 1, "The config with the specified key already exists in our records", None))
            }
            Self::RefundNotFound => {
                AER::NotFound(ApiError::new("HE", 2, "Refund does not exist in our records.", None))
            }
            Self::PaymentLinkNotFound => {
                AER::NotFound(ApiError::new("HE", 2, "Payment Link does not exist in our records", None))
            }
            Self::CustomerNotFound => {
                AER::NotFound(ApiError::new("HE", 2, "Customer does not exist in our records", None))
            }
            Self::ConfigNotFound => {
                AER::NotFound(ApiError::new("HE", 2, "Config key does not exist in our records.", None))
            },
            Self::PaymentNotFound => {
                AER::NotFound(ApiError::new("HE", 2, "Payment does not exist in our records", None))
            }
            Self::PaymentMethodNotFound => {
                AER::NotFound(ApiError::new("HE", 2, "Payment method does not exist in our records", None))
            }
            Self::MerchantAccountNotFound => {
                AER::NotFound(ApiError::new("HE", 2, "Merchant account does not exist in our records", None))
            }
            Self::MerchantConnectorAccountNotFound {id } => {
                AER::NotFound(ApiError::new("HE", 2, "Merchant connector account does not exist in our records", Some(Extra {reason: Some(format!("{id} does not exist")), ..Default::default()})))
            }
            Self::ProfileNotFound { id } => {
                AER::NotFound(ApiError::new("HE", 2, format!("Business profile with the given id {id} does not exist"), None))
            }
            Self::PollNotFound { .. } => {
                AER::NotFound(ApiError::new("HE", 2, "Poll does not exist in our records", None))
            },
            Self::ResourceIdNotFound => {
                AER::NotFound(ApiError::new("HE", 2, "Resource ID does not exist in our records", None))
            }
            Self::MandateNotFound => {
                AER::NotFound(ApiError::new("HE", 2, "Mandate does not exist in our records", None))
            }
            Self::AuthenticationNotFound { .. } => {
                AER::NotFound(ApiError::new("HE", 2, "Authentication does not exist in our records", None))
            },
            Self::MandateUpdateFailed => {
                AER::InternalServerError(ApiError::new("HE", 2, "Mandate update failed", None))
            },
            Self::ApiKeyNotFound => {
                AER::NotFound(ApiError::new("HE", 2, "API Key does not exist in our records", None))
            }
            Self::PayoutNotFound => {
                AER::NotFound(ApiError::new("HE", 2, "Payout does not exist in our records", None))
            }
            Self::EventNotFound => {
                AER::NotFound(ApiError::new("HE", 2, "Event does not exist in our records", None))
            }
            Self::MandateSerializationFailed | Self::MandateDeserializationFailed => {
                AER::InternalServerError(ApiError::new("HE", 3, "Something went wrong", None))
            },
            Self::ReturnUrlUnavailable => AER::NotFound(ApiError::new("HE", 3, "Return URL is not configured and not passed in payments request", None)),
            Self::RefundNotPossible { connector } => {
                AER::BadRequest(ApiError::new("HE", 3, format!("This refund is not possible through Hyperswitch. Please raise the refund through {connector} dashboard"), None))
            }
            Self::MandateValidationFailed { reason } => {
                AER::BadRequest(ApiError::new("HE", 3, "Mandate Validation Failed", Some(Extra { reason: Some(reason.to_owned()), ..Default::default() })))
            }
            Self::PaymentNotSucceeded => AER::BadRequest(ApiError::new("HE", 3, "The payment has not succeeded yet. Please pass a successful payment to initiate refund", None)),
            Self::MerchantConnectorAccountDisabled => {
                AER::BadRequest(ApiError::new("HE", 3, "The selected merchant connector account is disabled", None))
            }
            Self::PaymentBlockedError {
                message,
                reason,
                ..
            } => AER::DomainError(ApiError::new("HE", 3, message, Some(Extra { reason: Some(reason.clone()), ..Default::default() }))),
            Self::FileValidationFailed { reason } => {
                AER::BadRequest(ApiError::new("HE", 3, format!("File validation failed {reason}"), None))
            }
            Self::DisputeStatusValidationFailed { .. } => {
                AER::BadRequest(ApiError::new("HE", 3, "Dispute status validation failed", None))
            }
            Self::SuccessfulPaymentNotFound => {
                AER::NotFound(ApiError::new("HE", 4, "Successful payment not found for the given payment id", None))
            }
            Self::IncorrectConnectorNameGiven => {
                AER::NotFound(ApiError::new("HE", 4, "The connector provided in the request is incorrect or not available", None))
            }
            Self::AddressNotFound => {
                AER::NotFound(ApiError::new("HE", 4, "Address does not exist in our records", None))
            },
            Self::DisputeNotFound { .. } => {
                AER::NotFound(ApiError::new("HE", 4, "Dispute does not exist in our records", None))
            },
            Self::FileNotFound => {
                AER::NotFound(ApiError::new("HE", 4, "File does not exist in our records", None))
            }
            Self::FileNotAvailable => {
                AER::NotFound(ApiError::new("HE", 4, "File not available", None))
            }
            Self::MissingTenantId => {
                AER::InternalServerError(ApiError::new("HE", 5, "Missing Tenant ID in the request".to_string(), None))
            }
            Self::InvalidTenant { tenant_id }  => {
                AER::InternalServerError(ApiError::new("HE", 5, format!("Invalid Tenant {tenant_id}"), None))
            }
            Self::AmountConversionFailed { amount_type }  => {
                AER::InternalServerError(ApiError::new("HE", 6, format!("Failed to convert amount to {amount_type} type"), None))
            }

            Self::NotImplemented { message } => {
                AER::NotImplemented(ApiError::new("IR", 0, format!("{message:?}"), None))
            }
            Self::Unauthorized => AER::Unauthorized(ApiError::new(
                "IR",
                1,
                "API key not provided or invalid API key used", None
            )),
            Self::InvalidRequestUrl => {
                AER::NotFound(ApiError::new("IR", 2, "Unrecognized request URL", None))
            }
            Self::InvalidHttpMethod => AER::MethodNotAllowed(ApiError::new(
                "IR",
                3,
                "The HTTP method is not applicable for this API", None
            )),
            Self::MissingRequiredField { field_name } => AER::BadRequest(
                ApiError::new("IR", 4, format!("Missing required param: {field_name}"), None),
            ),
            Self::InvalidDataFormat {
                field_name,
                expected_format,
            } => AER::Unprocessable(ApiError::new(
                "IR",
                5,
                format!(
                    "{field_name} contains invalid data. Expected format is {expected_format}"
                ), None
            )),
            Self::InvalidRequestData { message } => {
                AER::Unprocessable(ApiError::new("IR", 6, message.to_string(), None))
            }
            Self::InvalidDataValue { field_name } => AER::BadRequest(ApiError::new(
                "IR",
                7,
                format!("Invalid value provided: {field_name}"), None
            )),
            Self::ClientSecretNotGiven => AER::BadRequest(ApiError::new(
                "IR",
                8,
                "client_secret was not provided", None
            )),
            Self::ClientSecretExpired => AER::BadRequest(ApiError::new(
                "IR",
                8,
                "The provided client_secret has expired", None
            )),
            Self::ClientSecretInvalid => {
                AER::BadRequest(ApiError::new("IR", 9, "The client_secret provided does not match the client_secret associated with the Payment", None))
            }
            Self::MandateActive => {
                AER::BadRequest(ApiError::new("IR", 10, "Customer has active mandate/subsciption", None))
            }
            Self::CustomerRedacted => {
                AER::BadRequest(ApiError::new("IR", 11, "Customer has already been redacted", None))
            }
            Self::MaximumRefundCount => AER::BadRequest(ApiError::new("IR", 12, "Reached maximum refund attempts", None)),
            Self::RefundAmountExceedsPaymentAmount => {
                AER::BadRequest(ApiError::new("IR", 13, "The refund amount exceeds the amount captured", None))
            }
            Self::PaymentUnexpectedState {
                current_flow,
                field_name,
                current_value,
                states,
            } => AER::BadRequest(ApiError::new("IR", 14, format!("This Payment could not be {current_flow} because it has a {field_name} of {current_value}. The expected state is {states}"), None)),
            Self::InvalidEphemeralKey => AER::Unauthorized(ApiError::new("IR", 15, "Invalid Ephemeral Key for the customer", None)),
            Self::PreconditionFailed { message } => {
                AER::BadRequest(ApiError::new("IR", 16, message.to_string(), None))
            }
            Self::InvalidJwtToken => AER::Unauthorized(ApiError::new("IR", 17, "Access forbidden, invalid JWT token was used", None)),
            Self::GenericUnauthorized { message } => {
                AER::Unauthorized(ApiError::new("IR", 18, message.to_string(), None))
            },
            Self::NotSupported { message } => {
                AER::BadRequest(ApiError::new("IR", 19, "Payment method type not supported", Some(Extra {reason: Some(message.to_owned()), ..Default::default()})))
            },
            Self::FlowNotSupported { flow, connector } => {
                AER::BadRequest(ApiError::new("IR", 20, format!("{flow} flow not supported"), Some(Extra {connector: Some(connector.to_owned()), ..Default::default()}))) //FIXME: error message
            }
            Self::MissingRequiredFields { field_names } => AER::BadRequest(
                ApiError::new("IR", 21, "Missing required params".to_string(), Some(Extra {data: Some(serde_json::json!(field_names)), ..Default::default() })),
            ),
            Self::AccessForbidden {resource} => {
                AER::ForbiddenCommonResource(ApiError::new("IR", 22, format!("Access forbidden. Not authorized to access this resource {resource}"), None))
            },
            Self::FileProviderNotSupported { message } => {
                AER::BadRequest(ApiError::new("IR", 23, message.to_string(), None))
            },
            Self::InvalidWalletToken { wallet_name} => AER::Unprocessable(ApiError::new(
                "IR",
                24,
                format!("Invalid {wallet_name} wallet token"), None
            )),
            Self::PaymentMethodDeleteFailed => {
                AER::BadRequest(ApiError::new("IR", 25, "Cannot delete the default payment method", None))
            }
            Self::InvalidCookie => {
                AER::BadRequest(ApiError::new("IR", 26, "Invalid Cookie", None))
            }
            Self::ExtendedCardInfoNotFound => {
                AER::NotFound(ApiError::new("IR", 27, "Extended card info does not exist", None))
            }
            Self::CurrencyNotSupported { message } => {
                AER::BadRequest(ApiError::new("IR", 28, message, None))
            }
            Self::UnprocessableEntity {message} => AER::Unprocessable(ApiError::new("IR", 29, message.to_string(), None)),
            Self::InvalidConnectorConfiguration {config} => {
                AER::BadRequest(ApiError::new("IR", 30, format!("Merchant connector account is configured with invalid {config}"), None))
            }
            Self::InvalidCardIin => AER::BadRequest(ApiError::new("IR", 31, "The provided card IIN does not exist", None)),
            Self::InvalidCardIinLength  => AER::BadRequest(ApiError::new("IR", 32, "The provided card IIN length is invalid, please provide an IIN with 6 digits", None)),
            Self::MissingFile => {
                AER::BadRequest(ApiError::new("IR", 33, "File not found in the request", None))
            }
            Self::MissingDisputeId => {
                AER::BadRequest(ApiError::new("IR", 34, "Dispute id not found in the request", None))
            }
            Self::MissingFilePurpose => {
                AER::BadRequest(ApiError::new("IR", 35, "File purpose not found in the request or is invalid", None))
            }
            Self::MissingFileContentType => {
                AER::BadRequest(ApiError::new("IR", 36, "File content type not found", None))
            }
            Self::GenericNotFoundError { message } => {
                AER::NotFound(ApiError::new("IR", 37, message, None))
            },
            Self::GenericDuplicateError { message } => {
                AER::BadRequest(ApiError::new("IR", 38, message, None))
            }
            Self::IncorrectPaymentMethodConfiguration => {
                AER::BadRequest(ApiError::new("IR", 39, "No eligible connector was found for the current payment method configuration", None))
            }
            Self::LinkConfigurationError { message } => {
                AER::BadRequest(ApiError::new("IR", 40, message, None))
            },
            Self::PayoutFailed { data } => {
                AER::BadRequest(ApiError::new("IR", 41, "Payout failed while processing with connector.", Some(Extra { data: data.clone(), ..Default::default()})))
            },
            Self::CookieNotFound => {
                AER::Unauthorized(ApiError::new("IR", 42, "Cookies are not found in the request", None))
            },
<<<<<<< HEAD
            Self::ExternalVaultFailed { data } => {
                AER::BadRequest(ApiError::new("IR", 45, "External Vault failed while processing with connector.", Some(Extra { data: data.clone(), ..Default::default()})))
=======
            Self::ExternalVaultFailed => {
                AER::BadRequest(ApiError::new("IR", 45, "External Vault failed while processing with connector.", None))
>>>>>>> 1acf525a
            },

            Self::WebhookAuthenticationFailed => {
                AER::Unauthorized(ApiError::new("WE", 1, "Webhook authentication failed", None))
            }
            Self::WebhookBadRequest => {
                AER::BadRequest(ApiError::new("WE", 2, "Bad request body received", None))
            }
            Self::WebhookProcessingFailure => {
                AER::InternalServerError(ApiError::new("WE", 3, "There was an issue processing the webhook", None))
            },
            Self::WebhookResourceNotFound => {
                AER::NotFound(ApiError::new("WE", 4, "Webhook resource was not found", None))
            }
            Self::WebhookUnprocessableEntity => {
                AER::Unprocessable(ApiError::new("WE", 5, "There was an issue processing the webhook body", None))
            },
            Self::WebhookInvalidMerchantSecret => {
                AER::BadRequest(ApiError::new("WE", 6, "Merchant Secret set for webhook source verification is invalid", None))
            }
            Self::IntegrityCheckFailed {
                reason,
                field_names,
                connector_transaction_id
            } => AER::InternalServerError(ApiError::new(
                "IE",
                0,
                format!("{} as data mismatched for {}", reason, field_names),
                Some(Extra {
                    connector_transaction_id: connector_transaction_id.to_owned(),
                    ..Default::default()
                })
            )),
            Self::PlatformAccountAuthNotSupported => {
                AER::BadRequest(ApiError::new("IR", 43, "API does not support platform operation", None))
            }
            Self::InvalidPlatformOperation => {
                AER::Unauthorized(ApiError::new("IR", 44, "Invalid platform account operation", None))
            }
        }
    }
}

impl actix_web::ResponseError for ApiErrorResponse {
    fn status_code(&self) -> StatusCode {
        ErrorSwitch::<api_models::errors::types::ApiErrorResponse>::switch(self).status_code()
    }

    fn error_response(&self) -> actix_web::HttpResponse {
        ErrorSwitch::<api_models::errors::types::ApiErrorResponse>::switch(self).error_response()
    }
}

impl From<ApiErrorResponse> for router_data::ErrorResponse {
    fn from(error: ApiErrorResponse) -> Self {
        Self {
            code: error.error_code(),
            message: error.error_message(),
            reason: None,
            status_code: match error {
                ApiErrorResponse::ExternalConnectorError { status_code, .. } => status_code,
                _ => 500,
            },
            attempt_status: None,
            connector_transaction_id: None,
            network_advice_code: None,
            network_decline_code: None,
            network_error_message: None,
        }
    }
}<|MERGE_RESOLUTION|>--- conflicted
+++ resolved
@@ -284,11 +284,7 @@
     #[error(error_type = ErrorType::InvalidRequestError, code = "IR_44", message = "Invalid platform account operation")]
     InvalidPlatformOperation,
     #[error(error_type = ErrorType::InvalidRequestError, code = "IR_45", message = "External vault failed during processing with connector")]
-<<<<<<< HEAD
-    ExternalVaultFailed { data: Option<serde_json::Value> },
-=======
     ExternalVaultFailed,
->>>>>>> 1acf525a
     #[error(error_type = ErrorType::InvalidRequestError, code = "WE_01", message = "Failed to authenticate the webhook")]
     WebhookAuthenticationFailed,
     #[error(error_type = ErrorType::InvalidRequestError, code = "WE_02", message = "Bad request received in webhook")]
@@ -644,13 +640,8 @@
             Self::CookieNotFound => {
                 AER::Unauthorized(ApiError::new("IR", 42, "Cookies are not found in the request", None))
             },
-<<<<<<< HEAD
-            Self::ExternalVaultFailed { data } => {
-                AER::BadRequest(ApiError::new("IR", 45, "External Vault failed while processing with connector.", Some(Extra { data: data.clone(), ..Default::default()})))
-=======
             Self::ExternalVaultFailed => {
                 AER::BadRequest(ApiError::new("IR", 45, "External Vault failed while processing with connector.", None))
->>>>>>> 1acf525a
             },
 
             Self::WebhookAuthenticationFailed => {
