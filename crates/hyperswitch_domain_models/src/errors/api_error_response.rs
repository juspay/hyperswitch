--- conflicted
+++ resolved
@@ -304,7 +304,8 @@
         max_length: usize,
         received_length: usize,
     },
-<<<<<<< HEAD
+    #[error(error_type = ErrorType::InvalidRequestError, code = "IR_48", message = "The Status token for connector costumer id {resource} is locked by different PaymentIntent ID")]
+    InvalidPaymentIdProvided { resource: String },
     #[error(error_type = ErrorType::InvalidRequestError, code = "IR_48", message = "{error}: {description}")]
     OidcAuthorizationError {
         error: OidcAuthorizationError,
@@ -315,10 +316,6 @@
         error: OidcTokenError,
         description: String,
     },
-=======
-    #[error(error_type = ErrorType::InvalidRequestError, code = "IR_48", message = "The Status token for connector costumer id {resource} is locked by different PaymentIntent ID")]
-    InvalidPaymentIdProvided { resource: String },
->>>>>>> 16280322
     #[error(error_type = ErrorType::InvalidRequestError, code = "WE_01", message = "Failed to authenticate the webhook")]
     WebhookAuthenticationFailed,
     #[error(error_type = ErrorType::InvalidRequestError, code = "WE_02", message = "Bad request received in webhook")]
