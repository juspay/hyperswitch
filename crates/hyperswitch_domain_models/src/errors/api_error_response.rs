--- conflicted
+++ resolved
@@ -311,7 +311,10 @@
     },
     #[error(error_type = ErrorType::InvalidRequestError, code = "IR_48", message = "The Status token for connector costumer id {resource} is locked by different PaymentIntent ID")]
     InvalidPaymentIdProvided { resource: String },
-<<<<<<< HEAD
+    #[error(error_type = ErrorType::InvalidRequestError, code = "IR_49", message = "API does not support connected account operation")]
+    ConnectedAccountAuthNotSupported,
+    #[error(error_type = ErrorType::InvalidRequestError, code = "IR_50", message = "Invalid connected account operation")]
+    InvalidConnectedOperation,
     #[error(error_type = ErrorType::InvalidRequestError, code = "IR_48", message = "{error}: {description}")]
     OidcAuthorizationError {
         error: OidcAuthorizationError,
@@ -322,12 +325,6 @@
         error: OidcTokenError,
         description: String,
     },
-=======
-    #[error(error_type = ErrorType::InvalidRequestError, code = "IR_49", message = "API does not support connected account operation")]
-    ConnectedAccountAuthNotSupported,
-    #[error(error_type = ErrorType::InvalidRequestError, code = "IR_50", message = "Invalid connected account operation")]
-    InvalidConnectedOperation,
->>>>>>> 1164cd82
     #[error(error_type = ErrorType::InvalidRequestError, code = "WE_01", message = "Failed to authenticate the webhook")]
     WebhookAuthenticationFailed,
     #[error(error_type = ErrorType::InvalidRequestError, code = "WE_02", message = "Bad request received in webhook")]
