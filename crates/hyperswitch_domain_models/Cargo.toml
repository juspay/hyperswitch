[package]
name = "hyperswitch_domain_models"
description = "Represents the data/domain models used by the business layer"
version = "0.1.0"
edition.workspace = true
rust-version.workspace = true
readme = "README.md"
license.workspace = true

[features]
<<<<<<< HEAD
default = ["olap", "payouts"]
encryption_service =[]
=======
default = ["olap", "payouts", "frm"]
>>>>>>> 1968f6f6
olap = []
payouts = ["api_models/payouts"]
frm = ["api_models/frm"]

[dependencies]
# First party deps
api_models = { version = "0.1.0", path = "../api_models", features = ["errors"] }
common_enums = { version = "0.1.0", path = "../common_enums" }
common_utils = { version = "0.1.0", path = "../common_utils", features = ["async_ext", "metrics"] }
masking = { version = "0.1.0", path = "../masking" }
diesel_models = { version = "0.1.0", path = "../diesel_models", features = ["kv_store"] }
cards = { version = "0.1.0", path = "../cards" }
router_derive = { version = "0.1.0", path = "../router_derive" }
router_env = { version = "0.1.0", path = "../router_env" }

# Third party deps
actix-web = "4.5.1"
async-trait = "0.1.79"
error-stack = "0.4.1"
http = "0.2.12"
mime = "0.3.17"
rdkafka = "0.36.2"
rustc-hash = "1.1.0"
serde = { version = "1.0.197", features = ["derive"] }
serde_json = "1.0.115"
serde_with = "3.7.0"
thiserror = "1.0.58"
time = { version = "0.3.35", features = ["serde", "serde-well-known", "std"] }
url = { version = "2.5.0", features = ["serde"] }
utoipa = { version = "4.2.0", features = ["preserve_order", "preserve_path_order", "time"] }
futures = "0.3.30"<|MERGE_RESOLUTION|>--- conflicted
+++ resolved
@@ -8,12 +8,8 @@
 license.workspace = true
 
 [features]
-<<<<<<< HEAD
-default = ["olap", "payouts"]
+default = ["olap", "payouts", "frm"]
 encryption_service =[]
-=======
-default = ["olap", "payouts", "frm"]
->>>>>>> 1968f6f6
 olap = []
 payouts = ["api_models/payouts"]
 frm = ["api_models/frm"]
