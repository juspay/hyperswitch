use common_utils::pii;
use diesel::{AsChangeset, Identifiable, Insertable, Queryable};
use masking::Secret;
use time::PrimitiveDateTime;

use crate::{enums as storage_enums, schema::mandate};

#[derive(Clone, Debug, Identifiable, Queryable)]
#[diesel(table_name = mandate)]
pub struct Mandate {
    pub id: i32,
    pub mandate_id: String,
    pub customer_id: String,
    pub merchant_id: String,
    pub payment_method_id: String,
    pub mandate_status: storage_enums::MandateStatus,
    pub mandate_type: storage_enums::MandateType,
    pub customer_accepted_at: Option<PrimitiveDateTime>,
    pub customer_ip_address: Option<Secret<String, pii::IpAddress>>,
    pub customer_user_agent: Option<String>,
    pub network_transaction_id: Option<String>,
    pub previous_attempt_id: Option<String>,
    pub created_at: PrimitiveDateTime,
    pub mandate_amount: Option<i64>,
    pub mandate_currency: Option<storage_enums::Currency>,
    pub amount_captured: Option<i64>,
    pub connector: String,
    pub connector_mandate_id: Option<String>,
    pub start_date: Option<PrimitiveDateTime>,
    pub end_date: Option<PrimitiveDateTime>,
<<<<<<< HEAD
    pub meta_data: Option<serde_json::Value>,
=======
    pub metadata: Option<pii::SecretSerdeValue>,
>>>>>>> ffaa8da0
}

#[derive(
    router_derive::Setter, Clone, Debug, Default, Insertable, router_derive::DebugAsDisplay,
)]
#[diesel(table_name = mandate)]
pub struct MandateNew {
    pub mandate_id: String,
    pub customer_id: String,
    pub merchant_id: String,
    pub payment_method_id: String,
    pub mandate_status: storage_enums::MandateStatus,
    pub mandate_type: storage_enums::MandateType,
    pub customer_accepted_at: Option<PrimitiveDateTime>,
    pub customer_ip_address: Option<Secret<String, pii::IpAddress>>,
    pub customer_user_agent: Option<String>,
    pub network_transaction_id: Option<String>,
    pub previous_attempt_id: Option<String>,
    pub created_at: Option<PrimitiveDateTime>,
    pub mandate_amount: Option<i64>,
    pub mandate_currency: Option<storage_enums::Currency>,
    pub amount_captured: Option<i64>,
    pub connector: String,
    pub connector_mandate_id: Option<String>,
    pub start_date: Option<PrimitiveDateTime>,
    pub end_date: Option<PrimitiveDateTime>,
    pub metadata: Option<pii::SecretSerdeValue>,
}

#[derive(Debug)]
pub enum MandateUpdate {
    StatusUpdate {
        mandate_status: storage_enums::MandateStatus,
    },
    CaptureAmountUpdate {
        amount_captured: Option<i64>,
    },
    ConnectorReferenceUpdate {
        connector_mandate_id: Option<String>,
    },
}

#[derive(Clone, Eq, PartialEq, Copy, Debug, Default, serde::Serialize, serde::Deserialize)]
pub struct SingleUseMandate {
    pub amount: i64,
    pub currency: storage_enums::Currency,
}

#[derive(Clone, Debug, Default, AsChangeset, router_derive::DebugAsDisplay)]
#[diesel(table_name = mandate)]
pub struct MandateUpdateInternal {
    mandate_status: Option<storage_enums::MandateStatus>,
    amount_captured: Option<i64>,
    connector_mandate_id: Option<String>,
}

impl From<MandateUpdate> for MandateUpdateInternal {
    fn from(mandate_update: MandateUpdate) -> Self {
        match mandate_update {
            MandateUpdate::StatusUpdate { mandate_status } => Self {
                mandate_status: Some(mandate_status),
                connector_mandate_id: None,
                amount_captured: None,
            },
            MandateUpdate::CaptureAmountUpdate { amount_captured } => Self {
                mandate_status: None,
                amount_captured,
                connector_mandate_id: None,
            },
            MandateUpdate::ConnectorReferenceUpdate {
                connector_mandate_id,
            } => Self {
                connector_mandate_id,
                ..Default::default()
            },
        }
    }
}<|MERGE_RESOLUTION|>--- conflicted
+++ resolved
@@ -28,11 +28,7 @@
     pub connector_mandate_id: Option<String>,
     pub start_date: Option<PrimitiveDateTime>,
     pub end_date: Option<PrimitiveDateTime>,
-<<<<<<< HEAD
-    pub meta_data: Option<serde_json::Value>,
-=======
     pub metadata: Option<pii::SecretSerdeValue>,
->>>>>>> ffaa8da0
 }
 
 #[derive(
