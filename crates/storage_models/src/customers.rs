use common_utils::pii;
use diesel::{AsChangeset, Identifiable, Insertable, Queryable};
use time::PrimitiveDateTime;

use crate::{encryption::Encryption, schema::customers};

#[derive(Clone, Debug, Insertable, router_derive::DebugAsDisplay)]
#[diesel(table_name = customers)]
pub struct CustomerNew {
    pub customer_id: String,
    pub merchant_id: String,
    pub name: Option<Encryption>,
    pub email: Option<Encryption>,
    pub phone: Option<Encryption>,
    pub description: Option<String>,
    pub phone_country_code: Option<String>,
    pub metadata: Option<pii::SecretSerdeValue>,
<<<<<<< HEAD
    pub created_at: PrimitiveDateTime,
    pub modified_at: PrimitiveDateTime,
=======
    pub connector_customer: Option<serde_json::Value>,
>>>>>>> 36cc13d4
}

#[derive(Clone, Debug, Identifiable, Queryable)]
#[diesel(table_name = customers)]
pub struct Customer {
    pub id: i32,
    pub customer_id: String,
    pub merchant_id: String,
    pub name: Option<Encryption>,
    pub email: Option<Encryption>,
    pub phone: Option<Encryption>,
    pub phone_country_code: Option<String>,
    pub description: Option<String>,
    pub created_at: PrimitiveDateTime,
    pub metadata: Option<pii::SecretSerdeValue>,
    pub connector_customer: Option<serde_json::Value>,
    pub modified_at: PrimitiveDateTime,
}

<<<<<<< HEAD
#[derive(Clone, Debug, Default, AsChangeset, router_derive::DebugAsDisplay)]
#[diesel(table_name = customers)]
pub struct CustomerUpdateInternal {
    pub name: Option<Encryption>,
    pub email: Option<Encryption>,
    pub phone: Option<Encryption>,
    pub description: Option<String>,
    pub phone_country_code: Option<String>,
    pub metadata: Option<pii::SecretSerdeValue>,
    pub modified_at: Option<PrimitiveDateTime>,
=======
#[derive(Debug)]
pub enum CustomerUpdate {
    Update {
        name: Option<String>,
        email: Option<Secret<String, pii::Email>>,
        phone: Option<Secret<String>>,
        description: Option<String>,
        phone_country_code: Option<String>,
        metadata: Option<pii::SecretSerdeValue>,
        connector_customer: Option<serde_json::Value>,
    },
    ConnectorCustomer {
        connector_customer: Option<serde_json::Value>,
    },
}

#[derive(Clone, Debug, Default, AsChangeset, router_derive::DebugAsDisplay)]
#[diesel(table_name = customers)]
pub struct CustomerUpdateInternal {
    name: Option<String>,
    email: Option<Secret<String, pii::Email>>,
    phone: Option<Secret<String>>,
    description: Option<String>,
    phone_country_code: Option<String>,
    metadata: Option<pii::SecretSerdeValue>,
    connector_customer: Option<serde_json::Value>,
    modified_at: Option<PrimitiveDateTime>,
}

impl From<CustomerUpdate> for CustomerUpdateInternal {
    fn from(customer_update: CustomerUpdate) -> Self {
        match customer_update {
            CustomerUpdate::Update {
                name,
                email,
                phone,
                description,
                phone_country_code,
                metadata,
                connector_customer,
            } => Self {
                name,
                email,
                phone,
                description,
                phone_country_code,
                metadata,
                connector_customer,
                modified_at: Some(common_utils::date_time::now()),
            },
            CustomerUpdate::ConnectorCustomer { connector_customer } => Self {
                connector_customer,
                modified_at: Some(common_utils::date_time::now()),
                ..Default::default()
            },
        }
    }
>>>>>>> 36cc13d4
}<|MERGE_RESOLUTION|>--- conflicted
+++ resolved
@@ -15,12 +15,9 @@
     pub description: Option<String>,
     pub phone_country_code: Option<String>,
     pub metadata: Option<pii::SecretSerdeValue>,
-<<<<<<< HEAD
+    pub connector_customer: Option<serde_json::Value>,
     pub created_at: PrimitiveDateTime,
     pub modified_at: PrimitiveDateTime,
-=======
-    pub connector_customer: Option<serde_json::Value>,
->>>>>>> 36cc13d4
 }
 
 #[derive(Clone, Debug, Identifiable, Queryable)]
@@ -40,7 +37,6 @@
     pub modified_at: PrimitiveDateTime,
 }
 
-<<<<<<< HEAD
 #[derive(Clone, Debug, Default, AsChangeset, router_derive::DebugAsDisplay)]
 #[diesel(table_name = customers)]
 pub struct CustomerUpdateInternal {
@@ -51,63 +47,5 @@
     pub phone_country_code: Option<String>,
     pub metadata: Option<pii::SecretSerdeValue>,
     pub modified_at: Option<PrimitiveDateTime>,
-=======
-#[derive(Debug)]
-pub enum CustomerUpdate {
-    Update {
-        name: Option<String>,
-        email: Option<Secret<String, pii::Email>>,
-        phone: Option<Secret<String>>,
-        description: Option<String>,
-        phone_country_code: Option<String>,
-        metadata: Option<pii::SecretSerdeValue>,
-        connector_customer: Option<serde_json::Value>,
-    },
-    ConnectorCustomer {
-        connector_customer: Option<serde_json::Value>,
-    },
-}
-
-#[derive(Clone, Debug, Default, AsChangeset, router_derive::DebugAsDisplay)]
-#[diesel(table_name = customers)]
-pub struct CustomerUpdateInternal {
-    name: Option<String>,
-    email: Option<Secret<String, pii::Email>>,
-    phone: Option<Secret<String>>,
-    description: Option<String>,
-    phone_country_code: Option<String>,
-    metadata: Option<pii::SecretSerdeValue>,
-    connector_customer: Option<serde_json::Value>,
-    modified_at: Option<PrimitiveDateTime>,
-}
-
-impl From<CustomerUpdate> for CustomerUpdateInternal {
-    fn from(customer_update: CustomerUpdate) -> Self {
-        match customer_update {
-            CustomerUpdate::Update {
-                name,
-                email,
-                phone,
-                description,
-                phone_country_code,
-                metadata,
-                connector_customer,
-            } => Self {
-                name,
-                email,
-                phone,
-                description,
-                phone_country_code,
-                metadata,
-                connector_customer,
-                modified_at: Some(common_utils::date_time::now()),
-            },
-            CustomerUpdate::ConnectorCustomer { connector_customer } => Self {
-                connector_customer,
-                modified_at: Some(common_utils::date_time::now()),
-                ..Default::default()
-            },
-        }
-    }
->>>>>>> 36cc13d4
+    pub connector_customer: Option<serde_json::Value>,
 }