--- conflicted
+++ resolved
@@ -74,9 +74,7 @@
     pub metadata: Option<pii::SecretSerdeValue>,
     pub frm_configs: Option<Secret<serde_json::Value>>,
     pub modified_at: Option<time::PrimitiveDateTime>,
-<<<<<<< HEAD
     pub connector_webhook_details: Option<pii::SecretSerdeValue>,
-=======
 }
 
 impl MerchantConnectorAccountUpdateInternal {
@@ -102,5 +100,4 @@
             ..source
         }
     }
->>>>>>> 6dd61b62
 }