use common_utils::pii;
use diesel::{AsChangeset, Identifiable, Insertable, Queryable};
use masking::Secret;

use crate::{enums as storage_enums, schema::merchant_connector_account};

#[derive(
    Clone,
    Debug,
    Eq,
    serde::Serialize,
    serde::Deserialize,
    PartialEq,
    Identifiable,
    Queryable,
    router_derive::DebugAsDisplay,
)]
#[diesel(table_name = merchant_connector_account)]
pub struct MerchantConnectorAccount {
    pub id: i32,
    pub merchant_id: String,
    pub connector_name: String,
    pub connector_account_details: serde_json::Value,
    pub test_mode: Option<bool>,
    pub disabled: Option<bool>,
    pub merchant_connector_id: String,
    #[diesel(deserialize_as = super::OptionalDieselArray<serde_json::Value>)]
    pub payment_methods_enabled: Option<Vec<serde_json::Value>>,
    pub connector_type: storage_enums::ConnectorType,
    pub metadata: Option<pii::SecretSerdeValue>,
    pub frm_configs: Option<Secret<serde_json::Value>>, //Option<FrmConfigs>
    pub connector_label: String,
    pub business_country: storage_enums::CountryCode,
    pub business_label: String,
    pub business_sub_label: Option<String>,
    pub created_at: time::PrimitiveDateTime,
    pub modified_at: time::PrimitiveDateTime,
}

#[derive(Clone, Debug, Default, Insertable, router_derive::DebugAsDisplay)]
#[diesel(table_name = merchant_connector_account)]
pub struct MerchantConnectorAccountNew {
    pub merchant_id: Option<String>,
    pub connector_type: Option<storage_enums::ConnectorType>,
    pub connector_name: Option<String>,
    pub connector_account_details: Option<Secret<serde_json::Value>>,
    pub test_mode: Option<bool>,
    pub disabled: Option<bool>,
    pub merchant_connector_id: String,
    pub payment_methods_enabled: Option<Vec<serde_json::Value>>,
    pub metadata: Option<pii::SecretSerdeValue>,
    pub frm_configs: Option<Secret<serde_json::Value>>,
    pub connector_label: String,
    pub business_country: storage_enums::CountryCode,
    pub business_label: String,
    pub business_sub_label: Option<String>,
}

#[derive(Debug)]
pub enum MerchantConnectorAccountUpdate {
    Update {
        merchant_id: Option<String>,
        connector_type: Option<storage_enums::ConnectorType>,
        connector_account_details: Option<Secret<serde_json::Value>>,
        test_mode: Option<bool>,
        disabled: Option<bool>,
        merchant_connector_id: Option<String>,
        payment_methods_enabled: Option<Vec<serde_json::Value>>,
        metadata: Option<pii::SecretSerdeValue>,
        frm_configs: Option<Secret<serde_json::Value>>,
    },
}
#[derive(Clone, Debug, Default, AsChangeset, router_derive::DebugAsDisplay)]
#[diesel(table_name = merchant_connector_account)]
pub struct MerchantConnectorAccountUpdateInternal {
    merchant_id: Option<String>,
    connector_type: Option<storage_enums::ConnectorType>,
    connector_account_details: Option<Secret<serde_json::Value>>,
    test_mode: Option<bool>,
    disabled: Option<bool>,
    merchant_connector_id: Option<String>,
    payment_methods_enabled: Option<Vec<serde_json::Value>>,
    metadata: Option<pii::SecretSerdeValue>,
<<<<<<< HEAD
    modified_at: Option<time::PrimitiveDateTime>,
=======
    frm_configs: Option<Secret<serde_json::Value>>,
>>>>>>> 9c9c52f9
}

impl From<MerchantConnectorAccountUpdate> for MerchantConnectorAccountUpdateInternal {
    fn from(merchant_connector_account_update: MerchantConnectorAccountUpdate) -> Self {
        match merchant_connector_account_update {
            MerchantConnectorAccountUpdate::Update {
                merchant_id,
                connector_type,
                connector_account_details,
                test_mode,
                disabled,
                merchant_connector_id,
                payment_methods_enabled,
                metadata,
                frm_configs,
            } => Self {
                merchant_id,
                connector_type,
                connector_account_details,
                test_mode,
                disabled,
                merchant_connector_id,
                payment_methods_enabled,
                metadata,
<<<<<<< HEAD
                modified_at: Some(common_utils::date_time::now()),
=======
                frm_configs,
>>>>>>> 9c9c52f9
            },
        }
    }
}<|MERGE_RESOLUTION|>--- conflicted
+++ resolved
@@ -81,11 +81,8 @@
     merchant_connector_id: Option<String>,
     payment_methods_enabled: Option<Vec<serde_json::Value>>,
     metadata: Option<pii::SecretSerdeValue>,
-<<<<<<< HEAD
+    frm_configs: Option<Secret<serde_json::Value>>,
     modified_at: Option<time::PrimitiveDateTime>,
-=======
-    frm_configs: Option<Secret<serde_json::Value>>,
->>>>>>> 9c9c52f9
 }
 
 impl From<MerchantConnectorAccountUpdate> for MerchantConnectorAccountUpdateInternal {
@@ -110,11 +107,8 @@
                 merchant_connector_id,
                 payment_methods_enabled,
                 metadata,
-<<<<<<< HEAD
+                frm_configs,
                 modified_at: Some(common_utils::date_time::now()),
-=======
-                frm_configs,
->>>>>>> 9c9c52f9
             },
         }
     }
