--- conflicted
+++ resolved
@@ -50,10 +50,7 @@
     pub business_country: storage_enums::CountryAlpha2,
     pub business_label: String,
     pub business_sub_label: Option<String>,
-<<<<<<< HEAD
-=======
     pub frm_configs: Option<masking::Secret<serde_json::Value>>,
->>>>>>> a01bf77c
     pub created_at: time::PrimitiveDateTime,
     pub modified_at: time::PrimitiveDateTime,
 }
