use common_utils::pii;
<<<<<<< HEAD
use diesel::{AsChangeset, Identifiable, Insertable, Queryable};
use masking::{Deserialize, Secret, Serialize};
=======
use diesel::{Identifiable, Insertable, Queryable};
use masking::Secret;
use serde::{Deserialize, Serialize};
>>>>>>> db3d3164
use time::PrimitiveDateTime;

use crate::{enums as storage_enums, schema::payment_methods};

#[derive(Clone, Debug, Eq, PartialEq, Identifiable, Queryable)]
#[diesel(table_name = payment_methods)]
pub struct PaymentMethod {
    pub id: i32,
    pub customer_id: String,
    pub merchant_id: String,
    pub payment_method_id: String,
    #[diesel(deserialize_as = super::OptionalDieselArray<storage_enums::Currency>)]
    pub accepted_currency: Option<Vec<storage_enums::Currency>>,
    pub scheme: Option<String>,
    pub token: Option<String>,
    pub cardholder_name: Option<Secret<String>>,
    pub issuer_name: Option<String>,
    pub issuer_country: Option<String>,
    #[diesel(deserialize_as = super::OptionalDieselArray<String>)]
    pub payer_country: Option<Vec<String>>,
    pub is_stored: Option<bool>,
    pub swift_code: Option<String>,
    pub direct_debit_token: Option<String>,
    pub created_at: PrimitiveDateTime,
    pub last_modified: PrimitiveDateTime,
    pub payment_method: storage_enums::PaymentMethod,
    pub payment_method_type: Option<storage_enums::PaymentMethodType>,
    pub payment_method_issuer: Option<String>,
    pub payment_method_issuer_code: Option<storage_enums::PaymentMethodIssuerCode>,
    pub metadata: Option<pii::SecretSerdeValue>,
}

#[derive(Clone, Debug, Eq, PartialEq, Insertable, Queryable, router_derive::DebugAsDisplay)]
#[diesel(table_name = payment_methods)]
pub struct PaymentMethodNew {
    pub customer_id: String,
    pub merchant_id: String,
    pub payment_method_id: String,
    pub payment_method: storage_enums::PaymentMethod,
    pub payment_method_type: Option<storage_enums::PaymentMethodType>,
    pub payment_method_issuer: Option<String>,
    pub payment_method_issuer_code: Option<storage_enums::PaymentMethodIssuerCode>,
    pub accepted_currency: Option<Vec<storage_enums::Currency>>,
    pub scheme: Option<String>,
    pub token: Option<String>,
    pub cardholder_name: Option<Secret<String>>,
    pub issuer_name: Option<String>,
    pub issuer_country: Option<String>,
    pub payer_country: Option<Vec<String>>,
    pub is_stored: Option<bool>,
    pub swift_code: Option<String>,
    pub direct_debit_token: Option<String>,
    pub created_at: PrimitiveDateTime,
    pub last_modified: PrimitiveDateTime,
    pub metadata: Option<pii::SecretSerdeValue>,
}

impl Default for PaymentMethodNew {
    fn default() -> Self {
        let now = common_utils::date_time::now();

        Self {
            customer_id: String::default(),
            merchant_id: String::default(),
            payment_method_id: String::default(),
            payment_method: storage_enums::PaymentMethod::default(),
            payment_method_type: Option::default(),
            payment_method_issuer: Option::default(),
            payment_method_issuer_code: Option::default(),
            accepted_currency: Option::default(),
            scheme: Option::default(),
            token: Option::default(),
            cardholder_name: Option::default(),
            issuer_name: Option::default(),
            issuer_country: Option::default(),
            payer_country: Option::default(),
            is_stored: Option::default(),
            swift_code: Option::default(),
            direct_debit_token: Option::default(),
            created_at: now,
            last_modified: now,
            metadata: Option::default(),
        }
    }
}

<<<<<<< HEAD
#[derive(Debug, Serialize, Deserialize)]
pub enum PaymentMethodUpdate {
    MetadataUpdate { metadata: Option<serde_json::Value> },
}

#[derive(Clone, Debug, Default, AsChangeset, router_derive::DebugAsDisplay)]
#[diesel(table_name = payment_methods)]
pub struct PaymentMethodUpdateInternal {
    metadata: Option<serde_json::Value>,
}

impl From<PaymentMethodUpdate> for PaymentMethodUpdateInternal {
    fn from(payment_method_update: PaymentMethodUpdate) -> Self {
        match payment_method_update {
            PaymentMethodUpdate::MetadataUpdate { metadata } => Self { metadata },
        }
    }
=======
#[derive(Debug, Eq, PartialEq, Deserialize, Serialize)]
pub struct TokenizeCoreWorkflow {
    pub lookup_key: String,
    pub pm: storage_enums::PaymentMethod,
>>>>>>> db3d3164
}<|MERGE_RESOLUTION|>--- conflicted
+++ resolved
@@ -1,12 +1,7 @@
 use common_utils::pii;
-<<<<<<< HEAD
 use diesel::{AsChangeset, Identifiable, Insertable, Queryable};
-use masking::{Deserialize, Secret, Serialize};
-=======
-use diesel::{Identifiable, Insertable, Queryable};
 use masking::Secret;
 use serde::{Deserialize, Serialize};
->>>>>>> db3d3164
 use time::PrimitiveDateTime;
 
 use crate::{enums as storage_enums, schema::payment_methods};
@@ -93,7 +88,12 @@
     }
 }
 
-<<<<<<< HEAD
+#[derive(Debug, Eq, PartialEq, Deserialize, Serialize)]
+pub struct TokenizeCoreWorkflow {
+    pub lookup_key: String,
+    pub pm: storage_enums::PaymentMethod,
+}
+
 #[derive(Debug, Serialize, Deserialize)]
 pub enum PaymentMethodUpdate {
     MetadataUpdate { metadata: Option<serde_json::Value> },
@@ -111,10 +111,4 @@
             PaymentMethodUpdate::MetadataUpdate { metadata } => Self { metadata },
         }
     }
-=======
-#[derive(Debug, Eq, PartialEq, Deserialize, Serialize)]
-pub struct TokenizeCoreWorkflow {
-    pub lookup_key: String,
-    pub pm: storage_enums::PaymentMethod,
->>>>>>> db3d3164
 }