--- conflicted
+++ resolved
@@ -2,23 +2,13 @@
 use error_stack::report;
 use router_env::tracing::{self, instrument};
 
-<<<<<<< HEAD
-use super::generics::{self, ExecuteQuery};
+use super::generics;
 use crate::{errors, mandate::*, schema::mandate::dsl, PgPooledConn, StorageResult};
 
 impl MandateNew {
     #[instrument(skip(conn))]
     pub async fn insert(self, conn: &PgPooledConn) -> StorageResult<Mandate> {
-        generics::generic_insert::<_, _, Mandate, _>(conn, self, ExecuteQuery::new()).await
-=======
-use super::generics;
-use crate::{errors, mandate::*, schema::mandate::dsl, CustomResult, PgPooledConn};
-
-impl MandateNew {
-    #[instrument(skip(conn))]
-    pub async fn insert(self, conn: &PgPooledConn) -> CustomResult<Mandate, errors::DatabaseError> {
         generics::generic_insert(conn, self).await
->>>>>>> 4e433a49
     }
 }
 
@@ -57,13 +47,8 @@
         merchant_id: &str,
         mandate_id: &str,
         mandate: MandateUpdate,
-<<<<<<< HEAD
     ) -> StorageResult<Self> {
-        generics::generic_update_with_results::<<Self as HasTable>::Table, _, _, Self, _>(
-=======
-    ) -> CustomResult<Self, errors::DatabaseError> {
         generics::generic_update_with_results::<<Self as HasTable>::Table, _, _, _>(
->>>>>>> 4e433a49
             conn,
             dsl::merchant_id
                 .eq(merchant_id.to_owned())
