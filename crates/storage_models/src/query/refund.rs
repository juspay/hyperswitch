--- conflicted
+++ resolved
@@ -13,29 +13,15 @@
 
 impl RefundNew {
     #[instrument(skip(conn))]
-<<<<<<< HEAD
     pub async fn insert(self, conn: &PgPooledConn) -> StorageResult<Refund> {
-        generics::generic_insert::<_, _, Refund, _>(conn, self, ExecuteQuery::new()).await
-=======
-    pub async fn insert(self, conn: &PgPooledConn) -> CustomResult<Refund, errors::DatabaseError> {
         generics::generic_insert(conn, self).await
->>>>>>> 4e433a49
     }
 }
 
 impl Refund {
     #[instrument(skip(conn))]
-<<<<<<< HEAD
     pub async fn update(self, conn: &PgPooledConn, refund: RefundUpdate) -> StorageResult<Self> {
-        match generics::generic_update_by_id::<<Self as HasTable>::Table, _, _, Self, _>(
-=======
-    pub async fn update(
-        self,
-        conn: &PgPooledConn,
-        refund: RefundUpdate,
-    ) -> CustomResult<Self, errors::DatabaseError> {
         match generics::generic_update_by_id::<<Self as HasTable>::Table, _, _, _>(
->>>>>>> 4e433a49
             conn,
             self.id,
             RefundUpdateInternal::from(refund),
