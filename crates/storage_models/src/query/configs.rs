--- conflicted
+++ resolved
@@ -9,13 +9,8 @@
 
 impl ConfigNew {
     #[instrument(skip(conn))]
-<<<<<<< HEAD
     pub async fn insert(self, conn: &PgPooledConn) -> StorageResult<Config> {
-        generics::generic_insert::<_, _, Config, _>(conn, self, ExecuteQuery::new()).await
-=======
-    pub async fn insert(self, conn: &PgPooledConn) -> CustomResult<Config, errors::DatabaseError> {
         generics::generic_insert(conn, self).await
->>>>>>> 4e433a49
     }
 }
 
@@ -30,13 +25,8 @@
         conn: &PgPooledConn,
         key: &str,
         config_update: ConfigUpdate,
-<<<<<<< HEAD
     ) -> StorageResult<Self> {
-        match generics::generic_update_by_id::<<Self as HasTable>::Table, _, _, Self, _>(
-=======
-    ) -> CustomResult<Self, errors::DatabaseError> {
         match generics::generic_update_by_id::<<Self as HasTable>::Table, _, _, _>(
->>>>>>> 4e433a49
             conn,
             key.to_owned(),
             ConfigUpdateInternal::from(config_update),
