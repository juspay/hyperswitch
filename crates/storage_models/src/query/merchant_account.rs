use diesel::{associations::HasTable, ExpressionMethods};
use router_env::tracing::{self, instrument};

use super::generics;
use crate::{
    errors,
    merchant_account::{
        MerchantAccount, MerchantAccountNew, MerchantAccountUpdate, MerchantAccountUpdateInternal,
    },
    schema::merchant_account::dsl,
    PgPooledConn, StorageResult,
};

impl MerchantAccountNew {
    #[instrument(skip(conn))]
<<<<<<< HEAD
    pub async fn insert(self, conn: &PgPooledConn) -> StorageResult<MerchantAccount> {
        generics::generic_insert::<_, _, MerchantAccount, _>(conn, self, ExecuteQuery::new()).await
=======
    pub async fn insert(
        self,
        conn: &PgPooledConn,
    ) -> CustomResult<MerchantAccount, errors::DatabaseError> {
        generics::generic_insert(conn, self).await
>>>>>>> 4e433a49
    }
}

impl MerchantAccount {
    #[instrument(skip(conn))]
    pub async fn update(
        self,
        conn: &PgPooledConn,
        merchant_account: MerchantAccountUpdate,
<<<<<<< HEAD
    ) -> StorageResult<Self> {
        match generics::generic_update_by_id::<<Self as HasTable>::Table, _, _, Self, _>(
=======
    ) -> CustomResult<Self, errors::DatabaseError> {
        match generics::generic_update_by_id::<<Self as HasTable>::Table, _, _, _>(
>>>>>>> 4e433a49
            conn,
            self.id,
            MerchantAccountUpdateInternal::from(merchant_account),
        )
        .await
        {
            Err(error) => match error.current_context() {
                errors::DatabaseError::NoFieldsToUpdate => Ok(self),
                _ => Err(error),
            },
            result => result,
        }
    }

    pub async fn delete_by_merchant_id(
        conn: &PgPooledConn,
        merchant_id: &str,
<<<<<<< HEAD
    ) -> StorageResult<bool> {
        generics::generic_delete::<<Self as HasTable>::Table, _, _>(
=======
    ) -> CustomResult<bool, errors::DatabaseError> {
        generics::generic_delete::<<Self as HasTable>::Table, _>(
>>>>>>> 4e433a49
            conn,
            dsl::merchant_id.eq(merchant_id.to_owned()),
        )
        .await
    }

    #[instrument(skip(conn))]
    pub async fn find_by_merchant_id(
        conn: &PgPooledConn,
        merchant_id: &str,
    ) -> StorageResult<Self> {
        generics::generic_find_one::<<Self as HasTable>::Table, _, _>(
            conn,
            dsl::merchant_id.eq(merchant_id.to_owned()),
        )
        .await
    }

    #[instrument(skip(conn))]
    pub async fn find_by_api_key(conn: &PgPooledConn, api_key: &str) -> StorageResult<Self> {
        generics::generic_find_one::<<Self as HasTable>::Table, _, _>(
            conn,
            dsl::api_key.eq(api_key.to_owned()),
        )
        .await
    }

    #[instrument(skip_all)]
    pub async fn find_by_publishable_key(
        conn: &PgPooledConn,
        publishable_key: &str,
    ) -> StorageResult<Self> {
        generics::generic_find_one::<<Self as HasTable>::Table, _, _>(
            conn,
            dsl::publishable_key.eq(publishable_key.to_owned()),
        )
        .await
    }
}<|MERGE_RESOLUTION|>--- conflicted
+++ resolved
@@ -13,16 +13,8 @@
 
 impl MerchantAccountNew {
     #[instrument(skip(conn))]
-<<<<<<< HEAD
     pub async fn insert(self, conn: &PgPooledConn) -> StorageResult<MerchantAccount> {
-        generics::generic_insert::<_, _, MerchantAccount, _>(conn, self, ExecuteQuery::new()).await
-=======
-    pub async fn insert(
-        self,
-        conn: &PgPooledConn,
-    ) -> CustomResult<MerchantAccount, errors::DatabaseError> {
         generics::generic_insert(conn, self).await
->>>>>>> 4e433a49
     }
 }
 
@@ -32,13 +24,8 @@
         self,
         conn: &PgPooledConn,
         merchant_account: MerchantAccountUpdate,
-<<<<<<< HEAD
     ) -> StorageResult<Self> {
-        match generics::generic_update_by_id::<<Self as HasTable>::Table, _, _, Self, _>(
-=======
-    ) -> CustomResult<Self, errors::DatabaseError> {
         match generics::generic_update_by_id::<<Self as HasTable>::Table, _, _, _>(
->>>>>>> 4e433a49
             conn,
             self.id,
             MerchantAccountUpdateInternal::from(merchant_account),
@@ -56,13 +43,8 @@
     pub async fn delete_by_merchant_id(
         conn: &PgPooledConn,
         merchant_id: &str,
-<<<<<<< HEAD
     ) -> StorageResult<bool> {
-        generics::generic_delete::<<Self as HasTable>::Table, _, _>(
-=======
-    ) -> CustomResult<bool, errors::DatabaseError> {
         generics::generic_delete::<<Self as HasTable>::Table, _>(
->>>>>>> 4e433a49
             conn,
             dsl::merchant_id.eq(merchant_id.to_owned()),
         )
