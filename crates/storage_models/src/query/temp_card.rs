use diesel::{associations::HasTable, ExpressionMethods};
use router_env::tracing::{self, instrument};

use super::generics;
use crate::{
    schema::temp_card::dsl,
    temp_card::{TempCard, TempCardNew},
    PgPooledConn, StorageResult,
};

impl TempCardNew {
    #[instrument(skip(conn))]
<<<<<<< HEAD
    pub async fn insert(self, conn: &PgPooledConn) -> StorageResult<TempCard> {
        generics::generic_insert::<_, _, TempCard, _>(conn, self, ExecuteQuery::new()).await
=======
    pub async fn insert(
        self,
        conn: &PgPooledConn,
    ) -> CustomResult<TempCard, errors::DatabaseError> {
        generics::generic_insert(conn, self).await
>>>>>>> 4e433a49
    }
}

impl TempCard {
    #[instrument(skip(conn))]
<<<<<<< HEAD
    pub async fn insert_with_token(self, conn: &PgPooledConn) -> StorageResult<Self> {
        generics::generic_insert::<_, _, TempCard, _>(conn, self, ExecuteQuery::new()).await
=======
    pub async fn insert_with_token(
        self,
        conn: &PgPooledConn,
    ) -> CustomResult<Self, errors::DatabaseError> {
        generics::generic_insert(conn, self).await
>>>>>>> 4e433a49
    }

    #[instrument(skip(conn))]
    pub async fn find_by_transaction_id(
        conn: &PgPooledConn,
        transaction_id: &str,
    ) -> StorageResult<Option<TempCard>> {
        generics::generic_find_one_optional::<<Self as HasTable>::Table, _, _>(
            conn,
            dsl::txn_id.eq(transaction_id.to_owned()),
        )
        .await
    }

    #[instrument(skip(conn))]
    pub async fn find_by_token(conn: &PgPooledConn, token: &i32) -> StorageResult<Self> {
        generics::generic_find_one::<<Self as HasTable>::Table, _, _>(
            conn,
            dsl::id.eq(token.to_owned()),
        )
        .await
    }
}<|MERGE_RESOLUTION|>--- conflicted
+++ resolved
@@ -10,31 +10,15 @@
 
 impl TempCardNew {
     #[instrument(skip(conn))]
-<<<<<<< HEAD
     pub async fn insert(self, conn: &PgPooledConn) -> StorageResult<TempCard> {
-        generics::generic_insert::<_, _, TempCard, _>(conn, self, ExecuteQuery::new()).await
-=======
-    pub async fn insert(
-        self,
-        conn: &PgPooledConn,
-    ) -> CustomResult<TempCard, errors::DatabaseError> {
         generics::generic_insert(conn, self).await
->>>>>>> 4e433a49
     }
 }
 
 impl TempCard {
     #[instrument(skip(conn))]
-<<<<<<< HEAD
     pub async fn insert_with_token(self, conn: &PgPooledConn) -> StorageResult<Self> {
-        generics::generic_insert::<_, _, TempCard, _>(conn, self, ExecuteQuery::new()).await
-=======
-    pub async fn insert_with_token(
-        self,
-        conn: &PgPooledConn,
-    ) -> CustomResult<Self, errors::DatabaseError> {
         generics::generic_insert(conn, self).await
->>>>>>> 4e433a49
     }
 
     #[instrument(skip(conn))]
