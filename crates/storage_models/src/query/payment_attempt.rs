--- conflicted
+++ resolved
@@ -14,21 +14,8 @@
 
 impl PaymentAttemptNew {
     #[instrument(skip(conn))]
-<<<<<<< HEAD
     pub async fn insert(self, conn: &PgPooledConn) -> StorageResult<PaymentAttempt> {
-        generics::generic_insert::<_, _, PaymentAttempt, _>(conn, self, ExecuteQuery::new()).await
-    }
-
-    #[instrument(skip(conn))]
-    pub async fn insert_query(self, conn: &PgPooledConn) -> StorageResult<RawSqlQuery> {
-        generics::generic_insert::<_, _, PaymentAttempt, _>(conn, self, RawQuery).await
-=======
-    pub async fn insert(
-        self,
-        conn: &PgPooledConn,
-    ) -> CustomResult<PaymentAttempt, errors::DatabaseError> {
         generics::generic_insert(conn, self).await
->>>>>>> 4e433a49
     }
 }
 
@@ -38,13 +25,8 @@
         self,
         conn: &PgPooledConn,
         payment_attempt: PaymentAttemptUpdate,
-<<<<<<< HEAD
     ) -> StorageResult<Self> {
-        match generics::generic_update_by_id::<<Self as HasTable>::Table, _, _, Self, _>(
-=======
-    ) -> CustomResult<Self, errors::DatabaseError> {
         match generics::generic_update_with_results::<<Self as HasTable>::Table, _, _, _>(
->>>>>>> 4e433a49
             conn,
             dsl::payment_id
                 .eq(self.payment_id.to_owned())
@@ -64,24 +46,6 @@
     }
 
     #[instrument(skip(conn))]
-<<<<<<< HEAD
-    pub async fn update_query(
-        self,
-        conn: &PgPooledConn,
-        payment_attempt: PaymentAttemptUpdate,
-    ) -> StorageResult<RawSqlQuery> {
-        generics::generic_update_by_id::<<Self as HasTable>::Table, _, _, Self, _>(
-            conn,
-            self.id,
-            PaymentAttemptUpdateInternal::from(payment_attempt),
-            RawQuery,
-        )
-        .await
-    }
-
-    #[instrument(skip(conn))]
-=======
->>>>>>> 4e433a49
     pub async fn find_by_payment_id_merchant_id(
         conn: &PgPooledConn,
         payment_id: &str,
