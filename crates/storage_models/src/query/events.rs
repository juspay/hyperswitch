--- conflicted
+++ resolved
@@ -8,12 +8,7 @@
 
 impl EventNew {
     #[instrument(skip(conn))]
-<<<<<<< HEAD
     pub async fn insert(self, conn: &PgPooledConn) -> StorageResult<Event> {
-        generics::generic_insert::<_, _, Event, _>(conn, self, ExecuteQuery::new()).await
-=======
-    pub async fn insert(self, conn: &PgPooledConn) -> CustomResult<Event, errors::DatabaseError> {
         generics::generic_insert(conn, self).await
->>>>>>> 4e433a49
     }
 }