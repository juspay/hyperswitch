--- conflicted
+++ resolved
@@ -13,21 +13,8 @@
 
 impl PaymentIntentNew {
     #[instrument(skip(conn))]
-<<<<<<< HEAD
     pub async fn insert(self, conn: &PgPooledConn) -> StorageResult<PaymentIntent> {
-        generics::generic_insert::<_, _, PaymentIntent, _>(conn, self, ExecuteQuery::new()).await
-    }
-
-    #[instrument(skip(conn))]
-    pub async fn insert_query(self, conn: &PgPooledConn) -> StorageResult<RawSqlQuery> {
-        generics::generic_insert::<_, _, PaymentIntent, _>(conn, self, RawQuery).await
-=======
-    pub async fn insert(
-        self,
-        conn: &PgPooledConn,
-    ) -> CustomResult<PaymentIntent, errors::DatabaseError> {
         generics::generic_insert(conn, self).await
->>>>>>> 4e433a49
     }
 }
 
@@ -37,13 +24,8 @@
         self,
         conn: &PgPooledConn,
         payment_intent: PaymentIntentUpdate,
-<<<<<<< HEAD
     ) -> StorageResult<Self> {
-        match generics::generic_update_by_id::<<Self as HasTable>::Table, _, _, Self, _>(
-=======
-    ) -> CustomResult<Self, errors::DatabaseError> {
         match generics::generic_update_with_results::<<Self as HasTable>::Table, _, _, _>(
->>>>>>> 4e433a49
             conn,
             dsl::payment_id
                 .eq(self.payment_id.to_owned())
@@ -63,24 +45,6 @@
     }
 
     #[instrument(skip(conn))]
-<<<<<<< HEAD
-    pub async fn update_query(
-        self,
-        conn: &PgPooledConn,
-        payment_intent: PaymentIntentUpdate,
-    ) -> StorageResult<RawSqlQuery> {
-        generics::generic_update_by_id::<<Self as HasTable>::Table, _, _, Self, _>(
-            conn,
-            self.id,
-            PaymentIntentUpdateInternal::from(payment_intent),
-            RawQuery,
-        )
-        .await
-    }
-
-    #[instrument(skip(conn))]
-=======
->>>>>>> 4e433a49
     pub async fn find_by_payment_id_merchant_id(
         conn: &PgPooledConn,
         payment_id: &str,
