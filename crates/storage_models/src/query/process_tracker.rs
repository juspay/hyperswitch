--- conflicted
+++ resolved
@@ -49,22 +49,11 @@
         conn: &PgPooledConn,
         task_ids: Vec<String>,
         task_update: ProcessTrackerUpdate,
-<<<<<<< HEAD
-    ) -> CustomResult<Vec<Self>, errors::DatabaseError> {
-        // TODO: Possible optimization: Instead of returning updated values from database, update
-        // the values in code and return them, if database query executed successfully.
-        generics::generic_update_with_results::<<Self as HasTable>::Table, _, _, _>(
+    ) -> CustomResult<usize, errors::DatabaseError> {
+        generics::generic_update::<<Self as HasTable>::Table, _, _>(
             conn,
             dsl::id.eq_any(task_ids),
             ProcessTrackerUpdateInternal::from(task_update),
-=======
-    ) -> CustomResult<usize, errors::DatabaseError> {
-        generics::generic_update::<<Self as HasTable>::Table, _, _, _>(
-            conn,
-            dsl::id.eq_any(task_ids),
-            ProcessTrackerUpdateInternal::from(task_update),
-            ExecuteQuery::<Self>::new(),
->>>>>>> bc2f13ab
         )
         .await
     }
