--- conflicted
+++ resolved
@@ -216,11 +216,7 @@
                 statement_descriptor_suffix,
                 order_details,
                 metadata,
-<<<<<<< HEAD
-                ..
-=======
                 udf,
->>>>>>> 8032e029
             } => Self {
                 amount: Some(amount),
                 currency: Some(currency),
