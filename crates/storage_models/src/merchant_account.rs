--- conflicted
+++ resolved
@@ -57,11 +57,7 @@
     pub metadata: Option<pii::SecretSerdeValue>,
     pub routing_algorithm: Option<serde_json::Value>,
     pub primary_business_details: serde_json::Value,
-<<<<<<< HEAD
-    pub api_key: Option<StrongSecret<String>>,
     pub frm_routing_algorithm: Option<serde_json::Value>,
-=======
->>>>>>> fee0e9da
     pub intent_fulfillment_time: Option<i64>,
 }
 
