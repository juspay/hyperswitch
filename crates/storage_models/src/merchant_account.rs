--- conflicted
+++ resolved
@@ -30,14 +30,10 @@
     pub locker_id: Option<String>,
     pub metadata: Option<pii::SecretSerdeValue>,
     pub routing_algorithm: Option<serde_json::Value>,
-<<<<<<< HEAD
     pub api_key: Option<Encryption>,
-=======
     pub primary_business_details: serde_json::Value,
-    pub api_key: Option<StrongSecret<String>>,
     pub created_at: time::PrimitiveDateTime,
     pub modified_at: time::PrimitiveDateTime,
->>>>>>> 85c76290
 }
 
 #[derive(Clone, Debug, Default, Insertable, router_derive::DebugAsDisplay)]
@@ -57,11 +53,8 @@
     pub locker_id: Option<String>,
     pub metadata: Option<pii::SecretSerdeValue>,
     pub routing_algorithm: Option<serde_json::Value>,
-<<<<<<< HEAD
     pub api_key: Option<Encryption>,
-=======
     pub primary_business_details: serde_json::Value,
-    pub api_key: Option<StrongSecret<String>>,
 }
 
 #[derive(Debug)]
@@ -85,13 +78,11 @@
     StorageSchemeUpdate {
         storage_scheme: storage_enums::MerchantStorageScheme,
     },
->>>>>>> 85c76290
 }
 
 #[derive(Clone, Debug, Default, AsChangeset, router_derive::DebugAsDisplay)]
 #[diesel(table_name = merchant_account)]
 pub struct MerchantAccountUpdateInternal {
-<<<<<<< HEAD
     pub merchant_name: Option<Encryption>,
     pub merchant_details: Option<Encryption>,
     pub return_url: Option<String>,
@@ -106,66 +97,6 @@
     pub locker_id: Option<String>,
     pub metadata: Option<pii::SecretSerdeValue>,
     pub routing_algorithm: Option<serde_json::Value>,
-=======
-    merchant_name: Option<String>,
-    merchant_details: Option<serde_json::Value>,
-    return_url: Option<String>,
-    webhook_details: Option<serde_json::Value>,
-    sub_merchants_enabled: Option<bool>,
-    parent_merchant_id: Option<String>,
-    enable_payment_response_hash: Option<bool>,
-    payment_response_hash_key: Option<String>,
-    redirect_to_merchant_with_http_post: Option<bool>,
-    publishable_key: Option<String>,
-    storage_scheme: Option<storage_enums::MerchantStorageScheme>,
-    locker_id: Option<String>,
-    metadata: Option<pii::SecretSerdeValue>,
-    routing_algorithm: Option<serde_json::Value>,
-    primary_business_details: Option<serde_json::Value>,
-    modified_at: Option<time::PrimitiveDateTime>,
-}
-
-impl From<MerchantAccountUpdate> for MerchantAccountUpdateInternal {
-    fn from(merchant_account_update: MerchantAccountUpdate) -> Self {
-        match merchant_account_update {
-            MerchantAccountUpdate::Update {
-                merchant_name,
-                merchant_details,
-                return_url,
-                webhook_details,
-                routing_algorithm,
-                sub_merchants_enabled,
-                parent_merchant_id,
-                enable_payment_response_hash,
-                payment_response_hash_key,
-                redirect_to_merchant_with_http_post,
-                publishable_key,
-                locker_id,
-                metadata,
-                primary_business_details,
-            } => Self {
-                merchant_name,
-                merchant_details,
-                return_url,
-                webhook_details,
-                routing_algorithm,
-                sub_merchants_enabled,
-                parent_merchant_id,
-                enable_payment_response_hash,
-                payment_response_hash_key,
-                redirect_to_merchant_with_http_post,
-                publishable_key,
-                locker_id,
-                metadata,
-                primary_business_details,
-                modified_at: Some(common_utils::date_time::now()),
-                ..Default::default()
-            },
-            MerchantAccountUpdate::StorageSchemeUpdate { storage_scheme } => Self {
-                storage_scheme: Some(storage_scheme),
-                ..Default::default()
-            },
-        }
-    }
->>>>>>> 85c76290
+    pub primary_business_details: Option<serde_json::Value>,
+    pub modified_at: Option<time::PrimitiveDateTime>,
 }