#[doc(hidden)]
pub mod diesel_exports {
    pub use super::{
        DbAttemptStatus as AttemptStatus, DbAuthenticationType as AuthenticationType,
        DbCaptureMethod as CaptureMethod, DbConnectorType as ConnectorType,
        DbCountryAlpha2 as CountryAlpha2, DbCurrency as Currency, DbDisputeStage as DisputeStage,
        DbDisputeStatus as DisputeStatus, DbEventClass as EventClass,
        DbEventObjectType as EventObjectType, DbEventType as EventType,
        DbFutureUsage as FutureUsage, DbIntentStatus as IntentStatus,
        DbMandateStatus as MandateStatus, DbMandateType as MandateType,
        DbMerchantStorageScheme as MerchantStorageScheme,
        DbPaymentMethodIssuerCode as PaymentMethodIssuerCode,
        DbProcessTrackerStatus as ProcessTrackerStatus, DbRefundStatus as RefundStatus,
        DbRefundType as RefundType,
    };
}

pub use common_enums::*;
use common_utils::pii;
use diesel::serialize::{Output, ToSql};
use time::PrimitiveDateTime;

#[derive(
    Clone,
    Copy,
    Debug,
    Default,
    Eq,
    PartialEq,
    serde::Deserialize,
    serde::Serialize,
    strum::Display,
    strum::EnumString,
    frunk::LabelledGeneric,
)]
#[router_derive::diesel_enum(storage_type = "pg_enum")]
#[serde(rename_all = "snake_case")]
#[strum(serialize_all = "snake_case")]
pub enum AttemptStatus {
    Started,
    AuthenticationFailed,
    RouterDeclined,
    AuthenticationPending,
    AuthenticationSuccessful,
    Authorized,
    AuthorizationFailed,
    Charged,
    Authorizing,
    CodInitiated,
    Voided,
    VoidInitiated,
    CaptureInitiated,
    CaptureFailed,
    VoidFailed,
    AutoRefunded,
    PartialCharged,
    Unresolved,
    #[default]
    Pending,
    Failure,
    PaymentMethodAwaited,
    ConfirmationAwaited,
    DeviceDataCollectionPending,
}

#[derive(
    Clone,
    Copy,
    Debug,
    Default,
    Eq,
    PartialEq,
    serde::Deserialize,
    serde::Serialize,
    strum::Display,
    strum::EnumString,
    frunk::LabelledGeneric,
)]
#[router_derive::diesel_enum(storage_type = "pg_enum")]
#[serde(rename_all = "snake_case")]
#[strum(serialize_all = "snake_case")]
pub enum AuthenticationType {
    ThreeDs,
    #[default]
    NoThreeDs,
}

#[derive(
    Clone,
    Copy,
    Debug,
    Default,
    Eq,
    PartialEq,
    serde::Deserialize,
    serde::Serialize,
    strum::Display,
    strum::EnumString,
    frunk::LabelledGeneric,
)]
#[router_derive::diesel_enum(storage_type = "pg_enum")]
#[serde(rename_all = "snake_case")]
#[strum(serialize_all = "snake_case")]
pub enum CaptureMethod {
    #[default]
    Automatic,
    Manual,
    ManualMultiple,
    Scheduled,
}

#[derive(
    Clone,
    Copy,
    Debug,
    Eq,
    PartialEq,
    strum::Display,
    strum::EnumString,
    serde::Deserialize,
    serde::Serialize,
    frunk::LabelledGeneric,
)]
#[router_derive::diesel_enum(storage_type = "pg_enum")]
#[strum(serialize_all = "snake_case")]
#[serde(rename_all = "snake_case")]
pub enum ConnectorType {
    /// PayFacs, Acquirers, Gateways, BNPL etc
    PaymentProcessor,
    /// Fraud, Currency Conversion, Crypto etc
    PaymentVas,
    /// Accounting, Billing, Invoicing, Tax etc
    FinOperations,
    /// Inventory, ERP, CRM, KYC etc
    FizOperations,
    /// Payment Networks like Visa, MasterCard etc
    Networks,
    /// All types of banks including corporate / commercial / personal / neo banks
    BankingEntities,
    /// All types of non-banking financial institutions including Insurance, Credit / Lending etc
    NonBankingFinance,
}

#[allow(clippy::upper_case_acronyms)]
#[derive(
    Clone,
    Copy,
    Debug,
    Default,
    Eq,
    Hash,
    PartialEq,
    serde::Deserialize,
    serde::Serialize,
    strum::Display,
    strum::EnumString,
    frunk::LabelledGeneric,
)]
#[router_derive::diesel_enum(storage_type = "pg_enum")]
pub enum Currency {
    AED,
    ALL,
    AMD,
    ANG,
    ARS,
    AUD,
    AWG,
    AZN,
    BBD,
    BDT,
    BHD,
    BMD,
    BND,
    BOB,
    BRL,
    BSD,
    BWP,
    BZD,
    CAD,
    CHF,
    CNY,
    COP,
    CRC,
    CUP,
    CZK,
    DKK,
    DOP,
    DZD,
    EGP,
    ETB,
    EUR,
    FJD,
    GBP,
    GHS,
    GIP,
    GMD,
    GTQ,
    GYD,
    HKD,
    HNL,
    HRK,
    HTG,
    HUF,
    IDR,
    ILS,
    INR,
    JMD,
    JOD,
    JPY,
    KES,
    KGS,
    KHR,
    KRW,
    KWD,
    KYD,
    KZT,
    LAK,
    LBP,
    LKR,
    LRD,
    LSL,
    MAD,
    MDL,
    MKD,
    MMK,
    MNT,
    MOP,
    MUR,
    MVR,
    MWK,
    MXN,
    MYR,
    NAD,
    NGN,
    NIO,
    NOK,
    NPR,
    NZD,
    OMR,
    PEN,
    PGK,
    PHP,
    PKR,
    PLN,
    QAR,
    RON,
    RUB,
    SAR,
    SCR,
    SEK,
    SGD,
    SLL,
    SOS,
    SSP,
    SVC,
    SZL,
    THB,
    TRY,
    TTD,
    TWD,
    TZS,
    #[default]
    USD,
    UYU,
    UZS,
    YER,
    ZAR,
}

#[derive(
    Clone,
    Copy,
    Debug,
    Eq,
    PartialEq,
    serde::Deserialize,
    serde::Serialize,
    strum::Display,
    strum::EnumString,
)]
#[router_derive::diesel_enum(storage_type = "pg_enum")]
#[serde(rename_all = "snake_case")]
#[strum(serialize_all = "snake_case")]
pub enum EventClass {
    Payments,
    Refunds,
    Disputes,
}

#[derive(
    Clone,
    Copy,
    Debug,
    Eq,
    PartialEq,
    serde::Deserialize,
    serde::Serialize,
    strum::Display,
    strum::EnumString,
)]
#[router_derive::diesel_enum(storage_type = "pg_enum")]
#[serde(rename_all = "snake_case")]
#[strum(serialize_all = "snake_case")]
pub enum EventObjectType {
    PaymentDetails,
    RefundDetails,
    DisputeDetails,
}

#[derive(
    Clone,
    Copy,
    Debug,
    Eq,
    PartialEq,
    serde::Deserialize,
    serde::Serialize,
    strum::Display,
    strum::EnumString,
    frunk::LabelledGeneric,
)]
#[router_derive::diesel_enum(storage_type = "pg_enum")]
#[serde(rename_all = "snake_case")]
#[strum(serialize_all = "snake_case")]
pub enum EventType {
    PaymentSucceeded,
    PaymentFailed,
    PaymentProcessing,
    ActionRequired,
    RefundSucceeded,
    RefundFailed,
    DisputeOpened,
    DisputeExpired,
    DisputeAccepted,
    DisputeCancelled,
    DisputeChallenged,
    DisputeWon,
    DisputeLost,
}

#[derive(
    Clone,
    Copy,
    Debug,
    Default,
    Eq,
    PartialEq,
    serde::Deserialize,
    serde::Serialize,
    strum::Display,
    strum::EnumString,
    frunk::LabelledGeneric,
)]
#[router_derive::diesel_enum(storage_type = "pg_enum")]
#[serde(rename_all = "snake_case")]
#[strum(serialize_all = "snake_case")]
pub enum IntentStatus {
    Succeeded,
    Failed,
    Cancelled,
    Processing,
    RequiresCustomerAction,
    RequiresMerchantAction,
    RequiresPaymentMethod,
    #[default]
    RequiresConfirmation,
    RequiresCapture,
}

#[derive(
    Clone,
    Copy,
    Debug,
    Default,
    Eq,
    PartialEq,
    serde::Deserialize,
    serde::Serialize,
    strum::Display,
    strum::EnumString,
    frunk::LabelledGeneric,
)]
#[router_derive::diesel_enum(storage_type = "pg_enum")]
#[serde(rename_all = "snake_case")]
#[strum(serialize_all = "snake_case")]
pub enum FutureUsage {
    #[default]
    OffSession,
    OnSession,
}

#[derive(
    Clone,
    Copy,
    Debug,
    Default,
    Eq,
    PartialEq,
    serde::Deserialize,
    serde::Serialize,
    strum::Display,
    strum::EnumString,
)]
#[router_derive::diesel_enum(storage_type = "pg_enum")]
#[serde(rename_all = "snake_case")]
#[strum(serialize_all = "snake_case")]
pub enum MerchantStorageScheme {
    #[default]
    PostgresOnly,
    RedisKv,
}

#[derive(
    Clone,
    Copy,
    Debug,
    Eq,
    Hash,
    PartialEq,
    serde::Deserialize,
    serde::Serialize,
    strum::Display,
    strum::EnumString,
    frunk::LabelledGeneric,
)]
#[router_derive::diesel_enum(storage_type = "pg_enum")]
#[strum(serialize_all = "snake_case")]
#[serde(rename_all = "snake_case")]
pub enum PaymentMethodIssuerCode {
    JpHdfc,
    JpIcici,
    JpGooglepay,
    JpApplepay,
    JpPhonepay,
    JpWechat,
    JpSofort,
    JpGiropay,
    JpSepa,
    JpBacs,
}
#[derive(
    Clone,
    Copy,
    Debug,
    Default,
    Eq,
    Hash,
    PartialEq,
    serde::Deserialize,
    serde::Serialize,
    strum::Display,
    strum::EnumString,
    frunk::LabelledGeneric,
)]
#[router_derive::diesel_enum(storage_type = "text")]
#[serde(rename_all = "snake_case")]
#[strum(serialize_all = "snake_case")]
pub enum PaymentMethod {
    #[default]
    Card,
    PayLater,
    Wallet,
    BankRedirect,
    BankTransfer,
    Crypto,
    BankDebit,
    Reward,
    Upi,
}

#[derive(
    Clone,
    Copy,
    Debug,
    Eq,
    Hash,
    PartialEq,
    serde::Deserialize,
    serde::Serialize,
    strum::Display,
    strum::EnumString,
)]
#[router_derive::diesel_enum(storage_type = "pg_enum")]
#[serde(rename_all = "lowercase")]
#[strum(serialize_all = "lowercase")]
pub enum WalletIssuer {
    GooglePay,
    ApplePay,
}

#[derive(
    Clone,
    Copy,
    Debug,
    Eq,
    PartialEq,
    serde::Deserialize,
    serde::Serialize,
    strum::Display,
    strum::EnumString,
)]
#[router_derive::diesel_enum(storage_type = "pg_enum")]
#[serde(rename_all = "snake_case")]
#[strum(serialize_all = "snake_case")]
pub enum ProcessTrackerStatus {
    // Picked by the producer
    Processing,
    // State when the task is added
    New,
    // Send to retry
    Pending,
    // Picked by consumer
    ProcessStarted,
    // Finished by consumer
    Finish,
}

#[derive(
    Clone,
    Copy,
    Debug,
    Default,
    Eq,
    PartialEq,
    serde::Serialize,
    serde::Deserialize,
    strum::Display,
    strum::EnumString,
    frunk::LabelledGeneric,
)]
#[router_derive::diesel_enum(storage_type = "pg_enum")]
#[strum(serialize_all = "snake_case")]
#[serde(rename_all = "snake_case")]
pub enum RefundStatus {
    Failure,
    ManualReview,
    #[default]
    Pending,
    Success,
    TransactionFailure,
}

#[derive(
    Clone,
    Copy,
    Debug,
    Default,
    Eq,
    PartialEq,
    serde::Serialize,
    serde::Deserialize,
    strum::Display,
    strum::EnumString,
)]
#[router_derive::diesel_enum(storage_type = "pg_enum")]
#[strum(serialize_all = "snake_case")]
#[serde(rename_all = "snake_case")]
pub enum RefundType {
    InstantRefund,
    #[default]
    RegularRefund,
    RetryRefund,
}

// Mandate
#[derive(
    Clone,
    Copy,
    Debug,
    Eq,
    PartialEq,
    Default,
    serde::Deserialize,
    serde::Serialize,
    strum::Display,
    strum::EnumString,
)]
#[router_derive::diesel_enum(storage_type = "pg_enum")]
#[serde(rename_all = "snake_case")]
#[strum(serialize_all = "snake_case")]
pub enum MandateType {
    SingleUse,
    #[default]
    MultiUse,
}

use diesel::{
    backend::Backend,
    deserialize::{FromSql, FromSqlRow},
    expression::AsExpression,
    sql_types::Jsonb,
};
#[derive(
    serde::Serialize, serde::Deserialize, Debug, Clone, PartialEq, Eq, FromSqlRow, AsExpression,
)]
#[diesel(sql_type = Jsonb)]
#[serde(rename_all = "snake_case")]
pub enum MandateDataType {
    SingleUse(MandateAmountData),
    MultiUse(Option<MandateAmountData>),
}

impl<DB: Backend> FromSql<Jsonb, DB> for MandateDataType
where
    serde_json::Value: FromSql<Jsonb, DB>,
{
    fn from_sql(bytes: DB::RawValue<'_>) -> diesel::deserialize::Result<Self> {
        let value = <serde_json::Value as FromSql<Jsonb, DB>>::from_sql(bytes)?;
        Ok(serde_json::from_value(value)?)
    }
}
impl ToSql<Jsonb, diesel::pg::Pg> for MandateDataType
where
    serde_json::Value: ToSql<Jsonb, diesel::pg::Pg>,
{
    fn to_sql<'b>(&'b self, out: &mut Output<'b, '_, diesel::pg::Pg>) -> diesel::serialize::Result {
        let value = serde_json::to_value(self)?;

        // the function `reborrow` only works in case of `Pg` backend. But, in case of other backends
        // please refer to the diesel migration blog:
        // https://github.com/Diesel-rs/Diesel/blob/master/guide_drafts/migration_guide.md#changed-tosql-implementations
        <serde_json::Value as ToSql<Jsonb, diesel::pg::Pg>>::to_sql(&value, &mut out.reborrow())
    }
}

#[derive(Clone, Debug, serde::Serialize, serde::Deserialize, PartialEq, Eq)]
pub struct MandateAmountData {
    pub amount: i64,
    pub currency: Currency,
    pub start_date: Option<PrimitiveDateTime>,
    pub end_date: Option<PrimitiveDateTime>,
    pub metadata: Option<pii::SecretSerdeValue>,
}

#[derive(
    Clone,
    Copy,
    Debug,
    Eq,
    PartialEq,
    Default,
    serde::Deserialize,
    serde::Serialize,
    strum::Display,
    strum::EnumString,
    frunk::LabelledGeneric,
)]
#[router_derive::diesel_enum(storage_type = "pg_enum")]
#[serde(rename_all = "snake_case")]
#[strum(serialize_all = "snake_case")]
pub enum MandateStatus {
    #[default]
    Active,
    Inactive,
    Pending,
    Revoked,
}

#[derive(
    Clone,
    Debug,
    Eq,
    Hash,
    PartialEq,
    serde::Deserialize,
    serde::Serialize,
    strum::Display,
    strum::EnumString,
    frunk::LabelledGeneric,
)]
#[router_derive::diesel_enum(storage_type = "text")]
#[strum(serialize_all = "snake_case")]
#[serde(rename_all = "snake_case")]
pub enum PaymentMethodType {
    Ach,
    Affirm,
    AfterpayClearpay,
    AliPay,
    AliPayHk,
    ApplePay,
    Bacs,
    BancontactCard,
    Becs,
    Blik,
    #[serde(rename = "classic")]
    ClassicReward,
    Credit,
    CryptoCurrency,
    Debit,
    Eps,
    Evoucher,
    Giropay,
    GooglePay,
    Ideal,
    Interac,
    Klarna,
    MbWay,
    MobilePay,
    OnlineBankingCzechRepublic,
    OnlineBankingFinland,
    OnlineBankingPoland,
    OnlineBankingSlovakia,
    PayBright,
    Paypal,
    Przelewy24,
    SamsungPay,
    Sepa,
    Sofort,
    Swish,
    Trustly,
<<<<<<< HEAD
    Twint,
=======
    UpiCollect,
>>>>>>> bacf5e94
    Walley,
    WeChatPay,
}

#[derive(
    Clone,
    Copy,
    Debug,
    Eq,
    Hash,
    PartialEq,
    serde::Deserialize,
    serde::Serialize,
    strum::Display,
    strum::EnumString,
    frunk::LabelledGeneric,
)]
#[router_derive::diesel_enum(storage_type = "text")]
#[strum(serialize_all = "snake_case")]
#[serde(rename_all = "snake_case")]
pub enum BankNames {
    AmericanExpress,
    BankOfAmerica,
    Barclays,
    CapitalOne,
    Chase,
    Citi,
    Discover,
    NavyFederalCreditUnion,
    PentagonFederalCreditUnion,
    SynchronyBank,
    WellsFargo,
    AbnAmro,
    AsnBank,
    Bunq,
    Handelsbanken,
    Ing,
    Knab,
    Moneyou,
    Rabobank,
    Regiobank,
    Revolut,
    SnsBank,
    TriodosBank,
    VanLanschot,
    ArzteUndApothekerBank,
    AustrianAnadiBankAg,
    BankAustria,
    Bank99Ag,
    BankhausCarlSpangler,
    BankhausSchelhammerUndSchatteraAg,
    BawagPskAg,
    BksBankAg,
    BrullKallmusBankAg,
    BtvVierLanderBank,
    CapitalBankGraweGruppeAg,
    Dolomitenbank,
    EasybankAg,
    ErsteBankUndSparkassen,
    HypoAlpeadriabankInternationalAg,
    HypoNoeLbFurNiederosterreichUWien,
    HypoOberosterreichSalzburgSteiermark,
    HypoTirolBankAg,
    HypoVorarlbergBankAg,
    HypoBankBurgenlandAktiengesellschaft,
    MarchfelderBank,
    OberbankAg,
    OsterreichischeArzteUndApothekerbank,
    PosojilnicaBankEGen,
    RaiffeisenBankengruppeOsterreich,
    SchelhammerCapitalBankAg,
    SchoellerbankAg,
    SpardaBankWien,
    VolksbankGruppe,
    VolkskreditbankAg,
    VrBankBraunau,
    PlusBank,
    EtransferPocztowy24,
    BankiSpbdzielcze,
    BankNowyBfgSa,
    GetinBank,
    Blik,
    NoblePay,
    IdeaBank,
    EnveloBank,
    NestPrzelew,
    MbankMtransfer,
    Inteligo,
    PbacZIpko,
    BnpParibas,
    BankPekaoSa,
    VolkswagenBank,
    AliorBank,
    Boz,
}

#[derive(
    Eq,
    PartialEq,
    Hash,
    Clone,
    Debug,
    serde::Serialize,
    serde::Deserialize,
    Default,
    strum::Display,
    strum::EnumString,
    frunk::LabelledGeneric,
)]
#[router_derive::diesel_enum(storage_type = "text")]
#[strum(serialize_all = "snake_case")]
#[serde(rename_all = "snake_case")]
pub enum PaymentExperience {
    #[default]
    RedirectToUrl,
    InvokeSdkClient,
    DisplayQrCode,
    OneClick,
    LinkWallet,
    InvokePaymentApp,
}

#[derive(
    Clone,
    Copy,
    Debug,
    Eq,
    PartialEq,
    Default,
    serde::Deserialize,
    serde::Serialize,
    strum::Display,
    strum::EnumString,
    frunk::LabelledGeneric,
)]
#[router_derive::diesel_enum(storage_type = "pg_enum")]
#[serde(rename_all = "snake_case")]
#[strum(serialize_all = "snake_case")]
pub enum DisputeStage {
    PreDispute,
    #[default]
    Dispute,
    PreArbitration,
}

#[derive(
    Clone,
    Copy,
    Debug,
    Eq,
    PartialEq,
    Default,
    serde::Deserialize,
    serde::Serialize,
    strum::Display,
    strum::EnumString,
    frunk::LabelledGeneric,
)]
#[router_derive::diesel_enum(storage_type = "pg_enum")]
#[serde(rename_all = "snake_case")]
#[strum(serialize_all = "snake_case")]
pub enum DisputeStatus {
    #[default]
    DisputeOpened,
    DisputeExpired,
    DisputeAccepted,
    DisputeCancelled,
    DisputeChallenged,
    DisputeWon,
    DisputeLost,
}<|MERGE_RESOLUTION|>--- conflicted
+++ resolved
@@ -708,11 +708,8 @@
     Sofort,
     Swish,
     Trustly,
-<<<<<<< HEAD
     Twint,
-=======
     UpiCollect,
->>>>>>> bacf5e94
     Walley,
     WeChatPay,
 }
