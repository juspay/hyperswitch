--- conflicted
+++ resolved
@@ -455,11 +455,8 @@
     PayLater,
     Wallet,
     BankRedirect,
-<<<<<<< HEAD
     Ach,
-=======
     Crypto,
->>>>>>> 396c43d0
 }
 
 #[derive(
@@ -628,11 +625,8 @@
     GooglePay,
     ApplePay,
     Paypal,
-<<<<<<< HEAD
     Ach,
-=======
     CryptoCurrency,
->>>>>>> 396c43d0
 }
 
 #[derive(
