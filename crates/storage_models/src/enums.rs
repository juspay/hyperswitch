#[doc(hidden)]
pub mod diesel_exports {
    pub use super::{
        DbAttemptStatus as AttemptStatus, DbAuthenticationType as AuthenticationType,
        DbCaptureMethod as CaptureMethod, DbConnectorType as ConnectorType,
        DbCountryCode as CountryCode, DbCurrency as Currency, DbDisputeStage as DisputeStage,
        DbDisputeStatus as DisputeStatus, DbEventClass as EventClass,
        DbEventObjectType as EventObjectType, DbEventType as EventType,
        DbFutureUsage as FutureUsage, DbIntentStatus as IntentStatus,
        DbMandateStatus as MandateStatus, DbMandateType as MandateType,
        DbMerchantStorageScheme as MerchantStorageScheme,
        DbPaymentMethodIssuerCode as PaymentMethodIssuerCode,
        DbProcessTrackerStatus as ProcessTrackerStatus, DbRefundStatus as RefundStatus,
        DbRefundType as RefundType,
    };
}

pub use common_enums::*;

#[derive(
    Clone,
    Copy,
    Debug,
    Default,
    Eq,
    PartialEq,
    serde::Deserialize,
    serde::Serialize,
    strum::Display,
    strum::EnumString,
    frunk::LabelledGeneric,
)]
#[router_derive::diesel_enum(storage_type = "pg_enum")]
#[serde(rename_all = "snake_case")]
#[strum(serialize_all = "snake_case")]
pub enum AttemptStatus {
    Started,
    AuthenticationFailed,
    RouterDeclined,
    AuthenticationPending,
    AuthenticationSuccessful,
    Authorized,
    AuthorizationFailed,
    Charged,
    Authorizing,
    CodInitiated,
    Voided,
    VoidInitiated,
    CaptureInitiated,
    CaptureFailed,
    VoidFailed,
    AutoRefunded,
    PartialCharged,
    Unresolved,
    #[default]
    Pending,
    Failure,
    PaymentMethodAwaited,
    ConfirmationAwaited,
}

#[derive(
    Clone,
    Copy,
    Debug,
    Default,
    Eq,
    PartialEq,
    serde::Deserialize,
    serde::Serialize,
    strum::Display,
    strum::EnumString,
    frunk::LabelledGeneric,
)]
#[router_derive::diesel_enum(storage_type = "pg_enum")]
#[serde(rename_all = "snake_case")]
#[strum(serialize_all = "snake_case")]
pub enum AuthenticationType {
    #[default]
    ThreeDs,
    NoThreeDs,
}

#[derive(
    Clone,
    Copy,
    Debug,
    Default,
    Eq,
    PartialEq,
    serde::Deserialize,
    serde::Serialize,
    strum::Display,
    strum::EnumString,
    frunk::LabelledGeneric,
)]
#[router_derive::diesel_enum(storage_type = "pg_enum")]
#[serde(rename_all = "snake_case")]
#[strum(serialize_all = "snake_case")]
pub enum CaptureMethod {
    #[default]
    Automatic,
    Manual,
    ManualMultiple,
    Scheduled,
}

#[derive(
    Clone,
    Copy,
    Debug,
    Eq,
    PartialEq,
    strum::Display,
    strum::EnumString,
    serde::Deserialize,
    serde::Serialize,
    frunk::LabelledGeneric,
)]
#[router_derive::diesel_enum(storage_type = "pg_enum")]
#[strum(serialize_all = "snake_case")]
#[serde(rename_all = "snake_case")]
pub enum ConnectorType {
    /// PayFacs, Acquirers, Gateways, BNPL etc
    PaymentProcessor,
    /// Fraud, Currency Conversion, Crypto etc
    PaymentVas,
    /// Accounting, Billing, Invoicing, Tax etc
    FinOperations,
    /// Inventory, ERP, CRM, KYC etc
    FizOperations,
    /// Payment Networks like Visa, MasterCard etc
    Networks,
    /// All types of banks including corporate / commercial / personal / neo banks
    BankingEntities,
    /// All types of non-banking financial institutions including Insurance, Credit / Lending etc
    NonBankingFinance,
}

#[allow(clippy::upper_case_acronyms)]
#[derive(
    Clone,
    Copy,
    Debug,
    Default,
    Eq,
    Hash,
    PartialEq,
    serde::Deserialize,
    serde::Serialize,
    strum::Display,
    strum::EnumString,
    frunk::LabelledGeneric,
)]
#[router_derive::diesel_enum(storage_type = "pg_enum")]
pub enum Currency {
    AED,
    ALL,
    AMD,
    ANG,
    ARS,
    AUD,
    AWG,
    AZN,
    BBD,
    BDT,
    BHD,
    BMD,
    BND,
    BOB,
    BRL,
    BSD,
    BWP,
    BZD,
    CAD,
    CHF,
    CNY,
    COP,
    CRC,
    CUP,
    CZK,
    DKK,
    DOP,
    DZD,
    EGP,
    ETB,
    EUR,
    FJD,
    GBP,
    GHS,
    GIP,
    GMD,
    GTQ,
    GYD,
    HKD,
    HNL,
    HRK,
    HTG,
    HUF,
    IDR,
    ILS,
    INR,
    JMD,
    JOD,
    JPY,
    KES,
    KGS,
    KHR,
    KRW,
    KWD,
    KYD,
    KZT,
    LAK,
    LBP,
    LKR,
    LRD,
    LSL,
    MAD,
    MDL,
    MKD,
    MMK,
    MNT,
    MOP,
    MUR,
    MVR,
    MWK,
    MXN,
    MYR,
    NAD,
    NGN,
    NIO,
    NOK,
    NPR,
    NZD,
    OMR,
    PEN,
    PGK,
    PHP,
    PKR,
    PLN,
    QAR,
    RUB,
    SAR,
    SCR,
    SEK,
    SGD,
    SLL,
    SOS,
    SSP,
    SVC,
    SZL,
    THB,
    TTD,
    TWD,
    TZS,
    #[default]
    USD,
    UYU,
    UZS,
    YER,
    ZAR,
}

#[derive(
    Clone,
    Copy,
    Debug,
    Eq,
    PartialEq,
    serde::Deserialize,
    serde::Serialize,
    strum::Display,
    strum::EnumString,
)]
#[router_derive::diesel_enum(storage_type = "pg_enum")]
#[serde(rename_all = "snake_case")]
#[strum(serialize_all = "snake_case")]
pub enum EventClass {
    Payments,
    Refunds,
    Disputes,
}

#[derive(
    Clone,
    Copy,
    Debug,
    Eq,
    PartialEq,
    serde::Deserialize,
    serde::Serialize,
    strum::Display,
    strum::EnumString,
)]
#[router_derive::diesel_enum(storage_type = "pg_enum")]
#[serde(rename_all = "snake_case")]
#[strum(serialize_all = "snake_case")]
pub enum EventObjectType {
    PaymentDetails,
    RefundDetails,
    DisputeDetails,
}

#[derive(
    Clone,
    Copy,
    Debug,
    Eq,
    PartialEq,
    serde::Deserialize,
    serde::Serialize,
    strum::Display,
    strum::EnumString,
    frunk::LabelledGeneric,
)]
#[router_derive::diesel_enum(storage_type = "pg_enum")]
#[serde(rename_all = "snake_case")]
#[strum(serialize_all = "snake_case")]
pub enum EventType {
    PaymentSucceeded,
    PaymentProcessing,
    ActionRequired,
    RefundSucceeded,
    RefundFailed,
    DisputeOpened,
    DisputeExpired,
    DisputeAccepted,
    DisputeCancelled,
    DisputeChallenged,
    DisputeWon,
    DisputeLost,
}

#[derive(
    Clone,
    Copy,
    Debug,
    Default,
    Eq,
    PartialEq,
    serde::Deserialize,
    serde::Serialize,
    strum::Display,
    strum::EnumString,
    frunk::LabelledGeneric,
)]
#[router_derive::diesel_enum(storage_type = "pg_enum")]
#[serde(rename_all = "snake_case")]
#[strum(serialize_all = "snake_case")]
pub enum IntentStatus {
    Succeeded,
    Failed,
    Cancelled,
    Processing,
    RequiresCustomerAction,
    RequiresMerchantAction,
    RequiresPaymentMethod,
    #[default]
    RequiresConfirmation,
    RequiresCapture,
}

#[derive(
    Clone,
    Copy,
    Debug,
    Default,
    Eq,
    PartialEq,
    serde::Deserialize,
    serde::Serialize,
    strum::Display,
    strum::EnumString,
    frunk::LabelledGeneric,
)]
#[router_derive::diesel_enum(storage_type = "pg_enum")]
#[serde(rename_all = "snake_case")]
#[strum(serialize_all = "snake_case")]
pub enum FutureUsage {
    #[default]
    OffSession,
    OnSession,
}

#[derive(
    Clone,
    Copy,
    Debug,
    Default,
    Eq,
    PartialEq,
    serde::Deserialize,
    serde::Serialize,
    strum::Display,
    strum::EnumString,
)]
#[router_derive::diesel_enum(storage_type = "pg_enum")]
#[serde(rename_all = "snake_case")]
#[strum(serialize_all = "snake_case")]
pub enum MerchantStorageScheme {
    #[default]
    PostgresOnly,
    RedisKv,
}

#[derive(
    Clone,
    Copy,
    Debug,
    Eq,
    Hash,
    PartialEq,
    serde::Deserialize,
    serde::Serialize,
    strum::Display,
    strum::EnumString,
    frunk::LabelledGeneric,
)]
#[router_derive::diesel_enum(storage_type = "pg_enum")]
#[strum(serialize_all = "snake_case")]
#[serde(rename_all = "snake_case")]
pub enum PaymentMethodIssuerCode {
    JpHdfc,
    JpIcici,
    JpGooglepay,
    JpApplepay,
    JpPhonepay,
    JpWechat,
    JpSofort,
    JpGiropay,
    JpSepa,
    JpBacs,
}
#[derive(
    Clone,
    Copy,
    Debug,
    Default,
    Eq,
    Hash,
    PartialEq,
    serde::Deserialize,
    serde::Serialize,
    strum::Display,
    strum::EnumString,
    frunk::LabelledGeneric,
)]
#[router_derive::diesel_enum(storage_type = "text")]
#[serde(rename_all = "snake_case")]
#[strum(serialize_all = "snake_case")]
pub enum PaymentMethod {
    #[default]
    Card,
    PayLater,
    Wallet,
    BankRedirect,
<<<<<<< HEAD
    Reward,
=======
    Crypto,
>>>>>>> 1b94d25f
}

#[derive(
    Clone,
    Copy,
    Debug,
    Eq,
    Hash,
    PartialEq,
    serde::Deserialize,
    serde::Serialize,
    strum::Display,
    strum::EnumString,
)]
#[router_derive::diesel_enum(storage_type = "pg_enum")]
#[serde(rename_all = "lowercase")]
#[strum(serialize_all = "lowercase")]
pub enum WalletIssuer {
    GooglePay,
    ApplePay,
}

#[derive(
    Clone,
    Copy,
    Debug,
    Eq,
    PartialEq,
    serde::Deserialize,
    serde::Serialize,
    strum::Display,
    strum::EnumString,
)]
#[router_derive::diesel_enum(storage_type = "pg_enum")]
#[serde(rename_all = "snake_case")]
#[strum(serialize_all = "snake_case")]
pub enum ProcessTrackerStatus {
    // Picked by the producer
    Processing,
    // State when the task is added
    New,
    // Send to retry
    Pending,
    // Picked by consumer
    ProcessStarted,
    // Finished by consumer
    Finish,
}

#[derive(
    Clone,
    Copy,
    Debug,
    Default,
    Eq,
    PartialEq,
    serde::Serialize,
    serde::Deserialize,
    strum::Display,
    strum::EnumString,
    frunk::LabelledGeneric,
)]
#[router_derive::diesel_enum(storage_type = "pg_enum")]
#[strum(serialize_all = "snake_case")]
pub enum RefundStatus {
    Failure,
    ManualReview,
    #[default]
    Pending,
    Success,
    TransactionFailure,
}

#[derive(
    Clone,
    Copy,
    Debug,
    Default,
    Eq,
    PartialEq,
    serde::Serialize,
    serde::Deserialize,
    strum::Display,
    strum::EnumString,
)]
#[router_derive::diesel_enum(storage_type = "pg_enum")]
#[strum(serialize_all = "snake_case")]
pub enum RefundType {
    InstantRefund,
    #[default]
    RegularRefund,
    RetryRefund,
}

// Mandate
#[derive(
    Clone,
    Copy,
    Debug,
    Eq,
    PartialEq,
    Default,
    serde::Deserialize,
    serde::Serialize,
    strum::Display,
    strum::EnumString,
)]
#[router_derive::diesel_enum(storage_type = "pg_enum")]
#[serde(rename_all = "snake_case")]
#[strum(serialize_all = "snake_case")]
pub enum MandateType {
    SingleUse,
    #[default]
    MultiUse,
}

#[derive(
    Clone,
    Copy,
    Debug,
    Eq,
    PartialEq,
    Default,
    serde::Deserialize,
    serde::Serialize,
    strum::Display,
    strum::EnumString,
    frunk::LabelledGeneric,
)]
#[router_derive::diesel_enum(storage_type = "pg_enum")]
#[serde(rename_all = "snake_case")]
#[strum(serialize_all = "snake_case")]
pub enum MandateStatus {
    #[default]
    Active,
    Inactive,
    Pending,
    Revoked,
}

#[derive(
    Clone,
    Debug,
    Eq,
    Hash,
    PartialEq,
    serde::Deserialize,
    serde::Serialize,
    strum::Display,
    strum::EnumString,
    frunk::LabelledGeneric,
)]
#[router_derive::diesel_enum(storage_type = "text")]
#[strum(serialize_all = "snake_case")]
#[serde(rename_all = "snake_case")]
pub enum PaymentMethodType {
    Credit,
    Debit,
    Giropay,
    Ideal,
    Sofort,
    Eps,
    Klarna,
    Affirm,
    AfterpayClearpay,
    GooglePay,
    ApplePay,
    Paypal,
<<<<<<< HEAD
    Evoucher,
    Classic,
=======
    CryptoCurrency,
>>>>>>> 1b94d25f
}

#[derive(
    Clone,
    Copy,
    Debug,
    Eq,
    Hash,
    PartialEq,
    serde::Deserialize,
    serde::Serialize,
    strum::Display,
    strum::EnumString,
    frunk::LabelledGeneric,
)]
#[router_derive::diesel_enum(storage_type = "text")]
#[strum(serialize_all = "snake_case")]
#[serde(rename_all = "snake_case")]
pub enum BankNames {
    AmericanExpress,
    BankOfAmerica,
    Barclays,
    CapitalOne,
    Chase,
    Citi,
    Discover,
    NavyFederalCreditUnion,
    PentagonFederalCreditUnion,
    SynchronyBank,
    WellsFargo,
    AbnAmro,
    AsnBank,
    Bunq,
    Handelsbanken,
    Ing,
    Knab,
    Moneyou,
    Rabobank,
    Regiobank,
    Revolut,
    SnsBank,
    TriodosBank,
    VanLanschot,
    ArzteUndApothekerBank,
    AustrianAnadiBankAg,
    BankAustria,
    Bank99Ag,
    BankhausCarlSpangler,
    BankhausSchelhammerUndSchatteraAg,
    BawagPskAg,
    BksBankAg,
    BrullKallmusBankAg,
    BtvVierLanderBank,
    CapitalBankGraweGruppeAg,
    Dolomitenbank,
    EasybankAg,
    ErsteBankUndSparkassen,
    HypoAlpeadriabankInternationalAg,
    HypoNoeLbFurNiederosterreichUWien,
    HypoOberosterreichSalzburgSteiermark,
    HypoTirolBankAg,
    HypoVorarlbergBankAg,
    HypoBankBurgenlandAktiengesellschaft,
    MarchfelderBank,
    OberbankAg,
    OsterreichischeArzteUndApothekerbank,
    PosojilnicaBankEGen,
    RaiffeisenBankengruppeOsterreich,
    SchelhammerCapitalBankAg,
    SchoellerbankAg,
    SpardaBankWien,
    VolksbankGruppe,
    VolkskreditbankAg,
    VrBankBraunau,
}

#[derive(
    Eq,
    PartialEq,
    Hash,
    Clone,
    Debug,
    serde::Serialize,
    serde::Deserialize,
    Default,
    strum::Display,
    strum::EnumString,
    frunk::LabelledGeneric,
)]
#[router_derive::diesel_enum(storage_type = "text")]
#[strum(serialize_all = "snake_case")]
#[serde(rename_all = "snake_case")]
pub enum PaymentExperience {
    #[default]
    RedirectToUrl,
    InvokeSdkClient,
    DisplayQrCode,
    OneClick,
    LinkWallet,
    InvokePaymentApp,
}

#[derive(
    Clone,
    Copy,
    Debug,
    Eq,
    PartialEq,
    Default,
    serde::Deserialize,
    serde::Serialize,
    strum::Display,
    strum::EnumString,
    frunk::LabelledGeneric,
)]
#[router_derive::diesel_enum(storage_type = "pg_enum")]
#[serde(rename_all = "snake_case")]
#[strum(serialize_all = "snake_case")]
pub enum DisputeStage {
    PreDispute,
    #[default]
    Dispute,
    PreArbitration,
}

#[derive(
    Clone,
    Copy,
    Debug,
    Eq,
    PartialEq,
    Default,
    serde::Deserialize,
    serde::Serialize,
    strum::Display,
    strum::EnumString,
    frunk::LabelledGeneric,
)]
#[router_derive::diesel_enum(storage_type = "pg_enum")]
#[serde(rename_all = "snake_case")]
#[strum(serialize_all = "snake_case")]
pub enum DisputeStatus {
    #[default]
    DisputeOpened,
    DisputeExpired,
    DisputeAccepted,
    DisputeCancelled,
    DisputeChallenged,
    DisputeWon,
    DisputeLost,
}<|MERGE_RESOLUTION|>--- conflicted
+++ resolved
@@ -454,11 +454,8 @@
     PayLater,
     Wallet,
     BankRedirect,
-<<<<<<< HEAD
     Reward,
-=======
     Crypto,
->>>>>>> 1b94d25f
 }
 
 #[derive(
@@ -627,12 +624,9 @@
     GooglePay,
     ApplePay,
     Paypal,
-<<<<<<< HEAD
     Evoucher,
     Classic,
-=======
     CryptoCurrency,
->>>>>>> 1b94d25f
 }
 
 #[derive(
