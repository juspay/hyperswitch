--- conflicted
+++ resolved
@@ -6,10 +6,10 @@
         DbEventClass as EventClass, DbEventObjectType as EventObjectType, DbEventType as EventType,
         DbFutureUsage as FutureUsage, DbIntentStatus as IntentStatus,
         DbMandateStatus as MandateStatus, DbMandateType as MandateType,
-        DbMerchantStorageScheme as MerchantStorageScheme,
+        DbMerchantStorageScheme as MerchantStorageScheme, DbPaymentFlow as PaymentFlow,
         DbPaymentMethodIssuerCode as PaymentMethodIssuerCode,
         DbProcessTrackerStatus as ProcessTrackerStatus, DbRefundStatus as RefundStatus,
-        DbRefundType as RefundType,
+        DbRefundType as RefundType, DbRoutingAlgorithm as RoutingAlgorithm,
     };
 }
 
@@ -24,8 +24,9 @@
     serde::Serialize,
     strum::Display,
     strum::EnumString,
-)]
-#[router_derive::diesel_enum(storage_type = "pg_enum")]
+    router_derive::DieselEnum,
+)]
+#[router_derive::diesel_enum]
 #[serde(rename_all = "snake_case")]
 #[strum(serialize_all = "snake_case")]
 pub enum AttemptStatus {
@@ -64,9 +65,10 @@
     serde::Serialize,
     strum::Display,
     strum::EnumString,
-    frunk::LabelledGeneric,
-)]
-#[router_derive::diesel_enum(storage_type = "pg_enum")]
+    router_derive::DieselEnum,
+    frunk::LabelledGeneric,
+)]
+#[router_derive::diesel_enum]
 #[serde(rename_all = "snake_case")]
 #[strum(serialize_all = "snake_case")]
 pub enum AuthenticationType {
@@ -86,9 +88,10 @@
     serde::Serialize,
     strum::Display,
     strum::EnumString,
-    frunk::LabelledGeneric,
-)]
-#[router_derive::diesel_enum(storage_type = "pg_enum")]
+    router_derive::DieselEnum,
+    frunk::LabelledGeneric,
+)]
+#[router_derive::diesel_enum]
 #[serde(rename_all = "snake_case")]
 #[strum(serialize_all = "snake_case")]
 pub enum CaptureMethod {
@@ -109,9 +112,10 @@
     strum::EnumString,
     serde::Deserialize,
     serde::Serialize,
-    frunk::LabelledGeneric,
-)]
-#[router_derive::diesel_enum(storage_type = "pg_enum")]
+    router_derive::DieselEnum,
+    frunk::LabelledGeneric,
+)]
+#[router_derive::diesel_enum]
 #[strum(serialize_all = "snake_case")]
 #[serde(rename_all = "snake_case")]
 pub enum ConnectorType {
@@ -144,9 +148,10 @@
     serde::Serialize,
     strum::Display,
     strum::EnumString,
-    frunk::LabelledGeneric,
-)]
-#[router_derive::diesel_enum(storage_type = "pg_enum")]
+    router_derive::DieselEnum,
+    frunk::LabelledGeneric,
+)]
+#[router_derive::diesel_enum]
 pub enum Currency {
     AED,
     ALL,
@@ -264,8 +269,9 @@
     serde::Serialize,
     strum::Display,
     strum::EnumString,
-)]
-#[router_derive::diesel_enum(storage_type = "pg_enum")]
+    router_derive::DieselEnum,
+)]
+#[router_derive::diesel_enum]
 #[serde(rename_all = "snake_case")]
 #[strum(serialize_all = "snake_case")]
 pub enum EventClass {
@@ -282,8 +288,9 @@
     serde::Serialize,
     strum::Display,
     strum::EnumString,
-)]
-#[router_derive::diesel_enum(storage_type = "pg_enum")]
+    router_derive::DieselEnum,
+)]
+#[router_derive::diesel_enum]
 #[serde(rename_all = "snake_case")]
 #[strum(serialize_all = "snake_case")]
 pub enum EventObjectType {
@@ -300,9 +307,10 @@
     serde::Serialize,
     strum::Display,
     strum::EnumString,
-    frunk::LabelledGeneric,
-)]
-#[router_derive::diesel_enum(storage_type = "pg_enum")]
+    router_derive::DieselEnum,
+    frunk::LabelledGeneric,
+)]
+#[router_derive::diesel_enum]
 #[serde(rename_all = "snake_case")]
 #[strum(serialize_all = "snake_case")]
 pub enum EventType {
@@ -320,9 +328,10 @@
     serde::Serialize,
     strum::Display,
     strum::EnumString,
-    frunk::LabelledGeneric,
-)]
-#[router_derive::diesel_enum(storage_type = "pg_enum")]
+    router_derive::DieselEnum,
+    frunk::LabelledGeneric,
+)]
+#[router_derive::diesel_enum]
 #[serde(rename_all = "snake_case")]
 #[strum(serialize_all = "snake_case")]
 pub enum IntentStatus {
@@ -348,9 +357,10 @@
     serde::Serialize,
     strum::Display,
     strum::EnumString,
-    frunk::LabelledGeneric,
-)]
-#[router_derive::diesel_enum(storage_type = "pg_enum")]
+    router_derive::DieselEnum,
+    frunk::LabelledGeneric,
+)]
+#[router_derive::diesel_enum]
 #[serde(rename_all = "snake_case")]
 #[strum(serialize_all = "snake_case")]
 pub enum FutureUsage {
@@ -370,8 +380,9 @@
     serde::Serialize,
     strum::Display,
     strum::EnumString,
-)]
-#[router_derive::diesel_enum(storage_type = "pg_enum")]
+    router_derive::DieselEnum,
+)]
+#[router_derive::diesel_enum]
 #[serde(rename_all = "snake_case")]
 #[strum(serialize_all = "snake_case")]
 pub enum MerchantStorageScheme {
@@ -385,15 +396,40 @@
     Copy,
     Debug,
     Eq,
+    PartialEq,
+    strum::Display,
+    strum::EnumString,
+    serde::Serialize,
+    serde::Deserialize,
+    router_derive::DieselEnum,
+)]
+#[router_derive::diesel_enum]
+#[strum(serialize_all = "snake_case")]
+pub enum PaymentFlow {
+    Vsc,
+    Emi,
+    Otp,
+    UpiIntent,
+    UpiCollect,
+    UpiScanAndPay,
+    Sdk,
+}
+
+#[derive(
+    Clone,
+    Copy,
+    Debug,
+    Eq,
     Hash,
     PartialEq,
     serde::Deserialize,
     serde::Serialize,
     strum::Display,
     strum::EnumString,
-    frunk::LabelledGeneric,
-)]
-#[router_derive::diesel_enum(storage_type = "pg_enum")]
+    router_derive::DieselEnum,
+    frunk::LabelledGeneric,
+)]
+#[router_derive::diesel_enum]
 #[strum(serialize_all = "snake_case")]
 #[serde(rename_all = "snake_case")]
 pub enum PaymentMethodIssuerCode {
@@ -413,8 +449,6 @@
     Clone,
     Copy,
     Debug,
-<<<<<<< HEAD
-=======
     Eq,
     Hash,
     PartialEq,
@@ -422,9 +456,10 @@
     serde::Serialize,
     strum::Display,
     strum::EnumString,
-    frunk::LabelledGeneric,
-)]
-#[router_derive::diesel_enum(storage_type = "pg_enum")]
+    router_derive::DieselEnum,
+    frunk::LabelledGeneric,
+)]
+#[router_derive::diesel_enum]
 #[serde(rename_all = "snake_case")]
 #[strum(serialize_all = "snake_case")]
 pub enum PaymentMethodSubType {
@@ -440,7 +475,6 @@
     Clone,
     Copy,
     Debug,
->>>>>>> 7792de55
     Default,
     Eq,
     Hash,
@@ -451,11 +485,7 @@
     strum::EnumString,
     frunk::LabelledGeneric,
 )]
-<<<<<<< HEAD
 #[router_derive::diesel_enum(storage_type = "text")]
-=======
-#[router_derive::diesel_enum(storage_type = "pg_enum")]
->>>>>>> 7792de55
 #[serde(rename_all = "snake_case")]
 #[strum(serialize_all = "snake_case")]
 pub enum PaymentMethod {
@@ -602,7 +632,6 @@
     Inactive,
     Pending,
     Revoked,
-<<<<<<< HEAD
 }
 
 #[derive(
@@ -633,8 +662,6 @@
     GooglePay,
     ApplePay,
     Paypal,
-=======
->>>>>>> 7792de55
 }
 
 #[derive(
@@ -653,14 +680,7 @@
 #[router_derive::diesel_enum(storage_type = "text")]
 #[strum(serialize_all = "snake_case")]
 #[serde(rename_all = "snake_case")]
-<<<<<<< HEAD
 pub enum BankNames {
-=======
-pub enum PaymentIssuer {
-    Klarna,
-    Affirm,
-    AfterpayClearpay,
->>>>>>> 7792de55
     AmericanExpress,
     BankOfAmerica,
     Barclays,
@@ -672,7 +692,6 @@
     PentagonFederalCreditUnion,
     SynchronyBank,
     WellsFargo,
-<<<<<<< HEAD
     AbnAmro,
     AsnBank,
     Bunq,
@@ -717,8 +736,6 @@
     VolksbankGruppe,
     VolkskreditbankAg,
     VrBankBraunau,
-=======
->>>>>>> 7792de55
 }
 
 #[derive(
