#[doc(hidden)]
pub mod diesel_exports {
    pub use super::{
        DbAttemptStatus as AttemptStatus, DbAuthenticationType as AuthenticationType,
        DbCaptureMethod as CaptureMethod, DbConnectorType as ConnectorType,
        DbCountryAlpha2 as CountryAlpha2, DbCurrency as Currency, DbDisputeStage as DisputeStage,
        DbDisputeStatus as DisputeStatus, DbEventClass as EventClass,
        DbEventObjectType as EventObjectType, DbEventType as EventType,
        DbFutureUsage as FutureUsage, DbIntentStatus as IntentStatus,
        DbMandateStatus as MandateStatus, DbMandateType as MandateType,
        DbMerchantStorageScheme as MerchantStorageScheme,
        DbPaymentMethodIssuerCode as PaymentMethodIssuerCode,
        DbProcessTrackerStatus as ProcessTrackerStatus, DbRefundStatus as RefundStatus,
        DbRefundType as RefundType,
    };
}

pub use common_enums::*;
use common_utils::pii;
use diesel::serialize::{Output, ToSql};
use time::PrimitiveDateTime;

#[derive(
    Clone,
    Copy,
    Debug,
    Default,
    Eq,
    PartialEq,
    serde::Deserialize,
    serde::Serialize,
    strum::Display,
    strum::EnumString,
    frunk::LabelledGeneric,
)]
#[router_derive::diesel_enum(storage_type = "pg_enum")]
#[serde(rename_all = "snake_case")]
#[strum(serialize_all = "snake_case")]
pub enum AttemptStatus {
    Started,
    AuthenticationFailed,
    RouterDeclined,
    AuthenticationPending,
    AuthenticationSuccessful,
    Authorized,
    AuthorizationFailed,
    Charged,
    Authorizing,
    CodInitiated,
    Voided,
    VoidInitiated,
    CaptureInitiated,
    CaptureFailed,
    VoidFailed,
    AutoRefunded,
    PartialCharged,
    Unresolved,
    #[default]
    Pending,
    Failure,
    PaymentMethodAwaited,
    ConfirmationAwaited,
    DeviceDataCollectionPending,
}

#[derive(
    Clone,
    Copy,
    Debug,
    Default,
    Eq,
    PartialEq,
    serde::Deserialize,
    serde::Serialize,
    strum::Display,
    strum::EnumString,
    frunk::LabelledGeneric,
)]
#[router_derive::diesel_enum(storage_type = "pg_enum")]
#[serde(rename_all = "snake_case")]
#[strum(serialize_all = "snake_case")]
pub enum AuthenticationType {
    ThreeDs,
    #[default]
    NoThreeDs,
}

#[derive(
    Clone,
    Copy,
    Debug,
    Default,
    Eq,
    PartialEq,
    serde::Deserialize,
    serde::Serialize,
    strum::Display,
    strum::EnumString,
    frunk::LabelledGeneric,
)]
#[router_derive::diesel_enum(storage_type = "pg_enum")]
#[serde(rename_all = "snake_case")]
#[strum(serialize_all = "snake_case")]
pub enum CaptureMethod {
    #[default]
    Automatic,
    Manual,
    ManualMultiple,
    Scheduled,
}

#[derive(
    Clone,
    Copy,
    Debug,
    Eq,
    PartialEq,
    strum::Display,
    strum::EnumString,
    serde::Deserialize,
    serde::Serialize,
    frunk::LabelledGeneric,
)]
#[router_derive::diesel_enum(storage_type = "pg_enum")]
#[strum(serialize_all = "snake_case")]
#[serde(rename_all = "snake_case")]
pub enum ConnectorType {
    /// PayFacs, Acquirers, Gateways, BNPL etc
    PaymentProcessor,
    /// Fraud, Currency Conversion, Crypto etc
    PaymentVas,
    /// Accounting, Billing, Invoicing, Tax etc
    FinOperations,
    /// Inventory, ERP, CRM, KYC etc
    FizOperations,
    /// Payment Networks like Visa, MasterCard etc
    Networks,
    /// All types of banks including corporate / commercial / personal / neo banks
    BankingEntities,
    /// All types of non-banking financial institutions including Insurance, Credit / Lending etc
    NonBankingFinance,
}

#[allow(clippy::upper_case_acronyms)]
#[derive(
    Clone,
    Copy,
    Debug,
    Default,
    Eq,
    Hash,
    PartialEq,
    serde::Deserialize,
    serde::Serialize,
    strum::Display,
    strum::EnumString,
    frunk::LabelledGeneric,
)]
#[router_derive::diesel_enum(storage_type = "pg_enum")]
pub enum Currency {
    AED,
    ALL,
    AMD,
    ANG,
    ARS,
    AUD,
    AWG,
    AZN,
    BBD,
    BDT,
    BHD,
    BMD,
    BND,
    BOB,
    BRL,
    BSD,
    BWP,
    BZD,
    CAD,
    CHF,
    CNY,
    COP,
    CRC,
    CUP,
    CZK,
    DKK,
    DOP,
    DZD,
    EGP,
    ETB,
    EUR,
    FJD,
    GBP,
    GHS,
    GIP,
    GMD,
    GTQ,
    GYD,
    HKD,
    HNL,
    HRK,
    HTG,
    HUF,
    IDR,
    ILS,
    INR,
    JMD,
    JOD,
    JPY,
    KES,
    KGS,
    KHR,
    KRW,
    KWD,
    KYD,
    KZT,
    LAK,
    LBP,
    LKR,
    LRD,
    LSL,
    MAD,
    MDL,
    MKD,
    MMK,
    MNT,
    MOP,
    MUR,
    MVR,
    MWK,
    MXN,
    MYR,
    NAD,
    NGN,
    NIO,
    NOK,
    NPR,
    NZD,
    OMR,
    PEN,
    PGK,
    PHP,
    PKR,
    PLN,
    QAR,
    RON,
    RUB,
    SAR,
    SCR,
    SEK,
    SGD,
    SLL,
    SOS,
    SSP,
    SVC,
    SZL,
    THB,
    TRY,
    TTD,
    TWD,
    TZS,
    #[default]
    USD,
    UYU,
    UZS,
    YER,
    ZAR,
}

#[derive(
    Clone,
    Copy,
    Debug,
    Eq,
    PartialEq,
    serde::Deserialize,
    serde::Serialize,
    strum::Display,
    strum::EnumString,
)]
#[router_derive::diesel_enum(storage_type = "pg_enum")]
#[serde(rename_all = "snake_case")]
#[strum(serialize_all = "snake_case")]
pub enum EventClass {
    Payments,
    Refunds,
    Disputes,
}

#[derive(
    Clone,
    Copy,
    Debug,
    Eq,
    PartialEq,
    serde::Deserialize,
    serde::Serialize,
    strum::Display,
    strum::EnumString,
)]
#[router_derive::diesel_enum(storage_type = "pg_enum")]
#[serde(rename_all = "snake_case")]
#[strum(serialize_all = "snake_case")]
pub enum EventObjectType {
    PaymentDetails,
    RefundDetails,
    DisputeDetails,
}

#[derive(
    Clone,
    Copy,
    Debug,
    Eq,
    PartialEq,
    serde::Deserialize,
    serde::Serialize,
    strum::Display,
    strum::EnumString,
    frunk::LabelledGeneric,
)]
#[router_derive::diesel_enum(storage_type = "pg_enum")]
#[serde(rename_all = "snake_case")]
#[strum(serialize_all = "snake_case")]
pub enum EventType {
    PaymentSucceeded,
    PaymentFailed,
    PaymentProcessing,
    ActionRequired,
    RefundSucceeded,
    RefundFailed,
    DisputeOpened,
    DisputeExpired,
    DisputeAccepted,
    DisputeCancelled,
    DisputeChallenged,
    DisputeWon,
    DisputeLost,
}

#[derive(
    Clone,
    Copy,
    Debug,
    Default,
    Eq,
    PartialEq,
    serde::Deserialize,
    serde::Serialize,
    strum::Display,
    strum::EnumString,
    frunk::LabelledGeneric,
)]
#[router_derive::diesel_enum(storage_type = "pg_enum")]
#[serde(rename_all = "snake_case")]
#[strum(serialize_all = "snake_case")]
pub enum IntentStatus {
    Succeeded,
    Failed,
    Cancelled,
    Processing,
    RequiresCustomerAction,
    RequiresMerchantAction,
    RequiresPaymentMethod,
    #[default]
    RequiresConfirmation,
    RequiresCapture,
}

#[derive(
    Clone,
    Copy,
    Debug,
    Default,
    Eq,
    PartialEq,
    serde::Deserialize,
    serde::Serialize,
    strum::Display,
    strum::EnumString,
    frunk::LabelledGeneric,
)]
#[router_derive::diesel_enum(storage_type = "pg_enum")]
#[serde(rename_all = "snake_case")]
#[strum(serialize_all = "snake_case")]
pub enum FutureUsage {
    #[default]
    OffSession,
    OnSession,
}

#[derive(
    Clone,
    Copy,
    Debug,
    Default,
    Eq,
    PartialEq,
    serde::Deserialize,
    serde::Serialize,
    strum::Display,
    strum::EnumString,
)]
#[router_derive::diesel_enum(storage_type = "pg_enum")]
#[serde(rename_all = "snake_case")]
#[strum(serialize_all = "snake_case")]
pub enum MerchantStorageScheme {
    #[default]
    PostgresOnly,
    RedisKv,
}

#[derive(
    Clone,
    Copy,
    Debug,
    Eq,
    Hash,
    PartialEq,
    serde::Deserialize,
    serde::Serialize,
    strum::Display,
    strum::EnumString,
    frunk::LabelledGeneric,
)]
#[router_derive::diesel_enum(storage_type = "pg_enum")]
#[strum(serialize_all = "snake_case")]
#[serde(rename_all = "snake_case")]
pub enum PaymentMethodIssuerCode {
    JpHdfc,
    JpIcici,
    JpGooglepay,
    JpApplepay,
    JpPhonepay,
    JpWechat,
    JpSofort,
    JpGiropay,
    JpSepa,
    JpBacs,
}
#[derive(
    Clone,
    Copy,
    Debug,
    Default,
    Eq,
    Hash,
    PartialEq,
    serde::Deserialize,
    serde::Serialize,
    strum::Display,
    strum::EnumString,
    frunk::LabelledGeneric,
)]
#[router_derive::diesel_enum(storage_type = "text")]
#[serde(rename_all = "snake_case")]
#[strum(serialize_all = "snake_case")]
pub enum PaymentMethod {
    #[default]
    Card,
    PayLater,
    Wallet,
    BankRedirect,
    BankTransfer,
    Crypto,
    BankDebit,
    Reward,
    Upi,
}

#[derive(
    Clone,
    Copy,
    Debug,
    Eq,
    Hash,
    PartialEq,
    serde::Deserialize,
    serde::Serialize,
    strum::Display,
    strum::EnumString,
)]
#[router_derive::diesel_enum(storage_type = "pg_enum")]
#[serde(rename_all = "lowercase")]
#[strum(serialize_all = "lowercase")]
pub enum WalletIssuer {
    GooglePay,
    ApplePay,
}

#[derive(
    Clone,
    Copy,
    Debug,
    Eq,
    PartialEq,
    serde::Deserialize,
    serde::Serialize,
    strum::Display,
    strum::EnumString,
)]
#[router_derive::diesel_enum(storage_type = "pg_enum")]
#[serde(rename_all = "snake_case")]
#[strum(serialize_all = "snake_case")]
pub enum ProcessTrackerStatus {
    // Picked by the producer
    Processing,
    // State when the task is added
    New,
    // Send to retry
    Pending,
    // Picked by consumer
    ProcessStarted,
    // Finished by consumer
    Finish,
}

#[derive(
    Clone,
    Copy,
    Debug,
    Default,
    Eq,
    PartialEq,
    serde::Serialize,
    serde::Deserialize,
    strum::Display,
    strum::EnumString,
    frunk::LabelledGeneric,
)]
#[router_derive::diesel_enum(storage_type = "pg_enum")]
#[strum(serialize_all = "snake_case")]
#[serde(rename_all = "snake_case")]
pub enum RefundStatus {
    Failure,
    ManualReview,
    #[default]
    Pending,
    Success,
    TransactionFailure,
}

#[derive(
    Clone,
    Copy,
    Debug,
    Default,
    Eq,
    PartialEq,
    serde::Serialize,
    serde::Deserialize,
    strum::Display,
    strum::EnumString,
)]
#[router_derive::diesel_enum(storage_type = "pg_enum")]
#[strum(serialize_all = "snake_case")]
#[serde(rename_all = "snake_case")]
pub enum RefundType {
    InstantRefund,
    #[default]
    RegularRefund,
    RetryRefund,
}

// Mandate
#[derive(
    Clone,
    Copy,
    Debug,
    Eq,
    PartialEq,
    Default,
    serde::Deserialize,
    serde::Serialize,
    strum::Display,
    strum::EnumString,
)]
#[router_derive::diesel_enum(storage_type = "pg_enum")]
#[serde(rename_all = "snake_case")]
#[strum(serialize_all = "snake_case")]
pub enum MandateType {
    SingleUse,
    #[default]
    MultiUse,
}

use diesel::{
    backend::Backend,
    deserialize::{FromSql, FromSqlRow},
    expression::AsExpression,
    sql_types::Jsonb,
};
#[derive(
    serde::Serialize, serde::Deserialize, Debug, Clone, PartialEq, Eq, FromSqlRow, AsExpression,
)]
#[diesel(sql_type = Jsonb)]
#[serde(rename_all = "snake_case")]
pub enum MandateDataType {
    SingleUse(MandateAmountData),
    MultiUse(Option<MandateAmountData>),
}

impl<DB: Backend> FromSql<Jsonb, DB> for MandateDataType
where
    serde_json::Value: FromSql<Jsonb, DB>,
{
    fn from_sql(bytes: DB::RawValue<'_>) -> diesel::deserialize::Result<Self> {
        let value = <serde_json::Value as FromSql<Jsonb, DB>>::from_sql(bytes)?;
        Ok(serde_json::from_value(value)?)
    }
}
impl ToSql<Jsonb, diesel::pg::Pg> for MandateDataType
where
    serde_json::Value: ToSql<Jsonb, diesel::pg::Pg>,
{
    fn to_sql<'b>(&'b self, out: &mut Output<'b, '_, diesel::pg::Pg>) -> diesel::serialize::Result {
        let value = serde_json::to_value(self)?;

        // the function `reborrow` only works in case of `Pg` backend. But, in case of other backends
        // please refer to the diesel migration blog:
        // https://github.com/Diesel-rs/Diesel/blob/master/guide_drafts/migration_guide.md#changed-tosql-implementations
        <serde_json::Value as ToSql<Jsonb, diesel::pg::Pg>>::to_sql(&value, &mut out.reborrow())
    }
}

#[derive(Clone, Debug, serde::Serialize, serde::Deserialize, PartialEq, Eq)]
pub struct MandateAmountData {
    pub amount: i64,
    pub currency: Currency,
    pub start_date: Option<PrimitiveDateTime>,
    pub end_date: Option<PrimitiveDateTime>,
    pub metadata: Option<pii::SecretSerdeValue>,
}

#[derive(
    Clone,
    Copy,
    Debug,
    Eq,
    PartialEq,
    Default,
    serde::Deserialize,
    serde::Serialize,
    strum::Display,
    strum::EnumString,
    frunk::LabelledGeneric,
)]
#[router_derive::diesel_enum(storage_type = "pg_enum")]
#[serde(rename_all = "snake_case")]
#[strum(serialize_all = "snake_case")]
pub enum MandateStatus {
    #[default]
    Active,
    Inactive,
    Pending,
    Revoked,
}

#[derive(
    Clone,
    Debug,
    Eq,
    Hash,
    PartialEq,
    serde::Deserialize,
    serde::Serialize,
    strum::Display,
    strum::EnumString,
    frunk::LabelledGeneric,
)]
#[router_derive::diesel_enum(storage_type = "text")]
#[strum(serialize_all = "snake_case")]
#[serde(rename_all = "snake_case")]
pub enum PaymentMethodType {
    Ach,
    Affirm,
    AfterpayClearpay,
    AliPay,
<<<<<<< HEAD
    Alma,
=======
    AliPayHk,
>>>>>>> 2f9c2893
    ApplePay,
    Bacs,
    BancontactCard,
    Becs,
    Blik,
    #[serde(rename = "classic")]
    ClassicReward,
    Credit,
    CryptoCurrency,
    Dana,
    Debit,
    Eps,
    Evoucher,
    Giropay,
    GooglePay,
    Ideal,
    Interac,
    Klarna,
    MbWay,
    MobilePay,
    OnlineBankingCzechRepublic,
    OnlineBankingFinland,
    OnlineBankingPoland,
    OnlineBankingSlovakia,
    PayBright,
    Paypal,
    Przelewy24,
    SamsungPay,
    Sepa,
    Sofort,
    Swish,
    Trustly,
<<<<<<< HEAD
    Twint,
    Vipps,
=======
    UpiCollect,
>>>>>>> 2f9c2893
    Walley,
    WeChatPay,
}

#[derive(
    Clone,
    Copy,
    Debug,
    Eq,
    Hash,
    PartialEq,
    serde::Deserialize,
    serde::Serialize,
    strum::Display,
    strum::EnumString,
    frunk::LabelledGeneric,
)]
#[router_derive::diesel_enum(storage_type = "text")]
#[strum(serialize_all = "snake_case")]
#[serde(rename_all = "snake_case")]
pub enum BankNames {
    AmericanExpress,
    BankOfAmerica,
    Barclays,
    CapitalOne,
    Chase,
    Citi,
    Discover,
    NavyFederalCreditUnion,
    PentagonFederalCreditUnion,
    SynchronyBank,
    WellsFargo,
    AbnAmro,
    AsnBank,
    Bunq,
    Handelsbanken,
    Ing,
    Knab,
    Moneyou,
    Rabobank,
    Regiobank,
    Revolut,
    SnsBank,
    TriodosBank,
    VanLanschot,
    ArzteUndApothekerBank,
    AustrianAnadiBankAg,
    BankAustria,
    Bank99Ag,
    BankhausCarlSpangler,
    BankhausSchelhammerUndSchatteraAg,
    BawagPskAg,
    BksBankAg,
    BrullKallmusBankAg,
    BtvVierLanderBank,
    CapitalBankGraweGruppeAg,
    Dolomitenbank,
    EasybankAg,
    ErsteBankUndSparkassen,
    HypoAlpeadriabankInternationalAg,
    HypoNoeLbFurNiederosterreichUWien,
    HypoOberosterreichSalzburgSteiermark,
    HypoTirolBankAg,
    HypoVorarlbergBankAg,
    HypoBankBurgenlandAktiengesellschaft,
    MarchfelderBank,
    OberbankAg,
    OsterreichischeArzteUndApothekerbank,
    PosojilnicaBankEGen,
    RaiffeisenBankengruppeOsterreich,
    SchelhammerCapitalBankAg,
    SchoellerbankAg,
    SpardaBankWien,
    VolksbankGruppe,
    VolkskreditbankAg,
    VrBankBraunau,
    PlusBank,
    EtransferPocztowy24,
    BankiSpbdzielcze,
    BankNowyBfgSa,
    GetinBank,
    Blik,
    NoblePay,
    IdeaBank,
    EnveloBank,
    NestPrzelew,
    MbankMtransfer,
    Inteligo,
    PbacZIpko,
    BnpParibas,
    BankPekaoSa,
    VolkswagenBank,
    AliorBank,
    Boz,
}

#[derive(
    Eq,
    PartialEq,
    Hash,
    Clone,
    Debug,
    serde::Serialize,
    serde::Deserialize,
    Default,
    strum::Display,
    strum::EnumString,
    frunk::LabelledGeneric,
)]
#[router_derive::diesel_enum(storage_type = "text")]
#[strum(serialize_all = "snake_case")]
#[serde(rename_all = "snake_case")]
pub enum PaymentExperience {
    #[default]
    RedirectToUrl,
    InvokeSdkClient,
    DisplayQrCode,
    OneClick,
    LinkWallet,
    InvokePaymentApp,
}

#[derive(
    Clone,
    Copy,
    Debug,
    Eq,
    PartialEq,
    Default,
    serde::Deserialize,
    serde::Serialize,
    strum::Display,
    strum::EnumString,
    frunk::LabelledGeneric,
)]
#[router_derive::diesel_enum(storage_type = "pg_enum")]
#[serde(rename_all = "snake_case")]
#[strum(serialize_all = "snake_case")]
pub enum DisputeStage {
    PreDispute,
    #[default]
    Dispute,
    PreArbitration,
}

#[derive(
    Clone,
    Copy,
    Debug,
    Eq,
    PartialEq,
    Default,
    serde::Deserialize,
    serde::Serialize,
    strum::Display,
    strum::EnumString,
    frunk::LabelledGeneric,
)]
#[router_derive::diesel_enum(storage_type = "pg_enum")]
#[serde(rename_all = "snake_case")]
#[strum(serialize_all = "snake_case")]
pub enum DisputeStatus {
    #[default]
    DisputeOpened,
    DisputeExpired,
    DisputeAccepted,
    DisputeCancelled,
    DisputeChallenged,
    DisputeWon,
    DisputeLost,
}<|MERGE_RESOLUTION|>--- conflicted
+++ resolved
@@ -676,11 +676,8 @@
     Affirm,
     AfterpayClearpay,
     AliPay,
-<<<<<<< HEAD
+    AliPayHk,
     Alma,
-=======
-    AliPayHk,
->>>>>>> 2f9c2893
     ApplePay,
     Bacs,
     BancontactCard,
@@ -713,12 +710,9 @@
     Sofort,
     Swish,
     Trustly,
-<<<<<<< HEAD
     Twint,
+    UpiCollect,
     Vipps,
-=======
-    UpiCollect,
->>>>>>> 2f9c2893
     Walley,
     WeChatPay,
 }
