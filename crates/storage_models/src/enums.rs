--- conflicted
+++ resolved
@@ -431,7 +431,28 @@
     Card,
     PayLater,
     Wallet,
-    BankRedirect,
+    Klarna,
+    Paypal,
+}
+
+#[derive(
+    Clone,
+    Copy,
+    Debug,
+    Eq,
+    Hash,
+    PartialEq,
+    serde::Deserialize,
+    serde::Serialize,
+    strum::Display,
+    strum::EnumString,
+)]
+#[router_derive::diesel_enum(storage_type = "pg_enum")]
+#[serde(rename_all = "lowercase")]
+#[strum(serialize_all = "lowercase")]
+pub enum WalletIssuer {
+    GooglePay,
+    ApplePay,
 }
 
 #[derive(
@@ -610,11 +631,6 @@
     PentagonFederalCreditUnion,
     SynchronyBank,
     WellsFargo,
-<<<<<<< HEAD
-    Paypal,
-    Googlepay,
-    Applepay,
-=======
     AbnAmro,
     AsnBank,
     Bunq,
@@ -659,7 +675,6 @@
     VolksbankGruppe,
     VolkskreditbankAg,
     VrBankBraunau,
->>>>>>> a2616d87
 }
 
 #[derive(
