--- conflicted
+++ resolved
@@ -464,11 +464,8 @@
     BankTransfer,
     Crypto,
     BankDebit,
-<<<<<<< HEAD
+    Reward,
     Upi,
-=======
-    Reward,
->>>>>>> 7bb0aa5c
 }
 
 #[derive(
