--- conflicted
+++ resolved
@@ -477,14 +477,10 @@
         #[max_length = 64]
         business_label -> Varchar,
         order_details -> Nullable<Array<Nullable<Jsonb>>>,
-<<<<<<< HEAD
-        udf -> Nullable<Jsonb>,
-        meta_data -> Nullable<Jsonb>,
-=======
         allowed_payment_method_types -> Nullable<Json>,
         connector_metadata -> Nullable<Json>,
         feature_metadata -> Nullable<Json>,
->>>>>>> 5628985c
+        meta_data -> Nullable<Jsonb>,
         attempt_count -> Int2,
     }
 }
