// @generated automatically by Diesel CLI.

diesel::table! {
    use diesel::sql_types::*;
    use crate::enums::diesel_exports::*;

    address (address_id) {
        id -> Int4,
        address_id -> Varchar,
        city -> Nullable<Varchar>,
        country -> Nullable<CountryCode>,
        line1 -> Nullable<Varchar>,
        line2 -> Nullable<Varchar>,
        line3 -> Nullable<Varchar>,
        state -> Nullable<Varchar>,
        zip -> Nullable<Varchar>,
        first_name -> Nullable<Varchar>,
        last_name -> Nullable<Varchar>,
        phone_number -> Nullable<Varchar>,
        country_code -> Nullable<Varchar>,
        created_at -> Timestamp,
        modified_at -> Timestamp,
        customer_id -> Varchar,
        merchant_id -> Varchar,
    }
}

diesel::table! {
    use diesel::sql_types::*;
    use crate::enums::diesel_exports::*;

    api_keys (key_id) {
        key_id -> Varchar,
        merchant_id -> Varchar,
        name -> Varchar,
        description -> Nullable<Varchar>,
        hashed_api_key -> Varchar,
        prefix -> Varchar,
        created_at -> Timestamp,
        expires_at -> Nullable<Timestamp>,
        last_used -> Nullable<Timestamp>,
    }
}

diesel::table! {
    use diesel::sql_types::*;
    use crate::enums::diesel_exports::*;

    cards_info (card_iin) {
        card_iin -> Varchar,
        card_issuer -> Nullable<Text>,
        card_network -> Nullable<Text>,
        card_type -> Nullable<Text>,
        card_subtype -> Nullable<Text>,
        card_issuing_country -> Nullable<Text>,
        bank_code_id -> Nullable<Varchar>,
        bank_code -> Nullable<Varchar>,
        country_code -> Nullable<Varchar>,
        date_created -> Timestamp,
        last_updated -> Nullable<Timestamp>,
        last_updated_provider -> Nullable<Text>,
    }
}

diesel::table! {
    use diesel::sql_types::*;
    use crate::enums::diesel_exports::*;

    configs (key) {
        id -> Int4,
        key -> Varchar,
        config -> Text,
    }
}

diesel::table! {
    use diesel::sql_types::*;
    use crate::enums::diesel_exports::*;

    connector_response (id) {
        id -> Int4,
        payment_id -> Varchar,
        merchant_id -> Varchar,
        attempt_id -> Varchar,
        created_at -> Timestamp,
        modified_at -> Timestamp,
        connector_name -> Nullable<Varchar>,
        connector_transaction_id -> Nullable<Varchar>,
        authentication_data -> Nullable<Json>,
        encoded_data -> Nullable<Text>,
    }
}

diesel::table! {
    use diesel::sql_types::*;
    use crate::enums::diesel_exports::*;

    customers (customer_id, merchant_id) {
        id -> Int4,
        customer_id -> Varchar,
        merchant_id -> Varchar,
        name -> Nullable<Varchar>,
        email -> Nullable<Varchar>,
        phone -> Nullable<Varchar>,
        phone_country_code -> Nullable<Varchar>,
        description -> Nullable<Varchar>,
        created_at -> Timestamp,
        metadata -> Nullable<Json>,
    }
}

diesel::table! {
    use diesel::sql_types::*;
    use crate::enums::diesel_exports::*;

    dispute (id) {
        id -> Int4,
        dispute_id -> Varchar,
        amount -> Varchar,
        currency -> Varchar,
        dispute_stage -> DisputeStage,
        dispute_status -> DisputeStatus,
        payment_id -> Varchar,
        attempt_id -> Varchar,
        merchant_id -> Varchar,
        connector_status -> Varchar,
        connector_dispute_id -> Varchar,
        connector_reason -> Nullable<Varchar>,
        connector_reason_code -> Nullable<Varchar>,
        challenge_required_by -> Nullable<Varchar>,
        dispute_created_at -> Nullable<Varchar>,
        updated_at -> Nullable<Varchar>,
        created_at -> Timestamp,
        modified_at -> Timestamp,
        connector -> Varchar,
    }
}

diesel::table! {
    use diesel::sql_types::*;
    use crate::enums::diesel_exports::*;

    events (id) {
        id -> Int4,
        event_id -> Varchar,
        event_type -> EventType,
        event_class -> EventClass,
        is_webhook_notified -> Bool,
        intent_reference_id -> Nullable<Varchar>,
        primary_object_id -> Varchar,
        primary_object_type -> EventObjectType,
        created_at -> Timestamp,
    }
}

diesel::table! {
    use diesel::sql_types::*;
    use crate::enums::diesel_exports::*;

    locker_mock_up (id) {
        id -> Int4,
        card_id -> Varchar,
        external_id -> Varchar,
        card_fingerprint -> Varchar,
        card_global_fingerprint -> Varchar,
        merchant_id -> Varchar,
        card_number -> Varchar,
        card_exp_year -> Varchar,
        card_exp_month -> Varchar,
        name_on_card -> Nullable<Varchar>,
        nickname -> Nullable<Varchar>,
        customer_id -> Nullable<Varchar>,
        duplicate -> Nullable<Bool>,
        card_cvc -> Nullable<Varchar>,
        payment_method_id -> Nullable<Varchar>,
    }
}

diesel::table! {
    use diesel::sql_types::*;
    use crate::enums::diesel_exports::*;

    mandate (id) {
        id -> Int4,
        mandate_id -> Varchar,
        customer_id -> Varchar,
        merchant_id -> Varchar,
        payment_method_id -> Varchar,
        mandate_status -> MandateStatus,
        mandate_type -> MandateType,
        customer_accepted_at -> Nullable<Timestamp>,
        customer_ip_address -> Nullable<Varchar>,
        customer_user_agent -> Nullable<Varchar>,
        network_transaction_id -> Nullable<Varchar>,
        previous_attempt_id -> Nullable<Varchar>,
        created_at -> Timestamp,
        mandate_amount -> Nullable<Int8>,
        mandate_currency -> Nullable<Currency>,
        amount_captured -> Nullable<Int8>,
        connector -> Varchar,
        connector_mandate_id -> Nullable<Varchar>,
    }
}

diesel::table! {
    use diesel::sql_types::*;
    use crate::enums::diesel_exports::*;

    merchant_account (id) {
        id -> Int4,
        merchant_id -> Varchar,
        return_url -> Nullable<Varchar>,
        enable_payment_response_hash -> Bool,
        payment_response_hash_key -> Nullable<Varchar>,
        redirect_to_merchant_with_http_post -> Bool,
        merchant_name -> Nullable<Varchar>,
        merchant_details -> Nullable<Json>,
        webhook_details -> Nullable<Json>,
        sub_merchants_enabled -> Nullable<Bool>,
        parent_merchant_id -> Nullable<Varchar>,
        publishable_key -> Nullable<Varchar>,
        storage_scheme -> MerchantStorageScheme,
        locker_id -> Nullable<Varchar>,
        metadata -> Nullable<Jsonb>,
        routing_algorithm -> Nullable<Json>,
        primary_business_details -> Json,
        api_key -> Nullable<Varchar>,
    }
}

diesel::table! {
    use diesel::sql_types::*;
    use crate::enums::diesel_exports::*;

    merchant_connector_account (id) {
        id -> Int4,
        merchant_id -> Varchar,
        connector_name -> Varchar,
        connector_account_details -> Json,
        test_mode -> Nullable<Bool>,
        disabled -> Nullable<Bool>,
        merchant_connector_id -> Varchar,
        payment_methods_enabled -> Nullable<Array<Nullable<Json>>>,
        connector_type -> ConnectorType,
        metadata -> Nullable<Jsonb>,
<<<<<<< HEAD
        frm_configs -> Nullable<Jsonb>,
=======
        connector_label -> Varchar,
        business_country -> CountryCode,
        business_label -> Varchar,
        business_sub_label -> Nullable<Varchar>,
>>>>>>> 396d24fe
    }
}

diesel::table! {
    use diesel::sql_types::*;
    use crate::enums::diesel_exports::*;

    payment_attempt (id) {
        id -> Int4,
        payment_id -> Varchar,
        merchant_id -> Varchar,
        attempt_id -> Varchar,
        status -> AttemptStatus,
        amount -> Int8,
        currency -> Nullable<Currency>,
        save_to_locker -> Nullable<Bool>,
        connector -> Nullable<Varchar>,
        error_message -> Nullable<Text>,
        offer_amount -> Nullable<Int8>,
        surcharge_amount -> Nullable<Int8>,
        tax_amount -> Nullable<Int8>,
        payment_method_id -> Nullable<Varchar>,
        payment_method -> Nullable<Varchar>,
        connector_transaction_id -> Nullable<Varchar>,
        capture_method -> Nullable<CaptureMethod>,
        capture_on -> Nullable<Timestamp>,
        confirm -> Bool,
        authentication_type -> Nullable<AuthenticationType>,
        created_at -> Timestamp,
        modified_at -> Timestamp,
        last_synced -> Nullable<Timestamp>,
        cancellation_reason -> Nullable<Varchar>,
        amount_to_capture -> Nullable<Int8>,
        mandate_id -> Nullable<Varchar>,
        browser_info -> Nullable<Jsonb>,
        error_code -> Nullable<Varchar>,
        payment_token -> Nullable<Varchar>,
        connector_metadata -> Nullable<Jsonb>,
        payment_experience -> Nullable<Varchar>,
        payment_method_type -> Nullable<Varchar>,
        payment_method_data -> Nullable<Jsonb>,
        business_sub_label -> Nullable<Varchar>,
        straight_through_algorithm -> Nullable<Jsonb>,
    }
}

diesel::table! {
    use diesel::sql_types::*;
    use crate::enums::diesel_exports::*;

    payment_intent (id) {
        id -> Int4,
        payment_id -> Varchar,
        merchant_id -> Varchar,
        status -> IntentStatus,
        amount -> Int8,
        currency -> Nullable<Currency>,
        amount_captured -> Nullable<Int8>,
        customer_id -> Nullable<Varchar>,
        description -> Nullable<Varchar>,
        return_url -> Nullable<Varchar>,
        metadata -> Nullable<Jsonb>,
        connector_id -> Nullable<Varchar>,
        shipping_address_id -> Nullable<Varchar>,
        billing_address_id -> Nullable<Varchar>,
        statement_descriptor_name -> Nullable<Varchar>,
        statement_descriptor_suffix -> Nullable<Varchar>,
        created_at -> Timestamp,
        modified_at -> Timestamp,
        last_synced -> Nullable<Timestamp>,
        setup_future_usage -> Nullable<FutureUsage>,
        off_session -> Nullable<Bool>,
        client_secret -> Nullable<Varchar>,
        active_attempt_id -> Varchar,
        business_country -> CountryCode,
        business_label -> Varchar,
    }
}

diesel::table! {
    use diesel::sql_types::*;
    use crate::enums::diesel_exports::*;

    payment_methods (id) {
        id -> Int4,
        customer_id -> Varchar,
        merchant_id -> Varchar,
        payment_method_id -> Varchar,
        accepted_currency -> Nullable<Array<Nullable<Currency>>>,
        scheme -> Nullable<Varchar>,
        token -> Nullable<Varchar>,
        cardholder_name -> Nullable<Varchar>,
        issuer_name -> Nullable<Varchar>,
        issuer_country -> Nullable<Varchar>,
        payer_country -> Nullable<Array<Nullable<Text>>>,
        is_stored -> Nullable<Bool>,
        swift_code -> Nullable<Varchar>,
        direct_debit_token -> Nullable<Varchar>,
        created_at -> Timestamp,
        last_modified -> Timestamp,
        payment_method -> Varchar,
        payment_method_type -> Nullable<Varchar>,
        payment_method_issuer -> Nullable<Varchar>,
        payment_method_issuer_code -> Nullable<PaymentMethodIssuerCode>,
        metadata -> Nullable<Json>,
    }
}

diesel::table! {
    use diesel::sql_types::*;
    use crate::enums::diesel_exports::*;

    process_tracker (id) {
        id -> Varchar,
        name -> Nullable<Varchar>,
        tag -> Array<Nullable<Text>>,
        runner -> Nullable<Varchar>,
        retry_count -> Int4,
        schedule_time -> Nullable<Timestamp>,
        rule -> Varchar,
        tracking_data -> Json,
        business_status -> Varchar,
        status -> ProcessTrackerStatus,
        event -> Array<Nullable<Text>>,
        created_at -> Timestamp,
        updated_at -> Timestamp,
    }
}

diesel::table! {
    use diesel::sql_types::*;
    use crate::enums::diesel_exports::*;

    refund (id) {
        id -> Int4,
        internal_reference_id -> Varchar,
        refund_id -> Varchar,
        payment_id -> Varchar,
        merchant_id -> Varchar,
        connector_transaction_id -> Varchar,
        connector -> Varchar,
        connector_refund_id -> Nullable<Varchar>,
        external_reference_id -> Nullable<Varchar>,
        refund_type -> RefundType,
        total_amount -> Int8,
        currency -> Currency,
        refund_amount -> Int8,
        refund_status -> RefundStatus,
        sent_to_gateway -> Bool,
        refund_error_message -> Nullable<Text>,
        metadata -> Nullable<Json>,
        refund_arn -> Nullable<Varchar>,
        created_at -> Timestamp,
        modified_at -> Timestamp,
        description -> Nullable<Varchar>,
        attempt_id -> Varchar,
        refund_reason -> Nullable<Varchar>,
        refund_error_code -> Nullable<Text>,
    }
}

diesel::table! {
    use diesel::sql_types::*;
    use crate::enums::diesel_exports::*;

    reverse_lookup (lookup_id) {
        lookup_id -> Varchar,
        sk_id -> Varchar,
        pk_id -> Varchar,
        source -> Varchar,
    }
}

diesel::allow_tables_to_appear_in_same_query!(
    address,
    api_keys,
    cards_info,
    configs,
    connector_response,
    customers,
    dispute,
    events,
    locker_mock_up,
    mandate,
    merchant_account,
    merchant_connector_account,
    payment_attempt,
    payment_intent,
    payment_methods,
    process_tracker,
    refund,
    reverse_lookup,
);<|MERGE_RESOLUTION|>--- conflicted
+++ resolved
@@ -243,14 +243,11 @@
         payment_methods_enabled -> Nullable<Array<Nullable<Json>>>,
         connector_type -> ConnectorType,
         metadata -> Nullable<Jsonb>,
-<<<<<<< HEAD
         frm_configs -> Nullable<Jsonb>,
-=======
         connector_label -> Varchar,
         business_country -> CountryCode,
         business_label -> Varchar,
         business_sub_label -> Nullable<Varchar>,
->>>>>>> 396d24fe
     }
 }
 
