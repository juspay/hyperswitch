--- conflicted
+++ resolved
@@ -321,11 +321,8 @@
         payment_method_data -> Nullable<Jsonb>,
         business_sub_label -> Nullable<Varchar>,
         straight_through_algorithm -> Nullable<Jsonb>,
-<<<<<<< HEAD
         preprocessing_step_id -> Nullable<Varchar>,
-=======
         mandate_details -> Nullable<Jsonb>,
->>>>>>> 6c41cdb1
     }
 }
 
