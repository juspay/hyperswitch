// @generated automatically by Diesel CLI.

diesel::table! {
    use diesel::sql_types::*;
    use crate::enums::diesel_exports::*;

    address (address_id) {
        id -> Int4,
        address_id -> Varchar,
        city -> Nullable<Varchar>,
        country -> Nullable<CountryAlpha2>,
        line1 -> Nullable<Bytea>,
        line2 -> Nullable<Bytea>,
        line3 -> Nullable<Bytea>,
        state -> Nullable<Bytea>,
        zip -> Nullable<Bytea>,
        first_name -> Nullable<Bytea>,
        last_name -> Nullable<Bytea>,
        phone_number -> Nullable<Bytea>,
        country_code -> Nullable<Varchar>,
        created_at -> Timestamp,
        modified_at -> Timestamp,
        customer_id -> Varchar,
        merchant_id -> Varchar,
    }
}

diesel::table! {
    use diesel::sql_types::*;
    use crate::enums::diesel_exports::*;

    api_keys (key_id) {
        key_id -> Varchar,
        merchant_id -> Varchar,
        name -> Varchar,
        description -> Nullable<Varchar>,
        hashed_api_key -> Varchar,
        prefix -> Varchar,
        created_at -> Timestamp,
        expires_at -> Nullable<Timestamp>,
        last_used -> Nullable<Timestamp>,
    }
}

diesel::table! {
    use diesel::sql_types::*;
    use crate::enums::diesel_exports::*;

    cards_info (card_iin) {
        card_iin -> Varchar,
        card_issuer -> Nullable<Text>,
        card_network -> Nullable<Text>,
        card_type -> Nullable<Text>,
        card_subtype -> Nullable<Text>,
        card_issuing_country -> Nullable<Text>,
        bank_code_id -> Nullable<Varchar>,
        bank_code -> Nullable<Varchar>,
        country_code -> Nullable<Varchar>,
        date_created -> Timestamp,
        last_updated -> Nullable<Timestamp>,
        last_updated_provider -> Nullable<Text>,
    }
}

diesel::table! {
    use diesel::sql_types::*;
    use crate::enums::diesel_exports::*;

    configs (key) {
        id -> Int4,
        key -> Varchar,
        config -> Text,
    }
}

diesel::table! {
    use diesel::sql_types::*;
    use crate::enums::diesel_exports::*;

    connector_response (id) {
        id -> Int4,
        payment_id -> Varchar,
        merchant_id -> Varchar,
        attempt_id -> Varchar,
        created_at -> Timestamp,
        modified_at -> Timestamp,
        connector_name -> Nullable<Varchar>,
        connector_transaction_id -> Nullable<Varchar>,
        authentication_data -> Nullable<Json>,
        encoded_data -> Nullable<Text>,
    }
}

diesel::table! {
    use diesel::sql_types::*;
    use crate::enums::diesel_exports::*;

    customers (customer_id, merchant_id) {
        id -> Int4,
        customer_id -> Varchar,
        merchant_id -> Varchar,
        name -> Nullable<Bytea>,
        email -> Nullable<Bytea>,
        phone -> Nullable<Bytea>,
        phone_country_code -> Nullable<Varchar>,
        description -> Nullable<Varchar>,
        created_at -> Timestamp,
        metadata -> Nullable<Json>,
        connector_customer -> Nullable<Jsonb>,
        modified_at -> Timestamp,
    }
}

diesel::table! {
    use diesel::sql_types::*;
    use crate::enums::diesel_exports::*;

    dispute (id) {
        id -> Int4,
        dispute_id -> Varchar,
        amount -> Varchar,
        currency -> Varchar,
        dispute_stage -> DisputeStage,
        dispute_status -> DisputeStatus,
        payment_id -> Varchar,
        attempt_id -> Varchar,
        merchant_id -> Varchar,
        connector_status -> Varchar,
        connector_dispute_id -> Varchar,
        connector_reason -> Nullable<Varchar>,
        connector_reason_code -> Nullable<Varchar>,
        challenge_required_by -> Nullable<Timestamp>,
        connector_created_at -> Nullable<Timestamp>,
        connector_updated_at -> Nullable<Timestamp>,
        created_at -> Timestamp,
        modified_at -> Timestamp,
        connector -> Varchar,
        evidence -> Jsonb,
    }
}

diesel::table! {
    use diesel::sql_types::*;
    use crate::enums::diesel_exports::*;

    events (id) {
        id -> Int4,
        event_id -> Varchar,
        event_type -> EventType,
        event_class -> EventClass,
        is_webhook_notified -> Bool,
        intent_reference_id -> Nullable<Varchar>,
        primary_object_id -> Varchar,
        primary_object_type -> EventObjectType,
        created_at -> Timestamp,
    }
}

diesel::table! {
    use diesel::sql_types::*;
    use crate::enums::diesel_exports::*;

    file_metadata (file_id, merchant_id) {
        file_id -> Varchar,
        merchant_id -> Varchar,
        file_name -> Nullable<Varchar>,
        file_size -> Int4,
        file_type -> Varchar,
        provider_file_id -> Nullable<Varchar>,
        file_upload_provider -> Nullable<Varchar>,
        available -> Bool,
        created_at -> Timestamp,
        connector_label -> Nullable<Varchar>,
    }
}

diesel::table! {
    use diesel::sql_types::*;
    use crate::enums::diesel_exports::*;

    locker_mock_up (id) {
        id -> Int4,
        card_id -> Varchar,
        external_id -> Varchar,
        card_fingerprint -> Varchar,
        card_global_fingerprint -> Varchar,
        merchant_id -> Varchar,
        card_number -> Varchar,
        card_exp_year -> Varchar,
        card_exp_month -> Varchar,
        name_on_card -> Nullable<Varchar>,
        nickname -> Nullable<Varchar>,
        customer_id -> Nullable<Varchar>,
        duplicate -> Nullable<Bool>,
        card_cvc -> Nullable<Varchar>,
        payment_method_id -> Nullable<Varchar>,
    }
}

diesel::table! {
    use diesel::sql_types::*;
    use crate::enums::diesel_exports::*;

    mandate (id) {
        id -> Int4,
        mandate_id -> Varchar,
        customer_id -> Varchar,
        merchant_id -> Varchar,
        payment_method_id -> Varchar,
        mandate_status -> MandateStatus,
        mandate_type -> MandateType,
        customer_accepted_at -> Nullable<Timestamp>,
        customer_ip_address -> Nullable<Varchar>,
        customer_user_agent -> Nullable<Varchar>,
        network_transaction_id -> Nullable<Varchar>,
        previous_attempt_id -> Nullable<Varchar>,
        created_at -> Timestamp,
        mandate_amount -> Nullable<Int8>,
        mandate_currency -> Nullable<Currency>,
        amount_captured -> Nullable<Int8>,
        connector -> Varchar,
        connector_mandate_id -> Nullable<Varchar>,
        start_date -> Nullable<Timestamp>,
        end_date -> Nullable<Timestamp>,
        metadata -> Nullable<Jsonb>,
        connector_mandate_ids -> Nullable<Jsonb>,
    }
}

diesel::table! {
    use diesel::sql_types::*;
    use crate::enums::diesel_exports::*;

    merchant_account (id) {
        id -> Int4,
        merchant_id -> Varchar,
        return_url -> Nullable<Varchar>,
        enable_payment_response_hash -> Bool,
        payment_response_hash_key -> Nullable<Varchar>,
        redirect_to_merchant_with_http_post -> Bool,
        merchant_name -> Nullable<Bytea>,
        merchant_details -> Nullable<Bytea>,
        webhook_details -> Nullable<Json>,
        sub_merchants_enabled -> Nullable<Bool>,
        parent_merchant_id -> Nullable<Varchar>,
        publishable_key -> Nullable<Varchar>,
        storage_scheme -> MerchantStorageScheme,
        locker_id -> Nullable<Varchar>,
        metadata -> Nullable<Jsonb>,
        routing_algorithm -> Nullable<Json>,
        api_key -> Nullable<Bytea>,
        primary_business_details -> Json,
        intent_fulfillment_time -> Nullable<Int8>,
        created_at -> Timestamp,
        modified_at -> Timestamp,
<<<<<<< HEAD
=======
        frm_routing_algorithm -> Nullable<Jsonb>,
>>>>>>> 6ba580ff
    }
}

diesel::table! {
    use diesel::sql_types::*;
    use crate::enums::diesel_exports::*;

    merchant_connector_account (id) {
        id -> Int4,
        merchant_id -> Varchar,
        connector_name -> Varchar,
        connector_account_details -> Bytea,
        test_mode -> Nullable<Bool>,
        disabled -> Nullable<Bool>,
        merchant_connector_id -> Varchar,
        payment_methods_enabled -> Nullable<Array<Nullable<Json>>>,
        connector_type -> ConnectorType,
        metadata -> Nullable<Jsonb>,
        connector_label -> Varchar,
        business_country -> CountryAlpha2,
        business_label -> Varchar,
        business_sub_label -> Nullable<Varchar>,
        frm_configs -> Nullable<Jsonb>,
        created_at -> Timestamp,
        modified_at -> Timestamp,
    }
}

diesel::table! {
    use diesel::sql_types::*;
    use crate::enums::diesel_exports::*;

    merchant_key_store (merchant_id) {
        merchant_id -> Varchar,
        key -> Bytea,
        created_at -> Timestamp,
    }
}

diesel::table! {
    use diesel::sql_types::*;
    use crate::enums::diesel_exports::*;

    payment_attempt (id) {
        id -> Int4,
        payment_id -> Varchar,
        merchant_id -> Varchar,
        attempt_id -> Varchar,
        status -> AttemptStatus,
        amount -> Int8,
        currency -> Nullable<Currency>,
        save_to_locker -> Nullable<Bool>,
        connector -> Nullable<Varchar>,
        error_message -> Nullable<Text>,
        offer_amount -> Nullable<Int8>,
        surcharge_amount -> Nullable<Int8>,
        tax_amount -> Nullable<Int8>,
        payment_method_id -> Nullable<Varchar>,
        payment_method -> Nullable<Varchar>,
        connector_transaction_id -> Nullable<Varchar>,
        capture_method -> Nullable<CaptureMethod>,
        capture_on -> Nullable<Timestamp>,
        confirm -> Bool,
        authentication_type -> Nullable<AuthenticationType>,
        created_at -> Timestamp,
        modified_at -> Timestamp,
        last_synced -> Nullable<Timestamp>,
        cancellation_reason -> Nullable<Varchar>,
        amount_to_capture -> Nullable<Int8>,
        mandate_id -> Nullable<Varchar>,
        browser_info -> Nullable<Jsonb>,
        error_code -> Nullable<Varchar>,
        payment_token -> Nullable<Varchar>,
        connector_metadata -> Nullable<Jsonb>,
        payment_experience -> Nullable<Varchar>,
        payment_method_type -> Nullable<Varchar>,
        payment_method_data -> Nullable<Jsonb>,
        business_sub_label -> Nullable<Varchar>,
        straight_through_algorithm -> Nullable<Jsonb>,
        preprocessing_step_id -> Nullable<Varchar>,
        mandate_details -> Nullable<Jsonb>,
    }
}

diesel::table! {
    use diesel::sql_types::*;
    use crate::enums::diesel_exports::*;

    payment_intent (id) {
        id -> Int4,
        payment_id -> Varchar,
        merchant_id -> Varchar,
        status -> IntentStatus,
        amount -> Int8,
        currency -> Nullable<Currency>,
        amount_captured -> Nullable<Int8>,
        customer_id -> Nullable<Varchar>,
        description -> Nullable<Varchar>,
        return_url -> Nullable<Varchar>,
        metadata -> Nullable<Jsonb>,
        connector_id -> Nullable<Varchar>,
        shipping_address_id -> Nullable<Varchar>,
        billing_address_id -> Nullable<Varchar>,
        statement_descriptor_name -> Nullable<Varchar>,
        statement_descriptor_suffix -> Nullable<Varchar>,
        created_at -> Timestamp,
        modified_at -> Timestamp,
        last_synced -> Nullable<Timestamp>,
        setup_future_usage -> Nullable<FutureUsage>,
        off_session -> Nullable<Bool>,
        client_secret -> Nullable<Varchar>,
        active_attempt_id -> Varchar,
        business_country -> CountryAlpha2,
        business_label -> Varchar,
        meta_data -> Nullable<Jsonb>,
    }
}

diesel::table! {
    use diesel::sql_types::*;
    use crate::enums::diesel_exports::*;

    payment_methods (id) {
        id -> Int4,
        customer_id -> Varchar,
        merchant_id -> Varchar,
        payment_method_id -> Varchar,
        accepted_currency -> Nullable<Array<Nullable<Currency>>>,
        scheme -> Nullable<Varchar>,
        token -> Nullable<Varchar>,
        cardholder_name -> Nullable<Varchar>,
        issuer_name -> Nullable<Varchar>,
        issuer_country -> Nullable<Varchar>,
        payer_country -> Nullable<Array<Nullable<Text>>>,
        is_stored -> Nullable<Bool>,
        swift_code -> Nullable<Varchar>,
        direct_debit_token -> Nullable<Varchar>,
        created_at -> Timestamp,
        last_modified -> Timestamp,
        payment_method -> Varchar,
        payment_method_type -> Nullable<Varchar>,
        payment_method_issuer -> Nullable<Varchar>,
        payment_method_issuer_code -> Nullable<PaymentMethodIssuerCode>,
        metadata -> Nullable<Json>,
    }
}

diesel::table! {
    use diesel::sql_types::*;
    use crate::enums::diesel_exports::*;

    process_tracker (id) {
        id -> Varchar,
        name -> Nullable<Varchar>,
        tag -> Array<Nullable<Text>>,
        runner -> Nullable<Varchar>,
        retry_count -> Int4,
        schedule_time -> Nullable<Timestamp>,
        rule -> Varchar,
        tracking_data -> Json,
        business_status -> Varchar,
        status -> ProcessTrackerStatus,
        event -> Array<Nullable<Text>>,
        created_at -> Timestamp,
        updated_at -> Timestamp,
    }
}

diesel::table! {
    use diesel::sql_types::*;
    use crate::enums::diesel_exports::*;

    refund (id) {
        id -> Int4,
        internal_reference_id -> Varchar,
        refund_id -> Varchar,
        payment_id -> Varchar,
        merchant_id -> Varchar,
        connector_transaction_id -> Varchar,
        connector -> Varchar,
        connector_refund_id -> Nullable<Varchar>,
        external_reference_id -> Nullable<Varchar>,
        refund_type -> RefundType,
        total_amount -> Int8,
        currency -> Currency,
        refund_amount -> Int8,
        refund_status -> RefundStatus,
        sent_to_gateway -> Bool,
        refund_error_message -> Nullable<Text>,
        metadata -> Nullable<Json>,
        refund_arn -> Nullable<Varchar>,
        created_at -> Timestamp,
        modified_at -> Timestamp,
        description -> Nullable<Varchar>,
        attempt_id -> Varchar,
        refund_reason -> Nullable<Varchar>,
        refund_error_code -> Nullable<Text>,
    }
}

diesel::table! {
    use diesel::sql_types::*;
    use crate::enums::diesel_exports::*;

    reverse_lookup (lookup_id) {
        lookup_id -> Varchar,
        sk_id -> Varchar,
        pk_id -> Varchar,
        source -> Varchar,
    }
}

diesel::allow_tables_to_appear_in_same_query!(
    address,
    api_keys,
    cards_info,
    configs,
    connector_response,
    customers,
    dispute,
    events,
    file_metadata,
    locker_mock_up,
    mandate,
    merchant_account,
    merchant_connector_account,
    merchant_key_store,
    payment_attempt,
    payment_intent,
    payment_methods,
    process_tracker,
    refund,
    reverse_lookup,
);<|MERGE_RESOLUTION|>--- conflicted
+++ resolved
@@ -248,15 +248,11 @@
         locker_id -> Nullable<Varchar>,
         metadata -> Nullable<Jsonb>,
         routing_algorithm -> Nullable<Json>,
-        api_key -> Nullable<Bytea>,
         primary_business_details -> Json,
         intent_fulfillment_time -> Nullable<Int8>,
         created_at -> Timestamp,
         modified_at -> Timestamp,
-<<<<<<< HEAD
-=======
         frm_routing_algorithm -> Nullable<Jsonb>,
->>>>>>> 6ba580ff
     }
 }
 
