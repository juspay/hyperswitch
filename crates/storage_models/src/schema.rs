// @generated automatically by Diesel CLI.

diesel::table! {
    use diesel::sql_types::*;
    use crate::enums::diesel_exports::*;

    address (address_id) {
        id -> Int4,
        #[max_length = 64]
        address_id -> Varchar,
        #[max_length = 128]
        city -> Nullable<Varchar>,
        country -> Nullable<CountryAlpha2>,
<<<<<<< HEAD
        line1 -> Nullable<Bytea>,
        line2 -> Nullable<Bytea>,
        line3 -> Nullable<Bytea>,
        state -> Nullable<Bytea>,
        zip -> Nullable<Bytea>,
        first_name -> Nullable<Bytea>,
        last_name -> Nullable<Bytea>,
        phone_number -> Nullable<Bytea>,
=======
        #[max_length = 255]
        line1 -> Nullable<Varchar>,
        #[max_length = 255]
        line2 -> Nullable<Varchar>,
        #[max_length = 255]
        line3 -> Nullable<Varchar>,
        #[max_length = 128]
        state -> Nullable<Varchar>,
        #[max_length = 16]
        zip -> Nullable<Varchar>,
        #[max_length = 255]
        first_name -> Nullable<Varchar>,
        #[max_length = 255]
        last_name -> Nullable<Varchar>,
        #[max_length = 32]
        phone_number -> Nullable<Varchar>,
        #[max_length = 8]
>>>>>>> cd0cf40f
        country_code -> Nullable<Varchar>,
        created_at -> Timestamp,
        modified_at -> Timestamp,
        #[max_length = 64]
        customer_id -> Varchar,
        #[max_length = 64]
        merchant_id -> Varchar,
    }
}

diesel::table! {
    use diesel::sql_types::*;
    use crate::enums::diesel_exports::*;

    api_keys (key_id) {
        #[max_length = 64]
        key_id -> Varchar,
        #[max_length = 64]
        merchant_id -> Varchar,
        #[max_length = 64]
        name -> Varchar,
        #[max_length = 256]
        description -> Nullable<Varchar>,
        #[max_length = 128]
        hashed_api_key -> Varchar,
        #[max_length = 16]
        prefix -> Varchar,
        created_at -> Timestamp,
        expires_at -> Nullable<Timestamp>,
        last_used -> Nullable<Timestamp>,
    }
}

diesel::table! {
    use diesel::sql_types::*;
    use crate::enums::diesel_exports::*;

    cards_info (card_iin) {
        #[max_length = 16]
        card_iin -> Varchar,
        card_issuer -> Nullable<Text>,
        card_network -> Nullable<Text>,
        card_type -> Nullable<Text>,
        card_subtype -> Nullable<Text>,
        card_issuing_country -> Nullable<Text>,
        #[max_length = 32]
        bank_code_id -> Nullable<Varchar>,
        #[max_length = 32]
        bank_code -> Nullable<Varchar>,
        #[max_length = 32]
        country_code -> Nullable<Varchar>,
        date_created -> Timestamp,
        last_updated -> Nullable<Timestamp>,
        last_updated_provider -> Nullable<Text>,
    }
}

diesel::table! {
    use diesel::sql_types::*;
    use crate::enums::diesel_exports::*;

    configs (key) {
        id -> Int4,
        #[max_length = 255]
        key -> Varchar,
        config -> Text,
    }
}

diesel::table! {
    use diesel::sql_types::*;
    use crate::enums::diesel_exports::*;

    connector_response (id) {
        id -> Int4,
        #[max_length = 64]
        payment_id -> Varchar,
        #[max_length = 64]
        merchant_id -> Varchar,
        #[max_length = 64]
        attempt_id -> Varchar,
        created_at -> Timestamp,
        modified_at -> Timestamp,
        #[max_length = 64]
        connector_name -> Nullable<Varchar>,
        #[max_length = 128]
        connector_transaction_id -> Nullable<Varchar>,
        authentication_data -> Nullable<Json>,
        encoded_data -> Nullable<Text>,
    }
}

diesel::table! {
    use diesel::sql_types::*;
    use crate::enums::diesel_exports::*;

    customers (customer_id, merchant_id) {
        id -> Int4,
        #[max_length = 64]
        customer_id -> Varchar,
        #[max_length = 64]
        merchant_id -> Varchar,
<<<<<<< HEAD
        name -> Nullable<Bytea>,
        email -> Nullable<Bytea>,
        phone -> Nullable<Bytea>,
=======
        #[max_length = 255]
        name -> Nullable<Varchar>,
        #[max_length = 255]
        email -> Nullable<Varchar>,
        #[max_length = 32]
        phone -> Nullable<Varchar>,
        #[max_length = 8]
>>>>>>> cd0cf40f
        phone_country_code -> Nullable<Varchar>,
        #[max_length = 255]
        description -> Nullable<Varchar>,
        created_at -> Timestamp,
        metadata -> Nullable<Json>,
        connector_customer -> Nullable<Jsonb>,
        modified_at -> Timestamp,
    }
}

diesel::table! {
    use diesel::sql_types::*;
    use crate::enums::diesel_exports::*;

    dispute (id) {
        id -> Int4,
        #[max_length = 64]
        dispute_id -> Varchar,
        #[max_length = 255]
        amount -> Varchar,
        #[max_length = 255]
        currency -> Varchar,
        dispute_stage -> DisputeStage,
        dispute_status -> DisputeStatus,
        #[max_length = 255]
        payment_id -> Varchar,
        #[max_length = 64]
        attempt_id -> Varchar,
        #[max_length = 255]
        merchant_id -> Varchar,
        #[max_length = 255]
        connector_status -> Varchar,
        #[max_length = 255]
        connector_dispute_id -> Varchar,
        #[max_length = 255]
        connector_reason -> Nullable<Varchar>,
        #[max_length = 255]
        connector_reason_code -> Nullable<Varchar>,
        challenge_required_by -> Nullable<Timestamp>,
        connector_created_at -> Nullable<Timestamp>,
        connector_updated_at -> Nullable<Timestamp>,
        created_at -> Timestamp,
        modified_at -> Timestamp,
        #[max_length = 255]
        connector -> Varchar,
        evidence -> Jsonb,
    }
}

diesel::table! {
    use diesel::sql_types::*;
    use crate::enums::diesel_exports::*;

    events (id) {
        id -> Int4,
        #[max_length = 64]
        event_id -> Varchar,
        event_type -> EventType,
        event_class -> EventClass,
        is_webhook_notified -> Bool,
        #[max_length = 64]
        intent_reference_id -> Nullable<Varchar>,
        #[max_length = 64]
        primary_object_id -> Varchar,
        primary_object_type -> EventObjectType,
        created_at -> Timestamp,
    }
}

diesel::table! {
    use diesel::sql_types::*;
    use crate::enums::diesel_exports::*;

    file_metadata (file_id, merchant_id) {
        #[max_length = 64]
        file_id -> Varchar,
        #[max_length = 255]
        merchant_id -> Varchar,
        #[max_length = 255]
        file_name -> Nullable<Varchar>,
        file_size -> Int4,
        #[max_length = 255]
        file_type -> Varchar,
        #[max_length = 255]
        provider_file_id -> Nullable<Varchar>,
        #[max_length = 255]
        file_upload_provider -> Nullable<Varchar>,
        available -> Bool,
        created_at -> Timestamp,
        #[max_length = 255]
        connector_label -> Nullable<Varchar>,
    }
}

diesel::table! {
    use diesel::sql_types::*;
    use crate::enums::diesel_exports::*;

    locker_mock_up (id) {
        id -> Int4,
        #[max_length = 255]
        card_id -> Varchar,
        #[max_length = 255]
        external_id -> Varchar,
        #[max_length = 255]
        card_fingerprint -> Varchar,
        #[max_length = 255]
        card_global_fingerprint -> Varchar,
        #[max_length = 255]
        merchant_id -> Varchar,
        #[max_length = 255]
        card_number -> Varchar,
        #[max_length = 255]
        card_exp_year -> Varchar,
        #[max_length = 255]
        card_exp_month -> Varchar,
        #[max_length = 255]
        name_on_card -> Nullable<Varchar>,
        #[max_length = 255]
        nickname -> Nullable<Varchar>,
        #[max_length = 255]
        customer_id -> Nullable<Varchar>,
        duplicate -> Nullable<Bool>,
        #[max_length = 8]
        card_cvc -> Nullable<Varchar>,
        #[max_length = 64]
        payment_method_id -> Nullable<Varchar>,
    }
}

diesel::table! {
    use diesel::sql_types::*;
    use crate::enums::diesel_exports::*;

    mandate (id) {
        id -> Int4,
        #[max_length = 64]
        mandate_id -> Varchar,
        #[max_length = 64]
        customer_id -> Varchar,
        #[max_length = 64]
        merchant_id -> Varchar,
        #[max_length = 64]
        payment_method_id -> Varchar,
        mandate_status -> MandateStatus,
        mandate_type -> MandateType,
        customer_accepted_at -> Nullable<Timestamp>,
        #[max_length = 64]
        customer_ip_address -> Nullable<Varchar>,
        #[max_length = 255]
        customer_user_agent -> Nullable<Varchar>,
        #[max_length = 128]
        network_transaction_id -> Nullable<Varchar>,
        #[max_length = 64]
        previous_attempt_id -> Nullable<Varchar>,
        created_at -> Timestamp,
        mandate_amount -> Nullable<Int8>,
        mandate_currency -> Nullable<Currency>,
        amount_captured -> Nullable<Int8>,
        #[max_length = 64]
        connector -> Varchar,
        #[max_length = 128]
        connector_mandate_id -> Nullable<Varchar>,
        start_date -> Nullable<Timestamp>,
        end_date -> Nullable<Timestamp>,
        metadata -> Nullable<Jsonb>,
        connector_mandate_ids -> Nullable<Jsonb>,
    }
}

diesel::table! {
    use diesel::sql_types::*;
    use crate::enums::diesel_exports::*;

    merchant_account (id) {
        id -> Int4,
        #[max_length = 64]
        merchant_id -> Varchar,
        #[max_length = 255]
        return_url -> Nullable<Varchar>,
        enable_payment_response_hash -> Bool,
        #[max_length = 255]
        payment_response_hash_key -> Nullable<Varchar>,
        redirect_to_merchant_with_http_post -> Bool,
<<<<<<< HEAD
        merchant_name -> Nullable<Bytea>,
        merchant_details -> Nullable<Bytea>,
=======
        #[max_length = 128]
        merchant_name -> Nullable<Varchar>,
        merchant_details -> Nullable<Json>,
>>>>>>> cd0cf40f
        webhook_details -> Nullable<Json>,
        sub_merchants_enabled -> Nullable<Bool>,
        #[max_length = 64]
        parent_merchant_id -> Nullable<Varchar>,
        #[max_length = 128]
        publishable_key -> Nullable<Varchar>,
        storage_scheme -> MerchantStorageScheme,
        #[max_length = 64]
        locker_id -> Nullable<Varchar>,
        metadata -> Nullable<Jsonb>,
        routing_algorithm -> Nullable<Json>,
        primary_business_details -> Json,
        intent_fulfillment_time -> Nullable<Int8>,
        created_at -> Timestamp,
        modified_at -> Timestamp,
        frm_routing_algorithm -> Nullable<Jsonb>,
    }
}

diesel::table! {
    use diesel::sql_types::*;
    use crate::enums::diesel_exports::*;

    merchant_connector_account (id) {
        id -> Int4,
        #[max_length = 64]
        merchant_id -> Varchar,
        #[max_length = 64]
        connector_name -> Varchar,
        connector_account_details -> Bytea,
        test_mode -> Nullable<Bool>,
        disabled -> Nullable<Bool>,
        #[max_length = 128]
        merchant_connector_id -> Varchar,
        payment_methods_enabled -> Nullable<Array<Nullable<Json>>>,
        connector_type -> ConnectorType,
        metadata -> Nullable<Jsonb>,
        #[max_length = 255]
        connector_label -> Varchar,
        business_country -> CountryAlpha2,
        #[max_length = 255]
        business_label -> Varchar,
        #[max_length = 64]
        business_sub_label -> Nullable<Varchar>,
        frm_configs -> Nullable<Jsonb>,
        created_at -> Timestamp,
        modified_at -> Timestamp,
    }
}

diesel::table! {
    use diesel::sql_types::*;
    use crate::enums::diesel_exports::*;

    merchant_key_store (merchant_id) {
        merchant_id -> Varchar,
        key -> Bytea,
        created_at -> Timestamp,
    }
}

diesel::table! {
    use diesel::sql_types::*;
    use crate::enums::diesel_exports::*;

    payment_attempt (id) {
        id -> Int4,
        #[max_length = 64]
        payment_id -> Varchar,
        #[max_length = 64]
        merchant_id -> Varchar,
        #[max_length = 64]
        attempt_id -> Varchar,
        status -> AttemptStatus,
        amount -> Int8,
        currency -> Nullable<Currency>,
        save_to_locker -> Nullable<Bool>,
        #[max_length = 64]
        connector -> Nullable<Varchar>,
        error_message -> Nullable<Text>,
        offer_amount -> Nullable<Int8>,
        surcharge_amount -> Nullable<Int8>,
        tax_amount -> Nullable<Int8>,
        #[max_length = 64]
        payment_method_id -> Nullable<Varchar>,
        payment_method -> Nullable<Varchar>,
        #[max_length = 128]
        connector_transaction_id -> Nullable<Varchar>,
        capture_method -> Nullable<CaptureMethod>,
        capture_on -> Nullable<Timestamp>,
        confirm -> Bool,
        authentication_type -> Nullable<AuthenticationType>,
        created_at -> Timestamp,
        modified_at -> Timestamp,
        last_synced -> Nullable<Timestamp>,
        #[max_length = 255]
        cancellation_reason -> Nullable<Varchar>,
        amount_to_capture -> Nullable<Int8>,
        #[max_length = 64]
        mandate_id -> Nullable<Varchar>,
        browser_info -> Nullable<Jsonb>,
        #[max_length = 255]
        error_code -> Nullable<Varchar>,
        #[max_length = 128]
        payment_token -> Nullable<Varchar>,
        connector_metadata -> Nullable<Jsonb>,
        #[max_length = 50]
        payment_experience -> Nullable<Varchar>,
        #[max_length = 64]
        payment_method_type -> Nullable<Varchar>,
        payment_method_data -> Nullable<Jsonb>,
        #[max_length = 64]
        business_sub_label -> Nullable<Varchar>,
        straight_through_algorithm -> Nullable<Jsonb>,
        preprocessing_step_id -> Nullable<Varchar>,
        mandate_details -> Nullable<Jsonb>,
    }
}

diesel::table! {
    use diesel::sql_types::*;
    use crate::enums::diesel_exports::*;

    payment_intent (id) {
        id -> Int4,
        #[max_length = 64]
        payment_id -> Varchar,
        #[max_length = 64]
        merchant_id -> Varchar,
        status -> IntentStatus,
        amount -> Int8,
        currency -> Nullable<Currency>,
        amount_captured -> Nullable<Int8>,
        #[max_length = 64]
        customer_id -> Nullable<Varchar>,
        #[max_length = 255]
        description -> Nullable<Varchar>,
        #[max_length = 255]
        return_url -> Nullable<Varchar>,
        metadata -> Nullable<Jsonb>,
        #[max_length = 64]
        connector_id -> Nullable<Varchar>,
        #[max_length = 64]
        shipping_address_id -> Nullable<Varchar>,
        #[max_length = 64]
        billing_address_id -> Nullable<Varchar>,
        #[max_length = 255]
        statement_descriptor_name -> Nullable<Varchar>,
        #[max_length = 255]
        statement_descriptor_suffix -> Nullable<Varchar>,
        created_at -> Timestamp,
        modified_at -> Timestamp,
        last_synced -> Nullable<Timestamp>,
        setup_future_usage -> Nullable<FutureUsage>,
        off_session -> Nullable<Bool>,
        #[max_length = 128]
        client_secret -> Nullable<Varchar>,
        #[max_length = 64]
        active_attempt_id -> Varchar,
        business_country -> CountryAlpha2,
        #[max_length = 64]
        business_label -> Varchar,
    }
}

diesel::table! {
    use diesel::sql_types::*;
    use crate::enums::diesel_exports::*;

    payment_methods (id) {
        id -> Int4,
        #[max_length = 64]
        customer_id -> Varchar,
        #[max_length = 64]
        merchant_id -> Varchar,
        #[max_length = 64]
        payment_method_id -> Varchar,
        accepted_currency -> Nullable<Array<Nullable<Currency>>>,
        #[max_length = 32]
        scheme -> Nullable<Varchar>,
        #[max_length = 128]
        token -> Nullable<Varchar>,
        #[max_length = 255]
        cardholder_name -> Nullable<Varchar>,
        #[max_length = 64]
        issuer_name -> Nullable<Varchar>,
        #[max_length = 64]
        issuer_country -> Nullable<Varchar>,
        payer_country -> Nullable<Array<Nullable<Text>>>,
        is_stored -> Nullable<Bool>,
        #[max_length = 32]
        swift_code -> Nullable<Varchar>,
        #[max_length = 128]
        direct_debit_token -> Nullable<Varchar>,
        created_at -> Timestamp,
        last_modified -> Timestamp,
        payment_method -> Varchar,
        payment_method_type -> Nullable<Varchar>,
        #[max_length = 128]
        payment_method_issuer -> Nullable<Varchar>,
        payment_method_issuer_code -> Nullable<PaymentMethodIssuerCode>,
        metadata -> Nullable<Json>,
    }
}

diesel::table! {
    use diesel::sql_types::*;
    use crate::enums::diesel_exports::*;

    process_tracker (id) {
        #[max_length = 127]
        id -> Varchar,
        #[max_length = 64]
        name -> Nullable<Varchar>,
        tag -> Array<Nullable<Text>>,
        #[max_length = 64]
        runner -> Nullable<Varchar>,
        retry_count -> Int4,
        schedule_time -> Nullable<Timestamp>,
        #[max_length = 255]
        rule -> Varchar,
        tracking_data -> Json,
        #[max_length = 255]
        business_status -> Varchar,
        status -> ProcessTrackerStatus,
        event -> Array<Nullable<Text>>,
        created_at -> Timestamp,
        updated_at -> Timestamp,
    }
}

diesel::table! {
    use diesel::sql_types::*;
    use crate::enums::diesel_exports::*;

    refund (id) {
        id -> Int4,
        #[max_length = 64]
        internal_reference_id -> Varchar,
        #[max_length = 64]
        refund_id -> Varchar,
        #[max_length = 64]
        payment_id -> Varchar,
        #[max_length = 64]
        merchant_id -> Varchar,
        #[max_length = 128]
        connector_transaction_id -> Varchar,
        #[max_length = 64]
        connector -> Varchar,
        #[max_length = 128]
        connector_refund_id -> Nullable<Varchar>,
        #[max_length = 64]
        external_reference_id -> Nullable<Varchar>,
        refund_type -> RefundType,
        total_amount -> Int8,
        currency -> Currency,
        refund_amount -> Int8,
        refund_status -> RefundStatus,
        sent_to_gateway -> Bool,
        refund_error_message -> Nullable<Text>,
        metadata -> Nullable<Json>,
        #[max_length = 128]
        refund_arn -> Nullable<Varchar>,
        created_at -> Timestamp,
        modified_at -> Timestamp,
        #[max_length = 255]
        description -> Nullable<Varchar>,
        #[max_length = 64]
        attempt_id -> Varchar,
        #[max_length = 255]
        refund_reason -> Nullable<Varchar>,
        refund_error_code -> Nullable<Text>,
    }
}

diesel::table! {
    use diesel::sql_types::*;
    use crate::enums::diesel_exports::*;

    reverse_lookup (lookup_id) {
        #[max_length = 128]
        lookup_id -> Varchar,
        #[max_length = 128]
        sk_id -> Varchar,
        #[max_length = 128]
        pk_id -> Varchar,
        #[max_length = 128]
        source -> Varchar,
    }
}

diesel::allow_tables_to_appear_in_same_query!(
    address,
    api_keys,
    cards_info,
    configs,
    connector_response,
    customers,
    dispute,
    events,
    file_metadata,
    locker_mock_up,
    mandate,
    merchant_account,
    merchant_connector_account,
    merchant_key_store,
    payment_attempt,
    payment_intent,
    payment_methods,
    process_tracker,
    refund,
    reverse_lookup,
);<|MERGE_RESOLUTION|>--- conflicted
+++ resolved
@@ -11,7 +11,6 @@
         #[max_length = 128]
         city -> Nullable<Varchar>,
         country -> Nullable<CountryAlpha2>,
-<<<<<<< HEAD
         line1 -> Nullable<Bytea>,
         line2 -> Nullable<Bytea>,
         line3 -> Nullable<Bytea>,
@@ -20,25 +19,7 @@
         first_name -> Nullable<Bytea>,
         last_name -> Nullable<Bytea>,
         phone_number -> Nullable<Bytea>,
-=======
-        #[max_length = 255]
-        line1 -> Nullable<Varchar>,
-        #[max_length = 255]
-        line2 -> Nullable<Varchar>,
-        #[max_length = 255]
-        line3 -> Nullable<Varchar>,
-        #[max_length = 128]
-        state -> Nullable<Varchar>,
-        #[max_length = 16]
-        zip -> Nullable<Varchar>,
-        #[max_length = 255]
-        first_name -> Nullable<Varchar>,
-        #[max_length = 255]
-        last_name -> Nullable<Varchar>,
-        #[max_length = 32]
-        phone_number -> Nullable<Varchar>,
         #[max_length = 8]
->>>>>>> cd0cf40f
         country_code -> Nullable<Varchar>,
         created_at -> Timestamp,
         modified_at -> Timestamp,
@@ -141,19 +122,10 @@
         customer_id -> Varchar,
         #[max_length = 64]
         merchant_id -> Varchar,
-<<<<<<< HEAD
         name -> Nullable<Bytea>,
         email -> Nullable<Bytea>,
         phone -> Nullable<Bytea>,
-=======
-        #[max_length = 255]
-        name -> Nullable<Varchar>,
-        #[max_length = 255]
-        email -> Nullable<Varchar>,
-        #[max_length = 32]
-        phone -> Nullable<Varchar>,
         #[max_length = 8]
->>>>>>> cd0cf40f
         phone_country_code -> Nullable<Varchar>,
         #[max_length = 255]
         description -> Nullable<Varchar>,
@@ -338,14 +310,8 @@
         #[max_length = 255]
         payment_response_hash_key -> Nullable<Varchar>,
         redirect_to_merchant_with_http_post -> Bool,
-<<<<<<< HEAD
         merchant_name -> Nullable<Bytea>,
         merchant_details -> Nullable<Bytea>,
-=======
-        #[max_length = 128]
-        merchant_name -> Nullable<Varchar>,
-        merchant_details -> Nullable<Json>,
->>>>>>> cd0cf40f
         webhook_details -> Nullable<Json>,
         sub_merchants_enabled -> Nullable<Bool>,
         #[max_length = 64]
@@ -401,6 +367,7 @@
     use crate::enums::diesel_exports::*;
 
     merchant_key_store (merchant_id) {
+        #[max_length = 255]
         merchant_id -> Varchar,
         key -> Bytea,
         created_at -> Timestamp,
