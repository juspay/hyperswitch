--- conflicted
+++ resolved
@@ -242,14 +242,11 @@
         payment_methods_enabled -> Nullable<Array<Nullable<Json>>>,
         connector_type -> ConnectorType,
         metadata -> Nullable<Jsonb>,
-<<<<<<< HEAD
         connector_label -> Varchar,
         business_country -> CountryCode,
         business_label -> Varchar,
         business_sub_label -> Nullable<Varchar>,
-=======
         frm_configs -> Nullable<Jsonb>,
->>>>>>> 4524d4f5
     }
 }
 
