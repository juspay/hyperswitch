// @generated automatically by Diesel CLI.

diesel::table! {
    use diesel::sql_types::*;
    use crate::enums::diesel_exports::*;

    address (address_id) {
        id -> Int4,
        address_id -> Varchar,
        city -> Nullable<Varchar>,
        country -> Nullable<CountryAlpha2>,
        line1 -> Nullable<Varchar>,
        line2 -> Nullable<Varchar>,
        line3 -> Nullable<Varchar>,
        state -> Nullable<Varchar>,
        zip -> Nullable<Varchar>,
        first_name -> Nullable<Varchar>,
        last_name -> Nullable<Varchar>,
        phone_number -> Nullable<Varchar>,
        country_code -> Nullable<Varchar>,
        created_at -> Timestamp,
        modified_at -> Timestamp,
        customer_id -> Varchar,
        merchant_id -> Varchar,
    }
}

diesel::table! {
    use diesel::sql_types::*;
    use crate::enums::diesel_exports::*;

    api_keys (key_id) {
        key_id -> Varchar,
        merchant_id -> Varchar,
        name -> Varchar,
        description -> Nullable<Varchar>,
        hashed_api_key -> Varchar,
        prefix -> Varchar,
        created_at -> Timestamp,
        expires_at -> Nullable<Timestamp>,
        last_used -> Nullable<Timestamp>,
    }
}

diesel::table! {
    use diesel::sql_types::*;
    use crate::enums::diesel_exports::*;

    cards_info (card_iin) {
        card_iin -> Varchar,
        card_issuer -> Nullable<Text>,
        card_network -> Nullable<Text>,
        card_type -> Nullable<Text>,
        card_subtype -> Nullable<Text>,
        card_issuing_country -> Nullable<Text>,
        bank_code_id -> Nullable<Varchar>,
        bank_code -> Nullable<Varchar>,
        country_code -> Nullable<Varchar>,
        date_created -> Timestamp,
        last_updated -> Nullable<Timestamp>,
        last_updated_provider -> Nullable<Text>,
    }
}

diesel::table! {
    use diesel::sql_types::*;
    use crate::enums::diesel_exports::*;

    configs (key) {
        id -> Int4,
        key -> Varchar,
        config -> Text,
    }
}

diesel::table! {
    use diesel::sql_types::*;
    use crate::enums::diesel_exports::*;

    connector_response (id) {
        id -> Int4,
        payment_id -> Varchar,
        merchant_id -> Varchar,
        attempt_id -> Varchar,
        created_at -> Timestamp,
        modified_at -> Timestamp,
        connector_name -> Nullable<Varchar>,
        connector_transaction_id -> Nullable<Varchar>,
        authentication_data -> Nullable<Json>,
        encoded_data -> Nullable<Text>,
    }
}

diesel::table! {
    use diesel::sql_types::*;
    use crate::enums::diesel_exports::*;

    customers (customer_id, merchant_id) {
        id -> Int4,
        customer_id -> Varchar,
        merchant_id -> Varchar,
        name -> Nullable<Varchar>,
        email -> Nullable<Varchar>,
        phone -> Nullable<Varchar>,
        phone_country_code -> Nullable<Varchar>,
        description -> Nullable<Varchar>,
        created_at -> Timestamp,
        metadata -> Nullable<Json>,
        connector_customer -> Nullable<Jsonb>,
        modified_at -> Timestamp,
    }
}

diesel::table! {
    use diesel::sql_types::*;
    use crate::enums::diesel_exports::*;

    dispute (id) {
        id -> Int4,
        dispute_id -> Varchar,
        amount -> Varchar,
        currency -> Varchar,
        dispute_stage -> DisputeStage,
        dispute_status -> DisputeStatus,
        payment_id -> Varchar,
        attempt_id -> Varchar,
        merchant_id -> Varchar,
        connector_status -> Varchar,
        connector_dispute_id -> Varchar,
        connector_reason -> Nullable<Varchar>,
        connector_reason_code -> Nullable<Varchar>,
        challenge_required_by -> Nullable<Timestamp>,
        dispute_created_at -> Nullable<Timestamp>,
        updated_at -> Nullable<Timestamp>,
        created_at -> Timestamp,
        modified_at -> Timestamp,
        connector -> Varchar,
    }
}

diesel::table! {
    use diesel::sql_types::*;
    use crate::enums::diesel_exports::*;

    events (id) {
        id -> Int4,
        event_id -> Varchar,
        event_type -> EventType,
        event_class -> EventClass,
        is_webhook_notified -> Bool,
        intent_reference_id -> Nullable<Varchar>,
        primary_object_id -> Varchar,
        primary_object_type -> EventObjectType,
        created_at -> Timestamp,
    }
}

diesel::table! {
    use diesel::sql_types::*;
    use crate::enums::diesel_exports::*;

    file_metadata (file_id, merchant_id) {
        file_id -> Varchar,
        merchant_id -> Varchar,
        file_name -> Nullable<Varchar>,
        file_size -> Int4,
        file_type -> Varchar,
        provider_file_id -> Nullable<Varchar>,
        file_upload_provider -> Nullable<Varchar>,
        available -> Bool,
        created_at -> Timestamp,
    }
}

diesel::table! {
    use diesel::sql_types::*;
    use crate::enums::diesel_exports::*;

    locker_mock_up (id) {
        id -> Int4,
        card_id -> Varchar,
        external_id -> Varchar,
        card_fingerprint -> Varchar,
        card_global_fingerprint -> Varchar,
        merchant_id -> Varchar,
        card_number -> Varchar,
        card_exp_year -> Varchar,
        card_exp_month -> Varchar,
        name_on_card -> Nullable<Varchar>,
        nickname -> Nullable<Varchar>,
        customer_id -> Nullable<Varchar>,
        duplicate -> Nullable<Bool>,
        card_cvc -> Nullable<Varchar>,
        payment_method_id -> Nullable<Varchar>,
    }
}

diesel::table! {
    use diesel::sql_types::*;
    use crate::enums::diesel_exports::*;

    mandate (id) {
        id -> Int4,
        mandate_id -> Varchar,
        customer_id -> Varchar,
        merchant_id -> Varchar,
        payment_method_id -> Varchar,
        mandate_status -> MandateStatus,
        mandate_type -> MandateType,
        customer_accepted_at -> Nullable<Timestamp>,
        customer_ip_address -> Nullable<Varchar>,
        customer_user_agent -> Nullable<Varchar>,
        network_transaction_id -> Nullable<Varchar>,
        previous_attempt_id -> Nullable<Varchar>,
        created_at -> Timestamp,
        mandate_amount -> Nullable<Int8>,
        mandate_currency -> Nullable<Currency>,
        amount_captured -> Nullable<Int8>,
        connector -> Varchar,
        connector_mandate_id -> Nullable<Varchar>,
        start_date -> Nullable<Timestamp>,
        end_date -> Nullable<Timestamp>,
        metadata -> Nullable<Jsonb>,
        connector_mandate_ids -> Nullable<Jsonb>,
    }
}

diesel::table! {
    use diesel::sql_types::*;
    use crate::enums::diesel_exports::*;

    merchant_account (id) {
        id -> Int4,
        merchant_id -> Varchar,
        return_url -> Nullable<Varchar>,
        enable_payment_response_hash -> Bool,
        payment_response_hash_key -> Nullable<Varchar>,
        redirect_to_merchant_with_http_post -> Bool,
        merchant_name -> Nullable<Varchar>,
        merchant_details -> Nullable<Json>,
        webhook_details -> Nullable<Json>,
        sub_merchants_enabled -> Nullable<Bool>,
        parent_merchant_id -> Nullable<Varchar>,
        publishable_key -> Nullable<Varchar>,
        storage_scheme -> MerchantStorageScheme,
        locker_id -> Nullable<Varchar>,
        metadata -> Nullable<Jsonb>,
        routing_algorithm -> Nullable<Json>,
        primary_business_details -> Json,
<<<<<<< HEAD
=======
        api_key -> Nullable<Varchar>,
>>>>>>> 5c5c3ef3
        intent_fulfillment_time -> Nullable<Int8>,
        created_at -> Timestamp,
        modified_at -> Timestamp,
    }
}

diesel::table! {
    use diesel::sql_types::*;
    use crate::enums::diesel_exports::*;

    merchant_connector_account (id) {
        id -> Int4,
        merchant_id -> Varchar,
        connector_name -> Varchar,
        connector_account_details -> Json,
        test_mode -> Nullable<Bool>,
        disabled -> Nullable<Bool>,
        merchant_connector_id -> Varchar,
        payment_methods_enabled -> Nullable<Array<Nullable<Json>>>,
        connector_type -> ConnectorType,
        metadata -> Nullable<Jsonb>,
        connector_label -> Varchar,
        business_country -> CountryAlpha2,
        business_label -> Varchar,
        business_sub_label -> Nullable<Varchar>,
        frm_configs -> Nullable<Jsonb>,
        created_at -> Timestamp,
        modified_at -> Timestamp,
    }
}

diesel::table! {
    use diesel::sql_types::*;
    use crate::enums::diesel_exports::*;

    payment_attempt (id) {
        id -> Int4,
        payment_id -> Varchar,
        merchant_id -> Varchar,
        attempt_id -> Varchar,
        status -> AttemptStatus,
        amount -> Int8,
        currency -> Nullable<Currency>,
        save_to_locker -> Nullable<Bool>,
        connector -> Nullable<Varchar>,
        error_message -> Nullable<Text>,
        offer_amount -> Nullable<Int8>,
        surcharge_amount -> Nullable<Int8>,
        tax_amount -> Nullable<Int8>,
        payment_method_id -> Nullable<Varchar>,
        payment_method -> Nullable<Varchar>,
        connector_transaction_id -> Nullable<Varchar>,
        capture_method -> Nullable<CaptureMethod>,
        capture_on -> Nullable<Timestamp>,
        confirm -> Bool,
        authentication_type -> Nullable<AuthenticationType>,
        created_at -> Timestamp,
        modified_at -> Timestamp,
        last_synced -> Nullable<Timestamp>,
        cancellation_reason -> Nullable<Varchar>,
        amount_to_capture -> Nullable<Int8>,
        mandate_id -> Nullable<Varchar>,
        browser_info -> Nullable<Jsonb>,
        error_code -> Nullable<Varchar>,
        payment_token -> Nullable<Varchar>,
        connector_metadata -> Nullable<Jsonb>,
        payment_experience -> Nullable<Varchar>,
        payment_method_type -> Nullable<Varchar>,
        payment_method_data -> Nullable<Jsonb>,
        business_sub_label -> Nullable<Varchar>,
        straight_through_algorithm -> Nullable<Jsonb>,
    }
}

diesel::table! {
    use diesel::sql_types::*;
    use crate::enums::diesel_exports::*;

    payment_intent (id) {
        id -> Int4,
        payment_id -> Varchar,
        merchant_id -> Varchar,
        status -> IntentStatus,
        amount -> Int8,
        currency -> Nullable<Currency>,
        amount_captured -> Nullable<Int8>,
        customer_id -> Nullable<Varchar>,
        description -> Nullable<Varchar>,
        return_url -> Nullable<Varchar>,
        metadata -> Nullable<Jsonb>,
        connector_id -> Nullable<Varchar>,
        shipping_address_id -> Nullable<Varchar>,
        billing_address_id -> Nullable<Varchar>,
        statement_descriptor_name -> Nullable<Varchar>,
        statement_descriptor_suffix -> Nullable<Varchar>,
        created_at -> Timestamp,
        modified_at -> Timestamp,
        last_synced -> Nullable<Timestamp>,
        setup_future_usage -> Nullable<FutureUsage>,
        off_session -> Nullable<Bool>,
        client_secret -> Nullable<Varchar>,
        active_attempt_id -> Varchar,
        business_country -> CountryAlpha2,
        business_label -> Varchar,
    }
}

diesel::table! {
    use diesel::sql_types::*;
    use crate::enums::diesel_exports::*;

    payment_methods (id) {
        id -> Int4,
        customer_id -> Varchar,
        merchant_id -> Varchar,
        payment_method_id -> Varchar,
        accepted_currency -> Nullable<Array<Nullable<Currency>>>,
        scheme -> Nullable<Varchar>,
        token -> Nullable<Varchar>,
        cardholder_name -> Nullable<Varchar>,
        issuer_name -> Nullable<Varchar>,
        issuer_country -> Nullable<Varchar>,
        payer_country -> Nullable<Array<Nullable<Text>>>,
        is_stored -> Nullable<Bool>,
        swift_code -> Nullable<Varchar>,
        direct_debit_token -> Nullable<Varchar>,
        created_at -> Timestamp,
        last_modified -> Timestamp,
        payment_method -> Varchar,
        payment_method_type -> Nullable<Varchar>,
        payment_method_issuer -> Nullable<Varchar>,
        payment_method_issuer_code -> Nullable<PaymentMethodIssuerCode>,
        metadata -> Nullable<Json>,
    }
}

diesel::table! {
    use diesel::sql_types::*;
    use crate::enums::diesel_exports::*;

    process_tracker (id) {
        id -> Varchar,
        name -> Nullable<Varchar>,
        tag -> Array<Nullable<Text>>,
        runner -> Nullable<Varchar>,
        retry_count -> Int4,
        schedule_time -> Nullable<Timestamp>,
        rule -> Varchar,
        tracking_data -> Json,
        business_status -> Varchar,
        status -> ProcessTrackerStatus,
        event -> Array<Nullable<Text>>,
        created_at -> Timestamp,
        updated_at -> Timestamp,
    }
}

diesel::table! {
    use diesel::sql_types::*;
    use crate::enums::diesel_exports::*;

    refund (id) {
        id -> Int4,
        internal_reference_id -> Varchar,
        refund_id -> Varchar,
        payment_id -> Varchar,
        merchant_id -> Varchar,
        connector_transaction_id -> Varchar,
        connector -> Varchar,
        connector_refund_id -> Nullable<Varchar>,
        external_reference_id -> Nullable<Varchar>,
        refund_type -> RefundType,
        total_amount -> Int8,
        currency -> Currency,
        refund_amount -> Int8,
        refund_status -> RefundStatus,
        sent_to_gateway -> Bool,
        refund_error_message -> Nullable<Text>,
        metadata -> Nullable<Json>,
        refund_arn -> Nullable<Varchar>,
        created_at -> Timestamp,
        modified_at -> Timestamp,
        description -> Nullable<Varchar>,
        attempt_id -> Varchar,
        refund_reason -> Nullable<Varchar>,
        refund_error_code -> Nullable<Text>,
    }
}

diesel::table! {
    use diesel::sql_types::*;
    use crate::enums::diesel_exports::*;

    reverse_lookup (lookup_id) {
        lookup_id -> Varchar,
        sk_id -> Varchar,
        pk_id -> Varchar,
        source -> Varchar,
    }
}

diesel::allow_tables_to_appear_in_same_query!(
    address,
    api_keys,
    cards_info,
    configs,
    connector_response,
    customers,
    dispute,
    events,
    file_metadata,
    locker_mock_up,
    mandate,
    merchant_account,
    merchant_connector_account,
    payment_attempt,
    payment_intent,
    payment_methods,
    process_tracker,
    refund,
    reverse_lookup,
);<|MERGE_RESOLUTION|>--- conflicted
+++ resolved
@@ -247,10 +247,6 @@
         metadata -> Nullable<Jsonb>,
         routing_algorithm -> Nullable<Json>,
         primary_business_details -> Json,
-<<<<<<< HEAD
-=======
-        api_key -> Nullable<Varchar>,
->>>>>>> 5c5c3ef3
         intent_fulfillment_time -> Nullable<Int8>,
         created_at -> Timestamp,
         modified_at -> Timestamp,
