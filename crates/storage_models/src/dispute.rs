use common_utils::custom_serde;
use diesel::{AsChangeset, Identifiable, Insertable, Queryable};
use serde::{Deserialize, Serialize};
use time::PrimitiveDateTime;

use crate::{enums as storage_enums, schema::dispute};

#[derive(Clone, Debug, Deserialize, Insertable, Serialize, router_derive::DebugAsDisplay)]
#[diesel(table_name = dispute)]
#[serde(deny_unknown_fields)]
pub struct DisputeNew {
    pub dispute_id: String,
    pub amount: String,
    pub currency: String,
    pub dispute_stage: storage_enums::DisputeStage,
    pub dispute_status: storage_enums::DisputeStatus,
    pub payment_id: String,
<<<<<<< HEAD
    pub merchant_id: String,
    pub connector: String,
=======
    pub attempt_id: String,
    pub merchant_id: String,
>>>>>>> 6ad518f3
    pub connector_status: String,
    pub connector_dispute_id: String,
    pub connector_reason: Option<String>,
    pub connector_reason_code: Option<String>,
    pub challenge_required_by: Option<String>,
    pub dispute_created_at: Option<String>,
    pub updated_at: Option<String>,
}

#[derive(Clone, Debug, Deserialize, Serialize, Identifiable, Queryable)]
#[diesel(table_name = dispute)]
pub struct Dispute {
    #[serde(skip_serializing)]
    pub id: i32,
    pub dispute_id: String,
    pub amount: String,
    pub currency: String,
    pub dispute_stage: storage_enums::DisputeStage,
    pub dispute_status: storage_enums::DisputeStatus,
    pub payment_id: String,
<<<<<<< HEAD
    pub merchant_id: String,
    pub connector: String,
=======
    pub attempt_id: String,
    pub merchant_id: String,
>>>>>>> 6ad518f3
    pub connector_status: String,
    pub connector_dispute_id: String,
    pub connector_reason: Option<String>,
    pub connector_reason_code: Option<String>,
    pub challenge_required_by: Option<String>,
    pub dispute_created_at: Option<String>,
    pub updated_at: Option<String>,
    #[serde(with = "custom_serde::iso8601")]
    pub created_at: PrimitiveDateTime,
    #[serde(with = "custom_serde::iso8601")]
    pub modified_at: PrimitiveDateTime,
}

#[derive(Debug)]
pub enum DisputeUpdate {
    Update {
        dispute_stage: storage_enums::DisputeStage,
        dispute_status: storage_enums::DisputeStatus,
        connector_status: String,
        connector_reason: Option<String>,
        connector_reason_code: Option<String>,
        challenge_required_by: Option<String>,
        updated_at: Option<String>,
    },
}

#[derive(Clone, Debug, Default, AsChangeset, router_derive::DebugAsDisplay)]
#[diesel(table_name = dispute)]
pub struct DisputeUpdateInternal {
    dispute_stage: storage_enums::DisputeStage,
    dispute_status: storage_enums::DisputeStatus,
    connector_status: String,
    connector_reason: Option<String>,
    connector_reason_code: Option<String>,
    challenge_required_by: Option<String>,
    updated_at: Option<String>,
    modified_at: Option<PrimitiveDateTime>,
}

impl From<DisputeUpdate> for DisputeUpdateInternal {
    fn from(merchant_account_update: DisputeUpdate) -> Self {
        match merchant_account_update {
            DisputeUpdate::Update {
                dispute_stage,
                dispute_status,
                connector_status,
                connector_reason,
                connector_reason_code,
                challenge_required_by,
                updated_at,
            } => Self {
                dispute_stage,
                dispute_status,
                connector_status,
                connector_reason,
                connector_reason_code,
                challenge_required_by,
                updated_at,
                modified_at: Some(common_utils::date_time::now()),
            },
        }
    }
}<|MERGE_RESOLUTION|>--- conflicted
+++ resolved
@@ -15,13 +15,9 @@
     pub dispute_stage: storage_enums::DisputeStage,
     pub dispute_status: storage_enums::DisputeStatus,
     pub payment_id: String,
-<<<<<<< HEAD
+    pub attempt_id: String,
     pub merchant_id: String,
     pub connector: String,
-=======
-    pub attempt_id: String,
-    pub merchant_id: String,
->>>>>>> 6ad518f3
     pub connector_status: String,
     pub connector_dispute_id: String,
     pub connector_reason: Option<String>,
@@ -42,13 +38,9 @@
     pub dispute_stage: storage_enums::DisputeStage,
     pub dispute_status: storage_enums::DisputeStatus,
     pub payment_id: String,
-<<<<<<< HEAD
+    pub attempt_id: String,
     pub merchant_id: String,
     pub connector: String,
-=======
-    pub attempt_id: String,
-    pub merchant_id: String,
->>>>>>> 6ad518f3
     pub connector_status: String,
     pub connector_dispute_id: String,
     pub connector_reason: Option<String>,
