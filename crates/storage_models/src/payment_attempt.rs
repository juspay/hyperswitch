use diesel::{AsChangeset, Identifiable, Insertable, Queryable};
use serde::{Deserialize, Serialize};
use time::PrimitiveDateTime;

use crate::{enums as storage_enums, schema::payment_attempt};

#[derive(Clone, Debug, Eq, PartialEq, Identifiable, Queryable, Serialize, Deserialize)]
#[diesel(table_name = payment_attempt)]
pub struct PaymentAttempt {
    pub id: i32,
    pub payment_id: String,
    pub merchant_id: String,
    pub attempt_id: String,
    pub status: storage_enums::AttemptStatus,
    pub amount: i64,
    pub currency: Option<storage_enums::Currency>,
    pub save_to_locker: Option<bool>,
    pub connector: Option<serde_json::Value>,
    pub error_message: Option<String>,
    pub offer_amount: Option<i64>,
    pub surcharge_amount: Option<i64>,
    pub tax_amount: Option<i64>,
    pub payment_method_id: Option<String>,
    pub payment_method: Option<storage_enums::PaymentMethod>,
    pub connector_transaction_id: Option<String>,
    pub capture_method: Option<storage_enums::CaptureMethod>,
    #[serde(default, with = "common_utils::custom_serde::iso8601::option")]
    pub capture_on: Option<PrimitiveDateTime>,
    pub confirm: bool,
    pub authentication_type: Option<storage_enums::AuthenticationType>,
    #[serde(with = "common_utils::custom_serde::iso8601")]
    pub created_at: PrimitiveDateTime,
    #[serde(with = "common_utils::custom_serde::iso8601")]
    pub modified_at: PrimitiveDateTime,
    #[serde(default, with = "common_utils::custom_serde::iso8601::option")]
    pub last_synced: Option<PrimitiveDateTime>,
    pub cancellation_reason: Option<String>,
    pub amount_to_capture: Option<i64>,
    pub mandate_id: Option<String>,
    pub browser_info: Option<serde_json::Value>,
    pub error_code: Option<String>,
    pub payment_token: Option<String>,
    pub connector_metadata: Option<serde_json::Value>,
    pub payment_experience: Option<storage_enums::PaymentExperience>,
    pub payment_method_type: Option<storage_enums::PaymentMethodType>,
    pub payment_method_data: Option<serde_json::Value>,
}

#[derive(
    Clone, Debug, Default, Insertable, router_derive::DebugAsDisplay, Serialize, Deserialize,
)]
#[diesel(table_name = payment_attempt)]
pub struct PaymentAttemptNew {
    pub payment_id: String,
    pub merchant_id: String,
    pub attempt_id: String,
    pub status: storage_enums::AttemptStatus,
    pub amount: i64,
    pub currency: Option<storage_enums::Currency>,
    // pub auto_capture: Option<bool>,
    pub save_to_locker: Option<bool>,
    pub connector: Option<serde_json::Value>,
    pub error_message: Option<String>,
    pub offer_amount: Option<i64>,
    pub surcharge_amount: Option<i64>,
    pub tax_amount: Option<i64>,
    pub payment_method_id: Option<String>,
    pub payment_method: Option<storage_enums::PaymentMethod>,
    pub connector_transaction_id: Option<String>,
    pub capture_method: Option<storage_enums::CaptureMethod>,
    #[serde(default, with = "common_utils::custom_serde::iso8601::option")]
    pub capture_on: Option<PrimitiveDateTime>,
    pub confirm: bool,
    pub authentication_type: Option<storage_enums::AuthenticationType>,
    #[serde(default, with = "common_utils::custom_serde::iso8601::option")]
    pub created_at: Option<PrimitiveDateTime>,
    #[serde(default, with = "common_utils::custom_serde::iso8601::option")]
    pub modified_at: Option<PrimitiveDateTime>,
    #[serde(default, with = "common_utils::custom_serde::iso8601::option")]
    pub last_synced: Option<PrimitiveDateTime>,
    pub cancellation_reason: Option<String>,
    pub amount_to_capture: Option<i64>,
    pub mandate_id: Option<String>,
    pub browser_info: Option<serde_json::Value>,
    pub payment_token: Option<String>,
    pub error_code: Option<String>,
    pub connector_metadata: Option<serde_json::Value>,
    pub payment_experience: Option<storage_enums::PaymentExperience>,
    pub payment_method_type: Option<storage_enums::PaymentMethodType>,
    pub payment_method_data: Option<serde_json::Value>,
}

#[derive(Debug, Clone, Serialize, Deserialize)]
pub enum PaymentAttemptUpdate {
    Update {
        amount: i64,
        currency: storage_enums::Currency,
        status: storage_enums::AttemptStatus,
        authentication_type: Option<storage_enums::AuthenticationType>,
        payment_method: Option<storage_enums::PaymentMethod>,
        payment_token: Option<String>,
        payment_method_data: Option<serde_json::Value>,
        payment_method_type: Option<storage_enums::PaymentMethodType>,
        payment_experience: Option<storage_enums::PaymentExperience>,
    },
    UpdateTrackers {
        payment_token: Option<String>,
        connector: Option<serde_json::Value>,
    },
    AuthenticationTypeUpdate {
        authentication_type: storage_enums::AuthenticationType,
    },
    ConfirmUpdate {
        amount: i64,
        currency: storage_enums::Currency,
        status: storage_enums::AttemptStatus,
        authentication_type: Option<storage_enums::AuthenticationType>,
        payment_method: Option<storage_enums::PaymentMethod>,
        browser_info: Option<serde_json::Value>,
        connector: Option<serde_json::Value>,
        payment_token: Option<String>,
        payment_method_data: Option<serde_json::Value>,
        payment_method_type: Option<storage_enums::PaymentMethodType>,
        payment_experience: Option<storage_enums::PaymentExperience>,
    },
    VoidUpdate {
        status: storage_enums::AttemptStatus,
        cancellation_reason: Option<String>,
    },
    ResponseUpdate {
        status: storage_enums::AttemptStatus,
        connector: Option<serde_json::Value>,
        connector_transaction_id: Option<String>,
        authentication_type: Option<storage_enums::AuthenticationType>,
        payment_method_id: Option<Option<String>>,
        mandate_id: Option<String>,
        connector_metadata: Option<serde_json::Value>,
<<<<<<< HEAD
        payment_token: Option<String>,
=======
        error_code: Option<Option<String>>,
        error_message: Option<Option<String>>,
    },
    UnresolvedResponseUpdate {
        status: storage_enums::AttemptStatus,
        connector: Option<serde_json::Value>,
        connector_transaction_id: Option<String>,
        payment_method_id: Option<Option<String>>,
        error_code: Option<Option<String>>,
        error_message: Option<Option<String>>,
>>>>>>> 23511166
    },
    StatusUpdate {
        status: storage_enums::AttemptStatus,
    },
    ErrorUpdate {
        connector: Option<serde_json::Value>,
        status: storage_enums::AttemptStatus,
        error_code: Option<Option<String>>,
        error_message: Option<Option<String>>,
    },
}

#[derive(Clone, Debug, Default, AsChangeset, router_derive::DebugAsDisplay)]
#[diesel(table_name = payment_attempt)]
pub struct PaymentAttemptUpdateInternal {
    amount: Option<i64>,
    currency: Option<storage_enums::Currency>,
    status: Option<storage_enums::AttemptStatus>,
    connector_transaction_id: Option<String>,
    connector: Option<serde_json::Value>,
    authentication_type: Option<storage_enums::AuthenticationType>,
    payment_method: Option<storage_enums::PaymentMethod>,
    error_message: Option<Option<String>>,
    payment_method_id: Option<Option<String>>,
    cancellation_reason: Option<String>,
    modified_at: Option<PrimitiveDateTime>,
    mandate_id: Option<String>,
    browser_info: Option<serde_json::Value>,
    payment_token: Option<String>,
    error_code: Option<Option<String>>,
    connector_metadata: Option<serde_json::Value>,
    payment_method_data: Option<serde_json::Value>,
    payment_method_type: Option<storage_enums::PaymentMethodType>,
    payment_experience: Option<storage_enums::PaymentExperience>,
}

impl PaymentAttemptUpdate {
    pub fn apply_changeset(self, source: PaymentAttempt) -> PaymentAttempt {
        let pa_update: PaymentAttemptUpdateInternal = self.into();
        PaymentAttempt {
            amount: pa_update.amount.unwrap_or(source.amount),
            currency: pa_update.currency.or(source.currency),
            status: pa_update.status.unwrap_or(source.status),
            connector: pa_update.connector.or(source.connector),
            connector_transaction_id: source
                .connector_transaction_id
                .or(pa_update.connector_transaction_id),
            authentication_type: pa_update.authentication_type.or(source.authentication_type),
            payment_method: pa_update.payment_method.or(source.payment_method),
            error_message: pa_update.error_message.unwrap_or(source.error_message),
            payment_method_id: pa_update
                .payment_method_id
                .unwrap_or(source.payment_method_id),
            browser_info: pa_update.browser_info.or(source.browser_info),
            modified_at: common_utils::date_time::now(),
            payment_token: pa_update.payment_token.or(source.payment_token),
            ..source
        }
    }
}

impl From<PaymentAttemptUpdate> for PaymentAttemptUpdateInternal {
    fn from(payment_attempt_update: PaymentAttemptUpdate) -> Self {
        match payment_attempt_update {
            PaymentAttemptUpdate::Update {
                amount,
                currency,
                status,
                // connector_transaction_id,
                authentication_type,
                payment_method,
                payment_token,
                payment_method_data,
                payment_method_type,
                payment_experience,
            } => Self {
                amount: Some(amount),
                currency: Some(currency),
                status: Some(status),
                // connector_transaction_id,
                authentication_type,
                payment_method,
                payment_token,
                modified_at: Some(common_utils::date_time::now()),
                payment_method_data,
                payment_method_type,
                payment_experience,
                ..Default::default()
            },
            PaymentAttemptUpdate::AuthenticationTypeUpdate {
                authentication_type,
            } => Self {
                authentication_type: Some(authentication_type),
                modified_at: Some(common_utils::date_time::now()),
                ..Default::default()
            },
            PaymentAttemptUpdate::ConfirmUpdate {
                amount,
                currency,
                authentication_type,
                status,
                payment_method,
                browser_info,
                connector,
                payment_token,
                payment_method_data,
                payment_method_type,
                payment_experience,
            } => Self {
                amount: Some(amount),
                currency: Some(currency),
                authentication_type,
                status: Some(status),
                payment_method,
                modified_at: Some(common_utils::date_time::now()),
                browser_info,
                connector,
                payment_token,
                payment_method_data,
                payment_method_type,
                payment_experience,
                ..Default::default()
            },
            PaymentAttemptUpdate::VoidUpdate {
                status,
                cancellation_reason,
            } => Self {
                status: Some(status),
                cancellation_reason,
                ..Default::default()
            },
            PaymentAttemptUpdate::ResponseUpdate {
                status,
                connector,
                connector_transaction_id,
                authentication_type,
                payment_method_id,
                mandate_id,
                connector_metadata,
<<<<<<< HEAD
                payment_token,
=======
                error_code,
                error_message,
>>>>>>> 23511166
            } => Self {
                status: Some(status),
                connector,
                connector_transaction_id,
                authentication_type,
                payment_method_id,
                modified_at: Some(common_utils::date_time::now()),
                mandate_id,
                connector_metadata,
<<<<<<< HEAD
                payment_token,
=======
                error_code,
                error_message,
>>>>>>> 23511166
                ..Default::default()
            },
            PaymentAttemptUpdate::ErrorUpdate {
                connector,
                status,
                error_code,
                error_message,
            } => Self {
                connector,
                status: Some(status),
                error_message,
                error_code,
                modified_at: Some(common_utils::date_time::now()),
                ..Default::default()
            },
            PaymentAttemptUpdate::StatusUpdate { status } => Self {
                status: Some(status),
                ..Default::default()
            },
            PaymentAttemptUpdate::UpdateTrackers {
                payment_token,
                connector,
            } => Self {
                payment_token,
                connector,
                ..Default::default()
            },
            PaymentAttemptUpdate::UnresolvedResponseUpdate {
                status,
                connector,
                connector_transaction_id,
                payment_method_id,
                error_code,
                error_message,
            } => Self {
                status: Some(status),
                connector,
                connector_transaction_id,
                payment_method_id,
                modified_at: Some(common_utils::date_time::now()),
                error_code,
                error_message,
                ..Default::default()
            },
        }
    }
}<|MERGE_RESOLUTION|>--- conflicted
+++ resolved
@@ -135,9 +135,7 @@
         payment_method_id: Option<Option<String>>,
         mandate_id: Option<String>,
         connector_metadata: Option<serde_json::Value>,
-<<<<<<< HEAD
         payment_token: Option<String>,
-=======
         error_code: Option<Option<String>>,
         error_message: Option<Option<String>>,
     },
@@ -148,7 +146,6 @@
         payment_method_id: Option<Option<String>>,
         error_code: Option<Option<String>>,
         error_message: Option<Option<String>>,
->>>>>>> 23511166
     },
     StatusUpdate {
         status: storage_enums::AttemptStatus,
@@ -288,12 +285,9 @@
                 payment_method_id,
                 mandate_id,
                 connector_metadata,
-<<<<<<< HEAD
-                payment_token,
-=======
-                error_code,
-                error_message,
->>>>>>> 23511166
+                payment_token,
+                error_code,
+                error_message,
             } => Self {
                 status: Some(status),
                 connector,
@@ -303,12 +297,9 @@
                 modified_at: Some(common_utils::date_time::now()),
                 mandate_id,
                 connector_metadata,
-<<<<<<< HEAD
-                payment_token,
-=======
-                error_code,
-                error_message,
->>>>>>> 23511166
+                error_code,
+                error_message,
+                payment_token,
                 ..Default::default()
             },
             PaymentAttemptUpdate::ErrorUpdate {
