use diesel::{AsChangeset, Identifiable, Insertable, Queryable};
use serde::{Deserialize, Serialize};
use time::PrimitiveDateTime;

use crate::{enums as storage_enums, schema::payment_attempt};

#[derive(Clone, Debug, Eq, PartialEq, Identifiable, Queryable, Serialize, Deserialize)]
#[diesel(table_name = payment_attempt)]
pub struct PaymentAttempt {
    pub id: i32,
    pub payment_id: String,
    pub merchant_id: String,
    pub txn_id: String,
    pub status: storage_enums::AttemptStatus,
    pub amount: i64,
    pub currency: Option<storage_enums::Currency>,
    pub save_to_locker: Option<bool>,
    pub connector: Option<String>,
    pub error_message: Option<String>,
    pub offer_amount: Option<i64>,
    pub surcharge_amount: Option<i64>,
    pub tax_amount: Option<i64>,
    pub payment_method_id: Option<String>,
    pub payment_method: Option<storage_enums::PaymentMethodType>,
    pub payment_flow: Option<storage_enums::PaymentFlow>,
    pub redirect: Option<bool>,
    pub connector_transaction_id: Option<String>,
    pub capture_method: Option<storage_enums::CaptureMethod>,
    pub capture_on: Option<PrimitiveDateTime>,
    pub confirm: bool,
    pub authentication_type: Option<storage_enums::AuthenticationType>,
    pub created_at: PrimitiveDateTime,
    pub modified_at: PrimitiveDateTime,
    pub last_synced: Option<PrimitiveDateTime>,
    pub cancellation_reason: Option<String>,
    pub amount_to_capture: Option<i64>,
    pub mandate_id: Option<String>,
    pub browser_info: Option<serde_json::Value>,
<<<<<<< HEAD
    pub payment_token: Option<String>,
=======
    pub error_code: Option<String>,
>>>>>>> d36ae264
}

#[derive(Clone, Debug, Default, Insertable, router_derive::DebugAsDisplay)]
#[diesel(table_name = payment_attempt)]
pub struct PaymentAttemptNew {
    pub payment_id: String,
    pub merchant_id: String,
    pub txn_id: String,
    pub status: storage_enums::AttemptStatus,
    pub amount: i64,
    pub currency: Option<storage_enums::Currency>,
    // pub auto_capture: Option<bool>,
    pub save_to_locker: Option<bool>,
    pub connector: Option<String>,
    pub error_message: Option<String>,
    pub offer_amount: Option<i64>,
    pub surcharge_amount: Option<i64>,
    pub tax_amount: Option<i64>,
    pub payment_method_id: Option<String>,
    pub payment_method: Option<storage_enums::PaymentMethodType>,
    pub payment_flow: Option<storage_enums::PaymentFlow>,
    pub redirect: Option<bool>,
    pub connector_transaction_id: Option<String>,
    pub capture_method: Option<storage_enums::CaptureMethod>,
    pub capture_on: Option<PrimitiveDateTime>,
    pub confirm: bool,
    pub authentication_type: Option<storage_enums::AuthenticationType>,
    pub created_at: Option<PrimitiveDateTime>,
    pub modified_at: Option<PrimitiveDateTime>,
    pub last_synced: Option<PrimitiveDateTime>,
    pub cancellation_reason: Option<String>,
    pub amount_to_capture: Option<i64>,
    pub mandate_id: Option<String>,
    pub browser_info: Option<serde_json::Value>,
<<<<<<< HEAD
    pub payment_token: Option<String>,
=======
    pub error_code: Option<String>,
>>>>>>> d36ae264
}

#[derive(Debug, Clone)]
pub enum PaymentAttemptUpdate {
    Update {
        amount: i64,
        currency: storage_enums::Currency,
        status: storage_enums::AttemptStatus,
        authentication_type: Option<storage_enums::AuthenticationType>,
        payment_method: Option<storage_enums::PaymentMethodType>,
    },
    UpdateTrackers {
        payment_token: Option<String>,
        connector: Option<String>,
    },
    AuthenticationTypeUpdate {
        authentication_type: storage_enums::AuthenticationType,
    },
    ConfirmUpdate {
        status: storage_enums::AttemptStatus,
        payment_method: Option<storage_enums::PaymentMethodType>,
        browser_info: Option<serde_json::Value>,
        connector: Option<String>,
        payment_token: Option<String>,
    },
    VoidUpdate {
        status: storage_enums::AttemptStatus,
        cancellation_reason: Option<String>,
    },
    ResponseUpdate {
        status: storage_enums::AttemptStatus,
        connector: Option<String>,
        connector_transaction_id: Option<String>,
        authentication_type: Option<storage_enums::AuthenticationType>,
        payment_method_id: Option<Option<String>>,
        redirect: Option<bool>,
        mandate_id: Option<String>,
    },
    StatusUpdate {
        status: storage_enums::AttemptStatus,
    },
    ErrorUpdate {
        connector: Option<String>,
        status: storage_enums::AttemptStatus,
        error_code: Option<String>,
        error_message: Option<String>,
    },
}

#[derive(Clone, Debug, Default, AsChangeset, router_derive::DebugAsDisplay)]
#[diesel(table_name = payment_attempt)]
pub struct PaymentAttemptUpdateInternal {
    amount: Option<i64>,
    currency: Option<storage_enums::Currency>,
    status: Option<storage_enums::AttemptStatus>,
    connector_transaction_id: Option<String>,
    connector: Option<String>,
    authentication_type: Option<storage_enums::AuthenticationType>,
    payment_method: Option<storage_enums::PaymentMethodType>,
    error_message: Option<String>,
    payment_method_id: Option<Option<String>>,
    cancellation_reason: Option<String>,
    modified_at: Option<PrimitiveDateTime>,
    redirect: Option<bool>,
    mandate_id: Option<String>,
    browser_info: Option<serde_json::Value>,
<<<<<<< HEAD
    payment_token: Option<String>,
=======
    error_code: Option<String>,
>>>>>>> d36ae264
}

impl PaymentAttemptUpdate {
    pub fn apply_changeset(self, source: PaymentAttempt) -> PaymentAttempt {
        let pa_update: PaymentAttemptUpdateInternal = self.into();
        PaymentAttempt {
            amount: pa_update.amount.unwrap_or(source.amount),
            currency: pa_update.currency.or(source.currency),
            status: pa_update.status.unwrap_or(source.status),
            connector: pa_update.connector.or(source.connector),
            connector_transaction_id: source
                .connector_transaction_id
                .or(pa_update.connector_transaction_id),
            authentication_type: pa_update.authentication_type.or(source.authentication_type),
            payment_method: pa_update.payment_method.or(source.payment_method),
            error_message: pa_update.error_message.or(source.error_message),
            payment_method_id: pa_update
                .payment_method_id
                .unwrap_or(source.payment_method_id),
            browser_info: pa_update.browser_info,
            modified_at: common_utils::date_time::now(),
            payment_token: pa_update.payment_token,
            ..source
        }
    }
}

impl From<PaymentAttemptUpdate> for PaymentAttemptUpdateInternal {
    fn from(payment_attempt_update: PaymentAttemptUpdate) -> Self {
        match payment_attempt_update {
            PaymentAttemptUpdate::Update {
                amount,
                currency,
                status,
                // connector_transaction_id,
                authentication_type,
                payment_method,
            } => Self {
                amount: Some(amount),
                currency: Some(currency),
                status: Some(status),
                // connector_transaction_id,
                authentication_type,
                payment_method,
                modified_at: Some(common_utils::date_time::now()),
                ..Default::default()
            },
            PaymentAttemptUpdate::AuthenticationTypeUpdate {
                authentication_type,
            } => Self {
                authentication_type: Some(authentication_type),
                modified_at: Some(common_utils::date_time::now()),
                ..Default::default()
            },
            PaymentAttemptUpdate::ConfirmUpdate {
                status,
                payment_method,
                browser_info,
                connector,
                payment_token,
            } => Self {
                status: Some(status),
                payment_method,
                modified_at: Some(common_utils::date_time::now()),
                browser_info,
                connector,
                payment_token,
                ..Default::default()
            },
            PaymentAttemptUpdate::VoidUpdate {
                status,
                cancellation_reason,
            } => Self {
                status: Some(status),
                cancellation_reason,
                ..Default::default()
            },
            PaymentAttemptUpdate::ResponseUpdate {
                status,
                connector,
                connector_transaction_id,
                authentication_type,
                payment_method_id,
                redirect,
                mandate_id,
            } => Self {
                status: Some(status),
                connector,
                connector_transaction_id,
                authentication_type,
                payment_method_id,
                modified_at: Some(common_utils::date_time::now()),
                redirect,
                mandate_id,
                ..Default::default()
            },
            PaymentAttemptUpdate::ErrorUpdate {
                connector,
                status,
                error_code,
                error_message,
            } => Self {
                connector,
                status: Some(status),
                error_message,
                error_code,
                modified_at: Some(common_utils::date_time::now()),
                ..Default::default()
            },
            PaymentAttemptUpdate::StatusUpdate { status } => Self {
                status: Some(status),
                ..Default::default()
            },
            PaymentAttemptUpdate::UpdateTrackers {
                payment_token,
                connector,
            } => Self {
                payment_token,
                connector,
                ..Default::default()
            },
        }
    }
}<|MERGE_RESOLUTION|>--- conflicted
+++ resolved
@@ -36,11 +36,8 @@
     pub amount_to_capture: Option<i64>,
     pub mandate_id: Option<String>,
     pub browser_info: Option<serde_json::Value>,
-<<<<<<< HEAD
     pub payment_token: Option<String>,
-=======
     pub error_code: Option<String>,
->>>>>>> d36ae264
 }
 
 #[derive(Clone, Debug, Default, Insertable, router_derive::DebugAsDisplay)]
@@ -75,11 +72,8 @@
     pub amount_to_capture: Option<i64>,
     pub mandate_id: Option<String>,
     pub browser_info: Option<serde_json::Value>,
-<<<<<<< HEAD
     pub payment_token: Option<String>,
-=======
     pub error_code: Option<String>,
->>>>>>> d36ae264
 }
 
 #[derive(Debug, Clone)]
@@ -146,11 +140,8 @@
     redirect: Option<bool>,
     mandate_id: Option<String>,
     browser_info: Option<serde_json::Value>,
-<<<<<<< HEAD
     payment_token: Option<String>,
-=======
     error_code: Option<String>,
->>>>>>> d36ae264
 }
 
 impl PaymentAttemptUpdate {
