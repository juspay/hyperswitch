//!
//! Types.
//!

use serde::Deserialize;
use strum::{Display, EnumString};
pub use tracing::{
    field::{Field, Visit},
    Level, Value,
};

///
/// Category and tag of log event.
///
/// Don't hesitate to add your variant if it is missing here.
///

#[derive(Debug, Default, Deserialize, Clone, Display, EnumString)]
pub enum Tag {
    /// General.
    #[default]
    General,

    /// Redis: get.
    RedisGet,
    /// Redis: set.
    RedisSet,

    /// API: incoming web request.
    ApiIncomingRequest,
    /// API: outgoing web request.
    ApiOutgoingRequest,

    /// Data base: create.
    DbCreate,
    /// Data base: read.
    DbRead,
    /// Data base: updare.
    DbUpdate,
    /// Data base: delete.
    DbDelete,
    /// Begin Request
    BeginRequest,
    /// End Request
    EndRequest,

    /// Call initiated to connector.
    InitiatedToConnector,

    /// Event: general.
    Event,
}

/// API Flow
#[derive(Debug, Display, Clone, PartialEq, Eq)]
pub enum Flow {
    /// Deep health Check
    DeepHealthCheck,
    /// Merchants account create flow.
    MerchantsAccountCreate,
    /// Merchants account retrieve flow.
    MerchantsAccountRetrieve,
    /// Merchants account update flow.
    MerchantsAccountUpdate,
    /// Merchants account delete flow.
    MerchantsAccountDelete,
    /// Merchant Connectors create flow.
    MerchantConnectorsCreate,
    /// Merchant Connectors retrieve flow.
    MerchantConnectorsRetrieve,
    /// Merchant account list
    MerchantAccountList,
    /// Merchant Connectors update flow.
    MerchantConnectorsUpdate,
    /// Merchant Connectors delete flow.
    MerchantConnectorsDelete,
    /// Merchant Connectors list flow.
    MerchantConnectorsList,
    /// ConfigKey create flow.
    ConfigKeyCreate,
    /// ConfigKey fetch flow.
    ConfigKeyFetch,
    /// ConfigKey Update flow.
    ConfigKeyUpdate,
    /// ConfigKey Delete flow.
    ConfigKeyDelete,
    /// Customers create flow.
    CustomersCreate,
    /// Customers retrieve flow.
    CustomersRetrieve,
    /// Customers update flow.
    CustomersUpdate,
    /// Customers delete flow.
    CustomersDelete,
    /// Customers get mandates flow.
    CustomersGetMandates,
    /// Create an Ephemeral Key.
    EphemeralKeyCreate,
    /// Delete an Ephemeral Key.
    EphemeralKeyDelete,
    /// Mandates retrieve flow.
    MandatesRetrieve,
    /// Mandates revoke flow.
    MandatesRevoke,
    /// Mandates list flow.
    MandatesList,
    /// Payment methods create flow.
    PaymentMethodsCreate,
    /// Payment methods list flow.
    PaymentMethodsList,
    /// Customer payment methods list flow.
    CustomerPaymentMethodsList,
    /// List Customers for a merchant
    CustomersList,
    /// Payment methods retrieve flow.
    PaymentMethodsRetrieve,
    /// Payment methods update flow.
    PaymentMethodsUpdate,
    /// Payment methods delete flow.
    PaymentMethodsDelete,
    /// Payments create flow.
    PaymentsCreate,
    /// Payments Retrieve flow.
    PaymentsRetrieve,
    /// Payments update flow.
    PaymentsUpdate,
    /// Payments confirm flow.
    PaymentsConfirm,
    /// Payments capture flow.
    PaymentsCapture,
    /// Payments cancel flow.
    PaymentsCancel,
    /// Payments approve flow.
    PaymentsApprove,
    /// Payments reject flow.
    PaymentsReject,
    /// Payments Session Token flow
    PaymentsSessionToken,
    /// Payments start flow.
    PaymentsStart,
    /// Payments list flow.
    PaymentsList,
    #[cfg(feature = "payouts")]
    /// Payouts create flow
    PayoutsCreate,
    #[cfg(feature = "payouts")]
    /// Payouts retrieve flow.
    PayoutsRetrieve,
    #[cfg(feature = "payouts")]
    /// Payouts update flow.
    PayoutsUpdate,
    #[cfg(feature = "payouts")]
    /// Payouts cancel flow.
    PayoutsCancel,
    #[cfg(feature = "payouts")]
    /// Payouts fulfill flow.
    PayoutsFulfill,
    /// Payouts accounts flow.
    PayoutsAccounts,
    /// Payments Redirect flow.
    PaymentsRedirect,
    /// Refunds create flow.
    RefundsCreate,
    /// Refunds retrieve flow.
    RefundsRetrieve,
    /// Refunds update flow.
    RefundsUpdate,
    /// Refunds list flow.
    RefundsList,
    // Retrieve forex flow.
    RetrieveForexFlow,
    /// Toggles recon service for a merchant.
    ReconMerchantUpdate,
    /// Recon token request flow.
    ReconTokenRequest,
    /// Initial request for recon service.
    ReconServiceRequest,
    /// Recon token verification flow
    ReconVerifyToken,
    /// Routing create flow,
    RoutingCreateConfig,
    /// Routing link config
    RoutingLinkConfig,
    /// Routing link config
    RoutingUnlinkConfig,
    /// Routing retrieve config
    RoutingRetrieveConfig,
    /// Routing retrieve active config
    RoutingRetrieveActiveConfig,
    /// Routing retrieve default config
    RoutingRetrieveDefaultConfig,
    /// Routing retrieve dictionary
    RoutingRetrieveDictionary,
    /// Routing update config
    RoutingUpdateConfig,
    /// Routing update default config
    RoutingUpdateDefaultConfig,
    /// Routing delete config
    RoutingDeleteConfig,
    /// Add record to blocklist
    AddToBlocklist,
    /// Delete record from blocklist
    DeleteFromBlocklist,
    /// List entries from blocklist
    ListBlocklist,
    /// Toggle blocklist for merchant
    ToggleBlocklistGuard,
    /// Incoming Webhook Receive
    IncomingWebhookReceive,
    /// Validate payment method flow
    ValidatePaymentMethod,
    /// API Key create flow
    ApiKeyCreate,
    /// API Key retrieve flow
    ApiKeyRetrieve,
    /// API Key update flow
    ApiKeyUpdate,
    /// API Key revoke flow
    ApiKeyRevoke,
    /// API Key list flow
    ApiKeyList,
    /// Dispute Retrieve flow
    DisputesRetrieve,
    /// Dispute List flow
    DisputesList,
    /// Cards Info flow
    CardsInfo,
    /// Create File flow
    CreateFile,
    /// Delete File flow
    DeleteFile,
    /// Retrieve File flow
    RetrieveFile,
    /// Dispute Evidence submission flow
    DisputesEvidenceSubmit,
    /// Create Config Key flow
    CreateConfigKey,
    /// Attach Dispute Evidence flow
    AttachDisputeEvidence,
    /// Delete Dispute Evidence flow
    DeleteDisputeEvidence,
    /// Retrieve Dispute Evidence flow
    RetrieveDisputeEvidence,
    /// Invalidate cache flow
    CacheInvalidate,
    /// Payment Link Retrieve flow
    PaymentLinkRetrieve,
    /// payment Link Initiate flow
    PaymentLinkInitiate,
    /// Payment Link List flow
    PaymentLinkList,
    /// Payment Link Status
    PaymentLinkStatus,
    /// Create a business profile
    BusinessProfileCreate,
    /// Update a business profile
    BusinessProfileUpdate,
    /// Retrieve a business profile
    BusinessProfileRetrieve,
    /// Delete a business profile
    BusinessProfileDelete,
    /// List all the business profiles for a merchant
    BusinessProfileList,
    /// Different verification flows
    Verification,
    /// Rust locker migration
    RustLockerMigration,
    /// Gsm Rule Creation flow
    GsmRuleCreate,
    /// Gsm Rule Retrieve flow
    GsmRuleRetrieve,
    /// Gsm Rule Update flow
    GsmRuleUpdate,
    /// Gsm Rule Delete flow
    GsmRuleDelete,
    /// User Sign Up
    UserSignUp,
    /// User Sign Up
    UserSignUpWithMerchantId,
    /// User Sign In without invite checks
    UserSignInWithoutInviteChecks,
    /// User Sign In
    UserSignIn,
    /// User connect account
    UserConnectAccount,
    /// Upsert Decision Manager Config
    DecisionManagerUpsertConfig,
    /// Delete Decision Manager Config
    DecisionManagerDeleteConfig,
    /// Retrieve Decision Manager Config
    DecisionManagerRetrieveConfig,
    /// Manual payment fulfillment acknowledgement
    FrmFulfillment,
    /// Change password flow
    ChangePassword,
    /// Signout flow
    Signout,
    /// Set Dashboard Metadata flow
    SetDashboardMetadata,
    /// Get Multiple Dashboard Metadata flow
    GetMutltipleDashboardMetadata,
    /// Payment Connector Verify
    VerifyPaymentConnector,
    /// Internal user signup
    InternalUserSignup,
    /// Switch merchant
    SwitchMerchant,
    /// Get permission info
    GetAuthorizationInfo,
    /// List roles
    ListRoles,
    /// Get role
    GetRole,
    /// Get role from token
    GetRoleFromToken,
    /// Update user role
    UpdateUserRole,
    /// Transfer organization ownership
    TransferOrgOwnership,
    /// Create merchant account for user in a org
    UserMerchantAccountCreate,
    /// Generate Sample Data
    GenerateSampleData,
    /// Delete Sample Data
    DeleteSampleData,
    /// List merchant accounts for user
    UserMerchantAccountList,
    /// Get users for merchant account
    GetUserDetails,
    /// PaymentMethodAuth Link token create
    PmAuthLinkTokenCreate,
    /// PaymentMethodAuth Exchange token create
    PmAuthExchangeToken,
    /// Get reset password link
    ForgotPassword,
    /// Reset password using link
    ResetPassword,
    /// Invite users
    InviteUser,
    /// Invite multiple users
    InviteMultipleUser,
    /// Reinvite user
    ReInviteUser,
    /// Accept invite from email
    AcceptInviteFromEmail,
    /// Delete user role
    DeleteUserRole,
    /// Incremental Authorization flow
    PaymentsIncrementalAuthorization,
    /// Get action URL for connector onboarding
    GetActionUrl,
    /// Sync connector onboarding status
    SyncOnboardingStatus,
    /// Reset tracking id
    ResetTrackingId,
    /// Verify email token without invite checks
    VerifyEmailWithoutInviteChecks,
    /// Verify email Token
    VerifyEmail,
    /// Send verify email
    VerifyEmailRequest,
    /// Update user account details
    UpdateUserAccountDetails,
    /// Accept user invitation
    AcceptInvitation,
<<<<<<< HEAD
    /// Initiate external authentication for a payment
    PaymentsExternalAuthentication,
    /// Authorize the payment after external 3ds authentication
    PaymentsAuthorize,
=======
    /// Create Role
    CreateRole,
    /// Update Role
    UpdateRole,
>>>>>>> 734327a9
}

///
/// Trait for providing generic behaviour to flow metric
///
pub trait FlowMetric: ToString + std::fmt::Debug + Clone {}
impl FlowMetric for Flow {}

/// Category of log event.
#[derive(Debug)]
pub enum Category {
    /// Redis: general.
    Redis,
    /// API: general.
    Api,
    /// Database: general.
    Store,
    /// Event: general.
    Event,
    /// General: general.
    General,
}<|MERGE_RESOLUTION|>--- conflicted
+++ resolved
@@ -363,17 +363,14 @@
     UpdateUserAccountDetails,
     /// Accept user invitation
     AcceptInvitation,
-<<<<<<< HEAD
     /// Initiate external authentication for a payment
     PaymentsExternalAuthentication,
     /// Authorize the payment after external 3ds authentication
     PaymentsAuthorize,
-=======
     /// Create Role
     CreateRole,
     /// Update Role
     UpdateRole,
->>>>>>> 734327a9
 }
 
 ///
