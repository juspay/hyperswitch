//!
//! Types.
//!

use serde::Deserialize;
use strum::{Display, EnumString};
pub use tracing::{
    field::{Field, Visit},
    Level, Value,
};

///
/// Category and tag of log event.
///
/// Don't hesitate to add your variant if it is missing here.
///

#[derive(Debug, Default, Deserialize, Clone, Display, EnumString)]
pub enum Tag {
    /// General.
    #[default]
    General,

    /// Redis: get.
    RedisGet,
    /// Redis: set.
    RedisSet,

    /// API: incoming web request.
    ApiIncomingRequest,
    /// API: outgoing web request.
    ApiOutgoingRequest,

    /// Data base: create.
    DbCreate,
    /// Data base: read.
    DbRead,
    /// Data base: updare.
    DbUpdate,
    /// Data base: delete.
    DbDelete,
    /// Begin Request
    BeginRequest,
    /// End Request
    EndRequest,

    /// Call initiated to connector.
    InitiatedToConnector,

    /// Event: general.
    Event,
}

/// API Flow
#[derive(Debug, Display, Clone, PartialEq, Eq)]
pub enum Flow {
    /// Merchants account create flow.
    MerchantsAccountCreate,
    /// Merchants account retrieve flow.
    MerchantsAccountRetrieve,
    /// Merchants account update flow.
    MerchantsAccountUpdate,
    /// Merchants account delete flow.
    MerchantsAccountDelete,
    /// Merchant Connectors create flow.
    MerchantConnectorsCreate,
    /// Merchant Connectors retrieve flow.
    MerchantConnectorsRetrieve,
    /// Merchant account list
    MerchantAccountList,
    /// Merchant Connectors update flow.
    MerchantConnectorsUpdate,
    /// Merchant Connectors delete flow.
    MerchantConnectorsDelete,
    /// Merchant Connectors list flow.
    MerchantConnectorsList,
    /// ConfigKey create flow.
    ConfigKeyCreate,
    /// ConfigKey fetch flow.
    ConfigKeyFetch,
    /// ConfigKey Update flow.
    ConfigKeyUpdate,
    /// Customers create flow.
    CustomersCreate,
    /// Customers retrieve flow.
    CustomersRetrieve,
    /// Customers update flow.
    CustomersUpdate,
    /// Customers delete flow.
    CustomersDelete,
    /// Customers get mandates flow.
    CustomersGetMandates,
    /// Create an Ephemeral Key.
    EphemeralKeyCreate,
    /// Delete an Ephemeral Key.
    EphemeralKeyDelete,
    /// Mandates retrieve flow.
    MandatesRetrieve,
    /// Mandates revoke flow.
    MandatesRevoke,
    /// Mandates list flow.
    MandatesList,
    /// Payment methods create flow.
    PaymentMethodsCreate,
    /// Payment methods list flow.
    PaymentMethodsList,
    /// Customer payment methods list flow.
    CustomerPaymentMethodsList,
    /// List Customers for a merchant
    CustomersList,
    /// Payment methods retrieve flow.
    PaymentMethodsRetrieve,
    /// Payment methods update flow.
    PaymentMethodsUpdate,
    /// Payment methods delete flow.
    PaymentMethodsDelete,
    /// Payments create flow.
    PaymentsCreate,
    /// Payments Retrieve flow.
    PaymentsRetrieve,
    /// Payments update flow.
    PaymentsUpdate,
    /// Payments confirm flow.
    PaymentsConfirm,
    /// Payments capture flow.
    PaymentsCapture,
    /// Payments cancel flow.
    PaymentsCancel,
    /// Payments approve flow.
    PaymentsApprove,
    /// Payments reject flow.
    PaymentsReject,
    /// Payments Session Token flow
    PaymentsSessionToken,
    /// Payments start flow.
    PaymentsStart,
    /// Payments list flow.
    PaymentsList,
    #[cfg(feature = "payouts")]
    /// Payouts create flow
    PayoutsCreate,
    #[cfg(feature = "payouts")]
    /// Payouts retrieve flow.
    PayoutsRetrieve,
    #[cfg(feature = "payouts")]
    /// Payouts update flow.
    PayoutsUpdate,
    #[cfg(feature = "payouts")]
    /// Payouts cancel flow.
    PayoutsCancel,
    #[cfg(feature = "payouts")]
    /// Payouts fulfill flow.
    PayoutsFulfill,
    /// Payouts accounts flow.
    PayoutsAccounts,
    /// Payments Redirect flow.
    PaymentsRedirect,
    /// Refunds create flow.
    RefundsCreate,
    /// Refunds retrieve flow.
    RefundsRetrieve,
    /// Refunds update flow.
    RefundsUpdate,
    /// Refunds list flow.
    RefundsList,
    // Retrieve forex flow.
    RetrieveForexFlow,
    /// Routing create flow,
    RoutingCreateConfig,
    /// Routing link config
    RoutingLinkConfig,
    /// Routing link config
    RoutingUnlinkConfig,
    /// Routing retrieve config
    RoutingRetrieveConfig,
    /// Routing retrieve active config
    RoutingRetrieveActiveConfig,
    /// Routing retrieve default config
    RoutingRetrieveDefaultConfig,
    /// Routing retrieve dictionary
    RoutingRetrieveDictionary,
    /// Routing update config
    RoutingUpdateConfig,
    /// Routing update default config
    RoutingUpdateDefaultConfig,
    /// Routing delete config
    RoutingDeleteConfig,
    /// Incoming Webhook Receive
    IncomingWebhookReceive,
    /// Validate payment method flow
    ValidatePaymentMethod,
    /// API Key create flow
    ApiKeyCreate,
    /// API Key retrieve flow
    ApiKeyRetrieve,
    /// API Key update flow
    ApiKeyUpdate,
    /// API Key revoke flow
    ApiKeyRevoke,
    /// API Key list flow
    ApiKeyList,
    /// Dispute Retrieve flow
    DisputesRetrieve,
    /// Dispute List flow
    DisputesList,
    /// Cards Info flow
    CardsInfo,
    /// Create File flow
    CreateFile,
    /// Delete File flow
    DeleteFile,
    /// Retrieve File flow
    RetrieveFile,
    /// Dispute Evidence submission flow
    DisputesEvidenceSubmit,
    /// Create Config Key flow
    CreateConfigKey,
    /// Attach Dispute Evidence flow
    AttachDisputeEvidence,
    /// Retrieve Dispute Evidence flow
    RetrieveDisputeEvidence,
    /// Invalidate cache flow
    CacheInvalidate,
    /// Payment Link Retrieve flow
    PaymentLinkRetrieve,
    /// payment Link Initiate flow
    PaymentLinkInitiate,
    /// Payment Link List flow
    PaymentLinkList,
    /// Create a business profile
    BusinessProfileCreate,
    /// Update a business profile
    BusinessProfileUpdate,
    /// Retrieve a business profile
    BusinessProfileRetrieve,
    /// Delete a business profile
    BusinessProfileDelete,
    /// List all the business profiles for a merchant
    BusinessProfileList,
    /// Different verification flows
    Verification,
    /// Rust locker migration
    RustLockerMigration,
    /// Gsm Rule Creation flow
    GsmRuleCreate,
    /// Gsm Rule Retrieve flow
    GsmRuleRetrieve,
    /// Gsm Rule Update flow
    GsmRuleUpdate,
    /// Gsm Rule Delete flow
    GsmRuleDelete,
    /// User Sign Up
    UserSignUp,
    /// User Sign Up
    UserSignUpWithMerchantId,
    /// User Sign In
    UserSignIn,
    /// User connect account
    UserConnectAccount,
    /// Upsert Decision Manager Config
    DecisionManagerUpsertConfig,
    /// Delete Decision Manager Config
    DecisionManagerDeleteConfig,
    /// Retrieve Decision Manager Config
    DecisionManagerRetrieveConfig,
<<<<<<< HEAD
    #[cfg(feature = "frm")]
=======
>>>>>>> 6eec06b1
    /// Manual payment fulfillment acknowledgement
    FrmFulfillment,
    /// Change password flow
    ChangePassword,
    /// Set Dashboard Metadata flow
    SetDashboardMetadata,
    /// Get Multiple Dashboard Metadata flow
    GetMutltipleDashboardMetadata,
    /// Payment Connector Verify
    VerifyPaymentConnector,
    /// Internal user signup
    InternalUserSignup,
    /// Switch merchant
    SwitchMerchant,
    /// Get permission info
    GetAuthorizationInfo,
    /// List roles
    ListRoles,
    /// Get role
    GetRole,
    /// Update user role
    UpdateUserRole,
    /// Create merchant account for user in a org
    UserMerchantAccountCreate,
    /// Generate Sample Data
    GenerateSampleData,
    /// Delete Sample Data
    DeleteSampleData,
    /// List merchant accounts for user
    UserMerchantAccountList,
    /// Get users for merchant account
    GetUserDetails,
    /// Get reset password link
    ForgotPassword,
    /// Reset password using link
    ResetPassword,
    /// Invite users
    InviteUser,
    /// Incremental Authorization flow
    PaymentsIncrementalAuthorization,
    /// Get action URL for connector onboarding
    GetActionUrl,
    /// Sync connector onboarding status
    SyncOnboardingStatus,
}

///
/// Trait for providing generic behaviour to flow metric
///
pub trait FlowMetric: ToString + std::fmt::Debug + Clone {}
impl FlowMetric for Flow {}

/// Category of log event.
#[derive(Debug)]
pub enum Category {
    /// Redis: general.
    Redis,
    /// API: general.
    Api,
    /// Database: general.
    Store,
    /// Event: general.
    Event,
    /// General: general.
    General,
}<|MERGE_RESOLUTION|>--- conflicted
+++ resolved
@@ -263,10 +263,6 @@
     DecisionManagerDeleteConfig,
     /// Retrieve Decision Manager Config
     DecisionManagerRetrieveConfig,
-<<<<<<< HEAD
-    #[cfg(feature = "frm")]
-=======
->>>>>>> 6eec06b1
     /// Manual payment fulfillment acknowledgement
     FrmFulfillment,
     /// Change password flow
