//! Types.

use serde::Deserialize;
use strum::{Display, EnumString};
pub use tracing::{
    field::{Field, Visit},
    Level, Value,
};

/// Category and tag of log event.
///
/// Don't hesitate to add your variant if it is missing here.
#[derive(Debug, Default, Deserialize, Clone, Display, EnumString)]
pub enum Tag {
    /// General.
    #[default]
    General,

    /// Redis: get.
    RedisGet,
    /// Redis: set.
    RedisSet,

    /// API: incoming web request.
    ApiIncomingRequest,
    /// API: outgoing web request.
    ApiOutgoingRequest,

    /// Data base: create.
    DbCreate,
    /// Data base: read.
    DbRead,
    /// Data base: updare.
    DbUpdate,
    /// Data base: delete.
    DbDelete,
    /// Begin Request
    BeginRequest,
    /// End Request
    EndRequest,

    /// Call initiated to connector.
    InitiatedToConnector,

    /// Event: general.
    Event,

    /// Compatibility Layer Request
    CompatibilityLayerRequest,
}

/// API Flow
#[derive(Debug, Display, Clone, PartialEq, Eq)]
pub enum Flow {
    /// Health check
    HealthCheck,
    /// Deep health Check
    DeepHealthCheck,
    /// Organization create flow
    OrganizationCreate,
    /// Organization retrieve flow
    OrganizationRetrieve,
    /// Organization update flow
    OrganizationUpdate,
    /// Merchants account create flow.
    MerchantsAccountCreate,
    /// Merchants account retrieve flow.
    MerchantsAccountRetrieve,
    /// Merchants account update flow.
    MerchantsAccountUpdate,
    /// Merchants account delete flow.
    MerchantsAccountDelete,
    /// Merchant Connectors create flow.
    MerchantConnectorsCreate,
    /// Merchant Connectors retrieve flow.
    MerchantConnectorsRetrieve,
    /// Merchant account list
    MerchantAccountList,
    /// Merchant Connectors update flow.
    MerchantConnectorsUpdate,
    /// Merchant Connectors delete flow.
    MerchantConnectorsDelete,
    /// Merchant Connectors list flow.
    MerchantConnectorsList,
    /// Merchant Transfer Keys
    MerchantTransferKey,
    /// ConfigKey create flow.
    ConfigKeyCreate,
    /// ConfigKey fetch flow.
    ConfigKeyFetch,
    /// Enable platform account flow.
    EnablePlatformAccount,
    /// ConfigKey Update flow.
    ConfigKeyUpdate,
    /// ConfigKey Delete flow.
    ConfigKeyDelete,
    /// Customers create flow.
    CustomersCreate,
    /// Customers retrieve flow.
    CustomersRetrieve,
    /// Customers update flow.
    CustomersUpdate,
    /// Customers delete flow.
    CustomersDelete,
    /// Customers get mandates flow.
    CustomersGetMandates,
    /// Create an Ephemeral Key.
    EphemeralKeyCreate,
    /// Delete an Ephemeral Key.
    EphemeralKeyDelete,
    /// Mandates retrieve flow.
    MandatesRetrieve,
    /// Mandates revoke flow.
    MandatesRevoke,
    /// Mandates list flow.
    MandatesList,
    /// Payment methods create flow.
    PaymentMethodsCreate,
    /// Payment methods migrate flow.
    PaymentMethodsMigrate,
    /// Payment methods list flow.
    PaymentMethodsList,
    /// Payment method save flow
    PaymentMethodSave,
    /// Customer payment methods list flow.
    CustomerPaymentMethodsList,
    /// Payment methods token data get flow.
    GetPaymentMethodTokenData,
    /// List Customers for a merchant
    CustomersList,
    /// Retrieve countries and currencies for connector and payment method
    ListCountriesCurrencies,
    /// Payment method create collect link flow.
    PaymentMethodCollectLink,
    /// Payment methods retrieve flow.
    PaymentMethodsRetrieve,
    /// Payment methods update flow.
    PaymentMethodsUpdate,
    /// Payment methods delete flow.
    PaymentMethodsDelete,
    /// Default Payment method flow.
    DefaultPaymentMethodsSet,
    /// Payments create flow.
    PaymentsCreate,
    /// Payments Retrieve flow.
    PaymentsRetrieve,
    /// Payments Retrieve force sync flow.
    PaymentsRetrieveForceSync,
    /// Payments Retrieve using merchant reference id
    PaymentsRetrieveUsingMerchantReferenceId,
    /// Payments update flow.
    PaymentsUpdate,
    /// Payments confirm flow.
    PaymentsConfirm,
    /// Payments capture flow.
    PaymentsCapture,
    /// Payments cancel flow.
    PaymentsCancel,
    /// Payments approve flow.
    PaymentsApprove,
    /// Payments reject flow.
    PaymentsReject,
    /// Payments Session Token flow
    PaymentsSessionToken,
    /// Payments start flow.
    PaymentsStart,
    /// Payments list flow.
    PaymentsList,
    /// Payments filters flow
    PaymentsFilters,
    /// Payments aggregates flow
    PaymentsAggregate,
    /// Payments Create Intent flow
    PaymentsCreateIntent,
    /// Payments Get Intent flow
    PaymentsGetIntent,
    /// Payments Update Intent flow
    PaymentsUpdateIntent,
    /// Payments confirm intent flow
    PaymentsConfirmIntent,
    /// Payments create and confirm intent flow
    PaymentsCreateAndConfirmIntent,
    /// Payment attempt list flow
    PaymentAttemptsList,
    #[cfg(feature = "payouts")]
    /// Payouts create flow
    PayoutsCreate,
    #[cfg(feature = "payouts")]
    /// Payouts retrieve flow.
    PayoutsRetrieve,
    #[cfg(feature = "payouts")]
    /// Payouts update flow.
    PayoutsUpdate,
    /// Payouts confirm flow.
    PayoutsConfirm,
    #[cfg(feature = "payouts")]
    /// Payouts cancel flow.
    PayoutsCancel,
    #[cfg(feature = "payouts")]
    /// Payouts fulfill flow.
    PayoutsFulfill,
    #[cfg(feature = "payouts")]
    /// Payouts list flow.
    PayoutsList,
    #[cfg(feature = "payouts")]
    /// Payouts filter flow.
    PayoutsFilter,
    /// Payouts accounts flow.
    PayoutsAccounts,
    /// Payout link initiate flow
    PayoutLinkInitiate,
    /// Payments Redirect flow
    PaymentsRedirect,
    /// Payemnts Complete Authorize Flow
    PaymentsCompleteAuthorize,
    /// Refunds create flow.
    RefundsCreate,
    /// Refunds retrieve flow.
    RefundsRetrieve,
    /// Refunds retrieve force sync flow.
    RefundsRetrieveForceSync,
    /// Refunds update flow.
    RefundsUpdate,
    /// Refunds list flow.
    RefundsList,
    /// Refunds filters flow
    RefundsFilters,
    /// Refunds aggregates flow
    RefundsAggregate,
    // Retrieve forex flow.
    RetrieveForexFlow,
    /// Toggles recon service for a merchant.
    ReconMerchantUpdate,
    /// Recon token request flow.
    ReconTokenRequest,
    /// Initial request for recon service.
    ReconServiceRequest,
    /// Recon token verification flow
    ReconVerifyToken,
    /// Routing create flow,
    RoutingCreateConfig,
    /// Routing link config
    RoutingLinkConfig,
    /// Routing link config
    RoutingUnlinkConfig,
    /// Routing retrieve config
    RoutingRetrieveConfig,
    /// Routing retrieve active config
    RoutingRetrieveActiveConfig,
    /// Routing retrieve default config
    RoutingRetrieveDefaultConfig,
    /// Routing retrieve dictionary
    RoutingRetrieveDictionary,
    /// Rule migration for decision-engine
    DecisionEngineRuleMigration,
    /// Routing update config
    RoutingUpdateConfig,
    /// Routing update default config
    RoutingUpdateDefaultConfig,
    /// Routing delete config
    RoutingDeleteConfig,
    /// Toggle dynamic routing
    ToggleDynamicRouting,
    /// Update dynamic routing config
    UpdateDynamicRoutingConfigs,
    /// Add record to blocklist
    AddToBlocklist,
    /// Delete record from blocklist
    DeleteFromBlocklist,
    /// List entries from blocklist
    ListBlocklist,
    /// Toggle blocklist for merchant
    ToggleBlocklistGuard,
    /// Incoming Webhook Receive
    IncomingWebhookReceive,
    /// Recovery incoming webhook receive
    RecoveryIncomingWebhookReceive,
    /// Validate payment method flow
    ValidatePaymentMethod,
    /// API Key create flow
    ApiKeyCreate,
    /// API Key retrieve flow
    ApiKeyRetrieve,
    /// API Key update flow
    ApiKeyUpdate,
    /// API Key revoke flow
    ApiKeyRevoke,
    /// API Key list flow
    ApiKeyList,
    /// Dispute Retrieve flow
    DisputesRetrieve,
    /// Dispute List flow
    DisputesList,
    /// Dispute Filters flow
    DisputesFilters,
    /// Cards Info flow
    CardsInfo,
    /// Create File flow
    CreateFile,
    /// Delete File flow
    DeleteFile,
    /// Retrieve File flow
    RetrieveFile,
    /// Dispute Evidence submission flow
    DisputesEvidenceSubmit,
    /// Create Config Key flow
    CreateConfigKey,
    /// Attach Dispute Evidence flow
    AttachDisputeEvidence,
    /// Delete Dispute Evidence flow
    DeleteDisputeEvidence,
    /// Disputes aggregate flow
    DisputesAggregate,
    /// Retrieve Dispute Evidence flow
    RetrieveDisputeEvidence,
    /// Invalidate cache flow
    CacheInvalidate,
    /// Payment Link Retrieve flow
    PaymentLinkRetrieve,
    /// payment Link Initiate flow
    PaymentLinkInitiate,
    /// payment Link Initiate flow
    PaymentSecureLinkInitiate,
    /// Payment Link List flow
    PaymentLinkList,
    /// Payment Link Status
    PaymentLinkStatus,
    /// Create a profile
    ProfileCreate,
    /// Update a profile
    ProfileUpdate,
    /// Retrieve a profile
    ProfileRetrieve,
    /// Delete a profile
    ProfileDelete,
    /// List all the profiles for a merchant
    ProfileList,
    /// Different verification flows
    Verification,
    /// Rust locker migration
    RustLockerMigration,
    /// Gsm Rule Creation flow
    GsmRuleCreate,
    /// Gsm Rule Retrieve flow
    GsmRuleRetrieve,
    /// Gsm Rule Update flow
    GsmRuleUpdate,
    /// Apple pay certificates migration
    ApplePayCertificatesMigration,
    /// Gsm Rule Delete flow
    GsmRuleDelete,
    /// Get data from embedded flow
    GetDataFromHyperswitchAiFlow,
    /// User Sign Up
    UserSignUp,
    /// User Sign Up
    UserSignUpWithMerchantId,
    /// User Sign In
    UserSignIn,
    /// User transfer key
    UserTransferKey,
    /// User connect account
    UserConnectAccount,
    /// Upsert Decision Manager Config
    DecisionManagerUpsertConfig,
    /// Delete Decision Manager Config
    DecisionManagerDeleteConfig,
    /// Retrieve Decision Manager Config
    DecisionManagerRetrieveConfig,
    /// Manual payment fulfillment acknowledgement
    FrmFulfillment,
    /// Get connectors feature matrix
    FeatureMatrix,
    /// Change password flow
    ChangePassword,
    /// Signout flow
    Signout,
    /// Set Dashboard Metadata flow
    SetDashboardMetadata,
    /// Get Multiple Dashboard Metadata flow
    GetMultipleDashboardMetadata,
    /// Payment Connector Verify
    VerifyPaymentConnector,
    /// Internal user signup
    InternalUserSignup,
    /// Create tenant level user
    TenantUserCreate,
    /// Switch org
    SwitchOrg,
    /// Switch merchant v2
    SwitchMerchantV2,
    /// Switch profile
    SwitchProfile,
    /// Get permission info
    GetAuthorizationInfo,
    /// Get Roles info
    GetRolesInfo,
    /// Get Parent Group Info
    GetParentGroupInfo,
    /// List roles v2
    ListRolesV2,
    /// List invitable roles at entity level
    ListInvitableRolesAtEntityLevel,
    /// List updatable roles at entity level
    ListUpdatableRolesAtEntityLevel,
    /// Get role
    GetRole,
    /// Get parent info for role
    GetRoleV2,
    /// Get role from token
    GetRoleFromToken,
    /// Get resources and groups for role from token
    GetRoleFromTokenV2,
    /// Update user role
    UpdateUserRole,
    /// Create merchant account for user in a org
    UserMerchantAccountCreate,
    /// Create Platform
    CreatePlatformAccount,
    /// Create Org in a given tenancy
    UserOrgMerchantCreate,
    /// Generate Sample Data
    GenerateSampleData,
    /// Delete Sample Data
    DeleteSampleData,
    /// Get details of a user
    GetUserDetails,
    /// Get details of a user role in a merchant account
    GetUserRoleDetails,
    /// PaymentMethodAuth Link token create
    PmAuthLinkTokenCreate,
    /// PaymentMethodAuth Exchange token create
    PmAuthExchangeToken,
    /// Get reset password link
    ForgotPassword,
    /// Reset password using link
    ResetPassword,
    /// Force set or force change password
    RotatePassword,
    /// Invite multiple users
    InviteMultipleUser,
    /// Reinvite user
    ReInviteUser,
    /// Accept invite from email
    AcceptInviteFromEmail,
    /// Delete user role
    DeleteUserRole,
    /// Incremental Authorization flow
    PaymentsIncrementalAuthorization,
    /// Get action URL for connector onboarding
    GetActionUrl,
    /// Sync connector onboarding status
    SyncOnboardingStatus,
    /// Reset tracking id
    ResetTrackingId,
    /// Verify email Token
    VerifyEmail,
    /// Send verify email
    VerifyEmailRequest,
    /// Update user account details
    UpdateUserAccountDetails,
    /// Accept user invitation using entities
    AcceptInvitationsV2,
    /// Accept user invitation using entities before user login
    AcceptInvitationsPreAuth,
    /// Initiate external authentication for a payment
    PaymentsExternalAuthentication,
    /// Authorize the payment after external 3ds authentication
    PaymentsAuthorize,
    /// Create Role
    CreateRole,
    /// Update Role
    UpdateRole,
    /// User email flow start
    UserFromEmail,
    /// Begin TOTP
    TotpBegin,
    /// Reset TOTP
    TotpReset,
    /// Verify TOTP
    TotpVerify,
    /// Update TOTP secret
    TotpUpdate,
    /// Verify Access Code
    RecoveryCodeVerify,
    /// Generate or Regenerate recovery codes
    RecoveryCodesGenerate,
    /// Terminate two factor authentication
    TerminateTwoFactorAuth,
    /// Check 2FA status
    TwoFactorAuthStatus,
    /// Create user authentication method
    CreateUserAuthenticationMethod,
    /// Update user authentication method
    UpdateUserAuthenticationMethod,
    /// List user authentication methods
    ListUserAuthenticationMethods,
    /// Get sso auth url
    GetSsoAuthUrl,
    /// Signin with SSO
    SignInWithSso,
    /// Auth Select
    AuthSelect,
    /// List Orgs for user
    ListOrgForUser,
    /// List Merchants for user in org
    ListMerchantsForUserInOrg,
    /// List Profile for user in org and merchant
    ListProfileForUserInOrgAndMerchant,
    /// List Users in Org
    ListUsersInLineage,
    /// List invitations for user
    ListInvitationsForUser,
    /// Get theme using lineage
    GetThemeUsingLineage,
    /// Get theme using theme id
    GetThemeUsingThemeId,
    /// Upload file to theme storage
    UploadFileToThemeStorage,
    /// Create theme
    CreateTheme,
    /// Update theme
    UpdateTheme,
    /// Delete theme
    DeleteTheme,
    /// List initial webhook delivery attempts
    WebhookEventInitialDeliveryAttemptList,
    /// List delivery attempts for a webhook event
    WebhookEventDeliveryAttemptList,
    /// Manually retry the delivery for a webhook event
    WebhookEventDeliveryRetry,
    /// Retrieve status of the Poll
    RetrievePollStatus,
    /// Toggles the extended card info feature in profile level
    ToggleExtendedCardInfo,
    /// Toggles the extended card info feature in profile level
    ToggleConnectorAgnosticMit,
    /// Get the extended card info associated to a payment_id
    GetExtendedCardInfo,
    /// Manually update the refund details like status, error code, error message etc.
    RefundsManualUpdate,
    /// Manually update the payment details like status, error code, error message etc.
    PaymentsManualUpdate,
    /// Dynamic Tax Calcultion
    SessionUpdateTaxCalculation,
    ProxyConfirmIntent,
    /// Payments post session tokens flow
    PaymentsPostSessionTokens,
    /// Payments Update Metadata
    PaymentsUpdateMetadata,
    /// Payments start redirection flow
    PaymentStartRedirection,
    /// Volume split on the routing type
    VolumeSplitOnRoutingType,
    /// Routing evaluate rule flow
    RoutingEvaluateRule,
    /// Relay flow
    Relay,
    /// Relay retrieve flow
    RelayRetrieve,
    /// Card tokenization flow
    TokenizeCard,
    /// Card tokenization using payment method flow
    TokenizeCardUsingPaymentMethodId,
    /// Cards batch tokenization flow
    TokenizeCardBatch,
    /// Incoming Relay Webhook Receive
    IncomingRelayWebhookReceive,
    /// Generate Hypersense Token
    HypersenseTokenRequest,
    /// Verify Hypersense Token
    HypersenseVerifyToken,
    /// Signout Hypersense Token
    HypersenseSignoutToken,
    /// Payment Method Session Create
    PaymentMethodSessionCreate,
    /// Payment Method Session Retrieve
    PaymentMethodSessionRetrieve,
    // Payment Method Session Update
    PaymentMethodSessionUpdate,
    /// Update a saved payment method using the payment methods session
    PaymentMethodSessionUpdateSavedPaymentMethod,
    /// Delete a saved payment method using the payment methods session
    PaymentMethodSessionDeleteSavedPaymentMethod,
    /// Confirm a payment method session with payment method data
    PaymentMethodSessionConfirm,
    /// Create Cards Info flow
    CardsInfoCreate,
    /// Update Cards Info flow
    CardsInfoUpdate,
    /// Cards Info migrate flow
    CardsInfoMigrate,
    ///Total payment method count for merchant
    TotalPaymentMethodCount,
    /// Process Tracker Revenue Recovery Workflow Retrieve
    RevenueRecoveryRetrieve,
    /// Tokenization flow
    TokenizationCreate,
    /// Tokenization retrieve flow
    TokenizationRetrieve,
    /// Clone Connector flow
    CloneConnector,
    /// Authentication Create flow
    AuthenticationCreate,
    /// Authentication Eligibility flow
    AuthenticationEligibility,
<<<<<<< HEAD
    /// Authentication Sync flow
    AuthenticationSync,
=======
    /// Authentication Authenticate flow
    AuthenticationAuthenticate,
>>>>>>> 38c19f30
    ///Proxy Flow
    Proxy,
    /// Profile Acquirer Create flow
    ProfileAcquirerCreate,
    /// Profile Acquirer Update flow
    ProfileAcquirerUpdate,
    /// ThreeDs Decision Rule Execute flow
    ThreeDsDecisionRuleExecute,
    /// Incoming Network Token Webhook Receive
    IncomingNetworkTokenWebhookReceive,
    /// Decision Engine Decide Gateway Call
    DecisionEngineDecideGatewayCall,
    /// Decision Engine Gateway Feedback Call
    DecisionEngineGatewayFeedbackCall,
}

/// Trait for providing generic behaviour to flow metric
pub trait FlowMetric: ToString + std::fmt::Debug + Clone {}
impl FlowMetric for Flow {}

/// Category of log event.
#[derive(Debug)]
pub enum Category {
    /// Redis: general.
    Redis,
    /// API: general.
    Api,
    /// Database: general.
    Store,
    /// Event: general.
    Event,
    /// General: general.
    General,
}<|MERGE_RESOLUTION|>--- conflicted
+++ resolved
@@ -604,13 +604,10 @@
     AuthenticationCreate,
     /// Authentication Eligibility flow
     AuthenticationEligibility,
-<<<<<<< HEAD
     /// Authentication Sync flow
     AuthenticationSync,
-=======
     /// Authentication Authenticate flow
     AuthenticationAuthenticate,
->>>>>>> 38c19f30
     ///Proxy Flow
     Proxy,
     /// Profile Acquirer Create flow
