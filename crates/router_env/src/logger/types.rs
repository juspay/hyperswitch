//! Types.

use serde::Deserialize;
use strum::{Display, EnumString};
pub use tracing::{
    field::{Field, Visit},
    Level, Value,
};

/// Category and tag of log event.
///
/// Don't hesitate to add your variant if it is missing here.
#[derive(Debug, Default, Deserialize, Clone, Display, EnumString)]
pub enum Tag {
    /// General.
    #[default]
    General,

    /// Redis: get.
    RedisGet,
    /// Redis: set.
    RedisSet,

    /// API: incoming web request.
    ApiIncomingRequest,
    /// API: outgoing web request.
    ApiOutgoingRequest,

    /// Data base: create.
    DbCreate,
    /// Data base: read.
    DbRead,
    /// Data base: updare.
    DbUpdate,
    /// Data base: delete.
    DbDelete,
    /// Begin Request
    BeginRequest,
    /// End Request
    EndRequest,

    /// Call initiated to connector.
    InitiatedToConnector,

    /// Event: general.
    Event,

    /// Compatibility Layer Request
    CompatibilityLayerRequest,
}

/// API Flow
#[derive(Debug, Display, Clone, PartialEq, Eq)]
pub enum Flow {
    /// Health check
    HealthCheck,
    /// Deep health Check
    DeepHealthCheck,
    /// Organization create flow
    OrganizationCreate,
    /// Organization retrieve flow
    OrganizationRetrieve,
    /// Organization update flow
    OrganizationUpdate,
    /// Merchants account create flow.
    MerchantsAccountCreate,
    /// Merchants account retrieve flow.
    MerchantsAccountRetrieve,
    /// Merchants account update flow.
    MerchantsAccountUpdate,
    /// Merchants account delete flow.
    MerchantsAccountDelete,
    /// Merchant Connectors create flow.
    MerchantConnectorsCreate,
    /// Merchant Connectors retrieve flow.
    MerchantConnectorsRetrieve,
    /// Merchant account list
    MerchantAccountList,
    /// Merchant Connectors update flow.
    MerchantConnectorsUpdate,
    /// Merchant Connectors delete flow.
    MerchantConnectorsDelete,
    /// Merchant Connectors list flow.
    MerchantConnectorsList,
    /// Merchant Transfer Keys
    MerchantTransferKey,
    /// ConfigKey create flow.
    ConfigKeyCreate,
    /// ConfigKey fetch flow.
    ConfigKeyFetch,
    /// Enable platform account flow.
    EnablePlatformAccount,
    /// ConfigKey Update flow.
    ConfigKeyUpdate,
    /// ConfigKey Delete flow.
    ConfigKeyDelete,
    /// Customers create flow.
    CustomersCreate,
    /// Customers retrieve flow.
    CustomersRetrieve,
    /// Customers update flow.
    CustomersUpdate,
    /// Customers delete flow.
    CustomersDelete,
    /// Customers get mandates flow.
    CustomersGetMandates,
    /// Create an Ephemeral Key.
    EphemeralKeyCreate,
    /// Delete an Ephemeral Key.
    EphemeralKeyDelete,
    /// Mandates retrieve flow.
    MandatesRetrieve,
    /// Mandates revoke flow.
    MandatesRevoke,
    /// Mandates list flow.
    MandatesList,
    /// Payment methods create flow.
    PaymentMethodsCreate,
    /// Payment methods migrate flow.
    PaymentMethodsMigrate,
    /// Payment methods list flow.
    PaymentMethodsList,
    /// Payment method save flow
    PaymentMethodSave,
    /// Customer payment methods list flow.
    CustomerPaymentMethodsList,
    /// Payment methods token data get flow.
    GetPaymentMethodTokenData,
    /// List Customers for a merchant
    CustomersList,
    /// Retrieve countries and currencies for connector and payment method
    ListCountriesCurrencies,
    /// Payment method create collect link flow.
    PaymentMethodCollectLink,
    /// Payment methods retrieve flow.
    PaymentMethodsRetrieve,
    /// Payment methods update flow.
    PaymentMethodsUpdate,
    /// Payment methods delete flow.
    PaymentMethodsDelete,
    /// Default Payment method flow.
    DefaultPaymentMethodsSet,
    /// Payments create flow.
    PaymentsCreate,
    /// Payments Retrieve flow.
    PaymentsRetrieve,
    /// Payments Retrieve force sync flow.
    PaymentsRetrieveForceSync,
    /// Payments Retrieve using merchant reference id
    PaymentsRetrieveUsingMerchantReferenceId,
    /// Payments update flow.
    PaymentsUpdate,
    /// Payments confirm flow.
    PaymentsConfirm,
    /// Payments capture flow.
    PaymentsCapture,
    /// Payments cancel flow.
    PaymentsCancel,
    /// Payments cancel post capture flow.
    PaymentsCancelPostCapture,
    /// Payments approve flow.
    PaymentsApprove,
    /// Payments reject flow.
    PaymentsReject,
    /// Payments Session Token flow
    PaymentsSessionToken,
    /// Payments start flow.
    PaymentsStart,
    /// Payments list flow.
    PaymentsList,
    /// Payments filters flow
    PaymentsFilters,
    /// Payments aggregates flow
    PaymentsAggregate,
    /// Payments Create Intent flow
    PaymentsCreateIntent,
    /// Payments Get Intent flow
    PaymentsGetIntent,
    /// Payments Update Intent flow
    PaymentsUpdateIntent,
    /// Payments confirm intent flow
    PaymentsConfirmIntent,
    /// Payments create and confirm intent flow
    PaymentsCreateAndConfirmIntent,
    /// Payment attempt list flow
    PaymentAttemptsList,
    #[cfg(feature = "payouts")]
    /// Payouts create flow
    PayoutsCreate,
    #[cfg(feature = "payouts")]
    /// Payouts retrieve flow.
    PayoutsRetrieve,
    #[cfg(feature = "payouts")]
    /// Payouts update flow.
    PayoutsUpdate,
    /// Payouts confirm flow.
    PayoutsConfirm,
    #[cfg(feature = "payouts")]
    /// Payouts cancel flow.
    PayoutsCancel,
    #[cfg(feature = "payouts")]
    /// Payouts fulfill flow.
    PayoutsFulfill,
    #[cfg(feature = "payouts")]
    /// Payouts list flow.
    PayoutsList,
    #[cfg(feature = "payouts")]
    /// Payouts filter flow.
    PayoutsFilter,
    /// Payouts accounts flow.
    PayoutsAccounts,
    /// Payout link initiate flow
    PayoutLinkInitiate,
    /// Payments Redirect flow
    PaymentsRedirect,
    /// Payemnts Complete Authorize Flow
    PaymentsCompleteAuthorize,
    /// Refunds create flow.
    RefundsCreate,
    /// Refunds retrieve flow.
    RefundsRetrieve,
    /// Refunds retrieve force sync flow.
    RefundsRetrieveForceSync,
    /// Refunds update flow.
    RefundsUpdate,
    /// Refunds list flow.
    RefundsList,
    /// Refunds filters flow
    RefundsFilters,
    /// Refunds aggregates flow
    RefundsAggregate,
    // Retrieve forex flow.
    RetrieveForexFlow,
    /// Toggles recon service for a merchant.
    ReconMerchantUpdate,
    /// Recon token request flow.
    ReconTokenRequest,
    /// Initial request for recon service.
    ReconServiceRequest,
    /// Recon token verification flow
    ReconVerifyToken,
    /// Routing create flow,
    RoutingCreateConfig,
    /// Routing link config
    RoutingLinkConfig,
    /// Routing link config
    RoutingUnlinkConfig,
    /// Routing retrieve config
    RoutingRetrieveConfig,
    /// Routing retrieve active config
    RoutingRetrieveActiveConfig,
    /// Routing retrieve default config
    RoutingRetrieveDefaultConfig,
    /// Routing retrieve dictionary
    RoutingRetrieveDictionary,
    /// Rule migration for decision-engine
    DecisionEngineRuleMigration,
    /// Routing update config
    RoutingUpdateConfig,
    /// Routing update default config
    RoutingUpdateDefaultConfig,
    /// Routing delete config
    RoutingDeleteConfig,
    /// Toggle dynamic routing
    ToggleDynamicRouting,
    /// Update dynamic routing config
    UpdateDynamicRoutingConfigs,
    /// Add record to blocklist
    AddToBlocklist,
    /// Delete record from blocklist
    DeleteFromBlocklist,
    /// List entries from blocklist
    ListBlocklist,
    /// Toggle blocklist for merchant
    ToggleBlocklistGuard,
    /// Incoming Webhook Receive
    IncomingWebhookReceive,
    /// Recovery incoming webhook receive
    RecoveryIncomingWebhookReceive,
    /// Validate payment method flow
    ValidatePaymentMethod,
    /// API Key create flow
    ApiKeyCreate,
    /// API Key retrieve flow
    ApiKeyRetrieve,
    /// API Key update flow
    ApiKeyUpdate,
    /// API Key revoke flow
    ApiKeyRevoke,
    /// API Key list flow
    ApiKeyList,
    /// Dispute Retrieve flow
    DisputesRetrieve,
    /// Dispute List flow
    DisputesList,
    /// Dispute Filters flow
    DisputesFilters,
    /// Cards Info flow
    CardsInfo,
    /// Create File flow
    CreateFile,
    /// Delete File flow
    DeleteFile,
    /// Retrieve File flow
    RetrieveFile,
    /// Dispute Evidence submission flow
    DisputesEvidenceSubmit,
    /// Create Config Key flow
    CreateConfigKey,
    /// Attach Dispute Evidence flow
    AttachDisputeEvidence,
    /// Delete Dispute Evidence flow
    DeleteDisputeEvidence,
    /// Disputes aggregate flow
    DisputesAggregate,
    /// Retrieve Dispute Evidence flow
    RetrieveDisputeEvidence,
    /// Invalidate cache flow
    CacheInvalidate,
    /// Payment Link Retrieve flow
    PaymentLinkRetrieve,
    /// payment Link Initiate flow
    PaymentLinkInitiate,
    /// payment Link Initiate flow
    PaymentSecureLinkInitiate,
    /// Payment Link List flow
    PaymentLinkList,
    /// Payment Link Status
    PaymentLinkStatus,
    /// Create a profile
    ProfileCreate,
    /// Update a profile
    ProfileUpdate,
    /// Retrieve a profile
    ProfileRetrieve,
    /// Delete a profile
    ProfileDelete,
    /// List all the profiles for a merchant
    ProfileList,
    /// Different verification flows
    Verification,
    /// Rust locker migration
    RustLockerMigration,
    /// Gsm Rule Creation flow
    GsmRuleCreate,
    /// Gsm Rule Retrieve flow
    GsmRuleRetrieve,
    /// Gsm Rule Update flow
    GsmRuleUpdate,
    /// Apple pay certificates migration
    ApplePayCertificatesMigration,
    /// Gsm Rule Delete flow
    GsmRuleDelete,
    /// Get data from embedded flow
    GetDataFromHyperswitchAiFlow,
    /// User Sign Up
    UserSignUp,
    /// User Sign Up
    UserSignUpWithMerchantId,
    /// User Sign In
    UserSignIn,
    /// User transfer key
    UserTransferKey,
    /// User connect account
    UserConnectAccount,
    /// Upsert Decision Manager Config
    DecisionManagerUpsertConfig,
    /// Delete Decision Manager Config
    DecisionManagerDeleteConfig,
    /// Retrieve Decision Manager Config
    DecisionManagerRetrieveConfig,
    /// Manual payment fulfillment acknowledgement
    FrmFulfillment,
    /// Get connectors feature matrix
    FeatureMatrix,
    /// Change password flow
    ChangePassword,
    /// Signout flow
    Signout,
    /// Set Dashboard Metadata flow
    SetDashboardMetadata,
    /// Get Multiple Dashboard Metadata flow
    GetMultipleDashboardMetadata,
    /// Payment Connector Verify
    VerifyPaymentConnector,
    /// Internal user signup
    InternalUserSignup,
    /// Create tenant level user
    TenantUserCreate,
    /// Switch org
    SwitchOrg,
    /// Switch merchant v2
    SwitchMerchantV2,
    /// Switch profile
    SwitchProfile,
    /// Get permission info
    GetAuthorizationInfo,
    /// Get Roles info
    GetRolesInfo,
    /// Get Parent Group Info
    GetParentGroupInfo,
    /// List roles v2
    ListRolesV2,
    /// List invitable roles at entity level
    ListInvitableRolesAtEntityLevel,
    /// List updatable roles at entity level
    ListUpdatableRolesAtEntityLevel,
    /// Get role
    GetRole,
    /// Get parent info for role
    GetRoleV2,
    /// Get role from token
    GetRoleFromToken,
    /// Get resources and groups for role from token
    GetRoleFromTokenV2,
    /// Update user role
    UpdateUserRole,
    /// Create merchant account for user in a org
    UserMerchantAccountCreate,
    /// Create Platform
    CreatePlatformAccount,
    /// Create Org in a given tenancy
    UserOrgMerchantCreate,
    /// Generate Sample Data
    GenerateSampleData,
    /// Delete Sample Data
    DeleteSampleData,
    /// Get details of a user
    GetUserDetails,
    /// Get details of a user role in a merchant account
    GetUserRoleDetails,
    /// PaymentMethodAuth Link token create
    PmAuthLinkTokenCreate,
    /// PaymentMethodAuth Exchange token create
    PmAuthExchangeToken,
    /// Get reset password link
    ForgotPassword,
    /// Reset password using link
    ResetPassword,
    /// Force set or force change password
    RotatePassword,
    /// Invite multiple users
    InviteMultipleUser,
    /// Reinvite user
    ReInviteUser,
    /// Accept invite from email
    AcceptInviteFromEmail,
    /// Delete user role
    DeleteUserRole,
    /// Incremental Authorization flow
    PaymentsIncrementalAuthorization,
    /// Get action URL for connector onboarding
    GetActionUrl,
    /// Sync connector onboarding status
    SyncOnboardingStatus,
    /// Reset tracking id
    ResetTrackingId,
    /// Verify email Token
    VerifyEmail,
    /// Send verify email
    VerifyEmailRequest,
    /// Update user account details
    UpdateUserAccountDetails,
    /// Accept user invitation using entities
    AcceptInvitationsV2,
    /// Accept user invitation using entities before user login
    AcceptInvitationsPreAuth,
    /// Initiate external authentication for a payment
    PaymentsExternalAuthentication,
    /// Authorize the payment after external 3ds authentication
    PaymentsAuthorize,
    /// Create Role
    CreateRole,
    /// Update Role
    UpdateRole,
    /// User email flow start
    UserFromEmail,
    /// Begin TOTP
    TotpBegin,
    /// Reset TOTP
    TotpReset,
    /// Verify TOTP
    TotpVerify,
    /// Update TOTP secret
    TotpUpdate,
    /// Verify Access Code
    RecoveryCodeVerify,
    /// Generate or Regenerate recovery codes
    RecoveryCodesGenerate,
    /// Terminate two factor authentication
    TerminateTwoFactorAuth,
    /// Check 2FA status
    TwoFactorAuthStatus,
    /// Create user authentication method
    CreateUserAuthenticationMethod,
    /// Update user authentication method
    UpdateUserAuthenticationMethod,
    /// List user authentication methods
    ListUserAuthenticationMethods,
    /// Get sso auth url
    GetSsoAuthUrl,
    /// Signin with SSO
    SignInWithSso,
    /// Auth Select
    AuthSelect,
    /// List Orgs for user
    ListOrgForUser,
    /// List Merchants for user in org
    ListMerchantsForUserInOrg,
    /// List Profile for user in org and merchant
    ListProfileForUserInOrgAndMerchant,
    /// List Users in Org
    ListUsersInLineage,
    /// List invitations for user
    ListInvitationsForUser,
    /// Get theme using lineage
    GetThemeUsingLineage,
    /// Get theme using theme id
    GetThemeUsingThemeId,
    /// Upload file to theme storage
    UploadFileToThemeStorage,
    /// Create theme
    CreateTheme,
    /// Update theme
    UpdateTheme,
    /// Delete theme
    DeleteTheme,
    /// Create user theme
    CreateUserTheme,
    /// Update user theme
    UpdateUserTheme,
    /// Delete user theme
    DeleteUserTheme,
    /// Upload file to user theme storage
    UploadFileToUserThemeStorage,
    /// Get user theme using theme id
    GetUserThemeUsingThemeId,
    ///List All Themes In Lineage
    ListAllThemesInLineage,
    /// Get user theme using lineage
    GetUserThemeUsingLineage,
    /// List initial webhook delivery attempts
    WebhookEventInitialDeliveryAttemptList,
    /// List delivery attempts for a webhook event
    WebhookEventDeliveryAttemptList,
    /// Manually retry the delivery for a webhook event
    WebhookEventDeliveryRetry,
    /// Retrieve status of the Poll
    RetrievePollStatus,
    /// Toggles the extended card info feature in profile level
    ToggleExtendedCardInfo,
    /// Toggles the extended card info feature in profile level
    ToggleConnectorAgnosticMit,
    /// Get the extended card info associated to a payment_id
    GetExtendedCardInfo,
    /// Manually update the refund details like status, error code, error message etc.
    RefundsManualUpdate,
    /// Manually update the payment details like status, error code, error message etc.
    PaymentsManualUpdate,
    /// Dynamic Tax Calcultion
    SessionUpdateTaxCalculation,
    ProxyConfirmIntent,
    /// Payments post session tokens flow
    PaymentsPostSessionTokens,
    /// Payments Update Metadata
    PaymentsUpdateMetadata,
    /// Payments start redirection flow
    PaymentStartRedirection,
    /// Volume split on the routing type
    VolumeSplitOnRoutingType,
    /// Routing evaluate rule flow
    RoutingEvaluateRule,
    /// Relay flow
    Relay,
    /// Relay retrieve flow
    RelayRetrieve,
    /// Card tokenization flow
    TokenizeCard,
    /// Card tokenization using payment method flow
    TokenizeCardUsingPaymentMethodId,
    /// Cards batch tokenization flow
    TokenizeCardBatch,
    /// Incoming Relay Webhook Receive
    IncomingRelayWebhookReceive,
    /// Generate Hypersense Token
    HypersenseTokenRequest,
    /// Verify Hypersense Token
    HypersenseVerifyToken,
    /// Signout Hypersense Token
    HypersenseSignoutToken,
    /// Payment Method Session Create
    PaymentMethodSessionCreate,
    /// Payment Method Session Retrieve
    PaymentMethodSessionRetrieve,
    // Payment Method Session Update
    PaymentMethodSessionUpdate,
    /// Update a saved payment method using the payment methods session
    PaymentMethodSessionUpdateSavedPaymentMethod,
    /// Delete a saved payment method using the payment methods session
    PaymentMethodSessionDeleteSavedPaymentMethod,
    /// Confirm a payment method session with payment method data
    PaymentMethodSessionConfirm,
    /// Create Cards Info flow
    CardsInfoCreate,
    /// Update Cards Info flow
    CardsInfoUpdate,
    /// Cards Info migrate flow
    CardsInfoMigrate,
    ///Total payment method count for merchant
    TotalPaymentMethodCount,
    /// Process Tracker Revenue Recovery Workflow Retrieve
    RevenueRecoveryRetrieve,
    /// Tokenization flow
    TokenizationCreate,
    /// Tokenization retrieve flow
    TokenizationRetrieve,
    /// Clone Connector flow
    CloneConnector,
    /// Authentication Create flow
    AuthenticationCreate,
    /// Authentication Eligibility flow
    AuthenticationEligibility,
    /// Authentication Sync flow
    AuthenticationSync,
    /// Authentication Sync Post Update flow
    AuthenticationSyncPostUpdate,
    /// Authentication Authenticate flow
    AuthenticationAuthenticate,
    ///Proxy Flow
    Proxy,
    /// Profile Acquirer Create flow
    ProfileAcquirerCreate,
    /// Profile Acquirer Update flow
    ProfileAcquirerUpdate,
    /// ThreeDs Decision Rule Execute flow
    ThreeDsDecisionRuleExecute,
    /// Incoming Network Token Webhook Receive
    IncomingNetworkTokenWebhookReceive,
    /// Decision Engine Decide Gateway Call
    DecisionEngineDecideGatewayCall,
    /// Decision Engine Gateway Feedback Call
    DecisionEngineGatewayFeedbackCall,
<<<<<<< HEAD
    /// Tokenization delete flow
    TokenizationDelete,
=======
    /// Recovery payments create flow.
    RecoveryPaymentsCreate,
>>>>>>> 06dc66c6
}

/// Trait for providing generic behaviour to flow metric
pub trait FlowMetric: ToString + std::fmt::Debug + Clone {}
impl FlowMetric for Flow {}

/// Category of log event.
#[derive(Debug)]
pub enum Category {
    /// Redis: general.
    Redis,
    /// API: general.
    Api,
    /// Database: general.
    Store,
    /// Event: general.
    Event,
    /// General: general.
    General,
}<|MERGE_RESOLUTION|>--- conflicted
+++ resolved
@@ -640,13 +640,10 @@
     DecisionEngineDecideGatewayCall,
     /// Decision Engine Gateway Feedback Call
     DecisionEngineGatewayFeedbackCall,
-<<<<<<< HEAD
+    /// Recovery payments create flow.
+    RecoveryPaymentsCreate,
     /// Tokenization delete flow
     TokenizationDelete,
-=======
-    /// Recovery payments create flow.
-    RecoveryPaymentsCreate,
->>>>>>> 06dc66c6
 }
 
 /// Trait for providing generic behaviour to flow metric
