--- conflicted
+++ resolved
@@ -271,11 +271,8 @@
     CreateAndConfirmSubscription,
     /// Get Subscription flow
     GetSubscription,
-<<<<<<< HEAD
     /// Get Subscription estimate flow
     GetSubscriptionEstimate,
-=======
->>>>>>> c611b814
     /// Create dynamic routing
     CreateDynamicRoutingConfig,
     /// Toggle dynamic routing
