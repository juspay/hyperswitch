//!
//! Types.
//!

use serde::Deserialize;
use strum::{Display, EnumString};
pub use tracing::{
    field::{Field, Visit},
    Level, Value,
};

///
/// Category and tag of log event.
///
/// Don't hesitate to add your variant if it is missing here.
///

#[derive(Debug, Default, Deserialize, Clone, Display, EnumString)]
pub enum Tag {
    /// General.
    #[default]
    General,

    /// Redis: get.
    RedisGet,
    /// Redis: set.
    RedisSet,

    /// API: incoming web request.
    ApiIncomingRequest,
    /// API: outgoing web request.
    ApiOutgoingRequest,

    /// Data base: create.
    DbCreate,
    /// Data base: read.
    DbRead,
    /// Data base: updare.
    DbUpdate,
    /// Data base: delete.
    DbDelete,
    /// Begin Request
    BeginRequest,
    /// End Request
    EndRequest,

    /// Call initiated to connector.
    InitiatedToConnector,

    /// Event: general.
    Event,
}

/// API Flow
#[derive(Debug, Display, Clone, PartialEq, Eq)]
pub enum Flow {
    /// Merchants account create flow.
    MerchantsAccountCreate,
    /// Merchants account retrieve flow.
    MerchantsAccountRetrieve,
    /// Merchants account update flow.
    MerchantsAccountUpdate,
    /// Merchants account delete flow.
    MerchantsAccountDelete,
    /// Merchant Connectors create flow.
    MerchantConnectorsCreate,
    /// Merchant Connectors retrieve flow.
    MerchantConnectorsRetrieve,
    /// Merchant account list
    MerchantAccountList,
    /// Merchant Connectors update flow.
    MerchantConnectorsUpdate,
    /// Merchant Connectors delete flow.
    MerchantConnectorsDelete,
    /// Merchant Connectors list flow.
    MerchantConnectorsList,
    /// ConfigKey create flow.
    ConfigKeyCreate,
    /// ConfigKey fetch flow.
    ConfigKeyFetch,
    /// ConfigKey Update flow.
    ConfigKeyUpdate,
    /// Customers create flow.
    CustomersCreate,
    /// Customers retrieve flow.
    CustomersRetrieve,
    /// Customers update flow.
    CustomersUpdate,
    /// Customers delete flow.
    CustomersDelete,
    /// Customers get mandates flow.
    CustomersGetMandates,
    /// Create an Ephemeral Key.
    EphemeralKeyCreate,
    /// Delete an Ephemeral Key.
    EphemeralKeyDelete,
    /// Mandates retrieve flow.
    MandatesRetrieve,
    /// Mandates revoke flow.
    MandatesRevoke,
    /// Mandates list flow.
    MandatesList,
    /// Payment methods create flow.
    PaymentMethodsCreate,
    /// Payment methods list flow.
    PaymentMethodsList,
    /// Customer payment methods list flow.
    CustomerPaymentMethodsList,
    /// List Customers for a merchant
    CustomersList,
    /// Payment methods retrieve flow.
    PaymentMethodsRetrieve,
    /// Payment methods update flow.
    PaymentMethodsUpdate,
    /// Payment methods delete flow.
    PaymentMethodsDelete,
    /// Payments create flow.
    PaymentsCreate,
    /// Payments Retrieve flow.
    PaymentsRetrieve,
    /// Payments update flow.
    PaymentsUpdate,
    /// Payments confirm flow.
    PaymentsConfirm,
    /// Payments capture flow.
    PaymentsCapture,
    /// Payments cancel flow.
    PaymentsCancel,
    /// Payments approve flow.
    PaymentsApprove,
    /// Payments reject flow.
    PaymentsReject,
    /// Payments Session Token flow
    PaymentsSessionToken,
    /// Payments start flow.
    PaymentsStart,
    /// Payments list flow.
    PaymentsList,
    #[cfg(feature = "payouts")]
    /// Payouts create flow
    PayoutsCreate,
    #[cfg(feature = "payouts")]
    /// Payouts retrieve flow.
    PayoutsRetrieve,
    #[cfg(feature = "payouts")]
    /// Payouts update flow.
    PayoutsUpdate,
    #[cfg(feature = "payouts")]
    /// Payouts cancel flow.
    PayoutsCancel,
    #[cfg(feature = "payouts")]
    /// Payouts fulfill flow.
    PayoutsFulfill,
    /// Payouts accounts flow.
    PayoutsAccounts,
    /// Payments Redirect flow.
    PaymentsRedirect,
    /// Refunds create flow.
    RefundsCreate,
    /// Refunds retrieve flow.
    RefundsRetrieve,
    /// Refunds update flow.
    RefundsUpdate,
    /// Refunds list flow.
    RefundsList,
    // Retrieve forex flow.
    RetrieveForexFlow,
    /// Routing create flow,
    RoutingCreateConfig,
    /// Routing link config
    RoutingLinkConfig,
    /// Routing link config
    RoutingUnlinkConfig,
    /// Routing retrieve config
    RoutingRetrieveConfig,
    /// Routing retrieve active config
    RoutingRetrieveActiveConfig,
    /// Routing retrieve default config
    RoutingRetrieveDefaultConfig,
    /// Routing retrieve dictionary
    RoutingRetrieveDictionary,
    /// Routing update config
    RoutingUpdateConfig,
    /// Routing update default config
    RoutingUpdateDefaultConfig,
    /// Routing delete config
    RoutingDeleteConfig,
    /// Incoming Webhook Receive
    IncomingWebhookReceive,
    /// Validate payment method flow
    ValidatePaymentMethod,
    /// API Key create flow
    ApiKeyCreate,
    /// API Key retrieve flow
    ApiKeyRetrieve,
    /// API Key update flow
    ApiKeyUpdate,
    /// API Key revoke flow
    ApiKeyRevoke,
    /// API Key list flow
    ApiKeyList,
    /// Dispute Retrieve flow
    DisputesRetrieve,
    /// Dispute List flow
    DisputesList,
    /// Cards Info flow
    CardsInfo,
    /// Create File flow
    CreateFile,
    /// Delete File flow
    DeleteFile,
    /// Retrieve File flow
    RetrieveFile,
    /// Dispute Evidence submission flow
    DisputesEvidenceSubmit,
    /// Create Config Key flow
    CreateConfigKey,
    /// Attach Dispute Evidence flow
    AttachDisputeEvidence,
    /// Retrieve Dispute Evidence flow
    RetrieveDisputeEvidence,
    /// Invalidate cache flow
    CacheInvalidate,
    /// Payment Link Retrieve flow
    PaymentLinkRetrieve,
    /// payment Link Initiate flow
    PaymentLinkInitiate,
    /// Payment Link List flow
    PaymentLinkList,
    /// Create a business profile
    BusinessProfileCreate,
    /// Update a business profile
    BusinessProfileUpdate,
    /// Retrieve a business profile
    BusinessProfileRetrieve,
    /// Delete a business profile
    BusinessProfileDelete,
    /// List all the business profiles for a merchant
    BusinessProfileList,
    /// Different verification flows
    Verification,
    /// Rust locker migration
    RustLockerMigration,
    /// Gsm Rule Creation flow
    GsmRuleCreate,
    /// Gsm Rule Retrieve flow
    GsmRuleRetrieve,
    /// Gsm Rule Update flow
    GsmRuleUpdate,
    /// Gsm Rule Delete flow
    GsmRuleDelete,
    /// User Sign Up
    UserSignUp,
    /// User Sign Up
    UserSignUpWithMerchantId,
    /// User Sign In
    UserSignIn,
    /// User connect account
    UserConnectAccount,
    /// Upsert Decision Manager Config
    DecisionManagerUpsertConfig,
    /// Delete Decision Manager Config
    DecisionManagerDeleteConfig,
    /// Retrieve Decision Manager Config
    DecisionManagerRetrieveConfig,
    /// Change password flow
    ChangePassword,
    /// Set Dashboard Metadata flow
    SetDashboardMetadata,
    /// Get Multiple Dashboard Metadata flow
    GetMutltipleDashboardMetadata,
    /// Payment Connector Verify
    VerifyPaymentConnector,
    /// Internal user signup
    InternalUserSignup,
    /// Switch merchant
    SwitchMerchant,
    /// Get permission info
    GetAuthorizationInfo,
    /// List roles
    ListRoles,
    /// Get role
    GetRole,
    /// Update user role
    UpdateUserRole,
    /// Create merchant account for user in a org
    UserMerchantAccountCreate,
    /// Generate Sample Data
    GenerateSampleData,
    /// Delete Sample Data
    DeleteSampleData,
    /// List merchant accounts for user
    UserMerchantAccountList,
    /// Get users for merchant account
    GetUserDetails,
<<<<<<< HEAD
    /// Get action URL for connector onboarding
    GetActionUrl,
    /// Sync connector onboarding status
    SyncOnboardingStatus,
=======
    /// Incremental Authorization flow
    PaymentsIncrementalAuthorization,
>>>>>>> a0cfdd3f
}

///
/// Trait for providing generic behaviour to flow metric
///
pub trait FlowMetric: ToString + std::fmt::Debug + Clone {}
impl FlowMetric for Flow {}

/// Category of log event.
#[derive(Debug)]
pub enum Category {
    /// Redis: general.
    Redis,
    /// API: general.
    Api,
    /// Database: general.
    Store,
    /// Event: general.
    Event,
    /// General: general.
    General,
}<|MERGE_RESOLUTION|>--- conflicted
+++ resolved
@@ -293,15 +293,12 @@
     UserMerchantAccountList,
     /// Get users for merchant account
     GetUserDetails,
-<<<<<<< HEAD
+    /// Incremental Authorization flow
+    PaymentsIncrementalAuthorization,
     /// Get action URL for connector onboarding
     GetActionUrl,
     /// Sync connector onboarding status
     SyncOnboardingStatus,
-=======
-    /// Incremental Authorization flow
-    PaymentsIncrementalAuthorization,
->>>>>>> a0cfdd3f
 }
 
 ///
