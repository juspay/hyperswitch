--- conflicted
+++ resolved
@@ -404,13 +404,10 @@
     RetrievePollStatus,
     /// Toggles the extended card info feature in profile level
     ToggleExtendedCardInfo,
-<<<<<<< HEAD
     /// Toggles the extended card info feature in profile level
     ToggleConnectorAgnosticMit,
-=======
     /// Get the extended card info associated to a payment_id
     GetExtendedCardInfo,
->>>>>>> 5442574c
 }
 
 ///
