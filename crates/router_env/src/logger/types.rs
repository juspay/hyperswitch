--- conflicted
+++ resolved
@@ -452,13 +452,10 @@
     ToggleConnectorAgnosticMit,
     /// Get the extended card info associated to a payment_id
     GetExtendedCardInfo,
-<<<<<<< HEAD
     /// Manually update the refund details like status, error code, error message etc.
     RefundsManualUpdate,
-=======
     /// Manually update the payment details like status, error code, error message etc.
     PaymentsManualUpdate,
->>>>>>> 7004a802
 }
 
 ///
