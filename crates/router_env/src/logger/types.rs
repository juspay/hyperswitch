//! Types.

use serde::Deserialize;
use strum::{Display, EnumString};
pub use tracing::{
    field::{Field, Visit},
    Level, Value,
};

/// Category and tag of log event.
///
/// Don't hesitate to add your variant if it is missing here.
#[derive(Debug, Default, Deserialize, Clone, Display, EnumString)]
pub enum Tag {
    /// General.
    #[default]
    General,

    /// Redis: get.
    RedisGet,
    /// Redis: set.
    RedisSet,

    /// API: incoming web request.
    ApiIncomingRequest,
    /// API: outgoing web request.
    ApiOutgoingRequest,

    /// Data base: create.
    DbCreate,
    /// Data base: read.
    DbRead,
    /// Data base: updare.
    DbUpdate,
    /// Data base: delete.
    DbDelete,
    /// Begin Request
    BeginRequest,
    /// End Request
    EndRequest,

    /// Call initiated to connector.
    InitiatedToConnector,

    /// Event: general.
    Event,

    /// Compatibility Layer Request
    CompatibilityLayerRequest,
}

/// API Flow
#[derive(Debug, Display, Clone, PartialEq, Eq)]
pub enum Flow {
    /// Health check
    HealthCheck,
    /// Deep health Check
    DeepHealthCheck,
    /// Organization create flow
    OrganizationCreate,
    /// Organization retrieve flow
    OrganizationRetrieve,
    /// Organization update flow
    OrganizationUpdate,
    /// Merchants account create flow.
    MerchantsAccountCreate,
    /// Merchants account retrieve flow.
    MerchantsAccountRetrieve,
    /// Merchants account update flow.
    MerchantsAccountUpdate,
    /// Merchants account delete flow.
    MerchantsAccountDelete,
    /// Merchant Connectors create flow.
    MerchantConnectorsCreate,
    /// Merchant Connectors retrieve flow.
    MerchantConnectorsRetrieve,
    /// Merchant account list
    MerchantAccountList,
    /// Merchant Connectors update flow.
    MerchantConnectorsUpdate,
    /// Merchant Connectors delete flow.
    MerchantConnectorsDelete,
    /// Merchant Connectors list flow.
    MerchantConnectorsList,
    /// Merchant Transfer Keys
    MerchantTransferKey,
    /// ConfigKey create flow.
    ConfigKeyCreate,
    /// ConfigKey fetch flow.
    ConfigKeyFetch,
    /// Enable platform account flow.
    EnablePlatformAccount,
    /// ConfigKey Update flow.
    ConfigKeyUpdate,
    /// ConfigKey Delete flow.
    ConfigKeyDelete,
    /// Customers create flow.
    CustomersCreate,
    /// Customers retrieve flow.
    CustomersRetrieve,
    /// Customers update flow.
    CustomersUpdate,
    /// Customers delete flow.
    CustomersDelete,
    /// Customers get mandates flow.
    CustomersGetMandates,
    /// Create an Ephemeral Key.
    EphemeralKeyCreate,
    /// Delete an Ephemeral Key.
    EphemeralKeyDelete,
    /// Mandates retrieve flow.
    MandatesRetrieve,
    /// Mandates revoke flow.
    MandatesRevoke,
    /// Mandates list flow.
    MandatesList,
    /// Payment methods create flow.
    PaymentMethodsCreate,
    /// Payment methods migrate flow.
    PaymentMethodsMigrate,
    /// Payment methods list flow.
    PaymentMethodsList,
    /// Payment method save flow
    PaymentMethodSave,
    /// Customer payment methods list flow.
    CustomerPaymentMethodsList,
    /// Payment methods token data get flow.
    GetPaymentMethodTokenData,
    /// List Customers for a merchant
    CustomersList,
    /// Retrieve countries and currencies for connector and payment method
    ListCountriesCurrencies,
    /// Payment method create collect link flow.
    PaymentMethodCollectLink,
    /// Payment methods retrieve flow.
    PaymentMethodsRetrieve,
    /// Payment methods update flow.
    PaymentMethodsUpdate,
    /// Payment methods delete flow.
    PaymentMethodsDelete,
    /// Default Payment method flow.
    DefaultPaymentMethodsSet,
    /// Payments create flow.
    PaymentsCreate,
    /// Payments Retrieve flow.
    PaymentsRetrieve,
    /// Payments Retrieve force sync flow.
    PaymentsRetrieveForceSync,
    /// Payments Retrieve using merchant reference id
    PaymentsRetrieveUsingMerchantReferenceId,
    /// Payments update flow.
    PaymentsUpdate,
    /// Payments confirm flow.
    PaymentsConfirm,
    /// Payments capture flow.
    PaymentsCapture,
    /// Payments cancel flow.
    PaymentsCancel,
    /// Payments approve flow.
    PaymentsApprove,
    /// Payments reject flow.
    PaymentsReject,
    /// Payments Session Token flow
    PaymentsSessionToken,
    /// Payments start flow.
    PaymentsStart,
    /// Payments list flow.
    PaymentsList,
    /// Payments filters flow
    PaymentsFilters,
    /// Payments aggregates flow
    PaymentsAggregate,
    /// Payments Create Intent flow
    PaymentsCreateIntent,
    /// Payments Get Intent flow
    PaymentsGetIntent,
    /// Payments Update Intent flow
    PaymentsUpdateIntent,
    /// Payments confirm intent flow
    PaymentsConfirmIntent,
    /// Payments create and confirm intent flow
    PaymentsCreateAndConfirmIntent,
    #[cfg(feature = "payouts")]
    /// Payouts create flow
    PayoutsCreate,
    #[cfg(feature = "payouts")]
    /// Payouts retrieve flow.
    PayoutsRetrieve,
    #[cfg(feature = "payouts")]
    /// Payouts update flow.
    PayoutsUpdate,
    /// Payouts confirm flow.
    PayoutsConfirm,
    #[cfg(feature = "payouts")]
    /// Payouts cancel flow.
    PayoutsCancel,
    #[cfg(feature = "payouts")]
    /// Payouts fulfill flow.
    PayoutsFulfill,
    #[cfg(feature = "payouts")]
    /// Payouts list flow.
    PayoutsList,
    #[cfg(feature = "payouts")]
    /// Payouts filter flow.
    PayoutsFilter,
    /// Payouts accounts flow.
    PayoutsAccounts,
    /// Payout link initiate flow
    PayoutLinkInitiate,
    /// Payments Redirect flow
    PaymentsRedirect,
    /// Payemnts Complete Authorize Flow
    PaymentsCompleteAuthorize,
    /// Refunds create flow.
    RefundsCreate,
    /// Refunds retrieve flow.
    RefundsRetrieve,
    /// Refunds retrieve force sync flow.
    RefundsRetrieveForceSync,
    /// Refunds update flow.
    RefundsUpdate,
    /// Refunds list flow.
    RefundsList,
    /// Refunds filters flow
    RefundsFilters,
    /// Refunds aggregates flow
    RefundsAggregate,
    // Retrieve forex flow.
    RetrieveForexFlow,
    /// Toggles recon service for a merchant.
    ReconMerchantUpdate,
    /// Recon token request flow.
    ReconTokenRequest,
    /// Initial request for recon service.
    ReconServiceRequest,
    /// Recon token verification flow
    ReconVerifyToken,
    /// Routing create flow,
    RoutingCreateConfig,
    /// Routing link config
    RoutingLinkConfig,
    /// Routing link config
    RoutingUnlinkConfig,
    /// Routing retrieve config
    RoutingRetrieveConfig,
    /// Routing retrieve active config
    RoutingRetrieveActiveConfig,
    /// Routing retrieve default config
    RoutingRetrieveDefaultConfig,
    /// Routing retrieve dictionary
    RoutingRetrieveDictionary,
    /// Routing update config
    RoutingUpdateConfig,
    /// Routing update default config
    RoutingUpdateDefaultConfig,
    /// Routing delete config
    RoutingDeleteConfig,
    /// Toggle dynamic routing
    ToggleDynamicRouting,
    /// Update dynamic routing config
    UpdateDynamicRoutingConfigs,
    /// Add record to blocklist
    AddToBlocklist,
    /// Delete record from blocklist
    DeleteFromBlocklist,
    /// List entries from blocklist
    ListBlocklist,
    /// Toggle blocklist for merchant
    ToggleBlocklistGuard,
    /// Incoming Webhook Receive
    IncomingWebhookReceive,
    /// Recovery incoming webhook receive
    RecoveryIncomingWebhookReceive,
    /// Validate payment method flow
    ValidatePaymentMethod,
    /// API Key create flow
    ApiKeyCreate,
    /// API Key retrieve flow
    ApiKeyRetrieve,
    /// API Key update flow
    ApiKeyUpdate,
    /// API Key revoke flow
    ApiKeyRevoke,
    /// API Key list flow
    ApiKeyList,
    /// Dispute Retrieve flow
    DisputesRetrieve,
    /// Dispute List flow
    DisputesList,
    /// Dispute Filters flow
    DisputesFilters,
    /// Cards Info flow
    CardsInfo,
    /// Create File flow
    CreateFile,
    /// Delete File flow
    DeleteFile,
    /// Retrieve File flow
    RetrieveFile,
    /// Dispute Evidence submission flow
    DisputesEvidenceSubmit,
    /// Create Config Key flow
    CreateConfigKey,
    /// Attach Dispute Evidence flow
    AttachDisputeEvidence,
    /// Delete Dispute Evidence flow
    DeleteDisputeEvidence,
    /// Disputes aggregate flow
    DisputesAggregate,
    /// Retrieve Dispute Evidence flow
    RetrieveDisputeEvidence,
    /// Invalidate cache flow
    CacheInvalidate,
    /// Payment Link Retrieve flow
    PaymentLinkRetrieve,
    /// payment Link Initiate flow
    PaymentLinkInitiate,
    /// payment Link Initiate flow
    PaymentSecureLinkInitiate,
    /// Payment Link List flow
    PaymentLinkList,
    /// Payment Link Status
    PaymentLinkStatus,
    /// Create a profile
    ProfileCreate,
    /// Update a profile
    ProfileUpdate,
    /// Retrieve a profile
    ProfileRetrieve,
    /// Delete a profile
    ProfileDelete,
    /// List all the profiles for a merchant
    ProfileList,
    /// Different verification flows
    Verification,
    /// Rust locker migration
    RustLockerMigration,
    /// Gsm Rule Creation flow
    GsmRuleCreate,
    /// Gsm Rule Retrieve flow
    GsmRuleRetrieve,
    /// Gsm Rule Update flow
    GsmRuleUpdate,
    /// Apple pay certificates migration
    ApplePayCertificatesMigration,
    /// Gsm Rule Delete flow
    GsmRuleDelete,
    /// User Sign Up
    UserSignUp,
    /// User Sign Up
    UserSignUpWithMerchantId,
    /// User Sign In
    UserSignIn,
    /// User transfer key
    UserTransferKey,
    /// User connect account
    UserConnectAccount,
    /// Upsert Decision Manager Config
    DecisionManagerUpsertConfig,
    /// Delete Decision Manager Config
    DecisionManagerDeleteConfig,
    /// Retrieve Decision Manager Config
    DecisionManagerRetrieveConfig,
    /// Manual payment fulfillment acknowledgement
    FrmFulfillment,
    /// Get connectors feature matrix
    FeatureMatrix,
    /// Change password flow
    ChangePassword,
    /// Signout flow
    Signout,
    /// Set Dashboard Metadata flow
    SetDashboardMetadata,
    /// Get Multiple Dashboard Metadata flow
    GetMultipleDashboardMetadata,
    /// Payment Connector Verify
    VerifyPaymentConnector,
    /// Internal user signup
    InternalUserSignup,
    /// Create tenant level user
    TenantUserCreate,
    /// Switch org
    SwitchOrg,
    /// Switch merchant v2
    SwitchMerchantV2,
    /// Switch profile
    SwitchProfile,
    /// Get permission info
    GetAuthorizationInfo,
    /// Get Roles info
    GetRolesInfo,
    /// Get Parent Group Info
    GetParentGroupInfo,
    /// List roles v2
    ListRolesV2,
    /// List invitable roles at entity level
    ListInvitableRolesAtEntityLevel,
    /// List updatable roles at entity level
    ListUpdatableRolesAtEntityLevel,
    /// Get role
    GetRole,
    /// Get parent info for role
    GetRoleV2,
    /// Get role from token
    GetRoleFromToken,
    /// Get resources and groups for role from token
    GetRoleFromTokenV2,
    /// Update user role
    UpdateUserRole,
    /// Create merchant account for user in a org
    UserMerchantAccountCreate,
    /// Create Platform
    CreatePlatformAccount,
    /// Create Org in a given tenancy
    UserOrgMerchantCreate,
    /// Generate Sample Data
    GenerateSampleData,
    /// Delete Sample Data
    DeleteSampleData,
    /// Get details of a user
    GetUserDetails,
    /// Get details of a user role in a merchant account
    GetUserRoleDetails,
    /// PaymentMethodAuth Link token create
    PmAuthLinkTokenCreate,
    /// PaymentMethodAuth Exchange token create
    PmAuthExchangeToken,
    /// Get reset password link
    ForgotPassword,
    /// Reset password using link
    ResetPassword,
    /// Force set or force change password
    RotatePassword,
    /// Invite multiple users
    InviteMultipleUser,
    /// Reinvite user
    ReInviteUser,
    /// Accept invite from email
    AcceptInviteFromEmail,
    /// Delete user role
    DeleteUserRole,
    /// Incremental Authorization flow
    PaymentsIncrementalAuthorization,
    /// Get action URL for connector onboarding
    GetActionUrl,
    /// Sync connector onboarding status
    SyncOnboardingStatus,
    /// Reset tracking id
    ResetTrackingId,
    /// Verify email Token
    VerifyEmail,
    /// Send verify email
    VerifyEmailRequest,
    /// Update user account details
    UpdateUserAccountDetails,
    /// Accept user invitation using entities
    AcceptInvitationsV2,
    /// Accept user invitation using entities before user login
    AcceptInvitationsPreAuth,
    /// Initiate external authentication for a payment
    PaymentsExternalAuthentication,
    /// Authorize the payment after external 3ds authentication
    PaymentsAuthorize,
    /// Create Role
    CreateRole,
    /// Update Role
    UpdateRole,
    /// User email flow start
    UserFromEmail,
    /// Begin TOTP
    TotpBegin,
    /// Reset TOTP
    TotpReset,
    /// Verify TOTP
    TotpVerify,
    /// Update TOTP secret
    TotpUpdate,
    /// Verify Access Code
    RecoveryCodeVerify,
    /// Generate or Regenerate recovery codes
    RecoveryCodesGenerate,
    /// Terminate two factor authentication
    TerminateTwoFactorAuth,
    /// Check 2FA status
    TwoFactorAuthStatus,
    /// Create user authentication method
    CreateUserAuthenticationMethod,
    /// Update user authentication method
    UpdateUserAuthenticationMethod,
    /// List user authentication methods
    ListUserAuthenticationMethods,
    /// Get sso auth url
    GetSsoAuthUrl,
    /// Signin with SSO
    SignInWithSso,
    /// Auth Select
    AuthSelect,
    /// List Orgs for user
    ListOrgForUser,
    /// List Merchants for user in org
    ListMerchantsForUserInOrg,
    /// List Profile for user in org and merchant
    ListProfileForUserInOrgAndMerchant,
    /// List Users in Org
    ListUsersInLineage,
    /// List invitations for user
    ListInvitationsForUser,
    /// Get theme using lineage
    GetThemeUsingLineage,
    /// Get theme using theme id
    GetThemeUsingThemeId,
    /// Upload file to theme storage
    UploadFileToThemeStorage,
    /// Create theme
    CreateTheme,
    /// Update theme
    UpdateTheme,
    /// Delete theme
    DeleteTheme,
    /// List initial webhook delivery attempts
    WebhookEventInitialDeliveryAttemptList,
    /// List delivery attempts for a webhook event
    WebhookEventDeliveryAttemptList,
    /// Manually retry the delivery for a webhook event
    WebhookEventDeliveryRetry,
    /// Retrieve status of the Poll
    RetrievePollStatus,
    /// Toggles the extended card info feature in profile level
    ToggleExtendedCardInfo,
    /// Toggles the extended card info feature in profile level
    ToggleConnectorAgnosticMit,
    /// Get the extended card info associated to a payment_id
    GetExtendedCardInfo,
    /// Manually update the refund details like status, error code, error message etc.
    RefundsManualUpdate,
    /// Manually update the payment details like status, error code, error message etc.
    PaymentsManualUpdate,
    /// Dynamic Tax Calcultion
    SessionUpdateTaxCalculation,
    ProxyConfirmIntent,
    /// Payments post session tokens flow
    PaymentsPostSessionTokens,
    /// Payments Update Metadata
    PaymentsUpdateMetadata,
    /// Payments start redirection flow
    PaymentStartRedirection,
    /// Volume split on the routing type
    VolumeSplitOnRoutingType,
    /// Relay flow
    Relay,
    /// Relay retrieve flow
    RelayRetrieve,
    /// Card tokenization flow
    TokenizeCard,
    /// Card tokenization using payment method flow
    TokenizeCardUsingPaymentMethodId,
    /// Cards batch tokenization flow
    TokenizeCardBatch,
    /// Incoming Relay Webhook Receive
    IncomingRelayWebhookReceive,
    /// Generate Hypersense Token
    HypersenseTokenRequest,
    /// Verify Hypersense Token
    HypersenseVerifyToken,
    /// Signout Hypersense Token
    HypersenseSignoutToken,
    /// Payment Method Session Create
    PaymentMethodSessionCreate,
    /// Payment Method Session Retrieve
    PaymentMethodSessionRetrieve,
    // Payment Method Session Update
    PaymentMethodSessionUpdate,
    /// Update a saved payment method using the payment methods session
    PaymentMethodSessionUpdateSavedPaymentMethod,
    /// Delete a saved payment method using the payment methods session
    PaymentMethodSessionDeleteSavedPaymentMethod,
    /// Confirm a payment method session with payment method data
    PaymentMethodSessionConfirm,
    /// Create Cards Info flow
    CardsInfoCreate,
    /// Update Cards Info flow
    CardsInfoUpdate,
    /// Cards Info migrate flow
    CardsInfoMigrate,
    ///Total payment method count for merchant
    TotalPaymentMethodCount,
    /// Process Tracker Revenue Recovery Workflow Retrieve
    RevenueRecoveryRetrieve,
    /// Tokenization flow
    TokenizationCreate,
    /// Tokenization retrieve flow
    TokenizationRetrieve,
    /// Clone Connector flow
    CloneConnector,
    ///Proxy Flow
    Proxy,
<<<<<<< HEAD
    /// Profile Acquirer Create Flow
    ProfileAcquirerCreate,
    /// Profile Acquirer List Flow
    ProfileAcquirerList,
=======
    /// ThreeDs Decision Rule Execute flow
    ThreeDsDecisionRuleExecute,
>>>>>>> 81292602
}

/// Trait for providing generic behaviour to flow metric
pub trait FlowMetric: ToString + std::fmt::Debug + Clone {}
impl FlowMetric for Flow {}

/// Category of log event.
#[derive(Debug)]
pub enum Category {
    /// Redis: general.
    Redis,
    /// API: general.
    Api,
    /// Database: general.
    Store,
    /// Event: general.
    Event,
    /// General: general.
    General,
}<|MERGE_RESOLUTION|>--- conflicted
+++ resolved
@@ -594,15 +594,9 @@
     CloneConnector,
     ///Proxy Flow
     Proxy,
-<<<<<<< HEAD
-    /// Profile Acquirer Create Flow
     ProfileAcquirerCreate,
-    /// Profile Acquirer List Flow
-    ProfileAcquirerList,
-=======
     /// ThreeDs Decision Rule Execute flow
     ThreeDsDecisionRuleExecute,
->>>>>>> 81292602
 }
 
 /// Trait for providing generic behaviour to flow metric
