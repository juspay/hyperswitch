//!
//! Types.
//!

use serde::Deserialize;
use strum::{Display, EnumString};
pub use tracing::{
    field::{Field, Visit},
    Level, Value,
};

///
/// Category and tag of log event.
///
/// Don't hesitate to add your variant if it is missing here.
///

#[derive(Debug, Default, Deserialize, Clone, Display, EnumString)]
pub enum Tag {
    /// General.
    #[default]
    General,

    /// Redis: get.
    RedisGet,
    /// Redis: set.
    RedisSet,

    /// API: incoming web request.
    ApiIncomingRequest,
    /// API: outgoing web request.
    ApiOutgoingRequest,

    /// Data base: create.
    DbCreate,
    /// Data base: read.
    DbRead,
    /// Data base: updare.
    DbUpdate,
    /// Data base: delete.
    DbDelete,
    /// Begin Request
    BeginRequest,
    /// End Request
    EndRequest,

    /// Call initiated to connector.
    InitiatedToConnector,

    /// Event: general.
    Event,
}

/// API Flow
#[derive(Debug, Display, Clone, PartialEq, Eq)]
pub enum Flow {
    /// Merchants account create flow.
    MerchantsAccountCreate,
    /// Merchants account retrieve flow.
    MerchantsAccountRetrieve,
    /// Merchants account update flow.
    MerchantsAccountUpdate,
    /// Merchants account delete flow.
    MerchantsAccountDelete,
    /// Merchant Connectors create flow.
    MerchantConnectorsCreate,
    /// Merchant Connectors retrieve flow.
    MerchantConnectorsRetrieve,
    /// Merchant Connectors update flow.
    MerchantConnectorsUpdate,
    /// Merchant Connectors delete flow.
    MerchantConnectorsDelete,
    /// Merchant Connectors list flow.
    MerchantConnectorsList,
    /// ConfigKey create flow.
    ConfigKeyCreate,
    /// ConfigKey fetch flow.
    ConfigKeyFetch,
    /// ConfigKey Update flow.
    ConfigKeyUpdate,
    /// Customers create flow.
    CustomersCreate,
    /// Customers retrieve flow.
    CustomersRetrieve,
    /// Customers update flow.
    CustomersUpdate,
    /// Customers delete flow.
    CustomersDelete,
    /// Customers get mandates flow.
    CustomersGetMandates,
    /// Create an Ephemeral Key.
    EphemeralKeyCreate,
    /// Delete an Ephemeral Key.
    EphemeralKeyDelete,
    /// Mandates retrieve flow.
    MandatesRetrieve,
    /// Mandates revoke flow.
    MandatesRevoke,
    /// Mandates list flow.
    MandatesList,
    /// Payment methods create flow.
    PaymentMethodsCreate,
    /// Payment methods list flow.
    PaymentMethodsList,
    /// Customer payment methods list flow.
    CustomerPaymentMethodsList,
    /// Payment methods retrieve flow.
    PaymentMethodsRetrieve,
    /// Payment methods update flow.
    PaymentMethodsUpdate,
    /// Payment methods delete flow.
    PaymentMethodsDelete,
    /// Payments create flow.
    PaymentsCreate,
    /// Payments Retrieve flow.
    PaymentsRetrieve,
    /// Payments update flow.
    PaymentsUpdate,
    /// Payments confirm flow.
    PaymentsConfirm,
    /// Payments capture flow.
    PaymentsCapture,
    /// Payments cancel flow.
    PaymentsCancel,
    /// Payments Session Token flow
    PaymentsSessionToken,
    /// Payments start flow.
    PaymentsStart,
    /// Payments list flow.
    PaymentsList,
    /// Payouts create flow
    PayoutsCreate,
    /// Payouts retrieve flow.
    PayoutsRetrieve,
    /// Payouts update flow.
    PayoutsUpdate,
    /// Payouts reverse flow.
    PayoutsReverse,
    /// Payouts cancel flow.
    PayoutsCancel,
    /// Payouts accounts flow.
    PayoutsAccounts,
    /// Payments Redirect flow.
    PaymentsRedirect,
    /// Refunds create flow.
    RefundsCreate,
    /// Refunds retrieve flow.
    RefundsRetrieve,
    /// Refunds update flow.
    RefundsUpdate,
    /// Refunds list flow.
    RefundsList,
    /// Incoming Webhook Receive
    IncomingWebhookReceive,
    /// Validate payment method flow
    ValidatePaymentMethod,
    /// API Key create flow
    ApiKeyCreate,
    /// API Key retrieve flow
    ApiKeyRetrieve,
    /// API Key update flow
    ApiKeyUpdate,
    /// API Key revoke flow
    ApiKeyRevoke,
    /// API Key list flow
    ApiKeyList,
    /// Dispute Retrieve flow
    DisputesRetrieve,
    /// Dispute List flow
    DisputesList,
    /// Cards Info flow
    CardsInfo,
    /// Create File flow
    CreateFile,
    /// Delete File flow
    DeleteFile,
    /// Retrieve File flow
    RetrieveFile,
    /// Dispute Evidence submission flow
    DisputesEvidenceSubmit,
    /// Create Config Key flow
    CreateConfigKey,
    /// Attach Dispute Evidence flow
    AttachDisputeEvidence,
    /// Retrieve Dispute Evidence flow
    RetrieveDisputeEvidence,
<<<<<<< HEAD
    /// Request to compatibility layer
    CompatibilityLayerRequest,
    /// Invalidate cache flow
    CacheInvalidate,
=======
>>>>>>> 3e64321b
}

///
/// Trait for providing generic behaviour to flow metric
///
pub trait FlowMetric: ToString + std::fmt::Debug + Clone {}
impl FlowMetric for Flow {}

/// Category of log event.
#[derive(Debug)]
pub enum Category {
    /// Redis: general.
    Redis,
    /// API: general.
    Api,
    /// Database: general.
    Store,
    /// Event: general.
    Event,
    /// General: general.
    General,
}<|MERGE_RESOLUTION|>--- conflicted
+++ resolved
@@ -184,13 +184,8 @@
     AttachDisputeEvidence,
     /// Retrieve Dispute Evidence flow
     RetrieveDisputeEvidence,
-<<<<<<< HEAD
-    /// Request to compatibility layer
-    CompatibilityLayerRequest,
     /// Invalidate cache flow
     CacheInvalidate,
-=======
->>>>>>> 3e64321b
 }
 
 ///
