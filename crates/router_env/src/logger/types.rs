//!
//! Types.
//!

use serde::Deserialize;
use strum::{Display, EnumString};
pub use tracing::{
    field::{Field, Visit},
    Level, Value,
};

///
/// Category and tag of log event.
///
/// Don't hesitate to add your variant if it is missing here.
///

#[derive(Debug, Default, Deserialize, Clone, Display, EnumString)]
pub enum Tag {
    /// General.
    #[default]
    General,

    /// Redis: get.
    RedisGet,
    /// Redis: set.
    RedisSet,

    /// API: incoming web request.
    ApiIncomingRequest,
    /// API: outgoing web request.
    ApiOutgoingRequest,

    /// Data base: create.
    DbCreate,
    /// Data base: read.
    DbRead,
    /// Data base: updare.
    DbUpdate,
    /// Data base: delete.
    DbDelete,
    /// Begin Request
    BeginRequest,
    /// End Request
    EndRequest,

    /// Call initiated to connector.
    InitiatedToConnector,

    /// Event: general.
    Event,
}

/// API Flow
#[derive(Debug, Display, Clone, PartialEq, Eq)]
pub enum Flow {
    /// Merchants account create flow.
    MerchantsAccountCreate,
    /// Merchants account retrieve flow.
    MerchantsAccountRetrieve,
    /// Merchants account update flow.
    MerchantsAccountUpdate,
    /// Merchants account delete flow.
    MerchantsAccountDelete,
    /// Merchant Connectors create flow.
    MerchantConnectorsCreate,
    /// Merchant Connectors retrieve flow.
    MerchantConnectorsRetrieve,
    /// Merchant account list
    MerchantAccountList,
    /// Merchant Connectors update flow.
    MerchantConnectorsUpdate,
    /// Merchant Connectors delete flow.
    MerchantConnectorsDelete,
    /// Merchant Connectors list flow.
    MerchantConnectorsList,
    /// ConfigKey create flow.
    ConfigKeyCreate,
    /// ConfigKey fetch flow.
    ConfigKeyFetch,
    /// ConfigKey Update flow.
    ConfigKeyUpdate,
    /// Customers create flow.
    CustomersCreate,
    /// Customers retrieve flow.
    CustomersRetrieve,
    /// Customers update flow.
    CustomersUpdate,
    /// Customers delete flow.
    CustomersDelete,
    /// Customers get mandates flow.
    CustomersGetMandates,
    /// Create an Ephemeral Key.
    EphemeralKeyCreate,
    /// Delete an Ephemeral Key.
    EphemeralKeyDelete,
    /// Mandates retrieve flow.
    MandatesRetrieve,
    /// Mandates revoke flow.
    MandatesRevoke,
    /// Mandates list flow.
    MandatesList,
    /// Payment methods create flow.
    PaymentMethodsCreate,
    /// Payment methods list flow.
    PaymentMethodsList,
    /// Customer payment methods list flow.
    CustomerPaymentMethodsList,
    /// List Customers for a merchant
    CustomersList,
    /// Payment methods retrieve flow.
    PaymentMethodsRetrieve,
    /// Payment methods update flow.
    PaymentMethodsUpdate,
    /// Payment methods delete flow.
    PaymentMethodsDelete,
    /// Payments create flow.
    PaymentsCreate,
    /// Payments Retrieve flow.
    PaymentsRetrieve,
    /// Payments update flow.
    PaymentsUpdate,
    /// Payments confirm flow.
    PaymentsConfirm,
    /// Payments capture flow.
    PaymentsCapture,
    /// Payments cancel flow.
    PaymentsCancel,
    /// Payments approve flow.
    PaymentsApprove,
    /// Payments reject flow.
    PaymentsReject,
    /// Payments Session Token flow
    PaymentsSessionToken,
    /// Payments start flow.
    PaymentsStart,
    /// Payments list flow.
    PaymentsList,
    #[cfg(feature = "payouts")]
    /// Payouts create flow
    PayoutsCreate,
    #[cfg(feature = "payouts")]
    /// Payouts retrieve flow.
    PayoutsRetrieve,
    #[cfg(feature = "payouts")]
    /// Payouts update flow.
    PayoutsUpdate,
    #[cfg(feature = "payouts")]
    /// Payouts cancel flow.
    PayoutsCancel,
    #[cfg(feature = "payouts")]
    /// Payouts fulfill flow.
    PayoutsFulfill,
    /// Payouts accounts flow.
    PayoutsAccounts,
    /// Payments Redirect flow.
    PaymentsRedirect,
    /// Refunds create flow.
    RefundsCreate,
    /// Refunds retrieve flow.
    RefundsRetrieve,
    /// Refunds update flow.
    RefundsUpdate,
    /// Refunds list flow.
    RefundsList,
    // Retrieve forex flow.
    RetrieveForexFlow,
    /// Routing create flow,
    RoutingCreateConfig,
    /// Routing link config
    RoutingLinkConfig,
    /// Routing link config
    RoutingUnlinkConfig,
    /// Routing retrieve config
    RoutingRetrieveConfig,
    /// Routing retrieve active config
    RoutingRetrieveActiveConfig,
    /// Routing retrieve default config
    RoutingRetrieveDefaultConfig,
    /// Routing retrieve dictionary
    RoutingRetrieveDictionary,
    /// Routing update config
    RoutingUpdateConfig,
    /// Routing update default config
    RoutingUpdateDefaultConfig,
    /// Routing delete config
    RoutingDeleteConfig,
    /// Incoming Webhook Receive
    IncomingWebhookReceive,
    /// Validate payment method flow
    ValidatePaymentMethod,
    /// API Key create flow
    ApiKeyCreate,
    /// API Key retrieve flow
    ApiKeyRetrieve,
    /// API Key update flow
    ApiKeyUpdate,
    /// API Key revoke flow
    ApiKeyRevoke,
    /// API Key list flow
    ApiKeyList,
    /// Dispute Retrieve flow
    DisputesRetrieve,
    /// Dispute List flow
    DisputesList,
    /// Cards Info flow
    CardsInfo,
    /// Create File flow
    CreateFile,
    /// Delete File flow
    DeleteFile,
    /// Retrieve File flow
    RetrieveFile,
    /// Dispute Evidence submission flow
    DisputesEvidenceSubmit,
    /// Create Config Key flow
    CreateConfigKey,
    /// Attach Dispute Evidence flow
    AttachDisputeEvidence,
    /// Retrieve Dispute Evidence flow
    RetrieveDisputeEvidence,
    /// Invalidate cache flow
    CacheInvalidate,
    /// Payment Link Retrieve flow
    PaymentLinkRetrieve,
    /// payment Link Initiate flow
    PaymentLinkInitiate,
    /// Payment Link List flow
    PaymentLinkList,
    /// Create a business profile
    BusinessProfileCreate,
    /// Update a business profile
    BusinessProfileUpdate,
    /// Retrieve a business profile
    BusinessProfileRetrieve,
    /// Delete a business profile
    BusinessProfileDelete,
    /// List all the business profiles for a merchant
    BusinessProfileList,
    /// Different verification flows
    Verification,
    /// Rust locker migration
    RustLockerMigration,
    /// Gsm Rule Creation flow
    GsmRuleCreate,
    /// Gsm Rule Retrieve flow
    GsmRuleRetrieve,
    /// Gsm Rule Update flow
    GsmRuleUpdate,
    /// Gsm Rule Delete flow
    GsmRuleDelete,
    /// User connect account
    UserConnectAccount,
    /// Upsert Decision Manager Config
    DecisionManagerUpsertConfig,
    /// Delete Decision Manager Config
    DecisionManagerDeleteConfig,
    /// Retrieve Decision Manager Config
    DecisionManagerRetrieveConfig,
    /// Change password flow
    ChangePassword,
    /// Set Dashboard Metadata flow
    SetDashboardMetadata,
    /// Get Multiple Dashboard Metadata flow
    GetMutltipleDashboardMetadata,
    /// Payment Connector Verify
    VerifyPaymentConnector,
<<<<<<< HEAD
    /// Generate Sample Data
    GenerateSampleData,
    /// Delete Sample Data
    DeleteSampleData,
=======
    /// Internal user signup
    InternalUserSignup,
    /// Switch merchant
    SwitchMerchant,
    /// Get permission info
    GetAuthorizationInfo,
    /// List roles
    ListRoles,
    /// Get role
    GetRole,
    /// Update user role
    UpdateUserRole,
    /// Create merchant account for user in a org
    UserMerchantAccountCreate,
>>>>>>> 5edabae7
}

///
/// Trait for providing generic behaviour to flow metric
///
pub trait FlowMetric: ToString + std::fmt::Debug + Clone {}
impl FlowMetric for Flow {}

/// Category of log event.
#[derive(Debug)]
pub enum Category {
    /// Redis: general.
    Redis,
    /// API: general.
    Api,
    /// Database: general.
    Store,
    /// Event: general.
    Event,
    /// General: general.
    General,
}<|MERGE_RESOLUTION|>--- conflicted
+++ resolved
@@ -265,12 +265,6 @@
     GetMutltipleDashboardMetadata,
     /// Payment Connector Verify
     VerifyPaymentConnector,
-<<<<<<< HEAD
-    /// Generate Sample Data
-    GenerateSampleData,
-    /// Delete Sample Data
-    DeleteSampleData,
-=======
     /// Internal user signup
     InternalUserSignup,
     /// Switch merchant
@@ -285,7 +279,10 @@
     UpdateUserRole,
     /// Create merchant account for user in a org
     UserMerchantAccountCreate,
->>>>>>> 5edabae7
+    /// Generate Sample Data
+    GenerateSampleData,
+    /// Delete Sample Data
+    DeleteSampleData,
 }
 
 ///
