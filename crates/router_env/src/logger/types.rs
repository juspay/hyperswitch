//!
//! Types.
//!

use serde::Deserialize;
use strum::{Display, EnumString};
pub use tracing::{
    field::{Field, Visit},
    Level, Value,
};

///
/// Category and tag of log event.
///
/// Don't hesitate to add your variant if it is missing here.
///

#[derive(Debug, Default, Deserialize, Clone, Display, EnumString)]
pub enum Tag {
    /// General.
    #[default]
    General,

    /// Redis: get.
    RedisGet,
    /// Redis: set.
    RedisSet,

    /// API: incoming web request.
    ApiIncomingRequest,
    /// API: outgoing web request.
    ApiOutgoingRequest,

    /// Data base: create.
    DbCreate,
    /// Data base: read.
    DbRead,
    /// Data base: updare.
    DbUpdate,
    /// Data base: delete.
    DbDelete,
    /// Begin Request
    BeginRequest,
    /// End Request
    EndRequest,

    /// Call initiated to connector.
    InitiatedToConnector,

    /// Event: general.
    Event,
}

/// API Flow
#[derive(Debug, Display, Clone, PartialEq, Eq)]
pub enum Flow {
    /// Merchants account create flow.
    MerchantsAccountCreate,
    /// Merchants account retrieve flow.
    MerchantsAccountRetrieve,
    /// Merchants account update flow.
    MerchantsAccountUpdate,
    /// Merchants account delete flow.
    MerchantsAccountDelete,
    /// Merchant Connectors create flow.
    MerchantConnectorsCreate,
    /// Merchant Connectors retrieve flow.
    MerchantConnectorsRetrieve,
    /// Merchant account list
    MerchantAccountList,
    /// Merchant Connectors update flow.
    MerchantConnectorsUpdate,
    /// Merchant Connectors delete flow.
    MerchantConnectorsDelete,
    /// Merchant Connectors list flow.
    MerchantConnectorsList,
    /// ConfigKey create flow.
    ConfigKeyCreate,
    /// ConfigKey fetch flow.
    ConfigKeyFetch,
    /// ConfigKey Update flow.
    ConfigKeyUpdate,
    /// Customers create flow.
    CustomersCreate,
    /// Customers retrieve flow.
    CustomersRetrieve,
    /// Customers update flow.
    CustomersUpdate,
    /// Customers delete flow.
    CustomersDelete,
    /// Customers get mandates flow.
    CustomersGetMandates,
    /// Create an Ephemeral Key.
    EphemeralKeyCreate,
    /// Delete an Ephemeral Key.
    EphemeralKeyDelete,
    /// Mandates retrieve flow.
    MandatesRetrieve,
    /// Mandates revoke flow.
    MandatesRevoke,
    /// Mandates list flow.
    MandatesList,
    /// Payment methods create flow.
    PaymentMethodsCreate,
    /// Payment methods list flow.
    PaymentMethodsList,
    /// Customer payment methods list flow.
    CustomerPaymentMethodsList,
    /// List Customers for a merchant
    CustomersList,
    /// Payment methods retrieve flow.
    PaymentMethodsRetrieve,
    /// Payment methods update flow.
    PaymentMethodsUpdate,
    /// Payment methods delete flow.
    PaymentMethodsDelete,
    /// Payments create flow.
    PaymentsCreate,
    /// Payments Retrieve flow.
    PaymentsRetrieve,
    /// Payments update flow.
    PaymentsUpdate,
    /// Payments confirm flow.
    PaymentsConfirm,
    /// Payments capture flow.
    PaymentsCapture,
    /// Payments cancel flow.
    PaymentsCancel,
    /// Payments approve flow.
    PaymentsApprove,
    /// Payments reject flow.
    PaymentsReject,
    /// Payments Session Token flow
    PaymentsSessionToken,
    /// Payments start flow.
    PaymentsStart,
    /// Payments list flow.
    PaymentsList,
    #[cfg(feature = "payouts")]
    /// Payouts create flow
    PayoutsCreate,
    #[cfg(feature = "payouts")]
    /// Payouts retrieve flow.
    PayoutsRetrieve,
    #[cfg(feature = "payouts")]
    /// Payouts update flow.
    PayoutsUpdate,
    #[cfg(feature = "payouts")]
    /// Payouts cancel flow.
    PayoutsCancel,
    #[cfg(feature = "payouts")]
    /// Payouts fulfill flow.
    PayoutsFulfill,
    /// Payouts accounts flow.
    PayoutsAccounts,
    /// Payments Redirect flow.
    PaymentsRedirect,
    /// Refunds create flow.
    RefundsCreate,
    /// Refunds retrieve flow.
    RefundsRetrieve,
    /// Refunds update flow.
    RefundsUpdate,
    /// Refunds list flow.
    RefundsList,
    // Retrieve forex flow.
    RetrieveForexFlow,
    /// Routing create flow,
    RoutingCreateConfig,
    /// Routing link config
    RoutingLinkConfig,
    /// Routing link config
    RoutingUnlinkConfig,
    /// Routing retrieve config
    RoutingRetrieveConfig,
    /// Routing retrieve active config
    RoutingRetrieveActiveConfig,
    /// Routing retrieve default config
    RoutingRetrieveDefaultConfig,
    /// Routing retrieve dictionary
    RoutingRetrieveDictionary,
    /// Routing update config
    RoutingUpdateConfig,
    /// Routing update default config
    RoutingUpdateDefaultConfig,
    /// Routing delete config
    RoutingDeleteConfig,
    /// Incoming Webhook Receive
    IncomingWebhookReceive,
    /// Validate payment method flow
    ValidatePaymentMethod,
    /// API Key create flow
    ApiKeyCreate,
    /// API Key retrieve flow
    ApiKeyRetrieve,
    /// API Key update flow
    ApiKeyUpdate,
    /// API Key revoke flow
    ApiKeyRevoke,
    /// API Key list flow
    ApiKeyList,
    /// Dispute Retrieve flow
    DisputesRetrieve,
    /// Dispute List flow
    DisputesList,
    /// Cards Info flow
    CardsInfo,
    /// Create File flow
    CreateFile,
    /// Delete File flow
    DeleteFile,
    /// Retrieve File flow
    RetrieveFile,
    /// Dispute Evidence submission flow
    DisputesEvidenceSubmit,
    /// Create Config Key flow
    CreateConfigKey,
    /// Attach Dispute Evidence flow
    AttachDisputeEvidence,
    /// Retrieve Dispute Evidence flow
    RetrieveDisputeEvidence,
    /// Invalidate cache flow
    CacheInvalidate,
    /// Payment Link Retrieve flow
    PaymentLinkRetrieve,
    /// payment Link Initiate flow
    PaymentLinkInitiate,
    /// Payment Link List flow
    PaymentLinkList,
    /// Create a business profile
    BusinessProfileCreate,
    /// Update a business profile
    BusinessProfileUpdate,
    /// Retrieve a business profile
    BusinessProfileRetrieve,
    /// Delete a business profile
    BusinessProfileDelete,
    /// List all the business profiles for a merchant
    BusinessProfileList,
    /// Different verification flows
    Verification,
    /// Rust locker migration
    RustLockerMigration,
    /// Gsm Rule Creation flow
    GsmRuleCreate,
    /// Gsm Rule Retrieve flow
    GsmRuleRetrieve,
    /// Gsm Rule Update flow
    GsmRuleUpdate,
    /// Gsm Rule Delete flow
    GsmRuleDelete,
<<<<<<< HEAD
    /// User Sign Up
    UserSignUp,
    /// User Sign In
    UserSignIn,
=======
    /// User connect account
    UserConnectAccount,
    /// Upsert Decision Manager Config
    DecisionManagerUpsertConfig,
    /// Delete Decision Manager Config
    DecisionManagerDeleteConfig,
    /// Retrieve Decision Manager Config
    DecisionManagerRetrieveConfig,
    /// Change password flow
    ChangePassword,
    /// Set Dashboard Metadata flow
    SetDashboardMetadata,
    /// Get Multiple Dashboard Metadata flow
    GetMutltipleDashboardMetadata,
    /// Payment Connector Verify
    VerifyPaymentConnector,
    /// Internal user signup
    InternalUserSignup,
    /// Switch merchant
    SwitchMerchant,
    /// Get permission info
    GetAuthorizationInfo,
    /// List roles
    ListRoles,
    /// Get role
    GetRole,
    /// Update user role
    UpdateUserRole,
    /// Create merchant account for user in a org
    UserMerchantAccountCreate,
>>>>>>> 2ac5b2cd
}

///
/// Trait for providing generic behaviour to flow metric
///
pub trait FlowMetric: ToString + std::fmt::Debug + Clone {}
impl FlowMetric for Flow {}

/// Category of log event.
#[derive(Debug)]
pub enum Category {
    /// Redis: general.
    Redis,
    /// API: general.
    Api,
    /// Database: general.
    Store,
    /// Event: general.
    Event,
    /// General: general.
    General,
}<|MERGE_RESOLUTION|>--- conflicted
+++ resolved
@@ -249,12 +249,12 @@
     GsmRuleUpdate,
     /// Gsm Rule Delete flow
     GsmRuleDelete,
-<<<<<<< HEAD
     /// User Sign Up
     UserSignUp,
+    /// User Sign Up
+    UserSignUpWithMerchantId,
     /// User Sign In
     UserSignIn,
-=======
     /// User connect account
     UserConnectAccount,
     /// Upsert Decision Manager Config
@@ -285,7 +285,6 @@
     UpdateUserRole,
     /// Create merchant account for user in a org
     UserMerchantAccountCreate,
->>>>>>> 2ac5b2cd
 }
 
 ///
