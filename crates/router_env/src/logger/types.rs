//! Types.

use serde::Deserialize;
use strum::{Display, EnumString};
pub use tracing::{
    field::{Field, Visit},
    Level, Value,
};

/// Category and tag of log event.
///
/// Don't hesitate to add your variant if it is missing here.
#[derive(Debug, Default, Deserialize, Clone, Display, EnumString)]
pub enum Tag {
    /// General.
    #[default]
    General,

    /// Redis: get.
    RedisGet,
    /// Redis: set.
    RedisSet,

    /// API: incoming web request.
    ApiIncomingRequest,
    /// API: outgoing web request.
    ApiOutgoingRequest,

    /// Data base: create.
    DbCreate,
    /// Data base: read.
    DbRead,
    /// Data base: updare.
    DbUpdate,
    /// Data base: delete.
    DbDelete,
    /// Begin Request
    BeginRequest,
    /// End Request
    EndRequest,

    /// Call initiated to connector.
    InitiatedToConnector,

    /// Event: general.
    Event,

    /// Compatibility Layer Request
    CompatibilityLayerRequest,
}

/// API Flow
#[derive(Debug, Display, Clone, PartialEq, Eq)]
pub enum Flow {
    /// Health check
    HealthCheck,
    /// Deep health Check
    DeepHealthCheck,
    /// Organization create flow
    OrganizationCreate,
    /// Organization retrieve flow
    OrganizationRetrieve,
    /// Organization update flow
    OrganizationUpdate,
    /// Merchants account create flow.
    MerchantsAccountCreate,
    /// Merchants account retrieve flow.
    MerchantsAccountRetrieve,
    /// Merchants account update flow.
    MerchantsAccountUpdate,
    /// Merchants account delete flow.
    MerchantsAccountDelete,
    /// Merchant Connectors create flow.
    MerchantConnectorsCreate,
    /// Merchant Connectors retrieve flow.
    MerchantConnectorsRetrieve,
    /// Merchant account list
    MerchantAccountList,
    /// Merchant Connectors update flow.
    MerchantConnectorsUpdate,
    /// Merchant Connectors delete flow.
    MerchantConnectorsDelete,
    /// Merchant Connectors list flow.
    MerchantConnectorsList,
    /// Merchant Transfer Keys
    MerchantTransferKey,
    /// ConfigKey create flow.
    ConfigKeyCreate,
    /// ConfigKey fetch flow.
    ConfigKeyFetch,
    /// Enable platform account flow.
    EnablePlatformAccount,
    /// ConfigKey Update flow.
    ConfigKeyUpdate,
    /// ConfigKey Delete flow.
    ConfigKeyDelete,
    /// Customers create flow.
    CustomersCreate,
    /// Customers retrieve flow.
    CustomersRetrieve,
    /// Customers update flow.
    CustomersUpdate,
    /// Customers delete flow.
    CustomersDelete,
    /// Customers get mandates flow.
    CustomersGetMandates,
    /// Create an Ephemeral Key.
    EphemeralKeyCreate,
    /// Delete an Ephemeral Key.
    EphemeralKeyDelete,
    /// Mandates retrieve flow.
    MandatesRetrieve,
    /// Mandates revoke flow.
    MandatesRevoke,
    /// Mandates list flow.
    MandatesList,
    /// Payment methods create flow.
    PaymentMethodsCreate,
    /// Payment methods migrate flow.
    PaymentMethodsMigrate,
    /// Payment methods batch update flow.
    PaymentMethodsBatchUpdate,
    /// Payment methods list flow.
    PaymentMethodsList,
    /// Payment method save flow
    PaymentMethodSave,
    /// Customer payment methods list flow.
    CustomerPaymentMethodsList,
    /// Payment methods token data get flow.
    GetPaymentMethodTokenData,
    /// List Customers for a merchant
    CustomersList,
    ///List Customers for a merchant with constraints.
    CustomersListWithConstraints,
    /// Retrieve countries and currencies for connector and payment method
    ListCountriesCurrencies,
    /// Payment method create collect link flow.
    PaymentMethodCollectLink,
    /// Payment methods retrieve flow.
    PaymentMethodsRetrieve,
    /// Payment methods update flow.
    PaymentMethodsUpdate,
    /// Payment methods delete flow.
    PaymentMethodsDelete,
    /// Network token status check flow.
    NetworkTokenStatusCheck,
    /// Default Payment method flow.
    DefaultPaymentMethodsSet,
    /// Payments create flow.
    PaymentsCreate,
    /// Payments Retrieve flow.
    PaymentsRetrieve,
    /// Payments Retrieve force sync flow.
    PaymentsRetrieveForceSync,
    /// Payments Retrieve using merchant reference id
    PaymentsRetrieveUsingMerchantReferenceId,
    /// Payments update flow.
    PaymentsUpdate,
    /// Payments confirm flow.
    PaymentsConfirm,
    /// Payments capture flow.
    PaymentsCapture,
    /// Payments cancel flow.
    PaymentsCancel,
    /// Payments cancel post capture flow.
    PaymentsCancelPostCapture,
    /// Payments approve flow.
    PaymentsApprove,
    /// Payments reject flow.
    PaymentsReject,
    /// Payments Session Token flow
    PaymentsSessionToken,
    /// Payments start flow.
    PaymentsStart,
    /// Payments list flow.
    PaymentsList,
    /// Payments filters flow
    PaymentsFilters,
    /// Payments aggregates flow
    PaymentsAggregate,
    /// Payments Create Intent flow
    PaymentsCreateIntent,
    /// Payments Get Intent flow
    PaymentsGetIntent,
    /// Payments Update Intent flow
    PaymentsUpdateIntent,
    /// Payments confirm intent flow
    PaymentsConfirmIntent,
    /// Payments create and confirm intent flow
    PaymentsCreateAndConfirmIntent,
    /// Payment attempt list flow
    PaymentAttemptsList,
    #[cfg(feature = "payouts")]
    /// Payouts create flow
    PayoutsCreate,
    #[cfg(feature = "payouts")]
    /// Payouts retrieve flow.
    PayoutsRetrieve,
    #[cfg(feature = "payouts")]
    /// Payouts update flow.
    PayoutsUpdate,
    /// Payouts confirm flow.
    PayoutsConfirm,
    #[cfg(feature = "payouts")]
    /// Payouts cancel flow.
    PayoutsCancel,
    #[cfg(feature = "payouts")]
    /// Payouts fulfill flow.
    PayoutsFulfill,
    #[cfg(feature = "payouts")]
    /// Payouts list flow.
    PayoutsList,
    #[cfg(feature = "payouts")]
    /// Payouts filter flow.
    PayoutsFilter,
    /// Payouts accounts flow.
    PayoutsAccounts,
    /// Payout link initiate flow
    PayoutLinkInitiate,
    /// Payments Redirect flow
    PaymentsRedirect,
    /// Payemnts Complete Authorize Flow
    PaymentsCompleteAuthorize,
    /// Refunds create flow.
    RefundsCreate,
    /// Refunds retrieve flow.
    RefundsRetrieve,
    /// Refunds retrieve force sync flow.
    RefundsRetrieveForceSync,
    /// Refunds update flow.
    RefundsUpdate,
    /// Refunds list flow.
    RefundsList,
    /// Refunds filters flow
    RefundsFilters,
    /// Refunds aggregates flow
    RefundsAggregate,
    // Retrieve forex flow.
    RetrieveForexFlow,
    /// Toggles recon service for a merchant.
    ReconMerchantUpdate,
    /// Recon token request flow.
    ReconTokenRequest,
    /// Initial request for recon service.
    ReconServiceRequest,
    /// Recon token verification flow
    ReconVerifyToken,
    /// Routing create flow,
    RoutingCreateConfig,
    /// Routing link config
    RoutingLinkConfig,
    /// Routing link config
    RoutingUnlinkConfig,
    /// Routing retrieve config
    RoutingRetrieveConfig,
    /// Routing retrieve active config
    RoutingRetrieveActiveConfig,
    /// Routing retrieve default config
    RoutingRetrieveDefaultConfig,
    /// Routing retrieve dictionary
    RoutingRetrieveDictionary,
    /// Rule migration for decision-engine
    DecisionEngineRuleMigration,
    /// Routing update config
    RoutingUpdateConfig,
    /// Routing update default config
    RoutingUpdateDefaultConfig,
    /// Routing delete config
    RoutingDeleteConfig,
    /// Subscription create flow,
    CreateSubscription,
    /// Subscription get plans flow,
    GetPlansForSubscription,
    /// Subscription confirm flow,
    ConfirmSubscription,
    /// Subscription create and confirm flow,
    CreateAndConfirmSubscription,
    /// Get Subscription flow
    GetSubscription,
    /// Update Subscription flow
    UpdateSubscription,
    /// Get Subscription estimate flow
    GetSubscriptionEstimate,
    /// Pause Subscription flow
    PauseSubscription,
    /// Resume Subscription flow
    ResumeSubscription,
    /// Cancel Subscription flow
    CancelSubscription,
    /// Create dynamic routing
    CreateDynamicRoutingConfig,
    /// Toggle dynamic routing
    ToggleDynamicRouting,
    /// Update dynamic routing config
    UpdateDynamicRoutingConfigs,
    /// Add record to blocklist
    AddToBlocklist,
    /// Delete record from blocklist
    DeleteFromBlocklist,
    /// List entries from blocklist
    ListBlocklist,
    /// Toggle blocklist for merchant
    ToggleBlocklistGuard,
    /// Incoming Webhook Receive
    IncomingWebhookReceive,
    /// Recovery incoming webhook receive
    RecoveryIncomingWebhookReceive,
    /// Validate payment method flow
    ValidatePaymentMethod,
    /// API Key create flow
    ApiKeyCreate,
    /// API Key retrieve flow
    ApiKeyRetrieve,
    /// API Key update flow
    ApiKeyUpdate,
    /// API Key revoke flow
    ApiKeyRevoke,
    /// API Key list flow
    ApiKeyList,
    /// Dispute Retrieve flow
    DisputesRetrieve,
    /// Dispute List flow
    DisputesList,
    /// Dispute Filters flow
    DisputesFilters,
    /// Cards Info flow
    CardsInfo,
    /// Create File flow
    CreateFile,
    /// Delete File flow
    DeleteFile,
    /// Retrieve File flow
    RetrieveFile,
    /// Dispute Evidence submission flow
    DisputesEvidenceSubmit,
    /// Create Config Key flow
    CreateConfigKey,
    /// Attach Dispute Evidence flow
    AttachDisputeEvidence,
    /// Delete Dispute Evidence flow
    DeleteDisputeEvidence,
    /// Disputes aggregate flow
    DisputesAggregate,
    /// Retrieve Dispute Evidence flow
    RetrieveDisputeEvidence,
    /// Invalidate cache flow
    CacheInvalidate,
    /// Payment Link Retrieve flow
    PaymentLinkRetrieve,
    /// payment Link Initiate flow
    PaymentLinkInitiate,
    /// payment Link Initiate flow
    PaymentSecureLinkInitiate,
    /// Payment Link List flow
    PaymentLinkList,
    /// Payment Link Status
    PaymentLinkStatus,
    /// Create a profile
    ProfileCreate,
    /// Update a profile
    ProfileUpdate,
    /// Retrieve a profile
    ProfileRetrieve,
    /// Delete a profile
    ProfileDelete,
    /// List all the profiles for a merchant
    ProfileList,
    /// Different verification flows
    Verification,
    /// Rust locker migration
    RustLockerMigration,
    /// Gsm Rule Creation flow
    GsmRuleCreate,
    /// Gsm Rule Retrieve flow
    GsmRuleRetrieve,
    /// Gsm Rule Update flow
    GsmRuleUpdate,
    /// Apple pay certificates migration
    ApplePayCertificatesMigration,
    /// Gsm Rule Delete flow
    GsmRuleDelete,
    /// Get data from embedded flow
    GetDataFromHyperswitchAiFlow,
    // List all chat interactions
    ListAllChatInteractions,
    /// User Sign Up
    UserSignUp,
    /// User Sign Up
    UserSignUpWithMerchantId,
    /// User Sign In
    UserSignIn,
    /// User transfer key
    UserTransferKey,
    /// User connect account
    UserConnectAccount,
    /// Upsert Decision Manager Config
    DecisionManagerUpsertConfig,
    /// Delete Decision Manager Config
    DecisionManagerDeleteConfig,
    /// Retrieve Decision Manager Config
    DecisionManagerRetrieveConfig,
    /// Manual payment fulfillment acknowledgement
    FrmFulfillment,
    /// Get connectors feature matrix
    FeatureMatrix,
    /// Change password flow
    ChangePassword,
    /// Signout flow
    Signout,
    /// Set Dashboard Metadata flow
    SetDashboardMetadata,
    /// Get Multiple Dashboard Metadata flow
    GetMultipleDashboardMetadata,
    /// Payment Connector Verify
    VerifyPaymentConnector,
    /// Internal user signup
    InternalUserSignup,
    /// Create tenant level user
    TenantUserCreate,
    /// Switch org
    SwitchOrg,
    /// Switch merchant v2
    SwitchMerchantV2,
    /// Switch profile
    SwitchProfile,
    /// Get permission info
    GetAuthorizationInfo,
    /// Get Roles info
    GetRolesInfo,
    /// Get Parent Group Info
    GetParentGroupInfo,
    /// List roles v2
    ListRolesV2,
    /// List invitable roles at entity level
    ListInvitableRolesAtEntityLevel,
    /// List updatable roles at entity level
    ListUpdatableRolesAtEntityLevel,
    /// Get role
    GetRole,
    /// Get parent info for role
    GetRoleV2,
    /// Get role from token
    GetRoleFromToken,
    /// Get resources and groups for role from token
    GetRoleFromTokenV2,
    /// Get parent groups info for role from token
    GetParentGroupsInfoForRoleFromToken,
    /// Update user role
    UpdateUserRole,
    /// Create merchant account for user in a org
    UserMerchantAccountCreate,
    /// Create Platform
    CreatePlatformAccount,
    /// Create Org in a given tenancy
    UserOrgMerchantCreate,
    /// Generate Sample Data
    GenerateSampleData,
    /// Delete Sample Data
    DeleteSampleData,
    /// Get details of a user
    GetUserDetails,
    /// Get details of a user role in a merchant account
    GetUserRoleDetails,
    /// PaymentMethodAuth Link token create
    PmAuthLinkTokenCreate,
    /// PaymentMethodAuth Exchange token create
    PmAuthExchangeToken,
    /// Get reset password link
    ForgotPassword,
    /// Reset password using link
    ResetPassword,
    /// Force set or force change password
    RotatePassword,
    /// Invite multiple users
    InviteMultipleUser,
    /// Reinvite user
    ReInviteUser,
    /// Accept invite from email
    AcceptInviteFromEmail,
    /// Delete user role
    DeleteUserRole,
    /// Incremental Authorization flow
    PaymentsIncrementalAuthorization,
    /// Extend Authorization flow
    PaymentsExtendAuthorization,
    /// Get action URL for connector onboarding
    GetActionUrl,
    /// Sync connector onboarding status
    SyncOnboardingStatus,
    /// Reset tracking id
    ResetTrackingId,
    /// Verify email Token
    VerifyEmail,
    /// Send verify email
    VerifyEmailRequest,
    /// Update user account details
    UpdateUserAccountDetails,
    /// Accept user invitation using entities
    AcceptInvitationsV2,
    /// Accept user invitation using entities before user login
    AcceptInvitationsPreAuth,
    /// Initiate external authentication for a payment
    PaymentsExternalAuthentication,
    /// Authorize the payment after external 3ds authentication
    PaymentsAuthorize,
    /// Create Role
    CreateRole,
    /// Create Role V2
    CreateRoleV2,
    /// Update Role
    UpdateRole,
    /// User email flow start
    UserFromEmail,
    /// Begin TOTP
    TotpBegin,
    /// Reset TOTP
    TotpReset,
    /// Verify TOTP
    TotpVerify,
    /// Update TOTP secret
    TotpUpdate,
    /// Verify Access Code
    RecoveryCodeVerify,
    /// Generate or Regenerate recovery codes
    RecoveryCodesGenerate,
    /// Terminate two factor authentication
    TerminateTwoFactorAuth,
    /// Check 2FA status
    TwoFactorAuthStatus,
    /// Create user authentication method
    CreateUserAuthenticationMethod,
    /// Update user authentication method
    UpdateUserAuthenticationMethod,
    /// List user authentication methods
    ListUserAuthenticationMethods,
    /// Get sso auth url
    GetSsoAuthUrl,
    /// Signin with SSO
    SignInWithSso,
    /// Auth Select
    AuthSelect,
    /// List Orgs for user
    ListOrgForUser,
    /// List Merchants for user in org
    ListMerchantsForUserInOrg,
    /// List Profile for user in org and merchant
    ListProfileForUserInOrgAndMerchant,
    /// List Users in Org
    ListUsersInLineage,
    /// List invitations for user
    ListInvitationsForUser,
    /// Get theme using lineage
    GetThemeUsingLineage,
    /// Get theme using theme id
    GetThemeUsingThemeId,
    /// Upload file to theme storage
    UploadFileToThemeStorage,
    /// Create theme
    CreateTheme,
    /// Update theme
    UpdateTheme,
    /// Delete theme
    DeleteTheme,
    /// Create user theme
    CreateUserTheme,
    /// Update user theme
    UpdateUserTheme,
    /// Delete user theme
    DeleteUserTheme,
    /// Upload file to user theme storage
    UploadFileToUserThemeStorage,
    /// Get user theme using theme id
    GetUserThemeUsingThemeId,
    ///List All Themes In Lineage
    ListAllThemesInLineage,
    /// Get user theme using lineage
    GetUserThemeUsingLineage,
    /// List initial webhook delivery attempts
    WebhookEventInitialDeliveryAttemptList,
    /// List delivery attempts for a webhook event
    WebhookEventDeliveryAttemptList,
    /// Manually retry the delivery for a webhook event
    WebhookEventDeliveryRetry,
    /// Retrieve status of the Poll
    RetrievePollStatus,
    /// Toggles the extended card info feature in profile level
    ToggleExtendedCardInfo,
    /// Toggles the extended card info feature in profile level
    ToggleConnectorAgnosticMit,
    /// Get the extended card info associated to a payment_id
    GetExtendedCardInfo,
    /// Manually update the refund details like status, error code, error message etc.
    RefundsManualUpdate,
    /// Manually update the payment details like status, error code, error message etc.
    PaymentsManualUpdate,
    /// Dynamic Tax Calcultion
    SessionUpdateTaxCalculation,
    ProxyConfirmIntent,
    /// Payments post session tokens flow
    PaymentsPostSessionTokens,
    /// Payments Update Metadata
    PaymentsUpdateMetadata,
    /// Payments start redirection flow
    PaymentStartRedirection,
    /// Volume split on the routing type
    VolumeSplitOnRoutingType,
    /// Routing evaluate rule flow
    RoutingEvaluateRule,
    /// Relay flow
    Relay,
    /// Relay retrieve flow
    RelayRetrieve,
    /// Card tokenization flow
    TokenizeCard,
    /// Card tokenization using payment method flow
    TokenizeCardUsingPaymentMethodId,
    /// Cards batch tokenization flow
    TokenizeCardBatch,
    /// Incoming Relay Webhook Receive
    IncomingRelayWebhookReceive,
    /// Generate Hypersense Token
    HypersenseTokenRequest,
    /// Verify Hypersense Token
    HypersenseVerifyToken,
    /// Signout Hypersense Token
    HypersenseSignoutToken,
    /// Payment Method Session Create
    PaymentMethodSessionCreate,
    /// Payment Method Session Retrieve
    PaymentMethodSessionRetrieve,
    // Payment Method Session Update
    PaymentMethodSessionUpdate,
    /// Update a saved payment method using the payment methods session
    PaymentMethodSessionUpdateSavedPaymentMethod,
    /// Delete a saved payment method using the payment methods session
    PaymentMethodSessionDeleteSavedPaymentMethod,
    /// Confirm a payment method session with payment method data
    PaymentMethodSessionConfirm,
    /// Create Cards Info flow
    CardsInfoCreate,
    /// Update Cards Info flow
    CardsInfoUpdate,
    /// Cards Info migrate flow
    CardsInfoMigrate,
    ///Total payment method count for merchant
    TotalPaymentMethodCount,
    /// Process Tracker Revenue Recovery Workflow Retrieve
    RevenueRecoveryRetrieve,
    /// Process Tracker Revenue Recovery Workflow Resume
    RevenueRecoveryResume,
    /// Tokenization flow
    TokenizationCreate,
    /// Tokenization retrieve flow
    TokenizationRetrieve,
    /// Clone Connector flow
    CloneConnector,
    /// Authentication Create flow
    AuthenticationCreate,
    /// Authentication Eligibility flow
    AuthenticationEligibility,
    /// Authentication Sync flow
    AuthenticationSync,
    /// Authentication Sync Post Update flow
    AuthenticationSyncPostUpdate,
    /// Authentication Authenticate flow
    AuthenticationAuthenticate,
<<<<<<< HEAD
    /// Authentication Session Token flow
    AuthenticationSessionToken,
=======
    /// Authentication Eligibility Check flow
    AuthenticationEligibilityCheck,
    /// Authentication Retrieve Eligibility Check flow
    AuthenticationRetrieveEligibilityCheck,
>>>>>>> a81af9d6
    ///Proxy Flow
    Proxy,
    /// Profile Acquirer Create flow
    ProfileAcquirerCreate,
    /// Profile Acquirer Update flow
    ProfileAcquirerUpdate,
    /// ThreeDs Decision Rule Execute flow
    ThreeDsDecisionRuleExecute,
    /// Incoming Network Token Webhook Receive
    IncomingNetworkTokenWebhookReceive,
    /// Decision Engine Decide Gateway Call
    DecisionEngineDecideGatewayCall,
    /// Decision Engine Gateway Feedback Call
    DecisionEngineGatewayFeedbackCall,
    /// Recovery payments create flow.
    RecoveryPaymentsCreate,
    /// Tokenization delete flow
    TokenizationDelete,
    /// Payment method data backfill flow
    RecoveryDataBackfill,
    /// Revenue recovery Redis operations flow
    RevenueRecoveryRedis,
    /// Payment Method balance check flow
    PaymentMethodBalanceCheck,
    /// Payments Submit Eligibility flow
    PaymentsSubmitEligibility,
    /// Apply payment method data flow
    ApplyPaymentMethodData,
}

/// Trait for providing generic behaviour to flow metric
pub trait FlowMetric: ToString + std::fmt::Debug + Clone {}
impl FlowMetric for Flow {}

/// Category of log event.
#[derive(Debug)]
pub enum Category {
    /// Redis: general.
    Redis,
    /// API: general.
    Api,
    /// Database: general.
    Store,
    /// Event: general.
    Event,
    /// General: general.
    General,
}<|MERGE_RESOLUTION|>--- conflicted
+++ resolved
@@ -664,15 +664,12 @@
     AuthenticationSyncPostUpdate,
     /// Authentication Authenticate flow
     AuthenticationAuthenticate,
-<<<<<<< HEAD
     /// Authentication Session Token flow
     AuthenticationSessionToken,
-=======
     /// Authentication Eligibility Check flow
     AuthenticationEligibilityCheck,
     /// Authentication Retrieve Eligibility Check flow
     AuthenticationRetrieveEligibilityCheck,
->>>>>>> a81af9d6
     ///Proxy Flow
     Proxy,
     /// Profile Acquirer Create flow
