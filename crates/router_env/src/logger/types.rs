//!
//! Types.
//!

use serde::Deserialize;
use strum::{Display, EnumString};
pub use tracing::{
    field::{Field, Visit},
    Level, Value,
};

///
/// Category and tag of log event.
///
/// Don't hesitate to add your variant if it is missing here.
///

#[derive(Debug, Default, Deserialize, Clone, Display, EnumString)]
pub enum Tag {
    /// General.
    #[default]
    General,

    /// Redis: get.
    RedisGet,
    /// Redis: set.
    RedisSet,

    /// API: incoming web request.
    ApiIncomingRequest,
    /// API: outgoing web request.
    ApiOutgoingRequest,

    /// Data base: create.
    DbCreate,
    /// Data base: read.
    DbRead,
    /// Data base: updare.
    DbUpdate,
    /// Data base: delete.
    DbDelete,
    /// Begin Request
    BeginRequest,
    /// End Request
    EndRequest,

    /// Call initiated to connector.
    InitiatedToConnector,

    /// Event: general.
    Event,

    /// Compatibility Layer Request
    CompatibilityLayerRequest,
}

/// API Flow
#[derive(Debug, Display, Clone, PartialEq, Eq)]
pub enum Flow {
    /// Health check
    HealthCheck,
    /// Deep health Check
    DeepHealthCheck,
    /// Merchants account create flow.
    MerchantsAccountCreate,
    /// Merchants account retrieve flow.
    MerchantsAccountRetrieve,
    /// Merchants account update flow.
    MerchantsAccountUpdate,
    /// Merchants account delete flow.
    MerchantsAccountDelete,
    /// Merchant Connectors create flow.
    MerchantConnectorsCreate,
    /// Merchant Connectors retrieve flow.
    MerchantConnectorsRetrieve,
    /// Merchant account list
    MerchantAccountList,
    /// Merchant Connectors update flow.
    MerchantConnectorsUpdate,
    /// Merchant Connectors delete flow.
    MerchantConnectorsDelete,
    /// Merchant Connectors list flow.
    MerchantConnectorsList,
    /// ConfigKey create flow.
    ConfigKeyCreate,
    /// ConfigKey fetch flow.
    ConfigKeyFetch,
    /// ConfigKey Update flow.
    ConfigKeyUpdate,
    /// ConfigKey Delete flow.
    ConfigKeyDelete,
    /// Customers create flow.
    CustomersCreate,
    /// Customers retrieve flow.
    CustomersRetrieve,
    /// Customers update flow.
    CustomersUpdate,
    /// Customers delete flow.
    CustomersDelete,
    /// Customers get mandates flow.
    CustomersGetMandates,
    /// Create an Ephemeral Key.
    EphemeralKeyCreate,
    /// Delete an Ephemeral Key.
    EphemeralKeyDelete,
    /// Mandates retrieve flow.
    MandatesRetrieve,
    /// Mandates revoke flow.
    MandatesRevoke,
    /// Mandates list flow.
    MandatesList,
    /// Payment methods create flow.
    PaymentMethodsCreate,
    /// Payment methods list flow.
    PaymentMethodsList,
    /// Payment method save flow
    PaymentMethodSave,
    /// Customer payment methods list flow.
    CustomerPaymentMethodsList,
    /// List Customers for a merchant
    CustomersList,
    /// Retrieve countries and currencies for connector and payment method
    ListCountriesCurrencies,
    /// Payment methods retrieve flow.
    PaymentMethodsRetrieve,
    /// Payment methods update flow.
    PaymentMethodsUpdate,
    /// Payment methods delete flow.
    PaymentMethodsDelete,
    /// Default Payment method flow.
    DefaultPaymentMethodsSet,
    /// Payments create flow.
    PaymentsCreate,
    /// Payments Retrieve flow.
    PaymentsRetrieve,
    /// Payments Retrieve force sync flow.
    PaymentsRetrieveForceSync,
    /// Payments update flow.
    PaymentsUpdate,
    /// Payments confirm flow.
    PaymentsConfirm,
    /// Payments capture flow.
    PaymentsCapture,
    /// Payments cancel flow.
    PaymentsCancel,
    /// Payments approve flow.
    PaymentsApprove,
    /// Payments reject flow.
    PaymentsReject,
    /// Payments Session Token flow
    PaymentsSessionToken,
    /// Payments start flow.
    PaymentsStart,
    /// Payments list flow.
    PaymentsList,
    // Payments filters flow
    PaymentsFilters,
    #[cfg(feature = "payouts")]
    /// Payouts create flow
    PayoutsCreate,
    #[cfg(feature = "payouts")]
    /// Payouts retrieve flow.
    PayoutsRetrieve,
    #[cfg(feature = "payouts")]
    /// Payouts update flow.
    PayoutsUpdate,
    #[cfg(feature = "payouts")]
    /// Payouts cancel flow.
    PayoutsCancel,
    #[cfg(feature = "payouts")]
    /// Payouts fulfill flow.
    PayoutsFulfill,
    #[cfg(feature = "payouts")]
    /// Payouts list flow.
    PayoutsList,
    #[cfg(feature = "payouts")]
    /// Payouts filter flow.
    PayoutsFilter,
    /// Payouts accounts flow.
    PayoutsAccounts,
    /// Payments Redirect flow.
    PaymentsRedirect,
    /// Payemnts Complete Authorize Flow
    PaymentsCompleteAuthorize,
    /// Refunds create flow.
    RefundsCreate,
    /// Refunds retrieve flow.
    RefundsRetrieve,
    /// Refunds retrieve force sync flow.
    RefundsRetrieveForceSync,
    /// Refunds update flow.
    RefundsUpdate,
    /// Refunds list flow.
    RefundsList,
    /// Refunds filters flow
    RefundsFilters,
    // Retrieve forex flow.
    RetrieveForexFlow,
    /// Toggles recon service for a merchant.
    ReconMerchantUpdate,
    /// Recon token request flow.
    ReconTokenRequest,
    /// Initial request for recon service.
    ReconServiceRequest,
    /// Recon token verification flow
    ReconVerifyToken,
    /// Routing create flow,
    RoutingCreateConfig,
    /// Routing link config
    RoutingLinkConfig,
    /// Routing link config
    RoutingUnlinkConfig,
    /// Routing retrieve config
    RoutingRetrieveConfig,
    /// Routing retrieve active config
    RoutingRetrieveActiveConfig,
    /// Routing retrieve default config
    RoutingRetrieveDefaultConfig,
    /// Routing retrieve dictionary
    RoutingRetrieveDictionary,
    /// Routing update config
    RoutingUpdateConfig,
    /// Routing update default config
    RoutingUpdateDefaultConfig,
    /// Routing delete config
    RoutingDeleteConfig,
    /// Add record to blocklist
    AddToBlocklist,
    /// Delete record from blocklist
    DeleteFromBlocklist,
    /// List entries from blocklist
    ListBlocklist,
    /// Toggle blocklist for merchant
    ToggleBlocklistGuard,
    /// Incoming Webhook Receive
    IncomingWebhookReceive,
    /// Validate payment method flow
    ValidatePaymentMethod,
    /// API Key create flow
    ApiKeyCreate,
    /// API Key retrieve flow
    ApiKeyRetrieve,
    /// API Key update flow
    ApiKeyUpdate,
    /// API Key revoke flow
    ApiKeyRevoke,
    /// API Key list flow
    ApiKeyList,
    /// Dispute Retrieve flow
    DisputesRetrieve,
    /// Dispute List flow
    DisputesList,
    /// Cards Info flow
    CardsInfo,
    /// Create File flow
    CreateFile,
    /// Delete File flow
    DeleteFile,
    /// Retrieve File flow
    RetrieveFile,
    /// Dispute Evidence submission flow
    DisputesEvidenceSubmit,
    /// Create Config Key flow
    CreateConfigKey,
    /// Attach Dispute Evidence flow
    AttachDisputeEvidence,
    /// Delete Dispute Evidence flow
    DeleteDisputeEvidence,
    /// Retrieve Dispute Evidence flow
    RetrieveDisputeEvidence,
    /// Invalidate cache flow
    CacheInvalidate,
    /// Payment Link Retrieve flow
    PaymentLinkRetrieve,
    /// payment Link Initiate flow
    PaymentLinkInitiate,
    /// Payment Link List flow
    PaymentLinkList,
    /// Payment Link Status
    PaymentLinkStatus,
    /// Create a business profile
    BusinessProfileCreate,
    /// Update a business profile
    BusinessProfileUpdate,
    /// Retrieve a business profile
    BusinessProfileRetrieve,
    /// Delete a business profile
    BusinessProfileDelete,
    /// List all the business profiles for a merchant
    BusinessProfileList,
    /// Different verification flows
    Verification,
    /// Rust locker migration
    RustLockerMigration,
    /// Gsm Rule Creation flow
    GsmRuleCreate,
    /// Gsm Rule Retrieve flow
    GsmRuleRetrieve,
    /// Gsm Rule Update flow
    GsmRuleUpdate,
    /// Gsm Rule Delete flow
    GsmRuleDelete,
    /// User Sign Up
    UserSignUp,
    /// User Sign Up
    UserSignUpWithMerchantId,
    /// User Sign In
    UserSignIn,
    /// User connect account
    UserConnectAccount,
    /// Upsert Decision Manager Config
    DecisionManagerUpsertConfig,
    /// Delete Decision Manager Config
    DecisionManagerDeleteConfig,
    /// Retrieve Decision Manager Config
    DecisionManagerRetrieveConfig,
    /// Manual payment fulfillment acknowledgement
    FrmFulfillment,
    /// Change password flow
    ChangePassword,
    /// Signout flow
    Signout,
    /// Set Dashboard Metadata flow
    SetDashboardMetadata,
    /// Get Multiple Dashboard Metadata flow
    GetMultipleDashboardMetadata,
    /// Payment Connector Verify
    VerifyPaymentConnector,
    /// Internal user signup
    InternalUserSignup,
    /// Switch merchant
    SwitchMerchant,
    /// Get permission info
    GetAuthorizationInfo,
    /// List roles
    ListRoles,
    /// Get role
    GetRole,
    /// Get role from token
    GetRoleFromToken,
    /// Update user role
    UpdateUserRole,
    /// Transfer organization ownership
    TransferOrgOwnership,
    /// Create merchant account for user in a org
    UserMerchantAccountCreate,
    /// Generate Sample Data
    GenerateSampleData,
    /// Delete Sample Data
    DeleteSampleData,
    /// List merchant accounts for user
    UserMerchantAccountList,
    /// Get details of a user
    GetUserDetails,
    /// Get details of a user role in a merchant account
    GetUserRoleDetails,
    /// List users for merchant account
    ListUsersForMerchantAccount,
    /// PaymentMethodAuth Link token create
    PmAuthLinkTokenCreate,
    /// PaymentMethodAuth Exchange token create
    PmAuthExchangeToken,
    /// Get reset password link
    ForgotPassword,
    /// Reset password using link
    ResetPassword,
    /// Force set or force change password
    RotatePassword,
    /// Invite multiple users
    InviteMultipleUser,
    /// Reinvite user
    ReInviteUser,
    /// Accept invite from email
    AcceptInviteFromEmail,
    /// Delete user role
    DeleteUserRole,
    /// Incremental Authorization flow
    PaymentsIncrementalAuthorization,
    /// Get action URL for connector onboarding
    GetActionUrl,
    /// Sync connector onboarding status
    SyncOnboardingStatus,
    /// Reset tracking id
    ResetTrackingId,
    /// Verify email Token
    VerifyEmail,
    /// Send verify email
    VerifyEmailRequest,
    /// Update user account details
    UpdateUserAccountDetails,
    /// Accept user invitation
    AcceptInvitation,
    /// Select merchant from invitations
    MerchantSelect,
    /// Initiate external authentication for a payment
    PaymentsExternalAuthentication,
    /// Authorize the payment after external 3ds authentication
    PaymentsAuthorize,
    /// Create Role
    CreateRole,
    /// Update Role
    UpdateRole,
    /// User email flow start
    UserFromEmail,
    /// Begin TOTP
    TotpBegin,
    /// Verify TOTP
    TotpVerify,
    /// Verify Access Code
    RecoveryCodeVerify,
    /// Generate or Regenerate recovery codes
<<<<<<< HEAD
    RecoveryCodesGenerate,
=======
    GenerateRecoveryCodes,
    // Terminate two factor authentication
    TerminateTwoFactorAuth,
>>>>>>> 42e5ef15
    /// List initial webhook delivery attempts
    WebhookEventInitialDeliveryAttemptList,
    /// List delivery attempts for a webhook event
    WebhookEventDeliveryAttemptList,
    /// Manually retry the delivery for a webhook event
    WebhookEventDeliveryRetry,
    /// Retrieve status of the Poll
    RetrievePollStatus,
    /// Toggles the extended card info feature in profile level
    ToggleExtendedCardInfo,
    /// Toggles the extended card info feature in profile level
    ToggleConnectorAgnosticMit,
    /// Get the extended card info associated to a payment_id
    GetExtendedCardInfo,
}

///
/// Trait for providing generic behaviour to flow metric
///
pub trait FlowMetric: ToString + std::fmt::Debug + Clone {}
impl FlowMetric for Flow {}

/// Category of log event.
#[derive(Debug)]
pub enum Category {
    /// Redis: general.
    Redis,
    /// API: general.
    Api,
    /// Database: general.
    Store,
    /// Event: general.
    Event,
    /// General: general.
    General,
}<|MERGE_RESOLUTION|>--- conflicted
+++ resolved
@@ -409,13 +409,9 @@
     /// Verify Access Code
     RecoveryCodeVerify,
     /// Generate or Regenerate recovery codes
-<<<<<<< HEAD
     RecoveryCodesGenerate,
-=======
-    GenerateRecoveryCodes,
     // Terminate two factor authentication
     TerminateTwoFactorAuth,
->>>>>>> 42e5ef15
     /// List initial webhook delivery attempts
     WebhookEventInitialDeliveryAttemptList,
     /// List delivery attempts for a webhook event
