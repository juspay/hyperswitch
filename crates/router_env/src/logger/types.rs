--- conflicted
+++ resolved
@@ -596,12 +596,8 @@
     TokenizationRetrieve,
     /// Clone Connector flow
     CloneConnector,
-<<<<<<< HEAD
-    AuthenticationCreate, // Added new flow
-=======
     /// Authentication Create flow
     AuthenticationCreate,
->>>>>>> 75d579a7
     ///Proxy Flow
     Proxy,
     /// Profile Acquirer Create flow
