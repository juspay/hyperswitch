//!
//! Types.
//!

use serde::Deserialize;
use strum::{Display, EnumString};
pub use tracing::{
    field::{Field, Visit},
    Level, Value,
};

///
/// Category and tag of log event.
///
/// Don't hesitate to add your variant if it is missing here.
///

#[derive(Debug, Default, Deserialize, Clone, Display, EnumString)]
pub enum Tag {
    /// General.
    #[default]
    General,

    /// Redis: get.
    RedisGet,
    /// Redis: set.
    RedisSet,

    /// API: incoming web request.
    ApiIncomingRequest,
    /// API: outgoing web request.
    ApiOutgoingRequest,

    /// Data base: create.
    DbCreate,
    /// Data base: read.
    DbRead,
    /// Data base: updare.
    DbUpdate,
    /// Data base: delete.
    DbDelete,
    /// Begin Request
    BeginRequest,
    /// End Request
    EndRequest,

    /// Call initiated to connector.
    InitiatedToConnector,

    /// Event: general.
    Event,
}

/// API Flow
#[derive(Debug, Display, Clone, PartialEq, Eq)]
pub enum Flow {
    /// Merchants account create flow.
    MerchantsAccountCreate,
    /// Merchants account retrieve flow.
    MerchantsAccountRetrieve,
    /// Merchants account update flow.
    MerchantsAccountUpdate,
    /// Merchants account delete flow.
    MerchantsAccountDelete,
    /// Merchant Connectors create flow.
    MerchantConnectorsCreate,
    /// Merchant Connectors retrieve flow.
    MerchantConnectorsRetrieve,
    /// Merchant account list
    MerchantAccountList,
    /// Merchant Connectors update flow.
    MerchantConnectorsUpdate,
    /// Merchant Connectors delete flow.
    MerchantConnectorsDelete,
    /// Merchant Connectors list flow.
    MerchantConnectorsList,
    /// ConfigKey create flow.
    ConfigKeyCreate,
    /// ConfigKey fetch flow.
    ConfigKeyFetch,
    /// ConfigKey Update flow.
    ConfigKeyUpdate,
    /// Customers create flow.
    CustomersCreate,
    /// Customers retrieve flow.
    CustomersRetrieve,
    /// Customers update flow.
    CustomersUpdate,
    /// Customers delete flow.
    CustomersDelete,
    /// Customers get mandates flow.
    CustomersGetMandates,
    /// Create an Ephemeral Key.
    EphemeralKeyCreate,
    /// Delete an Ephemeral Key.
    EphemeralKeyDelete,
    /// Mandates retrieve flow.
    MandatesRetrieve,
    /// Mandates revoke flow.
    MandatesRevoke,
    /// Mandates list flow.
    MandatesList,
    /// Payment methods create flow.
    PaymentMethodsCreate,
    /// Payment methods list flow.
    PaymentMethodsList,
    /// Customer payment methods list flow.
    CustomerPaymentMethodsList,
    /// List Customers for a merchant
    CustomersList,
    /// Payment methods retrieve flow.
    PaymentMethodsRetrieve,
    /// Payment methods update flow.
    PaymentMethodsUpdate,
    /// Payment methods delete flow.
    PaymentMethodsDelete,
    /// Payments create flow.
    PaymentsCreate,
    /// Payments Retrieve flow.
    PaymentsRetrieve,
    /// Payments update flow.
    PaymentsUpdate,
    /// Payments confirm flow.
    PaymentsConfirm,
    /// Payments capture flow.
    PaymentsCapture,
    /// Payments cancel flow.
    PaymentsCancel,
    /// Payments approve flow.
    PaymentsApprove,
    /// Payments reject flow.
    PaymentsReject,
    /// Payments Session Token flow
    PaymentsSessionToken,
    /// Payments start flow.
    PaymentsStart,
    /// Payments list flow.
    PaymentsList,
    #[cfg(feature = "payouts")]
    /// Payouts create flow
    PayoutsCreate,
    #[cfg(feature = "payouts")]
    /// Payouts retrieve flow.
    PayoutsRetrieve,
    #[cfg(feature = "payouts")]
    /// Payouts update flow.
    PayoutsUpdate,
    #[cfg(feature = "payouts")]
    /// Payouts cancel flow.
    PayoutsCancel,
    #[cfg(feature = "payouts")]
    /// Payouts fulfill flow.
    PayoutsFulfill,
    /// Payouts accounts flow.
    PayoutsAccounts,
    /// Payments Redirect flow.
    PaymentsRedirect,
    /// Refunds create flow.
    RefundsCreate,
    /// Refunds retrieve flow.
    RefundsRetrieve,
    /// Refunds update flow.
    RefundsUpdate,
    /// Refunds list flow.
    RefundsList,
    // Retrieve forex flow.
    RetrieveForexFlow,
    /// Routing create flow,
    RoutingCreateConfig,
    /// Routing link config
    RoutingLinkConfig,
    /// Routing link config
    RoutingUnlinkConfig,
    /// Routing retrieve config
    RoutingRetrieveConfig,
    /// Routing retrieve active config
    RoutingRetrieveActiveConfig,
    /// Routing retrieve default config
    RoutingRetrieveDefaultConfig,
    /// Routing retrieve dictionary
    RoutingRetrieveDictionary,
    /// Routing update config
    RoutingUpdateConfig,
    /// Routing update default config
    RoutingUpdateDefaultConfig,
    /// Routing delete config
    RoutingDeleteConfig,
    /// Incoming Webhook Receive
    IncomingWebhookReceive,
    /// Validate payment method flow
    ValidatePaymentMethod,
    /// API Key create flow
    ApiKeyCreate,
    /// API Key retrieve flow
    ApiKeyRetrieve,
    /// API Key update flow
    ApiKeyUpdate,
    /// API Key revoke flow
    ApiKeyRevoke,
    /// API Key list flow
    ApiKeyList,
    /// Dispute Retrieve flow
    DisputesRetrieve,
    /// Dispute List flow
    DisputesList,
    /// Cards Info flow
    CardsInfo,
    /// Create File flow
    CreateFile,
    /// Delete File flow
    DeleteFile,
    /// Retrieve File flow
    RetrieveFile,
    /// Dispute Evidence submission flow
    DisputesEvidenceSubmit,
    /// Create Config Key flow
    CreateConfigKey,
    /// Attach Dispute Evidence flow
    AttachDisputeEvidence,
    /// Retrieve Dispute Evidence flow
    RetrieveDisputeEvidence,
    /// Invalidate cache flow
    CacheInvalidate,
    /// Payment Link Retrieve flow
    PaymentLinkRetrieve,
    /// payment Link Initiate flow
    PaymentLinkInitiate,
    /// Payment Link List flow
    PaymentLinkList,
    /// Create a business profile
    BusinessProfileCreate,
    /// Update a business profile
    BusinessProfileUpdate,
    /// Retrieve a business profile
    BusinessProfileRetrieve,
    /// Delete a business profile
    BusinessProfileDelete,
    /// List all the business profiles for a merchant
    BusinessProfileList,
    /// Different verification flows
    Verification,
    /// Rust locker migration
    RustLockerMigration,
    /// Gsm Rule Creation flow
    GsmRuleCreate,
    /// Gsm Rule Retrieve flow
    GsmRuleRetrieve,
    /// Gsm Rule Update flow
    GsmRuleUpdate,
    /// Gsm Rule Delete flow
    GsmRuleDelete,
    /// User Sign Up
    UserSignUp,
    /// User Sign Up
    UserSignUpWithMerchantId,
    /// User Sign In
    UserSignIn,
    /// User connect account
    UserConnectAccount,
    /// Upsert Decision Manager Config
    DecisionManagerUpsertConfig,
    /// Delete Decision Manager Config
    DecisionManagerDeleteConfig,
    /// Retrieve Decision Manager Config
    DecisionManagerRetrieveConfig,
    /// Manual payment fulfillment acknowledgement
    FrmFulfillment,
    /// Change password flow
    ChangePassword,
    /// Set Dashboard Metadata flow
    SetDashboardMetadata,
    /// Get Multiple Dashboard Metadata flow
    GetMutltipleDashboardMetadata,
    /// Payment Connector Verify
    VerifyPaymentConnector,
    /// Internal user signup
    InternalUserSignup,
    /// Switch merchant
    SwitchMerchant,
    /// Get permission info
    GetAuthorizationInfo,
    /// List roles
    ListRoles,
    /// Get role
    GetRole,
    /// Update user role
    UpdateUserRole,
    /// Create merchant account for user in a org
    UserMerchantAccountCreate,
    /// Generate Sample Data
    GenerateSampleData,
    /// Delete Sample Data
    DeleteSampleData,
    /// List merchant accounts for user
    UserMerchantAccountList,
    /// Get users for merchant account
    GetUserDetails,
    /// PaymentMethodAuth Link token create
    PmAuthLinkTokenCreate,
    /// PaymentMethodAuth Exchange token create
    PmAuthExchangeToken,
    /// Get reset password link
    ForgotPassword,
    /// Reset password using link
    ResetPassword,
    /// Invite users
    InviteUser,
    /// Incremental Authorization flow
    PaymentsIncrementalAuthorization,
    /// Get action URL for connector onboarding
    GetActionUrl,
    /// Sync connector onboarding status
    SyncOnboardingStatus,
<<<<<<< HEAD
    /// Send verify email
    VerifyEmailRequest,
=======
    /// Verify email Token
    VerifyEmail,
>>>>>>> bf674380
}

///
/// Trait for providing generic behaviour to flow metric
///
pub trait FlowMetric: ToString + std::fmt::Debug + Clone {}
impl FlowMetric for Flow {}

/// Category of log event.
#[derive(Debug)]
pub enum Category {
    /// Redis: general.
    Redis,
    /// API: general.
    Api,
    /// Database: general.
    Store,
    /// Event: general.
    Event,
    /// General: general.
    General,
}<|MERGE_RESOLUTION|>--- conflicted
+++ resolved
@@ -311,13 +311,10 @@
     GetActionUrl,
     /// Sync connector onboarding status
     SyncOnboardingStatus,
-<<<<<<< HEAD
+    /// Verify email Token
+    VerifyEmail,
     /// Send verify email
     VerifyEmailRequest,
-=======
-    /// Verify email Token
-    VerifyEmail,
->>>>>>> bf674380
 }
 
 ///
