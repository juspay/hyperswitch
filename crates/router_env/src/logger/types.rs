--- conflicted
+++ resolved
@@ -293,17 +293,14 @@
     UserMerchantAccountList,
     /// Get users for merchant account
     GetUserDetails,
-<<<<<<< HEAD
     /// Get reset password link
     ForgotPassword,
     /// Reset password using link
     ResetPassword,
     /// Invite users
     InviteUser,
-=======
     /// Incremental Authorization flow
     PaymentsIncrementalAuthorization,
->>>>>>> daf0f09f
 }
 
 ///
