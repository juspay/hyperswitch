//!
//! Types.
//!

use serde::Deserialize;
use strum::{Display, EnumString};
pub use tracing::{
    field::{Field, Visit},
    Level, Value,
};

///
/// Category and tag of log event.
///
/// Don't hesitate to add your variant if it is missing here.
///

#[derive(Debug, Default, Deserialize, Clone, Display, EnumString)]
pub enum Tag {
    /// General.
    #[default]
    General,

    /// Redis: get.
    RedisGet,
    /// Redis: set.
    RedisSet,

    /// API: incoming web request.
    ApiIncomingRequest,
    /// API: outgoing web request.
    ApiOutgoingRequest,

    /// Data base: create.
    DbCreate,
    /// Data base: read.
    DbRead,
    /// Data base: updare.
    DbUpdate,
    /// Data base: delete.
    DbDelete,
    /// Begin Request
    BeginRequest,
    /// End Request
    EndRequest,

    /// Call initiated to connector.
    InitiatedToConnector,

    /// Event: general.
    Event,
}

/// API Flow
#[derive(Debug, Display, Clone, PartialEq, Eq)]
pub enum Flow {
    /// Merchants account create flow.
    MerchantsAccountCreate,
    /// Merchants account retrieve flow.
    MerchantsAccountRetrieve,
    /// Merchants account update flow.
    MerchantsAccountUpdate,
    /// Merchants account delete flow.
    MerchantsAccountDelete,
    /// Merchant Connectors create flow.
    MerchantConnectorsCreate,
    /// Merchant Connectors retrieve flow.
    MerchantConnectorsRetrieve,
    /// Merchant Connectors update flow.
    MerchantConnectorsUpdate,
    /// Merchant Connectors delete flow.
    MerchantConnectorsDelete,
    /// Merchant Connectors list flow.
    MerchantConnectorsList,
    /// ConfigKey create flow.
    ConfigKeyCreate,
    /// ConfigKey fetch flow.
    ConfigKeyFetch,
    /// ConfigKey Update flow.
    ConfigKeyUpdate,
    /// Customers create flow.
    CustomersCreate,
    /// Customers retrieve flow.
    CustomersRetrieve,
    /// Customers update flow.
    CustomersUpdate,
    /// Customers delete flow.
    CustomersDelete,
    /// Customers get mandates flow.
    CustomersGetMandates,
    /// Create an Ephemeral Key.
    EphemeralKeyCreate,
    /// Delete an Ephemeral Key.
    EphemeralKeyDelete,
    /// Mandates retrieve flow.
    MandatesRetrieve,
    /// Mandates revoke flow.
    MandatesRevoke,
    /// Payment methods create flow.
    PaymentMethodsCreate,
    /// Payment methods list flow.
    PaymentMethodsList,
    /// Customer payment methods list flow.
    CustomerPaymentMethodsList,
    /// Payment methods retrieve flow.
    PaymentMethodsRetrieve,
    /// Payment methods update flow.
    PaymentMethodsUpdate,
    /// Payment methods delete flow.
    PaymentMethodsDelete,
    /// Payments create flow.
    PaymentsCreate,
    /// Payments Retrieve flow.
    PaymentsRetrieve,
    /// Payments update flow.
    PaymentsUpdate,
    /// Payments confirm flow.
    PaymentsConfirm,
    /// Payments capture flow.
    PaymentsCapture,
    /// Payments cancel flow.
    PaymentsCancel,
    /// Payments Session Token flow
    PaymentsSessionToken,
    /// Payments start flow.
    PaymentsStart,
    /// Payments list flow.
    PaymentsList,
    /// Payouts create flow
    PayoutsCreate,
    /// Payouts retrieve flow.
    PayoutsRetrieve,
    /// Payouts update flow.
    PayoutsUpdate,
    /// Payouts reverse flow.
    PayoutsReverse,
    /// Payouts cancel flow.
    PayoutsCancel,
    /// Payouts accounts flow.
    PayoutsAccounts,
    /// Payments Redirect flow.
    PaymentsRedirect,
    /// Refunds create flow.
    RefundsCreate,
    /// Refunds retrieve flow.
    RefundsRetrieve,
    /// Refunds update flow.
    RefundsUpdate,
    /// Refunds list flow.
    RefundsList,
    /// Incoming Webhook Receive
    IncomingWebhookReceive,
    /// Validate payment method flow
    ValidatePaymentMethod,
    /// API Key create flow
    ApiKeyCreate,
    /// API Key retrieve flow
    ApiKeyRetrieve,
    /// API Key update flow
    ApiKeyUpdate,
    /// API Key revoke flow
    ApiKeyRevoke,
    /// API Key list flow
    ApiKeyList,
    /// Dispute Retrieve flow
    DisputesRetrieve,
    /// Dispute List flow
    DisputesList,
    /// Cards Info flow
    CardsInfo,
    /// Create File flow
    CreateFile,
    /// Delete File flow
    DeleteFile,
    /// Retrieve File flow
    RetrieveFile,
    /// Dispute Evidence submission flow
    DisputesEvidenceSubmit,
    /// Create Config Key flow
    CreateConfigKey,
    /// Attach Dispute Evidence flow
    AttachDisputeEvidence,
<<<<<<< HEAD
    /// Invalidate cache flow
    CacheInvalidate,
=======
    /// Retrieve Dispute Evidence flow
    RetrieveDisputeEvidence,
>>>>>>> 95c7ca99
}

///
/// Trait for providing generic behaviour to flow metric
///
pub trait FlowMetric: ToString + std::fmt::Debug {}
impl FlowMetric for Flow {}

/// Category of log event.
#[derive(Debug)]
pub enum Category {
    /// Redis: general.
    Redis,
    /// API: general.
    Api,
    /// Database: general.
    Store,
    /// Event: general.
    Event,
    /// General: general.
    General,
}<|MERGE_RESOLUTION|>--- conflicted
+++ resolved
@@ -180,13 +180,10 @@
     CreateConfigKey,
     /// Attach Dispute Evidence flow
     AttachDisputeEvidence,
-<<<<<<< HEAD
+    /// Retrieve Dispute Evidence flow
+    RetrieveDisputeEvidence,
     /// Invalidate cache flow
     CacheInvalidate,
-=======
-    /// Retrieve Dispute Evidence flow
-    RetrieveDisputeEvidence,
->>>>>>> 95c7ca99
 }
 
 ///
