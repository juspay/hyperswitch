--- conflicted
+++ resolved
@@ -102,10 +102,6 @@
     };
 }
 
-<<<<<<< HEAD
-
-=======
->>>>>>> e93e80d1
 /// Create a [`ObservableGauge`][ObservableGauge] metric with the specified name and an optional description,
 /// associated with the specified meter. Note that the meter must be to a valid [`Meter`][Meter].
 ///
