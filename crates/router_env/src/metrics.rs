//! Utilities to easily create opentelemetry contexts, meters and metrics.

/// Create a metrics [`Context`][Context] with the specified name.
///
/// [Context]: opentelemetry::Context
#[macro_export]
macro_rules! metrics_context {
    ($name:ident) => {
        pub(crate) static $name: once_cell::sync::Lazy<$crate::opentelemetry::Context> =
            once_cell::sync::Lazy::new($crate::opentelemetry::Context::current);
    };
}

/// Create a global [`Meter`][Meter] with the specified name and an optional description.
///
/// [Meter]: opentelemetry::metrics::Meter
#[macro_export]
macro_rules! global_meter {
    ($name:ident) => {
        static $name: once_cell::sync::Lazy<$crate::opentelemetry::metrics::Meter> =
            once_cell::sync::Lazy::new(|| $crate::opentelemetry::global::meter(stringify!($name)));
    };
    ($name:ident, $description:literal) => {
        static $name: once_cell::sync::Lazy<$crate::opentelemetry::metrics::Meter> =
            once_cell::sync::Lazy::new(|| $crate::opentelemetry::global::meter($description));
    };
}

/// Create a [`Counter`][Counter] metric with the specified name and an optional description,
/// associated with the specified meter. Note that the meter must be to a valid [`Meter`][Meter].
///
/// [Counter]: opentelemetry::metrics::Counter
/// [Meter]: opentelemetry::metrics::Meter
#[macro_export]
macro_rules! counter_metric {
    ($name:ident, $meter:ident) => {
        pub(crate) static $name: once_cell::sync::Lazy<
            $crate::opentelemetry::metrics::Counter<u64>,
        > = once_cell::sync::Lazy::new(|| $meter.u64_counter(stringify!($name)).init());
    };
    ($name:ident, $meter:ident, description:literal) => {
        pub(crate) static $name: once_cell::sync::Lazy<
            $crate::opentelemetry::metrics::Counter<u64>,
        > = once_cell::sync::Lazy::new(|| $meter.u64_counter($description).init());
    };
}

/// Create a [`Histogram`][Histogram] metric with the specified name and an optional description,
/// associated with the specified meter. Note that the meter must be to a valid [`Meter`][Meter].
///
/// [Histogram]: opentelemetry::metrics::Histogram
/// [Meter]: opentelemetry::metrics::Meter
#[macro_export]
macro_rules! histogram_metric {
    ($name:ident, $meter:ident) => {
        pub(crate) static $name: once_cell::sync::Lazy<
            $crate::opentelemetry::metrics::Histogram<f64>,
        > = once_cell::sync::Lazy::new(|| $meter.f64_histogram(stringify!($name)).init());
    };
    ($name:ident, $meter:ident, $description:literal) => {
        pub(crate) static $name: once_cell::sync::Lazy<
            $crate::opentelemetry::metrics::Histogram<f64>,
        > = once_cell::sync::Lazy::new(|| $meter.f64_histogram($description).init());
    };
}

/// Create a [`Histogram`][Histogram] u64 metric with the specified name and an optional description,
/// associated with the specified meter. Note that the meter must be to a valid [`Meter`][Meter].
///
/// [Histogram]: opentelemetry::metrics::Histogram
/// [Meter]: opentelemetry::metrics::Meter
#[macro_export]
macro_rules! histogram_metric_u64 {
    ($name:ident, $meter:ident) => {
        pub(crate) static $name: once_cell::sync::Lazy<
            $crate::opentelemetry::metrics::Histogram<u64>,
        > = once_cell::sync::Lazy::new(|| $meter.u64_histogram(stringify!($name)).init());
    };
    ($name:ident, $meter:ident, $description:literal) => {
        pub(crate) static $name: once_cell::sync::Lazy<
            $crate::opentelemetry::metrics::Histogram<u64>,
        > = once_cell::sync::Lazy::new(|| $meter.u64_histogram($description).init());
    };
}

/// Create a [`Histogram`][Histogram] i64 metric with the specified name and an optional description,
/// associated with the specified meter. Note that the meter must be to a valid [`Meter`][Meter].
///
/// [Histogram]: opentelemetry::metrics::Histogram
/// [Meter]: opentelemetry::metrics::Meter
#[macro_export]
macro_rules! histogram_metric_i64 {
    ($name:ident, $meter:ident) => {
        pub(crate) static $name: once_cell::sync::Lazy<
            $crate::opentelemetry::metrics::Histogram<i64>,
        > = once_cell::sync::Lazy::new(|| $meter.i64_histogram(stringify!($name)).init());
    };
    ($name:ident, $meter:ident, $description:literal) => {
        pub(crate) static $name: once_cell::sync::Lazy<
            $crate::opentelemetry::metrics::Histogram<i64>,
        > = once_cell::sync::Lazy::new(|| $meter.i64_histogram($description).init());
    };
}

/// Create a [`ObservableGauge`][ObservableGauge] metric with the specified name and an optional description,
/// associated with the specified meter. Note that the meter must be to a valid [`Meter`][Meter].
///
/// [ObservableGauge]: opentelemetry::metrics::ObservableGauge
/// [Meter]: opentelemetry::metrics::Meter
#[macro_export]
macro_rules! gauge_metric {
    ($name:ident, $meter:ident) => {
        pub(crate) static $name: once_cell::sync::Lazy<
            $crate::opentelemetry::metrics::ObservableGauge<u64>,
        > = once_cell::sync::Lazy::new(|| $meter.u64_observable_gauge(stringify!($name)).init());
    };
    ($name:ident, $meter:ident, description:literal) => {
        pub(crate) static $name: once_cell::sync::Lazy<
            $crate::opentelemetry::metrics::ObservableGauge<u64>,
        > = once_cell::sync::Lazy::new(|| $meter.u64_observable_gauge($description).init());
    };
<<<<<<< HEAD
=======
}

pub use helpers::add_attributes;

mod helpers {
    pub fn add_attributes<T, U>(attributes: U) -> Vec<opentelemetry::KeyValue>
    where
        T: Into<opentelemetry::Value>,
        U: IntoIterator<Item = (&'static str, T)>,
    {
        attributes
            .into_iter()
            .map(|(key, value)| opentelemetry::KeyValue::new(key, value))
            .collect::<Vec<_>>()
    }
>>>>>>> 1d8af46b
}<|MERGE_RESOLUTION|>--- conflicted
+++ resolved
@@ -119,8 +119,6 @@
             $crate::opentelemetry::metrics::ObservableGauge<u64>,
         > = once_cell::sync::Lazy::new(|| $meter.u64_observable_gauge($description).init());
     };
-<<<<<<< HEAD
-=======
 }
 
 pub use helpers::add_attributes;
@@ -136,5 +134,4 @@
             .map(|(key, value)| opentelemetry::KeyValue::new(key, value))
             .collect::<Vec<_>>()
     }
->>>>>>> 1d8af46b
 }