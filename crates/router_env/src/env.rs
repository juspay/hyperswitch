//! Information about the current environment.

use std::path::PathBuf;

use serde::{Deserialize, Serialize};

<<<<<<< HEAD
/// Parent dir where Cargo.toml is stored
pub const CARGO_MANIFEST_DIR: &str = "CARGO_MANIFEST_DIR";
/// Env variable that sets development/production env
pub const RUN_ENV: &str = "RUN_ENV";
=======
/// Environment variables accessed by the application. This module aims to be the source of truth
/// containing all environment variable that the application accesses.
pub mod vars {
    /// Parent directory where `Cargo.toml` is stored.
    pub const CARGO_MANIFEST_DIR: &str = "CARGO_MANIFEST_DIR";
>>>>>>> 01f86c49

    /// Environment variable that sets Development/Sandbox/Production environment.
    pub const RUN_ENV: &str = "RUN_ENV";

<<<<<<< HEAD
#[derive(
    Debug, Default, Deserialize, Serialize, Clone, Copy, strum::Display, strum::EnumString,
)]
#[serde(rename_all = "lowercase")]
#[strum(serialize_all = "lowercase")]
=======
    /// Directory of config TOML files. Default is `config`.
    pub const CONFIG_DIR: &str = "CONFIG_DIR";
}

/// Current environment.
#[derive(Debug, Default, Deserialize, Serialize, Clone, Copy, Display, EnumString)]
>>>>>>> 01f86c49
pub enum Env {
    /// Development environment.
    #[default]
    Development,
    /// Sandbox environment.
    Sandbox,
    /// Production environment.
    Production,
}

/// Name of current environment. Either "development", "sandbox" or "production".
pub fn which() -> Env {
    #[cfg(debug_assertions)]
    let default_env = Env::Development;
    #[cfg(not(debug_assertions))]
    let default_env = Env::Production;

    std::env::var(vars::RUN_ENV).map_or_else(|_| default_env, |v| v.parse().unwrap_or(default_env))
}

/// Three letter (lowercase) prefix corresponding to the current environment.
/// Either `dev`, `snd` or `prd`.
pub fn prefix_for_env() -> &'static str {
    match which() {
        Env::Development => "dev",
        Env::Sandbox => "snd",
        Env::Production => "prd",
    }
}

/// Path to the root directory of the cargo workspace.
/// It is recommended that this be used by the application as the base path to build other paths
/// such as configuration and logs directories.
pub fn workspace_path() -> PathBuf {
    if let Ok(manifest_dir) = std::env::var(vars::CARGO_MANIFEST_DIR) {
        let mut path = PathBuf::from(manifest_dir);
        path.pop();
        path.pop();
        path
    } else {
        PathBuf::from(".")
    }
}

/// Version of the crate containing the following information:
///
/// - The latest git tag. If tags are not present in the repository, the short commit hash is used
///   instead.
/// - Short hash of the latest git commit.
/// - Timestamp of the latest git commit.
///
/// Example: `0.1.0-abcd012-2038-01-19T03:14:08Z`.
#[cfg(feature = "vergen")]
#[macro_export]
macro_rules! version {
    () => {
        concat!(
            env!("VERGEN_GIT_DESCRIBE"),
            "-",
            env!("VERGEN_GIT_SHA"),
            "-",
            env!("VERGEN_GIT_COMMIT_TIMESTAMP"),
        )
    };
}

/// A string uniquely identifying the application build.
///
/// Consists of a combination of:
/// - Version defined in the crate file
/// - Timestamp of commit
/// - Hash of the commit
/// - Version of rust compiler
/// - Target triple
///
/// Example: `0.1.0-f5f383e-2022-09-04T11:39:37Z-1.63.0-x86_64-unknown-linux-gnu`
#[cfg(feature = "vergen")]
#[macro_export]
macro_rules! build {
    () => {
        concat!(
            env!("CARGO_PKG_VERSION"),
            "-",
            env!("VERGEN_GIT_SHA"),
            "-",
            env!("VERGEN_GIT_COMMIT_TIMESTAMP"),
            "-",
            env!("VERGEN_RUSTC_SEMVER"),
            "-",
            $crate::profile!(),
            "-",
            env!("VERGEN_CARGO_TARGET_TRIPLE"),
        )
    };
}

/// Short hash of the current commit.
///
/// Example: `f5f383e`.
#[cfg(feature = "vergen")]
#[macro_export]
macro_rules! commit {
    () => {
        env!("VERGEN_GIT_SHA")
    };
}

// /// Information about the platform on which service was built, including:
// /// - Information about OS
// /// - Information about CPU
// ///
// /// Example: ``.
// #[macro_export]
// macro_rules! platform {
//     (
//     ) => {
//         concat!(
//             env!("VERGEN_SYSINFO_OS_VERSION"),
//             " - ",
//             env!("VERGEN_SYSINFO_CPU_BRAND"),
//         )
//     };
// }

/// Service name deduced from name of the crate.
///
/// Example: `router`.
#[macro_export]
macro_rules! service_name {
    () => {
        env!("CARGO_CRATE_NAME")
    };
}

/// Build profile, either debug or release.
///
/// Example: `release`.
#[macro_export]
macro_rules! profile {
    () => {
        env!("CARGO_PROFILE")
    };
}<|MERGE_RESOLUTION|>--- conflicted
+++ resolved
@@ -4,36 +4,25 @@
 
 use serde::{Deserialize, Serialize};
 
-<<<<<<< HEAD
-/// Parent dir where Cargo.toml is stored
-pub const CARGO_MANIFEST_DIR: &str = "CARGO_MANIFEST_DIR";
-/// Env variable that sets development/production env
-pub const RUN_ENV: &str = "RUN_ENV";
-=======
 /// Environment variables accessed by the application. This module aims to be the source of truth
 /// containing all environment variable that the application accesses.
 pub mod vars {
     /// Parent directory where `Cargo.toml` is stored.
     pub const CARGO_MANIFEST_DIR: &str = "CARGO_MANIFEST_DIR";
->>>>>>> 01f86c49
 
-    /// Environment variable that sets Development/Sandbox/Production environment.
+    /// Environment variable that sets development/sandbox/production environment.
     pub const RUN_ENV: &str = "RUN_ENV";
 
-<<<<<<< HEAD
+    /// Directory of config TOML files. Default is `config`.
+    pub const CONFIG_DIR: &str = "CONFIG_DIR";
+}
+
+/// Current environment.
 #[derive(
     Debug, Default, Deserialize, Serialize, Clone, Copy, strum::Display, strum::EnumString,
 )]
 #[serde(rename_all = "lowercase")]
 #[strum(serialize_all = "lowercase")]
-=======
-    /// Directory of config TOML files. Default is `config`.
-    pub const CONFIG_DIR: &str = "CONFIG_DIR";
-}
-
-/// Current environment.
-#[derive(Debug, Default, Deserialize, Serialize, Clone, Copy, Display, EnumString)]
->>>>>>> 01f86c49
 pub enum Env {
     /// Development environment.
     #[default]
