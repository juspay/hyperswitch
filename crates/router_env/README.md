--- conflicted
+++ resolved
@@ -22,11 +22,6 @@
 
 ## Files Tree Layout
 
-<<<<<<< HEAD
-=======
-<!-- FIXME: fill missing -->
->>>>>>> 5a43da6a
-
 ```text
 ├── src                        : source code
 │   └── logger                 : logger
