[package]
name    = "common_enums"
version = "0.1.0"
edition = "2021"

# See more keys and their definitions at https://doc.rust-lang.org/cargo/reference/manifest.html

[features]
dummy_connector = []

[dependencies]
diesel = { version = "2.1.0", features = ["postgres"] }
serde  = { version = "1.0.160", features = [ "derive" ] }
strum  = { version = "0.24.1", features = [ "derive" ] }
utoipa = { version = "3.3.0", features = ["preserve_order"] }
<<<<<<< HEAD
diesel = { version = "2.0.3", features = ["postgres"] }
serde_json = "1.0.96"
time = { version = "0.3.20", features = ["serde", "serde-well-known", "std"] }
=======

>>>>>>> 3af3a3cb
# First party crates
router_derive = { version = "0.1.0", path = "../router_derive" }
common_utils = { version = "0.1.0", path = "../common_utils" }
[dev-dependencies]
serde_json = "1.0.96"<|MERGE_RESOLUTION|>--- conflicted
+++ resolved
@@ -13,13 +13,9 @@
 serde  = { version = "1.0.160", features = [ "derive" ] }
 strum  = { version = "0.24.1", features = [ "derive" ] }
 utoipa = { version = "3.3.0", features = ["preserve_order"] }
-<<<<<<< HEAD
-diesel = { version = "2.0.3", features = ["postgres"] }
+
 serde_json = "1.0.96"
 time = { version = "0.3.20", features = ["serde", "serde-well-known", "std"] }
-=======
-
->>>>>>> 3af3a3cb
 # First party crates
 router_derive = { version = "0.1.0", path = "../router_derive" }
 common_utils = { version = "0.1.0", path = "../common_utils" }
