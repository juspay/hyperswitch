use std::collections::HashSet;

use utoipa::ToSchema;

pub use super::enums::{PaymentMethod, PayoutType};
pub use crate::PaymentMethodType;

#[derive(
    Clone,
    Copy,
    Debug,
    Eq,
    Hash,
    PartialEq,
    serde::Serialize,
    serde::Deserialize,
    strum::Display,
    strum::EnumString,
    strum::EnumIter,
    strum::VariantNames,
    ToSchema,
)]
#[router_derive::diesel_enum(storage_type = "db_enum")]
#[serde(rename_all = "snake_case")]
#[strum(serialize_all = "snake_case")]
/// RoutableConnectors are the subset of Connectors that are eligible for payments routing
pub enum RoutableConnectors {
    Adyenplatform,
    #[cfg(feature = "dummy_connector")]
    #[serde(rename = "stripe_billing_test")]
    #[strum(serialize = "stripe_billing_test")]
    DummyBillingConnector,
    #[cfg(feature = "dummy_connector")]
    #[serde(rename = "phonypay")]
    #[strum(serialize = "phonypay")]
    DummyConnector1,
    #[cfg(feature = "dummy_connector")]
    #[serde(rename = "fauxpay")]
    #[strum(serialize = "fauxpay")]
    DummyConnector2,
    #[cfg(feature = "dummy_connector")]
    #[serde(rename = "pretendpay")]
    #[strum(serialize = "pretendpay")]
    DummyConnector3,
    #[cfg(feature = "dummy_connector")]
    #[serde(rename = "stripe_test")]
    #[strum(serialize = "stripe_test")]
    DummyConnector4,
    #[cfg(feature = "dummy_connector")]
    #[serde(rename = "adyen_test")]
    #[strum(serialize = "adyen_test")]
    DummyConnector5,
    #[cfg(feature = "dummy_connector")]
    #[serde(rename = "checkout_test")]
    #[strum(serialize = "checkout_test")]
    DummyConnector6,
    #[cfg(feature = "dummy_connector")]
    #[serde(rename = "paypal_test")]
    #[strum(serialize = "paypal_test")]
    DummyConnector7,
    Aci,
    Adyen,
    Airwallex,
    // Amazonpay,
    Authorizedotnet,
    Bankofamerica,
    Billwerk,
    Bitpay,
    Bambora,
    Bamboraapac,
    Bluesnap,
    Boku,
    Braintree,
    Cashtocode,
    Chargebee,
    Checkout,
    Coinbase,
    Coingate,
    Cryptopay,
    Cybersource,
    Datatrans,
    Deutschebank,
    Digitalvirgo,
    Dlocal,
    Ebanx,
    Elavon,
    Facilitapay,
    Fiserv,
    Fiservemea,
    Fiuu,
    Forte,
    Getnet,
    Globalpay,
    Globepay,
    Gocardless,
    Hipay,
    Helcim,
    Iatapay,
    Inespay,
    Itaubank,
    Jpmorgan,
    Klarna,
    Mifinity,
    Mollie,
    Moneris,
    Multisafepay,
    Nexinets,
    Nexixpay,
    Nmi,
    Nomupay,
    Noon,
    Novalnet,
    Nuvei,
    // Opayo, added as template code for future usage
    Opennode,
    // Payeezy, As psync and rsync are not supported by this connector, it is added as template code for future usage
    Paybox,
    Payme,
    Payone,
    Paypal,
    Paystack,
    Payu,
    Placetopay,
    Powertranz,
    Prophetpay,
    Rapyd,
    Razorpay,
    Recurly,
    Redsys,
    Riskified,
    Shift4,
    Signifyd,
    Square,
    Stax,
    Stripe,
    Stripebilling,
    // Taxjar,
    Trustpay,
    // Thunes
    // Tsys,
    Tsys,
    // UnifiedAuthenticationService,
    // Vgs
    Volt,
    Wellsfargo,
    // Wellsfargopayout,
    Wise,
    Worldline,
    Worldpay,
    // Worldpayxml,
    Xendit,
    Zen,
    Plaid,
    Zsl,
}

// A connector is an integration to fulfill payments
#[derive(
    Clone,
    Copy,
    Debug,
    Eq,
    PartialEq,
    ToSchema,
    serde::Deserialize,
    serde::Serialize,
    strum::VariantNames,
    strum::EnumIter,
    strum::Display,
    strum::EnumString,
    Hash,
)]
#[router_derive::diesel_enum(storage_type = "text")]
#[serde(rename_all = "snake_case")]
#[strum(serialize_all = "snake_case")]
pub enum Connector {
    Adyenplatform,
    #[cfg(feature = "dummy_connector")]
    #[serde(rename = "stripe_billing_test")]
    #[strum(serialize = "stripe_billing_test")]
    DummyBillingConnector,
    #[cfg(feature = "dummy_connector")]
    #[serde(rename = "phonypay")]
    #[strum(serialize = "phonypay")]
    DummyConnector1,
    #[cfg(feature = "dummy_connector")]
    #[serde(rename = "fauxpay")]
    #[strum(serialize = "fauxpay")]
    DummyConnector2,
    #[cfg(feature = "dummy_connector")]
    #[serde(rename = "pretendpay")]
    #[strum(serialize = "pretendpay")]
    DummyConnector3,
    #[cfg(feature = "dummy_connector")]
    #[serde(rename = "stripe_test")]
    #[strum(serialize = "stripe_test")]
    DummyConnector4,
    #[cfg(feature = "dummy_connector")]
    #[serde(rename = "adyen_test")]
    #[strum(serialize = "adyen_test")]
    DummyConnector5,
    #[cfg(feature = "dummy_connector")]
    #[serde(rename = "checkout_test")]
    #[strum(serialize = "checkout_test")]
    DummyConnector6,
    #[cfg(feature = "dummy_connector")]
    #[serde(rename = "paypal_test")]
    #[strum(serialize = "paypal_test")]
    DummyConnector7,
    Aci,
    Adyen,
    Airwallex,
    // Amazonpay,
    Authorizedotnet,
    Bambora,
    Bamboraapac,
    Bankofamerica,
    Billwerk,
    Bitpay,
    Bluesnap,
    Boku,
    Braintree,
    Cashtocode,
    Chargebee,
    Checkout,
    Coinbase,
    Coingate,
    Cryptopay,
    CtpMastercard,
    CtpVisa,
    Cybersource,
    Datatrans,
    Deutschebank,
    Digitalvirgo,
    Dlocal,
    Ebanx,
    Elavon,
    Facilitapay,
    Fiserv,
    Fiservemea,
    Fiuu,
    Forte,
    Getnet,
    Globalpay,
    Globepay,
    Gocardless,
    Gpayments,
    Hipay,
    Helcim,
    Inespay,
    Iatapay,
    Itaubank,
    Jpmorgan,
    Juspaythreedsserver,
    Klarna,
    Mifinity,
    Mollie,
    Moneris,
    Multisafepay,
    Netcetera,
    Nexinets,
    Nexixpay,
    Nmi,
    Nomupay,
    Noon,
    Novalnet,
    Nuvei,
    // Opayo, added as template code for future usage
    Opennode,
    Paybox,
    // Payeezy, As psync and rsync are not supported by this connector, it is added as template code for future usage
    Payme,
    Payone,
    Paypal,
    Paystack,
    Payu,
    Placetopay,
    Powertranz,
    Prophetpay,
    Rapyd,
    Razorpay,
    Recurly,
    Redsys,
    Shift4,
    Square,
    Stax,
    Stripe,
    Stripebilling,
    Taxjar,
    Threedsecureio,
    //Thunes,
    Trustpay,
    Tsys,
    // UnifiedAuthenticationService,
    Vgs,
    Volt,
    Wellsfargo,
    // Wellsfargopayout,
    Wise,
    Worldline,
    Worldpay,
    // Worldpayxml,
    Signifyd,
    Plaid,
    Riskified,
    Xendit,
    Zen,
    Zsl,
}

impl Connector {
    #[cfg(feature = "payouts")]
    pub fn supports_instant_payout(self, payout_method: Option<PayoutType>) -> bool {
        matches!(
            (self, payout_method),
            (Self::Paypal, Some(PayoutType::Wallet))
                | (_, Some(PayoutType::Card))
                | (Self::Adyenplatform, _)
                | (Self::Nomupay, _)
        )
    }
    #[cfg(feature = "payouts")]
    pub fn supports_create_recipient(self, payout_method: Option<PayoutType>) -> bool {
        matches!((self, payout_method), (_, Some(PayoutType::Bank)))
    }
    #[cfg(feature = "payouts")]
    pub fn supports_payout_eligibility(self, payout_method: Option<PayoutType>) -> bool {
        matches!((self, payout_method), (_, Some(PayoutType::Card)))
    }
    #[cfg(feature = "payouts")]
    pub fn is_payout_quote_call_required(self) -> bool {
        matches!(self, Self::Wise)
    }
    #[cfg(feature = "payouts")]
    pub fn supports_access_token_for_payout(self, payout_method: Option<PayoutType>) -> bool {
        matches!((self, payout_method), (Self::Paypal, _))
    }
    #[cfg(feature = "payouts")]
    pub fn supports_vendor_disburse_account_create_for_payout(self) -> bool {
        matches!(self, Self::Stripe | Self::Nomupay)
    }
    pub fn supports_access_token(self, payment_method: PaymentMethod) -> bool {
        matches!(
            (self, payment_method),
            (Self::Airwallex, _)
                | (Self::Deutschebank, _)
                | (Self::Globalpay, _)
                | (Self::Jpmorgan, _)
                | (Self::Moneris, _)
                | (Self::Paypal, _)
                | (Self::Payu, _)
                | (
                    Self::Trustpay,
                    PaymentMethod::BankRedirect | PaymentMethod::BankTransfer
                )
                | (Self::Iatapay, _)
                | (Self::Volt, _)
                | (Self::Itaubank, _)
                | (Self::Facilitapay, _)
        )
    }
    pub fn supports_file_storage_module(self) -> bool {
        matches!(self, Self::Stripe | Self::Checkout)
    }
    pub fn requires_defend_dispute(self) -> bool {
        matches!(self, Self::Checkout)
    }
    pub fn is_separate_authentication_supported(self) -> bool {
        match self {
            #[cfg(feature = "dummy_connector")]
            Self::DummyBillingConnector => false,
            #[cfg(feature = "dummy_connector")]
            Self::DummyConnector1
            | Self::DummyConnector2
            | Self::DummyConnector3
            | Self::DummyConnector4
            | Self::DummyConnector5
            | Self::DummyConnector6
            | Self::DummyConnector7 => false,
            Self::Aci
            // Add Separate authentication support for connectors
            | Self::Adyen
            | Self::Adyenplatform
            | Self::Airwallex
            // | Self::Amazonpay
            | Self::Authorizedotnet
            | Self::Bambora
            | Self::Bamboraapac
            | Self::Bankofamerica
            | Self::Billwerk
            | Self::Bitpay
            | Self::Bluesnap
            | Self::Boku
            | Self::Braintree
            | Self::Cashtocode
            | Self::Chargebee
            | Self::Coinbase
            | Self::Coingate
            | Self::Cryptopay
            | Self::Deutschebank
            | Self::Digitalvirgo
            | Self::Dlocal
            | Self::Ebanx
            | Self::Elavon
            | Self::Facilitapay
            | Self::Fiserv
            | Self::Fiservemea
            | Self::Fiuu
            | Self::Forte
            | Self::Getnet
            | Self::Globalpay
            | Self::Globepay
            | Self::Gocardless
            | Self::Gpayments
            | Self::Hipay
            | Self::Helcim
            | Self::Iatapay
			| Self::Inespay
            | Self::Itaubank
            | Self::Jpmorgan
            | Self::Juspaythreedsserver
            | Self::Klarna
            | Self::Mifinity
            | Self::Mollie
            | Self::Moneris
            | Self::Multisafepay
            | Self::Nexinets
            | Self::Nexixpay
            | Self::Nomupay
            | Self::Novalnet
            | Self::Nuvei
            | Self::Opennode
            | Self::Paybox
            | Self::Payme
            | Self::Payone
            | Self::Paypal
            | Self::Paystack
            | Self::Payu
            | Self::Placetopay
            | Self::Powertranz
            | Self::Prophetpay
            | Self::Rapyd
            | Self::Recurly
            | Self::Redsys
            | Self::Shift4
            | Self::Square
            | Self::Stax
            | Self::Stripebilling
            | Self::Taxjar
            // | Self::Thunes
            | Self::Trustpay
            | Self::Tsys
            // | Self::UnifiedAuthenticationService
            | Self::Vgs
            | Self::Volt
            | Self::Wellsfargo
            // | Self::Wellsfargopayout
            | Self::Wise
            | Self::Worldline
            | Self::Worldpay
            // | Self::Worldpayxml
            | Self::Xendit
            | Self::Zen
            | Self::Zsl
            | Self::Signifyd
            | Self::Plaid
            | Self::Razorpay
            | Self::Riskified
            | Self::Threedsecureio
            | Self::Netcetera
            | Self::CtpMastercard
            | Self::CtpVisa
            | Self::Noon
            | Self::Stripe
            | Self::Datatrans
            | Self::Vgs => false,
            Self::Checkout | Self::Nmi |Self::Cybersource => true,
        }
    }

    pub fn is_pre_processing_required_before_authorize(self) -> bool {
        matches!(self, Self::Airwallex)
    }

    pub fn get_payment_methods_supporting_extended_authorization(self) -> HashSet<PaymentMethod> {
        HashSet::new()
    }
    pub fn get_payment_method_types_supporting_extended_authorization(
        self,
    ) -> HashSet<PaymentMethodType> {
        HashSet::new()
    }

    pub fn should_acknowledge_webhook_for_resource_not_found_errors(self) -> bool {
        matches!(self, Self::Adyenplatform)
    }

    /// Validates if dummy connector can be created
    /// Dummy connectors can be created only if dummy_connector feature is enabled in the configs
    #[cfg(feature = "dummy_connector")]
    pub fn validate_dummy_connector_create(self, is_dummy_connector_enabled: bool) -> bool {
        matches!(
            self,
            Self::DummyConnector1
                | Self::DummyConnector2
                | Self::DummyConnector3
                | Self::DummyConnector4
                | Self::DummyConnector5
                | Self::DummyConnector6
                | Self::DummyConnector7
        ) && !is_dummy_connector_enabled
    }
}

/// Convert the RoutableConnectors to Connector
impl From<RoutableConnectors> for Connector {
    fn from(routable_connector: RoutableConnectors) -> Self {
        match routable_connector {
            RoutableConnectors::Adyenplatform => Self::Adyenplatform,
            #[cfg(feature = "dummy_connector")]
            RoutableConnectors::DummyBillingConnector => Self::DummyBillingConnector,
            #[cfg(feature = "dummy_connector")]
            RoutableConnectors::DummyConnector1 => Self::DummyConnector1,
            #[cfg(feature = "dummy_connector")]
            RoutableConnectors::DummyConnector2 => Self::DummyConnector2,
            #[cfg(feature = "dummy_connector")]
            RoutableConnectors::DummyConnector3 => Self::DummyConnector3,
            #[cfg(feature = "dummy_connector")]
            RoutableConnectors::DummyConnector4 => Self::DummyConnector4,
            #[cfg(feature = "dummy_connector")]
            RoutableConnectors::DummyConnector5 => Self::DummyConnector5,
            #[cfg(feature = "dummy_connector")]
            RoutableConnectors::DummyConnector6 => Self::DummyConnector6,
            #[cfg(feature = "dummy_connector")]
            RoutableConnectors::DummyConnector7 => Self::DummyConnector7,
            RoutableConnectors::Aci => Self::Aci,
            RoutableConnectors::Adyen => Self::Adyen,
            RoutableConnectors::Airwallex => Self::Airwallex,
            RoutableConnectors::Authorizedotnet => Self::Authorizedotnet,
            RoutableConnectors::Bankofamerica => Self::Bankofamerica,
            RoutableConnectors::Billwerk => Self::Billwerk,
            RoutableConnectors::Bitpay => Self::Bitpay,
            RoutableConnectors::Bambora => Self::Bambora,
            RoutableConnectors::Bamboraapac => Self::Bamboraapac,
            RoutableConnectors::Bluesnap => Self::Bluesnap,
            RoutableConnectors::Boku => Self::Boku,
            RoutableConnectors::Braintree => Self::Braintree,
            RoutableConnectors::Cashtocode => Self::Cashtocode,
            RoutableConnectors::Chargebee => Self::Chargebee,
            RoutableConnectors::Checkout => Self::Checkout,
            RoutableConnectors::Coinbase => Self::Coinbase,
            RoutableConnectors::Cryptopay => Self::Cryptopay,
            RoutableConnectors::Cybersource => Self::Cybersource,
            RoutableConnectors::Datatrans => Self::Datatrans,
            RoutableConnectors::Deutschebank => Self::Deutschebank,
            RoutableConnectors::Digitalvirgo => Self::Digitalvirgo,
            RoutableConnectors::Dlocal => Self::Dlocal,
            RoutableConnectors::Ebanx => Self::Ebanx,
            RoutableConnectors::Elavon => Self::Elavon,
            RoutableConnectors::Facilitapay => Self::Facilitapay,
            RoutableConnectors::Fiserv => Self::Fiserv,
            RoutableConnectors::Fiservemea => Self::Fiservemea,
            RoutableConnectors::Fiuu => Self::Fiuu,
            RoutableConnectors::Forte => Self::Forte,
            RoutableConnectors::Getnet => Self::Getnet,
            RoutableConnectors::Globalpay => Self::Globalpay,
            RoutableConnectors::Globepay => Self::Globepay,
            RoutableConnectors::Gocardless => Self::Gocardless,
            RoutableConnectors::Helcim => Self::Helcim,
            RoutableConnectors::Iatapay => Self::Iatapay,
            RoutableConnectors::Itaubank => Self::Itaubank,
            RoutableConnectors::Jpmorgan => Self::Jpmorgan,
            RoutableConnectors::Klarna => Self::Klarna,
            RoutableConnectors::Mifinity => Self::Mifinity,
            RoutableConnectors::Mollie => Self::Mollie,
            RoutableConnectors::Moneris => Self::Moneris,
            RoutableConnectors::Multisafepay => Self::Multisafepay,
            RoutableConnectors::Nexinets => Self::Nexinets,
            RoutableConnectors::Nexixpay => Self::Nexixpay,
            RoutableConnectors::Nmi => Self::Nmi,
            RoutableConnectors::Nomupay => Self::Nomupay,
            RoutableConnectors::Noon => Self::Noon,
            RoutableConnectors::Novalnet => Self::Novalnet,
            RoutableConnectors::Nuvei => Self::Nuvei,
            RoutableConnectors::Opennode => Self::Opennode,
            RoutableConnectors::Paybox => Self::Paybox,
            RoutableConnectors::Payme => Self::Payme,
            RoutableConnectors::Payone => Self::Payone,
            RoutableConnectors::Paypal => Self::Paypal,
            RoutableConnectors::Paystack => Self::Paystack,
            RoutableConnectors::Payu => Self::Payu,
            RoutableConnectors::Placetopay => Self::Placetopay,
            RoutableConnectors::Powertranz => Self::Powertranz,
            RoutableConnectors::Prophetpay => Self::Prophetpay,
            RoutableConnectors::Rapyd => Self::Rapyd,
            RoutableConnectors::Razorpay => Self::Razorpay,
            RoutableConnectors::Recurly => Self::Recurly,
            RoutableConnectors::Redsys => Self::Redsys,
            RoutableConnectors::Riskified => Self::Riskified,
            RoutableConnectors::Shift4 => Self::Shift4,
            RoutableConnectors::Signifyd => Self::Signifyd,
            RoutableConnectors::Square => Self::Square,
            RoutableConnectors::Stax => Self::Stax,
            RoutableConnectors::Stripe => Self::Stripe,
            RoutableConnectors::Stripebilling => Self::Stripebilling,
            RoutableConnectors::Trustpay => Self::Trustpay,
            RoutableConnectors::Tsys => Self::Tsys,
            RoutableConnectors::Volt => Self::Volt,
            RoutableConnectors::Wellsfargo => Self::Wellsfargo,
            RoutableConnectors::Wise => Self::Wise,
            RoutableConnectors::Worldline => Self::Worldline,
            RoutableConnectors::Worldpay => Self::Worldpay,
            // RoutableConnectors::Worldpayxml => Self::Worldpayxml,
            RoutableConnectors::Zen => Self::Zen,
            RoutableConnectors::Plaid => Self::Plaid,
            RoutableConnectors::Zsl => Self::Zsl,
            RoutableConnectors::Xendit => Self::Xendit,
            RoutableConnectors::Inespay => Self::Inespay,
            RoutableConnectors::Coingate => Self::Coingate,
            RoutableConnectors::Hipay => Self::Hipay,
        }
    }
}

impl TryFrom<Connector> for RoutableConnectors {
    type Error = &'static str;

    fn try_from(connector: Connector) -> Result<Self, Self::Error> {
        match connector {
            Connector::Adyenplatform => Ok(Self::Adyenplatform),
            #[cfg(feature = "dummy_connector")]
            Connector::DummyBillingConnector => Ok(Self::DummyBillingConnector),
            #[cfg(feature = "dummy_connector")]
            Connector::DummyConnector1 => Ok(Self::DummyConnector1),
            #[cfg(feature = "dummy_connector")]
            Connector::DummyConnector2 => Ok(Self::DummyConnector2),
            #[cfg(feature = "dummy_connector")]
            Connector::DummyConnector3 => Ok(Self::DummyConnector3),
            #[cfg(feature = "dummy_connector")]
            Connector::DummyConnector4 => Ok(Self::DummyConnector4),
            #[cfg(feature = "dummy_connector")]
            Connector::DummyConnector5 => Ok(Self::DummyConnector5),
            #[cfg(feature = "dummy_connector")]
            Connector::DummyConnector6 => Ok(Self::DummyConnector6),
            #[cfg(feature = "dummy_connector")]
            Connector::DummyConnector7 => Ok(Self::DummyConnector7),
            Connector::Aci => Ok(Self::Aci),
            Connector::Adyen => Ok(Self::Adyen),
            Connector::Airwallex => Ok(Self::Airwallex),
            Connector::Authorizedotnet => Ok(Self::Authorizedotnet),
            Connector::Bankofamerica => Ok(Self::Bankofamerica),
            Connector::Billwerk => Ok(Self::Billwerk),
            Connector::Bitpay => Ok(Self::Bitpay),
            Connector::Bambora => Ok(Self::Bambora),
            Connector::Bamboraapac => Ok(Self::Bamboraapac),
            Connector::Bluesnap => Ok(Self::Bluesnap),
            Connector::Boku => Ok(Self::Boku),
            Connector::Braintree => Ok(Self::Braintree),
            Connector::Cashtocode => Ok(Self::Cashtocode),
            Connector::Chargebee => Ok(Self::Chargebee),
            Connector::Checkout => Ok(Self::Checkout),
            Connector::Coinbase => Ok(Self::Coinbase),
            Connector::Coingate => Ok(Self::Coingate),
            Connector::Cryptopay => Ok(Self::Cryptopay),
            Connector::Cybersource => Ok(Self::Cybersource),
            Connector::Datatrans => Ok(Self::Datatrans),
            Connector::Deutschebank => Ok(Self::Deutschebank),
            Connector::Digitalvirgo => Ok(Self::Digitalvirgo),
            Connector::Dlocal => Ok(Self::Dlocal),
            Connector::Ebanx => Ok(Self::Ebanx),
            Connector::Elavon => Ok(Self::Elavon),
            Connector::Facilitapay => Ok(Self::Facilitapay),
            Connector::Fiserv => Ok(Self::Fiserv),
            Connector::Fiservemea => Ok(Self::Fiservemea),
            Connector::Fiuu => Ok(Self::Fiuu),
            Connector::Forte => Ok(Self::Forte),
            Connector::Globalpay => Ok(Self::Globalpay),
            Connector::Globepay => Ok(Self::Globepay),
            Connector::Gocardless => Ok(Self::Gocardless),
            Connector::Helcim => Ok(Self::Helcim),
            Connector::Iatapay => Ok(Self::Iatapay),
            Connector::Itaubank => Ok(Self::Itaubank),
            Connector::Jpmorgan => Ok(Self::Jpmorgan),
            Connector::Klarna => Ok(Self::Klarna),
            Connector::Mifinity => Ok(Self::Mifinity),
            Connector::Mollie => Ok(Self::Mollie),
            Connector::Moneris => Ok(Self::Moneris),
            Connector::Multisafepay => Ok(Self::Multisafepay),
            Connector::Nexinets => Ok(Self::Nexinets),
            Connector::Nexixpay => Ok(Self::Nexixpay),
            Connector::Nmi => Ok(Self::Nmi),
            Connector::Nomupay => Ok(Self::Nomupay),
            Connector::Noon => Ok(Self::Noon),
            Connector::Novalnet => Ok(Self::Novalnet),
            Connector::Nuvei => Ok(Self::Nuvei),
            Connector::Opennode => Ok(Self::Opennode),
            Connector::Paybox => Ok(Self::Paybox),
            Connector::Payme => Ok(Self::Payme),
            Connector::Payone => Ok(Self::Payone),
            Connector::Paypal => Ok(Self::Paypal),
            Connector::Paystack => Ok(Self::Paystack),
            Connector::Payu => Ok(Self::Payu),
            Connector::Placetopay => Ok(Self::Placetopay),
            Connector::Powertranz => Ok(Self::Powertranz),
            Connector::Prophetpay => Ok(Self::Prophetpay),
            Connector::Rapyd => Ok(Self::Rapyd),
            Connector::Razorpay => Ok(Self::Razorpay),
            Connector::Riskified => Ok(Self::Riskified),
            Connector::Shift4 => Ok(Self::Shift4),
            Connector::Signifyd => Ok(Self::Signifyd),
            Connector::Square => Ok(Self::Square),
            Connector::Stax => Ok(Self::Stax),
            Connector::Stripe => Ok(Self::Stripe),
            Connector::Stripebilling => Ok(Self::Stripebilling),
            Connector::Trustpay => Ok(Self::Trustpay),
            Connector::Tsys => Ok(Self::Tsys),
            Connector::Volt => Ok(Self::Volt),
            Connector::Wellsfargo => Ok(Self::Wellsfargo),
            Connector::Wise => Ok(Self::Wise),
            Connector::Worldline => Ok(Self::Worldline),
            Connector::Worldpay => Ok(Self::Worldpay),
            // Connector::Worldpayxml => Ok(Self::Worldpayxml),
            Connector::Xendit => Ok(Self::Xendit),
            Connector::Zen => Ok(Self::Zen),
            Connector::Plaid => Ok(Self::Plaid),
            Connector::Zsl => Ok(Self::Zsl),
            Connector::Recurly => Ok(Self::Recurly),
            Connector::Getnet => Ok(Self::Getnet),
            Connector::Hipay => Ok(Self::Hipay),
            Connector::Inespay => Ok(Self::Inespay),
            Connector::Redsys => Ok(Self::Redsys),
            Connector::CtpMastercard
            | Connector::Gpayments
            | Connector::Juspaythreedsserver
            | Connector::Netcetera
            | Connector::Taxjar
            | Connector::Threedsecureio
<<<<<<< HEAD
            | Connector::CtpVisa
            | Connector::Vgs => Err("Invalid conversion. Not a routable connector"),
=======
            | Connector::Vgs
            | Connector::CtpVisa => Err("Invalid conversion. Not a routable connector"),
>>>>>>> a2d64127
        }
    }
}<|MERGE_RESOLUTION|>--- conflicted
+++ resolved
@@ -735,13 +735,8 @@
             | Connector::Netcetera
             | Connector::Taxjar
             | Connector::Threedsecureio
-<<<<<<< HEAD
-            | Connector::CtpVisa
-            | Connector::Vgs => Err("Invalid conversion. Not a routable connector"),
-=======
             | Connector::Vgs
             | Connector::CtpVisa => Err("Invalid conversion. Not a routable connector"),
->>>>>>> a2d64127
         }
     }
 }