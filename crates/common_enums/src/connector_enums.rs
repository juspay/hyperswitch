use utoipa::ToSchema;

pub use super::enums::{PaymentMethod, PayoutType};

#[derive(
    Clone,
    Copy,
    Debug,
    Eq,
    Hash,
    PartialEq,
    serde::Serialize,
    serde::Deserialize,
    strum::Display,
    strum::EnumString,
    strum::EnumIter,
    strum::VariantNames,
    ToSchema,
)]
#[router_derive::diesel_enum(storage_type = "db_enum")]
#[serde(rename_all = "snake_case")]
#[strum(serialize_all = "snake_case")]
/// RoutableConnectors are the subset of Connectors that are eligible for payments routing
pub enum RoutableConnectors {
    Adyenplatform,
    #[cfg(feature = "dummy_connector")]
    #[serde(rename = "phonypay")]
    #[strum(serialize = "phonypay")]
    DummyConnector1,
    #[cfg(feature = "dummy_connector")]
    #[serde(rename = "fauxpay")]
    #[strum(serialize = "fauxpay")]
    DummyConnector2,
    #[cfg(feature = "dummy_connector")]
    #[serde(rename = "pretendpay")]
    #[strum(serialize = "pretendpay")]
    DummyConnector3,
    #[cfg(feature = "dummy_connector")]
    #[serde(rename = "stripe_test")]
    #[strum(serialize = "stripe_test")]
    DummyConnector4,
    #[cfg(feature = "dummy_connector")]
    #[serde(rename = "adyen_test")]
    #[strum(serialize = "adyen_test")]
    DummyConnector5,
    #[cfg(feature = "dummy_connector")]
    #[serde(rename = "checkout_test")]
    #[strum(serialize = "checkout_test")]
    DummyConnector6,
    #[cfg(feature = "dummy_connector")]
    #[serde(rename = "paypal_test")]
    #[strum(serialize = "paypal_test")]
    DummyConnector7,
    Aci,
    Adyen,
    Airwallex,
    // Amazonpay,
    Authorizedotnet,
    Bankofamerica,
    Billwerk,
    Bitpay,
    Bambora,
    Bamboraapac,
    Bluesnap,
    Boku,
    Braintree,
    Cashtocode,
    Chargebee,
    Checkout,
    Coinbase,
    Coingate,
    Cryptopay,
    Cybersource,
    Datatrans,
    Deutschebank,
    Digitalvirgo,
    Dlocal,
    Ebanx,
    Elavon,
    Fiserv,
    Fiservemea,
    Fiuu,
    Forte,
    // Getnet,
    Globalpay,
    Globepay,
    Gocardless,
    // Hipay,
    Helcim,
    Iatapay,
    Inespay,
    Itaubank,
    Jpmorgan,
    Klarna,
    Mifinity,
    Mollie,
    Moneris,
    Multisafepay,
    Nexinets,
    Nexixpay,
    Nmi,
    Nomupay,
    Noon,
    Novalnet,
    Nuvei,
    // Opayo, added as template code for future usage
    Opennode,
    // Payeezy, As psync and rsync are not supported by this connector, it is added as template code for future usage
    Paybox,
    Payme,
    Payone,
    Paypal,
    Paystack,
    Payu,
    Placetopay,
    Powertranz,
    Prophetpay,
    Rapyd,
    Razorpay,
<<<<<<< HEAD
    Redsys,
=======
    // Recurly,
    // Redsys,
>>>>>>> 13c621ae
    Riskified,
    Shift4,
    Signifyd,
    Square,
    Stax,
    Stripe,
    //Stripebilling,
    // Taxjar,
    Trustpay,
    // Thunes
    // Tsys,
    Tsys,
    // UnifiedAuthenticationService,
    Volt,
    Wellsfargo,
    // Wellsfargopayout,
    Wise,
    Worldline,
    Worldpay,
    Xendit,
    Zen,
    Plaid,
    Zsl,
}

// A connector is an integration to fulfill payments
#[derive(
    Clone,
    Copy,
    Debug,
    Eq,
    PartialEq,
    ToSchema,
    serde::Deserialize,
    serde::Serialize,
    strum::VariantNames,
    strum::EnumIter,
    strum::Display,
    strum::EnumString,
    Hash,
)]
#[router_derive::diesel_enum(storage_type = "text")]
#[serde(rename_all = "snake_case")]
#[strum(serialize_all = "snake_case")]
pub enum Connector {
    Adyenplatform,
    #[cfg(feature = "dummy_connector")]
    #[serde(rename = "phonypay")]
    #[strum(serialize = "phonypay")]
    DummyConnector1,
    #[cfg(feature = "dummy_connector")]
    #[serde(rename = "fauxpay")]
    #[strum(serialize = "fauxpay")]
    DummyConnector2,
    #[cfg(feature = "dummy_connector")]
    #[serde(rename = "pretendpay")]
    #[strum(serialize = "pretendpay")]
    DummyConnector3,
    #[cfg(feature = "dummy_connector")]
    #[serde(rename = "stripe_test")]
    #[strum(serialize = "stripe_test")]
    DummyConnector4,
    #[cfg(feature = "dummy_connector")]
    #[serde(rename = "adyen_test")]
    #[strum(serialize = "adyen_test")]
    DummyConnector5,
    #[cfg(feature = "dummy_connector")]
    #[serde(rename = "checkout_test")]
    #[strum(serialize = "checkout_test")]
    DummyConnector6,
    #[cfg(feature = "dummy_connector")]
    #[serde(rename = "paypal_test")]
    #[strum(serialize = "paypal_test")]
    DummyConnector7,
    Aci,
    Adyen,
    Airwallex,
    // Amazonpay,
    Authorizedotnet,
    Bambora,
    Bamboraapac,
    Bankofamerica,
    Billwerk,
    Bitpay,
    Bluesnap,
    Boku,
    Braintree,
    Cashtocode,
    Chargebee,
    Checkout,
    Coinbase,
    Coingate,
    Cryptopay,
    CtpMastercard,
    Cybersource,
    Datatrans,
    Deutschebank,
    Digitalvirgo,
    Dlocal,
    Ebanx,
    Elavon,
    Fiserv,
    Fiservemea,
    Fiuu,
    Forte,
    // Getnet,
    Globalpay,
    Globepay,
    Gocardless,
    Gpayments,
    // Hipay,
    Helcim,
    Inespay,
    Iatapay,
    Itaubank,
    Jpmorgan,
    Juspaythreedsserver,
    Klarna,
    Mifinity,
    Mollie,
    Moneris,
    Multisafepay,
    Netcetera,
    Nexinets,
    Nexixpay,
    Nmi,
    Nomupay,
    Noon,
    Novalnet,
    Nuvei,
    // Opayo, added as template code for future usage
    Opennode,
    Paybox,
    // Payeezy, As psync and rsync are not supported by this connector, it is added as template code for future usage
    Payme,
    Payone,
    Paypal,
    Paystack,
    Payu,
    Placetopay,
    Powertranz,
    Prophetpay,
    Rapyd,
    Razorpay,
<<<<<<< HEAD
    Redsys,
=======
    //Recurly,
    // Redsys,
>>>>>>> 13c621ae
    Shift4,
    Square,
    Stax,
    Stripe,
    // Stripebilling,
    Taxjar,
    Threedsecureio,
    //Thunes,
    Trustpay,
    Tsys,
    // UnifiedAuthenticationService,
    Volt,
    Wellsfargo,
    // Wellsfargopayout,
    Wise,
    Worldline,
    Worldpay,
    Signifyd,
    Plaid,
    Riskified,
    Xendit,
    Zen,
    Zsl,
}

impl Connector {
    #[cfg(feature = "payouts")]
    pub fn supports_instant_payout(self, payout_method: Option<PayoutType>) -> bool {
        matches!(
            (self, payout_method),
            (Self::Paypal, Some(PayoutType::Wallet))
                | (_, Some(PayoutType::Card))
                | (Self::Adyenplatform, _)
                | (Self::Nomupay, _)
        )
    }
    #[cfg(feature = "payouts")]
    pub fn supports_create_recipient(self, payout_method: Option<PayoutType>) -> bool {
        matches!((self, payout_method), (_, Some(PayoutType::Bank)))
    }
    #[cfg(feature = "payouts")]
    pub fn supports_payout_eligibility(self, payout_method: Option<PayoutType>) -> bool {
        matches!((self, payout_method), (_, Some(PayoutType::Card)))
    }
    #[cfg(feature = "payouts")]
    pub fn is_payout_quote_call_required(self) -> bool {
        matches!(self, Self::Wise)
    }
    #[cfg(feature = "payouts")]
    pub fn supports_access_token_for_payout(self, payout_method: Option<PayoutType>) -> bool {
        matches!((self, payout_method), (Self::Paypal, _))
    }
    #[cfg(feature = "payouts")]
    pub fn supports_vendor_disburse_account_create_for_payout(self) -> bool {
        matches!(self, Self::Stripe | Self::Nomupay)
    }
    pub fn supports_access_token(self, payment_method: PaymentMethod) -> bool {
        matches!(
            (self, payment_method),
            (Self::Airwallex, _)
                | (Self::Deutschebank, _)
                | (Self::Globalpay, _)
                | (Self::Jpmorgan, _)
                | (Self::Moneris, _)
                | (Self::Paypal, _)
                | (Self::Payu, _)
                | (Self::Trustpay, PaymentMethod::BankRedirect)
                | (Self::Iatapay, _)
                | (Self::Volt, _)
                | (Self::Itaubank, _)
        )
    }
    pub fn supports_file_storage_module(self) -> bool {
        matches!(self, Self::Stripe | Self::Checkout)
    }
    pub fn requires_defend_dispute(self) -> bool {
        matches!(self, Self::Checkout)
    }
    pub fn is_separate_authentication_supported(self) -> bool {
        match self {
            #[cfg(feature = "dummy_connector")]
            Self::DummyConnector1
            | Self::DummyConnector2
            | Self::DummyConnector3
            | Self::DummyConnector4
            | Self::DummyConnector5
            | Self::DummyConnector6
            | Self::DummyConnector7 => false,
            Self::Aci
            // Add Separate authentication support for connectors
            | Self::Adyen
            | Self::Adyenplatform
            | Self::Airwallex
            // | Self::Amazonpay
            | Self::Authorizedotnet
            | Self::Bambora
            | Self::Bamboraapac
            | Self::Bankofamerica
            | Self::Billwerk
            | Self::Bitpay
            | Self::Bluesnap
            | Self::Boku
            | Self::Braintree
            | Self::Cashtocode
            | Self::Chargebee
            | Self::Coinbase
            |Self::Coingate
            | Self::Cryptopay
            | Self::Deutschebank
            | Self::Digitalvirgo
            | Self::Dlocal
            | Self::Ebanx
            | Self::Elavon
            | Self::Fiserv
            | Self::Fiservemea
            | Self::Fiuu
            | Self::Forte
            // | Self::Getnet
            | Self::Globalpay
            | Self::Globepay
            | Self::Gocardless
            | Self::Gpayments
            // | Self::Hipay
            | Self::Helcim
            | Self::Iatapay
			| Self::Inespay
            | Self::Itaubank
            | Self::Jpmorgan
            | Self::Juspaythreedsserver
            | Self::Klarna
            | Self::Mifinity
            | Self::Mollie
            | Self::Moneris
            | Self::Multisafepay
            | Self::Nexinets
            | Self::Nexixpay
            | Self::Nomupay
            | Self::Novalnet
            | Self::Nuvei
            | Self::Opennode
            | Self::Paybox
            | Self::Payme
            | Self::Payone
            | Self::Paypal
            | Self::Paystack
            | Self::Payu
            | Self::Placetopay
            | Self::Powertranz
            | Self::Prophetpay
            | Self::Rapyd
<<<<<<< HEAD
			| Self::Redsys
=======
            // | Self::Recurly
			// | Self::Redsys
>>>>>>> 13c621ae
            | Self::Shift4
            | Self::Square
            | Self::Stax
            // | Self::Stripebilling
            | Self::Taxjar
            // | Self::Thunes
            | Self::Trustpay
            | Self::Tsys
            // | Self::UnifiedAuthenticationService
            | Self::Volt
            | Self::Wellsfargo
            // | Self::Wellsfargopayout
            | Self::Wise
            | Self::Worldline
            | Self::Worldpay
            | Self::Xendit
            | Self::Zen
            | Self::Zsl
            | Self::Signifyd
            | Self::Plaid
            | Self::Razorpay
            | Self::Riskified
            | Self::Threedsecureio
            | Self::Netcetera
            | Self::CtpMastercard
            | Self::Noon
            | Self::Stripe
            | Self::Datatrans => false,
            Self::Checkout | Self::Nmi |Self::Cybersource => true,
        }
    }

    pub fn is_pre_processing_required_before_authorize(self) -> bool {
        matches!(self, Self::Airwallex)
    }

    pub fn should_acknowledge_webhook_for_resource_not_found_errors(self) -> bool {
        matches!(self, Self::Adyenplatform)
    }

    /// Validates if dummy connector can be created
    /// Dummy connectors can be created only if dummy_connector feature is enabled in the configs
    #[cfg(feature = "dummy_connector")]
    pub fn validate_dummy_connector_create(self, is_dummy_connector_enabled: bool) -> bool {
        matches!(
            self,
            Self::DummyConnector1
                | Self::DummyConnector2
                | Self::DummyConnector3
                | Self::DummyConnector4
                | Self::DummyConnector5
                | Self::DummyConnector6
                | Self::DummyConnector7
        ) && !is_dummy_connector_enabled
    }
}

/// Convert the RoutableConnectors to Connector
impl From<RoutableConnectors> for Connector {
    fn from(routable_connector: RoutableConnectors) -> Self {
        match routable_connector {
            RoutableConnectors::Adyenplatform => Self::Adyenplatform,
            #[cfg(feature = "dummy_connector")]
            RoutableConnectors::DummyConnector1 => Self::DummyConnector1,
            #[cfg(feature = "dummy_connector")]
            RoutableConnectors::DummyConnector2 => Self::DummyConnector2,
            #[cfg(feature = "dummy_connector")]
            RoutableConnectors::DummyConnector3 => Self::DummyConnector3,
            #[cfg(feature = "dummy_connector")]
            RoutableConnectors::DummyConnector4 => Self::DummyConnector4,
            #[cfg(feature = "dummy_connector")]
            RoutableConnectors::DummyConnector5 => Self::DummyConnector5,
            #[cfg(feature = "dummy_connector")]
            RoutableConnectors::DummyConnector6 => Self::DummyConnector6,
            #[cfg(feature = "dummy_connector")]
            RoutableConnectors::DummyConnector7 => Self::DummyConnector7,
            RoutableConnectors::Aci => Self::Aci,
            RoutableConnectors::Adyen => Self::Adyen,
            RoutableConnectors::Airwallex => Self::Airwallex,
            RoutableConnectors::Authorizedotnet => Self::Authorizedotnet,
            RoutableConnectors::Bankofamerica => Self::Bankofamerica,
            RoutableConnectors::Billwerk => Self::Billwerk,
            RoutableConnectors::Bitpay => Self::Bitpay,
            RoutableConnectors::Bambora => Self::Bambora,
            RoutableConnectors::Bamboraapac => Self::Bamboraapac,
            RoutableConnectors::Bluesnap => Self::Bluesnap,
            RoutableConnectors::Boku => Self::Boku,
            RoutableConnectors::Braintree => Self::Braintree,
            RoutableConnectors::Cashtocode => Self::Cashtocode,
            RoutableConnectors::Chargebee => Self::Chargebee,
            RoutableConnectors::Checkout => Self::Checkout,
            RoutableConnectors::Coinbase => Self::Coinbase,
            RoutableConnectors::Cryptopay => Self::Cryptopay,
            RoutableConnectors::Cybersource => Self::Cybersource,
            RoutableConnectors::Datatrans => Self::Datatrans,
            RoutableConnectors::Deutschebank => Self::Deutschebank,
            RoutableConnectors::Digitalvirgo => Self::Digitalvirgo,
            RoutableConnectors::Dlocal => Self::Dlocal,
            RoutableConnectors::Ebanx => Self::Ebanx,
            RoutableConnectors::Elavon => Self::Elavon,
            RoutableConnectors::Fiserv => Self::Fiserv,
            RoutableConnectors::Fiservemea => Self::Fiservemea,
            RoutableConnectors::Fiuu => Self::Fiuu,
            RoutableConnectors::Forte => Self::Forte,
            RoutableConnectors::Globalpay => Self::Globalpay,
            RoutableConnectors::Globepay => Self::Globepay,
            RoutableConnectors::Gocardless => Self::Gocardless,
            RoutableConnectors::Helcim => Self::Helcim,
            RoutableConnectors::Iatapay => Self::Iatapay,
            RoutableConnectors::Itaubank => Self::Itaubank,
            RoutableConnectors::Jpmorgan => Self::Jpmorgan,
            RoutableConnectors::Klarna => Self::Klarna,
            RoutableConnectors::Mifinity => Self::Mifinity,
            RoutableConnectors::Mollie => Self::Mollie,
            RoutableConnectors::Moneris => Self::Moneris,
            RoutableConnectors::Multisafepay => Self::Multisafepay,
            RoutableConnectors::Nexinets => Self::Nexinets,
            RoutableConnectors::Nexixpay => Self::Nexixpay,
            RoutableConnectors::Nmi => Self::Nmi,
            RoutableConnectors::Nomupay => Self::Nomupay,
            RoutableConnectors::Noon => Self::Noon,
            RoutableConnectors::Novalnet => Self::Novalnet,
            RoutableConnectors::Nuvei => Self::Nuvei,
            RoutableConnectors::Opennode => Self::Opennode,
            RoutableConnectors::Paybox => Self::Paybox,
            RoutableConnectors::Payme => Self::Payme,
            RoutableConnectors::Payone => Self::Payone,
            RoutableConnectors::Paypal => Self::Paypal,
            RoutableConnectors::Paystack => Self::Paystack,
            RoutableConnectors::Payu => Self::Payu,
            RoutableConnectors::Placetopay => Self::Placetopay,
            RoutableConnectors::Powertranz => Self::Powertranz,
            RoutableConnectors::Prophetpay => Self::Prophetpay,
            RoutableConnectors::Rapyd => Self::Rapyd,
            RoutableConnectors::Razorpay => Self::Razorpay,
<<<<<<< HEAD
            RoutableConnectors::Redsys => Self::Redsys,
=======
            // RoutableConnectors::Recurly => Self::Recurly,
>>>>>>> 13c621ae
            RoutableConnectors::Riskified => Self::Riskified,
            RoutableConnectors::Shift4 => Self::Shift4,
            RoutableConnectors::Signifyd => Self::Signifyd,
            RoutableConnectors::Square => Self::Square,
            RoutableConnectors::Stax => Self::Stax,
            RoutableConnectors::Stripe => Self::Stripe,
            // RoutableConnectors::Stripebilling => Self::Stripebilling,
            RoutableConnectors::Trustpay => Self::Trustpay,
            RoutableConnectors::Tsys => Self::Tsys,
            RoutableConnectors::Volt => Self::Volt,
            RoutableConnectors::Wellsfargo => Self::Wellsfargo,
            RoutableConnectors::Wise => Self::Wise,
            RoutableConnectors::Worldline => Self::Worldline,
            RoutableConnectors::Worldpay => Self::Worldpay,
            RoutableConnectors::Zen => Self::Zen,
            RoutableConnectors::Plaid => Self::Plaid,
            RoutableConnectors::Zsl => Self::Zsl,
            RoutableConnectors::Xendit => Self::Xendit,
            RoutableConnectors::Inespay => Self::Inespay,
            RoutableConnectors::Coingate => Self::Coingate,
        }
    }
}<|MERGE_RESOLUTION|>--- conflicted
+++ resolved
@@ -117,12 +117,8 @@
     Prophetpay,
     Rapyd,
     Razorpay,
-<<<<<<< HEAD
+    // Recurly,
     Redsys,
-=======
-    // Recurly,
-    // Redsys,
->>>>>>> 13c621ae
     Riskified,
     Shift4,
     Signifyd,
@@ -267,12 +263,8 @@
     Prophetpay,
     Rapyd,
     Razorpay,
-<<<<<<< HEAD
+    //Recurly,
     Redsys,
-=======
-    //Recurly,
-    // Redsys,
->>>>>>> 13c621ae
     Shift4,
     Square,
     Stax,
@@ -423,12 +415,8 @@
             | Self::Powertranz
             | Self::Prophetpay
             | Self::Rapyd
-<<<<<<< HEAD
+            // | Self::Recurly
 			| Self::Redsys
-=======
-            // | Self::Recurly
-			// | Self::Redsys
->>>>>>> 13c621ae
             | Self::Shift4
             | Self::Square
             | Self::Stax
@@ -564,11 +552,8 @@
             RoutableConnectors::Prophetpay => Self::Prophetpay,
             RoutableConnectors::Rapyd => Self::Rapyd,
             RoutableConnectors::Razorpay => Self::Razorpay,
-<<<<<<< HEAD
+            // RoutableConnectors::Recurly => Self::Recurly,
             RoutableConnectors::Redsys => Self::Redsys,
-=======
-            // RoutableConnectors::Recurly => Self::Recurly,
->>>>>>> 13c621ae
             RoutableConnectors::Riskified => Self::Riskified,
             RoutableConnectors::Shift4 => Self::Shift4,
             RoutableConnectors::Signifyd => Self::Signifyd,
