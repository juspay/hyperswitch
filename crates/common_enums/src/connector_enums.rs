use std::collections::HashSet;

use utoipa::ToSchema;

pub use super::enums::{PaymentMethod, PayoutType};
pub use crate::PaymentMethodType;

#[derive(
    Clone,
    Copy,
    Debug,
    Eq,
    Hash,
    PartialEq,
    serde::Serialize,
    serde::Deserialize,
    strum::Display,
    strum::EnumString,
    strum::EnumIter,
    strum::VariantNames,
    ToSchema,
)]
#[router_derive::diesel_enum(storage_type = "db_enum")]
#[serde(rename_all = "snake_case")]
#[strum(serialize_all = "snake_case")]
/// RoutableConnectors are the subset of Connectors that are eligible for payments routing
pub enum RoutableConnectors {
    Adyenplatform,
    #[cfg(feature = "dummy_connector")]
    #[serde(rename = "stripe_billing_test")]
    #[strum(serialize = "stripe_billing_test")]
    DummyBillingConnector,
    #[cfg(feature = "dummy_connector")]
    #[serde(rename = "phonypay")]
    #[strum(serialize = "phonypay")]
    DummyConnector1,
    #[cfg(feature = "dummy_connector")]
    #[serde(rename = "fauxpay")]
    #[strum(serialize = "fauxpay")]
    DummyConnector2,
    #[cfg(feature = "dummy_connector")]
    #[serde(rename = "pretendpay")]
    #[strum(serialize = "pretendpay")]
    DummyConnector3,
    #[cfg(feature = "dummy_connector")]
    #[serde(rename = "stripe_test")]
    #[strum(serialize = "stripe_test")]
    DummyConnector4,
    #[cfg(feature = "dummy_connector")]
    #[serde(rename = "adyen_test")]
    #[strum(serialize = "adyen_test")]
    DummyConnector5,
    #[cfg(feature = "dummy_connector")]
    #[serde(rename = "checkout_test")]
    #[strum(serialize = "checkout_test")]
    DummyConnector6,
    #[cfg(feature = "dummy_connector")]
    #[serde(rename = "paypal_test")]
    #[strum(serialize = "paypal_test")]
    DummyConnector7,
    Aci,
    Adyen,
    Airwallex,
    // Amazonpay,
    Archipel,
    Authorizedotnet,
    Bankofamerica,
    Barclaycard,
    Billwerk,
    Bitpay,
    Bambora,
    Bamboraapac,
    Bluesnap,
    Boku,
    Braintree,
    Cashtocode,
    Chargebee,
    Checkout,
    Coinbase,
    Coingate,
    Cryptopay,
    Cybersource,
    Datatrans,
    Deutschebank,
    Digitalvirgo,
    Dlocal,
    Ebanx,
    Elavon,
    Facilitapay,
    Fiserv,
    Fiservemea,
    Fiuu,
    Forte,
    Getnet,
    Globalpay,
    Globepay,
    Gocardless,
    Hipay,
    Helcim,
    Iatapay,
    Inespay,
    Itaubank,
    Jpmorgan,
    Klarna,
    Mifinity,
    Mollie,
    Moneris,
    Multisafepay,
    Nexinets,
    Nexixpay,
    Nmi,
    Nomupay,
    Noon,
    // Nordea,
    Novalnet,
    Nuvei,
    // Opayo, added as template code for future usage
    Opennode,
    // Payeezy, As psync and rsync are not supported by this connector, it is added as template code for future usage
    Paybox,
    Payme,
    Payone,
    Paypal,
    Paystack,
    Payu,
    Placetopay,
    Powertranz,
    Prophetpay,
    Rapyd,
    Razorpay,
    Recurly,
    Redsys,
    Riskified,
    Shift4,
    Signifyd,
    Square,
    Stax,
    Stripe,
    Stripebilling,
    // Taxjar,
    Trustpay,
    // Thunes
    // Tokenio,
    // Tsys,
    Tsys,
    // UnifiedAuthenticationService,
    // Vgs
    Volt,
    Wellsfargo,
    // Wellsfargopayout,
    Wise,
    Worldline,
    Worldpay,
    Worldpayxml,
    Xendit,
    Zen,
    Plaid,
    Zsl,
}

// A connector is an integration to fulfill payments
#[derive(
    Clone,
    Copy,
    Debug,
    Eq,
    PartialEq,
    ToSchema,
    serde::Deserialize,
    serde::Serialize,
    strum::VariantNames,
    strum::EnumIter,
    strum::Display,
    strum::EnumString,
    Hash,
)]
#[router_derive::diesel_enum(storage_type = "text")]
#[serde(rename_all = "snake_case")]
#[strum(serialize_all = "snake_case")]
pub enum Connector {
    Adyenplatform,
    #[cfg(feature = "dummy_connector")]
    #[serde(rename = "stripe_billing_test")]
    #[strum(serialize = "stripe_billing_test")]
    DummyBillingConnector,
    #[cfg(feature = "dummy_connector")]
    #[serde(rename = "phonypay")]
    #[strum(serialize = "phonypay")]
    DummyConnector1,
    #[cfg(feature = "dummy_connector")]
    #[serde(rename = "fauxpay")]
    #[strum(serialize = "fauxpay")]
    DummyConnector2,
    #[cfg(feature = "dummy_connector")]
    #[serde(rename = "pretendpay")]
    #[strum(serialize = "pretendpay")]
    DummyConnector3,
    #[cfg(feature = "dummy_connector")]
    #[serde(rename = "stripe_test")]
    #[strum(serialize = "stripe_test")]
    DummyConnector4,
    #[cfg(feature = "dummy_connector")]
    #[serde(rename = "adyen_test")]
    #[strum(serialize = "adyen_test")]
    DummyConnector5,
    #[cfg(feature = "dummy_connector")]
    #[serde(rename = "checkout_test")]
    #[strum(serialize = "checkout_test")]
    DummyConnector6,
    #[cfg(feature = "dummy_connector")]
    #[serde(rename = "paypal_test")]
    #[strum(serialize = "paypal_test")]
    DummyConnector7,
    Aci,
    Adyen,
    Airwallex,
    // Amazonpay,
    Archipel,
    Authorizedotnet,
    Bambora,
    Bamboraapac,
    Bankofamerica,
    Barclaycard,
    Billwerk,
    Bitpay,
    Bluesnap,
    Boku,
    Braintree,
    Cashtocode,
    Chargebee,
    Checkout,
    Coinbase,
    Coingate,
    Cryptopay,
    CtpMastercard,
    CtpVisa,
    Cybersource,
    Datatrans,
    Deutschebank,
    Digitalvirgo,
    Dlocal,
    Ebanx,
    Elavon,
    Facilitapay,
    Fiserv,
    Fiservemea,
    Fiuu,
    Forte,
    Getnet,
    Globalpay,
    Globepay,
    Gocardless,
    Gpayments,
    Hipay,
    Helcim,
    Inespay,
    Iatapay,
    Itaubank,
    Jpmorgan,
    Juspaythreedsserver,
    Klarna,
    Mifinity,
    Mollie,
    Moneris,
    Multisafepay,
    Netcetera,
    Nexinets,
    Nexixpay,
    Nmi,
    Nomupay,
    Noon,
    // Nordea,
    Novalnet,
    Nuvei,
    // Opayo, added as template code for future usage
    Opennode,
    Paybox,
    // Payeezy, As psync and rsync are not supported by this connector, it is added as template code for future usage
    Payme,
    Payone,
    Paypal,
    Paystack,
    Payu,
    Placetopay,
    Powertranz,
    Prophetpay,
    Rapyd,
    Razorpay,
    Recurly,
    Redsys,
    Shift4,
    Square,
    Stax,
    Stripe,
    Stripebilling,
    Taxjar,
    Threedsecureio,
    // Tokenio,
    //Thunes,
    Trustpay,
    Tsys,
    // UnifiedAuthenticationService,
    Vgs,
    Volt,
    Wellsfargo,
    // Wellsfargopayout,
    Wise,
    Worldline,
    Worldpay,
    Worldpayxml,
    Signifyd,
    Plaid,
    Riskified,
    Xendit,
    Zen,
    Zsl,
}

impl Connector {
    #[cfg(feature = "payouts")]
    pub fn supports_instant_payout(self, payout_method: Option<PayoutType>) -> bool {
        matches!(
            (self, payout_method),
            (Self::Paypal, Some(PayoutType::Wallet))
                | (_, Some(PayoutType::Card))
                | (Self::Adyenplatform, _)
                | (Self::Nomupay, _)
        )
    }
    #[cfg(feature = "payouts")]
    pub fn supports_create_recipient(self, payout_method: Option<PayoutType>) -> bool {
        matches!((self, payout_method), (_, Some(PayoutType::Bank)))
    }
    #[cfg(feature = "payouts")]
    pub fn supports_payout_eligibility(self, payout_method: Option<PayoutType>) -> bool {
        matches!((self, payout_method), (_, Some(PayoutType::Card)))
    }
    #[cfg(feature = "payouts")]
    pub fn is_payout_quote_call_required(self) -> bool {
        matches!(self, Self::Wise)
    }
    #[cfg(feature = "payouts")]
    pub fn supports_access_token_for_payout(self, payout_method: Option<PayoutType>) -> bool {
        matches!((self, payout_method), (Self::Paypal, _))
    }
    #[cfg(feature = "payouts")]
    pub fn supports_vendor_disburse_account_create_for_payout(self) -> bool {
        matches!(self, Self::Stripe | Self::Nomupay)
    }
    pub fn supports_access_token(self, payment_method: PaymentMethod) -> bool {
        matches!(
            (self, payment_method),
            (Self::Airwallex, _)
                | (Self::Deutschebank, _)
                | (Self::Globalpay, _)
                | (Self::Jpmorgan, _)
                | (Self::Moneris, _)
                | (Self::Paypal, _)
                | (Self::Payu, _)
                | (
                    Self::Trustpay,
                    PaymentMethod::BankRedirect | PaymentMethod::BankTransfer
                )
                | (Self::Iatapay, _)
                | (Self::Volt, _)
                | (Self::Itaubank, _)
                | (Self::Facilitapay, _)
        )
    }
    pub fn supports_file_storage_module(self) -> bool {
        matches!(self, Self::Stripe | Self::Checkout)
    }
    pub fn requires_defend_dispute(self) -> bool {
        matches!(self, Self::Checkout)
    }
    pub fn is_separate_authentication_supported(self) -> bool {
        match self {
            #[cfg(feature = "dummy_connector")]
            Self::DummyBillingConnector => false,
            #[cfg(feature = "dummy_connector")]
            Self::DummyConnector1
            | Self::DummyConnector2
            | Self::DummyConnector3
            | Self::DummyConnector4
            | Self::DummyConnector5
            | Self::DummyConnector6
            | Self::DummyConnector7 => false,
            Self::Aci
            // Add Separate authentication support for connectors
            | Self::Adyen
            | Self::Adyenplatform
            | Self::Airwallex
            // | Self::Amazonpay
            | Self::Authorizedotnet
            | Self::Bambora
            | Self::Bamboraapac
            | Self::Bankofamerica
            | Self::Barclaycard
            | Self::Billwerk
            | Self::Bitpay
            | Self::Bluesnap
            | Self::Boku
            | Self::Braintree
            | Self::Cashtocode
            | Self::Chargebee
            | Self::Coinbase
            | Self::Coingate
            | Self::Cryptopay
            | Self::Deutschebank
            | Self::Digitalvirgo
            | Self::Dlocal
            | Self::Ebanx
            | Self::Elavon
            | Self::Facilitapay
            | Self::Fiserv
            | Self::Fiservemea
            | Self::Fiuu
            | Self::Forte
            | Self::Getnet
            | Self::Globalpay
            | Self::Globepay
            | Self::Gocardless
            | Self::Gpayments
            | Self::Hipay
            | Self::Helcim
            | Self::Iatapay
			| Self::Inespay
            | Self::Itaubank
            | Self::Jpmorgan
            | Self::Juspaythreedsserver
            | Self::Klarna
            | Self::Mifinity
            | Self::Mollie
            | Self::Moneris
            | Self::Multisafepay
            | Self::Nexinets
            | Self::Nexixpay
            | Self::Nomupay
            // | Self::Nordea
            | Self::Novalnet
            | Self::Nuvei
            | Self::Opennode
            | Self::Paybox
            | Self::Payme
            | Self::Payone
            | Self::Paypal
            | Self::Paystack
            | Self::Payu
            | Self::Placetopay
            | Self::Powertranz
            | Self::Prophetpay
            | Self::Rapyd
            | Self::Recurly
            | Self::Redsys
            | Self::Shift4
            | Self::Square
            | Self::Stax
            | Self::Stripebilling
            | Self::Taxjar
            // | Self::Thunes
            | Self::Trustpay
            // | Self::Tokenio
            | Self::Tsys
            // | Self::UnifiedAuthenticationService
            | Self::Vgs
            | Self::Volt
            | Self::Wellsfargo
            // | Self::Wellsfargopayout
            | Self::Wise
            | Self::Worldline
            | Self::Worldpay
            | Self::Worldpayxml
            | Self::Xendit
            | Self::Zen
            | Self::Zsl
            | Self::Signifyd
            | Self::Plaid
            | Self::Razorpay
            | Self::Riskified
            | Self::Threedsecureio
            | Self::Netcetera
            | Self::CtpMastercard
            | Self::CtpVisa
            | Self::Noon
            | Self::Stripe
<<<<<<< HEAD
            | Self::Datatrans
            | Self::Vgs => false,
            Self::Checkout | Self::Nmi |Self::Cybersource => true,
=======
            | Self::Datatrans => false,
            Self::Checkout | Self::Nmi |Self::Cybersource | Self::Archipel => true,
>>>>>>> 1acf525a
        }
    }

    pub fn is_pre_processing_required_before_authorize(self) -> bool {
        matches!(self, Self::Airwallex)
    }

    pub fn get_payment_methods_supporting_extended_authorization(self) -> HashSet<PaymentMethod> {
        HashSet::new()
    }
    pub fn get_payment_method_types_supporting_extended_authorization(
        self,
    ) -> HashSet<PaymentMethodType> {
        HashSet::new()
    }

    pub fn should_acknowledge_webhook_for_resource_not_found_errors(self) -> bool {
        matches!(self, Self::Adyenplatform)
    }

    /// Validates if dummy connector can be created
    /// Dummy connectors can be created only if dummy_connector feature is enabled in the configs
    #[cfg(feature = "dummy_connector")]
    pub fn validate_dummy_connector_create(self, is_dummy_connector_enabled: bool) -> bool {
        matches!(
            self,
            Self::DummyConnector1
                | Self::DummyConnector2
                | Self::DummyConnector3
                | Self::DummyConnector4
                | Self::DummyConnector5
                | Self::DummyConnector6
                | Self::DummyConnector7
        ) && !is_dummy_connector_enabled
    }
}

/// Convert the RoutableConnectors to Connector
impl From<RoutableConnectors> for Connector {
    fn from(routable_connector: RoutableConnectors) -> Self {
        match routable_connector {
            RoutableConnectors::Adyenplatform => Self::Adyenplatform,
            #[cfg(feature = "dummy_connector")]
            RoutableConnectors::DummyBillingConnector => Self::DummyBillingConnector,
            #[cfg(feature = "dummy_connector")]
            RoutableConnectors::DummyConnector1 => Self::DummyConnector1,
            #[cfg(feature = "dummy_connector")]
            RoutableConnectors::DummyConnector2 => Self::DummyConnector2,
            #[cfg(feature = "dummy_connector")]
            RoutableConnectors::DummyConnector3 => Self::DummyConnector3,
            #[cfg(feature = "dummy_connector")]
            RoutableConnectors::DummyConnector4 => Self::DummyConnector4,
            #[cfg(feature = "dummy_connector")]
            RoutableConnectors::DummyConnector5 => Self::DummyConnector5,
            #[cfg(feature = "dummy_connector")]
            RoutableConnectors::DummyConnector6 => Self::DummyConnector6,
            #[cfg(feature = "dummy_connector")]
            RoutableConnectors::DummyConnector7 => Self::DummyConnector7,
            RoutableConnectors::Aci => Self::Aci,
            RoutableConnectors::Adyen => Self::Adyen,
            RoutableConnectors::Airwallex => Self::Airwallex,
            RoutableConnectors::Archipel => Self::Archipel,
            RoutableConnectors::Authorizedotnet => Self::Authorizedotnet,
            RoutableConnectors::Bankofamerica => Self::Bankofamerica,
            RoutableConnectors::Barclaycard => Self::Barclaycard,
            RoutableConnectors::Billwerk => Self::Billwerk,
            RoutableConnectors::Bitpay => Self::Bitpay,
            RoutableConnectors::Bambora => Self::Bambora,
            RoutableConnectors::Bamboraapac => Self::Bamboraapac,
            RoutableConnectors::Bluesnap => Self::Bluesnap,
            RoutableConnectors::Boku => Self::Boku,
            RoutableConnectors::Braintree => Self::Braintree,
            RoutableConnectors::Cashtocode => Self::Cashtocode,
            RoutableConnectors::Chargebee => Self::Chargebee,
            RoutableConnectors::Checkout => Self::Checkout,
            RoutableConnectors::Coinbase => Self::Coinbase,
            RoutableConnectors::Cryptopay => Self::Cryptopay,
            RoutableConnectors::Cybersource => Self::Cybersource,
            RoutableConnectors::Datatrans => Self::Datatrans,
            RoutableConnectors::Deutschebank => Self::Deutschebank,
            RoutableConnectors::Digitalvirgo => Self::Digitalvirgo,
            RoutableConnectors::Dlocal => Self::Dlocal,
            RoutableConnectors::Ebanx => Self::Ebanx,
            RoutableConnectors::Elavon => Self::Elavon,
            RoutableConnectors::Facilitapay => Self::Facilitapay,
            RoutableConnectors::Fiserv => Self::Fiserv,
            RoutableConnectors::Fiservemea => Self::Fiservemea,
            RoutableConnectors::Fiuu => Self::Fiuu,
            RoutableConnectors::Forte => Self::Forte,
            RoutableConnectors::Getnet => Self::Getnet,
            RoutableConnectors::Globalpay => Self::Globalpay,
            RoutableConnectors::Globepay => Self::Globepay,
            RoutableConnectors::Gocardless => Self::Gocardless,
            RoutableConnectors::Helcim => Self::Helcim,
            RoutableConnectors::Iatapay => Self::Iatapay,
            RoutableConnectors::Itaubank => Self::Itaubank,
            RoutableConnectors::Jpmorgan => Self::Jpmorgan,
            RoutableConnectors::Klarna => Self::Klarna,
            RoutableConnectors::Mifinity => Self::Mifinity,
            RoutableConnectors::Mollie => Self::Mollie,
            RoutableConnectors::Moneris => Self::Moneris,
            RoutableConnectors::Multisafepay => Self::Multisafepay,
            RoutableConnectors::Nexinets => Self::Nexinets,
            RoutableConnectors::Nexixpay => Self::Nexixpay,
            RoutableConnectors::Nmi => Self::Nmi,
            RoutableConnectors::Nomupay => Self::Nomupay,
            RoutableConnectors::Noon => Self::Noon,
            // RoutableConnectors::Nordea => Self::Nordea,
            RoutableConnectors::Novalnet => Self::Novalnet,
            RoutableConnectors::Nuvei => Self::Nuvei,
            RoutableConnectors::Opennode => Self::Opennode,
            RoutableConnectors::Paybox => Self::Paybox,
            RoutableConnectors::Payme => Self::Payme,
            RoutableConnectors::Payone => Self::Payone,
            RoutableConnectors::Paypal => Self::Paypal,
            RoutableConnectors::Paystack => Self::Paystack,
            RoutableConnectors::Payu => Self::Payu,
            RoutableConnectors::Placetopay => Self::Placetopay,
            RoutableConnectors::Powertranz => Self::Powertranz,
            RoutableConnectors::Prophetpay => Self::Prophetpay,
            RoutableConnectors::Rapyd => Self::Rapyd,
            RoutableConnectors::Razorpay => Self::Razorpay,
            RoutableConnectors::Recurly => Self::Recurly,
            RoutableConnectors::Redsys => Self::Redsys,
            RoutableConnectors::Riskified => Self::Riskified,
            RoutableConnectors::Shift4 => Self::Shift4,
            RoutableConnectors::Signifyd => Self::Signifyd,
            RoutableConnectors::Square => Self::Square,
            RoutableConnectors::Stax => Self::Stax,
            RoutableConnectors::Stripe => Self::Stripe,
            RoutableConnectors::Stripebilling => Self::Stripebilling,
            RoutableConnectors::Trustpay => Self::Trustpay,
            // RoutableConnectors::Tokenio => Self::Tokenio,
            RoutableConnectors::Tsys => Self::Tsys,
            RoutableConnectors::Volt => Self::Volt,
            RoutableConnectors::Wellsfargo => Self::Wellsfargo,
            RoutableConnectors::Wise => Self::Wise,
            RoutableConnectors::Worldline => Self::Worldline,
            RoutableConnectors::Worldpay => Self::Worldpay,
            RoutableConnectors::Worldpayxml => Self::Worldpayxml,
            RoutableConnectors::Zen => Self::Zen,
            RoutableConnectors::Plaid => Self::Plaid,
            RoutableConnectors::Zsl => Self::Zsl,
            RoutableConnectors::Xendit => Self::Xendit,
            RoutableConnectors::Inespay => Self::Inespay,
            RoutableConnectors::Coingate => Self::Coingate,
            RoutableConnectors::Hipay => Self::Hipay,
        }
    }
}

impl TryFrom<Connector> for RoutableConnectors {
    type Error = &'static str;

    fn try_from(connector: Connector) -> Result<Self, Self::Error> {
        match connector {
            Connector::Adyenplatform => Ok(Self::Adyenplatform),
            #[cfg(feature = "dummy_connector")]
            Connector::DummyBillingConnector => Ok(Self::DummyBillingConnector),
            #[cfg(feature = "dummy_connector")]
            Connector::DummyConnector1 => Ok(Self::DummyConnector1),
            #[cfg(feature = "dummy_connector")]
            Connector::DummyConnector2 => Ok(Self::DummyConnector2),
            #[cfg(feature = "dummy_connector")]
            Connector::DummyConnector3 => Ok(Self::DummyConnector3),
            #[cfg(feature = "dummy_connector")]
            Connector::DummyConnector4 => Ok(Self::DummyConnector4),
            #[cfg(feature = "dummy_connector")]
            Connector::DummyConnector5 => Ok(Self::DummyConnector5),
            #[cfg(feature = "dummy_connector")]
            Connector::DummyConnector6 => Ok(Self::DummyConnector6),
            #[cfg(feature = "dummy_connector")]
            Connector::DummyConnector7 => Ok(Self::DummyConnector7),
            Connector::Aci => Ok(Self::Aci),
            Connector::Adyen => Ok(Self::Adyen),
            Connector::Airwallex => Ok(Self::Airwallex),
            Connector::Archipel => Ok(Self::Archipel),
            Connector::Authorizedotnet => Ok(Self::Authorizedotnet),
            Connector::Bankofamerica => Ok(Self::Bankofamerica),
            Connector::Barclaycard => Ok(Self::Barclaycard),
            Connector::Billwerk => Ok(Self::Billwerk),
            Connector::Bitpay => Ok(Self::Bitpay),
            Connector::Bambora => Ok(Self::Bambora),
            Connector::Bamboraapac => Ok(Self::Bamboraapac),
            Connector::Bluesnap => Ok(Self::Bluesnap),
            Connector::Boku => Ok(Self::Boku),
            Connector::Braintree => Ok(Self::Braintree),
            Connector::Cashtocode => Ok(Self::Cashtocode),
            Connector::Chargebee => Ok(Self::Chargebee),
            Connector::Checkout => Ok(Self::Checkout),
            Connector::Coinbase => Ok(Self::Coinbase),
            Connector::Coingate => Ok(Self::Coingate),
            Connector::Cryptopay => Ok(Self::Cryptopay),
            Connector::Cybersource => Ok(Self::Cybersource),
            Connector::Datatrans => Ok(Self::Datatrans),
            Connector::Deutschebank => Ok(Self::Deutschebank),
            Connector::Digitalvirgo => Ok(Self::Digitalvirgo),
            Connector::Dlocal => Ok(Self::Dlocal),
            Connector::Ebanx => Ok(Self::Ebanx),
            Connector::Elavon => Ok(Self::Elavon),
            Connector::Facilitapay => Ok(Self::Facilitapay),
            Connector::Fiserv => Ok(Self::Fiserv),
            Connector::Fiservemea => Ok(Self::Fiservemea),
            Connector::Fiuu => Ok(Self::Fiuu),
            Connector::Forte => Ok(Self::Forte),
            Connector::Globalpay => Ok(Self::Globalpay),
            Connector::Globepay => Ok(Self::Globepay),
            Connector::Gocardless => Ok(Self::Gocardless),
            Connector::Helcim => Ok(Self::Helcim),
            Connector::Iatapay => Ok(Self::Iatapay),
            Connector::Itaubank => Ok(Self::Itaubank),
            Connector::Jpmorgan => Ok(Self::Jpmorgan),
            Connector::Klarna => Ok(Self::Klarna),
            Connector::Mifinity => Ok(Self::Mifinity),
            Connector::Mollie => Ok(Self::Mollie),
            Connector::Moneris => Ok(Self::Moneris),
            Connector::Multisafepay => Ok(Self::Multisafepay),
            Connector::Nexinets => Ok(Self::Nexinets),
            Connector::Nexixpay => Ok(Self::Nexixpay),
            Connector::Nmi => Ok(Self::Nmi),
            Connector::Nomupay => Ok(Self::Nomupay),
            Connector::Noon => Ok(Self::Noon),
            // Connector::Nordea => Ok(Self::Nordea),
            Connector::Novalnet => Ok(Self::Novalnet),
            Connector::Nuvei => Ok(Self::Nuvei),
            Connector::Opennode => Ok(Self::Opennode),
            Connector::Paybox => Ok(Self::Paybox),
            Connector::Payme => Ok(Self::Payme),
            Connector::Payone => Ok(Self::Payone),
            Connector::Paypal => Ok(Self::Paypal),
            Connector::Paystack => Ok(Self::Paystack),
            Connector::Payu => Ok(Self::Payu),
            Connector::Placetopay => Ok(Self::Placetopay),
            Connector::Powertranz => Ok(Self::Powertranz),
            Connector::Prophetpay => Ok(Self::Prophetpay),
            Connector::Rapyd => Ok(Self::Rapyd),
            Connector::Razorpay => Ok(Self::Razorpay),
            Connector::Riskified => Ok(Self::Riskified),
            Connector::Shift4 => Ok(Self::Shift4),
            Connector::Signifyd => Ok(Self::Signifyd),
            Connector::Square => Ok(Self::Square),
            Connector::Stax => Ok(Self::Stax),
            Connector::Stripe => Ok(Self::Stripe),
            Connector::Stripebilling => Ok(Self::Stripebilling),
            // Connector::Tokenio => Ok(Self::Tokenio),
            Connector::Trustpay => Ok(Self::Trustpay),
            Connector::Tsys => Ok(Self::Tsys),
            Connector::Volt => Ok(Self::Volt),
            Connector::Wellsfargo => Ok(Self::Wellsfargo),
            Connector::Wise => Ok(Self::Wise),
            Connector::Worldline => Ok(Self::Worldline),
            Connector::Worldpay => Ok(Self::Worldpay),
            Connector::Worldpayxml => Ok(Self::Worldpayxml),
            Connector::Xendit => Ok(Self::Xendit),
            Connector::Zen => Ok(Self::Zen),
            Connector::Plaid => Ok(Self::Plaid),
            Connector::Zsl => Ok(Self::Zsl),
            Connector::Recurly => Ok(Self::Recurly),
            Connector::Getnet => Ok(Self::Getnet),
            Connector::Hipay => Ok(Self::Hipay),
            Connector::Inespay => Ok(Self::Inespay),
            Connector::Redsys => Ok(Self::Redsys),
            Connector::CtpMastercard
            | Connector::Gpayments
            | Connector::Juspaythreedsserver
            | Connector::Netcetera
            | Connector::Taxjar
            | Connector::Threedsecureio
<<<<<<< HEAD
            | Connector::CtpVisa
            | Connector::Vgs => Err("Invalid conversion. Not a routable connector"),
=======
            | Connector::Vgs
            | Connector::CtpVisa => Err("Invalid conversion. Not a routable connector"),
>>>>>>> 1acf525a
        }
    }
}<|MERGE_RESOLUTION|>--- conflicted
+++ resolved
@@ -483,14 +483,8 @@
             | Self::CtpVisa
             | Self::Noon
             | Self::Stripe
-<<<<<<< HEAD
-            | Self::Datatrans
-            | Self::Vgs => false,
-            Self::Checkout | Self::Nmi |Self::Cybersource => true,
-=======
             | Self::Datatrans => false,
             Self::Checkout | Self::Nmi |Self::Cybersource | Self::Archipel => true,
->>>>>>> 1acf525a
         }
     }
 
@@ -759,13 +753,8 @@
             | Connector::Netcetera
             | Connector::Taxjar
             | Connector::Threedsecureio
-<<<<<<< HEAD
-            | Connector::CtpVisa
-            | Connector::Vgs => Err("Invalid conversion. Not a routable connector"),
-=======
             | Connector::Vgs
             | Connector::CtpVisa => Err("Invalid conversion. Not a routable connector"),
->>>>>>> 1acf525a
         }
     }
 }