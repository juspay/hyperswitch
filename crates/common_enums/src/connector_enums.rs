--- conflicted
+++ resolved
@@ -878,27 +878,12 @@
 // Enum representing different status an invoice can have.
 #[derive(Debug, Clone, PartialEq, Eq, strum::Display, strum::EnumString)]
 pub enum InvoiceStatus {
-<<<<<<< HEAD
-    PendingPayment,
-    PaymentRequiresAction,
-    PaymentAuthorized,
-=======
     InvoiceCreated,
->>>>>>> 4c63651a
     PaymentPending,
     PaymentPendingTimeout,
     PaymentSucceeded,
     PaymentFailed,
     PaymentCanceled,
-<<<<<<< HEAD
-    SubscriptionCreating,
-    SubscriptionCreated,
-    SubscriptionCreationFailed,
     InvoicePaid,
-    Disputed,
-    Refunded,
-=======
-    InvoicePaid,
->>>>>>> 4c63651a
     ManualReview,
 }