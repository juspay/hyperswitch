use utoipa::ToSchema;

pub use super::enums::{PaymentMethod, PayoutType};

#[derive(
    Clone,
    Copy,
    Debug,
    Eq,
    Hash,
    PartialEq,
    serde::Serialize,
    serde::Deserialize,
    strum::Display,
    strum::EnumString,
    strum::EnumIter,
    strum::VariantNames,
    ToSchema,
)]
#[router_derive::diesel_enum(storage_type = "db_enum")]
#[serde(rename_all = "snake_case")]
#[strum(serialize_all = "snake_case")]
/// RoutableConnectors are the subset of Connectors that are eligible for payments routing
pub enum RoutableConnectors {
    Adyenplatform,
    #[cfg(feature = "dummy_connector")]
    #[serde(rename = "phonypay")]
    #[strum(serialize = "phonypay")]
    DummyConnector1,
    #[cfg(feature = "dummy_connector")]
    #[serde(rename = "fauxpay")]
    #[strum(serialize = "fauxpay")]
    DummyConnector2,
    #[cfg(feature = "dummy_connector")]
    #[serde(rename = "pretendpay")]
    #[strum(serialize = "pretendpay")]
    DummyConnector3,
    #[cfg(feature = "dummy_connector")]
    #[serde(rename = "stripe_test")]
    #[strum(serialize = "stripe_test")]
    DummyConnector4,
    #[cfg(feature = "dummy_connector")]
    #[serde(rename = "adyen_test")]
    #[strum(serialize = "adyen_test")]
    DummyConnector5,
    #[cfg(feature = "dummy_connector")]
    #[serde(rename = "checkout_test")]
    #[strum(serialize = "checkout_test")]
    DummyConnector6,
    #[cfg(feature = "dummy_connector")]
    #[serde(rename = "paypal_test")]
    #[strum(serialize = "paypal_test")]
    DummyConnector7,
    Aci,
    Adyen,
    Airwallex,
    // Amazonpay,
    Authorizedotnet,
    Bankofamerica,
    Billwerk,
    Bitpay,
    Bambora,
    Bamboraapac,
    Bluesnap,
    Boku,
    Braintree,
    Cashtocode,
    Chargebee,
    Checkout,
    Coinbase,
    Coingate,
    Cryptopay,
    Cybersource,
    Datatrans,
    Deutschebank,
    Digitalvirgo,
    Dlocal,
    Ebanx,
    Elavon,
    Fiserv,
    Fiservemea,
    Fiuu,
    Forte,
    Getnet,
    Globalpay,
    Globepay,
    Gocardless,
    Hipay,
    Helcim,
    Iatapay,
    Inespay,
    Itaubank,
    Jpmorgan,
    Klarna,
    Mifinity,
    Mollie,
    Moneris,
    Multisafepay,
    Nexinets,
    Nexixpay,
    Nmi,
    Nomupay,
    Noon,
    Novalnet,
    Nuvei,
    // Opayo, added as template code for future usage
    Opennode,
    // Payeezy, As psync and rsync are not supported by this connector, it is added as template code for future usage
    Paybox,
    Payme,
    Payone,
    Paypal,
    Paystack,
    Payu,
    Placetopay,
    Powertranz,
    Prophetpay,
    Rapyd,
    Razorpay,
<<<<<<< HEAD
    // Recurly,
    Redsys,
=======
    Recurly,
    // Redsys,
>>>>>>> 10371af5
    Riskified,
    Shift4,
    Signifyd,
    Square,
    Stax,
    Stripe,
    //Stripebilling,
    // Taxjar,
    Trustpay,
    // Thunes
    // Tsys,
    Tsys,
    // UnifiedAuthenticationService,
    Volt,
    Wellsfargo,
    // Wellsfargopayout,
    Wise,
    Worldline,
    Worldpay,
    Xendit,
    Zen,
    Plaid,
    Zsl,
}

// A connector is an integration to fulfill payments
#[derive(
    Clone,
    Copy,
    Debug,
    Eq,
    PartialEq,
    ToSchema,
    serde::Deserialize,
    serde::Serialize,
    strum::VariantNames,
    strum::EnumIter,
    strum::Display,
    strum::EnumString,
    Hash,
)]
#[router_derive::diesel_enum(storage_type = "text")]
#[serde(rename_all = "snake_case")]
#[strum(serialize_all = "snake_case")]
pub enum Connector {
    Adyenplatform,
    #[cfg(feature = "dummy_connector")]
    #[serde(rename = "phonypay")]
    #[strum(serialize = "phonypay")]
    DummyConnector1,
    #[cfg(feature = "dummy_connector")]
    #[serde(rename = "fauxpay")]
    #[strum(serialize = "fauxpay")]
    DummyConnector2,
    #[cfg(feature = "dummy_connector")]
    #[serde(rename = "pretendpay")]
    #[strum(serialize = "pretendpay")]
    DummyConnector3,
    #[cfg(feature = "dummy_connector")]
    #[serde(rename = "stripe_test")]
    #[strum(serialize = "stripe_test")]
    DummyConnector4,
    #[cfg(feature = "dummy_connector")]
    #[serde(rename = "adyen_test")]
    #[strum(serialize = "adyen_test")]
    DummyConnector5,
    #[cfg(feature = "dummy_connector")]
    #[serde(rename = "checkout_test")]
    #[strum(serialize = "checkout_test")]
    DummyConnector6,
    #[cfg(feature = "dummy_connector")]
    #[serde(rename = "paypal_test")]
    #[strum(serialize = "paypal_test")]
    DummyConnector7,
    Aci,
    Adyen,
    Airwallex,
    // Amazonpay,
    Authorizedotnet,
    Bambora,
    Bamboraapac,
    Bankofamerica,
    Billwerk,
    Bitpay,
    Bluesnap,
    Boku,
    Braintree,
    Cashtocode,
    Chargebee,
    Checkout,
    Coinbase,
    Coingate,
    Cryptopay,
    CtpMastercard,
    Cybersource,
    Datatrans,
    Deutschebank,
    Digitalvirgo,
    Dlocal,
    Ebanx,
    Elavon,
    Fiserv,
    Fiservemea,
    Fiuu,
    Forte,
    Getnet,
    Globalpay,
    Globepay,
    Gocardless,
    Gpayments,
    Hipay,
    Helcim,
    Inespay,
    Iatapay,
    Itaubank,
    Jpmorgan,
    Juspaythreedsserver,
    Klarna,
    Mifinity,
    Mollie,
    Moneris,
    Multisafepay,
    Netcetera,
    Nexinets,
    Nexixpay,
    Nmi,
    Nomupay,
    Noon,
    Novalnet,
    Nuvei,
    // Opayo, added as template code for future usage
    Opennode,
    Paybox,
    // Payeezy, As psync and rsync are not supported by this connector, it is added as template code for future usage
    Payme,
    Payone,
    Paypal,
    Paystack,
    Payu,
    Placetopay,
    Powertranz,
    Prophetpay,
    Rapyd,
    Razorpay,
<<<<<<< HEAD
    //Recurly,
    Redsys,
=======
    Recurly,
    // Redsys,
>>>>>>> 10371af5
    Shift4,
    Square,
    Stax,
    Stripe,
    // Stripebilling,
    Taxjar,
    Threedsecureio,
    //Thunes,
    Trustpay,
    Tsys,
    // UnifiedAuthenticationService,
    Volt,
    Wellsfargo,
    // Wellsfargopayout,
    Wise,
    Worldline,
    Worldpay,
    Signifyd,
    Plaid,
    Riskified,
    Xendit,
    Zen,
    Zsl,
}

impl Connector {
    #[cfg(feature = "payouts")]
    pub fn supports_instant_payout(self, payout_method: Option<PayoutType>) -> bool {
        matches!(
            (self, payout_method),
            (Self::Paypal, Some(PayoutType::Wallet))
                | (_, Some(PayoutType::Card))
                | (Self::Adyenplatform, _)
                | (Self::Nomupay, _)
        )
    }
    #[cfg(feature = "payouts")]
    pub fn supports_create_recipient(self, payout_method: Option<PayoutType>) -> bool {
        matches!((self, payout_method), (_, Some(PayoutType::Bank)))
    }
    #[cfg(feature = "payouts")]
    pub fn supports_payout_eligibility(self, payout_method: Option<PayoutType>) -> bool {
        matches!((self, payout_method), (_, Some(PayoutType::Card)))
    }
    #[cfg(feature = "payouts")]
    pub fn is_payout_quote_call_required(self) -> bool {
        matches!(self, Self::Wise)
    }
    #[cfg(feature = "payouts")]
    pub fn supports_access_token_for_payout(self, payout_method: Option<PayoutType>) -> bool {
        matches!((self, payout_method), (Self::Paypal, _))
    }
    #[cfg(feature = "payouts")]
    pub fn supports_vendor_disburse_account_create_for_payout(self) -> bool {
        matches!(self, Self::Stripe | Self::Nomupay)
    }
    pub fn supports_access_token(self, payment_method: PaymentMethod) -> bool {
        matches!(
            (self, payment_method),
            (Self::Airwallex, _)
                | (Self::Deutschebank, _)
                | (Self::Globalpay, _)
                | (Self::Jpmorgan, _)
                | (Self::Moneris, _)
                | (Self::Paypal, _)
                | (Self::Payu, _)
                | (Self::Trustpay, PaymentMethod::BankRedirect)
                | (Self::Iatapay, _)
                | (Self::Volt, _)
                | (Self::Itaubank, _)
        )
    }
    pub fn supports_file_storage_module(self) -> bool {
        matches!(self, Self::Stripe | Self::Checkout)
    }
    pub fn requires_defend_dispute(self) -> bool {
        matches!(self, Self::Checkout)
    }
    pub fn is_separate_authentication_supported(self) -> bool {
        match self {
            #[cfg(feature = "dummy_connector")]
            Self::DummyConnector1
            | Self::DummyConnector2
            | Self::DummyConnector3
            | Self::DummyConnector4
            | Self::DummyConnector5
            | Self::DummyConnector6
            | Self::DummyConnector7 => false,
            Self::Aci
            // Add Separate authentication support for connectors
            | Self::Adyen
            | Self::Adyenplatform
            | Self::Airwallex
            // | Self::Amazonpay
            | Self::Authorizedotnet
            | Self::Bambora
            | Self::Bamboraapac
            | Self::Bankofamerica
            | Self::Billwerk
            | Self::Bitpay
            | Self::Bluesnap
            | Self::Boku
            | Self::Braintree
            | Self::Cashtocode
            | Self::Chargebee
            | Self::Coinbase
            |Self::Coingate
            | Self::Cryptopay
            | Self::Deutschebank
            | Self::Digitalvirgo
            | Self::Dlocal
            | Self::Ebanx
            | Self::Elavon
            | Self::Fiserv
            | Self::Fiservemea
            | Self::Fiuu
            | Self::Forte
            | Self::Getnet
            | Self::Globalpay
            | Self::Globepay
            | Self::Gocardless
            | Self::Gpayments
            | Self::Hipay
            | Self::Helcim
            | Self::Iatapay
			| Self::Inespay
            | Self::Itaubank
            | Self::Jpmorgan
            | Self::Juspaythreedsserver
            | Self::Klarna
            | Self::Mifinity
            | Self::Mollie
            | Self::Moneris
            | Self::Multisafepay
            | Self::Nexinets
            | Self::Nexixpay
            | Self::Nomupay
            | Self::Novalnet
            | Self::Nuvei
            | Self::Opennode
            | Self::Paybox
            | Self::Payme
            | Self::Payone
            | Self::Paypal
            | Self::Paystack
            | Self::Payu
            | Self::Placetopay
            | Self::Powertranz
            | Self::Prophetpay
            | Self::Rapyd
<<<<<<< HEAD
            // | Self::Recurly
            | Self::Redsys
=======
            | Self::Recurly
			// | Self::Redsys
>>>>>>> 10371af5
            | Self::Shift4
            | Self::Square
            | Self::Stax
            // | Self::Stripebilling
            | Self::Taxjar
            // | Self::Thunes
            | Self::Trustpay
            | Self::Tsys
            // | Self::UnifiedAuthenticationService
            | Self::Volt
            | Self::Wellsfargo
            // | Self::Wellsfargopayout
            | Self::Wise
            | Self::Worldline
            | Self::Worldpay
            | Self::Xendit
            | Self::Zen
            | Self::Zsl
            | Self::Signifyd
            | Self::Plaid
            | Self::Razorpay
            | Self::Riskified
            | Self::Threedsecureio
            | Self::Netcetera
            | Self::CtpMastercard
            | Self::Noon
            | Self::Stripe
            | Self::Datatrans => false,
            Self::Checkout | Self::Nmi |Self::Cybersource => true,
        }
    }

    pub fn is_pre_processing_required_before_authorize(self) -> bool {
        matches!(self, Self::Airwallex)
    }

    pub fn should_acknowledge_webhook_for_resource_not_found_errors(self) -> bool {
        matches!(self, Self::Adyenplatform)
    }

    /// Validates if dummy connector can be created
    /// Dummy connectors can be created only if dummy_connector feature is enabled in the configs
    #[cfg(feature = "dummy_connector")]
    pub fn validate_dummy_connector_create(self, is_dummy_connector_enabled: bool) -> bool {
        matches!(
            self,
            Self::DummyConnector1
                | Self::DummyConnector2
                | Self::DummyConnector3
                | Self::DummyConnector4
                | Self::DummyConnector5
                | Self::DummyConnector6
                | Self::DummyConnector7
        ) && !is_dummy_connector_enabled
    }
}

/// Convert the RoutableConnectors to Connector
impl From<RoutableConnectors> for Connector {
    fn from(routable_connector: RoutableConnectors) -> Self {
        match routable_connector {
            RoutableConnectors::Adyenplatform => Self::Adyenplatform,
            #[cfg(feature = "dummy_connector")]
            RoutableConnectors::DummyConnector1 => Self::DummyConnector1,
            #[cfg(feature = "dummy_connector")]
            RoutableConnectors::DummyConnector2 => Self::DummyConnector2,
            #[cfg(feature = "dummy_connector")]
            RoutableConnectors::DummyConnector3 => Self::DummyConnector3,
            #[cfg(feature = "dummy_connector")]
            RoutableConnectors::DummyConnector4 => Self::DummyConnector4,
            #[cfg(feature = "dummy_connector")]
            RoutableConnectors::DummyConnector5 => Self::DummyConnector5,
            #[cfg(feature = "dummy_connector")]
            RoutableConnectors::DummyConnector6 => Self::DummyConnector6,
            #[cfg(feature = "dummy_connector")]
            RoutableConnectors::DummyConnector7 => Self::DummyConnector7,
            RoutableConnectors::Aci => Self::Aci,
            RoutableConnectors::Adyen => Self::Adyen,
            RoutableConnectors::Airwallex => Self::Airwallex,
            RoutableConnectors::Authorizedotnet => Self::Authorizedotnet,
            RoutableConnectors::Bankofamerica => Self::Bankofamerica,
            RoutableConnectors::Billwerk => Self::Billwerk,
            RoutableConnectors::Bitpay => Self::Bitpay,
            RoutableConnectors::Bambora => Self::Bambora,
            RoutableConnectors::Bamboraapac => Self::Bamboraapac,
            RoutableConnectors::Bluesnap => Self::Bluesnap,
            RoutableConnectors::Boku => Self::Boku,
            RoutableConnectors::Braintree => Self::Braintree,
            RoutableConnectors::Cashtocode => Self::Cashtocode,
            RoutableConnectors::Chargebee => Self::Chargebee,
            RoutableConnectors::Checkout => Self::Checkout,
            RoutableConnectors::Coinbase => Self::Coinbase,
            RoutableConnectors::Cryptopay => Self::Cryptopay,
            RoutableConnectors::Cybersource => Self::Cybersource,
            RoutableConnectors::Datatrans => Self::Datatrans,
            RoutableConnectors::Deutschebank => Self::Deutschebank,
            RoutableConnectors::Digitalvirgo => Self::Digitalvirgo,
            RoutableConnectors::Dlocal => Self::Dlocal,
            RoutableConnectors::Ebanx => Self::Ebanx,
            RoutableConnectors::Elavon => Self::Elavon,
            RoutableConnectors::Fiserv => Self::Fiserv,
            RoutableConnectors::Fiservemea => Self::Fiservemea,
            RoutableConnectors::Fiuu => Self::Fiuu,
            RoutableConnectors::Forte => Self::Forte,
            RoutableConnectors::Getnet => Self::Getnet,
            RoutableConnectors::Globalpay => Self::Globalpay,
            RoutableConnectors::Globepay => Self::Globepay,
            RoutableConnectors::Gocardless => Self::Gocardless,
            RoutableConnectors::Helcim => Self::Helcim,
            RoutableConnectors::Iatapay => Self::Iatapay,
            RoutableConnectors::Itaubank => Self::Itaubank,
            RoutableConnectors::Jpmorgan => Self::Jpmorgan,
            RoutableConnectors::Klarna => Self::Klarna,
            RoutableConnectors::Mifinity => Self::Mifinity,
            RoutableConnectors::Mollie => Self::Mollie,
            RoutableConnectors::Moneris => Self::Moneris,
            RoutableConnectors::Multisafepay => Self::Multisafepay,
            RoutableConnectors::Nexinets => Self::Nexinets,
            RoutableConnectors::Nexixpay => Self::Nexixpay,
            RoutableConnectors::Nmi => Self::Nmi,
            RoutableConnectors::Nomupay => Self::Nomupay,
            RoutableConnectors::Noon => Self::Noon,
            RoutableConnectors::Novalnet => Self::Novalnet,
            RoutableConnectors::Nuvei => Self::Nuvei,
            RoutableConnectors::Opennode => Self::Opennode,
            RoutableConnectors::Paybox => Self::Paybox,
            RoutableConnectors::Payme => Self::Payme,
            RoutableConnectors::Payone => Self::Payone,
            RoutableConnectors::Paypal => Self::Paypal,
            RoutableConnectors::Paystack => Self::Paystack,
            RoutableConnectors::Payu => Self::Payu,
            RoutableConnectors::Placetopay => Self::Placetopay,
            RoutableConnectors::Powertranz => Self::Powertranz,
            RoutableConnectors::Prophetpay => Self::Prophetpay,
            RoutableConnectors::Rapyd => Self::Rapyd,
            RoutableConnectors::Razorpay => Self::Razorpay,
<<<<<<< HEAD
            // RoutableConnectors::Recurly => Self::Recurly,
            RoutableConnectors::Redsys => Self::Redsys,
=======
            RoutableConnectors::Recurly => Self::Recurly,
>>>>>>> 10371af5
            RoutableConnectors::Riskified => Self::Riskified,
            RoutableConnectors::Shift4 => Self::Shift4,
            RoutableConnectors::Signifyd => Self::Signifyd,
            RoutableConnectors::Square => Self::Square,
            RoutableConnectors::Stax => Self::Stax,
            RoutableConnectors::Stripe => Self::Stripe,
            // RoutableConnectors::Stripebilling => Self::Stripebilling,
            RoutableConnectors::Trustpay => Self::Trustpay,
            RoutableConnectors::Tsys => Self::Tsys,
            RoutableConnectors::Volt => Self::Volt,
            RoutableConnectors::Wellsfargo => Self::Wellsfargo,
            RoutableConnectors::Wise => Self::Wise,
            RoutableConnectors::Worldline => Self::Worldline,
            RoutableConnectors::Worldpay => Self::Worldpay,
            RoutableConnectors::Zen => Self::Zen,
            RoutableConnectors::Plaid => Self::Plaid,
            RoutableConnectors::Zsl => Self::Zsl,
            RoutableConnectors::Xendit => Self::Xendit,
            RoutableConnectors::Inespay => Self::Inespay,
            RoutableConnectors::Coingate => Self::Coingate,
            RoutableConnectors::Hipay => Self::Hipay,
        }
    }
}<|MERGE_RESOLUTION|>--- conflicted
+++ resolved
@@ -117,13 +117,8 @@
     Prophetpay,
     Rapyd,
     Razorpay,
-<<<<<<< HEAD
-    // Recurly,
+    Recurly,
     Redsys,
-=======
-    Recurly,
-    // Redsys,
->>>>>>> 10371af5
     Riskified,
     Shift4,
     Signifyd,
@@ -268,13 +263,8 @@
     Prophetpay,
     Rapyd,
     Razorpay,
-<<<<<<< HEAD
-    //Recurly,
+    Recurly,
     Redsys,
-=======
-    Recurly,
-    // Redsys,
->>>>>>> 10371af5
     Shift4,
     Square,
     Stax,
@@ -425,13 +415,8 @@
             | Self::Powertranz
             | Self::Prophetpay
             | Self::Rapyd
-<<<<<<< HEAD
-            // | Self::Recurly
+            | Self::Recurly
             | Self::Redsys
-=======
-            | Self::Recurly
-			// | Self::Redsys
->>>>>>> 10371af5
             | Self::Shift4
             | Self::Square
             | Self::Stax
@@ -568,12 +553,8 @@
             RoutableConnectors::Prophetpay => Self::Prophetpay,
             RoutableConnectors::Rapyd => Self::Rapyd,
             RoutableConnectors::Razorpay => Self::Razorpay,
-<<<<<<< HEAD
-            // RoutableConnectors::Recurly => Self::Recurly,
+            RoutableConnectors::Recurly => Self::Recurly,
             RoutableConnectors::Redsys => Self::Redsys,
-=======
-            RoutableConnectors::Recurly => Self::Recurly,
->>>>>>> 10371af5
             RoutableConnectors::Riskified => Self::Riskified,
             RoutableConnectors::Shift4 => Self::Shift4,
             RoutableConnectors::Signifyd => Self::Signifyd,
