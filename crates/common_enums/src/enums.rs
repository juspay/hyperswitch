--- conflicted
+++ resolved
@@ -465,11 +465,7 @@
     /// Represents billing processors that handle subscription management, invoicing,
     /// and recurring payments. Examples include Chargebee, Recurly, and Stripe Billing.
     BillingProcessor,
-<<<<<<< HEAD
-    /// Represents vaulting processors that handle the storage and management of payment data
-=======
     /// External Vault Connector
->>>>>>> a2d64127
     VaultProcessor,
 }
 
