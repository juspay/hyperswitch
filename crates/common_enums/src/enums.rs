use std::num::{ParseFloatError, TryFromIntError};

use serde::{Deserialize, Serialize};
use utoipa::ToSchema;

pub use super::connector_enums::RoutableConnectors;

#[doc(hidden)]
pub mod diesel_exports {
    pub use super::{
        DbApiVersion as ApiVersion, DbAttemptStatus as AttemptStatus,
        DbAuthenticationType as AuthenticationType, DbBlocklistDataKind as BlocklistDataKind,
        DbCaptureMethod as CaptureMethod, DbCaptureStatus as CaptureStatus,
        DbConnectorType as ConnectorType, DbCountryAlpha2 as CountryAlpha2, DbCurrency as Currency,
        DbDeleteStatus as DeleteStatus, DbDisputeStage as DisputeStage,
        DbDisputeStatus as DisputeStatus, DbFraudCheckStatus as FraudCheckStatus,
        DbFutureUsage as FutureUsage, DbIntentStatus as IntentStatus,
        DbMandateStatus as MandateStatus, DbPaymentMethodIssuerCode as PaymentMethodIssuerCode,
        DbPaymentType as PaymentType, DbRefundStatus as RefundStatus,
        DbRequestIncrementalAuthorization as RequestIncrementalAuthorization,
        DbWebhookDeliveryAttempt as WebhookDeliveryAttempt,
    };
}

pub type ApplicationResult<T> = Result<T, ApplicationError>;

#[derive(Debug, thiserror::Error)]
pub enum ApplicationError {
    #[error("Application configuration error")]
    ConfigurationError,

    #[error("Invalid configuration value provided: {0}")]
    InvalidConfigurationValueError(String),

    #[error("Metrics error")]
    MetricsError,

    #[error("I/O: {0}")]
    IoError(std::io::Error),

    #[error("Error while constructing api client: {0}")]
    ApiClientError(ApiClientError),
}

#[derive(Debug, thiserror::Error, PartialEq, Clone)]
pub enum ApiClientError {
    #[error("Header map construction failed")]
    HeaderMapConstructionFailed,
    #[error("Invalid proxy configuration")]
    InvalidProxyConfiguration,
    #[error("Client construction failed")]
    ClientConstructionFailed,
    #[error("Certificate decode failed")]
    CertificateDecodeFailed,
    #[error("Request body serialization failed")]
    BodySerializationFailed,
    #[error("Unexpected state reached/Invariants conflicted")]
    UnexpectedState,

    #[error("URL encoding of request payload failed")]
    UrlEncodingFailed,
    #[error("Failed to send request to connector {0}")]
    RequestNotSent(String),
    #[error("Failed to decode response")]
    ResponseDecodingFailed,

    #[error("Server responded with Request Timeout")]
    RequestTimeoutReceived,

    #[error("connection closed before a message could complete")]
    ConnectionClosedIncompleteMessage,

    #[error("Server responded with Internal Server Error")]
    InternalServerErrorReceived,
    #[error("Server responded with Bad Gateway")]
    BadGatewayReceived,
    #[error("Server responded with Service Unavailable")]
    ServiceUnavailableReceived,
    #[error("Server responded with Gateway Timeout")]
    GatewayTimeoutReceived,
    #[error("Server responded with unexpected response")]
    UnexpectedServerResponse,
}
impl ApiClientError {
    pub fn is_upstream_timeout(&self) -> bool {
        self == &Self::RequestTimeoutReceived
    }
    pub fn is_connection_closed_before_message_could_complete(&self) -> bool {
        self == &Self::ConnectionClosedIncompleteMessage
    }
}

impl From<std::io::Error> for ApplicationError {
    fn from(err: std::io::Error) -> Self {
        Self::IoError(err)
    }
}

/// The status of the attempt
#[derive(
    Clone,
    Copy,
    Debug,
    Default,
    Hash,
    Eq,
    PartialEq,
    serde::Deserialize,
    serde::Serialize,
    strum::Display,
    strum::EnumString,
    ToSchema,
)]
#[router_derive::diesel_enum(storage_type = "db_enum")]
#[serde(rename_all = "snake_case")]
#[strum(serialize_all = "snake_case")]
pub enum AttemptStatus {
    Started,
    AuthenticationFailed,
    RouterDeclined,
    AuthenticationPending,
    AuthenticationSuccessful,
    Authorized,
    AuthorizationFailed,
    Charged,
    Authorizing,
    CodInitiated,
    Voided,
    VoidInitiated,
    CaptureInitiated,
    CaptureFailed,
    VoidFailed,
    AutoRefunded,
    PartialCharged,
    PartialChargedAndChargeable,
    Unresolved,
    #[default]
    Pending,
    Failure,
    PaymentMethodAwaited,
    ConfirmationAwaited,
    DeviceDataCollectionPending,
}

<<<<<<< HEAD
#[derive(
    Clone,
    Copy,
    Debug,
    Eq,
    Hash,
    PartialEq,
    serde::Serialize,
    serde::Deserialize,
    strum::Display,
    strum::EnumString,
    strum::EnumIter,
    strum::VariantNames,
    ToSchema,
)]
#[router_derive::diesel_enum(storage_type = "db_enum")]
#[serde(rename_all = "snake_case")]
#[strum(serialize_all = "snake_case")]
/// Connectors eligible for payments routing
pub enum RoutableConnectors {
    Adyenplatform,
    #[cfg(feature = "dummy_connector")]
    #[serde(rename = "phonypay")]
    #[strum(serialize = "phonypay")]
    DummyConnector1,
    #[cfg(feature = "dummy_connector")]
    #[serde(rename = "fauxpay")]
    #[strum(serialize = "fauxpay")]
    DummyConnector2,
    #[cfg(feature = "dummy_connector")]
    #[serde(rename = "pretendpay")]
    #[strum(serialize = "pretendpay")]
    DummyConnector3,
    #[cfg(feature = "dummy_connector")]
    #[serde(rename = "stripe_test")]
    #[strum(serialize = "stripe_test")]
    DummyConnector4,
    #[cfg(feature = "dummy_connector")]
    #[serde(rename = "adyen_test")]
    #[strum(serialize = "adyen_test")]
    DummyConnector5,
    #[cfg(feature = "dummy_connector")]
    #[serde(rename = "checkout_test")]
    #[strum(serialize = "checkout_test")]
    DummyConnector6,
    #[cfg(feature = "dummy_connector")]
    #[serde(rename = "paypal_test")]
    #[strum(serialize = "paypal_test")]
    DummyConnector7,
    Aci,
    Adyen,
    Airwallex,
    Authorizedotnet,
    Bankofamerica,
    Billwerk,
    Bitpay,
    Bambora,
    Bamboraapac,
    Bluesnap,
    Boku,
    Braintree,
    Cashtocode,
    Checkout,
    Coinbase,
    Cryptopay,
    Cybersource,
    Datatrans,
    Deutschebank,
    Digitalvirgo,
    Dlocal,
    Ebanx,
    Fiserv,
    Fiservemea,
    Fiuu,
    Forte,
    Globalpay,
    Globepay,
    Gocardless,
    Helcim,
    Iatapay,
    Itaubank,
    Klarna,
    Mifinity,
    Mollie,
    Multisafepay,
    Nexinets,
    Nexixpay,
    Nmi,
    Noon,
    Novalnet,
    Nuvei,
    // Opayo, added as template code for future usage
    Opennode,
    // Payeezy, As psync and rsync are not supported by this connector, it is added as template code for future usage
    Paybox,
    Payme,
    Payone,
    Paypal,
    Payu,
    Placetopay,
    Powertranz,
    Prophetpay,
    Rapyd,
    Razorpay,
    Riskified,
    Shift4,
    Signifyd,
    Square,
    Stax,
    Stripe,
    // Taxjar,
    Trustpay,
    // Thunes
    // Tsys,
    Tsys,
    Volt,
    Wellsfargo,
    // Wellsfargopayout,
    Wise,
    Worldline,
    Worldpay,
    Zen,
    Plaid,
    Zsl,
}

=======
>>>>>>> ae4df051
impl AttemptStatus {
    pub fn is_terminal_status(self) -> bool {
        match self {
            Self::RouterDeclined
            | Self::Charged
            | Self::AutoRefunded
            | Self::Voided
            | Self::VoidFailed
            | Self::CaptureFailed
            | Self::Failure
            | Self::PartialCharged => true,
            Self::Started
            | Self::AuthenticationFailed
            | Self::AuthenticationPending
            | Self::AuthenticationSuccessful
            | Self::Authorized
            | Self::AuthorizationFailed
            | Self::Authorizing
            | Self::CodInitiated
            | Self::VoidInitiated
            | Self::CaptureInitiated
            | Self::PartialChargedAndChargeable
            | Self::Unresolved
            | Self::Pending
            | Self::PaymentMethodAwaited
            | Self::ConfirmationAwaited
            | Self::DeviceDataCollectionPending => false,
        }
    }
}

/// Pass this parameter to force 3DS or non 3DS auth for this payment. Some connectors will still force 3DS auth even in case of passing 'no_three_ds' here and vice versa. Default value is 'no_three_ds' if not set
#[derive(
    Clone,
    Copy,
    Debug,
    Default,
    Eq,
    Hash,
    PartialEq,
    serde::Deserialize,
    serde::Serialize,
    strum::Display,
    strum::VariantNames,
    strum::EnumIter,
    strum::EnumString,
    ToSchema,
)]
#[router_derive::diesel_enum(storage_type = "db_enum")]
#[serde(rename_all = "snake_case")]
#[strum(serialize_all = "snake_case")]
pub enum AuthenticationType {
    /// If the card is enrolled for 3DS authentication, the 3DS based authentication will be activated. The liability of chargeback shift to the issuer
    ThreeDs,
    /// 3DS based authentication will not be activated. The liability of chargeback stays with the merchant.
    #[default]
    NoThreeDs,
}

/// The status of the capture
#[derive(
    Clone,
    Copy,
    Debug,
    Default,
    Eq,
    PartialEq,
    serde::Serialize,
    serde::Deserialize,
    strum::Display,
    strum::EnumString,
)]
#[router_derive::diesel_enum(storage_type = "db_enum")]
#[strum(serialize_all = "snake_case")]
pub enum FraudCheckStatus {
    Fraud,
    ManualReview,
    #[default]
    Pending,
    Legit,
    TransactionFailure,
}

#[derive(
    Clone,
    Copy,
    Debug,
    Default,
    Eq,
    PartialEq,
    serde::Deserialize,
    serde::Serialize,
    strum::Display,
    strum::EnumString,
    ToSchema,
    Hash,
)]
#[router_derive::diesel_enum(storage_type = "db_enum")]
#[serde(rename_all = "snake_case")]
#[strum(serialize_all = "snake_case")]
pub enum CaptureStatus {
    // Capture request initiated
    #[default]
    Started,
    // Capture request was successful
    Charged,
    // Capture is pending at connector side
    Pending,
    // Capture request failed
    Failed,
}

#[derive(
    Default,
    Clone,
    Debug,
    Eq,
    PartialEq,
    serde::Deserialize,
    serde::Serialize,
    strum::Display,
    strum::EnumString,
    ToSchema,
    Hash,
)]
#[router_derive::diesel_enum(storage_type = "text")]
#[serde(rename_all = "snake_case")]
#[strum(serialize_all = "snake_case")]
pub enum AuthorizationStatus {
    Success,
    Failure,
    // Processing state is before calling connector
    #[default]
    Processing,
    // Requires merchant action
    Unresolved,
}

#[derive(
    Clone,
    Debug,
    Eq,
    PartialEq,
    serde::Deserialize,
    serde::Serialize,
    strum::Display,
    strum::EnumString,
    ToSchema,
    Hash,
)]
#[router_derive::diesel_enum(storage_type = "text")]
#[serde(rename_all = "snake_case")]
#[strum(serialize_all = "snake_case")]
pub enum SessionUpdateStatus {
    Success,
    Failure,
}

#[derive(
    Clone,
    Debug,
    PartialEq,
    Eq,
    serde::Deserialize,
    serde::Serialize,
    strum::Display,
    strum::EnumString,
    ToSchema,
    Hash,
)]
#[router_derive::diesel_enum(storage_type = "db_enum")]
#[serde(rename_all = "snake_case")]
#[strum(serialize_all = "snake_case")]
pub enum BlocklistDataKind {
    PaymentMethod,
    CardBin,
    ExtendedCardBin,
}

/// Default value if not passed is set to 'automatic' which results in Auth and Capture in one single API request. Pass 'manual' or 'manual_multiple' in case you want do a separate Auth and Capture by first authorizing and placing a hold on your customer's funds so that you can use the Payments/Capture endpoint later to capture the authorized amount. Pass 'manual' if you want to only capture the amount later once or 'manual_multiple' if you want to capture the funds multiple times later. Both 'manual' and 'manual_multiple' are only supported by a specific list of processors
#[derive(
    Clone,
    Copy,
    Debug,
    Default,
    Eq,
    Hash,
    PartialEq,
    serde::Deserialize,
    serde::Serialize,
    strum::Display,
    strum::VariantNames,
    strum::EnumIter,
    strum::EnumString,
    ToSchema,
)]
#[router_derive::diesel_enum(storage_type = "db_enum")]
#[serde(rename_all = "snake_case")]
#[strum(serialize_all = "snake_case")]
pub enum CaptureMethod {
    /// Post the payment authorization, the capture will be executed on the full amount immediately
    #[default]
    Automatic,
    /// The capture will happen only if the merchant triggers a Capture API request
    Manual,
    /// The capture will happen only if the merchant triggers a Capture API request
    ManualMultiple,
    /// The capture can be scheduled to automatically get triggered at a specific date & time
    Scheduled,
}

/// Type of the Connector for the financial use case. Could range from Payments to Accounting to Banking.
#[derive(
    Clone,
    Copy,
    Debug,
    Eq,
    PartialEq,
    strum::Display,
    strum::EnumString,
    serde::Deserialize,
    serde::Serialize,
    ToSchema,
)]
#[router_derive::diesel_enum(storage_type = "db_enum")]
#[strum(serialize_all = "snake_case")]
#[serde(rename_all = "snake_case")]
pub enum ConnectorType {
    /// PayFacs, Acquirers, Gateways, BNPL etc
    PaymentProcessor,
    /// Fraud, Currency Conversion, Crypto etc
    PaymentVas,
    /// Accounting, Billing, Invoicing, Tax etc
    FinOperations,
    /// Inventory, ERP, CRM, KYC etc
    FizOperations,
    /// Payment Networks like Visa, MasterCard etc
    Networks,
    /// All types of banks including corporate / commercial / personal / neo banks
    BankingEntities,
    /// All types of non-banking financial institutions including Insurance, Credit / Lending etc
    NonBankingFinance,
    /// Acquirers, Gateways etc
    PayoutProcessor,
    /// PaymentMethods Auth Services
    PaymentMethodAuth,
    /// 3DS Authentication Service Providers
    AuthenticationProcessor,
    /// Tax Calculation Processor
    TaxProcessor,
}

#[derive(Debug, Eq, PartialEq)]
pub enum PaymentAction {
    PSync,
    CompleteAuthorize,
    PaymentAuthenticateCompleteAuthorize,
}

#[derive(Clone, PartialEq)]
pub enum CallConnectorAction {
    Trigger,
    Avoid,
    StatusUpdate {
        status: AttemptStatus,
        error_code: Option<String>,
        error_message: Option<String>,
    },
    HandleResponse(Vec<u8>),
}

/// The three letter ISO currency code in uppercase. Eg: 'USD' for the United States Dollar.
#[allow(clippy::upper_case_acronyms)]
#[derive(
    Clone,
    Copy,
    Debug,
    Default,
    Eq,
    Hash,
    PartialEq,
    serde::Deserialize,
    serde::Serialize,
    strum::Display,
    strum::EnumString,
    strum::EnumIter,
    strum::VariantNames,
    ToSchema,
)]
#[router_derive::diesel_enum(storage_type = "db_enum")]
pub enum Currency {
    AED,
    AFN,
    ALL,
    AMD,
    ANG,
    AOA,
    ARS,
    AUD,
    AWG,
    AZN,
    BAM,
    BBD,
    BDT,
    BGN,
    BHD,
    BIF,
    BMD,
    BND,
    BOB,
    BRL,
    BSD,
    BTN,
    BWP,
    BYN,
    BZD,
    CAD,
    CDF,
    CHF,
    CLP,
    CNY,
    COP,
    CRC,
    CUP,
    CVE,
    CZK,
    DJF,
    DKK,
    DOP,
    DZD,
    EGP,
    ERN,
    ETB,
    EUR,
    FJD,
    FKP,
    GBP,
    GEL,
    GHS,
    GIP,
    GMD,
    GNF,
    GTQ,
    GYD,
    HKD,
    HNL,
    HRK,
    HTG,
    HUF,
    IDR,
    ILS,
    INR,
    IQD,
    IRR,
    ISK,
    JMD,
    JOD,
    JPY,
    KES,
    KGS,
    KHR,
    KMF,
    KPW,
    KRW,
    KWD,
    KYD,
    KZT,
    LAK,
    LBP,
    LKR,
    LRD,
    LSL,
    LYD,
    MAD,
    MDL,
    MGA,
    MKD,
    MMK,
    MNT,
    MOP,
    MRU,
    MUR,
    MVR,
    MWK,
    MXN,
    MYR,
    MZN,
    NAD,
    NGN,
    NIO,
    NOK,
    NPR,
    NZD,
    OMR,
    PAB,
    PEN,
    PGK,
    PHP,
    PKR,
    PLN,
    PYG,
    QAR,
    RON,
    RSD,
    RUB,
    RWF,
    SAR,
    SBD,
    SCR,
    SDG,
    SEK,
    SGD,
    SHP,
    SLE,
    SLL,
    SOS,
    SRD,
    SSP,
    STN,
    SVC,
    SYP,
    SZL,
    THB,
    TJS,
    TMT,
    TND,
    TOP,
    TRY,
    TTD,
    TWD,
    TZS,
    UAH,
    UGX,
    #[default]
    USD,
    UYU,
    UZS,
    VES,
    VND,
    VUV,
    WST,
    XAF,
    XCD,
    XOF,
    XPF,
    YER,
    ZAR,
    ZMW,
    ZWL,
}

impl Currency {
    /// Convert the amount to its base denomination based on Currency and return String
    pub fn to_currency_base_unit(&self, amount: i64) -> Result<String, TryFromIntError> {
        let amount_f64 = self.to_currency_base_unit_asf64(amount)?;
        Ok(format!("{amount_f64:.2}"))
    }

    /// Convert the amount to its base denomination based on Currency and return f64
    pub fn to_currency_base_unit_asf64(&self, amount: i64) -> Result<f64, TryFromIntError> {
        let amount_f64: f64 = u32::try_from(amount)?.into();
        let amount = if self.is_zero_decimal_currency() {
            amount_f64
        } else if self.is_three_decimal_currency() {
            amount_f64 / 1000.00
        } else {
            amount_f64 / 100.00
        };
        Ok(amount)
    }

    ///Convert the higher decimal amount to its base absolute units
    pub fn to_currency_lower_unit(&self, amount: String) -> Result<String, ParseFloatError> {
        let amount_f64 = amount.parse::<f64>()?;
        let amount_string = if self.is_zero_decimal_currency() {
            amount_f64
        } else if self.is_three_decimal_currency() {
            amount_f64 * 1000.00
        } else {
            amount_f64 * 100.00
        };
        Ok(amount_string.to_string())
    }

    /// Convert the amount to its base denomination based on Currency and check for zero decimal currency and return String
    /// Paypal Connector accepts Zero and Two decimal currency but not three decimal and it should be updated as required for 3 decimal currencies.
    /// Paypal Ref - https://developer.paypal.com/docs/reports/reference/paypal-supported-currencies/
    pub fn to_currency_base_unit_with_zero_decimal_check(
        &self,
        amount: i64,
    ) -> Result<String, TryFromIntError> {
        let amount_f64 = self.to_currency_base_unit_asf64(amount)?;
        if self.is_zero_decimal_currency() {
            Ok(amount_f64.to_string())
        } else {
            Ok(format!("{amount_f64:.2}"))
        }
    }

    pub fn iso_4217(&self) -> &'static str {
        match *self {
            Self::AED => "784",
            Self::AFN => "971",
            Self::ALL => "008",
            Self::AMD => "051",
            Self::ANG => "532",
            Self::AOA => "973",
            Self::ARS => "032",
            Self::AUD => "036",
            Self::AWG => "533",
            Self::AZN => "944",
            Self::BAM => "977",
            Self::BBD => "052",
            Self::BDT => "050",
            Self::BGN => "975",
            Self::BHD => "048",
            Self::BIF => "108",
            Self::BMD => "060",
            Self::BND => "096",
            Self::BOB => "068",
            Self::BRL => "986",
            Self::BSD => "044",
            Self::BTN => "064",
            Self::BWP => "072",
            Self::BYN => "933",
            Self::BZD => "084",
            Self::CAD => "124",
            Self::CDF => "976",
            Self::CHF => "756",
            Self::CLP => "152",
            Self::COP => "170",
            Self::CRC => "188",
            Self::CUP => "192",
            Self::CVE => "132",
            Self::CZK => "203",
            Self::DJF => "262",
            Self::DKK => "208",
            Self::DOP => "214",
            Self::DZD => "012",
            Self::EGP => "818",
            Self::ERN => "232",
            Self::ETB => "230",
            Self::EUR => "978",
            Self::FJD => "242",
            Self::FKP => "238",
            Self::GBP => "826",
            Self::GEL => "981",
            Self::GHS => "936",
            Self::GIP => "292",
            Self::GMD => "270",
            Self::GNF => "324",
            Self::GTQ => "320",
            Self::GYD => "328",
            Self::HKD => "344",
            Self::HNL => "340",
            Self::HTG => "332",
            Self::HUF => "348",
            Self::HRK => "191",
            Self::IDR => "360",
            Self::ILS => "376",
            Self::INR => "356",
            Self::IQD => "368",
            Self::IRR => "364",
            Self::ISK => "352",
            Self::JMD => "388",
            Self::JOD => "400",
            Self::JPY => "392",
            Self::KES => "404",
            Self::KGS => "417",
            Self::KHR => "116",
            Self::KMF => "174",
            Self::KPW => "408",
            Self::KRW => "410",
            Self::KWD => "414",
            Self::KYD => "136",
            Self::KZT => "398",
            Self::LAK => "418",
            Self::LBP => "422",
            Self::LKR => "144",
            Self::LRD => "430",
            Self::LSL => "426",
            Self::LYD => "434",
            Self::MAD => "504",
            Self::MDL => "498",
            Self::MGA => "969",
            Self::MKD => "807",
            Self::MMK => "104",
            Self::MNT => "496",
            Self::MOP => "446",
            Self::MRU => "929",
            Self::MUR => "480",
            Self::MVR => "462",
            Self::MWK => "454",
            Self::MXN => "484",
            Self::MYR => "458",
            Self::MZN => "943",
            Self::NAD => "516",
            Self::NGN => "566",
            Self::NIO => "558",
            Self::NOK => "578",
            Self::NPR => "524",
            Self::NZD => "554",
            Self::OMR => "512",
            Self::PAB => "590",
            Self::PEN => "604",
            Self::PGK => "598",
            Self::PHP => "608",
            Self::PKR => "586",
            Self::PLN => "985",
            Self::PYG => "600",
            Self::QAR => "634",
            Self::RON => "946",
            Self::CNY => "156",
            Self::RSD => "941",
            Self::RUB => "643",
            Self::RWF => "646",
            Self::SAR => "682",
            Self::SBD => "090",
            Self::SCR => "690",
            Self::SDG => "938",
            Self::SEK => "752",
            Self::SGD => "702",
            Self::SHP => "654",
            Self::SLE => "925",
            Self::SLL => "694",
            Self::SOS => "706",
            Self::SRD => "968",
            Self::SSP => "728",
            Self::STN => "930",
            Self::SVC => "222",
            Self::SYP => "760",
            Self::SZL => "748",
            Self::THB => "764",
            Self::TJS => "972",
            Self::TMT => "934",
            Self::TND => "788",
            Self::TOP => "776",
            Self::TRY => "949",
            Self::TTD => "780",
            Self::TWD => "901",
            Self::TZS => "834",
            Self::UAH => "980",
            Self::UGX => "800",
            Self::USD => "840",
            Self::UYU => "858",
            Self::UZS => "860",
            Self::VES => "928",
            Self::VND => "704",
            Self::VUV => "548",
            Self::WST => "882",
            Self::XAF => "950",
            Self::XCD => "951",
            Self::XOF => "952",
            Self::XPF => "953",
            Self::YER => "886",
            Self::ZAR => "710",
            Self::ZMW => "967",
            Self::ZWL => "932",
        }
    }

    pub fn is_zero_decimal_currency(self) -> bool {
        match self {
            Self::BIF
            | Self::CLP
            | Self::DJF
            | Self::GNF
            | Self::IRR
            | Self::JPY
            | Self::KMF
            | Self::KRW
            | Self::MGA
            | Self::PYG
            | Self::RWF
            | Self::UGX
            | Self::VND
            | Self::VUV
            | Self::XAF
            | Self::XOF
            | Self::XPF => true,
            Self::AED
            | Self::AFN
            | Self::ALL
            | Self::AMD
            | Self::ANG
            | Self::AOA
            | Self::ARS
            | Self::AUD
            | Self::AWG
            | Self::AZN
            | Self::BAM
            | Self::BBD
            | Self::BDT
            | Self::BGN
            | Self::BHD
            | Self::BMD
            | Self::BND
            | Self::BOB
            | Self::BRL
            | Self::BSD
            | Self::BTN
            | Self::BWP
            | Self::BYN
            | Self::BZD
            | Self::CAD
            | Self::CDF
            | Self::CHF
            | Self::CNY
            | Self::COP
            | Self::CRC
            | Self::CUP
            | Self::CVE
            | Self::CZK
            | Self::DKK
            | Self::DOP
            | Self::DZD
            | Self::EGP
            | Self::ERN
            | Self::ETB
            | Self::EUR
            | Self::FJD
            | Self::FKP
            | Self::GBP
            | Self::GEL
            | Self::GHS
            | Self::GIP
            | Self::GMD
            | Self::GTQ
            | Self::GYD
            | Self::HKD
            | Self::HNL
            | Self::HRK
            | Self::HTG
            | Self::HUF
            | Self::IDR
            | Self::ILS
            | Self::INR
            | Self::IQD
            | Self::ISK
            | Self::JMD
            | Self::JOD
            | Self::KES
            | Self::KGS
            | Self::KHR
            | Self::KPW
            | Self::KWD
            | Self::KYD
            | Self::KZT
            | Self::LAK
            | Self::LBP
            | Self::LKR
            | Self::LRD
            | Self::LSL
            | Self::LYD
            | Self::MAD
            | Self::MDL
            | Self::MKD
            | Self::MMK
            | Self::MNT
            | Self::MOP
            | Self::MRU
            | Self::MUR
            | Self::MVR
            | Self::MWK
            | Self::MXN
            | Self::MYR
            | Self::MZN
            | Self::NAD
            | Self::NGN
            | Self::NIO
            | Self::NOK
            | Self::NPR
            | Self::NZD
            | Self::OMR
            | Self::PAB
            | Self::PEN
            | Self::PGK
            | Self::PHP
            | Self::PKR
            | Self::PLN
            | Self::QAR
            | Self::RON
            | Self::RSD
            | Self::RUB
            | Self::SAR
            | Self::SBD
            | Self::SCR
            | Self::SDG
            | Self::SEK
            | Self::SGD
            | Self::SHP
            | Self::SLE
            | Self::SLL
            | Self::SOS
            | Self::SRD
            | Self::SSP
            | Self::STN
            | Self::SVC
            | Self::SYP
            | Self::SZL
            | Self::THB
            | Self::TJS
            | Self::TMT
            | Self::TND
            | Self::TOP
            | Self::TRY
            | Self::TTD
            | Self::TWD
            | Self::TZS
            | Self::UAH
            | Self::USD
            | Self::UYU
            | Self::UZS
            | Self::VES
            | Self::WST
            | Self::XCD
            | Self::YER
            | Self::ZAR
            | Self::ZMW
            | Self::ZWL => false,
        }
    }

    pub fn is_three_decimal_currency(self) -> bool {
        match self {
            Self::BHD | Self::IQD | Self::JOD | Self::KWD | Self::LYD | Self::OMR | Self::TND => {
                true
            }
            Self::AED
            | Self::AFN
            | Self::ALL
            | Self::AMD
            | Self::AOA
            | Self::ANG
            | Self::ARS
            | Self::AUD
            | Self::AWG
            | Self::AZN
            | Self::BAM
            | Self::BBD
            | Self::BDT
            | Self::BGN
            | Self::BIF
            | Self::BMD
            | Self::BND
            | Self::BOB
            | Self::BRL
            | Self::BSD
            | Self::BTN
            | Self::BWP
            | Self::BYN
            | Self::BZD
            | Self::CAD
            | Self::CDF
            | Self::CHF
            | Self::CLP
            | Self::CNY
            | Self::COP
            | Self::CRC
            | Self::CUP
            | Self::CVE
            | Self::CZK
            | Self::DJF
            | Self::DKK
            | Self::DOP
            | Self::DZD
            | Self::EGP
            | Self::ERN
            | Self::ETB
            | Self::EUR
            | Self::FJD
            | Self::FKP
            | Self::GBP
            | Self::GEL
            | Self::GHS
            | Self::GIP
            | Self::GMD
            | Self::GNF
            | Self::GTQ
            | Self::GYD
            | Self::HKD
            | Self::HNL
            | Self::HRK
            | Self::HTG
            | Self::HUF
            | Self::IDR
            | Self::ILS
            | Self::INR
            | Self::IRR
            | Self::ISK
            | Self::JMD
            | Self::JPY
            | Self::KES
            | Self::KGS
            | Self::KHR
            | Self::KMF
            | Self::KPW
            | Self::KRW
            | Self::KYD
            | Self::KZT
            | Self::LAK
            | Self::LBP
            | Self::LKR
            | Self::LRD
            | Self::LSL
            | Self::MAD
            | Self::MDL
            | Self::MGA
            | Self::MKD
            | Self::MMK
            | Self::MNT
            | Self::MOP
            | Self::MRU
            | Self::MUR
            | Self::MVR
            | Self::MWK
            | Self::MXN
            | Self::MYR
            | Self::MZN
            | Self::NAD
            | Self::NGN
            | Self::NIO
            | Self::NOK
            | Self::NPR
            | Self::NZD
            | Self::PAB
            | Self::PEN
            | Self::PGK
            | Self::PHP
            | Self::PKR
            | Self::PLN
            | Self::PYG
            | Self::QAR
            | Self::RON
            | Self::RSD
            | Self::RUB
            | Self::RWF
            | Self::SAR
            | Self::SBD
            | Self::SCR
            | Self::SDG
            | Self::SEK
            | Self::SGD
            | Self::SHP
            | Self::SLE
            | Self::SLL
            | Self::SOS
            | Self::SRD
            | Self::SSP
            | Self::STN
            | Self::SVC
            | Self::SYP
            | Self::SZL
            | Self::THB
            | Self::TJS
            | Self::TMT
            | Self::TOP
            | Self::TRY
            | Self::TTD
            | Self::TWD
            | Self::TZS
            | Self::UAH
            | Self::UGX
            | Self::USD
            | Self::UYU
            | Self::UZS
            | Self::VES
            | Self::VND
            | Self::VUV
            | Self::WST
            | Self::XAF
            | Self::XCD
            | Self::XPF
            | Self::XOF
            | Self::YER
            | Self::ZAR
            | Self::ZMW
            | Self::ZWL => false,
        }
    }

    pub fn number_of_digits_after_decimal_point(self) -> u8 {
        if self.is_zero_decimal_currency() {
            0
        } else if self.is_three_decimal_currency() {
            3
        } else {
            2
        }
    }
}

#[derive(
    Clone,
    Copy,
    Debug,
    Eq,
    PartialEq,
    serde::Deserialize,
    serde::Serialize,
    strum::Display,
    strum::EnumString,
    ToSchema,
)]
#[router_derive::diesel_enum(storage_type = "db_enum")]
#[serde(rename_all = "snake_case")]
#[strum(serialize_all = "snake_case")]
pub enum EventClass {
    Payments,
    Refunds,
    Disputes,
    Mandates,
    #[cfg(feature = "payouts")]
    Payouts,
}

#[derive(
    Clone,
    Copy,
    Debug,
    Eq,
    PartialEq,
    serde::Deserialize,
    serde::Serialize,
    strum::Display,
    strum::EnumString,
    ToSchema,
)]
#[router_derive::diesel_enum(storage_type = "db_enum")]
#[serde(rename_all = "snake_case")]
#[strum(serialize_all = "snake_case")]
pub enum EventType {
    /// Authorize + Capture success
    PaymentSucceeded,
    /// Authorize + Capture failed
    PaymentFailed,
    PaymentProcessing,
    PaymentCancelled,
    PaymentAuthorized,
    PaymentCaptured,
    ActionRequired,
    RefundSucceeded,
    RefundFailed,
    DisputeOpened,
    DisputeExpired,
    DisputeAccepted,
    DisputeCancelled,
    DisputeChallenged,
    DisputeWon,
    DisputeLost,
    MandateActive,
    MandateRevoked,
    PayoutSuccess,
    PayoutFailed,
    PayoutInitiated,
    PayoutProcessing,
    PayoutCancelled,
    PayoutExpired,
    PayoutReversed,
}

#[derive(
    Clone,
    Copy,
    Debug,
    Eq,
    PartialEq,
    serde::Deserialize,
    serde::Serialize,
    strum::Display,
    strum::EnumString,
    ToSchema,
)]
#[router_derive::diesel_enum(storage_type = "db_enum")]
#[serde(rename_all = "snake_case")]
#[strum(serialize_all = "snake_case")]
pub enum WebhookDeliveryAttempt {
    InitialAttempt,
    AutomaticRetry,
    ManualRetry,
}

// TODO: This decision about using KV mode or not,
// should be taken at a top level rather than pushing it down to individual functions via an enum.
#[derive(
    Clone,
    Copy,
    Debug,
    Default,
    Eq,
    PartialEq,
    serde::Deserialize,
    serde::Serialize,
    strum::Display,
    strum::EnumString,
)]
#[router_derive::diesel_enum(storage_type = "db_enum")]
#[serde(rename_all = "snake_case")]
#[strum(serialize_all = "snake_case")]
pub enum MerchantStorageScheme {
    #[default]
    PostgresOnly,
    RedisKv,
}

/// The status of the current payment that was made
#[derive(
    Clone,
    Copy,
    Debug,
    Default,
    Eq,
    Hash,
    PartialEq,
    ToSchema,
    serde::Deserialize,
    serde::Serialize,
    strum::Display,
    strum::EnumIter,
    strum::EnumString,
)]
#[router_derive::diesel_enum(storage_type = "db_enum")]
#[serde(rename_all = "snake_case")]
#[strum(serialize_all = "snake_case")]
pub enum IntentStatus {
    /// The payment has succeeded. Refunds and disputes can be initiated.
    /// Manual retries are not allowed to be performed.
    Succeeded,
    /// The payment has failed. Refunds and disputes cannot be initiated.
    /// This payment can be retried manually with a new payment attempt.
    Failed,
    /// This payment has been cancelled.
    Cancelled,
    /// This payment is still being processed by the payment processor.
    /// The status update might happen through webhooks or polling with the connector.
    Processing,
    /// The payment is waiting on some action from the customer.
    RequiresCustomerAction,
    /// The payment is waiting on some action from the merchant
    /// This would be in case of manual fraud approval
    RequiresMerchantAction,
    /// The payment is waiting to be confirmed with the payment method by the customer.
    RequiresPaymentMethod,
    #[default]
    RequiresConfirmation,
    /// The payment has been authorized, and it waiting to be captured.
    RequiresCapture,
    /// The payment has been captured partially. The remaining amount is cannot be captured.
    PartiallyCaptured,
    /// The payment has been captured partially and the remaining amount is capturable
    PartiallyCapturedAndCapturable,
}

/// Indicates that you intend to make future payments with the payment methods used for this Payment. Providing this parameter will attach the payment method to the Customer, if present, after the Payment is confirmed and any required actions from the user are complete.
/// - On_session - Payment method saved only at hyperswitch when consent is provided by the user. CVV will asked during the returning user payment
/// - Off_session - Payment method saved at both hyperswitch and Processor when consent is provided by the user. No input is required during the returning user payment.
#[derive(
    Clone,
    Copy,
    Debug,
    Default,
    Eq,
    Hash,
    PartialEq,
    serde::Deserialize,
    serde::Serialize,
    strum::Display,
    strum::VariantNames,
    strum::EnumIter,
    strum::EnumString,
    ToSchema,
)]
#[router_derive::diesel_enum(storage_type = "db_enum")]
#[serde(rename_all = "snake_case")]
#[strum(serialize_all = "snake_case")]
pub enum FutureUsage {
    OffSession,
    #[default]
    OnSession,
}

#[derive(
    Clone,
    Copy,
    Debug,
    Eq,
    Hash,
    PartialEq,
    serde::Deserialize,
    serde::Serialize,
    strum::Display,
    strum::EnumString,
    ToSchema,
)]
#[router_derive::diesel_enum(storage_type = "db_enum")]
#[strum(serialize_all = "snake_case")]
#[serde(rename_all = "snake_case")]
pub enum PaymentMethodIssuerCode {
    JpHdfc,
    JpIcici,
    JpGooglepay,
    JpApplepay,
    JpPhonepay,
    JpWechat,
    JpSofort,
    JpGiropay,
    JpSepa,
    JpBacs,
}

/// Payment Method Status
#[derive(
    Clone,
    Copy,
    Debug,
    PartialEq,
    Eq,
    Hash,
    serde::Serialize,
    serde::Deserialize,
    strum::Display,
    strum::EnumString,
    ToSchema,
)]
#[router_derive::diesel_enum(storage_type = "text")]
#[strum(serialize_all = "snake_case")]
#[serde(rename_all = "snake_case")]
pub enum PaymentMethodStatus {
    /// Indicates that the payment method is active and can be used for payments.
    Active,
    /// Indicates that the payment method is not active and hence cannot be used for payments.
    Inactive,
    /// Indicates that the payment method is awaiting some data or action before it can be marked
    /// as 'active'.
    Processing,
    /// Indicates that the payment method is awaiting some data before changing state to active
    AwaitingData,
}

impl From<AttemptStatus> for PaymentMethodStatus {
    fn from(attempt_status: AttemptStatus) -> Self {
        match attempt_status {
            AttemptStatus::Failure
            | AttemptStatus::Voided
            | AttemptStatus::Started
            | AttemptStatus::Pending
            | AttemptStatus::Unresolved
            | AttemptStatus::CodInitiated
            | AttemptStatus::Authorizing
            | AttemptStatus::VoidInitiated
            | AttemptStatus::AuthorizationFailed
            | AttemptStatus::RouterDeclined
            | AttemptStatus::AuthenticationSuccessful
            | AttemptStatus::PaymentMethodAwaited
            | AttemptStatus::AuthenticationFailed
            | AttemptStatus::AuthenticationPending
            | AttemptStatus::CaptureInitiated
            | AttemptStatus::CaptureFailed
            | AttemptStatus::VoidFailed
            | AttemptStatus::AutoRefunded
            | AttemptStatus::PartialCharged
            | AttemptStatus::PartialChargedAndChargeable
            | AttemptStatus::ConfirmationAwaited
            | AttemptStatus::DeviceDataCollectionPending => Self::Inactive,
            AttemptStatus::Charged | AttemptStatus::Authorized => Self::Active,
        }
    }
}

/// To indicate the type of payment experience that the customer would go through
#[derive(
    Eq,
    strum::EnumString,
    PartialEq,
    Hash,
    Copy,
    Clone,
    Debug,
    serde::Serialize,
    serde::Deserialize,
    strum::Display,
    ToSchema,
    Default,
)]
#[router_derive::diesel_enum(storage_type = "text")]
#[strum(serialize_all = "snake_case")]
#[serde(rename_all = "snake_case")]
pub enum PaymentExperience {
    /// The URL to which the customer needs to be redirected for completing the payment.
    #[default]
    RedirectToUrl,
    /// Contains the data for invoking the sdk client for completing the payment.
    InvokeSdkClient,
    /// The QR code data to be displayed to the customer.
    DisplayQrCode,
    /// Contains data to finish one click payment.
    OneClick,
    /// Redirect customer to link wallet
    LinkWallet,
    /// Contains the data for invoking the sdk client for completing the payment.
    InvokePaymentApp,
    /// Contains the data for displaying wait screen
    DisplayWaitScreen,
}

#[derive(Eq, PartialEq, Clone, Debug, serde::Deserialize, serde::Serialize, strum::Display)]
#[serde(rename_all = "lowercase")]
pub enum SamsungPayCardBrand {
    Visa,
    MasterCard,
    Amex,
    Discover,
    Unknown,
}

/// Indicates the sub type of payment method. Eg: 'google_pay' & 'apple_pay' for wallets.
#[derive(
    Clone,
    Copy,
    Debug,
    Eq,
    Hash,
    PartialEq,
    serde::Deserialize,
    serde::Serialize,
    strum::Display,
    strum::VariantNames,
    strum::EnumIter,
    strum::EnumString,
    ToSchema,
)]
#[router_derive::diesel_enum(storage_type = "text")]
#[serde(rename_all = "snake_case")]
#[strum(serialize_all = "snake_case")]
pub enum PaymentMethodType {
    Ach,
    Affirm,
    AfterpayClearpay,
    Alfamart,
    AliPay,
    AliPayHk,
    Alma,
    ApplePay,
    Atome,
    Bacs,
    BancontactCard,
    Becs,
    Benefit,
    Bizum,
    Blik,
    Boleto,
    BcaBankTransfer,
    BniVa,
    BriVa,
    CardRedirect,
    CimbVa,
    #[serde(rename = "classic")]
    ClassicReward,
    Credit,
    CryptoCurrency,
    Cashapp,
    Dana,
    DanamonVa,
    Debit,
    DuitNow,
    Efecty,
    Eps,
    Fps,
    Evoucher,
    Giropay,
    Givex,
    GooglePay,
    GoPay,
    Gcash,
    Ideal,
    Interac,
    Indomaret,
    Klarna,
    KakaoPay,
    LocalBankRedirect,
    MandiriVa,
    Knet,
    MbWay,
    MobilePay,
    Momo,
    MomoAtm,
    Multibanco,
    OnlineBankingThailand,
    OnlineBankingCzechRepublic,
    OnlineBankingFinland,
    OnlineBankingFpx,
    OnlineBankingPoland,
    OnlineBankingSlovakia,
    Oxxo,
    PagoEfectivo,
    PermataBankTransfer,
    OpenBankingUk,
    PayBright,
    Paypal,
    Paze,
    Pix,
    PaySafeCard,
    Przelewy24,
    PromptPay,
    Pse,
    RedCompra,
    RedPagos,
    SamsungPay,
    Sepa,
    Sofort,
    Swish,
    TouchNGo,
    Trustly,
    Twint,
    UpiCollect,
    UpiIntent,
    Vipps,
    VietQr,
    Venmo,
    Walley,
    WeChatPay,
    SevenEleven,
    Lawson,
    MiniStop,
    FamilyMart,
    Seicomart,
    PayEasy,
    LocalBankTransfer,
    Mifinity,
    #[serde(rename = "open_banking_pis")]
    OpenBankingPIS,
    DirectCarrierBilling,
}

/// Indicates the type of payment method. Eg: 'card', 'wallet', etc.
#[derive(
    Clone,
    Copy,
    Debug,
    Default,
    Eq,
    Hash,
    PartialEq,
    serde::Deserialize,
    serde::Serialize,
    strum::Display,
    strum::VariantNames,
    strum::EnumIter,
    strum::EnumString,
    ToSchema,
)]
#[router_derive::diesel_enum(storage_type = "text")]
#[serde(rename_all = "snake_case")]
#[strum(serialize_all = "snake_case")]
pub enum PaymentMethod {
    #[default]
    Card,
    CardRedirect,
    PayLater,
    Wallet,
    BankRedirect,
    BankTransfer,
    Crypto,
    BankDebit,
    Reward,
    RealTimePayment,
    Upi,
    Voucher,
    GiftCard,
    OpenBanking,
    MobilePayment,
}

/// The type of the payment that differentiates between normal and various types of mandate payments. Use 'setup_mandate' in case of zero auth flow.
#[derive(
    Clone,
    Copy,
    Debug,
    Default,
    Eq,
    PartialEq,
    serde::Deserialize,
    serde::Serialize,
    strum::Display,
    strum::EnumString,
    ToSchema,
)]
#[router_derive::diesel_enum(storage_type = "db_enum")]
#[serde(rename_all = "snake_case")]
#[strum(serialize_all = "snake_case")]
pub enum PaymentType {
    #[default]
    Normal,
    NewMandate,
    SetupMandate,
    RecurringMandate,
}

#[derive(
    Clone,
    Copy,
    Debug,
    Default,
    Eq,
    Hash,
    PartialEq,
    strum::Display,
    strum::EnumString,
    strum::EnumIter,
    serde::Serialize,
    serde::Deserialize,
)]
#[router_derive::diesel_enum(storage_type = "db_enum")]
#[strum(serialize_all = "snake_case")]
#[serde(rename_all = "snake_case")]
pub enum RefundStatus {
    #[serde(alias = "Failure")]
    Failure,
    #[serde(alias = "ManualReview")]
    ManualReview,
    #[default]
    #[serde(alias = "Pending")]
    Pending,
    #[serde(alias = "Success")]
    Success,
    #[serde(alias = "TransactionFailure")]
    TransactionFailure,
}

#[derive(
    Clone,
    Copy,
    Debug,
    Default,
    Eq,
    Hash,
    PartialEq,
    strum::Display,
    strum::EnumString,
    strum::EnumIter,
    serde::Serialize,
    serde::Deserialize,
)]
#[router_derive::diesel_enum(storage_type = "db_enum")]
#[strum(serialize_all = "snake_case")]
pub enum FrmTransactionType {
    #[default]
    PreFrm,
    PostFrm,
}

/// The status of the mandate, which indicates whether it can be used to initiate a payment.
#[derive(
    Clone,
    Copy,
    Debug,
    Eq,
    PartialEq,
    Default,
    serde::Deserialize,
    serde::Serialize,
    strum::Display,
    strum::EnumString,
    ToSchema,
)]
#[router_derive::diesel_enum(storage_type = "db_enum")]
#[serde(rename_all = "snake_case")]
#[strum(serialize_all = "snake_case")]
pub enum MandateStatus {
    #[default]
    Active,
    Inactive,
    Pending,
    Revoked,
}

/// Indicates the card network.
#[derive(
    Clone,
    Debug,
    Eq,
    Hash,
    PartialEq,
    serde::Deserialize,
    serde::Serialize,
    strum::Display,
    strum::VariantNames,
    strum::EnumIter,
    strum::EnumString,
    ToSchema,
)]
#[router_derive::diesel_enum(storage_type = "text")]
pub enum CardNetwork {
    #[serde(alias = "VISA")]
    Visa,
    #[serde(alias = "MASTERCARD")]
    Mastercard,
    #[serde(alias = "AMERICANEXPRESS")]
    #[serde(alias = "AMEX")]
    AmericanExpress,
    JCB,
    #[serde(alias = "DINERSCLUB")]
    DinersClub,
    #[serde(alias = "DISCOVER")]
    Discover,
    #[serde(alias = "CARTESBANCAIRES")]
    CartesBancaires,
    #[serde(alias = "UNIONPAY")]
    UnionPay,
    #[serde(alias = "INTERAC")]
    Interac,
    #[serde(alias = "RUPAY")]
    RuPay,
    #[serde(alias = "MAESTRO")]
    Maestro,
}

/// Stage of the dispute
#[derive(
    Clone,
    Copy,
    Default,
    Debug,
    Eq,
    Hash,
    PartialEq,
    serde::Deserialize,
    serde::Serialize,
    strum::Display,
    strum::EnumIter,
    strum::EnumString,
    ToSchema,
)]
#[router_derive::diesel_enum(storage_type = "db_enum")]
#[serde(rename_all = "snake_case")]
#[strum(serialize_all = "snake_case")]
pub enum DisputeStage {
    PreDispute,
    #[default]
    Dispute,
    PreArbitration,
}

/// Status of the dispute
#[derive(
    Clone,
    Debug,
    Copy,
    Default,
    Eq,
    Hash,
    PartialEq,
    serde::Deserialize,
    serde::Serialize,
    strum::Display,
    strum::EnumString,
    strum::EnumIter,
    ToSchema,
)]
#[router_derive::diesel_enum(storage_type = "db_enum")]
#[serde(rename_all = "snake_case")]
#[strum(serialize_all = "snake_case")]
pub enum DisputeStatus {
    #[default]
    DisputeOpened,
    DisputeExpired,
    DisputeAccepted,
    DisputeCancelled,
    DisputeChallenged,
    // dispute has been successfully challenged by the merchant
    DisputeWon,
    // dispute has been unsuccessfully challenged
    DisputeLost,
}

#[derive(
    Clone,
    Debug,
    Eq,
    Default,
    Hash,
    PartialEq,
    serde::Deserialize,
    serde::Serialize,
    strum::Display,
    strum::EnumIter,
    strum::EnumString,
    utoipa::ToSchema,
    Copy
)]
#[router_derive::diesel_enum(storage_type = "db_enum")]
#[rustfmt::skip]
pub enum CountryAlpha2 {
    AF, AX, AL, DZ, AS, AD, AO, AI, AQ, AG, AR, AM, AW, AU, AT,
    AZ, BS, BH, BD, BB, BY, BE, BZ, BJ, BM, BT, BO, BQ, BA, BW,
    BV, BR, IO, BN, BG, BF, BI, KH, CM, CA, CV, KY, CF, TD, CL,
    CN, CX, CC, CO, KM, CG, CD, CK, CR, CI, HR, CU, CW, CY, CZ,
    DK, DJ, DM, DO, EC, EG, SV, GQ, ER, EE, ET, FK, FO, FJ, FI,
    FR, GF, PF, TF, GA, GM, GE, DE, GH, GI, GR, GL, GD, GP, GU,
    GT, GG, GN, GW, GY, HT, HM, VA, HN, HK, HU, IS, IN, ID, IR,
    IQ, IE, IM, IL, IT, JM, JP, JE, JO, KZ, KE, KI, KP, KR, KW,
    KG, LA, LV, LB, LS, LR, LY, LI, LT, LU, MO, MK, MG, MW, MY,
    MV, ML, MT, MH, MQ, MR, MU, YT, MX, FM, MD, MC, MN, ME, MS,
    MA, MZ, MM, NA, NR, NP, NL, NC, NZ, NI, NE, NG, NU, NF, MP,
    NO, OM, PK, PW, PS, PA, PG, PY, PE, PH, PN, PL, PT, PR, QA,
    RE, RO, RU, RW, BL, SH, KN, LC, MF, PM, VC, WS, SM, ST, SA,
    SN, RS, SC, SL, SG, SX, SK, SI, SB, SO, ZA, GS, SS, ES, LK,
    SD, SR, SJ, SZ, SE, CH, SY, TW, TJ, TZ, TH, TL, TG, TK, TO,
    TT, TN, TR, TM, TC, TV, UG, UA, AE, GB, UM, UY, UZ, VU,
    VE, VN, VG, VI, WF, EH, YE, ZM, ZW,
    #[default]
    US
}

#[derive(
    Clone,
    Debug,
    Copy,
    Default,
    Eq,
    Hash,
    PartialEq,
    serde::Deserialize,
    serde::Serialize,
    strum::Display,
    strum::EnumString,
    ToSchema,
)]
#[router_derive::diesel_enum(storage_type = "db_enum")]
#[serde(rename_all = "snake_case")]
#[strum(serialize_all = "snake_case")]
pub enum RequestIncrementalAuthorization {
    True,
    False,
    #[default]
    Default,
}

#[derive(Clone, Copy, Debug, Serialize, Deserialize)]
#[rustfmt::skip]
pub enum CountryAlpha3 {
    AFG, ALA, ALB, DZA, ASM, AND, AGO, AIA, ATA, ATG, ARG, ARM, ABW, AUS, AUT,
    AZE, BHS, BHR, BGD, BRB, BLR, BEL, BLZ, BEN, BMU, BTN, BOL, BES, BIH, BWA,
    BVT, BRA, IOT, BRN, BGR, BFA, BDI, CPV, KHM, CMR, CAN, CYM, CAF, TCD, CHL,
    CHN, CXR, CCK, COL, COM, COG, COD, COK, CRI, CIV, HRV, CUB, CUW, CYP, CZE,
    DNK, DJI, DMA, DOM, ECU, EGY, SLV, GNQ, ERI, EST, ETH, FLK, FRO, FJI, FIN,
    FRA, GUF, PYF, ATF, GAB, GMB, GEO, DEU, GHA, GIB, GRC, GRL, GRD, GLP, GUM,
    GTM, GGY, GIN, GNB, GUY, HTI, HMD, VAT, HND, HKG, HUN, ISL, IND, IDN, IRN,
    IRQ, IRL, IMN, ISR, ITA, JAM, JPN, JEY, JOR, KAZ, KEN, KIR, PRK, KOR, KWT,
    KGZ, LAO, LVA, LBN, LSO, LBR, LBY, LIE, LTU, LUX, MAC, MKD, MDG, MWI, MYS,
    MDV, MLI, MLT, MHL, MTQ, MRT, MUS, MYT, MEX, FSM, MDA, MCO, MNG, MNE, MSR,
    MAR, MOZ, MMR, NAM, NRU, NPL, NLD, NCL, NZL, NIC, NER, NGA, NIU, NFK, MNP,
    NOR, OMN, PAK, PLW, PSE, PAN, PNG, PRY, PER, PHL, PCN, POL, PRT, PRI, QAT,
    REU, ROU, RUS, RWA, BLM, SHN, KNA, LCA, MAF, SPM, VCT, WSM, SMR, STP, SAU,
    SEN, SRB, SYC, SLE, SGP, SXM, SVK, SVN, SLB, SOM, ZAF, SGS, SSD, ESP, LKA,
    SDN, SUR, SJM, SWZ, SWE, CHE, SYR, TWN, TJK, TZA, THA, TLS, TGO, TKL, TON,
    TTO, TUN, TUR, TKM, TCA, TUV, UGA, UKR, ARE, GBR, USA, UMI, URY, UZB, VUT,
    VEN, VNM, VGB, VIR, WLF, ESH, YEM, ZMB, ZWE
}

#[derive(
    Clone,
    Copy,
    Debug,
    PartialEq,
    Eq,
    Hash,
    strum::Display,
    strum::VariantNames,
    strum::EnumIter,
    strum::EnumString,
    Deserialize,
    Serialize,
)]
pub enum Country {
    Afghanistan,
    AlandIslands,
    Albania,
    Algeria,
    AmericanSamoa,
    Andorra,
    Angola,
    Anguilla,
    Antarctica,
    AntiguaAndBarbuda,
    Argentina,
    Armenia,
    Aruba,
    Australia,
    Austria,
    Azerbaijan,
    Bahamas,
    Bahrain,
    Bangladesh,
    Barbados,
    Belarus,
    Belgium,
    Belize,
    Benin,
    Bermuda,
    Bhutan,
    BoliviaPlurinationalState,
    BonaireSintEustatiusAndSaba,
    BosniaAndHerzegovina,
    Botswana,
    BouvetIsland,
    Brazil,
    BritishIndianOceanTerritory,
    BruneiDarussalam,
    Bulgaria,
    BurkinaFaso,
    Burundi,
    CaboVerde,
    Cambodia,
    Cameroon,
    Canada,
    CaymanIslands,
    CentralAfricanRepublic,
    Chad,
    Chile,
    China,
    ChristmasIsland,
    CocosKeelingIslands,
    Colombia,
    Comoros,
    Congo,
    CongoDemocraticRepublic,
    CookIslands,
    CostaRica,
    CotedIvoire,
    Croatia,
    Cuba,
    Curacao,
    Cyprus,
    Czechia,
    Denmark,
    Djibouti,
    Dominica,
    DominicanRepublic,
    Ecuador,
    Egypt,
    ElSalvador,
    EquatorialGuinea,
    Eritrea,
    Estonia,
    Ethiopia,
    FalklandIslandsMalvinas,
    FaroeIslands,
    Fiji,
    Finland,
    France,
    FrenchGuiana,
    FrenchPolynesia,
    FrenchSouthernTerritories,
    Gabon,
    Gambia,
    Georgia,
    Germany,
    Ghana,
    Gibraltar,
    Greece,
    Greenland,
    Grenada,
    Guadeloupe,
    Guam,
    Guatemala,
    Guernsey,
    Guinea,
    GuineaBissau,
    Guyana,
    Haiti,
    HeardIslandAndMcDonaldIslands,
    HolySee,
    Honduras,
    HongKong,
    Hungary,
    Iceland,
    India,
    Indonesia,
    IranIslamicRepublic,
    Iraq,
    Ireland,
    IsleOfMan,
    Israel,
    Italy,
    Jamaica,
    Japan,
    Jersey,
    Jordan,
    Kazakhstan,
    Kenya,
    Kiribati,
    KoreaDemocraticPeoplesRepublic,
    KoreaRepublic,
    Kuwait,
    Kyrgyzstan,
    LaoPeoplesDemocraticRepublic,
    Latvia,
    Lebanon,
    Lesotho,
    Liberia,
    Libya,
    Liechtenstein,
    Lithuania,
    Luxembourg,
    Macao,
    MacedoniaTheFormerYugoslavRepublic,
    Madagascar,
    Malawi,
    Malaysia,
    Maldives,
    Mali,
    Malta,
    MarshallIslands,
    Martinique,
    Mauritania,
    Mauritius,
    Mayotte,
    Mexico,
    MicronesiaFederatedStates,
    MoldovaRepublic,
    Monaco,
    Mongolia,
    Montenegro,
    Montserrat,
    Morocco,
    Mozambique,
    Myanmar,
    Namibia,
    Nauru,
    Nepal,
    Netherlands,
    NewCaledonia,
    NewZealand,
    Nicaragua,
    Niger,
    Nigeria,
    Niue,
    NorfolkIsland,
    NorthernMarianaIslands,
    Norway,
    Oman,
    Pakistan,
    Palau,
    PalestineState,
    Panama,
    PapuaNewGuinea,
    Paraguay,
    Peru,
    Philippines,
    Pitcairn,
    Poland,
    Portugal,
    PuertoRico,
    Qatar,
    Reunion,
    Romania,
    RussianFederation,
    Rwanda,
    SaintBarthelemy,
    SaintHelenaAscensionAndTristandaCunha,
    SaintKittsAndNevis,
    SaintLucia,
    SaintMartinFrenchpart,
    SaintPierreAndMiquelon,
    SaintVincentAndTheGrenadines,
    Samoa,
    SanMarino,
    SaoTomeAndPrincipe,
    SaudiArabia,
    Senegal,
    Serbia,
    Seychelles,
    SierraLeone,
    Singapore,
    SintMaartenDutchpart,
    Slovakia,
    Slovenia,
    SolomonIslands,
    Somalia,
    SouthAfrica,
    SouthGeorgiaAndTheSouthSandwichIslands,
    SouthSudan,
    Spain,
    SriLanka,
    Sudan,
    Suriname,
    SvalbardAndJanMayen,
    Swaziland,
    Sweden,
    Switzerland,
    SyrianArabRepublic,
    TaiwanProvinceOfChina,
    Tajikistan,
    TanzaniaUnitedRepublic,
    Thailand,
    TimorLeste,
    Togo,
    Tokelau,
    Tonga,
    TrinidadAndTobago,
    Tunisia,
    Turkey,
    Turkmenistan,
    TurksAndCaicosIslands,
    Tuvalu,
    Uganda,
    Ukraine,
    UnitedArabEmirates,
    UnitedKingdomOfGreatBritainAndNorthernIreland,
    UnitedStatesOfAmerica,
    UnitedStatesMinorOutlyingIslands,
    Uruguay,
    Uzbekistan,
    Vanuatu,
    VenezuelaBolivarianRepublic,
    Vietnam,
    VirginIslandsBritish,
    VirginIslandsUS,
    WallisAndFutuna,
    WesternSahara,
    Yemen,
    Zambia,
    Zimbabwe,
}

#[derive(
    Clone,
    Copy,
    Debug,
    Eq,
    PartialEq,
    Default,
    serde::Deserialize,
    serde::Serialize,
    strum::Display,
    strum::EnumString,
)]
#[router_derive::diesel_enum(storage_type = "text")]
#[serde(rename_all = "snake_case")]
#[strum(serialize_all = "snake_case")]
pub enum FileUploadProvider {
    #[default]
    Router,
    Stripe,
    Checkout,
}

#[derive(
    Debug, Clone, PartialEq, Eq, Serialize, Deserialize, strum::Display, strum::EnumString,
)]
pub enum UsStatesAbbreviation {
    AL,
    AK,
    AS,
    AZ,
    AR,
    CA,
    CO,
    CT,
    DE,
    DC,
    FM,
    FL,
    GA,
    GU,
    HI,
    ID,
    IL,
    IN,
    IA,
    KS,
    KY,
    LA,
    ME,
    MH,
    MD,
    MA,
    MI,
    MN,
    MS,
    MO,
    MT,
    NE,
    NV,
    NH,
    NJ,
    NM,
    NY,
    NC,
    ND,
    MP,
    OH,
    OK,
    OR,
    PW,
    PA,
    PR,
    RI,
    SC,
    SD,
    TN,
    TX,
    UT,
    VT,
    VI,
    VA,
    WA,
    WV,
    WI,
    WY,
}

#[derive(
    Debug, Clone, PartialEq, Eq, Serialize, Deserialize, strum::Display, strum::EnumString,
)]
pub enum CanadaStatesAbbreviation {
    AB,
    BC,
    MB,
    NB,
    NL,
    NT,
    NS,
    NU,
    ON,
    PE,
    QC,
    SK,
    YT,
}

#[derive(
    Clone,
    Copy,
    Debug,
    Default,
    Eq,
    Hash,
    PartialEq,
    ToSchema,
    serde::Deserialize,
    serde::Serialize,
    strum::Display,
    strum::EnumString,
)]
#[router_derive::diesel_enum(storage_type = "db_enum")]
#[serde(rename_all = "snake_case")]
#[strum(serialize_all = "snake_case")]
pub enum PayoutStatus {
    Success,
    Failed,
    Cancelled,
    Initiated,
    Expired,
    Reversed,
    Pending,
    Ineligible,
    #[default]
    RequiresCreation,
    RequiresConfirmation,
    RequiresPayoutMethodData,
    RequiresFulfillment,
    RequiresVendorAccountCreation,
}

/// The payout_type of the payout request is a mandatory field for confirming the payouts. It should be specified in the Create request. If not provided, it must be updated in the Payout Update request before it can be confirmed.
#[derive(
    Clone,
    Copy,
    Debug,
    Default,
    Eq,
    Hash,
    PartialEq,
    serde::Deserialize,
    serde::Serialize,
    strum::Display,
    strum::VariantNames,
    strum::EnumIter,
    strum::EnumString,
    ToSchema,
)]
#[router_derive::diesel_enum(storage_type = "db_enum")]
#[serde(rename_all = "snake_case")]
#[strum(serialize_all = "snake_case")]
pub enum PayoutType {
    #[default]
    Card,
    Bank,
    Wallet,
}

/// Type of entity to whom the payout is being carried out to, select from the given list of options
#[derive(
    Clone,
    Copy,
    Debug,
    Default,
    Eq,
    Hash,
    PartialEq,
    serde::Deserialize,
    serde::Serialize,
    strum::Display,
    strum::EnumString,
    ToSchema,
)]
#[router_derive::diesel_enum(storage_type = "text")]
#[serde(rename_all = "PascalCase")]
#[strum(serialize_all = "PascalCase")]
pub enum PayoutEntityType {
    /// Adyen
    #[default]
    Individual,
    Company,
    NonProfit,
    PublicSector,
    NaturalPerson,

    /// Wise
    #[strum(serialize = "lowercase")]
    #[serde(rename = "lowercase")]
    Business,
    Personal,
}

/// The send method which will be required for processing payouts, check options for better understanding.
#[derive(
    Clone,
    Copy,
    Debug,
    Eq,
    PartialEq,
    serde::Deserialize,
    serde::Serialize,
    strum::Display,
    strum::EnumString,
    ToSchema,
    Hash,
)]
#[router_derive::diesel_enum(storage_type = "text")]
#[serde(rename_all = "snake_case")]
#[strum(serialize_all = "snake_case")]
pub enum PayoutSendPriority {
    Instant,
    Fast,
    Regular,
    Wire,
    CrossBorder,
    Internal,
}

#[derive(
    Clone,
    Copy,
    Debug,
    Default,
    Eq,
    PartialEq,
    serde::Deserialize,
    serde::Serialize,
    strum::Display,
    strum::EnumString,
    ToSchema,
    Hash,
)]
#[router_derive::diesel_enum(storage_type = "db_enum")]
#[serde(rename_all = "snake_case")]
#[strum(serialize_all = "snake_case")]
pub enum PaymentSource {
    #[default]
    MerchantServer,
    Postman,
    Dashboard,
    Sdk,
    Webhook,
    ExternalAuthenticator,
}

#[derive(Default, Debug, Clone, serde::Deserialize, serde::Serialize, strum::EnumString)]
pub enum BrowserName {
    #[default]
    Safari,
    #[serde(other)]
    Unknown,
}

#[derive(Default, Debug, Clone, serde::Deserialize, serde::Serialize, strum::EnumString)]
#[strum(serialize_all = "snake_case")]
pub enum ClientPlatform {
    #[default]
    Web,
    Ios,
    Android,
    #[serde(other)]
    Unknown,
}

impl PaymentSource {
    pub fn is_for_internal_use_only(&self) -> bool {
        match self {
            Self::Dashboard | Self::Sdk | Self::MerchantServer | Self::Postman => false,
            Self::Webhook | Self::ExternalAuthenticator => true,
        }
    }
}

#[derive(
    Clone,
    Copy,
    Debug,
    Eq,
    PartialEq,
    serde::Serialize,
    serde::Deserialize,
    strum::Display,
    strum::EnumString,
)]
#[router_derive::diesel_enum(storage_type = "text")]
#[strum(serialize_all = "snake_case")]
pub enum MerchantDecision {
    Approved,
    Rejected,
    AutoRefunded,
}

#[derive(
    Clone,
    Copy,
    Default,
    Debug,
    Eq,
    Hash,
    PartialEq,
    serde::Deserialize,
    serde::Serialize,
    strum::Display,
    strum::EnumString,
    ToSchema,
)]
#[serde(rename_all = "snake_case")]
#[strum(serialize_all = "snake_case")]
pub enum FrmSuggestion {
    #[default]
    FrmCancelTransaction,
    FrmManualReview,
    FrmAuthorizeTransaction, // When manual capture payment which was marked fraud and held, when approved needs to be authorized.
}

#[derive(
    Clone,
    Debug,
    Eq,
    Hash,
    PartialEq,
    serde::Deserialize,
    serde::Serialize,
    strum::Display,
    strum::EnumString,
    utoipa::ToSchema,
    Copy,
)]
#[router_derive::diesel_enum(storage_type = "db_enum")]
#[serde(rename_all = "snake_case")]
#[strum(serialize_all = "snake_case")]
pub enum ReconStatus {
    NotRequested,
    Requested,
    Active,
    Disabled,
}

#[derive(
    Clone,
    Copy,
    Debug,
    Eq,
    Hash,
    PartialEq,
    serde::Serialize,
    serde::Deserialize,
    strum::Display,
    strum::EnumString,
    ToSchema,
)]
#[serde(rename_all = "snake_case")]
#[strum(serialize_all = "snake_case")]
pub enum AuthenticationConnectors {
    Threedsecureio,
    Netcetera,
    Gpayments,
}

impl AuthenticationConnectors {
    pub fn is_separate_version_call_required(&self) -> bool {
        match self {
            Self::Threedsecureio | Self::Netcetera => false,
            Self::Gpayments => true,
        }
    }
}

#[derive(
    Clone,
    Debug,
    Eq,
    Default,
    Hash,
    PartialEq,
    serde::Deserialize,
    serde::Serialize,
    strum::Display,
    strum::EnumString,
    utoipa::ToSchema,
    Copy,
)]
#[router_derive::diesel_enum(storage_type = "text")]
#[serde(rename_all = "snake_case")]
#[strum(serialize_all = "snake_case")]
pub enum AuthenticationStatus {
    #[default]
    Started,
    Pending,
    Success,
    Failed,
}

impl AuthenticationStatus {
    pub fn is_terminal_status(&self) -> bool {
        match self {
            Self::Started | Self::Pending => false,
            Self::Success | Self::Failed => true,
        }
    }

    pub fn is_failed(&self) -> bool {
        self == &Self::Failed
    }
}

#[derive(
    Clone,
    Debug,
    Eq,
    Default,
    Hash,
    PartialEq,
    serde::Deserialize,
    serde::Serialize,
    strum::Display,
    strum::EnumString,
    utoipa::ToSchema,
    Copy,
)]
#[router_derive::diesel_enum(storage_type = "text")]
#[serde(rename_all = "snake_case")]
#[strum(serialize_all = "snake_case")]
pub enum DecoupledAuthenticationType {
    #[default]
    Challenge,
    Frictionless,
}

#[derive(
    Clone,
    Debug,
    Eq,
    Default,
    Hash,
    PartialEq,
    serde::Deserialize,
    serde::Serialize,
    strum::Display,
    strum::EnumString,
    utoipa::ToSchema,
    Copy,
)]
#[router_derive::diesel_enum(storage_type = "text")]
#[serde(rename_all = "snake_case")]
#[strum(serialize_all = "snake_case")]
pub enum AuthenticationLifecycleStatus {
    Used,
    #[default]
    Unused,
    Expired,
}

#[derive(
    Clone,
    Copy,
    Debug,
    Eq,
    PartialEq,
    strum::Display,
    strum::EnumString,
    serde::Deserialize,
    serde::Serialize,
    ToSchema,
    Default,
)]
#[router_derive::diesel_enum(storage_type = "db_enum")]
#[strum(serialize_all = "snake_case")]
#[serde(rename_all = "snake_case")]
pub enum ConnectorStatus {
    #[default]
    Inactive,
    Active,
}

#[derive(
    Clone,
    Copy,
    Debug,
    Eq,
    PartialEq,
    strum::Display,
    strum::EnumString,
    serde::Deserialize,
    serde::Serialize,
    ToSchema,
    Default,
)]
#[router_derive::diesel_enum(storage_type = "db_enum")]
#[strum(serialize_all = "snake_case")]
#[serde(rename_all = "snake_case")]
pub enum TransactionType {
    #[default]
    Payment,
    #[cfg(feature = "payouts")]
    Payout,
}

#[derive(
    Clone,
    Copy,
    Debug,
    Eq,
    PartialEq,
    serde::Deserialize,
    serde::Serialize,
    strum::Display,
    strum::EnumString,
)]
#[router_derive::diesel_enum(storage_type = "db_enum")]
#[serde(rename_all = "snake_case")]
#[strum(serialize_all = "snake_case")]
pub enum RoleScope {
    Merchant,
    Organization,
}

/// Indicates the transaction status
#[derive(
    Clone,
    Default,
    Debug,
    serde::Serialize,
    serde::Deserialize,
    Eq,
    PartialEq,
    ToSchema,
    strum::Display,
    strum::EnumString,
)]
#[router_derive::diesel_enum(storage_type = "text")]
pub enum TransactionStatus {
    /// Authentication/ Account Verification Successful
    #[serde(rename = "Y")]
    Success,
    /// Not Authenticated /Account Not Verified; Transaction denied
    #[default]
    #[serde(rename = "N")]
    Failure,
    /// Authentication/ Account Verification Could Not Be Performed; Technical or other problem, as indicated in Authentication Response(ARes) or Result Request (RReq)
    #[serde(rename = "U")]
    VerificationNotPerformed,
    /// Attempts Processing Performed; Not Authenticated/Verified , but a proof of attempted authentication/verification is provided
    #[serde(rename = "A")]
    NotVerified,
    /// Authentication/ Account Verification Rejected; Issuer is rejecting authentication/verification and request that authorisation not be attempted.
    #[serde(rename = "R")]
    Rejected,
    /// Challenge Required; Additional authentication is required using the Challenge Request (CReq) / Challenge Response (CRes)
    #[serde(rename = "C")]
    ChallengeRequired,
    /// Challenge Required; Decoupled Authentication confirmed.
    #[serde(rename = "D")]
    ChallengeRequiredDecoupledAuthentication,
    /// Informational Only; 3DS Requestor challenge preference acknowledged.
    #[serde(rename = "I")]
    InformationOnly,
}

#[derive(
    Clone,
    Copy,
    Debug,
    Eq,
    PartialEq,
    Hash,
    serde::Serialize,
    serde::Deserialize,
    strum::Display,
    strum::EnumString,
    strum::EnumIter,
)]
#[router_derive::diesel_enum(storage_type = "text")]
#[serde(rename_all = "snake_case")]
#[strum(serialize_all = "snake_case")]
pub enum PermissionGroup {
    OperationsView,
    OperationsManage,
    ConnectorsView,
    ConnectorsManage,
    WorkflowsView,
    WorkflowsManage,
    AnalyticsView,
    UsersView,
    UsersManage,
    // TODO: To be deprecated, make sure DB is migrated before removing
    MerchantDetailsView,
    // TODO: To be deprecated, make sure DB is migrated before removing
    MerchantDetailsManage,
    // TODO: To be deprecated, make sure DB is migrated before removing
    OrganizationManage,
    ReconOps,
    AccountView,
    AccountManage,
}

#[derive(Clone, Debug, serde::Serialize, PartialEq, Eq, Hash, strum::EnumIter)]
pub enum ParentGroup {
    Operations,
    Connectors,
    Workflows,
    Analytics,
    Users,
    Recon,
    Account,
}

#[derive(Debug, Clone, Copy, Eq, PartialEq, Hash, serde::Serialize)]
#[serde(rename_all = "snake_case")]
pub enum Resource {
    Payment,
    Refund,
    ApiKey,
    Account,
    Connector,
    Routing,
    Dispute,
    Mandate,
    Customer,
    Analytics,
    ThreeDsDecisionManager,
    SurchargeDecisionManager,
    User,
    WebhookEvent,
    Payout,
    Report,
    Recon,
}

#[derive(Debug, Clone, Copy, Eq, PartialEq, Ord, PartialOrd, serde::Serialize, Hash)]
#[serde(rename_all = "snake_case")]
pub enum PermissionScope {
    Read = 0,
    Write = 1,
}

/// Name of banks supported by Hyperswitch
#[derive(
    Clone,
    Copy,
    Debug,
    Eq,
    Hash,
    PartialEq,
    serde::Deserialize,
    serde::Serialize,
    strum::Display,
    strum::EnumString,
    ToSchema,
)]
#[strum(serialize_all = "snake_case")]
#[serde(rename_all = "snake_case")]
pub enum BankNames {
    AmericanExpress,
    AffinBank,
    AgroBank,
    AllianceBank,
    AmBank,
    BankOfAmerica,
    BankOfChina,
    BankIslam,
    BankMuamalat,
    BankRakyat,
    BankSimpananNasional,
    Barclays,
    BlikPSP,
    CapitalOne,
    Chase,
    Citi,
    CimbBank,
    Discover,
    NavyFederalCreditUnion,
    PentagonFederalCreditUnion,
    SynchronyBank,
    WellsFargo,
    AbnAmro,
    AsnBank,
    Bunq,
    Handelsbanken,
    HongLeongBank,
    HsbcBank,
    Ing,
    Knab,
    KuwaitFinanceHouse,
    Moneyou,
    Rabobank,
    Regiobank,
    Revolut,
    SnsBank,
    TriodosBank,
    VanLanschot,
    ArzteUndApothekerBank,
    AustrianAnadiBankAg,
    BankAustria,
    Bank99Ag,
    BankhausCarlSpangler,
    BankhausSchelhammerUndSchatteraAg,
    BankMillennium,
    BankPEKAOSA,
    BawagPskAg,
    BksBankAg,
    BrullKallmusBankAg,
    BtvVierLanderBank,
    CapitalBankGraweGruppeAg,
    CeskaSporitelna,
    Dolomitenbank,
    EasybankAg,
    EPlatbyVUB,
    ErsteBankUndSparkassen,
    FrieslandBank,
    HypoAlpeadriabankInternationalAg,
    HypoNoeLbFurNiederosterreichUWien,
    HypoOberosterreichSalzburgSteiermark,
    HypoTirolBankAg,
    HypoVorarlbergBankAg,
    HypoBankBurgenlandAktiengesellschaft,
    KomercniBanka,
    MBank,
    MarchfelderBank,
    Maybank,
    OberbankAg,
    OsterreichischeArzteUndApothekerbank,
    OcbcBank,
    PayWithING,
    PlaceZIPKO,
    PlatnoscOnlineKartaPlatnicza,
    PosojilnicaBankEGen,
    PostovaBanka,
    PublicBank,
    RaiffeisenBankengruppeOsterreich,
    RhbBank,
    SchelhammerCapitalBankAg,
    StandardCharteredBank,
    SchoellerbankAg,
    SpardaBankWien,
    SporoPay,
    SantanderPrzelew24,
    TatraPay,
    Viamo,
    VolksbankGruppe,
    VolkskreditbankAg,
    VrBankBraunau,
    UobBank,
    PayWithAliorBank,
    BankiSpoldzielcze,
    PayWithInteligo,
    BNPParibasPoland,
    BankNowySA,
    CreditAgricole,
    PayWithBOS,
    PayWithCitiHandlowy,
    PayWithPlusBank,
    ToyotaBank,
    VeloBank,
    ETransferPocztowy24,
    PlusBank,
    EtransferPocztowy24,
    BankiSpbdzielcze,
    BankNowyBfgSa,
    GetinBank,
    Blik,
    NoblePay,
    IdeaBank,
    EnveloBank,
    NestPrzelew,
    MbankMtransfer,
    Inteligo,
    PbacZIpko,
    BnpParibas,
    BankPekaoSa,
    VolkswagenBank,
    AliorBank,
    Boz,
    BangkokBank,
    KrungsriBank,
    KrungThaiBank,
    TheSiamCommercialBank,
    KasikornBank,
    OpenBankSuccess,
    OpenBankFailure,
    OpenBankCancelled,
    Aib,
    BankOfScotland,
    DanskeBank,
    FirstDirect,
    FirstTrust,
    Halifax,
    Lloyds,
    Monzo,
    NatWest,
    NationwideBank,
    RoyalBankOfScotland,
    Starling,
    TsbBank,
    TescoBank,
    UlsterBank,
    Yoursafe,
    N26,
    NationaleNederlanden,
}
#[derive(
    Clone,
    Copy,
    Debug,
    Eq,
    Hash,
    PartialEq,
    serde::Deserialize,
    serde::Serialize,
    strum::Display,
    strum::EnumString,
    ToSchema,
)]
#[strum(serialize_all = "snake_case")]
#[serde(rename_all = "snake_case")]
pub enum BankType {
    Checking,
    Savings,
}
#[derive(
    Clone,
    Copy,
    Debug,
    Eq,
    Hash,
    PartialEq,
    serde::Deserialize,
    serde::Serialize,
    strum::Display,
    strum::EnumString,
    ToSchema,
)]
#[strum(serialize_all = "snake_case")]
#[serde(rename_all = "snake_case")]
pub enum BankHolderType {
    Personal,
    Business,
}

#[derive(
    Clone,
    Copy,
    Debug,
    Default,
    Eq,
    Hash,
    PartialEq,
    serde::Deserialize,
    strum::Display,
    serde::Serialize,
    strum::EnumIter,
    strum::EnumString,
    strum::VariantNames,
    ToSchema,
)]
#[router_derive::diesel_enum(storage_type = "db_enum")]
#[serde(rename_all = "snake_case")]
#[strum(serialize_all = "snake_case")]
pub enum GenericLinkType {
    #[default]
    PaymentMethodCollect,
    PayoutLink,
}

#[derive(Debug, Clone, PartialEq, Eq, strum::Display, serde::Deserialize, serde::Serialize)]
#[strum(serialize_all = "snake_case")]
#[serde(rename_all = "snake_case")]
pub enum TokenPurpose {
    AuthSelect,
    #[serde(rename = "sso")]
    #[strum(serialize = "sso")]
    SSO,
    #[serde(rename = "totp")]
    #[strum(serialize = "totp")]
    TOTP,
    VerifyEmail,
    AcceptInvitationFromEmail,
    ForceSetPassword,
    ResetPassword,
    AcceptInvite,
    UserInfo,
}

#[derive(
    Clone,
    Copy,
    Debug,
    Default,
    Eq,
    PartialEq,
    serde::Deserialize,
    serde::Serialize,
    strum::Display,
    strum::EnumString,
)]
#[router_derive::diesel_enum(storage_type = "text")]
#[strum(serialize_all = "snake_case")]
#[serde(rename_all = "snake_case")]
pub enum UserAuthType {
    OpenIdConnect,
    MagicLink,
    #[default]
    Password,
}

#[derive(
    Clone,
    Copy,
    Debug,
    Eq,
    PartialEq,
    serde::Deserialize,
    serde::Serialize,
    strum::Display,
    strum::EnumString,
)]
#[router_derive::diesel_enum(storage_type = "text")]
#[strum(serialize_all = "snake_case")]
#[serde(rename_all = "snake_case")]
pub enum Owner {
    Organization,
    Tenant,
    Internal,
}

#[derive(
    Clone,
    Copy,
    Debug,
    Eq,
    PartialEq,
    serde::Deserialize,
    serde::Serialize,
    strum::Display,
    strum::EnumString,
    ToSchema,
)]
#[router_derive::diesel_enum(storage_type = "db_enum")]
#[strum(serialize_all = "snake_case")]
#[serde(rename_all = "snake_case")]
pub enum ApiVersion {
    V1,
    V2,
}

#[derive(
    Clone,
    Copy,
    Debug,
    Eq,
    PartialEq,
    Ord,
    PartialOrd,
    serde::Deserialize,
    serde::Serialize,
    strum::Display,
    strum::EnumString,
    ToSchema,
    Hash,
)]
#[router_derive::diesel_enum(storage_type = "text")]
#[strum(serialize_all = "snake_case")]
#[serde(rename_all = "snake_case")]
pub enum EntityType {
    Organization = 2,
    Merchant = 1,
    Profile = 0,
}

#[derive(Clone, Debug, serde::Serialize)]
#[serde(rename_all = "snake_case")]
pub enum PayoutRetryType {
    SingleConnector,
    MultiConnector,
}

#[derive(
    Clone,
    Copy,
    Debug,
    Eq,
    PartialEq,
    serde::Deserialize,
    serde::Serialize,
    strum::Display,
    strum::EnumString,
    ToSchema,
    Hash,
)]
#[router_derive::diesel_enum(storage_type = "db_enum")]
#[serde(rename_all = "snake_case")]
#[strum(serialize_all = "snake_case")]
pub enum OrderFulfillmentTimeOrigin {
    Create,
    Confirm,
}

#[derive(
    Clone,
    Copy,
    Debug,
    Eq,
    PartialEq,
    serde::Deserialize,
    serde::Serialize,
    strum::Display,
    strum::EnumString,
    ToSchema,
    Hash,
)]
#[router_derive::diesel_enum(storage_type = "db_enum")]
#[serde(rename_all = "snake_case")]
#[strum(serialize_all = "snake_case")]
pub enum UIWidgetFormLayout {
    Tabs,
    Journey,
}

#[derive(
    Clone,
    Copy,
    Debug,
    Eq,
    PartialEq,
    serde::Deserialize,
    serde::Serialize,
    strum::Display,
    strum::EnumString,
    ToSchema,
)]
#[router_derive::diesel_enum(storage_type = "db_enum")]
#[strum(serialize_all = "snake_case")]
#[serde(rename_all = "snake_case")]
pub enum DeleteStatus {
    Active,
    Redacted,
}

#[derive(
    Clone, Copy, Debug, Eq, PartialEq, serde::Deserialize, serde::Serialize, strum::Display, Hash,
)]
#[serde(rename_all = "snake_case")]
#[strum(serialize_all = "snake_case")]
pub enum SuccessBasedRoutingConclusiveState {
    // pc: payment connector
    // sc: success based routing outcome/first connector
    // status: payment status
    //
    // status = success && pc == sc
    TruePositive,
    // status = failed && pc == sc
    FalsePositive,
    // status = failed && pc != sc
    TrueNegative,
    // status = success && pc != sc
    FalseNegative,
    // status = processing
    NonDeterministic,
}

/// Whether 3ds authentication is requested or not
#[derive(Clone, Debug, PartialEq, serde::Serialize, serde::Deserialize, Default, ToSchema)]
pub enum External3dsAuthenticationRequest {
    /// Request for 3ds authentication
    Enable,
    /// Skip 3ds authentication
    #[default]
    Skip,
}

/// Whether payment link is requested to be enabled or not for this transaction
#[derive(Clone, Debug, PartialEq, serde::Serialize, serde::Deserialize, Default, ToSchema)]
pub enum EnablePaymentLinkRequest {
    /// Request for enabling payment link
    Enable,
    /// Skip enabling payment link
    #[default]
    Skip,
}

#[derive(Clone, Debug, PartialEq, serde::Serialize, serde::Deserialize, Default, ToSchema)]
pub enum MitExemptionRequest {
    /// Request for applying MIT exemption
    Apply,
    /// Skip applying MIT exemption
    #[default]
    Skip,
}

/// Set to true to indicate that the customer is in your checkout flow during this payment, and therefore is able to authenticate. This parameter should be false when merchant's doing merchant initiated payments and customer is not present while doing the payment.
#[derive(Clone, Debug, PartialEq, serde::Serialize, serde::Deserialize, Default, ToSchema)]
pub enum PresenceOfCustomerDuringPayment {
    /// Customer is present during the payment. This is the default value
    #[default]
    Present,
    /// Customer is absent during the payment
    Absent,
}

#[derive(Clone, Debug, PartialEq, serde::Serialize, serde::Deserialize, Default, ToSchema)]
pub enum TaxCalculationOverride {
    /// Skip calling the external tax provider
    #[default]
    Skip,
    /// Calculate tax by calling the external tax provider
    Calculate,
}

#[derive(Clone, Debug, PartialEq, serde::Serialize, serde::Deserialize, Default, ToSchema)]
pub enum SurchargeCalculationOverride {
    /// Skip calculating surcharge
    #[default]
    Skip,
    /// Calculate surcharge
    Calculate,
}

/// Connector Mandate Status
#[derive(
    Clone, Copy, Debug, Eq, PartialEq, serde::Deserialize, serde::Serialize, strum::Display,
)]
#[strum(serialize_all = "snake_case")]
#[serde(rename_all = "snake_case")]
pub enum ConnectorMandateStatus {
    /// Indicates that the connector mandate is active and can be used for payments.
    Active,
    /// Indicates that the connector mandate  is not active and hence cannot be used for payments.
    Inactive,
}<|MERGE_RESOLUTION|>--- conflicted
+++ resolved
@@ -142,135 +142,6 @@
     DeviceDataCollectionPending,
 }
 
-<<<<<<< HEAD
-#[derive(
-    Clone,
-    Copy,
-    Debug,
-    Eq,
-    Hash,
-    PartialEq,
-    serde::Serialize,
-    serde::Deserialize,
-    strum::Display,
-    strum::EnumString,
-    strum::EnumIter,
-    strum::VariantNames,
-    ToSchema,
-)]
-#[router_derive::diesel_enum(storage_type = "db_enum")]
-#[serde(rename_all = "snake_case")]
-#[strum(serialize_all = "snake_case")]
-/// Connectors eligible for payments routing
-pub enum RoutableConnectors {
-    Adyenplatform,
-    #[cfg(feature = "dummy_connector")]
-    #[serde(rename = "phonypay")]
-    #[strum(serialize = "phonypay")]
-    DummyConnector1,
-    #[cfg(feature = "dummy_connector")]
-    #[serde(rename = "fauxpay")]
-    #[strum(serialize = "fauxpay")]
-    DummyConnector2,
-    #[cfg(feature = "dummy_connector")]
-    #[serde(rename = "pretendpay")]
-    #[strum(serialize = "pretendpay")]
-    DummyConnector3,
-    #[cfg(feature = "dummy_connector")]
-    #[serde(rename = "stripe_test")]
-    #[strum(serialize = "stripe_test")]
-    DummyConnector4,
-    #[cfg(feature = "dummy_connector")]
-    #[serde(rename = "adyen_test")]
-    #[strum(serialize = "adyen_test")]
-    DummyConnector5,
-    #[cfg(feature = "dummy_connector")]
-    #[serde(rename = "checkout_test")]
-    #[strum(serialize = "checkout_test")]
-    DummyConnector6,
-    #[cfg(feature = "dummy_connector")]
-    #[serde(rename = "paypal_test")]
-    #[strum(serialize = "paypal_test")]
-    DummyConnector7,
-    Aci,
-    Adyen,
-    Airwallex,
-    Authorizedotnet,
-    Bankofamerica,
-    Billwerk,
-    Bitpay,
-    Bambora,
-    Bamboraapac,
-    Bluesnap,
-    Boku,
-    Braintree,
-    Cashtocode,
-    Checkout,
-    Coinbase,
-    Cryptopay,
-    Cybersource,
-    Datatrans,
-    Deutschebank,
-    Digitalvirgo,
-    Dlocal,
-    Ebanx,
-    Fiserv,
-    Fiservemea,
-    Fiuu,
-    Forte,
-    Globalpay,
-    Globepay,
-    Gocardless,
-    Helcim,
-    Iatapay,
-    Itaubank,
-    Klarna,
-    Mifinity,
-    Mollie,
-    Multisafepay,
-    Nexinets,
-    Nexixpay,
-    Nmi,
-    Noon,
-    Novalnet,
-    Nuvei,
-    // Opayo, added as template code for future usage
-    Opennode,
-    // Payeezy, As psync and rsync are not supported by this connector, it is added as template code for future usage
-    Paybox,
-    Payme,
-    Payone,
-    Paypal,
-    Payu,
-    Placetopay,
-    Powertranz,
-    Prophetpay,
-    Rapyd,
-    Razorpay,
-    Riskified,
-    Shift4,
-    Signifyd,
-    Square,
-    Stax,
-    Stripe,
-    // Taxjar,
-    Trustpay,
-    // Thunes
-    // Tsys,
-    Tsys,
-    Volt,
-    Wellsfargo,
-    // Wellsfargopayout,
-    Wise,
-    Worldline,
-    Worldpay,
-    Zen,
-    Plaid,
-    Zsl,
-}
-
-=======
->>>>>>> ae4df051
 impl AttemptStatus {
     pub fn is_terminal_status(self) -> bool {
         match self {
