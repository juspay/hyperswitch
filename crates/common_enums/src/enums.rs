use std::{
    fmt::Display,
    num::{ParseFloatError, TryFromIntError},
};

use actix_web::ResponseError;
use http::StatusCode;
use serde::{Deserialize, Serialize};
use utoipa::ToSchema;

#[doc(hidden)]
pub mod diesel_exports {
    pub use super::{
        DbAttemptStatus as AttemptStatus, DbAuthenticationType as AuthenticationType,
        DbBlocklistDataKind as BlocklistDataKind, DbCaptureMethod as CaptureMethod,
        DbCaptureStatus as CaptureStatus, DbConnectorType as ConnectorType,
        DbCountryAlpha2 as CountryAlpha2, DbCurrency as Currency, DbDisputeStage as DisputeStage,
        DbDisputeStatus as DisputeStatus, DbEventType as EventType, DbFutureUsage as FutureUsage,
        DbIntentStatus as IntentStatus, DbMandateStatus as MandateStatus,
        DbPaymentMethodIssuerCode as PaymentMethodIssuerCode, DbPaymentType as PaymentType,
        DbRefundStatus as RefundStatus,
        DbRequestIncrementalAuthorization as RequestIncrementalAuthorization,
        DbWebhookDeliveryAttempt as WebhookDeliveryAttempt,
    };
}

<<<<<<< HEAD
pub type ApplicationResult<T> = Result<T, ApplicationError>;

#[derive(Debug, thiserror::Error)]
pub enum ApplicationError {
    // Display's impl can be overridden by the attribute error marco.
    // Don't use Debug here, Debug gives error stack in response.
    #[error("Application configuration error")]
    ConfigurationError,

    #[error("Invalid configuration value provided: {0}")]
    InvalidConfigurationValueError(String),

    #[error("Metrics error")]
    MetricsError,

    #[error("I/O: {0}")]
    IoError(std::io::Error),

    #[error("Error while constructing api client: {0}")]
    ApiClientError(ApiClientError),
}

#[derive(Debug, thiserror::Error, PartialEq, Clone)]
pub enum ApiClientError {
    #[error("Header map construction failed")]
    HeaderMapConstructionFailed,
    #[error("Invalid proxy configuration")]
    InvalidProxyConfiguration,
    #[error("Client construction failed")]
    ClientConstructionFailed,
    #[error("Certificate decode failed")]
    CertificateDecodeFailed,
    #[error("Request body serialization failed")]
    BodySerializationFailed,
    #[error("Unexpected state reached/Invariants conflicted")]
    UnexpectedState,

    #[error("URL encoding of request payload failed")]
    UrlEncodingFailed,
    #[error("Failed to send request to connector {0}")]
    RequestNotSent(String),
    #[error("Failed to decode response")]
    ResponseDecodingFailed,

    #[error("Server responded with Request Timeout")]
    RequestTimeoutReceived,

    #[error("connection closed before a message could complete")]
    ConnectionClosedIncompleteMessage,

    #[error("Server responded with Internal Server Error")]
    InternalServerErrorReceived,
    #[error("Server responded with Bad Gateway")]
    BadGatewayReceived,
    #[error("Server responded with Service Unavailable")]
    ServiceUnavailableReceived,
    #[error("Server responded with Gateway Timeout")]
    GatewayTimeoutReceived,
    #[error("Server responded with unexpected response")]
    UnexpectedServerResponse,
}
impl ApiClientError {
    pub fn is_upstream_timeout(&self) -> bool {
        self == &Self::RequestTimeoutReceived
    }
    pub fn is_connection_closed_before_message_could_complete(&self) -> bool {
        self == &Self::ConnectionClosedIncompleteMessage
    }
}

impl From<std::io::Error> for ApplicationError {
    fn from(err: std::io::Error) -> Self {
        Self::IoError(err)
    }
}

fn error_response<T: Display>(err: &T) -> actix_web::HttpResponse {
    actix_web::HttpResponse::BadRequest()
        .content_type(mime::APPLICATION_JSON)
        .body(format!(r#"{{ "error": {{ "message": "{err}" }} }}"#))
}
impl ResponseError for ApplicationError {
    fn status_code(&self) -> StatusCode {
        match self {
            Self::MetricsError
            | Self::IoError(_)
            | Self::ConfigurationError
            | Self::InvalidConfigurationValueError(_)
            | Self::ApiClientError(_) => StatusCode::INTERNAL_SERVER_ERROR,
        }
    }

    fn error_response(&self) -> actix_web::HttpResponse {
        error_response(self)
    }
}
=======
/// The status of the attempt
>>>>>>> f3fb59ce
#[derive(
    Clone,
    Copy,
    Debug,
    Default,
    Eq,
    PartialEq,
    serde::Deserialize,
    serde::Serialize,
    strum::Display,
    strum::EnumString,
    ToSchema,
)]
#[router_derive::diesel_enum(storage_type = "db_enum")]
#[serde(rename_all = "snake_case")]
#[strum(serialize_all = "snake_case")]
pub enum AttemptStatus {
    Started,
    AuthenticationFailed,
    RouterDeclined,
    AuthenticationPending,
    AuthenticationSuccessful,
    Authorized,
    AuthorizationFailed,
    Charged,
    Authorizing,
    CodInitiated,
    Voided,
    VoidInitiated,
    CaptureInitiated,
    CaptureFailed,
    VoidFailed,
    AutoRefunded,
    PartialCharged,
    PartialChargedAndChargeable,
    Unresolved,
    #[default]
    Pending,
    Failure,
    PaymentMethodAwaited,
    ConfirmationAwaited,
    DeviceDataCollectionPending,
}

#[derive(
    Clone,
    Copy,
    Debug,
    Eq,
    Hash,
    PartialEq,
    serde::Serialize,
    serde::Deserialize,
    strum::Display,
    strum::EnumString,
    strum::EnumIter,
    strum::VariantNames,
    ToSchema,
)]
#[router_derive::diesel_enum(storage_type = "db_enum")]
#[serde(rename_all = "snake_case")]
#[strum(serialize_all = "snake_case")]
/// Connectors eligible for payments routing
pub enum RoutableConnectors {
    Adyenplatform,
    #[cfg(feature = "dummy_connector")]
    #[serde(rename = "phonypay")]
    #[strum(serialize = "phonypay")]
    DummyConnector1,
    #[cfg(feature = "dummy_connector")]
    #[serde(rename = "fauxpay")]
    #[strum(serialize = "fauxpay")]
    DummyConnector2,
    #[cfg(feature = "dummy_connector")]
    #[serde(rename = "pretendpay")]
    #[strum(serialize = "pretendpay")]
    DummyConnector3,
    #[cfg(feature = "dummy_connector")]
    #[serde(rename = "stripe_test")]
    #[strum(serialize = "stripe_test")]
    DummyConnector4,
    #[cfg(feature = "dummy_connector")]
    #[serde(rename = "adyen_test")]
    #[strum(serialize = "adyen_test")]
    DummyConnector5,
    #[cfg(feature = "dummy_connector")]
    #[serde(rename = "checkout_test")]
    #[strum(serialize = "checkout_test")]
    DummyConnector6,
    #[cfg(feature = "dummy_connector")]
    #[serde(rename = "paypal_test")]
    #[strum(serialize = "paypal_test")]
    DummyConnector7,
    Aci,
    Adyen,
    Airwallex,
    Authorizedotnet,
    Bankofamerica,
    Billwerk,
    Bitpay,
    Bambora,
    // Bamboraapac, commented for template
    Bluesnap,
    Boku,
    Braintree,
    Cashtocode,
    Checkout,
    Coinbase,
    Cryptopay,
    Cybersource,
    // Datatrans,
    Dlocal,
    Ebanx,
    Fiserv,
    Forte,
    Globalpay,
    Globepay,
    Gocardless,
    Helcim,
    Iatapay,
    Klarna,
    Mifinity,
    Mollie,
    Multisafepay,
    Nexinets,
    Nmi,
    Noon,
    Nuvei,
    // Opayo, added as template code for future usage
    Opennode,
    // Payeezy, As psync and rsync are not supported by this connector, it is added as template code for future usage
    Payme,
    Payone,
    Paypal,
    Payu,
    Placetopay,
    Powertranz,
    Prophetpay,
    Rapyd,
    Riskified,
    Shift4,
    Signifyd,
    Square,
    Stax,
    Stripe,
    Trustpay,
    // Tsys,
    Tsys,
    Volt,
    Wise,
    Worldline,
    Worldpay,
    Zen,
    Zsl,
}

impl AttemptStatus {
    pub fn is_terminal_status(self) -> bool {
        match self {
            Self::RouterDeclined
            | Self::Charged
            | Self::AutoRefunded
            | Self::Voided
            | Self::VoidFailed
            | Self::CaptureFailed
            | Self::Failure
            | Self::PartialCharged => true,
            Self::Started
            | Self::AuthenticationFailed
            | Self::AuthenticationPending
            | Self::AuthenticationSuccessful
            | Self::Authorized
            | Self::AuthorizationFailed
            | Self::Authorizing
            | Self::CodInitiated
            | Self::VoidInitiated
            | Self::CaptureInitiated
            | Self::PartialChargedAndChargeable
            | Self::Unresolved
            | Self::Pending
            | Self::PaymentMethodAwaited
            | Self::ConfirmationAwaited
            | Self::DeviceDataCollectionPending => false,
        }
    }
}

/// Pass this parameter to force 3DS or non 3DS auth for this payment. Some connectors will still force 3DS auth even in case of passing 'no_three_ds' here and vice versa. Default value is 'no_three_ds' if not set
#[derive(
    Clone,
    Copy,
    Debug,
    Default,
    Eq,
    Hash,
    PartialEq,
    serde::Deserialize,
    serde::Serialize,
    strum::Display,
    strum::VariantNames,
    strum::EnumIter,
    strum::EnumString,
    ToSchema,
)]
#[router_derive::diesel_enum(storage_type = "db_enum")]
#[serde(rename_all = "snake_case")]
#[strum(serialize_all = "snake_case")]
pub enum AuthenticationType {
    /// If the card is enrolled for 3DS authentication, the 3DS based authentication will be activated. The liability of chargeback shift to the issuer
    ThreeDs,
    /// 3DS based authentication will not be activated. The liability of chargeback stays with the merchant.
    #[default]
    NoThreeDs,
}

/// The status of the capture
#[derive(
    Clone,
    Copy,
    Debug,
    Default,
    Eq,
    PartialEq,
    serde::Deserialize,
    serde::Serialize,
    strum::Display,
    strum::EnumString,
    ToSchema,
    Hash,
)]
#[router_derive::diesel_enum(storage_type = "db_enum")]
#[serde(rename_all = "snake_case")]
#[strum(serialize_all = "snake_case")]
pub enum CaptureStatus {
    // Capture request initiated
    #[default]
    Started,
    // Capture request was successful
    Charged,
    // Capture is pending at connector side
    Pending,
    // Capture request failed
    Failed,
}

#[derive(
    Default,
    Clone,
    Debug,
    Eq,
    PartialEq,
    serde::Deserialize,
    serde::Serialize,
    strum::Display,
    strum::EnumString,
    ToSchema,
    Hash,
)]
#[router_derive::diesel_enum(storage_type = "text")]
#[serde(rename_all = "snake_case")]
#[strum(serialize_all = "snake_case")]
pub enum AuthorizationStatus {
    Success,
    Failure,
    // Processing state is before calling connector
    #[default]
    Processing,
    // Requires merchant action
    Unresolved,
}

#[derive(
    Clone,
    Debug,
    PartialEq,
    Eq,
    serde::Deserialize,
    serde::Serialize,
    strum::Display,
    strum::EnumString,
    ToSchema,
    Hash,
)]
#[router_derive::diesel_enum(storage_type = "db_enum")]
#[serde(rename_all = "snake_case")]
#[strum(serialize_all = "snake_case")]
pub enum BlocklistDataKind {
    PaymentMethod,
    CardBin,
    ExtendedCardBin,
}

/// Default value if not passed is set to 'automatic' which results in Auth and Capture in one single API request. Pass 'manual' or 'manual_multiple' in case you want do a separate Auth and Capture by first authorizing and placing a hold on your customer's funds so that you can use the Payments/Capture endpoint later to capture the authorized amount. Pass 'manual' if you want to only capture the amount later once or 'manual_multiple' if you want to capture the funds multiple times later. Both 'manual' and 'manual_multiple' are only supported by a specific list of processors
#[derive(
    Clone,
    Copy,
    Debug,
    Default,
    Eq,
    Hash,
    PartialEq,
    serde::Deserialize,
    serde::Serialize,
    strum::Display,
    strum::VariantNames,
    strum::EnumIter,
    strum::EnumString,
    ToSchema,
)]
#[router_derive::diesel_enum(storage_type = "db_enum")]
#[serde(rename_all = "snake_case")]
#[strum(serialize_all = "snake_case")]
pub enum CaptureMethod {
    /// Post the payment authorization, the capture will be executed on the full amount immediately
    #[default]
    Automatic,
    /// The capture will happen only if the merchant triggers a Capture API request
    Manual,
    /// The capture will happen only if the merchant triggers a Capture API request
    ManualMultiple,
    /// The capture can be scheduled to automatically get triggered at a specific date & time
    Scheduled,
}

/// Type of the Connector for the financial use case. Could range from Payments to Accounting to Banking.
#[derive(
    Clone,
    Copy,
    Debug,
    Eq,
    PartialEq,
    strum::Display,
    strum::EnumString,
    serde::Deserialize,
    serde::Serialize,
    ToSchema,
)]
#[router_derive::diesel_enum(storage_type = "db_enum")]
#[strum(serialize_all = "snake_case")]
#[serde(rename_all = "snake_case")]
pub enum ConnectorType {
    /// PayFacs, Acquirers, Gateways, BNPL etc
    PaymentProcessor,
    /// Fraud, Currency Conversion, Crypto etc
    PaymentVas,
    /// Accounting, Billing, Invoicing, Tax etc
    FinOperations,
    /// Inventory, ERP, CRM, KYC etc
    FizOperations,
    /// Payment Networks like Visa, MasterCard etc
    Networks,
    /// All types of banks including corporate / commercial / personal / neo banks
    BankingEntities,
    /// All types of non-banking financial institutions including Insurance, Credit / Lending etc
    NonBankingFinance,
    /// Acquirers, Gateways etc
    PayoutProcessor,
    /// PaymentMethods Auth Services
    PaymentMethodAuth,
    /// 3DS Authentication Service Providers
    AuthenticationProcessor,
}

/// The three letter ISO currency code in uppercase. Eg: 'USD' for the United States Dollar.
#[allow(clippy::upper_case_acronyms)]
#[derive(
    Clone,
    Copy,
    Debug,
    Default,
    Eq,
    Hash,
    PartialEq,
    serde::Deserialize,
    serde::Serialize,
    strum::Display,
    strum::EnumString,
    strum::EnumIter,
    strum::VariantNames,
    ToSchema,
)]
#[router_derive::diesel_enum(storage_type = "db_enum")]
pub enum Currency {
    AED,
    ALL,
    AMD,
    ANG,
    AOA,
    ARS,
    AUD,
    AWG,
    AZN,
    BAM,
    BBD,
    BDT,
    BGN,
    BHD,
    BIF,
    BMD,
    BND,
    BOB,
    BRL,
    BSD,
    BWP,
    BYN,
    BZD,
    CAD,
    CHF,
    CLP,
    CNY,
    COP,
    CRC,
    CUP,
    CVE,
    CZK,
    DJF,
    DKK,
    DOP,
    DZD,
    EGP,
    ETB,
    EUR,
    FJD,
    FKP,
    GBP,
    GEL,
    GHS,
    GIP,
    GMD,
    GNF,
    GTQ,
    GYD,
    HKD,
    HNL,
    HRK,
    HTG,
    HUF,
    IDR,
    ILS,
    INR,
    IQD,
    JMD,
    JOD,
    JPY,
    KES,
    KGS,
    KHR,
    KMF,
    KRW,
    KWD,
    KYD,
    KZT,
    LAK,
    LBP,
    LKR,
    LRD,
    LSL,
    LYD,
    MAD,
    MDL,
    MGA,
    MKD,
    MMK,
    MNT,
    MOP,
    MRU,
    MUR,
    MVR,
    MWK,
    MXN,
    MYR,
    MZN,
    NAD,
    NGN,
    NIO,
    NOK,
    NPR,
    NZD,
    OMR,
    PAB,
    PEN,
    PGK,
    PHP,
    PKR,
    PLN,
    PYG,
    QAR,
    RON,
    RSD,
    RUB,
    RWF,
    SAR,
    SBD,
    SCR,
    SEK,
    SGD,
    SHP,
    SLE,
    SLL,
    SOS,
    SRD,
    SSP,
    STN,
    SVC,
    SZL,
    THB,
    TND,
    TOP,
    TRY,
    TTD,
    TWD,
    TZS,
    UAH,
    UGX,
    #[default]
    USD,
    UYU,
    UZS,
    VES,
    VND,
    VUV,
    WST,
    XAF,
    XCD,
    XOF,
    XPF,
    YER,
    ZAR,
    ZMW,
}

impl Currency {
    /// Convert the amount to its base denomination based on Currency and return String
    pub fn to_currency_base_unit(&self, amount: i64) -> Result<String, TryFromIntError> {
        let amount_f64 = self.to_currency_base_unit_asf64(amount)?;
        Ok(format!("{amount_f64:.2}"))
    }

    /// Convert the amount to its base denomination based on Currency and return f64
    pub fn to_currency_base_unit_asf64(&self, amount: i64) -> Result<f64, TryFromIntError> {
        let amount_f64: f64 = u32::try_from(amount)?.into();
        let amount = if self.is_zero_decimal_currency() {
            amount_f64
        } else if self.is_three_decimal_currency() {
            amount_f64 / 1000.00
        } else {
            amount_f64 / 100.00
        };
        Ok(amount)
    }

    ///Convert the higher decimal amount to its base absolute units
    pub fn to_currency_lower_unit(&self, amount: String) -> Result<String, ParseFloatError> {
        let amount_f64 = amount.parse::<f64>()?;
        let amount_string = if self.is_zero_decimal_currency() {
            amount_f64
        } else if self.is_three_decimal_currency() {
            amount_f64 * 1000.00
        } else {
            amount_f64 * 100.00
        };
        Ok(amount_string.to_string())
    }

    /// Convert the amount to its base denomination based on Currency and check for zero decimal currency and return String
    /// Paypal Connector accepts Zero and Two decimal currency but not three decimal and it should be updated as required for 3 decimal currencies.
    /// Paypal Ref - https://developer.paypal.com/docs/reports/reference/paypal-supported-currencies/
    pub fn to_currency_base_unit_with_zero_decimal_check(
        &self,
        amount: i64,
    ) -> Result<String, TryFromIntError> {
        let amount_f64 = self.to_currency_base_unit_asf64(amount)?;
        if self.is_zero_decimal_currency() {
            Ok(amount_f64.to_string())
        } else {
            Ok(format!("{amount_f64:.2}"))
        }
    }

    pub fn iso_4217(&self) -> &'static str {
        match *self {
            Self::AED => "784",
            Self::ALL => "008",
            Self::AMD => "051",
            Self::ANG => "532",
            Self::AOA => "973",
            Self::ARS => "032",
            Self::AUD => "036",
            Self::AWG => "533",
            Self::AZN => "944",
            Self::BAM => "977",
            Self::BBD => "052",
            Self::BDT => "050",
            Self::BGN => "975",
            Self::BHD => "048",
            Self::BIF => "108",
            Self::BMD => "060",
            Self::BND => "096",
            Self::BOB => "068",
            Self::BRL => "986",
            Self::BSD => "044",
            Self::BWP => "072",
            Self::BYN => "933",
            Self::BZD => "084",
            Self::CAD => "124",
            Self::CHF => "756",
            Self::CLP => "152",
            Self::COP => "170",
            Self::CRC => "188",
            Self::CUP => "192",
            Self::CVE => "132",
            Self::CZK => "203",
            Self::DJF => "262",
            Self::DKK => "208",
            Self::DOP => "214",
            Self::DZD => "012",
            Self::EGP => "818",
            Self::ETB => "230",
            Self::EUR => "978",
            Self::FJD => "242",
            Self::FKP => "238",
            Self::GBP => "826",
            Self::GEL => "981",
            Self::GHS => "936",
            Self::GIP => "292",
            Self::GMD => "270",
            Self::GNF => "324",
            Self::GTQ => "320",
            Self::GYD => "328",
            Self::HKD => "344",
            Self::HNL => "340",
            Self::HTG => "332",
            Self::HUF => "348",
            Self::HRK => "191",
            Self::IDR => "360",
            Self::ILS => "376",
            Self::INR => "356",
            Self::IQD => "368",
            Self::JMD => "388",
            Self::JOD => "400",
            Self::JPY => "392",
            Self::KES => "404",
            Self::KGS => "417",
            Self::KHR => "116",
            Self::KMF => "174",
            Self::KRW => "410",
            Self::KWD => "414",
            Self::KYD => "136",
            Self::KZT => "398",
            Self::LAK => "418",
            Self::LBP => "422",
            Self::LKR => "144",
            Self::LRD => "430",
            Self::LSL => "426",
            Self::LYD => "434",
            Self::MAD => "504",
            Self::MDL => "498",
            Self::MGA => "969",
            Self::MKD => "807",
            Self::MMK => "104",
            Self::MNT => "496",
            Self::MOP => "446",
            Self::MRU => "929",
            Self::MUR => "480",
            Self::MVR => "462",
            Self::MWK => "454",
            Self::MXN => "484",
            Self::MYR => "458",
            Self::MZN => "943",
            Self::NAD => "516",
            Self::NGN => "566",
            Self::NIO => "558",
            Self::NOK => "578",
            Self::NPR => "524",
            Self::NZD => "554",
            Self::OMR => "512",
            Self::PAB => "590",
            Self::PEN => "604",
            Self::PGK => "598",
            Self::PHP => "608",
            Self::PKR => "586",
            Self::PLN => "985",
            Self::PYG => "600",
            Self::QAR => "634",
            Self::RON => "946",
            Self::CNY => "156",
            Self::RSD => "941",
            Self::RUB => "643",
            Self::RWF => "646",
            Self::SAR => "682",
            Self::SBD => "090",
            Self::SCR => "690",
            Self::SEK => "752",
            Self::SGD => "702",
            Self::SHP => "654",
            Self::SLE => "925",
            Self::SLL => "694",
            Self::SOS => "706",
            Self::SRD => "968",
            Self::SSP => "728",
            Self::STN => "930",
            Self::SVC => "222",
            Self::SZL => "748",
            Self::THB => "764",
            Self::TND => "788",
            Self::TOP => "776",
            Self::TRY => "949",
            Self::TTD => "780",
            Self::TWD => "901",
            Self::TZS => "834",
            Self::UAH => "980",
            Self::UGX => "800",
            Self::USD => "840",
            Self::UYU => "858",
            Self::UZS => "860",
            Self::VES => "928",
            Self::VND => "704",
            Self::VUV => "548",
            Self::WST => "882",
            Self::XAF => "950",
            Self::XCD => "951",
            Self::XOF => "952",
            Self::XPF => "953",
            Self::YER => "886",
            Self::ZAR => "710",
            Self::ZMW => "967",
        }
    }

    pub fn is_zero_decimal_currency(self) -> bool {
        match self {
            Self::BIF
            | Self::CLP
            | Self::DJF
            | Self::GNF
            | Self::JPY
            | Self::KMF
            | Self::KRW
            | Self::MGA
            | Self::PYG
            | Self::RWF
            | Self::UGX
            | Self::VND
            | Self::VUV
            | Self::XAF
            | Self::XOF
            | Self::XPF => true,
            Self::AED
            | Self::ALL
            | Self::AMD
            | Self::ANG
            | Self::AOA
            | Self::ARS
            | Self::AUD
            | Self::AWG
            | Self::AZN
            | Self::BAM
            | Self::BBD
            | Self::BDT
            | Self::BGN
            | Self::BHD
            | Self::BMD
            | Self::BND
            | Self::BOB
            | Self::BRL
            | Self::BSD
            | Self::BWP
            | Self::BYN
            | Self::BZD
            | Self::CAD
            | Self::CHF
            | Self::CNY
            | Self::COP
            | Self::CRC
            | Self::CUP
            | Self::CVE
            | Self::CZK
            | Self::DKK
            | Self::DOP
            | Self::DZD
            | Self::EGP
            | Self::ETB
            | Self::EUR
            | Self::FJD
            | Self::FKP
            | Self::GBP
            | Self::GEL
            | Self::GHS
            | Self::GIP
            | Self::GMD
            | Self::GTQ
            | Self::GYD
            | Self::HKD
            | Self::HNL
            | Self::HRK
            | Self::HTG
            | Self::HUF
            | Self::IDR
            | Self::ILS
            | Self::INR
            | Self::IQD
            | Self::JMD
            | Self::JOD
            | Self::KES
            | Self::KGS
            | Self::KHR
            | Self::KWD
            | Self::KYD
            | Self::KZT
            | Self::LAK
            | Self::LBP
            | Self::LKR
            | Self::LRD
            | Self::LSL
            | Self::LYD
            | Self::MAD
            | Self::MDL
            | Self::MKD
            | Self::MMK
            | Self::MNT
            | Self::MOP
            | Self::MRU
            | Self::MUR
            | Self::MVR
            | Self::MWK
            | Self::MXN
            | Self::MYR
            | Self::MZN
            | Self::NAD
            | Self::NGN
            | Self::NIO
            | Self::NOK
            | Self::NPR
            | Self::NZD
            | Self::OMR
            | Self::PAB
            | Self::PEN
            | Self::PGK
            | Self::PHP
            | Self::PKR
            | Self::PLN
            | Self::QAR
            | Self::RON
            | Self::RSD
            | Self::RUB
            | Self::SAR
            | Self::SBD
            | Self::SCR
            | Self::SEK
            | Self::SGD
            | Self::SHP
            | Self::SLE
            | Self::SLL
            | Self::SOS
            | Self::SRD
            | Self::SSP
            | Self::STN
            | Self::SVC
            | Self::SZL
            | Self::THB
            | Self::TND
            | Self::TOP
            | Self::TRY
            | Self::TTD
            | Self::TWD
            | Self::TZS
            | Self::UAH
            | Self::USD
            | Self::UYU
            | Self::UZS
            | Self::VES
            | Self::WST
            | Self::XCD
            | Self::YER
            | Self::ZAR
            | Self::ZMW => false,
        }
    }

    pub fn is_three_decimal_currency(self) -> bool {
        match self {
            Self::BHD | Self::IQD | Self::JOD | Self::KWD | Self::LYD | Self::OMR | Self::TND => {
                true
            }
            Self::AED
            | Self::ALL
            | Self::AMD
            | Self::AOA
            | Self::ANG
            | Self::ARS
            | Self::AUD
            | Self::AWG
            | Self::AZN
            | Self::BAM
            | Self::BBD
            | Self::BDT
            | Self::BGN
            | Self::BIF
            | Self::BMD
            | Self::BND
            | Self::BOB
            | Self::BRL
            | Self::BSD
            | Self::BWP
            | Self::BYN
            | Self::BZD
            | Self::CAD
            | Self::CHF
            | Self::CLP
            | Self::CNY
            | Self::COP
            | Self::CRC
            | Self::CUP
            | Self::CVE
            | Self::CZK
            | Self::DJF
            | Self::DKK
            | Self::DOP
            | Self::DZD
            | Self::EGP
            | Self::ETB
            | Self::EUR
            | Self::FJD
            | Self::FKP
            | Self::GBP
            | Self::GEL
            | Self::GHS
            | Self::GIP
            | Self::GMD
            | Self::GNF
            | Self::GTQ
            | Self::GYD
            | Self::HKD
            | Self::HNL
            | Self::HRK
            | Self::HTG
            | Self::HUF
            | Self::IDR
            | Self::ILS
            | Self::INR
            | Self::JMD
            | Self::JPY
            | Self::KES
            | Self::KGS
            | Self::KHR
            | Self::KMF
            | Self::KRW
            | Self::KYD
            | Self::KZT
            | Self::LAK
            | Self::LBP
            | Self::LKR
            | Self::LRD
            | Self::LSL
            | Self::MAD
            | Self::MDL
            | Self::MGA
            | Self::MKD
            | Self::MMK
            | Self::MNT
            | Self::MOP
            | Self::MRU
            | Self::MUR
            | Self::MVR
            | Self::MWK
            | Self::MXN
            | Self::MYR
            | Self::MZN
            | Self::NAD
            | Self::NGN
            | Self::NIO
            | Self::NOK
            | Self::NPR
            | Self::NZD
            | Self::PAB
            | Self::PEN
            | Self::PGK
            | Self::PHP
            | Self::PKR
            | Self::PLN
            | Self::PYG
            | Self::QAR
            | Self::RON
            | Self::RSD
            | Self::RUB
            | Self::RWF
            | Self::SAR
            | Self::SBD
            | Self::SCR
            | Self::SEK
            | Self::SGD
            | Self::SHP
            | Self::SLE
            | Self::SLL
            | Self::SOS
            | Self::SRD
            | Self::SSP
            | Self::STN
            | Self::SVC
            | Self::SZL
            | Self::THB
            | Self::TOP
            | Self::TRY
            | Self::TTD
            | Self::TWD
            | Self::TZS
            | Self::UAH
            | Self::UGX
            | Self::USD
            | Self::UYU
            | Self::UZS
            | Self::VES
            | Self::VND
            | Self::VUV
            | Self::WST
            | Self::XAF
            | Self::XCD
            | Self::XPF
            | Self::XOF
            | Self::YER
            | Self::ZAR
            | Self::ZMW => false,
        }
    }

    pub fn number_of_digits_after_decimal_point(self) -> u8 {
        if self.is_zero_decimal_currency() {
            0
        } else if self.is_three_decimal_currency() {
            3
        } else {
            2
        }
    }
}

#[derive(
    Clone,
    Copy,
    Debug,
    Eq,
    PartialEq,
    serde::Deserialize,
    serde::Serialize,
    strum::Display,
    strum::EnumString,
    ToSchema,
)]
#[router_derive::diesel_enum(storage_type = "db_enum")]
#[serde(rename_all = "snake_case")]
#[strum(serialize_all = "snake_case")]
pub enum EventClass {
    Payments,
    Refunds,
    Disputes,
    Mandates,
    #[cfg(feature = "payouts")]
    Payouts,
}

#[derive(
    Clone,
    Copy,
    Debug,
    Eq,
    PartialEq,
    serde::Deserialize,
    serde::Serialize,
    strum::Display,
    strum::EnumString,
    ToSchema,
)]
#[router_derive::diesel_enum(storage_type = "db_enum")]
#[serde(rename_all = "snake_case")]
#[strum(serialize_all = "snake_case")]
pub enum EventType {
    /// Authorize + Capture success
    PaymentSucceeded,
    /// Authorize + Capture failed
    PaymentFailed,
    PaymentProcessing,
    PaymentCancelled,
    PaymentAuthorized,
    PaymentCaptured,
    ActionRequired,
    RefundSucceeded,
    RefundFailed,
    DisputeOpened,
    DisputeExpired,
    DisputeAccepted,
    DisputeCancelled,
    DisputeChallenged,
    DisputeWon,
    DisputeLost,
    MandateActive,
    MandateRevoked,
    PayoutSuccess,
    PayoutFailed,
    PayoutInitiated,
    PayoutProcessing,
    PayoutCancelled,
    PayoutExpired,
    PayoutReversed,
}

#[derive(
    Clone,
    Copy,
    Debug,
    Eq,
    PartialEq,
    serde::Deserialize,
    serde::Serialize,
    strum::Display,
    strum::EnumString,
    ToSchema,
)]
#[router_derive::diesel_enum(storage_type = "db_enum")]
#[serde(rename_all = "snake_case")]
#[strum(serialize_all = "snake_case")]
pub enum WebhookDeliveryAttempt {
    InitialAttempt,
    AutomaticRetry,
    ManualRetry,
}

// TODO: This decision about using KV mode or not,
// should be taken at a top level rather than pushing it down to individual functions via an enum.
#[derive(
    Clone,
    Copy,
    Debug,
    Default,
    Eq,
    PartialEq,
    serde::Deserialize,
    serde::Serialize,
    strum::Display,
    strum::EnumString,
)]
#[router_derive::diesel_enum(storage_type = "db_enum")]
#[serde(rename_all = "snake_case")]
#[strum(serialize_all = "snake_case")]
pub enum MerchantStorageScheme {
    #[default]
    PostgresOnly,
    RedisKv,
}

/// The status of the current payment that was made
#[derive(
    Clone,
    Copy,
    Debug,
    Default,
    Eq,
    Hash,
    PartialEq,
    ToSchema,
    serde::Deserialize,
    serde::Serialize,
    strum::Display,
    strum::EnumIter,
    strum::EnumString,
)]
#[router_derive::diesel_enum(storage_type = "db_enum")]
#[serde(rename_all = "snake_case")]
#[strum(serialize_all = "snake_case")]
pub enum IntentStatus {
    Succeeded,
    Failed,
    Cancelled,
    Processing,
    RequiresCustomerAction,
    RequiresMerchantAction,
    RequiresPaymentMethod,
    #[default]
    RequiresConfirmation,
    RequiresCapture,
    PartiallyCaptured,
    PartiallyCapturedAndCapturable,
}

/// Indicates that you intend to make future payments with this Payment’s payment method. Providing this parameter will attach the payment method to the Customer, if present, after the Payment is confirmed and any required actions from the user are complete.
#[derive(
    Clone,
    Copy,
    Debug,
    Default,
    Eq,
    Hash,
    PartialEq,
    serde::Deserialize,
    serde::Serialize,
    strum::Display,
    strum::VariantNames,
    strum::EnumIter,
    strum::EnumString,
    ToSchema,
)]
#[router_derive::diesel_enum(storage_type = "db_enum")]
#[serde(rename_all = "snake_case")]
#[strum(serialize_all = "snake_case")]
pub enum FutureUsage {
    OffSession,
    #[default]
    OnSession,
}

#[derive(
    Clone,
    Copy,
    Debug,
    Eq,
    Hash,
    PartialEq,
    serde::Deserialize,
    serde::Serialize,
    strum::Display,
    strum::EnumString,
    ToSchema,
)]
#[router_derive::diesel_enum(storage_type = "db_enum")]
#[strum(serialize_all = "snake_case")]
#[serde(rename_all = "snake_case")]
pub enum PaymentMethodIssuerCode {
    JpHdfc,
    JpIcici,
    JpGooglepay,
    JpApplepay,
    JpPhonepay,
    JpWechat,
    JpSofort,
    JpGiropay,
    JpSepa,
    JpBacs,
}

/// Payment Method Status
#[derive(
    Clone,
    Copy,
    Debug,
    PartialEq,
    Eq,
    Hash,
    serde::Serialize,
    serde::Deserialize,
    strum::Display,
    strum::EnumString,
    ToSchema,
)]
#[router_derive::diesel_enum(storage_type = "text")]
#[strum(serialize_all = "snake_case")]
#[serde(rename_all = "snake_case")]
pub enum PaymentMethodStatus {
    /// Indicates that the payment method is active and can be used for payments.
    Active,
    /// Indicates that the payment method is not active and hence cannot be used for payments.
    Inactive,
    /// Indicates that the payment method is awaiting some data or action before it can be marked
    /// as 'active'.
    Processing,
    /// Indicates that the payment method is awaiting some data before changing state to active
    AwaitingData,
}

impl From<AttemptStatus> for PaymentMethodStatus {
    fn from(attempt_status: AttemptStatus) -> Self {
        match attempt_status {
            AttemptStatus::Failure => Self::Inactive,
            AttemptStatus::Voided
            | AttemptStatus::Started
            | AttemptStatus::Pending
            | AttemptStatus::Unresolved
            | AttemptStatus::CodInitiated
            | AttemptStatus::Authorizing
            | AttemptStatus::VoidInitiated
            | AttemptStatus::AuthorizationFailed
            | AttemptStatus::RouterDeclined
            | AttemptStatus::AuthenticationSuccessful
            | AttemptStatus::PaymentMethodAwaited
            | AttemptStatus::AuthenticationFailed
            | AttemptStatus::AuthenticationPending
            | AttemptStatus::CaptureInitiated
            | AttemptStatus::CaptureFailed
            | AttemptStatus::VoidFailed
            | AttemptStatus::AutoRefunded
            | AttemptStatus::PartialCharged
            | AttemptStatus::PartialChargedAndChargeable
            | AttemptStatus::ConfirmationAwaited
            | AttemptStatus::DeviceDataCollectionPending
            | AttemptStatus::Charged
            | AttemptStatus::Authorized => Self::Active,
        }
    }
}

/// To indicate the type of payment experience that the customer would go through
#[derive(
    Eq,
    strum::EnumString,
    PartialEq,
    Hash,
    Copy,
    Clone,
    Debug,
    serde::Serialize,
    serde::Deserialize,
    strum::Display,
    ToSchema,
    Default,
)]
#[router_derive::diesel_enum(storage_type = "text")]
#[strum(serialize_all = "snake_case")]
#[serde(rename_all = "snake_case")]
pub enum PaymentExperience {
    /// The URL to which the customer needs to be redirected for completing the payment.
    #[default]
    RedirectToUrl,
    /// Contains the data for invoking the sdk client for completing the payment.
    InvokeSdkClient,
    /// The QR code data to be displayed to the customer.
    DisplayQrCode,
    /// Contains data to finish one click payment.
    OneClick,
    /// Redirect customer to link wallet
    LinkWallet,
    /// Contains the data for invoking the sdk client for completing the payment.
    InvokePaymentApp,
    /// Contains the data for displaying wait screen
    DisplayWaitScreen,
}

/// Indicates the sub type of payment method. Eg: 'google_pay' & 'apple_pay' for wallets.
#[derive(
    Clone,
    Copy,
    Debug,
    Eq,
    Hash,
    PartialEq,
    serde::Deserialize,
    serde::Serialize,
    strum::Display,
    strum::VariantNames,
    strum::EnumIter,
    strum::EnumString,
    ToSchema,
)]
#[router_derive::diesel_enum(storage_type = "text")]
#[serde(rename_all = "snake_case")]
#[strum(serialize_all = "snake_case")]
pub enum PaymentMethodType {
    Ach,
    Affirm,
    AfterpayClearpay,
    Alfamart,
    AliPay,
    AliPayHk,
    Alma,
    ApplePay,
    Atome,
    Bacs,
    BancontactCard,
    Becs,
    Benefit,
    Bizum,
    Blik,
    Boleto,
    BcaBankTransfer,
    BniVa,
    BriVa,
    CardRedirect,
    CimbVa,
    #[serde(rename = "classic")]
    ClassicReward,
    Credit,
    CryptoCurrency,
    Cashapp,
    Dana,
    DanamonVa,
    Debit,
    DuitNow,
    Efecty,
    Eps,
    Fps,
    Evoucher,
    Giropay,
    Givex,
    GooglePay,
    GoPay,
    Gcash,
    Ideal,
    Interac,
    Indomaret,
    Klarna,
    KakaoPay,
    LocalBankRedirect,
    MandiriVa,
    Knet,
    MbWay,
    MobilePay,
    Momo,
    MomoAtm,
    Multibanco,
    OnlineBankingThailand,
    OnlineBankingCzechRepublic,
    OnlineBankingFinland,
    OnlineBankingFpx,
    OnlineBankingPoland,
    OnlineBankingSlovakia,
    Oxxo,
    PagoEfectivo,
    PermataBankTransfer,
    OpenBankingUk,
    PayBright,
    Paypal,
    Pix,
    PaySafeCard,
    Przelewy24,
    PromptPay,
    Pse,
    RedCompra,
    RedPagos,
    SamsungPay,
    Sepa,
    Sofort,
    Swish,
    TouchNGo,
    Trustly,
    Twint,
    UpiCollect,
    UpiIntent,
    Vipps,
    VietQr,
    Venmo,
    Walley,
    WeChatPay,
    SevenEleven,
    Lawson,
    MiniStop,
    FamilyMart,
    Seicomart,
    PayEasy,
    LocalBankTransfer,
    Mifinity,
}

/// Indicates the type of payment method. Eg: 'card', 'wallet', etc.
#[derive(
    Clone,
    Copy,
    Debug,
    Default,
    Eq,
    Hash,
    PartialEq,
    serde::Deserialize,
    serde::Serialize,
    strum::Display,
    strum::VariantNames,
    strum::EnumIter,
    strum::EnumString,
    ToSchema,
)]
#[router_derive::diesel_enum(storage_type = "text")]
#[serde(rename_all = "snake_case")]
#[strum(serialize_all = "snake_case")]
pub enum PaymentMethod {
    #[default]
    Card,
    CardRedirect,
    PayLater,
    Wallet,
    BankRedirect,
    BankTransfer,
    Crypto,
    BankDebit,
    Reward,
    RealTimePayment,
    Upi,
    Voucher,
    GiftCard,
}

/// To be used to specify the type of payment. Use 'setup_mandate' in case of zero auth flow.
#[derive(
    Clone,
    Copy,
    Debug,
    Default,
    Eq,
    PartialEq,
    serde::Deserialize,
    serde::Serialize,
    strum::Display,
    strum::EnumString,
    ToSchema,
)]
#[router_derive::diesel_enum(storage_type = "db_enum")]
#[serde(rename_all = "snake_case")]
#[strum(serialize_all = "snake_case")]
pub enum PaymentType {
    #[default]
    Normal,
    NewMandate,
    SetupMandate,
    RecurringMandate,
}

#[derive(
    Clone,
    Copy,
    Debug,
    Default,
    Eq,
    Hash,
    PartialEq,
    strum::Display,
    strum::EnumString,
    strum::EnumIter,
    serde::Serialize,
    serde::Deserialize,
)]
#[router_derive::diesel_enum(storage_type = "db_enum")]
#[strum(serialize_all = "snake_case")]
pub enum RefundStatus {
    Failure,
    ManualReview,
    #[default]
    Pending,
    Success,
    TransactionFailure,
}

/// The status of the mandate, which indicates whether it can be used to initiate a payment.
#[derive(
    Clone,
    Copy,
    Debug,
    Eq,
    PartialEq,
    Default,
    serde::Deserialize,
    serde::Serialize,
    strum::Display,
    strum::EnumString,
    ToSchema,
)]
#[router_derive::diesel_enum(storage_type = "db_enum")]
#[serde(rename_all = "snake_case")]
#[strum(serialize_all = "snake_case")]
pub enum MandateStatus {
    #[default]
    Active,
    Inactive,
    Pending,
    Revoked,
}

/// Indicates the card network.
#[derive(
    Clone,
    Debug,
    Eq,
    Hash,
    PartialEq,
    serde::Deserialize,
    serde::Serialize,
    strum::Display,
    strum::VariantNames,
    strum::EnumIter,
    strum::EnumString,
    ToSchema,
)]
#[router_derive::diesel_enum(storage_type = "text")]
pub enum CardNetwork {
    Visa,
    Mastercard,
    AmericanExpress,
    JCB,
    DinersClub,
    Discover,
    CartesBancaires,
    UnionPay,
    Interac,
    RuPay,
    Maestro,
}

/// Stage of the dispute
#[derive(
    Clone,
    Copy,
    Default,
    Debug,
    Eq,
    Hash,
    PartialEq,
    serde::Deserialize,
    serde::Serialize,
    strum::Display,
    strum::EnumString,
    ToSchema,
)]
#[router_derive::diesel_enum(storage_type = "db_enum")]
#[serde(rename_all = "snake_case")]
#[strum(serialize_all = "snake_case")]
pub enum DisputeStage {
    PreDispute,
    #[default]
    Dispute,
    PreArbitration,
}

/// Status of the dispute
#[derive(
    Clone,
    Debug,
    Copy,
    Default,
    Eq,
    Hash,
    PartialEq,
    serde::Deserialize,
    serde::Serialize,
    strum::Display,
    strum::EnumString,
    ToSchema,
)]
#[router_derive::diesel_enum(storage_type = "db_enum")]
#[serde(rename_all = "snake_case")]
#[strum(serialize_all = "snake_case")]
pub enum DisputeStatus {
    #[default]
    DisputeOpened,
    DisputeExpired,
    DisputeAccepted,
    DisputeCancelled,
    DisputeChallenged,
    // dispute has been successfully challenged by the merchant
    DisputeWon,
    // dispute has been unsuccessfully challenged
    DisputeLost,
}

#[derive(
    Clone,
    Debug,
    Eq,
    Default,
    Hash,
    PartialEq,
    serde::Deserialize,
    serde::Serialize,
    strum::Display,
    strum::EnumIter,
    strum::EnumString,
    utoipa::ToSchema,
    Copy
)]
#[router_derive::diesel_enum(storage_type = "db_enum")]
#[rustfmt::skip]
pub enum CountryAlpha2 {
    AF, AX, AL, DZ, AS, AD, AO, AI, AQ, AG, AR, AM, AW, AU, AT,
    AZ, BS, BH, BD, BB, BY, BE, BZ, BJ, BM, BT, BO, BQ, BA, BW,
    BV, BR, IO, BN, BG, BF, BI, KH, CM, CA, CV, KY, CF, TD, CL,
    CN, CX, CC, CO, KM, CG, CD, CK, CR, CI, HR, CU, CW, CY, CZ,
    DK, DJ, DM, DO, EC, EG, SV, GQ, ER, EE, ET, FK, FO, FJ, FI,
    FR, GF, PF, TF, GA, GM, GE, DE, GH, GI, GR, GL, GD, GP, GU,
    GT, GG, GN, GW, GY, HT, HM, VA, HN, HK, HU, IS, IN, ID, IR,
    IQ, IE, IM, IL, IT, JM, JP, JE, JO, KZ, KE, KI, KP, KR, KW,
    KG, LA, LV, LB, LS, LR, LY, LI, LT, LU, MO, MK, MG, MW, MY,
    MV, ML, MT, MH, MQ, MR, MU, YT, MX, FM, MD, MC, MN, ME, MS,
    MA, MZ, MM, NA, NR, NP, NL, NC, NZ, NI, NE, NG, NU, NF, MP,
    NO, OM, PK, PW, PS, PA, PG, PY, PE, PH, PN, PL, PT, PR, QA,
    RE, RO, RU, RW, BL, SH, KN, LC, MF, PM, VC, WS, SM, ST, SA,
    SN, RS, SC, SL, SG, SX, SK, SI, SB, SO, ZA, GS, SS, ES, LK,
    SD, SR, SJ, SZ, SE, CH, SY, TW, TJ, TZ, TH, TL, TG, TK, TO,
    TT, TN, TR, TM, TC, TV, UG, UA, AE, GB, UM, UY, UZ, VU,
    VE, VN, VG, VI, WF, EH, YE, ZM, ZW,
    #[default]
    US
}

#[derive(
    Clone,
    Debug,
    Copy,
    Default,
    Eq,
    Hash,
    PartialEq,
    serde::Deserialize,
    serde::Serialize,
    strum::Display,
    strum::EnumString,
)]
#[router_derive::diesel_enum(storage_type = "db_enum")]
#[serde(rename_all = "snake_case")]
#[strum(serialize_all = "snake_case")]
pub enum RequestIncrementalAuthorization {
    True,
    False,
    #[default]
    Default,
}

#[derive(Clone, Copy, Debug, Serialize, Deserialize)]
#[rustfmt::skip]
pub enum CountryAlpha3 {
    AFG, ALA, ALB, DZA, ASM, AND, AGO, AIA, ATA, ATG, ARG, ARM, ABW, AUS, AUT,
    AZE, BHS, BHR, BGD, BRB, BLR, BEL, BLZ, BEN, BMU, BTN, BOL, BES, BIH, BWA,
    BVT, BRA, IOT, BRN, BGR, BFA, BDI, CPV, KHM, CMR, CAN, CYM, CAF, TCD, CHL,
    CHN, CXR, CCK, COL, COM, COG, COD, COK, CRI, CIV, HRV, CUB, CUW, CYP, CZE,
    DNK, DJI, DMA, DOM, ECU, EGY, SLV, GNQ, ERI, EST, ETH, FLK, FRO, FJI, FIN,
    FRA, GUF, PYF, ATF, GAB, GMB, GEO, DEU, GHA, GIB, GRC, GRL, GRD, GLP, GUM,
    GTM, GGY, GIN, GNB, GUY, HTI, HMD, VAT, HND, HKG, HUN, ISL, IND, IDN, IRN,
    IRQ, IRL, IMN, ISR, ITA, JAM, JPN, JEY, JOR, KAZ, KEN, KIR, PRK, KOR, KWT,
    KGZ, LAO, LVA, LBN, LSO, LBR, LBY, LIE, LTU, LUX, MAC, MKD, MDG, MWI, MYS,
    MDV, MLI, MLT, MHL, MTQ, MRT, MUS, MYT, MEX, FSM, MDA, MCO, MNG, MNE, MSR,
    MAR, MOZ, MMR, NAM, NRU, NPL, NLD, NCL, NZL, NIC, NER, NGA, NIU, NFK, MNP,
    NOR, OMN, PAK, PLW, PSE, PAN, PNG, PRY, PER, PHL, PCN, POL, PRT, PRI, QAT,
    REU, ROU, RUS, RWA, BLM, SHN, KNA, LCA, MAF, SPM, VCT, WSM, SMR, STP, SAU,
    SEN, SRB, SYC, SLE, SGP, SXM, SVK, SVN, SLB, SOM, ZAF, SGS, SSD, ESP, LKA,
    SDN, SUR, SJM, SWZ, SWE, CHE, SYR, TWN, TJK, TZA, THA, TLS, TGO, TKL, TON,
    TTO, TUN, TUR, TKM, TCA, TUV, UGA, UKR, ARE, GBR, USA, UMI, URY, UZB, VUT,
    VEN, VNM, VGB, VIR, WLF, ESH, YEM, ZMB, ZWE
}

#[derive(
    Clone,
    Copy,
    Debug,
    PartialEq,
    Eq,
    Hash,
    strum::Display,
    strum::VariantNames,
    strum::EnumIter,
    strum::EnumString,
    Deserialize,
    Serialize,
)]
pub enum Country {
    Afghanistan,
    AlandIslands,
    Albania,
    Algeria,
    AmericanSamoa,
    Andorra,
    Angola,
    Anguilla,
    Antarctica,
    AntiguaAndBarbuda,
    Argentina,
    Armenia,
    Aruba,
    Australia,
    Austria,
    Azerbaijan,
    Bahamas,
    Bahrain,
    Bangladesh,
    Barbados,
    Belarus,
    Belgium,
    Belize,
    Benin,
    Bermuda,
    Bhutan,
    BoliviaPlurinationalState,
    BonaireSintEustatiusAndSaba,
    BosniaAndHerzegovina,
    Botswana,
    BouvetIsland,
    Brazil,
    BritishIndianOceanTerritory,
    BruneiDarussalam,
    Bulgaria,
    BurkinaFaso,
    Burundi,
    CaboVerde,
    Cambodia,
    Cameroon,
    Canada,
    CaymanIslands,
    CentralAfricanRepublic,
    Chad,
    Chile,
    China,
    ChristmasIsland,
    CocosKeelingIslands,
    Colombia,
    Comoros,
    Congo,
    CongoDemocraticRepublic,
    CookIslands,
    CostaRica,
    CotedIvoire,
    Croatia,
    Cuba,
    Curacao,
    Cyprus,
    Czechia,
    Denmark,
    Djibouti,
    Dominica,
    DominicanRepublic,
    Ecuador,
    Egypt,
    ElSalvador,
    EquatorialGuinea,
    Eritrea,
    Estonia,
    Ethiopia,
    FalklandIslandsMalvinas,
    FaroeIslands,
    Fiji,
    Finland,
    France,
    FrenchGuiana,
    FrenchPolynesia,
    FrenchSouthernTerritories,
    Gabon,
    Gambia,
    Georgia,
    Germany,
    Ghana,
    Gibraltar,
    Greece,
    Greenland,
    Grenada,
    Guadeloupe,
    Guam,
    Guatemala,
    Guernsey,
    Guinea,
    GuineaBissau,
    Guyana,
    Haiti,
    HeardIslandAndMcDonaldIslands,
    HolySee,
    Honduras,
    HongKong,
    Hungary,
    Iceland,
    India,
    Indonesia,
    IranIslamicRepublic,
    Iraq,
    Ireland,
    IsleOfMan,
    Israel,
    Italy,
    Jamaica,
    Japan,
    Jersey,
    Jordan,
    Kazakhstan,
    Kenya,
    Kiribati,
    KoreaDemocraticPeoplesRepublic,
    KoreaRepublic,
    Kuwait,
    Kyrgyzstan,
    LaoPeoplesDemocraticRepublic,
    Latvia,
    Lebanon,
    Lesotho,
    Liberia,
    Libya,
    Liechtenstein,
    Lithuania,
    Luxembourg,
    Macao,
    MacedoniaTheFormerYugoslavRepublic,
    Madagascar,
    Malawi,
    Malaysia,
    Maldives,
    Mali,
    Malta,
    MarshallIslands,
    Martinique,
    Mauritania,
    Mauritius,
    Mayotte,
    Mexico,
    MicronesiaFederatedStates,
    MoldovaRepublic,
    Monaco,
    Mongolia,
    Montenegro,
    Montserrat,
    Morocco,
    Mozambique,
    Myanmar,
    Namibia,
    Nauru,
    Nepal,
    Netherlands,
    NewCaledonia,
    NewZealand,
    Nicaragua,
    Niger,
    Nigeria,
    Niue,
    NorfolkIsland,
    NorthernMarianaIslands,
    Norway,
    Oman,
    Pakistan,
    Palau,
    PalestineState,
    Panama,
    PapuaNewGuinea,
    Paraguay,
    Peru,
    Philippines,
    Pitcairn,
    Poland,
    Portugal,
    PuertoRico,
    Qatar,
    Reunion,
    Romania,
    RussianFederation,
    Rwanda,
    SaintBarthelemy,
    SaintHelenaAscensionAndTristandaCunha,
    SaintKittsAndNevis,
    SaintLucia,
    SaintMartinFrenchpart,
    SaintPierreAndMiquelon,
    SaintVincentAndTheGrenadines,
    Samoa,
    SanMarino,
    SaoTomeAndPrincipe,
    SaudiArabia,
    Senegal,
    Serbia,
    Seychelles,
    SierraLeone,
    Singapore,
    SintMaartenDutchpart,
    Slovakia,
    Slovenia,
    SolomonIslands,
    Somalia,
    SouthAfrica,
    SouthGeorgiaAndTheSouthSandwichIslands,
    SouthSudan,
    Spain,
    SriLanka,
    Sudan,
    Suriname,
    SvalbardAndJanMayen,
    Swaziland,
    Sweden,
    Switzerland,
    SyrianArabRepublic,
    TaiwanProvinceOfChina,
    Tajikistan,
    TanzaniaUnitedRepublic,
    Thailand,
    TimorLeste,
    Togo,
    Tokelau,
    Tonga,
    TrinidadAndTobago,
    Tunisia,
    Turkey,
    Turkmenistan,
    TurksAndCaicosIslands,
    Tuvalu,
    Uganda,
    Ukraine,
    UnitedArabEmirates,
    UnitedKingdomOfGreatBritainAndNorthernIreland,
    UnitedStatesOfAmerica,
    UnitedStatesMinorOutlyingIslands,
    Uruguay,
    Uzbekistan,
    Vanuatu,
    VenezuelaBolivarianRepublic,
    Vietnam,
    VirginIslandsBritish,
    VirginIslandsUS,
    WallisAndFutuna,
    WesternSahara,
    Yemen,
    Zambia,
    Zimbabwe,
}

#[derive(
    Clone,
    Copy,
    Debug,
    Eq,
    PartialEq,
    Default,
    serde::Deserialize,
    serde::Serialize,
    strum::Display,
    strum::EnumString,
)]
#[router_derive::diesel_enum(storage_type = "text")]
#[serde(rename_all = "snake_case")]
#[strum(serialize_all = "snake_case")]
pub enum FileUploadProvider {
    #[default]
    Router,
    Stripe,
    Checkout,
}

#[derive(
    Debug, Clone, PartialEq, Eq, Serialize, Deserialize, strum::Display, strum::EnumString,
)]
pub enum UsStatesAbbreviation {
    AL,
    AK,
    AS,
    AZ,
    AR,
    CA,
    CO,
    CT,
    DE,
    DC,
    FM,
    FL,
    GA,
    GU,
    HI,
    ID,
    IL,
    IN,
    IA,
    KS,
    KY,
    LA,
    ME,
    MH,
    MD,
    MA,
    MI,
    MN,
    MS,
    MO,
    MT,
    NE,
    NV,
    NH,
    NJ,
    NM,
    NY,
    NC,
    ND,
    MP,
    OH,
    OK,
    OR,
    PW,
    PA,
    PR,
    RI,
    SC,
    SD,
    TN,
    TX,
    UT,
    VT,
    VI,
    VA,
    WA,
    WV,
    WI,
    WY,
}

#[derive(
    Debug, Clone, PartialEq, Eq, Serialize, Deserialize, strum::Display, strum::EnumString,
)]
pub enum CanadaStatesAbbreviation {
    AB,
    BC,
    MB,
    NB,
    NL,
    NT,
    NS,
    NU,
    ON,
    PE,
    QC,
    SK,
    YT,
}

#[derive(
    Clone,
    Copy,
    Debug,
    Default,
    Eq,
    Hash,
    PartialEq,
    ToSchema,
    serde::Deserialize,
    serde::Serialize,
    strum::Display,
    strum::EnumString,
)]
#[router_derive::diesel_enum(storage_type = "db_enum")]
#[serde(rename_all = "snake_case")]
#[strum(serialize_all = "snake_case")]
pub enum PayoutStatus {
    Success,
    Failed,
    Cancelled,
    Initiated,
    Expired,
    Reversed,
    Pending,
    Ineligible,
    #[default]
    RequiresCreation,
    RequiresConfirmation,
    RequiresPayoutMethodData,
    RequiresFulfillment,
    RequiresVendorAccountCreation,
}

#[derive(
    Clone,
    Copy,
    Debug,
    Default,
    Eq,
    Hash,
    PartialEq,
    serde::Deserialize,
    serde::Serialize,
    strum::Display,
    strum::VariantNames,
    strum::EnumIter,
    strum::EnumString,
    ToSchema,
)]
#[router_derive::diesel_enum(storage_type = "db_enum")]
#[serde(rename_all = "snake_case")]
#[strum(serialize_all = "snake_case")]
pub enum PayoutType {
    #[default]
    Card,
    Bank,
    Wallet,
}

#[derive(
    Clone,
    Copy,
    Debug,
    Default,
    Eq,
    Hash,
    PartialEq,
    serde::Deserialize,
    serde::Serialize,
    strum::Display,
    strum::EnumString,
    ToSchema,
)]
#[router_derive::diesel_enum(storage_type = "text")]
#[serde(rename_all = "PascalCase")]
#[strum(serialize_all = "PascalCase")]
pub enum PayoutEntityType {
    /// Adyen
    #[default]
    Individual,
    Company,
    NonProfit,
    PublicSector,
    NaturalPerson,

    /// Wise
    #[strum(serialize = "lowercase")]
    #[serde(rename = "lowercase")]
    Business,
    Personal,
}

#[derive(
    Clone,
    Copy,
    Debug,
    Eq,
    PartialEq,
    serde::Deserialize,
    serde::Serialize,
    strum::Display,
    strum::EnumString,
    ToSchema,
    Hash,
)]
#[router_derive::diesel_enum(storage_type = "text")]
#[serde(rename_all = "snake_case")]
#[strum(serialize_all = "snake_case")]
pub enum PayoutSendPriority {
    Instant,
    Fast,
    Regular,
    Wire,
    CrossBorder,
    Internal,
}

#[derive(
    Clone,
    Copy,
    Debug,
    Default,
    Eq,
    PartialEq,
    serde::Deserialize,
    serde::Serialize,
    strum::Display,
    strum::EnumString,
    ToSchema,
    Hash,
)]
#[router_derive::diesel_enum(storage_type = "db_enum")]
#[serde(rename_all = "snake_case")]
#[strum(serialize_all = "snake_case")]
pub enum PaymentSource {
    #[default]
    MerchantServer,
    Postman,
    Dashboard,
    Sdk,
    Webhook,
    ExternalAuthenticator,
}

#[derive(Default, Debug, Clone, serde::Deserialize, serde::Serialize, strum::EnumString)]
pub enum BrowserName {
    #[default]
    Safari,
    #[serde(other)]
    Unknown,
}

#[derive(Default, Debug, Clone, serde::Deserialize, serde::Serialize, strum::EnumString)]
#[strum(serialize_all = "snake_case")]
pub enum ClientPlatform {
    #[default]
    Web,
    Ios,
    #[serde(other)]
    Unknown,
}

impl PaymentSource {
    pub fn is_for_internal_use_only(&self) -> bool {
        match self {
            Self::Dashboard | Self::Sdk | Self::MerchantServer | Self::Postman => false,
            Self::Webhook | Self::ExternalAuthenticator => true,
        }
    }
}

#[derive(
    Clone,
    Copy,
    Debug,
    Eq,
    PartialEq,
    serde::Serialize,
    serde::Deserialize,
    strum::Display,
    strum::EnumString,
)]
#[router_derive::diesel_enum(storage_type = "text")]
#[strum(serialize_all = "snake_case")]
pub enum MerchantDecision {
    Approved,
    Rejected,
    AutoRefunded,
}

#[derive(
    Clone,
    Copy,
    Default,
    Debug,
    Eq,
    Hash,
    PartialEq,
    serde::Deserialize,
    serde::Serialize,
    strum::Display,
    strum::EnumString,
    ToSchema,
)]
#[serde(rename_all = "snake_case")]
#[strum(serialize_all = "snake_case")]
pub enum FrmSuggestion {
    #[default]
    FrmCancelTransaction,
    FrmManualReview,
    FrmAuthorizeTransaction, // When manual capture payment which was marked fraud and held, when approved needs to be authorized.
}

#[derive(
    Clone,
    Debug,
    Eq,
    Hash,
    PartialEq,
    serde::Deserialize,
    serde::Serialize,
    strum::Display,
    strum::EnumString,
    utoipa::ToSchema,
    Copy,
)]
#[router_derive::diesel_enum(storage_type = "db_enum")]
#[serde(rename_all = "snake_case")]
#[strum(serialize_all = "snake_case")]
pub enum ReconStatus {
    NotRequested,
    Requested,
    Active,
    Disabled,
}

#[derive(
    Clone,
    Debug,
    Eq,
    Default,
    Hash,
    PartialEq,
    serde::Deserialize,
    serde::Serialize,
    strum::Display,
    strum::EnumString,
    utoipa::ToSchema,
    Copy,
)]
#[router_derive::diesel_enum(storage_type = "text")]
#[serde(rename_all = "snake_case")]
#[strum(serialize_all = "snake_case")]
pub enum AuthenticationStatus {
    #[default]
    Started,
    Pending,
    Success,
    Failed,
}

impl AuthenticationStatus {
    pub fn is_terminal_status(&self) -> bool {
        match self {
            Self::Started | Self::Pending => false,
            Self::Success | Self::Failed => true,
        }
    }

    pub fn is_failed(&self) -> bool {
        self == &Self::Failed
    }
}

#[derive(
    Clone,
    Debug,
    Eq,
    Default,
    Hash,
    PartialEq,
    serde::Deserialize,
    serde::Serialize,
    strum::Display,
    strum::EnumString,
    utoipa::ToSchema,
    Copy,
)]
#[router_derive::diesel_enum(storage_type = "text")]
#[serde(rename_all = "snake_case")]
#[strum(serialize_all = "snake_case")]
pub enum DecoupledAuthenticationType {
    #[default]
    Challenge,
    Frictionless,
}

#[derive(
    Clone,
    Debug,
    Eq,
    Default,
    Hash,
    PartialEq,
    serde::Deserialize,
    serde::Serialize,
    strum::Display,
    strum::EnumString,
    utoipa::ToSchema,
    Copy,
)]
#[router_derive::diesel_enum(storage_type = "text")]
#[serde(rename_all = "snake_case")]
#[strum(serialize_all = "snake_case")]
pub enum AuthenticationLifecycleStatus {
    Used,
    #[default]
    Unused,
    Expired,
}

#[derive(
    Clone,
    Copy,
    Debug,
    Eq,
    PartialEq,
    strum::Display,
    strum::EnumString,
    serde::Deserialize,
    serde::Serialize,
    ToSchema,
    Default,
)]
#[router_derive::diesel_enum(storage_type = "db_enum")]
#[strum(serialize_all = "snake_case")]
#[serde(rename_all = "snake_case")]
pub enum ConnectorStatus {
    #[default]
    Inactive,
    Active,
}

#[derive(
    Clone,
    Copy,
    Debug,
    Eq,
    PartialEq,
    strum::Display,
    strum::EnumString,
    serde::Deserialize,
    serde::Serialize,
    ToSchema,
    Default,
)]
#[router_derive::diesel_enum(storage_type = "db_enum")]
#[strum(serialize_all = "snake_case")]
#[serde(rename_all = "snake_case")]
pub enum TransactionType {
    #[default]
    Payment,
    #[cfg(feature = "payouts")]
    Payout,
}

#[derive(
    Clone,
    Copy,
    Debug,
    Eq,
    PartialEq,
    serde::Deserialize,
    serde::Serialize,
    strum::Display,
    strum::EnumString,
)]
#[router_derive::diesel_enum(storage_type = "db_enum")]
#[serde(rename_all = "snake_case")]
#[strum(serialize_all = "snake_case")]
pub enum RoleScope {
    Merchant,
    Organization,
}

/// Indicates the transaction status
#[derive(
    Clone,
    Default,
    Debug,
    serde::Serialize,
    serde::Deserialize,
    Eq,
    PartialEq,
    ToSchema,
    strum::Display,
    strum::EnumString,
)]
#[router_derive::diesel_enum(storage_type = "text")]
pub enum TransactionStatus {
    /// Authentication/ Account Verification Successful
    #[serde(rename = "Y")]
    Success,
    /// Not Authenticated /Account Not Verified; Transaction denied
    #[default]
    #[serde(rename = "N")]
    Failure,
    /// Authentication/ Account Verification Could Not Be Performed; Technical or other problem, as indicated in Authentication Response(ARes) or Result Request (RReq)
    #[serde(rename = "U")]
    VerificationNotPerformed,
    /// Attempts Processing Performed; Not Authenticated/Verified , but a proof of attempted authentication/verification is provided
    #[serde(rename = "A")]
    NotVerified,
    /// Authentication/ Account Verification Rejected; Issuer is rejecting authentication/verification and request that authorisation not be attempted.
    #[serde(rename = "R")]
    Rejected,
    /// Challenge Required; Additional authentication is required using the Challenge Request (CReq) / Challenge Response (CRes)
    #[serde(rename = "C")]
    ChallengeRequired,
    /// Challenge Required; Decoupled Authentication confirmed.
    #[serde(rename = "D")]
    ChallengeRequiredDecoupledAuthentication,
    /// Informational Only; 3DS Requestor challenge preference acknowledged.
    #[serde(rename = "I")]
    InformationOnly,
}

#[derive(
    Clone,
    Copy,
    Debug,
    Eq,
    PartialEq,
    Hash,
    serde::Serialize,
    serde::Deserialize,
    strum::Display,
    strum::EnumString,
    strum::EnumIter,
)]
#[router_derive::diesel_enum(storage_type = "text")]
#[serde(rename_all = "snake_case")]
#[strum(serialize_all = "snake_case")]
pub enum PermissionGroup {
    OperationsView,
    OperationsManage,
    ConnectorsView,
    ConnectorsManage,
    WorkflowsView,
    WorkflowsManage,
    AnalyticsView,
    UsersView,
    UsersManage,
    MerchantDetailsView,
    MerchantDetailsManage,
    OrganizationManage,
}

/// Name of banks supported by Hyperswitch
#[derive(
    Clone,
    Copy,
    Debug,
    Eq,
    Hash,
    PartialEq,
    serde::Deserialize,
    serde::Serialize,
    strum::Display,
    strum::EnumString,
    ToSchema,
)]
#[strum(serialize_all = "snake_case")]
#[serde(rename_all = "snake_case")]
pub enum BankNames {
    AmericanExpress,
    AffinBank,
    AgroBank,
    AllianceBank,
    AmBank,
    BankOfAmerica,
    BankIslam,
    BankMuamalat,
    BankRakyat,
    BankSimpananNasional,
    Barclays,
    BlikPSP,
    CapitalOne,
    Chase,
    Citi,
    CimbBank,
    Discover,
    NavyFederalCreditUnion,
    PentagonFederalCreditUnion,
    SynchronyBank,
    WellsFargo,
    AbnAmro,
    AsnBank,
    Bunq,
    Handelsbanken,
    HongLeongBank,
    HsbcBank,
    Ing,
    Knab,
    KuwaitFinanceHouse,
    Moneyou,
    Rabobank,
    Regiobank,
    Revolut,
    SnsBank,
    TriodosBank,
    VanLanschot,
    ArzteUndApothekerBank,
    AustrianAnadiBankAg,
    BankAustria,
    Bank99Ag,
    BankhausCarlSpangler,
    BankhausSchelhammerUndSchatteraAg,
    BankMillennium,
    BankPEKAOSA,
    BawagPskAg,
    BksBankAg,
    BrullKallmusBankAg,
    BtvVierLanderBank,
    CapitalBankGraweGruppeAg,
    CeskaSporitelna,
    Dolomitenbank,
    EasybankAg,
    EPlatbyVUB,
    ErsteBankUndSparkassen,
    FrieslandBank,
    HypoAlpeadriabankInternationalAg,
    HypoNoeLbFurNiederosterreichUWien,
    HypoOberosterreichSalzburgSteiermark,
    HypoTirolBankAg,
    HypoVorarlbergBankAg,
    HypoBankBurgenlandAktiengesellschaft,
    KomercniBanka,
    MBank,
    MarchfelderBank,
    Maybank,
    OberbankAg,
    OsterreichischeArzteUndApothekerbank,
    OcbcBank,
    PayWithING,
    PlaceZIPKO,
    PlatnoscOnlineKartaPlatnicza,
    PosojilnicaBankEGen,
    PostovaBanka,
    PublicBank,
    RaiffeisenBankengruppeOsterreich,
    RhbBank,
    SchelhammerCapitalBankAg,
    StandardCharteredBank,
    SchoellerbankAg,
    SpardaBankWien,
    SporoPay,
    SantanderPrzelew24,
    TatraPay,
    Viamo,
    VolksbankGruppe,
    VolkskreditbankAg,
    VrBankBraunau,
    UobBank,
    PayWithAliorBank,
    BankiSpoldzielcze,
    PayWithInteligo,
    BNPParibasPoland,
    BankNowySA,
    CreditAgricole,
    PayWithBOS,
    PayWithCitiHandlowy,
    PayWithPlusBank,
    ToyotaBank,
    VeloBank,
    ETransferPocztowy24,
    PlusBank,
    EtransferPocztowy24,
    BankiSpbdzielcze,
    BankNowyBfgSa,
    GetinBank,
    Blik,
    NoblePay,
    IdeaBank,
    EnveloBank,
    NestPrzelew,
    MbankMtransfer,
    Inteligo,
    PbacZIpko,
    BnpParibas,
    BankPekaoSa,
    VolkswagenBank,
    AliorBank,
    Boz,
    BangkokBank,
    KrungsriBank,
    KrungThaiBank,
    TheSiamCommercialBank,
    KasikornBank,
    OpenBankSuccess,
    OpenBankFailure,
    OpenBankCancelled,
    Aib,
    BankOfScotland,
    DanskeBank,
    FirstDirect,
    FirstTrust,
    Halifax,
    Lloyds,
    Monzo,
    NatWest,
    NationwideBank,
    RoyalBankOfScotland,
    Starling,
    TsbBank,
    TescoBank,
    UlsterBank,
    Yoursafe,
    N26,
    NationaleNederlanden,
}
#[derive(
    Clone,
    Copy,
    Debug,
    Eq,
    Hash,
    PartialEq,
    serde::Deserialize,
    serde::Serialize,
    strum::Display,
    strum::EnumString,
    ToSchema,
)]
#[strum(serialize_all = "snake_case")]
#[serde(rename_all = "snake_case")]
pub enum BankType {
    Checking,
    Savings,
}
#[derive(
    Clone,
    Copy,
    Debug,
    Eq,
    Hash,
    PartialEq,
    serde::Deserialize,
    serde::Serialize,
    strum::Display,
    strum::EnumString,
    ToSchema,
)]
#[strum(serialize_all = "snake_case")]
#[serde(rename_all = "snake_case")]
pub enum BankHolderType {
    Personal,
    Business,
}

#[derive(
    Clone,
    Copy,
    Debug,
    Default,
    Eq,
    Hash,
    PartialEq,
    serde::Deserialize,
    strum::Display,
    serde::Serialize,
    strum::EnumIter,
    strum::EnumString,
    strum::VariantNames,
    ToSchema,
)]
#[router_derive::diesel_enum(storage_type = "db_enum")]
#[serde(rename_all = "snake_case")]
#[strum(serialize_all = "snake_case")]
pub enum GenericLinkType {
    #[default]
    PaymentMethodCollect,
    PayoutLink,
}

#[derive(Debug, Clone, PartialEq, Eq, strum::Display, serde::Deserialize, serde::Serialize)]
#[strum(serialize_all = "snake_case")]
#[serde(rename_all = "snake_case")]
pub enum TokenPurpose {
    AuthSelect,
    #[serde(rename = "sso")]
    #[strum(serialize = "sso")]
    SSO,
    #[serde(rename = "totp")]
    #[strum(serialize = "totp")]
    TOTP,
    VerifyEmail,
    AcceptInvitationFromEmail,
    ForceSetPassword,
    ResetPassword,
    AcceptInvite,
    UserInfo,
}

#[derive(
    Clone,
    Copy,
    Debug,
    Default,
    Eq,
    PartialEq,
    serde::Deserialize,
    serde::Serialize,
    strum::Display,
    strum::EnumString,
)]
#[router_derive::diesel_enum(storage_type = "text")]
#[strum(serialize_all = "snake_case")]
#[serde(rename_all = "snake_case")]
pub enum UserAuthType {
    OpenIdConnect,
    MagicLink,
    #[default]
    Password,
}

#[derive(
    Clone,
    Copy,
    Debug,
    Eq,
    PartialEq,
    serde::Deserialize,
    serde::Serialize,
    strum::Display,
    strum::EnumString,
)]
#[router_derive::diesel_enum(storage_type = "text")]
#[strum(serialize_all = "snake_case")]
#[serde(rename_all = "snake_case")]
pub enum Owner {
    Organization,
    Tenant,
    Internal,
}<|MERGE_RESOLUTION|>--- conflicted
+++ resolved
@@ -24,7 +24,6 @@
     };
 }
 
-<<<<<<< HEAD
 pub type ApplicationResult<T> = Result<T, ApplicationError>;
 
 #[derive(Debug, thiserror::Error)]
@@ -33,16 +32,16 @@
     // Don't use Debug here, Debug gives error stack in response.
     #[error("Application configuration error")]
     ConfigurationError,
-
+    
     #[error("Invalid configuration value provided: {0}")]
     InvalidConfigurationValueError(String),
-
+    
     #[error("Metrics error")]
     MetricsError,
-
+    
     #[error("I/O: {0}")]
     IoError(std::io::Error),
-
+    
     #[error("Error while constructing api client: {0}")]
     ApiClientError(ApiClientError),
 }
@@ -61,20 +60,20 @@
     BodySerializationFailed,
     #[error("Unexpected state reached/Invariants conflicted")]
     UnexpectedState,
-
+    
     #[error("URL encoding of request payload failed")]
     UrlEncodingFailed,
     #[error("Failed to send request to connector {0}")]
     RequestNotSent(String),
     #[error("Failed to decode response")]
     ResponseDecodingFailed,
-
+    
     #[error("Server responded with Request Timeout")]
     RequestTimeoutReceived,
-
+    
     #[error("connection closed before a message could complete")]
     ConnectionClosedIncompleteMessage,
-
+    
     #[error("Server responded with Internal Server Error")]
     InternalServerErrorReceived,
     #[error("Server responded with Bad Gateway")]
@@ -103,8 +102,8 @@
 
 fn error_response<T: Display>(err: &T) -> actix_web::HttpResponse {
     actix_web::HttpResponse::BadRequest()
-        .content_type(mime::APPLICATION_JSON)
-        .body(format!(r#"{{ "error": {{ "message": "{err}" }} }}"#))
+    .content_type(mime::APPLICATION_JSON)
+    .body(format!(r#"{{ "error": {{ "message": "{err}" }} }}"#))
 }
 impl ResponseError for ApplicationError {
     fn status_code(&self) -> StatusCode {
@@ -116,14 +115,13 @@
             | Self::ApiClientError(_) => StatusCode::INTERNAL_SERVER_ERROR,
         }
     }
-
+    
     fn error_response(&self) -> actix_web::HttpResponse {
         error_response(self)
     }
 }
-=======
+
 /// The status of the attempt
->>>>>>> f3fb59ce
 #[derive(
     Clone,
     Copy,
